// Licensed to the Apache Software Foundation (ASF) under one
// or more contributor license agreements.  See the NOTICE file
// distributed with this work for additional information
// regarding copyright ownership.  The ASF licenses this file
// to you under the Apache License, Version 2.0 (the
// "License"); you may not use this file except in compliance
// with the License.  You may obtain a copy of the License at
//
//   http://www.apache.org/licenses/LICENSE-2.0
//
// Unless required by applicable law or agreed to in writing,
// software distributed under the License is distributed on an
// "AS IS" BASIS, WITHOUT WARRANTIES OR CONDITIONS OF ANY
// KIND, either express or implied.  See the License for the
// specific language governing permissions and limitations
// under the License.

use crate::{BooleanBufferBuilder, MutableBuffer, NullBuffer};

/// Builder for creating [`NullBuffer`]
///
/// # Performance
///
/// This builder only materializes the buffer when we append `false`.
/// If you only append `true`s to the builder, what you get will be
/// `None` when calling [`finish`](#method.finish).
///
/// This optimization is **very** important for the performance as it avoids
/// allocating memory for the null buffer when there are no nulls.
///
/// See [`Self::allocated_size`] to get the current memory allocated by the builder.
///
/// # Example
/// ```
/// # use arrow_buffer::NullBufferBuilder;
/// let mut builder = NullBufferBuilder::new(8);
/// builder.append_n_non_nulls(8);
/// // If no non null values are appended, the null buffer is not created
/// let buffer = builder.finish();
/// assert!(buffer.is_none());
/// // however, if a null value is appended, the null buffer is created
/// let mut builder = NullBufferBuilder::new(8);
/// builder.append_n_non_nulls(7);
/// builder.append_null();
/// let buffer = builder.finish().unwrap();
/// assert_eq!(buffer.len(), 8);
/// assert_eq!(buffer.iter().collect::<Vec<_>>(), vec![true, true, true, true, true, true, true, false]);
/// ```
#[derive(Debug)]
pub struct NullBufferBuilder {
    /// The bitmap builder to store the null buffer:
    /// * `Some` if any nulls have been appended ("materialized")
    /// * `None` if no nulls have been appended.
    bitmap_builder: Option<BooleanBufferBuilder>,
    /// Length of the buffer before materializing.
    ///
    /// if `bitmap_buffer` buffer is `Some`, this value is not used.
    len: usize,
    /// Initial capacity of the `bitmap_builder`, when it is materialized.
    capacity: usize,
}

impl NullBufferBuilder {
    /// Creates a new empty builder.
    ///
    /// Note that this method does not allocate any memory, regardless of the
    /// `capacity` parameter. If an allocation is required, `capacity` is the
    /// size in bits (not bytes) that will be allocated at minimum.
    pub fn new(capacity: usize) -> Self {
        Self {
            bitmap_builder: None,
            len: 0,
            capacity,
        }
    }

    /// Creates a new builder with given length.
    pub fn new_with_len(len: usize) -> Self {
        Self {
            bitmap_builder: None,
            len,
            capacity: len,
        }
    }

    /// Creates a new builder from a `MutableBuffer`.
    pub fn new_from_buffer(buffer: MutableBuffer, len: usize) -> Self {
        let capacity = buffer.len() * 8;
        assert!(len <= capacity);

        let bitmap_builder = Some(BooleanBufferBuilder::new_from_buffer(buffer, len));
        Self {
            bitmap_builder,
            len,
            capacity,
        }
    }

    /// Appends `n` `true`s into the builder
    /// to indicate that these `n` items are not nulls.
    #[inline]
    pub fn append_n_non_nulls(&mut self, n: usize) {
        if let Some(buf) = self.bitmap_builder.as_mut() {
            buf.append_n(n, true)
        } else {
            self.len += n;
        }
    }

    /// Appends a `true` into the builder
    /// to indicate that this item is not null.
    #[inline]
    pub fn append_non_null(&mut self) {
        if let Some(buf) = self.bitmap_builder.as_mut() {
            buf.append(true)
        } else {
            self.len += 1;
        }
    }

    /// Appends `n` `false`s into the builder
    /// to indicate that these `n` items are nulls.
    #[inline]
    pub fn append_n_nulls(&mut self, n: usize) {
        self.materialize_if_needed();
        self.bitmap_builder.as_mut().unwrap().append_n(n, false);
    }

    /// Appends a `false` into the builder
    /// to indicate that this item is null.
    #[inline]
    pub fn append_null(&mut self) {
        self.materialize_if_needed();
        self.bitmap_builder.as_mut().unwrap().append(false);
    }

    /// Appends a boolean value into the builder.
    #[inline]
    pub fn append(&mut self, not_null: bool) {
        if not_null {
            self.append_non_null()
        } else {
            self.append_null()
        }
    }

    /// Gets a bit in the buffer at `index`
    #[inline]
    pub fn is_valid(&self, index: usize) -> bool {
        if let Some(ref buf) = self.bitmap_builder {
            buf.get_bit(index)
        } else {
            true
        }
    }

    /// Truncates the builder to the given length
    ///
    /// If `len` is greater than the buffer's current length, this has no effect
    #[inline]
    pub fn truncate(&mut self, len: usize) {
        if let Some(buf) = self.bitmap_builder.as_mut() {
            buf.truncate(len);
        } else if len <= self.len {
            self.len = len
        }
    }

    /// Appends a boolean slice into the builder
    /// to indicate the validations of these items.
    pub fn append_slice(&mut self, slice: &[bool]) {
        if slice.iter().any(|v| !v) {
            self.materialize_if_needed()
        }
        if let Some(buf) = self.bitmap_builder.as_mut() {
            buf.append_slice(slice)
        } else {
            self.len += slice.len();
        }
    }

    /// Append [`NullBuffer`] to this [`NullBufferBuilder`]
    ///
    /// This is useful when you want to concatenate two null buffers.
    pub fn append_buffer(&mut self, buffer: &NullBuffer) {
        if buffer.null_count() > 0 {
            self.materialize_if_needed();
        }
        if let Some(buf) = self.bitmap_builder.as_mut() {
            buf.append_buffer(buffer.inner())
        } else {
            self.len += buffer.len();
        }
    }

    /// Builds the null buffer and resets the builder.
    /// Returns `None` if the builder only contains `true`s.
    pub fn finish(&mut self) -> Option<NullBuffer> {
        self.len = 0;
        Some(NullBuffer::new(self.bitmap_builder.take()?.finish()))
    }

    /// Builds the [NullBuffer] without resetting the builder.
    pub fn finish_cloned(&self) -> Option<NullBuffer> {
        let buffer = self.bitmap_builder.as_ref()?.finish_cloned();
        Some(NullBuffer::new(buffer))
    }

    /// Returns the inner bitmap builder as slice
    pub fn as_slice(&self) -> Option<&[u8]> {
        Some(self.bitmap_builder.as_ref()?.as_slice())
    }

    fn materialize_if_needed(&mut self) {
        if self.bitmap_builder.is_none() {
            self.materialize()
        }
    }

    #[cold]
    fn materialize(&mut self) {
        if self.bitmap_builder.is_none() {
            let mut b = BooleanBufferBuilder::new(self.len.max(self.capacity));
            b.append_n(self.len, true);
            self.bitmap_builder = Some(b);
        }
    }

    /// Return a mutable reference to the inner bitmap slice.
    pub fn as_slice_mut(&mut self) -> Option<&mut [u8]> {
        self.bitmap_builder.as_mut().map(|b| b.as_slice_mut())
    }

    /// Return the allocated size of this builder, in bytes, useful for memory accounting.
    pub fn allocated_size(&self) -> usize {
        self.bitmap_builder
            .as_ref()
            .map(|b| b.capacity() / 8)
            .unwrap_or(0)
    }
}

impl NullBufferBuilder {
    /// Return the number of bits in the buffer.
    pub fn len(&self) -> usize {
        self.bitmap_builder.as_ref().map_or(self.len, |b| b.len())
    }

    /// Check if the builder is empty.
    pub fn is_empty(&self) -> bool {
        self.len() == 0
    }
}

#[cfg(test)]
mod tests {
    use super::*;

    #[test]
    fn test_null_buffer_builder() {
        let mut builder = NullBufferBuilder::new(0);
        builder.append_null();
        builder.append_non_null();
        builder.append_n_nulls(2);
        builder.append_n_non_nulls(2);
        assert_eq!(6, builder.len());
        assert_eq!(64, builder.allocated_size());

        let buf = builder.finish().unwrap();
        assert_eq!(&[0b110010_u8], buf.validity());
    }

    #[test]
    fn test_null_buffer_builder_all_nulls() {
        let mut builder = NullBufferBuilder::new(0);
        builder.append_null();
        builder.append_n_nulls(2);
        builder.append_slice(&[false, false, false]);
        assert_eq!(6, builder.len());
        assert_eq!(64, builder.allocated_size());

        let buf = builder.finish().unwrap();
        assert_eq!(&[0b0_u8], buf.validity());
    }

    #[test]
    fn test_null_buffer_builder_no_null() {
        let mut builder = NullBufferBuilder::new(0);
        builder.append_non_null();
        builder.append_n_non_nulls(2);
        builder.append_slice(&[true, true, true]);
        assert_eq!(6, builder.len());
        assert_eq!(0, builder.allocated_size());

        let buf = builder.finish();
        assert!(buf.is_none());
    }

    #[test]
    fn test_null_buffer_builder_reset() {
        let mut builder = NullBufferBuilder::new(0);
        builder.append_slice(&[true, false, true]);
        builder.finish();
        assert!(builder.is_empty());

        builder.append_slice(&[true, true, true]);
        assert!(builder.finish().is_none());
        assert!(builder.is_empty());

        builder.append_slice(&[true, true, false, true]);

        let buf = builder.finish().unwrap();
        assert_eq!(&[0b1011_u8], buf.validity());
    }

    #[test]
    fn test_null_buffer_builder_is_valid() {
        let mut builder = NullBufferBuilder::new(0);
        builder.append_n_non_nulls(6);
        assert!(builder.is_valid(0));

        builder.append_null();
        assert!(!builder.is_valid(6));

        builder.append_non_null();
        assert!(builder.is_valid(7));
    }

    #[test]
    fn test_null_buffer_builder_truncate() {
        let mut builder = NullBufferBuilder::new(10);
        builder.append_n_non_nulls(16);
        assert_eq!(builder.as_slice(), None);
        builder.truncate(20);
        assert_eq!(builder.as_slice(), None);
        assert_eq!(builder.len(), 16);
        assert_eq!(builder.allocated_size(), 0);
        builder.truncate(14);
        assert_eq!(builder.as_slice(), None);
        assert_eq!(builder.len(), 14);
        builder.append_null();
        builder.append_non_null();
        assert_eq!(builder.as_slice().unwrap(), &[0xFF, 0b10111111]);
        assert_eq!(builder.allocated_size(), 64);
    }

    #[test]
    fn test_null_buffer_builder_truncate_never_materialized() {
        let mut builder = NullBufferBuilder::new(0);
        assert_eq!(builder.len(), 0);
        builder.append_n_nulls(2); // doesn't materialize
        assert_eq!(builder.len(), 2);
        builder.truncate(1);
        assert_eq!(builder.len(), 1);
    }

    #[test]
<<<<<<< HEAD
=======
    fn test_append_buffers() {
        let mut builder = NullBufferBuilder::new(0);
        let buffer1 = NullBuffer::from(&[true, true]);
        let buffer2 = NullBuffer::from(&[true, true, false]);

        builder.append_buffer(&buffer1);
        builder.append_buffer(&buffer2);

        assert_eq!(builder.as_slice().unwrap(), &[0b01111_u8]);
    }

    #[test]
>>>>>>> 166cc38f
    fn test_append_buffers_with_unaligned_length() {
        let mut builder = NullBufferBuilder::new(0);
        let buffer = NullBuffer::from(&[true, true, false, true, false]);
        builder.append_buffer(&buffer);
        assert_eq!(builder.as_slice().unwrap(), &[0b01011_u8]);

        let buffer = NullBuffer::from(&[false, false, true, true, true, false, false]);
        builder.append_buffer(&buffer);
        assert_eq!(builder.as_slice().unwrap(), &[0b10001011_u8, 0b0011_u8]);
    }

    #[test]
    fn test_append_empty_buffer() {
        let mut builder = NullBufferBuilder::new(0);
        let buffer = NullBuffer::from(&[true, true, false, true]);
        builder.append_buffer(&buffer);
        assert_eq!(builder.as_slice().unwrap(), &[0b1011_u8]);

        let buffer = NullBuffer::from(&[]);
        builder.append_buffer(&buffer);

        assert_eq!(builder.as_slice().unwrap(), &[0b1011_u8]);
    }

    #[test]
    fn test_should_not_materialize_when_appending_all_valid_buffers() {
        let mut builder = NullBufferBuilder::new(0);
        let buffer = NullBuffer::from(&[true; 10]);
        builder.append_buffer(&buffer);

        let buffer = NullBuffer::from(&[true; 2]);
        builder.append_buffer(&buffer);

        assert_eq!(builder.finish(), None);
    }
}<|MERGE_RESOLUTION|>--- conflicted
+++ resolved
@@ -355,8 +355,6 @@
     }
 
     #[test]
-<<<<<<< HEAD
-=======
     fn test_append_buffers() {
         let mut builder = NullBufferBuilder::new(0);
         let buffer1 = NullBuffer::from(&[true, true]);
@@ -369,7 +367,6 @@
     }
 
     #[test]
->>>>>>> 166cc38f
     fn test_append_buffers_with_unaligned_length() {
         let mut builder = NullBufferBuilder::new(0);
         let buffer = NullBuffer::from(&[true, true, false, true, false]);
