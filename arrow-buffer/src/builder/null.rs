--- conflicted
+++ resolved
@@ -24,8 +24,9 @@
 /// This builder only materializes the buffer when we append `false`.
 /// If you only append `true`s to the builder, what you get will be
 /// `None` when calling [`finish`](#method.finish).
-<<<<<<< HEAD
-/// This optimization is **very** important for the performance.
+///
+/// This optimization is **very** important for the performance as it avoids
+/// allocating memory for the null buffer when there are no nulls.
 ///
 /// # Example
 /// ```
@@ -43,11 +44,6 @@
 /// assert_eq!(buffer.len(), 8);
 /// assert_eq!(buffer.iter().collect::<Vec<_>>(), vec![true, true, true, true, true, true, true, false]);
 /// ```
-=======
-///
-/// This optimization is **very** important for the performance as it avoids
-/// allocating memory for the null buffer when there are no nulls.
->>>>>>> 0503df42
 #[derive(Debug)]
 pub struct NullBufferBuilder {
     bitmap_builder: Option<BooleanBufferBuilder>,
