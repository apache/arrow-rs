// Licensed to the Apache Software Foundation (ASF) under one
// or more contributor license agreements.  See the NOTICE file
// distributed with this work for additional information
// regarding copyright ownership.  The ASF licenses this file
// to you under the Apache License, Version 2.0 (the
// "License"); you may not use this file except in compliance
// with the License.  You may obtain a copy of the License at
//
//   http://www.apache.org/licenses/LICENSE-2.0
//
// Unless required by applicable law or agreed to in writing,
// software distributed under the License is distributed on an
// "AS IS" BASIS, WITHOUT WARRANTIES OR CONDITIONS OF ANY
// KIND, either express or implied.  See the License for the
// specific language governing permissions and limitations
// under the License.

use num::cast::AsPrimitive;
<<<<<<< HEAD
use num::{BigInt, ToPrimitive};
=======
use num::{BigInt, FromPrimitive};
>>>>>>> 879b461a
use std::cmp::Ordering;

/// A signed 256-bit integer
#[allow(non_camel_case_types)]
#[derive(Copy, Clone, Default, Eq, PartialEq, Hash)]
pub struct i256 {
    low: u128,
    high: i128,
}

impl std::fmt::Debug for i256 {
    fn fmt(&self, f: &mut std::fmt::Formatter<'_>) -> std::fmt::Result {
        write!(f, "{}", self)
    }
}

impl std::fmt::Display for i256 {
    fn fmt(&self, f: &mut std::fmt::Formatter<'_>) -> std::fmt::Result {
        write!(f, "{}", BigInt::from_signed_bytes_le(&self.to_le_bytes()))
    }
}

impl PartialOrd for i256 {
    fn partial_cmp(&self, other: &Self) -> Option<Ordering> {
        Some(self.cmp(other))
    }
}

impl Ord for i256 {
    fn cmp(&self, other: &Self) -> Ordering {
        // This is 25x faster than using a variable length encoding such
        // as BigInt as it avoids allocation and branching
        self.high.cmp(&other.high).then(self.low.cmp(&other.low))
    }
}

impl i256 {
    /// The additive identity for this integer type, i.e. `0`.
    pub const ZERO: Self = i256 { low: 0, high: 0 };

    /// The multiplicative identity for this integer type, i.e. `1`.
    pub const ONE: Self = i256 { low: 1, high: 0 };

    /// The multiplicative inverse for this integer type, i.e. `-1`.
    pub const MINUS_ONE: Self = i256 {
        low: u128::MAX,
        high: -1,
    };

    /// The maximum value that can be represented by this integer type
    pub const MAX: Self = i256 {
        low: u128::MAX,
        high: i128::MAX,
    };

    /// The minimum value that can be represented by this integer type
    pub const MIN: Self = i256 {
        low: u128::MIN,
        high: i128::MIN,
    };

    /// Create an integer value from its representation as a byte array in little-endian.
    #[inline]
    pub const fn from_le_bytes(b: [u8; 32]) -> Self {
        let (low, high) = split_array(b);
        Self {
            high: i128::from_le_bytes(high),
            low: u128::from_le_bytes(low),
        }
    }

    /// Create an integer value from its representation as a byte array in little-endian.
    #[inline]
    pub const fn from_be_bytes(b: [u8; 32]) -> Self {
        let (high, low) = split_array(b);
        Self {
            high: i128::from_be_bytes(high),
            low: u128::from_be_bytes(low),
        }
    }

    pub const fn from_i128(v: i128) -> Self {
        Self::from_parts(v as u128, v >> 127)
    }

    /// Create an optional i256 from the provided `f64`. Returning `None`
    /// if overflow occurred
    pub fn from_f64(v: f64) -> Option<Self> {
        BigInt::from_f64(v).and_then(|i| {
            let (integer, overflow) = i256::from_bigint_with_overflow(i);
            if overflow {
                None
            } else {
                Some(integer)
            }
        })
    }

    /// Create an i256 from the provided low u128 and high i128
    #[inline]
    pub const fn from_parts(low: u128, high: i128) -> Self {
        Self { low, high }
    }

    /// Returns this `i256` as a low u128 and high i128
    pub const fn to_parts(self) -> (u128, i128) {
        (self.low, self.high)
    }

    /// Converts this `i256` into an `i128` returning `None` if this would result
    /// in truncation/overflow
    pub fn to_i128(self) -> Option<i128> {
        let as_i128 = self.low as i128;

        let high_negative = self.high < 0;
        let low_negative = as_i128 < 0;
        let high_valid = self.high == -1 || self.high == 0;

        (high_negative == low_negative && high_valid).then_some(self.low as i128)
    }

    /// Return the memory representation of this integer as a byte array in little-endian byte order.
    #[inline]
    pub const fn to_le_bytes(self) -> [u8; 32] {
        let low = self.low.to_le_bytes();
        let high = self.high.to_le_bytes();
        let mut t = [0; 32];
        let mut i = 0;
        while i != 16 {
            t[i] = low[i];
            t[i + 16] = high[i];
            i += 1;
        }
        t
    }

    /// Return the memory representation of this integer as a byte array in big-endian byte order.
    #[inline]
    pub const fn to_be_bytes(self) -> [u8; 32] {
        let low = self.low.to_be_bytes();
        let high = self.high.to_be_bytes();
        let mut t = [0; 32];
        let mut i = 0;
        while i != 16 {
            t[i] = high[i];
            t[i + 16] = low[i];
            i += 1;
        }
        t
    }

    /// Create an i256 from the provided [`BigInt`] returning a bool indicating
    /// if overflow occurred
    fn from_bigint_with_overflow(v: BigInt) -> (Self, bool) {
        let v_bytes = v.to_signed_bytes_le();
        match v_bytes.len().cmp(&32) {
            Ordering::Less => {
                let mut bytes = if num::Signed::is_negative(&v) {
                    [255_u8; 32]
                } else {
                    [0; 32]
                };
                bytes[0..v_bytes.len()].copy_from_slice(&v_bytes[..v_bytes.len()]);
                (Self::from_le_bytes(bytes), false)
            }
            Ordering::Equal => (Self::from_le_bytes(v_bytes.try_into().unwrap()), false),
            Ordering::Greater => {
                (Self::from_le_bytes(v_bytes[..32].try_into().unwrap()), true)
            }
        }
    }

    /// Computes the absolute value of this i256
    #[inline]
    pub fn wrapping_abs(self) -> Self {
        // -1 if negative, otherwise 0
        let sa = self.high >> 127;
        let sa = Self::from_parts(sa as u128, sa);

        // Inverted if negative
        Self::from_parts(self.low ^ sa.low, self.high ^ sa.high).wrapping_sub(sa)
    }

    /// Computes the absolute value of this i256 returning `None` if `Self == Self::MIN`
    #[inline]
    pub fn checked_abs(self) -> Option<Self> {
        (self != Self::MIN).then(|| self.wrapping_abs())
    }

    /// Negates this i256
    #[inline]
    pub fn wrapping_neg(self) -> Self {
        Self::from_parts(!self.low, !self.high).wrapping_add(i256::ONE)
    }

    /// Negates this i256 returning `None` if `Self == Self::MIN`
    #[inline]
    pub fn checked_neg(self) -> Option<Self> {
        (self != Self::MIN).then(|| self.wrapping_neg())
    }

    /// Performs wrapping addition
    #[inline]
    pub fn wrapping_add(self, other: Self) -> Self {
        let (low, carry) = self.low.overflowing_add(other.low);
        let high = self.high.wrapping_add(other.high).wrapping_add(carry as _);
        Self { low, high }
    }

    /// Performs checked addition
    #[inline]
    pub fn checked_add(self, other: Self) -> Option<Self> {
        let (low, carry) = self.low.overflowing_add(other.low);
        let high = self.high.checked_add(other.high)?.checked_add(carry as _)?;
        Some(Self { low, high })
    }

    /// Performs wrapping subtraction
    #[inline]
    pub fn wrapping_sub(self, other: Self) -> Self {
        let (low, carry) = self.low.overflowing_sub(other.low);
        let high = self.high.wrapping_sub(other.high).wrapping_sub(carry as _);
        Self { low, high }
    }

    /// Performs checked subtraction
    #[inline]
    pub fn checked_sub(self, other: Self) -> Option<Self> {
        let (low, carry) = self.low.overflowing_sub(other.low);
        let high = self.high.checked_sub(other.high)?.checked_sub(carry as _)?;
        Some(Self { low, high })
    }

    /// Performs wrapping multiplication
    #[inline]
    pub fn wrapping_mul(self, other: Self) -> Self {
        let (low, high) = mulx(self.low, other.low);

        // Compute the high multiples, only impacting the high 128-bits
        let hl = self.high.wrapping_mul(other.low as i128);
        let lh = (self.low as i128).wrapping_mul(other.high);

        Self {
            low,
            high: (high as i128).wrapping_add(hl).wrapping_add(lh),
        }
    }

    /// Performs checked multiplication
    #[inline]
    pub fn checked_mul(self, other: Self) -> Option<Self> {
        // Shift sign bit down to construct mask of all set bits if negative
        let l_sa = self.high >> 127;
        let r_sa = other.high >> 127;
        let out_sa = l_sa ^ r_sa;

        // Compute absolute values
        let l_abs = self.wrapping_abs();
        let r_abs = other.wrapping_abs();

        // Overflow if both high parts are non-zero
        if l_abs.high != 0 && r_abs.high != 0 {
            return None;
        }

        // Perform checked multiplication on absolute values
        let (low, high) = mulx(l_abs.low, r_abs.low);

        // Compute the high multiples, only impacting the high 128-bits
        let hl = (l_abs.high as u128).checked_mul(r_abs.low)?;
        let lh = l_abs.low.checked_mul(r_abs.high as u128)?;

        let high: i128 = high.checked_add(hl)?.checked_add(lh)?.try_into().ok()?;

        // Reverse absolute value, if necessary
        let (low, c) = (low ^ out_sa as u128).overflowing_sub(out_sa as u128);
        let high = (high ^ out_sa).wrapping_sub(out_sa).wrapping_sub(c as i128);

        Some(Self { low, high })
    }

    /// Performs wrapping division
    #[inline]
    pub fn wrapping_div(self, other: Self) -> Self {
        let l = BigInt::from_signed_bytes_le(&self.to_le_bytes());
        let r = BigInt::from_signed_bytes_le(&other.to_le_bytes());
        Self::from_bigint_with_overflow(l / r).0
    }

    /// Performs checked division
    #[inline]
    pub fn checked_div(self, other: Self) -> Option<Self> {
        let l = BigInt::from_signed_bytes_le(&self.to_le_bytes());
        let r = BigInt::from_signed_bytes_le(&other.to_le_bytes());
        let (val, overflow) = Self::from_bigint_with_overflow(l / r);
        (!overflow).then_some(val)
    }

    /// Performs wrapping remainder
    #[inline]
    pub fn wrapping_rem(self, other: Self) -> Self {
        let l = BigInt::from_signed_bytes_le(&self.to_le_bytes());
        let r = BigInt::from_signed_bytes_le(&other.to_le_bytes());
        Self::from_bigint_with_overflow(l % r).0
    }

    /// Performs checked remainder
    #[inline]
    pub fn checked_rem(self, other: Self) -> Option<Self> {
        if other == Self::ZERO {
            return None;
        }

        let l = BigInt::from_signed_bytes_le(&self.to_le_bytes());
        let r = BigInt::from_signed_bytes_le(&other.to_le_bytes());
        let (val, overflow) = Self::from_bigint_with_overflow(l % r);
        (!overflow).then_some(val)
    }

    /// Performs checked exponentiation
    #[inline]
    pub fn checked_pow(self, mut exp: u32) -> Option<Self> {
        if exp == 0 {
            return Some(i256::from_i128(1));
        }

        let mut base = self;
        let mut acc: Self = i256::from_i128(1);

        while exp > 1 {
            if (exp & 1) == 1 {
                acc = acc.checked_mul(base)?;
            }
            exp /= 2;
            base = base.checked_mul(base)?;
        }
        // since exp!=0, finally the exp must be 1.
        // Deal with the final bit of the exponent separately, since
        // squaring the base afterwards is not necessary and may cause a
        // needless overflow.
        acc.checked_mul(base)
    }

    /// Performs wrapping exponentiation
    #[inline]
    pub fn wrapping_pow(self, mut exp: u32) -> Self {
        if exp == 0 {
            return i256::from_i128(1);
        }

        let mut base = self;
        let mut acc: Self = i256::from_i128(1);

        while exp > 1 {
            if (exp & 1) == 1 {
                acc = acc.wrapping_mul(base);
            }
            exp /= 2;
            base = base.wrapping_mul(base);
        }

        // since exp!=0, finally the exp must be 1.
        // Deal with the final bit of the exponent separately, since
        // squaring the base afterwards is not necessary and may cause a
        // needless overflow.
        acc.wrapping_mul(base)
    }
}

/// Temporary workaround due to lack of stable const array slicing
/// See <https://github.com/rust-lang/rust/issues/90091>
const fn split_array<const N: usize, const M: usize>(
    vals: [u8; N],
) -> ([u8; M], [u8; M]) {
    let mut a = [0; M];
    let mut b = [0; M];
    let mut i = 0;
    while i != M {
        a[i] = vals[i];
        b[i] = vals[i + M];
        i += 1;
    }
    (a, b)
}

/// Performs an unsigned multiplication of `a * b` returning a tuple of
/// `(low, high)` where `low` contains the lower 128-bits of the result
/// and `high` the higher 128-bits
///
/// This mirrors the x86 mulx instruction but for 128-bit types
#[inline]
fn mulx(a: u128, b: u128) -> (u128, u128) {
    let split = |a: u128| (a & (u64::MAX as u128), a >> 64);

    const MASK: u128 = u64::MAX as _;

    let (a_low, a_high) = split(a);
    let (b_low, b_high) = split(b);

    // Carry stores the upper 64-bits of low and lower 64-bits of high
    let (mut low, mut carry) = split(a_low * b_low);
    carry += a_high * b_low;

    // Update low and high with corresponding parts of carry
    low += carry << 64;
    let mut high = carry >> 64;

    // Update carry with overflow from low
    carry = low >> 64;
    low &= MASK;

    // Perform multiply including overflow from low
    carry += b_high * a_low;

    // Update low and high with values from carry
    low += carry << 64;
    high += carry >> 64;

    // Perform 4th multiplication
    high += a_high * b_high;

    (low, high)
}

macro_rules! derive_op {
    ($t:ident, $op:ident, $wrapping:ident, $checked:ident) => {
        impl std::ops::$t for i256 {
            type Output = i256;

            #[cfg(debug_assertions)]
            fn $op(self, rhs: Self) -> Self::Output {
                self.$checked(rhs).expect("i256 overflow")
            }

            #[cfg(not(debug_assertions))]
            fn $op(self, rhs: Self) -> Self::Output {
                self.$wrapping(rhs)
            }
        }
    };
}

derive_op!(Add, add, wrapping_add, checked_add);
derive_op!(Sub, sub, wrapping_sub, checked_sub);
derive_op!(Mul, mul, wrapping_mul, checked_mul);
derive_op!(Div, div, wrapping_div, checked_div);
derive_op!(Rem, rem, wrapping_rem, checked_rem);

macro_rules! define_as_primitive {
    ($native_ty:ty) => {
        impl AsPrimitive<i256> for $native_ty {
            fn as_(self) -> i256 {
                i256::from_i128(self as i128)
            }
        }
    };
}

define_as_primitive!(i8);
define_as_primitive!(i16);
define_as_primitive!(i32);
define_as_primitive!(i64);

impl ToPrimitive for i256 {
    fn to_i64(&self) -> Option<i64> {
        let as_i128 = self.low as i128;

        let high_negative = self.high < 0;
        let low_negative = as_i128 < 0;
        let high_valid = self.high == -1 || self.high == 0;

        if high_negative == low_negative && high_valid {
            let (low_bytes, high_bytes) = split_array(u128::to_le_bytes(self.low));
            let high = i64::from_le_bytes(high_bytes);
            let low = i64::from_le_bytes(low_bytes);

            let high_negative = high < 0;
            let low_negative = low < 0;
            let high_valid = self.high == -1 || self.high == 0;

            (high_negative == low_negative && high_valid).then_some(low)
        } else {
            None
        }
    }

    fn to_u64(&self) -> Option<u64> {
        let as_i128 = self.low as i128;

        let high_negative = self.high < 0;
        let low_negative = as_i128 < 0;
        let high_valid = self.high == -1 || self.high == 0;

        if high_negative == low_negative && high_valid {
            self.low.to_u64()
        } else {
            None
        }
    }
}

#[cfg(test)]
mod tests {
    use super::*;
    use num::{BigInt, FromPrimitive, Signed, ToPrimitive};
    use rand::{thread_rng, Rng};
    use std::ops::Neg;

    #[test]
    fn test_signed_cmp() {
        let a = i256::from_parts(i128::MAX as u128, 12);
        let b = i256::from_parts(i128::MIN as u128, 12);
        assert!(a < b);

        let a = i256::from_parts(i128::MAX as u128, 12);
        let b = i256::from_parts(i128::MIN as u128, -12);
        assert!(a > b);
    }

    #[test]
    fn test_to_i128() {
        let vals = [
            BigInt::from_i128(-1).unwrap(),
            BigInt::from_i128(i128::MAX).unwrap(),
            BigInt::from_i128(i128::MIN).unwrap(),
            BigInt::from_u128(u128::MIN).unwrap(),
            BigInt::from_u128(u128::MAX).unwrap(),
        ];

        for v in vals {
            let (t, overflow) = i256::from_bigint_with_overflow(v.clone());
            assert!(!overflow);
            assert_eq!(t.to_i128(), v.to_i128(), "{} vs {}", v, t);
        }
    }

    /// Tests operations against the two provided [`i256`]
    fn test_ops(il: i256, ir: i256) {
        let bl = BigInt::from_signed_bytes_le(&il.to_le_bytes());
        let br = BigInt::from_signed_bytes_le(&ir.to_le_bytes());

        // Comparison
        assert_eq!(il.cmp(&ir), bl.cmp(&br), "{} cmp {}", bl, br);

        // Conversions
        assert_eq!(i256::from_le_bytes(il.to_le_bytes()), il);
        assert_eq!(i256::from_be_bytes(il.to_be_bytes()), il);
        assert_eq!(i256::from_le_bytes(ir.to_le_bytes()), ir);
        assert_eq!(i256::from_be_bytes(ir.to_be_bytes()), ir);

        // To i128
        assert_eq!(il.to_i128(), bl.to_i128(), "{}", bl);
        assert_eq!(ir.to_i128(), br.to_i128(), "{}", br);

        // Absolute value
        let (abs, overflow) = i256::from_bigint_with_overflow(bl.abs());
        assert_eq!(il.wrapping_abs(), abs);
        assert_eq!(il.checked_abs().is_none(), overflow);

        let (abs, overflow) = i256::from_bigint_with_overflow(br.abs());
        assert_eq!(ir.wrapping_abs(), abs);
        assert_eq!(ir.checked_abs().is_none(), overflow);

        // Negation
        let (neg, overflow) = i256::from_bigint_with_overflow(bl.clone().neg());
        assert_eq!(il.wrapping_neg(), neg);
        assert_eq!(il.checked_neg().is_none(), overflow);

        // Negation
        let (neg, overflow) = i256::from_bigint_with_overflow(br.clone().neg());
        assert_eq!(ir.wrapping_neg(), neg);
        assert_eq!(ir.checked_neg().is_none(), overflow);

        // Addition
        let actual = il.wrapping_add(ir);
        let (expected, overflow) =
            i256::from_bigint_with_overflow(bl.clone() + br.clone());
        assert_eq!(actual, expected);

        let checked = il.checked_add(ir);
        match overflow {
            true => assert!(checked.is_none()),
            false => assert_eq!(checked.unwrap(), actual),
        }

        // Subtraction
        let actual = il.wrapping_sub(ir);
        let (expected, overflow) =
            i256::from_bigint_with_overflow(bl.clone() - br.clone());
        assert_eq!(actual.to_string(), expected.to_string());

        let checked = il.checked_sub(ir);
        match overflow {
            true => assert!(checked.is_none()),
            false => assert_eq!(checked.unwrap(), actual),
        }

        // Multiplication
        let actual = il.wrapping_mul(ir);
        let (expected, overflow) =
            i256::from_bigint_with_overflow(bl.clone() * br.clone());
        assert_eq!(actual.to_string(), expected.to_string());

        let checked = il.checked_mul(ir);
        match overflow {
            true => assert!(
                checked.is_none(),
                "{} * {} = {} vs {} * {} = {}",
                il,
                ir,
                actual,
                bl,
                br,
                expected
            ),
            false => assert_eq!(
                checked.unwrap(),
                actual,
                "{} * {} = {} vs {} * {} = {}",
                il,
                ir,
                actual,
                bl,
                br,
                expected
            ),
        }

        // Exponentiation
        for exp in vec![0, 1, 3, 8, 100].into_iter() {
            let actual = il.wrapping_pow(exp);
            let (expected, overflow) =
                i256::from_bigint_with_overflow(bl.clone().pow(exp));
            assert_eq!(actual.to_string(), expected.to_string());

            let checked = il.checked_pow(exp);
            match overflow {
                true => assert!(
                    checked.is_none(),
                    "{} ^ {} = {} vs {} * {} = {}",
                    il,
                    exp,
                    actual,
                    bl,
                    exp,
                    expected
                ),
                false => assert_eq!(
                    checked.unwrap(),
                    actual,
                    "{} ^ {} = {} vs {} * {} = {}",
                    il,
                    exp,
                    actual,
                    bl,
                    exp,
                    expected
                ),
            }
        }
    }

    #[test]
    fn test_i256() {
        let candidates = [
            i256::from_parts(0, 0),
            i256::from_parts(0, 1),
            i256::from_parts(0, -1),
            i256::from_parts(u128::MAX, 1),
            i256::from_parts(u128::MAX, -1),
            i256::from_parts(0, 1),
            i256::from_parts(0, -1),
            i256::from_parts(100, 32),
        ];

        for il in candidates {
            for ir in candidates {
                test_ops(il, ir)
            }
        }
    }

    #[test]
    #[cfg_attr(miri, ignore)]
    fn test_i256_fuzz() {
        let mut rng = thread_rng();

        for _ in 0..1000 {
            let mut l = [0_u8; 32];
            let len = rng.gen_range(0..32);
            l.iter_mut().take(len).for_each(|x| *x = rng.gen());

            let mut r = [0_u8; 32];
            let len = rng.gen_range(0..32);
            r.iter_mut().take(len).for_each(|x| *x = rng.gen());

            test_ops(i256::from_le_bytes(l), i256::from_le_bytes(r))
        }
    }

    #[test]
    fn test_i256_to_primitive() {
        let a = i256::MAX;
        assert!(a.to_i64().is_none());
        assert!(a.to_u64().is_none());

        let a = i256::from_i128(i128::MAX);
        assert!(a.to_i64().is_none());
        assert!(a.to_u64().is_none());

        let a = i256::from_i128(i64::MAX as i128);
        assert_eq!(a.to_i64().unwrap(), i64::MAX);
        assert_eq!(a.to_u64().unwrap(), i64::MAX as u64);

        let a = i256::from_i128(i64::MAX as i128 + 1);
        assert!(a.to_i64().is_none());
        assert_eq!(a.to_u64().unwrap(), i64::MAX as u64 + 1);

        let a = i256::MIN;
        assert!(a.to_i64().is_none());
        assert!(a.to_u64().is_none());

        let a = i256::from_i128(i128::MIN);
        assert!(a.to_i64().is_none());
        assert!(a.to_u64().is_none());

        let a = i256::from_i128(i64::MIN as i128);
        assert_eq!(a.to_i64().unwrap(), i64::MIN);
        assert!(a.to_u64().is_none());

        let a = i256::from_i128(i64::MIN as i128 - 1);
        assert!(a.to_i64().is_none());
        assert!(a.to_u64().is_none());
    }
}<|MERGE_RESOLUTION|>--- conflicted
+++ resolved
@@ -16,11 +16,7 @@
 // under the License.
 
 use num::cast::AsPrimitive;
-<<<<<<< HEAD
-use num::{BigInt, ToPrimitive};
-=======
-use num::{BigInt, FromPrimitive};
->>>>>>> 879b461a
+use num::{BigInt, FromPrimitive, ToPrimitive};
 use std::cmp::Ordering;
 
 /// A signed 256-bit integer
