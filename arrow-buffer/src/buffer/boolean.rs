// Licensed to the Apache Software Foundation (ASF) under one
// or more contributor license agreements.  See the NOTICE file
// distributed with this work for additional information
// regarding copyright ownership.  The ASF licenses this file
// to you under the Apache License, Version 2.0 (the
// "License"); you may not use this file except in compliance
// with the License.  You may obtain a copy of the License at
//
//   http://www.apache.org/licenses/LICENSE-2.0
//
// Unless required by applicable law or agreed to in writing,
// software distributed under the License is distributed on an
// "AS IS" BASIS, WITHOUT WARRANTIES OR CONDITIONS OF ANY
// KIND, either express or implied.  See the License for the
// specific language governing permissions and limitations
// under the License.

use crate::bit_chunk_iterator::BitChunks;
use crate::bit_iterator::{BitIndexIterator, BitIndexU32Iterator, BitIterator, BitSliceIterator};
use crate::{
    BooleanBufferBuilder, Buffer, MutableBuffer, bit_util, buffer_bin_and, buffer_bin_or,
    buffer_bin_xor, buffer_unary_not, util,
};

use std::ops::{BitAnd, BitOr, BitXor, Not};

/// A slice-able [`Buffer`] containing bit-packed booleans
///
/// This structure represents a sequence of boolean values packed into a
/// byte-aligned [`Buffer`]. Both the offset and length are represented in bits.
///
/// # Layout
///
/// The values are represented as little endian bit-packed values, where the
/// least significant bit of each byte represents the first boolean value and
/// then proceeding to the most significant bit.
///
/// For example, the 10 bit bitmask `0b0111001101` has length 10, and is
/// represented using 2 bytes with offset 0 like this:
///
/// ```text
///        ┌─────────────────────────────────┐    ┌─────────────────────────────────┐
///        │┌───┬───┬───┬───┬───┬───┬───┬───┐│    │┌───┬───┬───┬───┬───┬───┬───┬───┐│
///        ││ 1 │ 0 │ 1 │ 1 │ 0 │ 0 │ 1 │ 1 ││    ││ 1 │ 0 │ ? │ ? │ ? │ ? │ ? │ ? ││
///        │└───┴───┴───┴───┴───┴───┴───┴───┘│    │└───┴───┴───┴───┴───┴───┴───┴───┘│
/// bit    └─────────────────────────────────┘    └─────────────────────────────────┘
/// offset  0             Byte 0             7    0              Byte 1            7
///
///         length = 10 bits, offset = 0
/// ```
///
/// The same bitmask with length 10 and offset 3 would be represented using 2
/// bytes like this:
///
/// ```text
///       ┌─────────────────────────────────┐    ┌─────────────────────────────────┐
///       │┌───┬───┬───┬───┬───┬───┬───┬───┐│    │┌───┬───┬───┬───┬───┬───┬───┬───┐│
///       ││ ? │ ? │ ? │ 1 │ 0 │ 1 │ 1 │ 0 ││    ││ 0 │ 1 │ 1 │ 1 │ 0 │ ? │ ? │ ? ││
///       │└───┴───┴───┴───┴───┴───┴───┴───┘│    │└───┴───┴───┴───┴───┴───┴───┴───┘│
/// bit   └─────────────────────────────────┘    └─────────────────────────────────┘
/// offset 0             Byte 0             7    0              Byte 1            7
///
///        length = 10 bits, offset = 3
/// ```
///
/// Note that the bits marked `?` are not logically part of the mask and may
/// contain either `0` or `1`
///
/// # See Also
/// * [`BooleanBufferBuilder`] for building [`BooleanBuffer`] instances
/// * [`NullBuffer`] for representing null values in Arrow arrays
///
/// [`NullBuffer`]: crate::NullBuffer
#[derive(Debug, Clone, Eq)]
pub struct BooleanBuffer {
    /// Underlying buffer (byte aligned)
    buffer: Buffer,
    /// Offset in bits (not bytes)
    bit_offset: usize,
    /// Length in bits (not bytes)
    bit_len: usize,
}

impl PartialEq for BooleanBuffer {
    fn eq(&self, other: &Self) -> bool {
        if self.bit_len != other.bit_len {
            return false;
        }

        let lhs = self.bit_chunks().iter_padded();
        let rhs = other.bit_chunks().iter_padded();
        lhs.zip(rhs).all(|(a, b)| a == b)
    }
}

impl BooleanBuffer {
    /// Create a new [`BooleanBuffer`] from a [`Buffer`], `bit_offset` offset and `bit_len` length
    ///
    /// # Panics
    ///
    /// This method will panic if `buffer` is not large enough
    pub fn new(buffer: Buffer, bit_offset: usize, bit_len: usize) -> Self {
        let total_len = bit_offset.saturating_add(bit_len);
        let buffer_len = buffer.len();
        let buffer_bit_len = buffer_len.saturating_mul(8);
        assert!(
            total_len <= buffer_bit_len,
            "buffer not large enough (bit_offset: {bit_offset}, bit_len: {bit_len}, buffer_len: {buffer_len})"
        );
        Self {
            buffer,
            bit_offset,
            bit_len,
        }
    }

    /// Create a new [`BooleanBuffer`] of `length` bits (not bytes) where all values are `true`
    pub fn new_set(length: usize) -> Self {
        let mut builder = BooleanBufferBuilder::new(length);
        builder.append_n(length, true);
        builder.finish()
    }

    /// Create a new [`BooleanBuffer`] of `length` bits (not bytes) where all values are `false`
    pub fn new_unset(length: usize) -> Self {
        let buffer = MutableBuffer::new_null(length).into_buffer();
        Self {
            buffer,
            bit_offset: 0,
            bit_len: length,
        }
    }

    /// Invokes `f` with indexes `0..len` collecting the boolean results into a new `BooleanBuffer`
    pub fn collect_bool<F: FnMut(usize) -> bool>(len: usize, f: F) -> Self {
        let buffer = MutableBuffer::collect_bool(len, f);
        Self::new(buffer.into(), 0, len)
    }

    /// Create a new [`BooleanBuffer`] by copying the relevant bits from an
    /// input buffer.
    ///
    /// # Notes:
    /// * The new `BooleanBuffer` has zero offset, even if `offset_in_bits` is non-zero
    ///
    /// # Example: Create a new [`BooleanBuffer`] copying a bit slice from in input slice
    /// ```
    /// # use arrow_buffer::BooleanBuffer;
    /// let input = [0b11001100u8, 0b10111010u8];
    /// // // Copy bits 4..16 from input
    /// let result = BooleanBuffer::from_bits(&input, 4, 12);
    /// assert_eq!(result.values(), &[0b10101100u8, 0b00001011u8]);
    pub fn from_bits(src: impl AsRef<[u8]>, offset_in_bits: usize, len_in_bits: usize) -> Self {
        Self::from_bitwise_unary_op(src, offset_in_bits, len_in_bits, |a| a)
    }

    /// Create a new [`BooleanBuffer`] by applying the bitwise operation to `op`
    /// to an input buffer.
    ///
    /// This function is faster than applying the operation bit by bit as
    /// it processes input buffers in chunks of 64 bits (8 bytes) at a time
    ///
    /// # Notes:
    /// * `op` takes a single `u64` inputs and produces one `u64` output.
    /// * `op` must only apply bitwise operations
    ///   on the relevant bits; the input `u64` may contain irrelevant bits
    ///   and may be processed differently on different endian architectures.
    /// * The output always has zero offset
    ///
    /// # See Also
    /// - [`BooleanBuffer::from_bitwise_binary_op`] to create a new buffer from a binary operation
    /// - [`apply_bitwise_unary_op`](bit_util::apply_bitwise_unary_op) for in-place unary bitwise operations
    ///
    /// # Example: Create new [`BooleanBuffer`] from bitwise `NOT` of a byte slice
    /// ```
    /// # use arrow_buffer::BooleanBuffer;
    /// let input = [0b11001100u8, 0b10111010u8]; // 2 bytes = 16 bits
    /// // NOT of the first 12 bits
    /// let result = BooleanBuffer::from_bitwise_unary_op(
    ///  &input, 0, 12, |a| !a
    /// );
    /// assert_eq!(result.values(), &[0b00110011u8, 0b11110101u8]);
    /// ```
    pub fn from_bitwise_unary_op<F>(
        src: impl AsRef<[u8]>,
        offset_in_bits: usize,
        len_in_bits: usize,
        mut op: F,
    ) -> Self
    where
        F: FnMut(u64) -> u64,
    {
        // try fast path for aligned input
        if offset_in_bits & 0x7 == 0 {
            // align to byte boundary
            let aligned = &src.as_ref()[offset_in_bits / 8..];
            if let Some(result) =
                Self::try_from_aligned_bitwise_unary_op(aligned, len_in_bits, &mut op)
            {
                return result;
            }
        }

        let chunks = BitChunks::new(src.as_ref(), offset_in_bits, len_in_bits);
        let mut result = MutableBuffer::with_capacity(chunks.num_u64s() * 8);
        for chunk in chunks.iter() {
            // SAFETY: reserved enough capacity above, (exactly num_u64s()
            // items) and we assume `BitChunks` correctly reports upper bound
            unsafe {
                result.push_unchecked(op(chunk));
            }
        }
        if chunks.remainder_len() > 0 {
            debug_assert!(result.capacity() >= result.len() + 8); // should not reallocate
            // SAFETY: reserved enough capacity above, (exactly num_u64s()
            // items) and we assume `BitChunks` correctly reports upper bound
            unsafe {
                result.push_unchecked(op(chunks.remainder_bits()));
            }
            // Just pushed one u64, which may have trailing zeros
            result.truncate(chunks.num_bytes());
        }

        BooleanBuffer {
<<<<<<< HEAD
            buffer: Buffer::from(result),
            offset: 0,
            len: len_in_bits,
=======
            buffer,
            bit_offset: 0,
            bit_len: len_in_bits,
>>>>>>> de1686ac
        }
    }

    /// Fast path for [`Self::from_bitwise_unary_op`] when input is aligned to
    /// 8-byte (64-bit) boundaries
    ///
    /// Returns None if the fast path cannot be taken
    fn try_from_aligned_bitwise_unary_op<F>(
        src: &[u8],
        len_in_bits: usize,
        op: &mut F,
    ) -> Option<Self>
    where
        F: FnMut(u64) -> u64,
    {
        // Safety: all valid bytes are valid u64s
        let (prefix, aligned_u6us, suffix) = unsafe { src.align_to::<u64>() };
        if !(prefix.is_empty() && suffix.is_empty()) {
            // Couldn't make this case any faster than the default path, see
            // https://github.com/apache/arrow-rs/pull/8996/changes#r2620022082
            return None;
        }
        // the buffer is word (64 bit) aligned, so use optimized Vec code.
        let result_u64s: Vec<u64> = aligned_u6us.iter().map(|l| op(*l)).collect();
        let buffer = Buffer::from(result_u64s);
        Some(BooleanBuffer::new(buffer, 0, len_in_bits))
    }

    /// Create a new [`BooleanBuffer`] by applying the bitwise operation `op` to
    /// the relevant bits from two input buffers.
    ///
    /// This function is faster than applying the operation bit by bit as
    /// it processes input buffers in chunks of 64 bits (8 bytes) at a time
    ///
    /// # Notes:
    /// See notes on [Self::from_bitwise_unary_op]
    ///
    /// # See Also
    /// - [`BooleanBuffer::from_bitwise_unary_op`] for unary operations on a single input buffer.
    /// - [`apply_bitwise_binary_op`](bit_util::apply_bitwise_binary_op) for in-place binary bitwise operations
    ///
    /// # Example: Create new [`BooleanBuffer`] from bitwise `AND` of two [`Buffer`]s
    /// ```
    /// # use arrow_buffer::{Buffer, BooleanBuffer};
    /// let left = Buffer::from(vec![0b11001100u8, 0b10111010u8]); // 2 bytes = 16 bits
    /// let right = Buffer::from(vec![0b10101010u8, 0b11011100u8, 0b11110000u8]); // 3 bytes = 24 bits
    /// // AND of the first 12 bits
    /// let result = BooleanBuffer::from_bitwise_binary_op(
    ///   &left, 0, &right, 0, 12, |a, b| a & b
    /// );
    /// assert_eq!(result.inner().as_slice(), &[0b10001000u8, 0b00001000u8]);
    /// ```
    ///
    /// # Example: Create new [`BooleanBuffer`] from bitwise `OR` of two byte slices
    /// ```
    /// # use arrow_buffer::BooleanBuffer;
    /// let left = [0b11001100u8, 0b10111010u8];
    /// let right = [0b10101010u8, 0b11011100u8];
    /// // OR of bits 4..16 from left and bits 0..12 from right
    /// let result = BooleanBuffer::from_bitwise_binary_op(
    ///  &left, 4, &right, 0, 12, |a, b| a | b
    /// );
    /// assert_eq!(result.inner().as_slice(), &[0b10101110u8, 0b00001111u8]);
    /// ```
    pub fn from_bitwise_binary_op<F>(
        left: impl AsRef<[u8]>,
        left_offset_in_bits: usize,
        right: impl AsRef<[u8]>,
        right_offset_in_bits: usize,
        len_in_bits: usize,
        mut op: F,
    ) -> Self
    where
        F: FnMut(u64, u64) -> u64,
    {
        // try fast path for aligned input
        if left_offset_in_bits & 0x7 == 0 && right_offset_in_bits & 0x7 == 0 {
            if let Some(result) = Self::try_from_aligned_bitwise_binary_op(
                &left.as_ref()[left_offset_in_bits / 8..], // aligned to byte boundary
                &right.as_ref()[right_offset_in_bits / 8..],
                len_in_bits,
                &mut op,
            ) {
                return result;
            }
        }
        let left_chunks = BitChunks::new(left.as_ref(), left_offset_in_bits, len_in_bits);
        let right_chunks = BitChunks::new(right.as_ref(), right_offset_in_bits, len_in_bits);

        let chunks = left_chunks
            .iter()
            .zip(right_chunks.iter())
            .map(|(left, right)| op(left, right));
        // Soundness: `BitChunks` is a `BitChunks` iterator which
        // correctly reports its upper bound
        let mut buffer = unsafe { MutableBuffer::from_trusted_len_iter(chunks) };

        let remainder_bytes = util::bit_util::ceil(left_chunks.remainder_len(), 8);
        let rem = op(left_chunks.remainder_bits(), right_chunks.remainder_bits());
        // we are counting its starting from the least significant bit, to to_le_bytes should be correct
        let rem = &rem.to_le_bytes()[0..remainder_bytes];
        buffer.extend_from_slice(rem);

        BooleanBuffer {
            buffer: Buffer::from(buffer),
            offset: 0,
            len: len_in_bits,
        }
    }

    /// Like [`Self::from_bitwise_binary_op`] but optimized for the case where the
    /// inputs are aligned to byte boundaries
    ///
    /// Returns `None` if the inputs are not fully u64 aligned
    fn try_from_aligned_bitwise_binary_op<F>(
        left: &[u8],
        right: &[u8],
        len_in_bits: usize,
        op: &mut F,
    ) -> Option<Self>
    where
        F: FnMut(u64, u64) -> u64,
    {
        // Safety: all valid bytes are valid u64s
        let (left_prefix, left_u64s, left_suffix) = unsafe { left.align_to::<u64>() };
        let (right_prefix, right_u64s, right_suffix) = unsafe { right.align_to::<u64>() };
        if !(left_prefix.is_empty()
            && right_prefix.is_empty()
            && left_suffix.is_empty()
            && right_suffix.is_empty())
        {
            // Couldn't make this case any faster than the default path
            // would be cool to handle non empty prefixes/suffixes too,
            return None;
        }
        // the buffers are word (64 bit) aligned, so use optimized Vec code.
        let result_u64s = left_u64s
            .iter()
            .zip(right_u64s.iter())
            .map(|(l, r)| op(*l, *r))
            .collect::<Vec<u64>>();
        Some(BooleanBuffer::new(
            Buffer::from(result_u64s),
            0,
            len_in_bits,
        ))
    }

    /// Returns the number of set bits in this buffer
    pub fn count_set_bits(&self) -> usize {
        self.buffer
            .count_set_bits_offset(self.bit_offset, self.bit_len)
    }

    /// Returns a [`BitChunks`] instance which can be used to iterate over
    /// this buffer's bits in `u64` chunks
    #[inline]
    pub fn bit_chunks(&self) -> BitChunks<'_> {
        BitChunks::new(self.values(), self.bit_offset, self.bit_len)
    }

    /// Returns the offset of this [`BooleanBuffer`] in bits (not bytes)
    #[inline]
    pub fn offset(&self) -> usize {
        self.bit_offset
    }

    /// Returns the length of this [`BooleanBuffer`] in bits (not bytes)
    #[inline]
    pub fn len(&self) -> usize {
        self.bit_len
    }

    /// Returns true if this [`BooleanBuffer`] is empty
    #[inline]
    pub fn is_empty(&self) -> bool {
        self.bit_len == 0
    }

    /// Free up unused memory.
    pub fn shrink_to_fit(&mut self) {
        // TODO(emilk): we could shrink even more in the case where we are a small sub-slice of the full buffer
        self.buffer.shrink_to_fit();
    }

    /// Returns the boolean value at index `i`.
    ///
    /// # Panics
    ///
    /// Panics if `i >= self.len()`
    #[inline]
    pub fn value(&self, idx: usize) -> bool {
        assert!(idx < self.bit_len);
        unsafe { self.value_unchecked(idx) }
    }

    /// Returns the boolean value at index `i`.
    ///
    /// # Safety
    /// This doesn't check bounds, the caller must ensure that index < self.len()
    #[inline]
    pub unsafe fn value_unchecked(&self, i: usize) -> bool {
        unsafe { bit_util::get_bit_raw(self.buffer.as_ptr(), i + self.bit_offset) }
    }

    /// Returns the packed values of this [`BooleanBuffer`] not including any offset
    #[inline]
    pub fn values(&self) -> &[u8] {
        &self.buffer
    }

    /// Slices this [`BooleanBuffer`] by the provided `offset` and `length`
    pub fn slice(&self, offset: usize, len: usize) -> Self {
        assert!(
            offset.saturating_add(len) <= self.bit_len,
            "the length + offset of the sliced BooleanBuffer cannot exceed the existing length"
        );
        Self {
            buffer: self.buffer.clone(),
            bit_offset: self.bit_offset + offset,
            bit_len: len,
        }
    }

    /// Returns a [`Buffer`] containing the sliced contents of this [`BooleanBuffer`]
    ///
    /// Equivalent to `self.buffer.bit_slice(self.offset, self.len)`
    pub fn sliced(&self) -> Buffer {
        self.buffer.bit_slice(self.bit_offset, self.bit_len)
    }

    /// Returns true if this [`BooleanBuffer`] is equal to `other`, using pointer comparisons
    /// to determine buffer equality. This is cheaper than `PartialEq::eq` but may
    /// return false when the arrays are logically equal
    pub fn ptr_eq(&self, other: &Self) -> bool {
        self.buffer.as_ptr() == other.buffer.as_ptr()
            && self.bit_offset == other.bit_offset
            && self.bit_len == other.bit_len
    }

    /// Returns the inner [`Buffer`]
    ///
    /// Note: this does not account for offset and length of this [`BooleanBuffer`]
    #[inline]
    pub fn inner(&self) -> &Buffer {
        &self.buffer
    }

    /// Returns the inner [`Buffer`], consuming self
    ///
    /// Note: this does not account for offset and length of this [`BooleanBuffer`]
    pub fn into_inner(self) -> Buffer {
        self.buffer
    }

    /// Returns an iterator over the bits in this [`BooleanBuffer`]
    pub fn iter(&self) -> BitIterator<'_> {
        self.into_iter()
    }

    /// Returns an iterator over the set bit positions in this [`BooleanBuffer`]
    pub fn set_indices(&self) -> BitIndexIterator<'_> {
        BitIndexIterator::new(self.values(), self.bit_offset, self.bit_len)
    }

    /// Returns a `u32` iterator over set bit positions without any usize->u32 conversion
    pub fn set_indices_u32(&self) -> BitIndexU32Iterator<'_> {
        BitIndexU32Iterator::new(self.values(), self.bit_offset, self.bit_len)
    }

    /// Returns a [`BitSliceIterator`] yielding contiguous ranges of set bits
    pub fn set_slices(&self) -> BitSliceIterator<'_> {
        BitSliceIterator::new(self.values(), self.bit_offset, self.bit_len)
    }
}

impl Not for &BooleanBuffer {
    type Output = BooleanBuffer;

    fn not(self) -> Self::Output {
        BooleanBuffer {
            buffer: buffer_unary_not(&self.buffer, self.bit_offset, self.bit_len),
            bit_offset: 0,
            bit_len: self.bit_len,
        }
    }
}

impl BitAnd<&BooleanBuffer> for &BooleanBuffer {
    type Output = BooleanBuffer;

    fn bitand(self, rhs: &BooleanBuffer) -> Self::Output {
        assert_eq!(self.bit_len, rhs.bit_len);
        BooleanBuffer {
            buffer: buffer_bin_and(
                &self.buffer,
                self.bit_offset,
                &rhs.buffer,
                rhs.bit_offset,
                self.bit_len,
            ),
            bit_offset: 0,
            bit_len: self.bit_len,
        }
    }
}

impl BitOr<&BooleanBuffer> for &BooleanBuffer {
    type Output = BooleanBuffer;

    fn bitor(self, rhs: &BooleanBuffer) -> Self::Output {
        assert_eq!(self.bit_len, rhs.bit_len);
        BooleanBuffer {
            buffer: buffer_bin_or(
                &self.buffer,
                self.bit_offset,
                &rhs.buffer,
                rhs.bit_offset,
                self.bit_len,
            ),
            bit_offset: 0,
            bit_len: self.bit_len,
        }
    }
}

impl BitXor<&BooleanBuffer> for &BooleanBuffer {
    type Output = BooleanBuffer;

    fn bitxor(self, rhs: &BooleanBuffer) -> Self::Output {
        assert_eq!(self.bit_len, rhs.bit_len);
        BooleanBuffer {
            buffer: buffer_bin_xor(
                &self.buffer,
                self.bit_offset,
                &rhs.buffer,
                rhs.bit_offset,
                self.bit_len,
            ),
            bit_offset: 0,
            bit_len: self.bit_len,
        }
    }
}

impl<'a> IntoIterator for &'a BooleanBuffer {
    type Item = bool;
    type IntoIter = BitIterator<'a>;

    fn into_iter(self) -> Self::IntoIter {
        BitIterator::new(self.values(), self.bit_offset, self.bit_len)
    }
}

impl From<&[bool]> for BooleanBuffer {
    fn from(value: &[bool]) -> Self {
        let mut builder = BooleanBufferBuilder::new(value.len());
        builder.append_slice(value);
        builder.finish()
    }
}

impl From<Vec<bool>> for BooleanBuffer {
    fn from(value: Vec<bool>) -> Self {
        value.as_slice().into()
    }
}

impl FromIterator<bool> for BooleanBuffer {
    fn from_iter<T: IntoIterator<Item = bool>>(iter: T) -> Self {
        let iter = iter.into_iter();
        let (hint, _) = iter.size_hint();
        let mut builder = BooleanBufferBuilder::new(hint);
        iter.for_each(|b| builder.append(b));
        builder.finish()
    }
}

#[cfg(test)]
mod tests {
    use super::*;

    #[test]
    fn test_boolean_new() {
        let bytes = &[0, 1, 2, 3, 4];
        let buf = Buffer::from(bytes);
        let offset = 0;
        let len = 24;

        let boolean_buf = BooleanBuffer::new(buf.clone(), offset, len);
        assert_eq!(bytes, boolean_buf.values());
        assert_eq!(offset, boolean_buf.offset());
        assert_eq!(len, boolean_buf.len());

        assert_eq!(2, boolean_buf.count_set_bits());
        assert_eq!(&buf, boolean_buf.inner());
        assert_eq!(buf, boolean_buf.clone().into_inner());

        assert!(!boolean_buf.is_empty())
    }

    #[test]
    fn test_boolean_data_equality() {
        let boolean_buf1 = BooleanBuffer::new(Buffer::from(&[0, 1, 4, 3, 5]), 0, 32);
        let boolean_buf2 = BooleanBuffer::new(Buffer::from(&[0, 1, 4, 3, 5]), 0, 32);
        assert_eq!(boolean_buf1, boolean_buf2);

        // slice with same offset and same length should still preserve equality
        let boolean_buf3 = boolean_buf1.slice(8, 16);
        assert_ne!(boolean_buf1, boolean_buf3);
        let boolean_buf4 = boolean_buf1.slice(0, 32);
        assert_eq!(boolean_buf1, boolean_buf4);

        // unequal because of different elements
        let boolean_buf2 = BooleanBuffer::new(Buffer::from(&[0, 0, 2, 3, 4]), 0, 32);
        assert_ne!(boolean_buf1, boolean_buf2);

        // unequal because of different length
        let boolean_buf2 = BooleanBuffer::new(Buffer::from(&[0, 1, 4, 3, 5]), 0, 24);
        assert_ne!(boolean_buf1, boolean_buf2);

        // ptr_eq
        assert!(boolean_buf1.ptr_eq(&boolean_buf1));
        assert!(boolean_buf2.ptr_eq(&boolean_buf2));
        assert!(!boolean_buf1.ptr_eq(&boolean_buf2));
    }

    #[test]
    fn test_boolean_slice() {
        let bytes = &[0, 3, 2, 6, 2];
        let boolean_buf1 = BooleanBuffer::new(Buffer::from(bytes), 0, 32);
        let boolean_buf2 = BooleanBuffer::new(Buffer::from(bytes), 0, 32);

        let boolean_slice1 = boolean_buf1.slice(16, 16);
        let boolean_slice2 = boolean_buf2.slice(0, 16);
        assert_eq!(boolean_slice1.values(), boolean_slice2.values());

        assert_eq!(bytes, boolean_slice1.values());
        assert_eq!(16, boolean_slice1.bit_offset);
        assert_eq!(16, boolean_slice1.bit_len);

        assert_eq!(bytes, boolean_slice2.values());
        assert_eq!(0, boolean_slice2.bit_offset);
        assert_eq!(16, boolean_slice2.bit_len);
    }

    #[test]
    fn test_boolean_bitand() {
        let offset = 0;
        let len = 40;

        let buf1 = Buffer::from(&[0, 1, 1, 0, 0]);
        let boolean_buf1 = &BooleanBuffer::new(buf1, offset, len);

        let buf2 = Buffer::from(&[0, 1, 1, 1, 0]);
        let boolean_buf2 = &BooleanBuffer::new(buf2, offset, len);

        let expected = BooleanBuffer::new(Buffer::from(&[0, 1, 1, 0, 0]), offset, len);
        assert_eq!(boolean_buf1 & boolean_buf2, expected);
    }

    #[test]
    fn test_boolean_bitor() {
        let offset = 0;
        let len = 40;

        let buf1 = Buffer::from(&[0, 1, 1, 0, 0]);
        let boolean_buf1 = &BooleanBuffer::new(buf1, offset, len);

        let buf2 = Buffer::from(&[0, 1, 1, 1, 0]);
        let boolean_buf2 = &BooleanBuffer::new(buf2, offset, len);

        let expected = BooleanBuffer::new(Buffer::from(&[0, 1, 1, 1, 0]), offset, len);
        assert_eq!(boolean_buf1 | boolean_buf2, expected);
    }

    #[test]
    fn test_boolean_bitxor() {
        let offset = 0;
        let len = 40;

        let buf1 = Buffer::from(&[0, 1, 1, 0, 0]);
        let boolean_buf1 = &BooleanBuffer::new(buf1, offset, len);

        let buf2 = Buffer::from(&[0, 1, 1, 1, 0]);
        let boolean_buf2 = &BooleanBuffer::new(buf2, offset, len);

        let expected = BooleanBuffer::new(Buffer::from(&[0, 0, 0, 1, 0]), offset, len);
        assert_eq!(boolean_buf1 ^ boolean_buf2, expected);
    }

    #[test]
    fn test_boolean_not() {
        let offset = 0;
        let len = 40;

        let buf = Buffer::from(&[0, 1, 1, 0, 0]);
        let boolean_buf = &BooleanBuffer::new(buf, offset, len);

        let expected = BooleanBuffer::new(Buffer::from(&[255, 254, 254, 255, 255]), offset, len);
        assert_eq!(!boolean_buf, expected);
    }

    #[test]
    fn test_boolean_from_slice_bool() {
        let v = [true, false, false];
        let buf = BooleanBuffer::from(&v[..]);
        assert_eq!(buf.offset(), 0);
        assert_eq!(buf.len(), 3);
        assert_eq!(buf.values().len(), 1);
        assert!(buf.value(0));
    }

    #[test]
    fn test_from_bitwise_unary_op() {
        // Use 1024 boolean values so that at least some of the tests cover multiple u64 chunks and
        // perfect alignment
        let input_bools = (0..1024)
            .map(|_| rand::random::<bool>())
            .collect::<Vec<bool>>();
        let input_buffer = BooleanBuffer::from(&input_bools[..]);

        // Note ensure we test offsets over 100 to cover multiple u64 chunks
        for offset in 0..1024 {
            let result = BooleanBuffer::from_bitwise_unary_op(
                input_buffer.values(),
                offset,
                input_buffer.len() - offset,
                |a| !a,
            );
            let expected = input_bools[offset..]
                .iter()
                .map(|b| !*b)
                .collect::<BooleanBuffer>();
            assert_eq!(result, expected);
        }

        // Also test when the input doesn't cover the entire buffer
        for offset in 0..512 {
            let len = 512 - offset; // fixed length less than total
            let result =
                BooleanBuffer::from_bitwise_unary_op(input_buffer.values(), offset, len, |a| !a);
            let expected = input_bools[offset..]
                .iter()
                .take(len)
                .map(|b| !*b)
                .collect::<BooleanBuffer>();
            assert_eq!(result, expected);
        }
    }

    #[test]
    fn test_from_bitwise_binary_op() {
        // pick random boolean inputs
        let input_bools_left = (0..1024)
            .map(|_| rand::random::<bool>())
            .collect::<Vec<bool>>();
        let input_bools_right = (0..1024)
            .map(|_| rand::random::<bool>())
            .collect::<Vec<bool>>();
        let input_buffer_left = BooleanBuffer::from(&input_bools_left[..]);
        let input_buffer_right = BooleanBuffer::from(&input_bools_right[..]);

        for left_offset in 0..200 {
            for right_offset in [0, 4, 5, 17, 33, 24, 45, 64, 65, 100, 200] {
                for len_offset in [0, 1, 44, 100, 256, 300, 512] {
                    let len = 1024 - len_offset - left_offset.max(right_offset); // ensure we don't go out of bounds
                    // compute with AND
                    let result = BooleanBuffer::from_bitwise_binary_op(
                        input_buffer_left.values(),
                        left_offset,
                        input_buffer_right.values(),
                        right_offset,
                        len,
                        |a, b| a & b,
                    );
                    // compute directly from bools
                    let expected = input_bools_left[left_offset..]
                        .iter()
                        .zip(&input_bools_right[right_offset..])
                        .take(len)
                        .map(|(a, b)| *a & *b)
                        .collect::<BooleanBuffer>();
                    assert_eq!(result, expected);
                }
            }
        }
    }
}<|MERGE_RESOLUTION|>--- conflicted
+++ resolved
@@ -222,15 +222,9 @@
         }
 
         BooleanBuffer {
-<<<<<<< HEAD
             buffer: Buffer::from(result),
-            offset: 0,
-            len: len_in_bits,
-=======
-            buffer,
             bit_offset: 0,
             bit_len: len_in_bits,
->>>>>>> de1686ac
         }
     }
 
@@ -336,8 +330,8 @@
 
         BooleanBuffer {
             buffer: Buffer::from(buffer),
-            offset: 0,
-            len: len_in_bits,
+            bit_offset: 0,
+            bit_len: len_in_bits,
         }
     }
 
