// Licensed to the Apache Software Foundation (ASF) under one
// or more contributor license agreements.  See the NOTICE file
// distributed with this work for additional information
// regarding copyright ownership.  The ASF licenses this file
// to you under the Apache License, Version 2.0 (the
// "License"); you may not use this file except in compliance
// with the License.  You may obtain a copy of the License at
//
//   http://www.apache.org/licenses/LICENSE-2.0
//
// Unless required by applicable law or agreed to in writing,
// software distributed under the License is distributed on an
// "AS IS" BASIS, WITHOUT WARRANTIES OR CONDITIONS OF ANY
// KIND, either express or implied.  See the License for the
// specific language governing permissions and limitations
// under the License.

use crate::bit_chunk_iterator::BitChunks;
use crate::bit_iterator::{BitIndexIterator, BitIterator, BitSliceIterator};
use crate::{
    bit_util, buffer_bin_and, buffer_bin_or, buffer_bin_xor, buffer_unary_not,
    BooleanBufferBuilder, Buffer, MutableBuffer,
};
use std::ops::{BitAnd, BitOr, BitXor, Not};

/// A slice-able [`Buffer`] containing bit-packed booleans
#[derive(Debug, Clone, Eq)]
pub struct BooleanBuffer {
    buffer: Buffer,
    offset: usize,
    len: usize,
}

impl PartialEq for BooleanBuffer {
    fn eq(&self, other: &Self) -> bool {
        if self.len != other.len {
            return false;
        }

        let lhs = self.bit_chunks().iter_padded();
        let rhs = other.bit_chunks().iter_padded();
        lhs.zip(rhs).all(|(a, b)| a == b)
    }
}

impl BooleanBuffer {
    /// Create a new [`BooleanBuffer`] from a [`Buffer`], an `offset` and `length` in bits
    ///
    /// # Panics
    ///
    /// This method will panic if `buffer` is not large enough
    pub fn new(buffer: Buffer, offset: usize, len: usize) -> Self {
        let total_len = offset.saturating_add(len);
        let bit_len = buffer.len().saturating_mul(8);
        assert!(total_len <= bit_len);
        Self {
            buffer,
            offset,
            len,
        }
    }

<<<<<<< HEAD
    /// Create a new [`BooleanBuffer`] of the given `length` where all values are `false`
    pub fn new_zeroed(len: usize) -> Self {
        let buffer = MutableBuffer::new_null(len).into_buffer();
        Self {
            buffer,
            offset: 0,
            len,
=======
    /// Create a new [`BooleanBuffer`] of `length` where all values are `true`
    pub fn new_set(length: usize) -> Self {
        let mut builder = BooleanBufferBuilder::new(length);
        builder.append_n(length, true);
        builder.finish()
    }

    /// Create a new [`BooleanBuffer`] of `length` where all values are `false`
    pub fn new_unset(length: usize) -> Self {
        let buffer = MutableBuffer::new_null(length).into_buffer();
        Self {
            buffer,
            offset: 0,
            len: length,
>>>>>>> 2c71135a
        }
    }

    /// Invokes `f` with indexes `0..len` collecting the boolean results into a new `BooleanBuffer`
    pub fn collect_bool<F: FnMut(usize) -> bool>(len: usize, f: F) -> Self {
        let buffer = MutableBuffer::collect_bool(len, f);
        Self::new(buffer.into(), 0, len)
    }

    /// Returns the number of set bits in this buffer
    pub fn count_set_bits(&self) -> usize {
        self.buffer.count_set_bits_offset(self.offset, self.len)
    }

    /// Returns a `BitChunks` instance which can be used to iterate over
    /// this buffer's bits in `u64` chunks
    pub fn bit_chunks(&self) -> BitChunks {
        BitChunks::new(self.values(), self.offset, self.len)
    }

    /// Returns `true` if the bit at index `i` is set
    ///
    /// # Panics
    ///
    /// Panics if `i >= self.len()`
    #[inline]
    #[deprecated(note = "use BooleanBuffer::value")]
    pub fn is_set(&self, i: usize) -> bool {
        self.value(i)
    }

    /// Returns the offset of this [`BooleanBuffer`] in bits
    #[inline]
    pub fn offset(&self) -> usize {
        self.offset
    }

    /// Returns the length of this [`BooleanBuffer`] in bits
    #[inline]
    pub fn len(&self) -> usize {
        self.len
    }

    /// Returns true if this [`BooleanBuffer`] is empty
    #[inline]
    pub fn is_empty(&self) -> bool {
        self.len == 0
    }

    /// Returns the boolean value at index `i`.
    ///
    /// # Panics
    ///
    /// Panics if `i >= self.len()`
    pub fn value(&self, idx: usize) -> bool {
        assert!(idx < self.len);
        unsafe { self.value_unchecked(idx) }
    }

    /// Returns the boolean value at index `i`.
    ///
    /// # Safety
    /// This doesn't check bounds, the caller must ensure that index < self.len()
    #[inline]
    pub unsafe fn value_unchecked(&self, i: usize) -> bool {
        unsafe { bit_util::get_bit_raw(self.buffer.as_ptr(), i + self.offset) }
    }

    /// Returns the packed values of this [`BooleanBuffer`] not including any offset
    #[inline]
    pub fn values(&self) -> &[u8] {
        &self.buffer
    }

    /// Slices this [`BooleanBuffer`] by the provided `offset` and `length`
    pub fn slice(&self, offset: usize, len: usize) -> Self {
        assert!(
            offset.saturating_add(len) <= self.len,
            "the length + offset of the sliced BooleanBuffer cannot exceed the existing length"
        );
        Self {
            buffer: self.buffer.clone(),
            offset: self.offset + offset,
            len,
        }
    }

    /// Returns a [`Buffer`] containing the sliced contents of this [`BooleanBuffer`]
    ///
    /// Equivalent to `self.buffer.bit_slice(self.offset, self.len)`
    pub fn sliced(&self) -> Buffer {
        self.buffer.bit_slice(self.offset, self.len)
    }

    /// Returns true if this [`BooleanBuffer`] is equal to `other`, using pointer comparisons
    /// to determine buffer equality. This is cheaper than `PartialEq::eq` but may
    /// return false when the arrays are logically equal
    pub fn ptr_eq(&self, other: &Self) -> bool {
        self.buffer.as_ptr() == other.buffer.as_ptr()
            && self.offset == other.offset
            && self.len == other.len
    }

    /// Returns the inner [`Buffer`]
    #[inline]
    pub fn inner(&self) -> &Buffer {
        &self.buffer
    }

    /// Returns the inner [`Buffer`], consuming self
    pub fn into_inner(self) -> Buffer {
        self.buffer
    }

    /// Returns an iterator over the bits in this [`BooleanBuffer`]
    pub fn iter(&self) -> BitIterator<'_> {
        self.into_iter()
    }

    /// Returns an iterator over the set bit positions in this [`BooleanBuffer`]
    pub fn set_indices(&self) -> BitIndexIterator<'_> {
        BitIndexIterator::new(self.values(), self.offset, self.len)
    }

    /// Returns a [`BitSliceIterator`] yielding contiguous ranges of set bits
    pub fn set_slices(&self) -> BitSliceIterator<'_> {
        BitSliceIterator::new(self.values(), self.offset, self.len)
    }
}

impl Not for &BooleanBuffer {
    type Output = BooleanBuffer;

    fn not(self) -> Self::Output {
        BooleanBuffer {
            buffer: buffer_unary_not(&self.buffer, self.offset, self.len),
            offset: 0,
            len: self.len,
        }
    }
}

impl BitAnd<&BooleanBuffer> for &BooleanBuffer {
    type Output = BooleanBuffer;

    fn bitand(self, rhs: &BooleanBuffer) -> Self::Output {
        assert_eq!(self.len, rhs.len);
        BooleanBuffer {
            buffer: buffer_bin_and(
                &self.buffer,
                self.offset,
                &rhs.buffer,
                rhs.offset,
                self.len,
            ),
            offset: 0,
            len: self.len,
        }
    }
}

impl BitOr<&BooleanBuffer> for &BooleanBuffer {
    type Output = BooleanBuffer;

    fn bitor(self, rhs: &BooleanBuffer) -> Self::Output {
        assert_eq!(self.len, rhs.len);
        BooleanBuffer {
            buffer: buffer_bin_or(
                &self.buffer,
                self.offset,
                &rhs.buffer,
                rhs.offset,
                self.len,
            ),
            offset: 0,
            len: self.len,
        }
    }
}

impl BitXor<&BooleanBuffer> for &BooleanBuffer {
    type Output = BooleanBuffer;

    fn bitxor(self, rhs: &BooleanBuffer) -> Self::Output {
        assert_eq!(self.len, rhs.len);
        BooleanBuffer {
            buffer: buffer_bin_xor(
                &self.buffer,
                self.offset,
                &rhs.buffer,
                rhs.offset,
                self.len,
            ),
            offset: 0,
            len: self.len,
        }
    }
}

impl<'a> IntoIterator for &'a BooleanBuffer {
    type Item = bool;
    type IntoIter = BitIterator<'a>;

    fn into_iter(self) -> Self::IntoIter {
        BitIterator::new(self.values(), self.offset, self.len)
    }
}

impl From<&[bool]> for BooleanBuffer {
    fn from(value: &[bool]) -> Self {
        let mut builder = BooleanBufferBuilder::new(value.len());
        builder.append_slice(value);
        builder.finish()
    }
}

impl From<Vec<bool>> for BooleanBuffer {
    fn from(value: Vec<bool>) -> Self {
        value.as_slice().into()
    }
}

impl FromIterator<bool> for BooleanBuffer {
    fn from_iter<T: IntoIterator<Item = bool>>(iter: T) -> Self {
        let iter = iter.into_iter();
        let (hint, _) = iter.size_hint();
        let mut builder = BooleanBufferBuilder::new(hint);
        iter.for_each(|b| builder.append(b));
        builder.finish()
    }
}

#[cfg(test)]
mod tests {
    use super::*;

    #[test]
    fn test_boolean_new() {
        let bytes = &[0, 1, 2, 3, 4];
        let buf = Buffer::from(bytes);
        let offset = 0;
        let len = 24;

        let boolean_buf = BooleanBuffer::new(buf.clone(), offset, len);
        assert_eq!(bytes, boolean_buf.values());
        assert_eq!(offset, boolean_buf.offset());
        assert_eq!(len, boolean_buf.len());

        assert_eq!(2, boolean_buf.count_set_bits());
        assert_eq!(&buf, boolean_buf.inner());
        assert_eq!(buf, boolean_buf.clone().into_inner());

        assert!(!boolean_buf.is_empty())
    }

    #[test]
    fn test_boolean_data_equality() {
        let boolean_buf1 = BooleanBuffer::new(Buffer::from(&[0, 1, 4, 3, 5]), 0, 32);
        let boolean_buf2 = BooleanBuffer::new(Buffer::from(&[0, 1, 4, 3, 5]), 0, 32);
        assert_eq!(boolean_buf1, boolean_buf2);

        // slice with same offset and same length should still preserve equality
        let boolean_buf3 = boolean_buf1.slice(8, 16);
        assert_ne!(boolean_buf1, boolean_buf3);
        let boolean_buf4 = boolean_buf1.slice(0, 32);
        assert_eq!(boolean_buf1, boolean_buf4);

        // unequal because of different elements
        let boolean_buf2 = BooleanBuffer::new(Buffer::from(&[0, 0, 2, 3, 4]), 0, 32);
        assert_ne!(boolean_buf1, boolean_buf2);

        // unequal because of different length
        let boolean_buf2 = BooleanBuffer::new(Buffer::from(&[0, 1, 4, 3, 5]), 0, 24);
        assert_ne!(boolean_buf1, boolean_buf2);

        // ptr_eq
        assert!(boolean_buf1.ptr_eq(&boolean_buf1));
        assert!(boolean_buf2.ptr_eq(&boolean_buf2));
        assert!(!boolean_buf1.ptr_eq(&boolean_buf2));
    }

    #[test]
    fn test_boolean_slice() {
        let bytes = &[0, 3, 2, 6, 2];
        let boolean_buf1 = BooleanBuffer::new(Buffer::from(bytes), 0, 32);
        let boolean_buf2 = BooleanBuffer::new(Buffer::from(bytes), 0, 32);

        let boolean_slice1 = boolean_buf1.slice(16, 16);
        let boolean_slice2 = boolean_buf2.slice(0, 16);
        assert_eq!(boolean_slice1.values(), boolean_slice2.values());

        assert_eq!(bytes, boolean_slice1.values());
        assert_eq!(16, boolean_slice1.offset);
        assert_eq!(16, boolean_slice1.len);

        assert_eq!(bytes, boolean_slice2.values());
        assert_eq!(0, boolean_slice2.offset);
        assert_eq!(16, boolean_slice2.len);
    }

    #[test]
    fn test_boolean_bitand() {
        let offset = 0;
        let len = 40;

        let buf1 = Buffer::from(&[0, 1, 1, 0, 0]);
        let boolean_buf1 = &BooleanBuffer::new(buf1, offset, len);

        let buf2 = Buffer::from(&[0, 1, 1, 1, 0]);
        let boolean_buf2 = &BooleanBuffer::new(buf2, offset, len);

        let expected = BooleanBuffer::new(Buffer::from(&[0, 1, 1, 0, 0]), offset, len);
        assert_eq!(boolean_buf1 & boolean_buf2, expected);
    }

    #[test]
    fn test_boolean_bitor() {
        let offset = 0;
        let len = 40;

        let buf1 = Buffer::from(&[0, 1, 1, 0, 0]);
        let boolean_buf1 = &BooleanBuffer::new(buf1, offset, len);

        let buf2 = Buffer::from(&[0, 1, 1, 1, 0]);
        let boolean_buf2 = &BooleanBuffer::new(buf2, offset, len);

        let expected = BooleanBuffer::new(Buffer::from(&[0, 1, 1, 1, 0]), offset, len);
        assert_eq!(boolean_buf1 | boolean_buf2, expected);
    }

    #[test]
    fn test_boolean_bitxor() {
        let offset = 0;
        let len = 40;

        let buf1 = Buffer::from(&[0, 1, 1, 0, 0]);
        let boolean_buf1 = &BooleanBuffer::new(buf1, offset, len);

        let buf2 = Buffer::from(&[0, 1, 1, 1, 0]);
        let boolean_buf2 = &BooleanBuffer::new(buf2, offset, len);

        let expected = BooleanBuffer::new(Buffer::from(&[0, 0, 0, 1, 0]), offset, len);
        assert_eq!(boolean_buf1 ^ boolean_buf2, expected);
    }

    #[test]
    fn test_boolean_not() {
        let offset = 0;
        let len = 40;

        let buf = Buffer::from(&[0, 1, 1, 0, 0]);
        let boolean_buf = &BooleanBuffer::new(buf, offset, len);

        let expected =
            BooleanBuffer::new(Buffer::from(&[255, 254, 254, 255, 255]), offset, len);
        assert_eq!(!boolean_buf, expected);
    }
}<|MERGE_RESOLUTION|>--- conflicted
+++ resolved
@@ -60,15 +60,6 @@
         }
     }
 
-<<<<<<< HEAD
-    /// Create a new [`BooleanBuffer`] of the given `length` where all values are `false`
-    pub fn new_zeroed(len: usize) -> Self {
-        let buffer = MutableBuffer::new_null(len).into_buffer();
-        Self {
-            buffer,
-            offset: 0,
-            len,
-=======
     /// Create a new [`BooleanBuffer`] of `length` where all values are `true`
     pub fn new_set(length: usize) -> Self {
         let mut builder = BooleanBufferBuilder::new(length);
@@ -83,7 +74,6 @@
             buffer,
             offset: 0,
             len: length,
->>>>>>> 2c71135a
         }
     }
 
