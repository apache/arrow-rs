// Licensed to the Apache Software Foundation (ASF) under one
// or more contributor license agreements.  See the NOTICE file
// distributed with this work for additional information
// regarding copyright ownership.  The ASF licenses this file
// to you under the Apache License, Version 2.0 (the
// "License"); you may not use this file except in compliance
// with the License.  You may obtain a copy of the License at
//
//   http://www.apache.org/licenses/LICENSE-2.0
//
// Unless required by applicable law or agreed to in writing,
// software distributed under the License is distributed on an
// "AS IS" BASIS, WITHOUT WARRANTIES OR CONDITIONS OF ANY
// KIND, either express or implied.  See the License for the
// specific language governing permissions and limitations
// under the License.

use crate::arith::derive_arith;
use crate::bigint::div::div_rem;
use num_bigint::BigInt;
use num_traits::{cast::AsPrimitive, FromPrimitive, ToPrimitive};
use std::cmp::Ordering;
use std::num::ParseIntError;
use std::ops::{BitAnd, BitOr, BitXor, Neg, Shl, Shr};
use std::str::FromStr;

mod div;

/// An opaque error similar to [`std::num::ParseIntError`]
#[derive(Debug)]
pub struct ParseI256Error {}

impl From<ParseIntError> for ParseI256Error {
    fn from(_: ParseIntError) -> Self {
        Self {}
    }
}

impl std::fmt::Display for ParseI256Error {
    fn fmt(&self, f: &mut std::fmt::Formatter<'_>) -> std::fmt::Result {
        write!(f, "Failed to parse as i256")
    }
}
impl std::error::Error for ParseI256Error {}

/// Error returned by i256::DivRem
enum DivRemError {
    /// Division by zero
    DivideByZero,
    /// Division overflow
    DivideOverflow,
}

/// A signed 256-bit integer
#[allow(non_camel_case_types)]
#[derive(Copy, Clone, Default, Eq, PartialEq, Hash)]
#[repr(C)]
pub struct i256 {
    low: u128,
    high: i128,
}

impl std::fmt::Debug for i256 {
    fn fmt(&self, f: &mut std::fmt::Formatter<'_>) -> std::fmt::Result {
        write!(f, "{self}")
    }
}

impl std::fmt::Display for i256 {
    fn fmt(&self, f: &mut std::fmt::Formatter<'_>) -> std::fmt::Result {
        write!(f, "{}", BigInt::from_signed_bytes_le(&self.to_le_bytes()))
    }
}

impl FromStr for i256 {
    type Err = ParseI256Error;

    fn from_str(s: &str) -> Result<Self, Self::Err> {
        // i128 can store up to 38 decimal digits
        if s.len() <= 38 {
            return Ok(Self::from_i128(i128::from_str(s)?));
        }

        let (negative, s) = match s.as_bytes()[0] {
            b'-' => (true, &s[1..]),
            b'+' => (false, &s[1..]),
            _ => (false, s),
        };

        // Trim leading 0s
        let s = s.trim_start_matches('0');
        if s.is_empty() {
            return Ok(i256::ZERO);
        }

        if !s.as_bytes()[0].is_ascii_digit() {
            // Ensures no duplicate sign
            return Err(ParseI256Error {});
        }

        parse_impl(s, negative)
    }
}

impl From<i8> for i256 {
    fn from(value: i8) -> Self {
        Self::from_i128(value.into())
    }
}

impl From<i16> for i256 {
    fn from(value: i16) -> Self {
        Self::from_i128(value.into())
    }
}

impl From<i32> for i256 {
    fn from(value: i32) -> Self {
        Self::from_i128(value.into())
    }
}

impl From<i64> for i256 {
    fn from(value: i64) -> Self {
        Self::from_i128(value.into())
    }
}

/// Parse `s` with any sign and leading 0s removed
fn parse_impl(s: &str, negative: bool) -> Result<i256, ParseI256Error> {
    if s.len() <= 38 {
        let low = i128::from_str(s)?;
        return Ok(match negative {
            true => i256::from_parts(low.neg() as _, -1),
            false => i256::from_parts(low as _, 0),
        });
    }

    let split = s.len() - 38;
    if !s.as_bytes()[split].is_ascii_digit() {
        // Ensures not splitting codepoint and no sign
        return Err(ParseI256Error {});
    }
    let (hs, ls) = s.split_at(split);

    let mut low = i128::from_str(ls)?;
    let high = parse_impl(hs, negative)?;

    if negative {
        low = -low;
    }

    let low = i256::from_i128(low);

    high.checked_mul(i256::from_i128(10_i128.pow(38)))
        .and_then(|high| high.checked_add(low))
        .ok_or(ParseI256Error {})
}

impl PartialOrd for i256 {
    fn partial_cmp(&self, other: &Self) -> Option<Ordering> {
        Some(self.cmp(other))
    }
}

impl Ord for i256 {
    fn cmp(&self, other: &Self) -> Ordering {
        // This is 25x faster than using a variable length encoding such
        // as BigInt as it avoids allocation and branching
        self.high.cmp(&other.high).then(self.low.cmp(&other.low))
    }
}

impl i256 {
    /// The additive identity for this integer type, i.e. `0`.
    pub const ZERO: Self = i256 { low: 0, high: 0 };

    /// The multiplicative identity for this integer type, i.e. `1`.
    pub const ONE: Self = i256 { low: 1, high: 0 };

    /// The multiplicative inverse for this integer type, i.e. `-1`.
    pub const MINUS_ONE: Self = i256 {
        low: u128::MAX,
        high: -1,
    };

    /// The maximum value that can be represented by this integer type
    pub const MAX: Self = i256 {
        low: u128::MAX,
        high: i128::MAX,
    };

    /// The minimum value that can be represented by this integer type
    pub const MIN: Self = i256 {
        low: u128::MIN,
        high: i128::MIN,
    };

    /// Create an integer value from its representation as a byte array in little-endian.
    #[inline]
    pub const fn from_le_bytes(b: [u8; 32]) -> Self {
        let (low, high) = split_array(b);
        Self {
            high: i128::from_le_bytes(high),
            low: u128::from_le_bytes(low),
        }
    }

    /// Create an integer value from its representation as a byte array in big-endian.
    #[inline]
    pub const fn from_be_bytes(b: [u8; 32]) -> Self {
        let (high, low) = split_array(b);
        Self {
            high: i128::from_be_bytes(high),
            low: u128::from_be_bytes(low),
        }
    }

    /// Create an `i256` value from a 128-bit value.
    pub const fn from_i128(v: i128) -> Self {
        Self::from_parts(v as u128, v >> 127)
    }

    /// Create an integer value from its representation as string.
    #[inline]
    pub fn from_string(value_str: &str) -> Option<Self> {
        value_str.parse().ok()
    }

    /// Create an optional i256 from the provided `f64`. Returning `None`
    /// if overflow occurred
    pub fn from_f64(v: f64) -> Option<Self> {
        BigInt::from_f64(v).and_then(|i| {
            let (integer, overflow) = i256::from_bigint_with_overflow(i);
            if overflow { None } else { Some(integer) }
        })
    }

    /// Create an i256 from the provided low u128 and high i128
    #[inline]
    pub const fn from_parts(low: u128, high: i128) -> Self {
        Self { low, high }
    }

    /// Returns this `i256` as a low u128 and high i128
    pub const fn to_parts(self) -> (u128, i128) {
        (self.low, self.high)
    }

    /// Converts this `i256` into an `i128` returning `None` if this would result
    /// in truncation/overflow
    pub fn to_i128(self) -> Option<i128> {
        let as_i128 = self.low as i128;

        let high_negative = self.high < 0;
        let low_negative = as_i128 < 0;
        let high_valid = self.high == -1 || self.high == 0;

        (high_negative == low_negative && high_valid).then_some(self.low as i128)
    }

    /// Wraps this `i256` into an `i128`
    pub fn as_i128(self) -> i128 {
        self.low as i128
    }

    /// Return the memory representation of this integer as a byte array in little-endian byte order.
    #[inline]
    pub const fn to_le_bytes(self) -> [u8; 32] {
        let low = self.low.to_le_bytes();
        let high = self.high.to_le_bytes();
        let mut t = [0; 32];
        let mut i = 0;
        while i != 16 {
            t[i] = low[i];
            t[i + 16] = high[i];
            i += 1;
        }
        t
    }

    /// Return the memory representation of this integer as a byte array in big-endian byte order.
    #[inline]
    pub const fn to_be_bytes(self) -> [u8; 32] {
        let low = self.low.to_be_bytes();
        let high = self.high.to_be_bytes();
        let mut t = [0; 32];
        let mut i = 0;
        while i != 16 {
            t[i] = high[i];
            t[i + 16] = low[i];
            i += 1;
        }
        t
    }

    /// Create an i256 from the provided [`BigInt`] returning a bool indicating
    /// if overflow occurred
    fn from_bigint_with_overflow(v: BigInt) -> (Self, bool) {
        let v_bytes = v.to_signed_bytes_le();
        match v_bytes.len().cmp(&32) {
            Ordering::Less => {
                let mut bytes = if num_traits::Signed::is_negative(&v) {
                    [255_u8; 32]
                } else {
                    [0; 32]
                };
                bytes[0..v_bytes.len()].copy_from_slice(&v_bytes[..v_bytes.len()]);
                (Self::from_le_bytes(bytes), false)
            }
            Ordering::Equal => (Self::from_le_bytes(v_bytes.try_into().unwrap()), false),
            Ordering::Greater => (Self::from_le_bytes(v_bytes[..32].try_into().unwrap()), true),
        }
    }

    /// Computes the absolute value of this i256
    #[inline]
    pub fn wrapping_abs(self) -> Self {
        // -1 if negative, otherwise 0
        let sa = self.high >> 127;
        let sa = Self::from_parts(sa as u128, sa);

        // Inverted if negative
        Self::from_parts(self.low ^ sa.low, self.high ^ sa.high).wrapping_sub(sa)
    }

    /// Computes the absolute value of this i256 returning `None` if `Self == Self::MIN`
    #[inline]
    pub fn checked_abs(self) -> Option<Self> {
        (self != Self::MIN).then(|| self.wrapping_abs())
    }

    /// Negates this i256
    #[inline]
    pub fn wrapping_neg(self) -> Self {
        Self::from_parts(!self.low, !self.high).wrapping_add(i256::ONE)
    }

    /// Negates this i256 returning `None` if `Self == Self::MIN`
    #[inline]
    pub fn checked_neg(self) -> Option<Self> {
        (self != Self::MIN).then(|| self.wrapping_neg())
    }

    /// Performs wrapping addition
    #[inline]
    pub fn wrapping_add(self, other: Self) -> Self {
        let (low, carry) = self.low.overflowing_add(other.low);
        let high = self.high.wrapping_add(other.high).wrapping_add(carry as _);
        Self { low, high }
    }

    /// Performs checked addition
    #[inline]
    pub fn checked_add(self, other: Self) -> Option<Self> {
        let r = self.wrapping_add(other);
        ((other.is_negative() && r < self) || (!other.is_negative() && r >= self)).then_some(r)
    }

    /// Performs wrapping subtraction
    #[inline]
    pub fn wrapping_sub(self, other: Self) -> Self {
        let (low, carry) = self.low.overflowing_sub(other.low);
        let high = self.high.wrapping_sub(other.high).wrapping_sub(carry as _);
        Self { low, high }
    }

    /// Performs checked subtraction
    #[inline]
    pub fn checked_sub(self, other: Self) -> Option<Self> {
        let r = self.wrapping_sub(other);
        ((other.is_negative() && r > self) || (!other.is_negative() && r <= self)).then_some(r)
    }

    /// Performs wrapping multiplication
    #[inline]
    pub fn wrapping_mul(self, other: Self) -> Self {
        let (low, high) = mulx(self.low, other.low);

        // Compute the high multiples, only impacting the high 128-bits
        let hl = self.high.wrapping_mul(other.low as i128);
        let lh = (self.low as i128).wrapping_mul(other.high);

        Self {
            low,
            high: (high as i128).wrapping_add(hl).wrapping_add(lh),
        }
    }

    /// Performs checked multiplication
    #[inline]
    pub fn checked_mul(self, other: Self) -> Option<Self> {
        if self == i256::ZERO || other == i256::ZERO {
            return Some(i256::ZERO);
        }

        // Shift sign bit down to construct mask of all set bits if negative
        let l_sa = self.high >> 127;
        let r_sa = other.high >> 127;
        let out_sa = (l_sa ^ r_sa) as u128;

        // Compute absolute values
        let l_abs = self.wrapping_abs();
        let r_abs = other.wrapping_abs();

        // Overflow if both high parts are non-zero
        if l_abs.high != 0 && r_abs.high != 0 {
            return None;
        }

        // Perform checked multiplication on absolute values
        let (low, high) = mulx(l_abs.low, r_abs.low);

        // Compute the high multiples, only impacting the high 128-bits
        let hl = (l_abs.high as u128).checked_mul(r_abs.low)?;
        let lh = l_abs.low.checked_mul(r_abs.high as u128)?;

        let high = high.checked_add(hl)?.checked_add(lh)?;

        // Reverse absolute value, if necessary
        let (low, c) = (low ^ out_sa).overflowing_sub(out_sa);
        let high = (high ^ out_sa).wrapping_sub(out_sa).wrapping_sub(c as u128) as i128;

        // Check for overflow in final conversion
        (high.is_negative() == (self.is_negative() ^ other.is_negative()))
            .then_some(Self { low, high })
    }

    /// Division operation, returns (quotient, remainder).
    /// This basically implements [Long division]: `<https://en.wikipedia.org/wiki/Division_algorithm>`
    #[inline]
    fn div_rem(self, other: Self) -> Result<(Self, Self), DivRemError> {
        if other == Self::ZERO {
            return Err(DivRemError::DivideByZero);
        }
        if other == Self::MINUS_ONE && self == Self::MIN {
            return Err(DivRemError::DivideOverflow);
        }

        let a = self.wrapping_abs();
        let b = other.wrapping_abs();

        let (div, rem) = div_rem(&a.as_digits(), &b.as_digits());
        let div = Self::from_digits(div);
        let rem = Self::from_digits(rem);

        Ok((
            if self.is_negative() == other.is_negative() {
                div
            } else {
                div.wrapping_neg()
            },
            if self.is_negative() {
                rem.wrapping_neg()
            } else {
                rem
            },
        ))
    }

    /// Interpret this [`i256`] as 4 `u64` digits, least significant first
    fn as_digits(self) -> [u64; 4] {
        [
            self.low as u64,
            (self.low >> 64) as u64,
            self.high as u64,
            (self.high as u128 >> 64) as u64,
        ]
    }

    /// Interpret 4 `u64` digits, least significant first, as a [`i256`]
    fn from_digits(digits: [u64; 4]) -> Self {
        Self::from_parts(
            digits[0] as u128 | ((digits[1] as u128) << 64),
            digits[2] as i128 | ((digits[3] as i128) << 64),
        )
    }

    /// Performs wrapping division
    #[inline]
    pub fn wrapping_div(self, other: Self) -> Self {
        match self.div_rem(other) {
            Ok((v, _)) => v,
            Err(DivRemError::DivideByZero) => panic!("attempt to divide by zero"),
            Err(_) => Self::MIN,
        }
    }

    /// Performs checked division
    #[inline]
    pub fn checked_div(self, other: Self) -> Option<Self> {
        self.div_rem(other).map(|(v, _)| v).ok()
    }

    /// Performs wrapping remainder
    #[inline]
    pub fn wrapping_rem(self, other: Self) -> Self {
        match self.div_rem(other) {
            Ok((_, v)) => v,
            Err(DivRemError::DivideByZero) => panic!("attempt to divide by zero"),
            Err(_) => Self::ZERO,
        }
    }

    /// Performs checked remainder
    #[inline]
    pub fn checked_rem(self, other: Self) -> Option<Self> {
        self.div_rem(other).map(|(_, v)| v).ok()
    }

    /// Performs checked exponentiation
    #[inline]
    pub fn checked_pow(self, mut exp: u32) -> Option<Self> {
        if exp == 0 {
            return Some(i256::from_i128(1));
        }

        let mut base = self;
        let mut acc: Self = i256::from_i128(1);

        while exp > 1 {
            if (exp & 1) == 1 {
                acc = acc.checked_mul(base)?;
            }
            exp /= 2;
            base = base.checked_mul(base)?;
        }
        // since exp!=0, finally the exp must be 1.
        // Deal with the final bit of the exponent separately, since
        // squaring the base afterwards is not necessary and may cause a
        // needless overflow.
        acc.checked_mul(base)
    }

    /// Performs wrapping exponentiation
    #[inline]
    pub fn wrapping_pow(self, mut exp: u32) -> Self {
        if exp == 0 {
            return i256::from_i128(1);
        }

        let mut base = self;
        let mut acc: Self = i256::from_i128(1);

        while exp > 1 {
            if (exp & 1) == 1 {
                acc = acc.wrapping_mul(base);
            }
            exp /= 2;
            base = base.wrapping_mul(base);
        }

        // since exp!=0, finally the exp must be 1.
        // Deal with the final bit of the exponent separately, since
        // squaring the base afterwards is not necessary and may cause a
        // needless overflow.
        acc.wrapping_mul(base)
    }

    /// Returns a number [`i256`] representing sign of this [`i256`].
    ///
    /// 0 if the number is zero
    /// 1 if the number is positive
    /// -1 if the number is negative
    pub const fn signum(self) -> Self {
        if self.is_positive() {
            i256::ONE
        } else if self.is_negative() {
            i256::MINUS_ONE
        } else {
            i256::ZERO
        }
    }

    /// Returns `true` if this [`i256`] is negative
    #[inline]
    pub const fn is_negative(self) -> bool {
        self.high.is_negative()
    }

    /// Returns `true` if this [`i256`] is positive
    pub const fn is_positive(self) -> bool {
        self.high.is_positive() || self.high == 0 && self.low != 0
    }

    fn leading_zeros(&self) -> u32 {
        match self.high {
            0 => u128::BITS + self.low.leading_zeros(),
            _ => self.high.leading_zeros(),
        }
    }

    fn redundant_leading_sign_bits_i256(n: i256) -> u8 {
        let mask = n >> 255; // all ones or all zeros
        ((n ^ mask).leading_zeros() - 1) as u8 // we only need one sign bit
    }

    fn i256_to_f64(input: i256) -> f64 {
        let k = i256::redundant_leading_sign_bits_i256(input);
        let n = input << k; // left-justify (no redundant sign bits)
        let n = (n.high >> 64) as i64; // throw away the lower 192 bits
        (n as f64) * f64::powi(2.0, 192 - (k as i32)) // convert to f64 and scale it, as we left-shift k bit previous, so we need to scale it by 2^(192-k)
    }
}

/// Temporary workaround due to lack of stable const array slicing
/// See <https://github.com/rust-lang/rust/issues/90091>
const fn split_array<const N: usize, const M: usize>(vals: [u8; N]) -> ([u8; M], [u8; M]) {
    let mut a = [0; M];
    let mut b = [0; M];
    let mut i = 0;
    while i != M {
        a[i] = vals[i];
        b[i] = vals[i + M];
        i += 1;
    }
    (a, b)
}

/// Performs an unsigned multiplication of `a * b` returning a tuple of
/// `(low, high)` where `low` contains the lower 128-bits of the result
/// and `high` the higher 128-bits
///
/// This mirrors the x86 mulx instruction but for 128-bit types
#[inline]
fn mulx(a: u128, b: u128) -> (u128, u128) {
    let split = |a: u128| (a & (u64::MAX as u128), a >> 64);

    const MASK: u128 = u64::MAX as _;

    let (a_low, a_high) = split(a);
    let (b_low, b_high) = split(b);

    // Carry stores the upper 64-bits of low and lower 64-bits of high
    let (mut low, mut carry) = split(a_low * b_low);
    carry += a_high * b_low;

    // Update low and high with corresponding parts of carry
    low += carry << 64;
    let mut high = carry >> 64;

    // Update carry with overflow from low
    carry = low >> 64;
    low &= MASK;

    // Perform multiply including overflow from low
    carry += b_high * a_low;

    // Update low and high with values from carry
    low += carry << 64;
    high += carry >> 64;

    // Perform 4th multiplication
    high += a_high * b_high;

    (low, high)
}

derive_arith!(
    i256,
    Add,
    AddAssign,
    add,
    add_assign,
    wrapping_add,
    checked_add
);
derive_arith!(
    i256,
    Sub,
    SubAssign,
    sub,
    sub_assign,
    wrapping_sub,
    checked_sub
);
derive_arith!(
    i256,
    Mul,
    MulAssign,
    mul,
    mul_assign,
    wrapping_mul,
    checked_mul
);
derive_arith!(
    i256,
    Div,
    DivAssign,
    div,
    div_assign,
    wrapping_div,
    checked_div
);
derive_arith!(
    i256,
    Rem,
    RemAssign,
    rem,
    rem_assign,
    wrapping_rem,
    checked_rem
);

impl Neg for i256 {
    type Output = i256;

    #[cfg(debug_assertions)]
    fn neg(self) -> Self::Output {
        self.checked_neg().expect("i256 overflow")
    }

    #[cfg(not(debug_assertions))]
    fn neg(self) -> Self::Output {
        self.wrapping_neg()
    }
}

impl BitAnd for i256 {
    type Output = i256;

    #[inline]
    fn bitand(self, rhs: Self) -> Self::Output {
        Self {
            low: self.low & rhs.low,
            high: self.high & rhs.high,
        }
    }
}

impl BitOr for i256 {
    type Output = i256;

    #[inline]
    fn bitor(self, rhs: Self) -> Self::Output {
        Self {
            low: self.low | rhs.low,
            high: self.high | rhs.high,
        }
    }
}

impl BitXor for i256 {
    type Output = i256;

    #[inline]
    fn bitxor(self, rhs: Self) -> Self::Output {
        Self {
            low: self.low ^ rhs.low,
            high: self.high ^ rhs.high,
        }
    }
}

impl Shl<u8> for i256 {
    type Output = i256;

    #[inline]
    fn shl(self, rhs: u8) -> Self::Output {
        if rhs == 0 {
            self
        } else if rhs < 128 {
            Self {
                high: (self.high << rhs) | (self.low >> (128 - rhs)) as i128,
                low: self.low << rhs,
            }
        } else {
            Self {
                high: (self.low << (rhs - 128)) as i128,
                low: 0,
            }
        }
    }
}

impl Shr<u8> for i256 {
    type Output = i256;

    #[inline]
    fn shr(self, rhs: u8) -> Self::Output {
        if rhs == 0 {
            self
        } else if rhs < 128 {
            Self {
                high: self.high >> rhs,
                low: (self.low >> rhs) | ((self.high as u128) << (128 - rhs)),
            }
        } else {
            Self {
                high: self.high >> 127,
                low: (self.high >> (rhs - 128)) as u128,
            }
        }
    }
}

macro_rules! define_as_primitive {
    ($native_ty:ty) => {
        impl AsPrimitive<i256> for $native_ty {
            fn as_(self) -> i256 {
                i256::from_i128(self as i128)
            }
        }
    };
}

define_as_primitive!(i8);
define_as_primitive!(i16);
define_as_primitive!(i32);
define_as_primitive!(i64);
define_as_primitive!(u8);
define_as_primitive!(u16);
define_as_primitive!(u32);
define_as_primitive!(u64);

impl ToPrimitive for i256 {
    fn to_i64(&self) -> Option<i64> {
        let as_i128 = self.low as i128;

        let high_negative = self.high < 0;
        let low_negative = as_i128 < 0;
        let high_valid = self.high == -1 || self.high == 0;

        if high_negative == low_negative && high_valid {
            let (low_bytes, high_bytes) = split_array(u128::to_le_bytes(self.low));
            let high = i64::from_le_bytes(high_bytes);
            let low = i64::from_le_bytes(low_bytes);

            let high_negative = high < 0;
            let low_negative = low < 0;
            let high_valid = self.high == -1 || self.high == 0;

            (high_negative == low_negative && high_valid).then_some(low)
        } else {
            None
        }
    }

    fn to_f64(&self) -> Option<f64> {
        match *self {
            Self::MIN => Some(-2_f64.powi(255)),
            Self::ZERO => Some(0f64),
            Self::ONE => Some(1f64),
            n => Some(Self::i256_to_f64(n)),
        }
    }

    fn to_u64(&self) -> Option<u64> {
        let as_i128 = self.low as i128;

        let high_negative = self.high < 0;
        let low_negative = as_i128 < 0;
        let high_valid = self.high == -1 || self.high == 0;

        if high_negative == low_negative && high_valid {
            self.low.to_u64()
        } else {
            None
        }
    }
}

#[cfg(all(test, not(miri)))] // llvm.x86.subborrow.64 not supported by MIRI
mod tests {
    use super::*;
<<<<<<< HEAD
    use num::Signed;
    use rand::{Rng, rng};
=======
    use num_traits::Signed;
    use rand::{rng, Rng};
>>>>>>> 6ecbd623

    #[test]
    fn test_signed_cmp() {
        let a = i256::from_parts(i128::MAX as u128, 12);
        let b = i256::from_parts(i128::MIN as u128, 12);
        assert!(a < b);

        let a = i256::from_parts(i128::MAX as u128, 12);
        let b = i256::from_parts(i128::MIN as u128, -12);
        assert!(a > b);
    }

    #[test]
    fn test_to_i128() {
        let vals = [
            BigInt::from_i128(-1).unwrap(),
            BigInt::from_i128(i128::MAX).unwrap(),
            BigInt::from_i128(i128::MIN).unwrap(),
            BigInt::from_u128(u128::MIN).unwrap(),
            BigInt::from_u128(u128::MAX).unwrap(),
        ];

        for v in vals {
            let (t, overflow) = i256::from_bigint_with_overflow(v.clone());
            assert!(!overflow);
            assert_eq!(t.to_i128(), v.to_i128(), "{v} vs {t}");
        }
    }

    /// Tests operations against the two provided [`i256`]
    fn test_ops(il: i256, ir: i256) {
        let bl = BigInt::from_signed_bytes_le(&il.to_le_bytes());
        let br = BigInt::from_signed_bytes_le(&ir.to_le_bytes());

        // Comparison
        assert_eq!(il.cmp(&ir), bl.cmp(&br), "{bl} cmp {br}");

        // Conversions
        assert_eq!(i256::from_le_bytes(il.to_le_bytes()), il);
        assert_eq!(i256::from_be_bytes(il.to_be_bytes()), il);
        assert_eq!(i256::from_le_bytes(ir.to_le_bytes()), ir);
        assert_eq!(i256::from_be_bytes(ir.to_be_bytes()), ir);

        // To i128
        assert_eq!(il.to_i128(), bl.to_i128(), "{bl}");
        assert_eq!(ir.to_i128(), br.to_i128(), "{br}");

        // Absolute value
        let (abs, overflow) = i256::from_bigint_with_overflow(bl.abs());
        assert_eq!(il.wrapping_abs(), abs);
        assert_eq!(il.checked_abs().is_none(), overflow);

        let (abs, overflow) = i256::from_bigint_with_overflow(br.abs());
        assert_eq!(ir.wrapping_abs(), abs);
        assert_eq!(ir.checked_abs().is_none(), overflow);

        // Negation
        let (neg, overflow) = i256::from_bigint_with_overflow(bl.clone().neg());
        assert_eq!(il.wrapping_neg(), neg);
        assert_eq!(il.checked_neg().is_none(), overflow);

        // Negation
        let (neg, overflow) = i256::from_bigint_with_overflow(br.clone().neg());
        assert_eq!(ir.wrapping_neg(), neg);
        assert_eq!(ir.checked_neg().is_none(), overflow);

        // Addition
        let actual = il.wrapping_add(ir);
        let (expected, overflow) = i256::from_bigint_with_overflow(bl.clone() + br.clone());
        assert_eq!(actual, expected);

        let checked = il.checked_add(ir);
        match overflow {
            true => assert!(checked.is_none()),
            false => assert_eq!(checked, Some(actual)),
        }

        // Subtraction
        let actual = il.wrapping_sub(ir);
        let (expected, overflow) = i256::from_bigint_with_overflow(bl.clone() - br.clone());
        assert_eq!(actual.to_string(), expected.to_string());

        let checked = il.checked_sub(ir);
        match overflow {
            true => assert!(checked.is_none()),
            false => assert_eq!(checked, Some(actual), "{bl} - {br} = {expected}"),
        }

        // Multiplication
        let actual = il.wrapping_mul(ir);
        let (expected, overflow) = i256::from_bigint_with_overflow(bl.clone() * br.clone());
        assert_eq!(actual.to_string(), expected.to_string());

        let checked = il.checked_mul(ir);
        match overflow {
            true => assert!(
                checked.is_none(),
                "{il} * {ir} = {actual} vs {bl} * {br} = {expected}"
            ),
            false => assert_eq!(
                checked,
                Some(actual),
                "{il} * {ir} = {actual} vs {bl} * {br} = {expected}"
            ),
        }

        // Division
        if ir != i256::ZERO {
            let actual = il.wrapping_div(ir);
            let expected = bl.clone() / br.clone();
            let checked = il.checked_div(ir);

            if ir == i256::MINUS_ONE && il == i256::MIN {
                // BigInt produces an integer over i256::MAX
                assert_eq!(actual, i256::MIN);
                assert!(checked.is_none());
            } else {
                assert_eq!(actual.to_string(), expected.to_string());
                assert_eq!(checked.unwrap().to_string(), expected.to_string());
            }
        } else {
            // `wrapping_div` panics on division by zero
            assert!(il.checked_div(ir).is_none());
        }

        // Remainder
        if ir != i256::ZERO {
            let actual = il.wrapping_rem(ir);
            let expected = bl.clone() % br.clone();
            let checked = il.checked_rem(ir);

            assert_eq!(actual.to_string(), expected.to_string(), "{il} % {ir}");

            if ir == i256::MINUS_ONE && il == i256::MIN {
                assert!(checked.is_none());
            } else {
                assert_eq!(checked.unwrap().to_string(), expected.to_string());
            }
        } else {
            // `wrapping_rem` panics on division by zero
            assert!(il.checked_rem(ir).is_none());
        }

        // Exponentiation
        for exp in vec![0, 1, 2, 3, 8, 100].into_iter() {
            let actual = il.wrapping_pow(exp);
            let (expected, overflow) = i256::from_bigint_with_overflow(bl.clone().pow(exp));
            assert_eq!(actual.to_string(), expected.to_string());

            let checked = il.checked_pow(exp);
            match overflow {
                true => assert!(
                    checked.is_none(),
                    "{il} ^ {exp} = {actual} vs {bl} * {exp} = {expected}"
                ),
                false => assert_eq!(
                    checked,
                    Some(actual),
                    "{il} ^ {exp} = {actual} vs {bl} ^ {exp} = {expected}"
                ),
            }
        }

        // Bit operations
        let actual = il & ir;
        let (expected, _) = i256::from_bigint_with_overflow(bl.clone() & br.clone());
        assert_eq!(actual.to_string(), expected.to_string());

        let actual = il | ir;
        let (expected, _) = i256::from_bigint_with_overflow(bl.clone() | br.clone());
        assert_eq!(actual.to_string(), expected.to_string());

        let actual = il ^ ir;
        let (expected, _) = i256::from_bigint_with_overflow(bl.clone() ^ br);
        assert_eq!(actual.to_string(), expected.to_string());

        for shift in [0_u8, 1, 4, 126, 128, 129, 254, 255] {
            let actual = il << shift;
            let (expected, _) = i256::from_bigint_with_overflow(bl.clone() << shift);
            assert_eq!(actual.to_string(), expected.to_string());

            let actual = il >> shift;
            let (expected, _) = i256::from_bigint_with_overflow(bl.clone() >> shift);
            assert_eq!(actual.to_string(), expected.to_string());
        }
    }

    #[test]
    fn test_i256() {
        let candidates = [
            i256::ZERO,
            i256::ONE,
            i256::MINUS_ONE,
            i256::from_i128(2),
            i256::from_i128(-2),
            i256::from_parts(u128::MAX, 1),
            i256::from_parts(u128::MAX, -1),
            i256::from_parts(0, 1),
            i256::from_parts(0, -1),
            i256::from_parts(1, -1),
            i256::from_parts(1, 1),
            i256::from_parts(0, i128::MAX),
            i256::from_parts(0, i128::MIN),
            i256::from_parts(1, i128::MAX),
            i256::from_parts(1, i128::MIN),
            i256::from_parts(u128::MAX, i128::MIN),
            i256::from_parts(100, 32),
            i256::MIN,
            i256::MAX,
            i256::MIN >> 1,
            i256::MAX >> 1,
            i256::ONE << 127,
            i256::ONE << 128,
            i256::ONE << 129,
            i256::MINUS_ONE << 127,
            i256::MINUS_ONE << 128,
            i256::MINUS_ONE << 129,
        ];

        for il in candidates {
            for ir in candidates {
                test_ops(il, ir)
            }
        }
    }

    #[test]
    fn test_signed_ops() {
        // signum
        assert_eq!(i256::from_i128(1).signum(), i256::ONE);
        assert_eq!(i256::from_i128(0).signum(), i256::ZERO);
        assert_eq!(i256::from_i128(-0).signum(), i256::ZERO);
        assert_eq!(i256::from_i128(-1).signum(), i256::MINUS_ONE);

        // is_positive
        assert!(i256::from_i128(1).is_positive());
        assert!(!i256::from_i128(0).is_positive());
        assert!(!i256::from_i128(-0).is_positive());
        assert!(!i256::from_i128(-1).is_positive());

        // is_negative
        assert!(!i256::from_i128(1).is_negative());
        assert!(!i256::from_i128(0).is_negative());
        assert!(!i256::from_i128(-0).is_negative());
        assert!(i256::from_i128(-1).is_negative());
    }

    #[test]
    #[cfg_attr(miri, ignore)]
    fn test_i256_fuzz() {
        let mut rng = rng();

        for _ in 0..1000 {
            let mut l = [0_u8; 32];
            let len = rng.random_range(0..32);
            l.iter_mut().take(len).for_each(|x| *x = rng.random());

            let mut r = [0_u8; 32];
            let len = rng.random_range(0..32);
            r.iter_mut().take(len).for_each(|x| *x = rng.random());

            test_ops(i256::from_le_bytes(l), i256::from_le_bytes(r))
        }
    }

    #[test]
    fn test_i256_to_primitive() {
        let a = i256::MAX;
        assert!(a.to_i64().is_none());
        assert!(a.to_u64().is_none());

        let a = i256::from_i128(i128::MAX);
        assert!(a.to_i64().is_none());
        assert!(a.to_u64().is_none());

        let a = i256::from_i128(i64::MAX as i128);
        assert_eq!(a.to_i64().unwrap(), i64::MAX);
        assert_eq!(a.to_u64().unwrap(), i64::MAX as u64);

        let a = i256::from_i128(i64::MAX as i128 + 1);
        assert!(a.to_i64().is_none());
        assert_eq!(a.to_u64().unwrap(), i64::MAX as u64 + 1);

        let a = i256::MIN;
        assert!(a.to_i64().is_none());
        assert!(a.to_u64().is_none());

        let a = i256::from_i128(i128::MIN);
        assert!(a.to_i64().is_none());
        assert!(a.to_u64().is_none());

        let a = i256::from_i128(i64::MIN as i128);
        assert_eq!(a.to_i64().unwrap(), i64::MIN);
        assert!(a.to_u64().is_none());

        let a = i256::from_i128(i64::MIN as i128 - 1);
        assert!(a.to_i64().is_none());
        assert!(a.to_u64().is_none());
    }

    #[test]
    fn test_i256_as_i128() {
        let a = i256::from_i128(i128::MAX).wrapping_add(i256::from_i128(1));
        let i128 = a.as_i128();
        assert_eq!(i128, i128::MIN);

        let a = i256::from_i128(i128::MAX).wrapping_add(i256::from_i128(2));
        let i128 = a.as_i128();
        assert_eq!(i128, i128::MIN + 1);

        let a = i256::from_i128(i128::MIN).wrapping_sub(i256::from_i128(1));
        let i128 = a.as_i128();
        assert_eq!(i128, i128::MAX);

        let a = i256::from_i128(i128::MIN).wrapping_sub(i256::from_i128(2));
        let i128 = a.as_i128();
        assert_eq!(i128, i128::MAX - 1);
    }

    #[test]
    fn test_string_roundtrip() {
        let roundtrip_cases = [
            i256::ZERO,
            i256::ONE,
            i256::MINUS_ONE,
            i256::from_i128(123456789),
            i256::from_i128(-123456789),
            i256::from_i128(i128::MIN),
            i256::from_i128(i128::MAX),
            i256::MIN,
            i256::MAX,
        ];
        for case in roundtrip_cases {
            let formatted = case.to_string();
            let back: i256 = formatted.parse().unwrap();
            assert_eq!(case, back);
        }
    }

    #[test]
    fn test_from_string() {
        let cases = [
            (
                "000000000000000000000000000000000000000011",
                Some(i256::from_i128(11)),
            ),
            (
                "-000000000000000000000000000000000000000011",
                Some(i256::from_i128(-11)),
            ),
            (
                "-0000000000000000000000000000000000000000123456789",
                Some(i256::from_i128(-123456789)),
            ),
            ("-", None),
            ("+", None),
            ("--1", None),
            ("-+1", None),
            ("000000000000000000000000000000000000000", Some(i256::ZERO)),
            ("0000000000000000000000000000000000000000-11", None),
            ("11-1111111111111111111111111111111111111", None),
            (
                "115792089237316195423570985008687907853269984665640564039457584007913129639936",
                None,
            ),
        ];
        for (case, expected) in cases {
            assert_eq!(i256::from_string(case), expected)
        }
    }

    #[allow(clippy::op_ref)]
    fn test_reference_op(il: i256, ir: i256) {
        let r1 = il + ir;
        let r2 = &il + ir;
        let r3 = il + &ir;
        let r4 = &il + &ir;
        assert_eq!(r1, r2);
        assert_eq!(r1, r3);
        assert_eq!(r1, r4);

        let r1 = il - ir;
        let r2 = &il - ir;
        let r3 = il - &ir;
        let r4 = &il - &ir;
        assert_eq!(r1, r2);
        assert_eq!(r1, r3);
        assert_eq!(r1, r4);

        let r1 = il * ir;
        let r2 = &il * ir;
        let r3 = il * &ir;
        let r4 = &il * &ir;
        assert_eq!(r1, r2);
        assert_eq!(r1, r3);
        assert_eq!(r1, r4);

        let r1 = il / ir;
        let r2 = &il / ir;
        let r3 = il / &ir;
        let r4 = &il / &ir;
        assert_eq!(r1, r2);
        assert_eq!(r1, r3);
        assert_eq!(r1, r4);
    }

    #[test]
    fn test_i256_reference_op() {
        let candidates = [
            i256::ONE,
            i256::MINUS_ONE,
            i256::from_i128(2),
            i256::from_i128(-2),
            i256::from_i128(3),
            i256::from_i128(-3),
        ];

        for il in candidates {
            for ir in candidates {
                test_reference_op(il, ir)
            }
        }
    }

    #[test]
    fn test_decimal256_to_f64_typical_values() {
        let v = i256::from_i128(42_i128);
        assert_eq!(v.to_f64().unwrap(), 42.0);

        let v = i256::from_i128(-123456789012345678i128);
        assert_eq!(v.to_f64().unwrap(), -123456789012345678.0);

        let v = i256::from_string("0").unwrap();
        assert_eq!(v.to_f64().unwrap(), 0.0);

        let v = i256::from_string("1").unwrap();
        assert_eq!(v.to_f64().unwrap(), 1.0);

        let mut rng = rng();
        for _ in 0..10 {
            let f64_value =
                (rng.random_range(i128::MIN..i128::MAX) as f64) * rng.random_range(0.0..1.0);
            let big = i256::from_f64(f64_value).unwrap();
            assert_eq!(big.to_f64().unwrap(), f64_value);
        }
    }

    #[test]
    fn test_decimal256_to_f64_large_positive_value() {
        let max_f = f64::MAX;
        let big = i256::from_f64(max_f * 2.0).unwrap_or(i256::MAX);
        let out = big.to_f64().unwrap();
        assert!(out.is_finite() && out.is_sign_positive());
    }

    #[test]
    fn test_decimal256_to_f64_large_negative_value() {
        let max_f = f64::MAX;
        let big_neg = i256::from_f64(-(max_f * 2.0)).unwrap_or(i256::MIN);
        let out = big_neg.to_f64().unwrap();
        assert!(out.is_finite() && out.is_sign_negative());
    }
}<|MERGE_RESOLUTION|>--- conflicted
+++ resolved
@@ -232,7 +232,11 @@
     pub fn from_f64(v: f64) -> Option<Self> {
         BigInt::from_f64(v).and_then(|i| {
             let (integer, overflow) = i256::from_bigint_with_overflow(i);
-            if overflow { None } else { Some(integer) }
+            if overflow {
+                None
+            } else {
+                Some(integer)
+            }
         })
     }
 
@@ -863,13 +867,8 @@
 #[cfg(all(test, not(miri)))] // llvm.x86.subborrow.64 not supported by MIRI
 mod tests {
     use super::*;
-<<<<<<< HEAD
-    use num::Signed;
-    use rand::{Rng, rng};
-=======
     use num_traits::Signed;
     use rand::{rng, Rng};
->>>>>>> 6ecbd623
 
     #[test]
     fn test_signed_cmp() {
