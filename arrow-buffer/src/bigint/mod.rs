// Licensed to the Apache Software Foundation (ASF) under one
// or more contributor license agreements.  See the NOTICE file
// distributed with this work for additional information
// regarding copyright ownership.  The ASF licenses this file
// to you under the Apache License, Version 2.0 (the
// "License"); you may not use this file except in compliance
// with the License.  You may obtain a copy of the License at
//
//   http://www.apache.org/licenses/LICENSE-2.0
//
// Unless required by applicable law or agreed to in writing,
// software distributed under the License is distributed on an
// "AS IS" BASIS, WITHOUT WARRANTIES OR CONDITIONS OF ANY
// KIND, either express or implied.  See the License for the
// specific language governing permissions and limitations
// under the License.

use crate::arith::derive_arith;
use crate::bigint::div::div_rem;
use num_bigint::BigInt;
use num_traits::{FromPrimitive, ToPrimitive, cast::AsPrimitive};
use std::cmp::Ordering;
use std::num::ParseIntError;
use std::ops::{BitAnd, BitOr, BitXor, Neg, Shl, Shr};
use std::str::FromStr;

mod div;

/// An opaque error similar to [`std::num::ParseIntError`]
#[derive(Debug)]
pub struct ParseI256Error {}

impl From<ParseIntError> for ParseI256Error {
    fn from(_: ParseIntError) -> Self {
        Self {}
    }
}

impl std::fmt::Display for ParseI256Error {
    fn fmt(&self, f: &mut std::fmt::Formatter<'_>) -> std::fmt::Result {
        write!(f, "Failed to parse as i256")
    }
}
impl std::error::Error for ParseI256Error {}

/// Error returned by i256::DivRem
enum DivRemError {
    /// Division by zero
    DivideByZero,
    /// Division overflow
    DivideOverflow,
}

/// A signed 256-bit integer
#[allow(non_camel_case_types)]
#[derive(Copy, Clone, Default, Eq, PartialEq, Hash)]
#[repr(C)]
pub struct i256 {
    low: u128,
    high: i128,
}

impl std::fmt::Debug for i256 {
    fn fmt(&self, f: &mut std::fmt::Formatter<'_>) -> std::fmt::Result {
        write!(f, "{self}")
    }
}

impl std::fmt::Display for i256 {
    fn fmt(&self, f: &mut std::fmt::Formatter<'_>) -> std::fmt::Result {
        write!(f, "{}", BigInt::from_signed_bytes_le(&self.to_le_bytes()))
    }
}

impl FromStr for i256 {
    type Err = ParseI256Error;

    fn from_str(s: &str) -> Result<Self, Self::Err> {
        // i128 can store up to 38 decimal digits
        if s.len() <= 38 {
            return Ok(Self::from_i128(i128::from_str(s)?));
        }

        let (negative, s) = match s.as_bytes()[0] {
            b'-' => (true, &s[1..]),
            b'+' => (false, &s[1..]),
            _ => (false, s),
        };

        // Trim leading 0s
        let s = s.trim_start_matches('0');
        if s.is_empty() {
            return Ok(i256::ZERO);
        }

        if !s.as_bytes()[0].is_ascii_digit() {
            // Ensures no duplicate sign
            return Err(ParseI256Error {});
        }

        parse_impl(s, negative)
    }
}

impl From<i8> for i256 {
    fn from(value: i8) -> Self {
        Self::from_i128(value.into())
    }
}

impl From<i16> for i256 {
    fn from(value: i16) -> Self {
        Self::from_i128(value.into())
    }
}

impl From<i32> for i256 {
    fn from(value: i32) -> Self {
        Self::from_i128(value.into())
    }
}

impl From<i64> for i256 {
    fn from(value: i64) -> Self {
        Self::from_i128(value.into())
    }
}

/// Parse `s` with any sign and leading 0s removed
fn parse_impl(s: &str, negative: bool) -> Result<i256, ParseI256Error> {
    if s.len() <= 38 {
        let low = i128::from_str(s)?;
        return Ok(match negative {
            true => i256::from_parts(low.neg() as _, -1),
            false => i256::from_parts(low as _, 0),
        });
    }

    let split = s.len() - 38;
    if !s.as_bytes()[split].is_ascii_digit() {
        // Ensures not splitting codepoint and no sign
        return Err(ParseI256Error {});
    }
    let (hs, ls) = s.split_at(split);

    let mut low = i128::from_str(ls)?;
    let high = parse_impl(hs, negative)?;

    if negative {
        low = -low;
    }

    let low = i256::from_i128(low);

    high.checked_mul(i256::from_i128(10_i128.pow(38)))
        .and_then(|high| high.checked_add(low))
        .ok_or(ParseI256Error {})
}

impl PartialOrd for i256 {
    fn partial_cmp(&self, other: &Self) -> Option<Ordering> {
        Some(self.cmp(other))
    }
}

impl Ord for i256 {
    fn cmp(&self, other: &Self) -> Ordering {
        // This is 25x faster than using a variable length encoding such
        // as BigInt as it avoids allocation and branching
        self.high.cmp(&other.high).then(self.low.cmp(&other.low))
    }
}

impl i256 {
    /// The additive identity for this integer type, i.e. `0`.
    pub const ZERO: Self = i256 { low: 0, high: 0 };

    /// The multiplicative identity for this integer type, i.e. `1`.
    pub const ONE: Self = i256 { low: 1, high: 0 };

    /// The multiplicative inverse for this integer type, i.e. `-1`.
    pub const MINUS_ONE: Self = i256 {
        low: u128::MAX,
        high: -1,
    };

    /// The maximum value that can be represented by this integer type
    pub const MAX: Self = i256 {
        low: u128::MAX,
        high: i128::MAX,
    };

    /// The minimum value that can be represented by this integer type
    pub const MIN: Self = i256 {
        low: u128::MIN,
        high: i128::MIN,
    };

    /// Create an integer value from its representation as a byte array in little-endian.
    #[inline]
    pub const fn from_le_bytes(b: [u8; 32]) -> Self {
        let (low, high) = split_array(b);
        Self {
            high: i128::from_le_bytes(high),
            low: u128::from_le_bytes(low),
        }
    }

    /// Create an integer value from its representation as a byte array in big-endian.
    #[inline]
    pub const fn from_be_bytes(b: [u8; 32]) -> Self {
        let (high, low) = split_array(b);
        Self {
            high: i128::from_be_bytes(high),
            low: u128::from_be_bytes(low),
        }
    }

    /// Create an `i256` value from a 128-bit value.
    pub const fn from_i128(v: i128) -> Self {
        Self::from_parts(v as u128, v >> 127)
    }

    /// Create an integer value from its representation as string.
    #[inline]
    pub fn from_string(value_str: &str) -> Option<Self> {
        value_str.parse().ok()
    }

    /// Create an optional i256 from the provided `f64`. Returning `None`
    /// if overflow occurred
    pub fn from_f64(v: f64) -> Option<Self> {
        BigInt::from_f64(v).and_then(|i| {
            let (integer, overflow) = i256::from_bigint_with_overflow(i);
            if overflow { None } else { Some(integer) }
        })
    }

    /// Create an i256 from the provided low u128 and high i128
    #[inline]
    pub const fn from_parts(low: u128, high: i128) -> Self {
        Self { low, high }
    }

    /// Returns this `i256` as a low u128 and high i128
    pub const fn to_parts(self) -> (u128, i128) {
        (self.low, self.high)
    }

    /// Converts this `i256` into an `i128` returning `None` if this would result
    /// in truncation/overflow
    pub fn to_i128(self) -> Option<i128> {
        let as_i128 = self.low as i128;

        let high_negative = self.high < 0;
        let low_negative = as_i128 < 0;
        let high_valid = self.high == -1 || self.high == 0;

        (high_negative == low_negative && high_valid).then_some(self.low as i128)
    }

    /// Wraps this `i256` into an `i128`
    pub fn as_i128(self) -> i128 {
        self.low as i128
    }

    /// Return the memory representation of this integer as a byte array in little-endian byte order.
    #[inline]
    pub const fn to_le_bytes(self) -> [u8; 32] {
        let low = self.low.to_le_bytes();
        let high = self.high.to_le_bytes();
        let mut t = [0; 32];
        let mut i = 0;
        while i != 16 {
            t[i] = low[i];
            t[i + 16] = high[i];
            i += 1;
        }
        t
    }

    /// Return the memory representation of this integer as a byte array in big-endian byte order.
    #[inline]
    pub const fn to_be_bytes(self) -> [u8; 32] {
        let low = self.low.to_be_bytes();
        let high = self.high.to_be_bytes();
        let mut t = [0; 32];
        let mut i = 0;
        while i != 16 {
            t[i] = high[i];
            t[i + 16] = low[i];
            i += 1;
        }
        t
    }

    /// Create an i256 from the provided [`BigInt`] returning a bool indicating
    /// if overflow occurred
    fn from_bigint_with_overflow(v: BigInt) -> (Self, bool) {
        let v_bytes = v.to_signed_bytes_le();
        match v_bytes.len().cmp(&32) {
            Ordering::Less => {
                let mut bytes = if num_traits::Signed::is_negative(&v) {
                    [255_u8; 32]
                } else {
                    [0; 32]
                };
                bytes[0..v_bytes.len()].copy_from_slice(&v_bytes[..v_bytes.len()]);
                (Self::from_le_bytes(bytes), false)
            }
            Ordering::Equal => (Self::from_le_bytes(v_bytes.try_into().unwrap()), false),
            Ordering::Greater => (Self::from_le_bytes(v_bytes[..32].try_into().unwrap()), true),
        }
    }

    /// Computes the absolute value of this i256
    #[inline]
    pub fn wrapping_abs(self) -> Self {
        // -1 if negative, otherwise 0
        let sa = self.high >> 127;
        let sa = Self::from_parts(sa as u128, sa);

        // Inverted if negative
        Self::from_parts(self.low ^ sa.low, self.high ^ sa.high).wrapping_sub(sa)
    }

    /// Computes the absolute value of this i256 returning `None` if `Self == Self::MIN`
    #[inline]
    pub fn checked_abs(self) -> Option<Self> {
        (self != Self::MIN).then(|| self.wrapping_abs())
    }

    /// Negates this i256
    #[inline]
    pub fn wrapping_neg(self) -> Self {
        Self::from_parts(!self.low, !self.high).wrapping_add(i256::ONE)
    }

    /// Negates this i256 returning `None` if `Self == Self::MIN`
    #[inline]
    pub fn checked_neg(self) -> Option<Self> {
        (self != Self::MIN).then(|| self.wrapping_neg())
    }

    /// Performs wrapping addition
    #[inline]
    pub fn wrapping_add(self, other: Self) -> Self {
        let (low, carry) = self.low.overflowing_add(other.low);
        let high = self.high.wrapping_add(other.high).wrapping_add(carry as _);
        Self { low, high }
    }

    /// Performs checked addition
    #[inline]
    pub fn checked_add(self, other: Self) -> Option<Self> {
        let r = self.wrapping_add(other);
        ((other.is_negative() && r < self) || (!other.is_negative() && r >= self)).then_some(r)
    }

    /// Performs wrapping subtraction
    #[inline]
    pub fn wrapping_sub(self, other: Self) -> Self {
        let (low, carry) = self.low.overflowing_sub(other.low);
        let high = self.high.wrapping_sub(other.high).wrapping_sub(carry as _);
        Self { low, high }
    }

    /// Performs checked subtraction
    #[inline]
    pub fn checked_sub(self, other: Self) -> Option<Self> {
        let r = self.wrapping_sub(other);
        ((other.is_negative() && r > self) || (!other.is_negative() && r <= self)).then_some(r)
    }

    /// Performs wrapping multiplication
    #[inline]
    pub fn wrapping_mul(self, other: Self) -> Self {
        let (low, high) = mulx(self.low, other.low);

        // Compute the high multiples, only impacting the high 128-bits
        let hl = self.high.wrapping_mul(other.low as i128);
        let lh = (self.low as i128).wrapping_mul(other.high);

        Self {
            low,
            high: (high as i128).wrapping_add(hl).wrapping_add(lh),
        }
    }

    /// Performs checked multiplication
    #[inline]
    pub fn checked_mul(self, other: Self) -> Option<Self> {
        if self == i256::ZERO || other == i256::ZERO {
            return Some(i256::ZERO);
        }

        // Shift sign bit down to construct mask of all set bits if negative
        let l_sa = self.high >> 127;
        let r_sa = other.high >> 127;
        let out_sa = (l_sa ^ r_sa) as u128;

        // Compute absolute values
        let l_abs = self.wrapping_abs();
        let r_abs = other.wrapping_abs();

        // Overflow if both high parts are non-zero
        if l_abs.high != 0 && r_abs.high != 0 {
            return None;
        }

        // Perform checked multiplication on absolute values
        let (low, high) = mulx(l_abs.low, r_abs.low);

        // Compute the high multiples, only impacting the high 128-bits
        let hl = (l_abs.high as u128).checked_mul(r_abs.low)?;
        let lh = l_abs.low.checked_mul(r_abs.high as u128)?;

        let high = high.checked_add(hl)?.checked_add(lh)?;

        // Reverse absolute value, if necessary
        let (low, c) = (low ^ out_sa).overflowing_sub(out_sa);
        let high = (high ^ out_sa).wrapping_sub(out_sa).wrapping_sub(c as u128) as i128;

        // Check for overflow in final conversion
        (high.is_negative() == (self.is_negative() ^ other.is_negative()))
            .then_some(Self { low, high })
    }

    /// Division operation, returns (quotient, remainder).
    /// This basically implements [Long division]: `<https://en.wikipedia.org/wiki/Division_algorithm>`
    #[inline]
    fn div_rem(self, other: Self) -> Result<(Self, Self), DivRemError> {
        if other == Self::ZERO {
            return Err(DivRemError::DivideByZero);
        }
        if other == Self::MINUS_ONE && self == Self::MIN {
            return Err(DivRemError::DivideOverflow);
        }

        let a = self.wrapping_abs();
        let b = other.wrapping_abs();

        let (div, rem) = div_rem(&a.as_digits(), &b.as_digits());
        let div = Self::from_digits(div);
        let rem = Self::from_digits(rem);

        Ok((
            if self.is_negative() == other.is_negative() {
                div
            } else {
                div.wrapping_neg()
            },
            if self.is_negative() {
                rem.wrapping_neg()
            } else {
                rem
            },
        ))
    }

    /// Interpret this [`i256`] as 4 `u64` digits, least significant first
    fn as_digits(self) -> [u64; 4] {
        [
            self.low as u64,
            (self.low >> 64) as u64,
            self.high as u64,
            (self.high as u128 >> 64) as u64,
        ]
    }

    /// Interpret 4 `u64` digits, least significant first, as a [`i256`]
    fn from_digits(digits: [u64; 4]) -> Self {
        Self::from_parts(
            digits[0] as u128 | ((digits[1] as u128) << 64),
            digits[2] as i128 | ((digits[3] as i128) << 64),
        )
    }

    /// Performs wrapping division
    #[inline]
    pub fn wrapping_div(self, other: Self) -> Self {
        match self.div_rem(other) {
            Ok((v, _)) => v,
            Err(DivRemError::DivideByZero) => panic!("attempt to divide by zero"),
            Err(_) => Self::MIN,
        }
    }

    /// Performs checked division
    #[inline]
    pub fn checked_div(self, other: Self) -> Option<Self> {
        self.div_rem(other).map(|(v, _)| v).ok()
    }

    /// Performs wrapping remainder
    #[inline]
    pub fn wrapping_rem(self, other: Self) -> Self {
        match self.div_rem(other) {
            Ok((_, v)) => v,
            Err(DivRemError::DivideByZero) => panic!("attempt to divide by zero"),
            Err(_) => Self::ZERO,
        }
    }

    /// Performs checked remainder
    #[inline]
    pub fn checked_rem(self, other: Self) -> Option<Self> {
        self.div_rem(other).map(|(_, v)| v).ok()
    }

    /// Performs checked exponentiation
    #[inline]
    pub fn checked_pow(self, mut exp: u32) -> Option<Self> {
        if exp == 0 {
            return Some(i256::from_i128(1));
        }

        let mut base = self;
        let mut acc: Self = i256::from_i128(1);

        while exp > 1 {
            if (exp & 1) == 1 {
                acc = acc.checked_mul(base)?;
            }
            exp /= 2;
            base = base.checked_mul(base)?;
        }
        // since exp!=0, finally the exp must be 1.
        // Deal with the final bit of the exponent separately, since
        // squaring the base afterwards is not necessary and may cause a
        // needless overflow.
        acc.checked_mul(base)
    }

    /// Performs wrapping exponentiation
    #[inline]
    pub fn wrapping_pow(self, mut exp: u32) -> Self {
        if exp == 0 {
            return i256::from_i128(1);
        }

        let mut base = self;
        let mut acc: Self = i256::from_i128(1);

        while exp > 1 {
            if (exp & 1) == 1 {
                acc = acc.wrapping_mul(base);
            }
            exp /= 2;
            base = base.wrapping_mul(base);
        }

        // since exp!=0, finally the exp must be 1.
        // Deal with the final bit of the exponent separately, since
        // squaring the base afterwards is not necessary and may cause a
        // needless overflow.
        acc.wrapping_mul(base)
    }

    /// Returns a number [`i256`] representing sign of this [`i256`].
    ///
    /// 0 if the number is zero
    /// 1 if the number is positive
    /// -1 if the number is negative
    pub const fn signum(self) -> Self {
        if self.is_positive() {
            i256::ONE
        } else if self.is_negative() {
            i256::MINUS_ONE
        } else {
            i256::ZERO
        }
    }

    /// Returns `true` if this [`i256`] is negative
    #[inline]
    pub const fn is_negative(self) -> bool {
        self.high.is_negative()
    }

    /// Returns `true` if this [`i256`] is positive
    pub const fn is_positive(self) -> bool {
        self.high.is_positive() || self.high == 0 && self.low != 0
    }

    /// Returns the number of leading zeros in the binary representation of this [`i256`].
    pub const fn leading_zeros(&self) -> u32 {
        match self.high {
            0 => u128::BITS + self.low.leading_zeros(),
            _ => self.high.leading_zeros(),
        }
    }

    /// Returns the number of trailing zeros in the binary representation of this [`i256`].
    pub const fn trailing_zeros(&self) -> u32 {
        match self.low {
            0 => u128::BITS + self.high.trailing_zeros(),
            _ => self.low.trailing_zeros(),
        }
    }

    fn redundant_leading_sign_bits_i256(n: i256) -> u8 {
        let mask = n >> 255; // all ones or all zeros
        ((n ^ mask).leading_zeros() - 1) as u8 // we only need one sign bit
    }

    fn i256_to_f64(input: i256) -> f64 {
        let k = i256::redundant_leading_sign_bits_i256(input);
        let n = input << k; // left-justify (no redundant sign bits)
        let n = (n.high >> 64) as i64; // throw away the lower 192 bits
        (n as f64) * f64::powi(2.0, 192 - (k as i32)) // convert to f64 and scale it, as we left-shift k bit previous, so we need to scale it by 2^(192-k)
    }
}

/// Temporary workaround due to lack of stable const array slicing
/// See <https://github.com/rust-lang/rust/issues/90091>
const fn split_array<const N: usize, const M: usize>(vals: [u8; N]) -> ([u8; M], [u8; M]) {
    let mut a = [0; M];
    let mut b = [0; M];
    let mut i = 0;
    while i != M {
        a[i] = vals[i];
        b[i] = vals[i + M];
        i += 1;
    }
    (a, b)
}

/// Performs an unsigned multiplication of `a * b` returning a tuple of
/// `(low, high)` where `low` contains the lower 128-bits of the result
/// and `high` the higher 128-bits
///
/// This mirrors the x86 mulx instruction but for 128-bit types
#[inline]
fn mulx(a: u128, b: u128) -> (u128, u128) {
    let split = |a: u128| (a & (u64::MAX as u128), a >> 64);

    const MASK: u128 = u64::MAX as _;

    let (a_low, a_high) = split(a);
    let (b_low, b_high) = split(b);

    // Carry stores the upper 64-bits of low and lower 64-bits of high
    let (mut low, mut carry) = split(a_low * b_low);
    carry += a_high * b_low;

    // Update low and high with corresponding parts of carry
    low += carry << 64;
    let mut high = carry >> 64;

    // Update carry with overflow from low
    carry = low >> 64;
    low &= MASK;

    // Perform multiply including overflow from low
    carry += b_high * a_low;

    // Update low and high with values from carry
    low += carry << 64;
    high += carry >> 64;

    // Perform 4th multiplication
    high += a_high * b_high;

    (low, high)
}

derive_arith!(
    i256,
    Add,
    AddAssign,
    add,
    add_assign,
    wrapping_add,
    checked_add
);
derive_arith!(
    i256,
    Sub,
    SubAssign,
    sub,
    sub_assign,
    wrapping_sub,
    checked_sub
);
derive_arith!(
    i256,
    Mul,
    MulAssign,
    mul,
    mul_assign,
    wrapping_mul,
    checked_mul
);
derive_arith!(
    i256,
    Div,
    DivAssign,
    div,
    div_assign,
    wrapping_div,
    checked_div
);
derive_arith!(
    i256,
    Rem,
    RemAssign,
    rem,
    rem_assign,
    wrapping_rem,
    checked_rem
);

impl Neg for i256 {
    type Output = i256;

    #[cfg(debug_assertions)]
    fn neg(self) -> Self::Output {
        self.checked_neg().expect("i256 overflow")
    }

    #[cfg(not(debug_assertions))]
    fn neg(self) -> Self::Output {
        self.wrapping_neg()
    }
}

impl BitAnd for i256 {
    type Output = i256;

    #[inline]
    fn bitand(self, rhs: Self) -> Self::Output {
        Self {
            low: self.low & rhs.low,
            high: self.high & rhs.high,
        }
    }
}

impl BitOr for i256 {
    type Output = i256;

    #[inline]
    fn bitor(self, rhs: Self) -> Self::Output {
        Self {
            low: self.low | rhs.low,
            high: self.high | rhs.high,
        }
    }
}

impl BitXor for i256 {
    type Output = i256;

    #[inline]
    fn bitxor(self, rhs: Self) -> Self::Output {
        Self {
            low: self.low ^ rhs.low,
            high: self.high ^ rhs.high,
        }
    }
}

impl Shl<u8> for i256 {
    type Output = i256;

    #[inline]
    fn shl(self, rhs: u8) -> Self::Output {
        if rhs == 0 {
            self
        } else if rhs < 128 {
            Self {
                high: (self.high << rhs) | (self.low >> (128 - rhs)) as i128,
                low: self.low << rhs,
            }
        } else {
            Self {
                high: (self.low << (rhs - 128)) as i128,
                low: 0,
            }
        }
    }
}

impl Shr<u8> for i256 {
    type Output = i256;

    #[inline]
    fn shr(self, rhs: u8) -> Self::Output {
        if rhs == 0 {
            self
        } else if rhs < 128 {
            Self {
                high: self.high >> rhs,
                low: (self.low >> rhs) | ((self.high as u128) << (128 - rhs)),
            }
        } else {
            Self {
                high: self.high >> 127,
                low: (self.high >> (rhs - 128)) as u128,
            }
        }
    }
}

macro_rules! define_as_primitive {
    ($native_ty:ty) => {
        impl AsPrimitive<i256> for $native_ty {
            fn as_(self) -> i256 {
                i256::from_i128(self as i128)
            }
        }
    };
}

define_as_primitive!(i8);
define_as_primitive!(i16);
define_as_primitive!(i32);
define_as_primitive!(i64);
define_as_primitive!(u8);
define_as_primitive!(u16);
define_as_primitive!(u32);
define_as_primitive!(u64);

impl ToPrimitive for i256 {
    fn to_i64(&self) -> Option<i64> {
        let as_i128 = self.low as i128;

        let high_negative = self.high < 0;
        let low_negative = as_i128 < 0;
        let high_valid = self.high == -1 || self.high == 0;

        if high_negative == low_negative && high_valid {
            let (low_bytes, high_bytes) = split_array(u128::to_le_bytes(self.low));
            let high = i64::from_le_bytes(high_bytes);
            let low = i64::from_le_bytes(low_bytes);

            let high_negative = high < 0;
            let low_negative = low < 0;
            let high_valid = self.high == -1 || self.high == 0;

            (high_negative == low_negative && high_valid).then_some(low)
        } else {
            None
        }
    }

    fn to_f64(&self) -> Option<f64> {
        match *self {
            Self::MIN => Some(-2_f64.powi(255)),
            Self::ZERO => Some(0f64),
            Self::ONE => Some(1f64),
            n => Some(Self::i256_to_f64(n)),
        }
    }

    fn to_u64(&self) -> Option<u64> {
        let as_i128 = self.low as i128;

        let high_negative = self.high < 0;
        let low_negative = as_i128 < 0;
        let high_valid = self.high == -1 || self.high == 0;

        if high_negative == low_negative && high_valid {
            self.low.to_u64()
        } else {
            None
        }
    }
}

#[cfg(all(test, not(miri)))] // llvm.x86.subborrow.64 not supported by MIRI
mod tests {
    use super::*;
    use num_traits::Signed;
    use rand::{Rng, rng};

    #[test]
    fn test_signed_cmp() {
        let a = i256::from_parts(i128::MAX as u128, 12);
        let b = i256::from_parts(i128::MIN as u128, 12);
        assert!(a < b);

        let a = i256::from_parts(i128::MAX as u128, 12);
        let b = i256::from_parts(i128::MIN as u128, -12);
        assert!(a > b);
    }

    #[test]
    fn test_to_i128() {
        let vals = [
            BigInt::from_i128(-1).unwrap(),
            BigInt::from_i128(i128::MAX).unwrap(),
            BigInt::from_i128(i128::MIN).unwrap(),
            BigInt::from_u128(u128::MIN).unwrap(),
            BigInt::from_u128(u128::MAX).unwrap(),
        ];

        for v in vals {
            let (t, overflow) = i256::from_bigint_with_overflow(v.clone());
            assert!(!overflow);
            assert_eq!(t.to_i128(), v.to_i128(), "{v} vs {t}");
        }
    }

    /// Tests operations against the two provided [`i256`]
    fn test_ops(il: i256, ir: i256) {
        let bl = BigInt::from_signed_bytes_le(&il.to_le_bytes());
        let br = BigInt::from_signed_bytes_le(&ir.to_le_bytes());

        // Comparison
        assert_eq!(il.cmp(&ir), bl.cmp(&br), "{bl} cmp {br}");

        // Conversions
        assert_eq!(i256::from_le_bytes(il.to_le_bytes()), il);
        assert_eq!(i256::from_be_bytes(il.to_be_bytes()), il);
        assert_eq!(i256::from_le_bytes(ir.to_le_bytes()), ir);
        assert_eq!(i256::from_be_bytes(ir.to_be_bytes()), ir);

        // To i128
        assert_eq!(il.to_i128(), bl.to_i128(), "{bl}");
        assert_eq!(ir.to_i128(), br.to_i128(), "{br}");

        // Absolute value
        let (abs, overflow) = i256::from_bigint_with_overflow(bl.abs());
        assert_eq!(il.wrapping_abs(), abs);
        assert_eq!(il.checked_abs().is_none(), overflow);

        let (abs, overflow) = i256::from_bigint_with_overflow(br.abs());
        assert_eq!(ir.wrapping_abs(), abs);
        assert_eq!(ir.checked_abs().is_none(), overflow);

        // Negation
        let (neg, overflow) = i256::from_bigint_with_overflow(bl.clone().neg());
        assert_eq!(il.wrapping_neg(), neg);
        assert_eq!(il.checked_neg().is_none(), overflow);

        // Negation
        let (neg, overflow) = i256::from_bigint_with_overflow(br.clone().neg());
        assert_eq!(ir.wrapping_neg(), neg);
        assert_eq!(ir.checked_neg().is_none(), overflow);

        // Addition
        let actual = il.wrapping_add(ir);
        let (expected, overflow) = i256::from_bigint_with_overflow(bl.clone() + br.clone());
        assert_eq!(actual, expected);

        let checked = il.checked_add(ir);
        match overflow {
            true => assert!(checked.is_none()),
            false => assert_eq!(checked, Some(actual)),
        }

        // Subtraction
        let actual = il.wrapping_sub(ir);
        let (expected, overflow) = i256::from_bigint_with_overflow(bl.clone() - br.clone());
        assert_eq!(actual.to_string(), expected.to_string());

        let checked = il.checked_sub(ir);
        match overflow {
            true => assert!(checked.is_none()),
            false => assert_eq!(checked, Some(actual), "{bl} - {br} = {expected}"),
        }

        // Multiplication
        let actual = il.wrapping_mul(ir);
        let (expected, overflow) = i256::from_bigint_with_overflow(bl.clone() * br.clone());
        assert_eq!(actual.to_string(), expected.to_string());

        let checked = il.checked_mul(ir);
        match overflow {
            true => assert!(
                checked.is_none(),
                "{il} * {ir} = {actual} vs {bl} * {br} = {expected}"
            ),
            false => assert_eq!(
                checked,
                Some(actual),
                "{il} * {ir} = {actual} vs {bl} * {br} = {expected}"
            ),
        }

        // Division
        if ir != i256::ZERO {
            let actual = il.wrapping_div(ir);
            let expected = bl.clone() / br.clone();
            let checked = il.checked_div(ir);

            if ir == i256::MINUS_ONE && il == i256::MIN {
                // BigInt produces an integer over i256::MAX
                assert_eq!(actual, i256::MIN);
                assert!(checked.is_none());
            } else {
                assert_eq!(actual.to_string(), expected.to_string());
                assert_eq!(checked.unwrap().to_string(), expected.to_string());
            }
        } else {
            // `wrapping_div` panics on division by zero
            assert!(il.checked_div(ir).is_none());
        }

        // Remainder
        if ir != i256::ZERO {
            let actual = il.wrapping_rem(ir);
            let expected = bl.clone() % br.clone();
            let checked = il.checked_rem(ir);

            assert_eq!(actual.to_string(), expected.to_string(), "{il} % {ir}");

            if ir == i256::MINUS_ONE && il == i256::MIN {
                assert!(checked.is_none());
            } else {
                assert_eq!(checked.unwrap().to_string(), expected.to_string());
            }
        } else {
            // `wrapping_rem` panics on division by zero
            assert!(il.checked_rem(ir).is_none());
        }

        // Exponentiation
        for exp in vec![0, 1, 2, 3, 8, 100].into_iter() {
            let actual = il.wrapping_pow(exp);
            let (expected, overflow) = i256::from_bigint_with_overflow(bl.clone().pow(exp));
            assert_eq!(actual.to_string(), expected.to_string());

            let checked = il.checked_pow(exp);
            match overflow {
                true => assert!(
                    checked.is_none(),
                    "{il} ^ {exp} = {actual} vs {bl} * {exp} = {expected}"
                ),
                false => assert_eq!(
                    checked,
                    Some(actual),
                    "{il} ^ {exp} = {actual} vs {bl} ^ {exp} = {expected}"
                ),
            }
        }

        // Bit operations
        let actual = il & ir;
        let (expected, _) = i256::from_bigint_with_overflow(bl.clone() & br.clone());
        assert_eq!(actual.to_string(), expected.to_string());

        let actual = il | ir;
        let (expected, _) = i256::from_bigint_with_overflow(bl.clone() | br.clone());
        assert_eq!(actual.to_string(), expected.to_string());

        let actual = il ^ ir;
        let (expected, _) = i256::from_bigint_with_overflow(bl.clone() ^ br);
        assert_eq!(actual.to_string(), expected.to_string());

        for shift in [0_u8, 1, 4, 126, 128, 129, 254, 255] {
            let actual = il << shift;
            let (expected, _) = i256::from_bigint_with_overflow(bl.clone() << shift);
            assert_eq!(actual.to_string(), expected.to_string());

            let actual = il >> shift;
            let (expected, _) = i256::from_bigint_with_overflow(bl.clone() >> shift);
            assert_eq!(actual.to_string(), expected.to_string());
        }
    }

    #[test]
    fn test_i256() {
        let candidates = [
            i256::ZERO,
            i256::ONE,
            i256::MINUS_ONE,
            i256::from_i128(2),
            i256::from_i128(-2),
            i256::from_parts(u128::MAX, 1),
            i256::from_parts(u128::MAX, -1),
            i256::from_parts(0, 1),
            i256::from_parts(0, -1),
            i256::from_parts(1, -1),
            i256::from_parts(1, 1),
            i256::from_parts(0, i128::MAX),
            i256::from_parts(0, i128::MIN),
            i256::from_parts(1, i128::MAX),
            i256::from_parts(1, i128::MIN),
            i256::from_parts(u128::MAX, i128::MIN),
            i256::from_parts(100, 32),
            i256::MIN,
            i256::MAX,
            i256::MIN >> 1,
            i256::MAX >> 1,
            i256::ONE << 127,
            i256::ONE << 128,
            i256::ONE << 129,
            i256::MINUS_ONE << 127,
            i256::MINUS_ONE << 128,
            i256::MINUS_ONE << 129,
        ];

        for il in candidates {
            for ir in candidates {
                test_ops(il, ir)
            }
        }
    }

    #[test]
    fn test_signed_ops() {
        // signum
        assert_eq!(i256::from_i128(1).signum(), i256::ONE);
        assert_eq!(i256::from_i128(0).signum(), i256::ZERO);
        assert_eq!(i256::from_i128(-0).signum(), i256::ZERO);
        assert_eq!(i256::from_i128(-1).signum(), i256::MINUS_ONE);

        // is_positive
        assert!(i256::from_i128(1).is_positive());
        assert!(!i256::from_i128(0).is_positive());
        assert!(!i256::from_i128(-0).is_positive());
        assert!(!i256::from_i128(-1).is_positive());

        // is_negative
        assert!(!i256::from_i128(1).is_negative());
        assert!(!i256::from_i128(0).is_negative());
        assert!(!i256::from_i128(-0).is_negative());
        assert!(i256::from_i128(-1).is_negative());
    }

    #[test]
    #[cfg_attr(miri, ignore)]
    fn test_i256_fuzz() {
        let mut rng = rng();

        for _ in 0..1000 {
            let mut l = [0_u8; 32];
            let len = rng.random_range(0..32);
            l.iter_mut().take(len).for_each(|x| *x = rng.random());

            let mut r = [0_u8; 32];
            let len = rng.random_range(0..32);
            r.iter_mut().take(len).for_each(|x| *x = rng.random());

            test_ops(i256::from_le_bytes(l), i256::from_le_bytes(r))
        }
    }

    #[test]
    fn test_i256_to_primitive() {
        let a = i256::MAX;
        assert!(a.to_i64().is_none());
        assert!(a.to_u64().is_none());

        let a = i256::from_i128(i128::MAX);
        assert!(a.to_i64().is_none());
        assert!(a.to_u64().is_none());

        let a = i256::from_i128(i64::MAX as i128);
        assert_eq!(a.to_i64().unwrap(), i64::MAX);
        assert_eq!(a.to_u64().unwrap(), i64::MAX as u64);

        let a = i256::from_i128(i64::MAX as i128 + 1);
        assert!(a.to_i64().is_none());
        assert_eq!(a.to_u64().unwrap(), i64::MAX as u64 + 1);

        let a = i256::MIN;
        assert!(a.to_i64().is_none());
        assert!(a.to_u64().is_none());

        let a = i256::from_i128(i128::MIN);
        assert!(a.to_i64().is_none());
        assert!(a.to_u64().is_none());

        let a = i256::from_i128(i64::MIN as i128);
        assert_eq!(a.to_i64().unwrap(), i64::MIN);
        assert!(a.to_u64().is_none());

        let a = i256::from_i128(i64::MIN as i128 - 1);
        assert!(a.to_i64().is_none());
        assert!(a.to_u64().is_none());
    }

    #[test]
    fn test_i256_as_i128() {
        let a = i256::from_i128(i128::MAX).wrapping_add(i256::from_i128(1));
        let i128 = a.as_i128();
        assert_eq!(i128, i128::MIN);

        let a = i256::from_i128(i128::MAX).wrapping_add(i256::from_i128(2));
        let i128 = a.as_i128();
        assert_eq!(i128, i128::MIN + 1);

        let a = i256::from_i128(i128::MIN).wrapping_sub(i256::from_i128(1));
        let i128 = a.as_i128();
        assert_eq!(i128, i128::MAX);

        let a = i256::from_i128(i128::MIN).wrapping_sub(i256::from_i128(2));
        let i128 = a.as_i128();
        assert_eq!(i128, i128::MAX - 1);
    }

    #[test]
    fn test_string_roundtrip() {
        let roundtrip_cases = [
            i256::ZERO,
            i256::ONE,
            i256::MINUS_ONE,
            i256::from_i128(123456789),
            i256::from_i128(-123456789),
            i256::from_i128(i128::MIN),
            i256::from_i128(i128::MAX),
            i256::MIN,
            i256::MAX,
        ];
        for case in roundtrip_cases {
            let formatted = case.to_string();
            let back: i256 = formatted.parse().unwrap();
            assert_eq!(case, back);
        }
    }

    #[test]
    fn test_from_string() {
        let cases = [
            (
                "000000000000000000000000000000000000000011",
                Some(i256::from_i128(11)),
            ),
            (
                "-000000000000000000000000000000000000000011",
                Some(i256::from_i128(-11)),
            ),
            (
                "-0000000000000000000000000000000000000000123456789",
                Some(i256::from_i128(-123456789)),
            ),
            ("-", None),
            ("+", None),
            ("--1", None),
            ("-+1", None),
            ("000000000000000000000000000000000000000", Some(i256::ZERO)),
            ("0000000000000000000000000000000000000000-11", None),
            ("11-1111111111111111111111111111111111111", None),
            (
                "115792089237316195423570985008687907853269984665640564039457584007913129639936",
                None,
            ),
        ];
        for (case, expected) in cases {
            assert_eq!(i256::from_string(case), expected)
        }
    }

    #[allow(clippy::op_ref)]
    fn test_reference_op(il: i256, ir: i256) {
        let r1 = il + ir;
        let r2 = &il + ir;
        let r3 = il + &ir;
        let r4 = &il + &ir;
        assert_eq!(r1, r2);
        assert_eq!(r1, r3);
        assert_eq!(r1, r4);

        let r1 = il - ir;
        let r2 = &il - ir;
        let r3 = il - &ir;
        let r4 = &il - &ir;
        assert_eq!(r1, r2);
        assert_eq!(r1, r3);
        assert_eq!(r1, r4);

        let r1 = il * ir;
        let r2 = &il * ir;
        let r3 = il * &ir;
        let r4 = &il * &ir;
        assert_eq!(r1, r2);
        assert_eq!(r1, r3);
        assert_eq!(r1, r4);

        let r1 = il / ir;
        let r2 = &il / ir;
        let r3 = il / &ir;
        let r4 = &il / &ir;
        assert_eq!(r1, r2);
        assert_eq!(r1, r3);
        assert_eq!(r1, r4);
    }

    #[test]
    fn test_i256_reference_op() {
        let candidates = [
            i256::ONE,
            i256::MINUS_ONE,
            i256::from_i128(2),
            i256::from_i128(-2),
            i256::from_i128(3),
            i256::from_i128(-3),
        ];

        for il in candidates {
            for ir in candidates {
                test_reference_op(il, ir)
            }
        }
    }

    #[test]
    fn test_decimal256_to_f64_typical_values() {
        let v = i256::from_i128(42_i128);
        assert_eq!(v.to_f64().unwrap(), 42.0);

        let v = i256::from_i128(-123456789012345678i128);
        assert_eq!(v.to_f64().unwrap(), -123456789012345678.0);

        let v = i256::from_string("0").unwrap();
        assert_eq!(v.to_f64().unwrap(), 0.0);

        let v = i256::from_string("1").unwrap();
        assert_eq!(v.to_f64().unwrap(), 1.0);

        let mut rng = rng();
        for _ in 0..10 {
            let f64_value =
                (rng.random_range(i128::MIN..i128::MAX) as f64) * rng.random_range(0.0..1.0);
            let big = i256::from_f64(f64_value).unwrap();
            assert_eq!(big.to_f64().unwrap(), f64_value);
        }
    }

    #[test]
    fn test_decimal256_to_f64_large_positive_value() {
        let max_f = f64::MAX;
        let big = i256::from_f64(max_f * 2.0).unwrap_or(i256::MAX);
        let out = big.to_f64().unwrap();
        assert!(out.is_finite() && out.is_sign_positive());
    }

    #[test]
    fn test_decimal256_to_f64_large_negative_value() {
        let max_f = f64::MAX;
        let big_neg = i256::from_f64(-(max_f * 2.0)).unwrap_or(i256::MIN);
        let out = big_neg.to_f64().unwrap();
        assert!(out.is_finite() && out.is_sign_negative());
    }

    #[test]
<<<<<<< HEAD
    fn test_leading_zeros() {
        // Without high part
        assert_eq!(i256::from(0).leading_zeros(), 256);
        assert_eq!(i256::from(1).leading_zeros(), 256 - 1);
        assert_eq!(i256::from(16).leading_zeros(), 256 - 5);
        assert_eq!(i256::from(17).leading_zeros(), 256 - 5);

        // With high part
        assert_eq!(i256::from_parts(2, 16).leading_zeros(), 128 - 5);
        assert_eq!(i256::from_parts(2, i128::MAX).leading_zeros(), 1);

        assert_eq!(i256::MAX.leading_zeros(), 1);
        assert_eq!(i256::from(-1).leading_zeros(), 0);
=======
    fn test_trailing_zeros() {
        // Without high part
        assert_eq!(i256::from(0).trailing_zeros(), 256);
        assert_eq!(i256::from(2).trailing_zeros(), 1);
        assert_eq!(i256::from(16).trailing_zeros(), 4);
        assert_eq!(i256::from(17).trailing_zeros(), 0);
        // With high part
        assert_eq!(i256::from_parts(0, i128::MAX).trailing_zeros(), 128);
        assert_eq!(i256::from_parts(0, 16).trailing_zeros(), 128 + 4);
        assert_eq!(i256::from_parts(2, i128::MAX).trailing_zeros(), 1);

        assert_eq!(i256::MAX.trailing_zeros(), 0);
        assert_eq!(i256::from(-1).trailing_zeros(), 0);
>>>>>>> 422eb299
    }
}<|MERGE_RESOLUTION|>--- conflicted
+++ resolved
@@ -1338,7 +1338,6 @@
     }
 
     #[test]
-<<<<<<< HEAD
     fn test_leading_zeros() {
         // Without high part
         assert_eq!(i256::from(0).leading_zeros(), 256);
@@ -1352,7 +1351,9 @@
 
         assert_eq!(i256::MAX.leading_zeros(), 1);
         assert_eq!(i256::from(-1).leading_zeros(), 0);
-=======
+    }
+
+    #[test]
     fn test_trailing_zeros() {
         // Without high part
         assert_eq!(i256::from(0).trailing_zeros(), 256);
@@ -1366,6 +1367,5 @@
 
         assert_eq!(i256::MAX.trailing_zeros(), 0);
         assert_eq!(i256::from(-1).trailing_zeros(), 0);
->>>>>>> 422eb299
     }
 }