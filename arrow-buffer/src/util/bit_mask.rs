--- conflicted
+++ resolved
@@ -19,18 +19,12 @@
 
 use crate::bit_util::ceil;
 
-<<<<<<< HEAD
 /// Sets bits by range.
 ///
 /// Sets all bits on `write_data` in the range `[offset_write..offset_write+len]`
 /// to be equal to the bits in `data` in the range `[offset_read..offset_read+len]`.
 /// Returns the number of `0` bits `data[offset_read..offset_read+len]`.
-=======
-/// Sets all bits on `write_data` in the range `[offset_write..offset_write+len]` to be equal to the
-/// bits in `data` in the range `[offset_read..offset_read+len]`
-/// returns the number of `0` bits `data[offset_read..offset_read+len]`
-/// `offset_write`, `offset_read`, and `len` are in terms of bits
->>>>>>> 5414f1d7
+/// `offset_write`, `offset_read`, and `len` are in terms of bits.
 pub fn set_bits(
     write_data: &mut [u8],
     data: &[u8],
