--- conflicted
+++ resolved
@@ -15,14 +15,9 @@
 // specific language governing permissions and limitations
 // under the License.
 
-<<<<<<< HEAD
 use arrow_buffer::{ArrowNativeType, MutableBuffer, bit_util};
-use num::{CheckedAdd, Integer};
-=======
-use arrow_buffer::{bit_util, ArrowNativeType, MutableBuffer};
 use num_integer::Integer;
 use num_traits::CheckedAdd;
->>>>>>> 6ecbd623
 
 /// extends the `buffer` to be able to hold `len` bits, setting all bits of the new size to zero.
 #[inline]
@@ -58,9 +53,9 @@
     //  Soundness
     //      * offset buffer is always extended in slices of T and aligned accordingly.
     //      * Buffer[0] is initialized with one element, 0, and thus `mutable_offsets.len() - 1` is always valid.
-    let (prefix, offsets, suffix) = unsafe { offset_buffer.as_slice().align_to::<T>() };
+    let (prefix, offsets, suffix) = offset_buffer.as_slice().align_to::<T>();
     debug_assert!(prefix.is_empty() && suffix.is_empty());
-    unsafe { *offsets.get_unchecked(offsets.len() - 1) }
+    *offsets.get_unchecked(offsets.len() - 1)
 }
 
 #[cfg(test)]
