--- conflicted
+++ resolved
@@ -90,8 +90,6 @@
 | Dec 2024         | `0.11.2` | Minor, NO breaking API changes          |
 | Feb 2025         | `0.12.0` | Major, potentially breaking API changes |
 
-<<<<<<< HEAD
-=======
 ### Guidelines for `panic` vs `Result`
 
 In general, use panics for bad states that are unreachable, unrecoverable or harmful.
@@ -102,7 +100,6 @@
 
 [this ticket]: https://github.com/apache/arrow-rs/issues/6737
 
->>>>>>> 595a8356
 ### Deprecation Guidelines
 
 Minor releases may deprecate, but not remove APIs. Deprecating APIs allows
