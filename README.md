--- conflicted
+++ resolved
@@ -25,22 +25,13 @@
 
 This repo contains the following main components:
 
-<<<<<<< HEAD
-| Crate         | Description                                                                 | Latest API Docs                                 | README                           |
-| ------------- | --------------------------------------------------------------------------- | ----------------------------------------------- | -------------------------------  |
-| arrow         | Core functionality (memory layout, arrays, low level computations)          | [docs.rs](https://docs.rs/arrow/latest)         | [(README)][arrow-readme]         |
-| arrow-flight  | Support for Arrow-Flight IPC protocol                                       | [docs.rs](https://docs.rs/arrow-flight/latest)  | [(README)][flight-readme]        |
-| object-store  | Support for object store interactions (aws, azure, gcp, local, in-memory)   | [docs.rs](https://docs.rs/object_store/latest)  | [(README)][objectstore-readme]   |
-| parquet       | Support for Parquet columnar file format                                    | [docs.rs](https://docs.rs/parquet/latest)       | [(README)][parquet-readme]       |
-| parquet_derive| A crate for deriving RecordWriter/RecordReader for arbitrary, simple structs| [docs.rs](https://docs.rs/parquet-derive/latest)| [(README)][parquet-derive-readme]|
-=======
-| Crate            | Description                                               | Latest API Docs                                | README                         |
-| ---------------- | --------------------------------------------------------- | ---------------------------------------------- | ------------------------------ |
-| [`arrow`]        | Core Arrow functionality (memory layout, arrays, kernels) | [docs.rs](https://docs.rs/arrow/latest)        | [(README)][arrow-readme]       |
-| [`parquet`]      | Parquet columnar file format                              | [docs.rs](https://docs.rs/parquet/latest)      | [(README)][parquet-readme]     |
-| [`arrow-flight`] | Arrow-Flight IPC protocol                                 | [docs.rs](https://docs.rs/arrow-flight/latest) | [(README)][flight-readme]      |
-| [`object-store`] | object store (aws, azure, gcp, local, in-memory)          | [docs.rs](https://docs.rs/object_store/latest) | [(README)][objectstore-readme] |
->>>>>>> 5e9919fd
+| Crate             | Description                                                                 | Latest API Docs                                 | README                           |
+| ----------------- | --------------------------------------------------------------------------- | ----------------------------------------------- | -------------------------------- |
+| [`arrow`]         | Core functionality (memory layout, arrays, low level computations)          | [docs.rs](https://docs.rs/arrow/latest)         | [(README)][arrow-readme]         |
+| [`arrow-flight`]  | Support for Arrow-Flight IPC protocol                                       | [docs.rs](https://docs.rs/arrow-flight/latest)  | [(README)][flight-readme]        |
+| [`object-store`]  | Support for object store interactions (aws, azure, gcp, local, in-memory)   | [docs.rs](https://docs.rs/object_store/latest)  | [(README)][objectstore-readme]   |
+| [`parquet`]       | Support for Parquet columnar file format                                    | [docs.rs](https://docs.rs/parquet/latest)       | [(README)][parquet-readme]       |
+| [`parquet_derive`]| A crate for deriving RecordWriter/RecordReader for arbitrary, simple structs| [docs.rs](https://docs.rs/parquet-derive/latest)| [(README)][parquet-derive-readme]|
 
 The current development version the API documentation in this repo can be found [here](https://arrow.apache.org/rust).
 
