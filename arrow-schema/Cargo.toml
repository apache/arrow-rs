--- conflicted
+++ resolved
@@ -52,14 +52,9 @@
 features = ["ffi"]
 
 [dev-dependencies]
-<<<<<<< HEAD
-bincode = { version = "1.3.3", default-features = false }
-=======
-serde_json = "1.0"
 bincode = { version = "1.3.3", default-features = false }
 criterion = { version = "0.5", default-features = false }
 
 [[bench]]
 name = "ffi"
-harness = false
->>>>>>> 764b34af
+harness = false