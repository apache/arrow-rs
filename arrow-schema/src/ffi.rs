--- conflicted
+++ resolved
@@ -520,20 +520,11 @@
                                         "The decimal type requires an integer scale".to_string(),
                                     )
                                 })?;
-<<<<<<< HEAD
-                                let parsed_bits = bits.parse::<u16>().unwrap_or(0);
-                                match parsed_bits {
-                                    32 => DataType::Decimal32(parsed_precision, parsed_scale),
-                                    64 => DataType::Decimal64(parsed_precision, parsed_scale),
-                                    128 => DataType::Decimal128(parsed_precision, parsed_scale),
-                                    256 => DataType::Decimal256(parsed_precision, parsed_scale),
-=======
                                 match *bits {
                                     "32" => DataType::Decimal32(parsed_precision, parsed_scale),
                                     "64" => DataType::Decimal64(parsed_precision, parsed_scale),
                                     "128" => DataType::Decimal128(parsed_precision, parsed_scale),
                                     "256" => DataType::Decimal256(parsed_precision, parsed_scale),
->>>>>>> ccadb4f8
                                     _ => return Err(ArrowError::CDataInterface("Only 32/64/128/256 bit wide decimals are supported in the Rust implementation".to_string())),
                                 }
                             }
