--- conflicted
+++ resolved
@@ -1001,7 +1001,6 @@
     }
 }
 
-<<<<<<< HEAD
 /// Arrow File Reader
 ///
 /// Reads Arrow [`RecordBatch`]es from bytes in the [IPC File Format],
@@ -1012,7 +1011,7 @@
 /// * [`Self::set_index`] for random access
 /// * [`StreamReader`] for a reading streaming data
 ///
-/// # Example
+/// # Example: Reading from a `File`
 /// ```
 /// # use std::io::Cursor;
 /// use arrow_array::record_batch;
@@ -1039,15 +1038,13 @@
 /// }
 /// assert_eq!(num_rows, 3);
 /// ```
+/// # Example: Reading from `mmap`ed file
+///
+/// For an example creating Arrays without copying using  memory mapped (`mmap`)
+/// files see the [`zero_copy_ipc`] example.
 ///
 /// [IPC Streaming Format]: https://arrow.apache.org/docs/format/Columnar.html#ipc-streaming-format
-=======
-/// Arrow File reader
-///
-/// For an example creating Arrays with memory mapped (`mmap`) files see the [`zero_copy_ipc`] example.
-///
 /// [`zero_copy_ipc`]: https://github.com/apache/arrow-rs/blob/main/arrow/examples/zero_copy_ipc.rs
->>>>>>> 16642149
 pub struct FileReader<R> {
     /// File reader that supports reading and seeking
     reader: R,
