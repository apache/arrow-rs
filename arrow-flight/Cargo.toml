# Licensed to the Apache Software Foundation (ASF) under one
# or more contributor license agreements.  See the NOTICE file
# distributed with this work for additional information
# regarding copyright ownership.  The ASF licenses this file
# to you under the Apache License, Version 2.0 (the
# "License"); you may not use this file except in compliance
# with the License.  You may obtain a copy of the License at
#
#   http://www.apache.org/licenses/LICENSE-2.0
#
# Unless required by applicable law or agreed to in writing,
# software distributed under the License is distributed on an
# "AS IS" BASIS, WITHOUT WARRANTIES OR CONDITIONS OF ANY
# KIND, either express or implied.  See the License for the
# specific language governing permissions and limitations
# under the License.

[package]
name = "arrow-flight"
description = "Apache Arrow Flight"
version = "10.0.0"
edition = "2021"
rust-version = "1.57"
authors = ["Apache Arrow <dev@arrow.apache.org>"]
homepage = "https://github.com/apache/arrow-rs"
repository = "https://github.com/apache/arrow-rs"
license = "Apache-2.0"

[dependencies]
arrow = { path = "../arrow", version = "10.0.0" }
base64 = "0.13"
tonic = "0.6"
bytes = "1"
prost = "0.9"
prost-types = { version = "0.9.0", optional = true }
prost-derive = "0.9"
tokio = { version = "1.0", features = ["macros", "rt", "rt-multi-thread"] }
futures = { version = "0.3", default-features = false, features = ["alloc"]}

[features]
default = []
flight-sql = ["prost-types"]

[dev-dependencies]

[build-dependencies]
tonic-build = "0.6"
# Pin specific version of the tonic-build dependencies to avoid auto-generated
# (and checked in) arrow.flight.protocol.rs from changing
<<<<<<< HEAD
proc-macro2 = ">1.0.30"

#[lib]
#name = "flight"
#path = "src/lib.rs"

[[example]]
name = "flight_sql_server"
required-features = ["flight-sql"]
=======
proc-macro2 = ">1.0.30"
>>>>>>> 4bcc7a67
<|MERGE_RESOLUTION|>--- conflicted
+++ resolved
@@ -47,16 +47,8 @@
 tonic-build = "0.6"
 # Pin specific version of the tonic-build dependencies to avoid auto-generated
 # (and checked in) arrow.flight.protocol.rs from changing
-<<<<<<< HEAD
 proc-macro2 = ">1.0.30"
-
-#[lib]
-#name = "flight"
-#path = "src/lib.rs"
 
 [[example]]
 name = "flight_sql_server"
-required-features = ["flight-sql"]
-=======
-proc-macro2 = ">1.0.30"
->>>>>>> 4bcc7a67
+required-features = ["flight-sql"]