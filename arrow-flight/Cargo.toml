# Licensed to the Apache Software Foundation (ASF) under one
# or more contributor license agreements.  See the NOTICE file
# distributed with this work for additional information
# regarding copyright ownership.  The ASF licenses this file
# to you under the Apache License, Version 2.0 (the
# "License"); you may not use this file except in compliance
# with the License.  You may obtain a copy of the License at
#
#   http://www.apache.org/licenses/LICENSE-2.0
#
# Unless required by applicable law or agreed to in writing,
# software distributed under the License is distributed on an
# "AS IS" BASIS, WITHOUT WARRANTIES OR CONDITIONS OF ANY
# KIND, either express or implied.  See the License for the
# specific language governing permissions and limitations
# under the License.

[package]
name = "arrow-flight"
description = "Apache Arrow Flight"
version = "34.0.0"
edition = "2021"
rust-version = "1.62"
authors = ["Apache Arrow <dev@arrow.apache.org>"]
homepage = "https://github.com/apache/arrow-rs"
repository = "https://github.com/apache/arrow-rs"
license = "Apache-2.0"

[dependencies]
arrow-array = { version = "34.0.0", path = "../arrow-array" }
arrow-buffer = { version = "34.0.0", path = "../arrow-buffer" }
# Cast is needed to work around https://github.com/apache/arrow-rs/issues/3389
arrow-cast = { version = "34.0.0", path = "../arrow-cast" }
arrow-ipc = { version = "34.0.0", path = "../arrow-ipc" }
arrow-schema = { version = "34.0.0", path = "../arrow-schema" }
base64 = { version = "0.21", default-features = false, features = ["std"] }
tonic = { version = "0.8", default-features = false, features = ["transport", "codegen", "prost"] }
bytes = { version = "1", default-features = false }
prost = { version = "0.11", default-features = false }
prost-derive = { version = "0.11", default-features = false }
tokio = { version = "1.0", default-features = false, features = ["macros", "rt", "rt-multi-thread"] }
futures = { version = "0.3", default-features = false, features = ["alloc"] }

# CLI-related dependencies
clap = { version = "4.1", default-features = false, features = ["std", "derive", "env", "help", "error-context", "usage"], optional = true }
tracing-log = { version = "0.1", optional = true }
tracing-subscriber = { version = "0.3.1", default-features = false, features = ["ansi", "fmt"], optional = true }

[package.metadata.docs.rs]
all-features = true

[features]
default = []
flight-sql-experimental = []
tls = ["tonic/tls"]

# Enable CLI tools
cli = ["arrow-cast/prettyprint", "clap", "tracing-log", "tracing-subscriber", "tonic/tls-webpki-roots"]

[dev-dependencies]
<<<<<<< HEAD
arrow-cast = { version = "34.0.0", path = "../arrow-cast", features = ["prettyprint"] }
=======
arrow = { version = "34.0.0", path = "../arrow", features = ["prettyprint"] }
assert_cmd = "2.0.8"
>>>>>>> de9f8269
tempfile = "3.3"
tokio-stream = { version = "0.1", features = ["net"] }
tower = "0.4.13"

[build-dependencies]
# Pin specific version of the tonic-build dependencies to avoid auto-generated
# (and checked in) arrow.flight.protocol.rs from changing
proc-macro2 = { version = "=1.0.51", default-features = false }
prost-build = { version = "=0.11.8", default-features = false }
tonic-build = { version = "=0.8.4", default-features = false, features = ["transport", "prost"] }

[[example]]
name = "flight_sql_server"
required-features = ["flight-sql-experimental", "tls"]

[[bin]]
name = "flight_sql_client"
required-features = ["cli", "flight-sql-experimental", "tls"]

[[test]]
name = "flight_sql_client_cli"
path = "tests/flight_sql_client_cli.rs"
required-features = ["cli", "flight-sql-experimental", "tls"]<|MERGE_RESOLUTION|>--- conflicted
+++ resolved
@@ -58,12 +58,8 @@
 cli = ["arrow-cast/prettyprint", "clap", "tracing-log", "tracing-subscriber", "tonic/tls-webpki-roots"]
 
 [dev-dependencies]
-<<<<<<< HEAD
 arrow-cast = { version = "34.0.0", path = "../arrow-cast", features = ["prettyprint"] }
-=======
-arrow = { version = "34.0.0", path = "../arrow", features = ["prettyprint"] }
 assert_cmd = "2.0.8"
->>>>>>> de9f8269
 tempfile = "3.3"
 tokio-stream = { version = "0.1", features = ["net"] }
 tower = "0.4.13"
