--- conflicted
+++ resolved
@@ -27,19 +27,12 @@
 license = "Apache-2.0"
 
 [dependencies]
-<<<<<<< HEAD
-arrow-array = { version = "29.0.0", path = "../arrow-array" }
-arrow-buffer = { version = "29.0.0", path = "../arrow-buffer" }
-# Cast is needed to work around https://github.com/apache/arrow-rs/issues/3389
-arrow-cast = { version = "29.0.0", path = "../arrow-cast" }
-arrow-ipc = { version = "29.0.0", path = "../arrow-ipc" }
-arrow-schema = { version = "29.0.0", path = "../arrow-schema" }
-=======
 arrow-array = { version = "30.0.0", path = "../arrow-array" }
 arrow-buffer = { version = "30.0.0", path = "../arrow-buffer" }
+# Cast is needed to work around https://github.com/apache/arrow-rs/issues/3389
+arrow-cast = { version = "30.0.0", path = "../arrow-cast" }
 arrow-ipc = { version = "30.0.0", path = "../arrow-ipc" }
 arrow-schema = { version = "30.0.0", path = "../arrow-schema" }
->>>>>>> 9398af67
 base64 = { version = "0.20", default-features = false, features = ["std"] }
 tonic = { version = "0.8", default-features = false, features = ["transport", "codegen", "prost"] }
 bytes = { version = "1", default-features = false }
