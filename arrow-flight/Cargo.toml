--- conflicted
+++ resolved
@@ -36,13 +36,8 @@
 base64 = { version = "0.21", default-features = false, features = ["std"] }
 tonic = { version = "0.9", default-features = false, features = ["transport", "codegen", "prost"] }
 bytes = { version = "1", default-features = false }
-<<<<<<< HEAD
 paste = { version = "1.0" }
-prost = { version = "0.11", default-features = false }
-prost-derive = { version = "0.11", default-features = false }
-=======
 prost = { version = "0.11", default-features = false, features = ["prost-derive"] }
->>>>>>> 901c0614
 tokio = { version = "1.0", default-features = false, features = ["macros", "rt", "rt-multi-thread"] }
 futures = { version = "0.3", default-features = false, features = ["alloc"] }
 
