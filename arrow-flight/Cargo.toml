# Licensed to the Apache Software Foundation (ASF) under one
# or more contributor license agreements.  See the NOTICE file
# distributed with this work for additional information
# regarding copyright ownership.  The ASF licenses this file
# to you under the Apache License, Version 2.0 (the
# "License"); you may not use this file except in compliance
# with the License.  You may obtain a copy of the License at
#
#   http://www.apache.org/licenses/LICENSE-2.0
#
# Unless required by applicable law or agreed to in writing,
# software distributed under the License is distributed on an
# "AS IS" BASIS, WITHOUT WARRANTIES OR CONDITIONS OF ANY
# KIND, either express or implied.  See the License for the
# specific language governing permissions and limitations
# under the License.

[package]
name = "arrow-flight"
description = "Apache Arrow Flight"
version = "19.0.0"
edition = "2021"
rust-version = "1.62"
authors = ["Apache Arrow <dev@arrow.apache.org>"]
homepage = "https://github.com/apache/arrow-rs"
repository = "https://github.com/apache/arrow-rs"
license = "Apache-2.0"

[dependencies]
arrow = { path = "../arrow", version = "19.0.0", default-features = false, features = ["ipc"] }
base64 = { version = "0.13", default-features = false }
tonic = { version = "0.7", default-features = false, features = ["transport", "codegen", "prost"] }
bytes = { version = "1", default-features = false }
<<<<<<< HEAD
prost = { version = "0.11", default-features = false }
prost-types = { version = "0.10.0", default-features = false, optional = true }
prost-derive = { version = "0.11", default-features = false }
=======
prost = { version = "0.10", default-features = false }
prost-types = { version = "0.11.0", default-features = false, optional = true }
prost-derive = { version = "0.10", default-features = false }
>>>>>>> 3b542ede
tokio = { version = "1.0", default-features = false, features = ["macros", "rt", "rt-multi-thread"] }
futures = { version = "0.3", default-features = false, features = ["alloc"]}

[features]
default = []
flight-sql-experimental = ["prost-types"]

[dev-dependencies]

[build-dependencies]
tonic-build = { version = "0.7", default-features = false, features = ["transport", "prost"] }
# Pin specific version of the tonic-build dependencies to avoid auto-generated
# (and checked in) arrow.flight.protocol.rs from changing
proc-macro2 = { version = ">1.0.30", default-features = false }

[[example]]
name = "flight_sql_server"
required-features = ["flight-sql-experimental"]<|MERGE_RESOLUTION|>--- conflicted
+++ resolved
@@ -31,15 +31,9 @@
 base64 = { version = "0.13", default-features = false }
 tonic = { version = "0.7", default-features = false, features = ["transport", "codegen", "prost"] }
 bytes = { version = "1", default-features = false }
-<<<<<<< HEAD
 prost = { version = "0.11", default-features = false }
-prost-types = { version = "0.10.0", default-features = false, optional = true }
+prost-types = { version = "0.11.0", default-features = false, optional = true }
 prost-derive = { version = "0.11", default-features = false }
-=======
-prost = { version = "0.10", default-features = false }
-prost-types = { version = "0.11.0", default-features = false, optional = true }
-prost-derive = { version = "0.10", default-features = false }
->>>>>>> 3b542ede
 tokio = { version = "1.0", default-features = false, features = ["macros", "rt", "rt-multi-thread"] }
 futures = { version = "0.3", default-features = false, features = ["alloc"]}
 
