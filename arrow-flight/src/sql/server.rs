// Licensed to the Apache Software Foundation (ASF) under one
// or more contributor license agreements.  See the NOTICE file
// distributed with this work for additional information
// regarding copyright ownership.  The ASF licenses this file
// to you under the Apache License, Version 2.0 (the
// "License"); you may not use this file except in compliance
// with the License.  You may obtain a copy of the License at
//
//   http://www.apache.org/licenses/LICENSE-2.0
//
// Unless required by applicable law or agreed to in writing,
// software distributed under the License is distributed on an
// "AS IS" BASIS, WITHOUT WARRANTIES OR CONDITIONS OF ANY
// KIND, either express or implied.  See the License for the
// specific language governing permissions and limitations
// under the License.

use std::pin::Pin;

use crate::sql::{Any, Command};
use futures::Stream;
use prost::Message;
use tonic::{Request, Response, Status, Streaming};

use super::{
    super::{
        flight_service_server::FlightService, Action, ActionType, Criteria, Empty,
        FlightData, FlightDescriptor, FlightInfo, HandshakeRequest, HandshakeResponse,
        PutResult, SchemaResult, Ticket,
    },
    ActionClosePreparedStatementRequest, ActionCreatePreparedStatementRequest,
    ActionCreatePreparedStatementResult, CommandGetCatalogs, CommandGetCrossReference,
    CommandGetDbSchemas, CommandGetExportedKeys, CommandGetImportedKeys,
    CommandGetPrimaryKeys, CommandGetSqlInfo, CommandGetTableTypes, CommandGetTables,
    CommandPreparedStatementQuery, CommandPreparedStatementUpdate, CommandStatementQuery,
    CommandStatementUpdate, DoPutUpdateResult, ProstMessageExt, SqlInfo,
    TicketStatementQuery,
};

pub(crate) static CREATE_PREPARED_STATEMENT: &str = "CreatePreparedStatement";
pub(crate) static CLOSE_PREPARED_STATEMENT: &str = "ClosePreparedStatement";

/// Implements FlightSqlService to handle the flight sql protocol
#[tonic::async_trait]
pub trait FlightSqlService: Sync + Send + Sized + 'static {
    /// When impl FlightSqlService, you can always set FlightService to Self
    type FlightService: FlightService;

    /// Accept authentication and return a token
    /// <https://arrow.apache.org/docs/format/Flight.html#authentication>
    async fn do_handshake(
        &self,
        _request: Request<Streaming<HandshakeRequest>>,
    ) -> Result<
        Response<Pin<Box<dyn Stream<Item = Result<HandshakeResponse, Status>> + Send>>>,
        Status,
    > {
        Err(Status::unimplemented(
            "Handshake has no default implementation",
        ))
    }

    /// Implementors may override to handle additional calls to do_get()
    async fn do_get_fallback(
        &self,
        _request: Request<Ticket>,
        message: Any,
    ) -> Result<Response<<Self as FlightService>::DoGetStream>, Status> {
        Err(Status::unimplemented(format!(
            "do_get: The defined request is invalid: {}",
            message.type_url
        )))
    }

    /// Get a FlightInfo for executing a SQL query.
    async fn get_flight_info_statement(
        &self,
        query: CommandStatementQuery,
        request: Request<FlightDescriptor>,
    ) -> Result<Response<FlightInfo>, Status>;

    /// Get a FlightInfo for executing an already created prepared statement.
    async fn get_flight_info_prepared_statement(
        &self,
        query: CommandPreparedStatementQuery,
        request: Request<FlightDescriptor>,
    ) -> Result<Response<FlightInfo>, Status>;

    /// Get a FlightInfo for listing catalogs.
    async fn get_flight_info_catalogs(
        &self,
        query: CommandGetCatalogs,
        request: Request<FlightDescriptor>,
    ) -> Result<Response<FlightInfo>, Status>;

    /// Get a FlightInfo for listing schemas.
    async fn get_flight_info_schemas(
        &self,
        query: CommandGetDbSchemas,
        request: Request<FlightDescriptor>,
    ) -> Result<Response<FlightInfo>, Status>;

    /// Get a FlightInfo for listing tables.
    async fn get_flight_info_tables(
        &self,
        query: CommandGetTables,
        request: Request<FlightDescriptor>,
    ) -> Result<Response<FlightInfo>, Status>;

    /// Get a FlightInfo to extract information about the table types.
    async fn get_flight_info_table_types(
        &self,
        query: CommandGetTableTypes,
        request: Request<FlightDescriptor>,
    ) -> Result<Response<FlightInfo>, Status>;

    /// Get a FlightInfo for retrieving other information (See SqlInfo).
    async fn get_flight_info_sql_info(
        &self,
        query: CommandGetSqlInfo,
        request: Request<FlightDescriptor>,
    ) -> Result<Response<FlightInfo>, Status>;

    /// Get a FlightInfo to extract information about primary and foreign keys.
    async fn get_flight_info_primary_keys(
        &self,
        query: CommandGetPrimaryKeys,
        request: Request<FlightDescriptor>,
    ) -> Result<Response<FlightInfo>, Status>;

    /// Get a FlightInfo to extract information about exported keys.
    async fn get_flight_info_exported_keys(
        &self,
        query: CommandGetExportedKeys,
        request: Request<FlightDescriptor>,
    ) -> Result<Response<FlightInfo>, Status>;

    /// Get a FlightInfo to extract information about imported keys.
    async fn get_flight_info_imported_keys(
        &self,
        query: CommandGetImportedKeys,
        request: Request<FlightDescriptor>,
    ) -> Result<Response<FlightInfo>, Status>;

    /// Get a FlightInfo to extract information about cross reference.
    async fn get_flight_info_cross_reference(
        &self,
        query: CommandGetCrossReference,
        request: Request<FlightDescriptor>,
    ) -> Result<Response<FlightInfo>, Status>;

    // do_get

    /// Get a FlightDataStream containing the query results.
    async fn do_get_statement(
        &self,
        ticket: TicketStatementQuery,
        request: Request<Ticket>,
    ) -> Result<Response<<Self as FlightService>::DoGetStream>, Status>;

    /// Get a FlightDataStream containing the prepared statement query results.
    async fn do_get_prepared_statement(
        &self,
        query: CommandPreparedStatementQuery,
        request: Request<Ticket>,
    ) -> Result<Response<<Self as FlightService>::DoGetStream>, Status>;

    /// Get a FlightDataStream containing the list of catalogs.
    async fn do_get_catalogs(
        &self,
        query: CommandGetCatalogs,
        request: Request<Ticket>,
    ) -> Result<Response<<Self as FlightService>::DoGetStream>, Status>;

    /// Get a FlightDataStream containing the list of schemas.
    async fn do_get_schemas(
        &self,
        query: CommandGetDbSchemas,
        request: Request<Ticket>,
    ) -> Result<Response<<Self as FlightService>::DoGetStream>, Status>;

    /// Get a FlightDataStream containing the list of tables.
    async fn do_get_tables(
        &self,
        query: CommandGetTables,
        request: Request<Ticket>,
    ) -> Result<Response<<Self as FlightService>::DoGetStream>, Status>;

    /// Get a FlightDataStream containing the data related to the table types.
    async fn do_get_table_types(
        &self,
        query: CommandGetTableTypes,
        request: Request<Ticket>,
    ) -> Result<Response<<Self as FlightService>::DoGetStream>, Status>;

    /// Get a FlightDataStream containing the list of SqlInfo results.
    async fn do_get_sql_info(
        &self,
        query: CommandGetSqlInfo,
        request: Request<Ticket>,
    ) -> Result<Response<<Self as FlightService>::DoGetStream>, Status>;

    /// Get a FlightDataStream containing the data related to the primary and foreign keys.
    async fn do_get_primary_keys(
        &self,
        query: CommandGetPrimaryKeys,
        request: Request<Ticket>,
    ) -> Result<Response<<Self as FlightService>::DoGetStream>, Status>;

    /// Get a FlightDataStream containing the data related to the exported keys.
    async fn do_get_exported_keys(
        &self,
        query: CommandGetExportedKeys,
        request: Request<Ticket>,
    ) -> Result<Response<<Self as FlightService>::DoGetStream>, Status>;

    /// Get a FlightDataStream containing the data related to the imported keys.
    async fn do_get_imported_keys(
        &self,
        query: CommandGetImportedKeys,
        request: Request<Ticket>,
    ) -> Result<Response<<Self as FlightService>::DoGetStream>, Status>;

    /// Get a FlightDataStream containing the data related to the cross reference.
    async fn do_get_cross_reference(
        &self,
        query: CommandGetCrossReference,
        request: Request<Ticket>,
    ) -> Result<Response<<Self as FlightService>::DoGetStream>, Status>;

    // do_put

    /// Execute an update SQL statement.
    async fn do_put_statement_update(
        &self,
        ticket: CommandStatementUpdate,
        request: Request<Streaming<FlightData>>,
    ) -> Result<i64, Status>;

    /// Bind parameters to given prepared statement.
    async fn do_put_prepared_statement_query(
        &self,
        query: CommandPreparedStatementQuery,
        request: Request<Streaming<FlightData>>,
    ) -> Result<Response<<Self as FlightService>::DoPutStream>, Status>;

    /// Execute an update SQL prepared statement.
    async fn do_put_prepared_statement_update(
        &self,
        query: CommandPreparedStatementUpdate,
        request: Request<Streaming<FlightData>>,
    ) -> Result<i64, Status>;

    // do_action

    /// Create a prepared statement from given SQL statement.
    async fn do_action_create_prepared_statement(
        &self,
        query: ActionCreatePreparedStatementRequest,
        request: Request<Action>,
    ) -> Result<ActionCreatePreparedStatementResult, Status>;

    /// Close a prepared statement.
    async fn do_action_close_prepared_statement(
        &self,
        query: ActionClosePreparedStatementRequest,
        request: Request<Action>,
    );

    /// Register a new SqlInfo result, making it available when calling GetSqlInfo.
    async fn register_sql_info(&self, id: i32, result: &SqlInfo);
}

/// Implements the lower level interface to handle FlightSQL
#[tonic::async_trait]
impl<T: 'static> FlightService for T
where
    T: FlightSqlService + Send,
{
    type HandshakeStream =
        Pin<Box<dyn Stream<Item = Result<HandshakeResponse, Status>> + Send + 'static>>;
    type ListFlightsStream =
        Pin<Box<dyn Stream<Item = Result<FlightInfo, Status>> + Send + 'static>>;
    type DoGetStream =
        Pin<Box<dyn Stream<Item = Result<FlightData, Status>> + Send + 'static>>;
    type DoPutStream =
        Pin<Box<dyn Stream<Item = Result<PutResult, Status>> + Send + 'static>>;
    type DoActionStream = Pin<
        Box<dyn Stream<Item = Result<super::super::Result, Status>> + Send + 'static>,
    >;
    type ListActionsStream =
        Pin<Box<dyn Stream<Item = Result<ActionType, Status>> + Send + 'static>>;
    type DoExchangeStream =
        Pin<Box<dyn Stream<Item = Result<FlightData, Status>> + Send + 'static>>;

    async fn handshake(
        &self,
        request: Request<Streaming<HandshakeRequest>>,
    ) -> Result<Response<Self::HandshakeStream>, Status> {
        let res = self.do_handshake(request).await?;
        Ok(res)
    }

    async fn list_flights(
        &self,
        _request: Request<Criteria>,
    ) -> Result<Response<Self::ListFlightsStream>, Status> {
        Err(Status::unimplemented("Not yet implemented"))
    }

    async fn get_flight_info(
        &self,
        request: Request<FlightDescriptor>,
    ) -> Result<Response<FlightInfo>, Status> {
        let message =
            Any::decode(&*request.get_ref().cmd).map_err(decode_error_to_status)?;

        match Command::try_from(message).map_err(arrow_error_to_status)? {
            Command::CommandStatementQuery(token) => {
                self.get_flight_info_statement(token, request).await
            }
            Command::CommandPreparedStatementQuery(handle) => {
                self.get_flight_info_prepared_statement(handle, request)
                    .await
            }
            Command::CommandGetCatalogs(token) => {
                self.get_flight_info_catalogs(token, request).await
            }
            Command::CommandGetDbSchemas(token) => {
                return self.get_flight_info_schemas(token, request).await
            }
            Command::CommandGetTables(token) => {
                self.get_flight_info_tables(token, request).await
            }
            Command::CommandGetTableTypes(token) => {
                self.get_flight_info_table_types(token, request).await
            }
            Command::CommandGetSqlInfo(token) => {
                self.get_flight_info_sql_info(token, request).await
            }
            Command::CommandGetPrimaryKeys(token) => {
                self.get_flight_info_primary_keys(token, request).await
            }
            Command::CommandGetExportedKeys(token) => {
                self.get_flight_info_exported_keys(token, request).await
            }
            Command::CommandGetImportedKeys(token) => {
                self.get_flight_info_imported_keys(token, request).await
            }
            Command::CommandGetCrossReference(token) => {
                self.get_flight_info_cross_reference(token, request).await
            }
            cmd => Err(Status::unimplemented(format!(
                "get_flight_info: The defined request is invalid: {}",
                cmd.type_url()
            ))),
        }
    }

    async fn get_schema(
        &self,
        _request: Request<FlightDescriptor>,
    ) -> Result<Response<SchemaResult>, Status> {
        Err(Status::unimplemented("Not yet implemented"))
    }

    async fn do_get(
        &self,
        request: Request<Ticket>,
    ) -> Result<Response<Self::DoGetStream>, Status> {
        let msg: Any = Message::decode(&*request.get_ref().ticket)
            .map_err(decode_error_to_status)?;

        match Command::try_from(msg).map_err(arrow_error_to_status)? {
            Command::TicketStatementQuery(command) => {
                self.do_get_statement(command, request).await
            }
            Command::CommandPreparedStatementQuery(command) => {
                self.do_get_prepared_statement(command, request).await
            }
            Command::CommandGetCatalogs(command) => {
                self.do_get_catalogs(command, request).await
            }
            Command::CommandGetDbSchemas(command) => {
                self.do_get_schemas(command, request).await
            }
            Command::CommandGetTables(command) => {
                self.do_get_tables(command, request).await
            }
            Command::CommandGetTableTypes(command) => {
                self.do_get_table_types(command, request).await
            }
            Command::CommandGetSqlInfo(command) => {
                self.do_get_sql_info(command, request).await
            }
            Command::CommandGetPrimaryKeys(command) => {
                self.do_get_primary_keys(command, request).await
            }
            Command::CommandGetExportedKeys(command) => {
                self.do_get_exported_keys(command, request).await
            }
            Command::CommandGetImportedKeys(command) => {
                self.do_get_imported_keys(command, request).await
            }
            Command::CommandGetCrossReference(command) => {
                self.do_get_cross_reference(command, request).await
            }
            cmd => self.do_get_fallback(request, cmd.into_any()).await,
        }
    }

    async fn do_put(
        &self,
        mut request: Request<Streaming<FlightData>>,
    ) -> Result<Response<Self::DoPutStream>, Status> {
        let cmd = request.get_mut().message().await?.unwrap();
        let message = Any::decode(&*cmd.flight_descriptor.unwrap().cmd)
            .map_err(decode_error_to_status)?;
<<<<<<< HEAD
        match Command::try_from(message).map_err(arrow_error_to_status)? {
            Command::CommandStatementUpdate(command) => {
                let record_count = self.do_put_statement_update(command, request).await?;
                let result = DoPutUpdateResult { record_count };
                let output = futures::stream::iter(vec![Ok(PutResult {
                    app_metadata: result.encode_to_vec().into(),
                })]);
                Ok(Response::new(Box::pin(output)))
            }
            Command::CommandPreparedStatementQuery(command) => {
                self.do_put_prepared_statement_query(command, request).await
            }
            Command::CommandPreparedStatementUpdate(command) => {
                let record_count = self
                    .do_put_prepared_statement_update(command, request)
                    .await?;
                let result = DoPutUpdateResult { record_count };
                let output = futures::stream::iter(vec![Ok(PutResult {
                    app_metadata: result.encode_to_vec().into(),
                })]);
                Ok(Response::new(Box::pin(output)))
            }
            cmd => Err(Status::invalid_argument(format!(
                "do_put: The defined request is invalid: {}",
                cmd.type_url()
            ))),
=======
        if message.is::<CommandStatementUpdate>() {
            let token = message
                .unpack()
                .map_err(arrow_error_to_status)?
                .expect("unreachable");
            let record_count = self.do_put_statement_update(token, request).await?;
            let result = DoPutUpdateResult { record_count };
            let output = futures::stream::iter(vec![Ok(PutResult {
                app_metadata: result.as_any().encode_to_vec().into(),
            })]);
            return Ok(Response::new(Box::pin(output)));
        }
        if message.is::<CommandPreparedStatementQuery>() {
            let token = message
                .unpack()
                .map_err(arrow_error_to_status)?
                .expect("unreachable");
            return self.do_put_prepared_statement_query(token, request).await;
        }
        if message.is::<CommandPreparedStatementUpdate>() {
            let handle = message
                .unpack()
                .map_err(arrow_error_to_status)?
                .expect("unreachable");
            let record_count = self
                .do_put_prepared_statement_update(handle, request)
                .await?;
            let result = DoPutUpdateResult { record_count };
            let output = futures::stream::iter(vec![Ok(PutResult {
                app_metadata: result.as_any().encode_to_vec().into(),
            })]);
            return Ok(Response::new(Box::pin(output)));
>>>>>>> c876bbd7
        }
    }

    async fn list_actions(
        &self,
        _request: Request<Empty>,
    ) -> Result<Response<Self::ListActionsStream>, Status> {
        let create_prepared_statement_action_type = ActionType {
            r#type: CREATE_PREPARED_STATEMENT.to_string(),
            description: "Creates a reusable prepared statement resource on the server.\n
                Request Message: ActionCreatePreparedStatementRequest\n
                Response Message: ActionCreatePreparedStatementResult"
                .into(),
        };
        let close_prepared_statement_action_type = ActionType {
            r#type: CLOSE_PREPARED_STATEMENT.to_string(),
            description: "Closes a reusable prepared statement resource on the server.\n
                Request Message: ActionClosePreparedStatementRequest\n
                Response Message: N/A"
                .into(),
        };
        let actions: Vec<Result<ActionType, Status>> = vec![
            Ok(create_prepared_statement_action_type),
            Ok(close_prepared_statement_action_type),
        ];
        let output = futures::stream::iter(actions);
        Ok(Response::new(Box::pin(output) as Self::ListActionsStream))
    }

    async fn do_action(
        &self,
        request: Request<Action>,
    ) -> Result<Response<Self::DoActionStream>, Status> {
        if request.get_ref().r#type == CREATE_PREPARED_STATEMENT {
            let any =
                Any::decode(&*request.get_ref().body).map_err(decode_error_to_status)?;

            let cmd: ActionCreatePreparedStatementRequest = any
                .unpack()
                .map_err(arrow_error_to_status)?
                .ok_or_else(|| {
                    Status::invalid_argument(
                        "Unable to unpack ActionCreatePreparedStatementRequest.",
                    )
                })?;
            let stmt = self
                .do_action_create_prepared_statement(cmd, request)
                .await?;
            let output = futures::stream::iter(vec![Ok(super::super::gen::Result {
                body: stmt.as_any().encode_to_vec().into(),
            })]);
            return Ok(Response::new(Box::pin(output)));
        }
        if request.get_ref().r#type == CLOSE_PREPARED_STATEMENT {
            let any =
                Any::decode(&*request.get_ref().body).map_err(decode_error_to_status)?;

            let cmd: ActionClosePreparedStatementRequest = any
                .unpack()
                .map_err(arrow_error_to_status)?
                .ok_or_else(|| {
                    Status::invalid_argument(
                        "Unable to unpack ActionClosePreparedStatementRequest.",
                    )
                })?;
            self.do_action_close_prepared_statement(cmd, request).await;
            return Ok(Response::new(Box::pin(futures::stream::empty())));
        }

        Err(Status::invalid_argument(format!(
            "do_action: The defined request is invalid: {:?}",
            request.get_ref().r#type
        )))
    }

    async fn do_exchange(
        &self,
        _request: Request<Streaming<FlightData>>,
    ) -> Result<Response<Self::DoExchangeStream>, Status> {
        Err(Status::unimplemented("Not yet implemented"))
    }
}

fn decode_error_to_status(err: prost::DecodeError) -> Status {
    Status::invalid_argument(format!("{err:?}"))
}

fn arrow_error_to_status(err: arrow_schema::ArrowError) -> Status {
    Status::internal(format!("{err:?}"))
}<|MERGE_RESOLUTION|>--- conflicted
+++ resolved
@@ -416,13 +416,12 @@
         let cmd = request.get_mut().message().await?.unwrap();
         let message = Any::decode(&*cmd.flight_descriptor.unwrap().cmd)
             .map_err(decode_error_to_status)?;
-<<<<<<< HEAD
         match Command::try_from(message).map_err(arrow_error_to_status)? {
             Command::CommandStatementUpdate(command) => {
                 let record_count = self.do_put_statement_update(command, request).await?;
                 let result = DoPutUpdateResult { record_count };
                 let output = futures::stream::iter(vec![Ok(PutResult {
-                    app_metadata: result.encode_to_vec().into(),
+                    app_metadata: result.as_any().encode_to_vec().into(),
                 })]);
                 Ok(Response::new(Box::pin(output)))
             }
@@ -435,7 +434,7 @@
                     .await?;
                 let result = DoPutUpdateResult { record_count };
                 let output = futures::stream::iter(vec![Ok(PutResult {
-                    app_metadata: result.encode_to_vec().into(),
+                    app_metadata: result.as_any().encode_to_vec().into(),
                 })]);
                 Ok(Response::new(Box::pin(output)))
             }
@@ -443,40 +442,6 @@
                 "do_put: The defined request is invalid: {}",
                 cmd.type_url()
             ))),
-=======
-        if message.is::<CommandStatementUpdate>() {
-            let token = message
-                .unpack()
-                .map_err(arrow_error_to_status)?
-                .expect("unreachable");
-            let record_count = self.do_put_statement_update(token, request).await?;
-            let result = DoPutUpdateResult { record_count };
-            let output = futures::stream::iter(vec![Ok(PutResult {
-                app_metadata: result.as_any().encode_to_vec().into(),
-            })]);
-            return Ok(Response::new(Box::pin(output)));
-        }
-        if message.is::<CommandPreparedStatementQuery>() {
-            let token = message
-                .unpack()
-                .map_err(arrow_error_to_status)?
-                .expect("unreachable");
-            return self.do_put_prepared_statement_query(token, request).await;
-        }
-        if message.is::<CommandPreparedStatementUpdate>() {
-            let handle = message
-                .unpack()
-                .map_err(arrow_error_to_status)?
-                .expect("unreachable");
-            let record_count = self
-                .do_put_prepared_statement_update(handle, request)
-                .await?;
-            let result = DoPutUpdateResult { record_count };
-            let output = futures::stream::iter(vec![Ok(PutResult {
-                app_metadata: result.as_any().encode_to_vec().into(),
-            })]);
-            return Ok(Response::new(Box::pin(output)));
->>>>>>> c876bbd7
         }
     }
 
