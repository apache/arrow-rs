// Licensed to the Apache Software Foundation (ASF) under one
// or more contributor license agreements.  See the NOTICE file
// distributed with this work for additional information
// regarding copyright ownership.  The ASF licenses this file
// to you under the Apache License, Version 2.0 (the
// "License"); you may not use this file except in compliance
// with the License.  You may obtain a copy of the License at
//
//   http://www.apache.org/licenses/LICENSE-2.0
//
// Unless required by applicable law or agreed to in writing,
// software distributed under the License is distributed on an
// "AS IS" BASIS, WITHOUT WARRANTIES OR CONDITIONS OF ANY
// KIND, either express or implied.  See the License for the
// specific language governing permissions and limitations
// under the License.

//! [`SqlInfoList`] for building responses to [`CommandGetSqlInfo`] queries.
//!
//! [`CommandGetSqlInfo`]: crate::sql::CommandGetSqlInfo

use std::borrow::Cow;
use std::collections::{BTreeMap, HashMap};
use std::sync::Arc;

use arrow_array::array::{Array, UnionArray};
use arrow_array::builder::{
    ArrayBuilder, BooleanBuilder, Int32Builder, Int64Builder, Int8Builder, ListBuilder,
    MapBuilder, StringBuilder, UInt32Builder,
};
use arrow_array::RecordBatch;
use arrow_data::ArrayData;
use arrow_schema::{DataType, Field, Fields, Schema, UnionFields, UnionMode};
use once_cell::sync::Lazy;

use super::SqlInfo;
use crate::error::Result;

/// Represents a dynamic value
#[derive(Debug, Clone, PartialEq)]
pub enum SqlInfoValue {
    String(String),
    Bool(bool),
    BigInt(i64),
    Bitmask(i32),
    StringList(Vec<String>),
    ListMap(BTreeMap<i32, Vec<i32>>),
}

impl From<&str> for SqlInfoValue {
    fn from(value: &str) -> Self {
        Self::String(value.to_string())
    }
}

impl From<bool> for SqlInfoValue {
    fn from(value: bool) -> Self {
        Self::Bool(value)
    }
}

impl From<i32> for SqlInfoValue {
    fn from(value: i32) -> Self {
        Self::Bitmask(value)
    }
}

impl From<i64> for SqlInfoValue {
    fn from(value: i64) -> Self {
        Self::BigInt(value)
    }
}

impl From<&[&str]> for SqlInfoValue {
    fn from(values: &[&str]) -> Self {
        let values = values.iter().map(|s| s.to_string()).collect();
        Self::StringList(values)
    }
}

impl From<Vec<String>> for SqlInfoValue {
    fn from(values: Vec<String>) -> Self {
        Self::StringList(values)
    }
}

impl From<BTreeMap<i32, Vec<i32>>> for SqlInfoValue {
    fn from(value: BTreeMap<i32, Vec<i32>>) -> Self {
        Self::ListMap(value)
    }
}

impl From<HashMap<i32, Vec<i32>>> for SqlInfoValue {
    fn from(value: HashMap<i32, Vec<i32>>) -> Self {
        Self::ListMap(value.into_iter().collect())
    }
}

impl From<&HashMap<i32, Vec<i32>>> for SqlInfoValue {
    fn from(value: &HashMap<i32, Vec<i32>>) -> Self {
        Self::ListMap(
            value
                .iter()
                .map(|(k, v)| (k.to_owned(), v.to_owned()))
                .collect(),
        )
    }
}

/// Something that can be converted into u32 (the represenation of a [`SqlInfo`] name)
pub trait SqlInfoName {
    fn as_u32(&self) -> u32;
}

impl SqlInfoName for SqlInfo {
    fn as_u32(&self) -> u32 {
        // SqlInfos are u32 in the flight spec, but for some reason
        // SqlInfo repr is an i32, so convert between them
        u32::try_from(i32::from(*self)).expect("SqlInfo fit into u32")
    }
}

// Allow passing u32 directly into to with_sql_info
impl SqlInfoName for u32 {
    fn as_u32(&self) -> u32 {
        *self
    }
}

/// Handles creating the dense [`UnionArray`] described by [flightsql]
///
/// incrementally build types/offset of the dense union. See [Union Spec] for details.
///
/// ```text
/// *  value: dense_union<
/// *              string_value: utf8,
/// *              bool_value: bool,
/// *              bigint_value: int64,
/// *              int32_bitmask: int32,
/// *              string_list: list<string_data: utf8>
/// *              int32_to_int32_list_map: map<key: int32, value: list<$data$: int32>>
/// * >
/// ```
///[flightsql]: (https://github.com/apache/arrow/blob/f9324b79bf4fc1ec7e97b32e3cce16e75ef0f5e3/format/FlightSql.proto#L32-L43
///[Union Spec]: https://arrow.apache.org/docs/format/Columnar.html#dense-union
struct SqlInfoUnionBuilder {
    // Values for each child type
    string_values: StringBuilder,
    bool_values: BooleanBuilder,
    bigint_values: Int64Builder,
    int32_bitmask_values: Int32Builder,
    string_list_values: ListBuilder<StringBuilder>,
    int32_to_int32_list_map_values: MapBuilder<Int32Builder, ListBuilder<Int32Builder>>,
    type_ids: Int8Builder,
    offsets: Int32Builder,
}

/// [`DataType`] for the output union array
static UNION_TYPE: Lazy<DataType> = Lazy::new(|| {
    let fields = vec![
        Field::new("string_value", DataType::Utf8, false),
        Field::new("bool_value", DataType::Boolean, false),
        Field::new("bigint_value", DataType::Int64, false),
        Field::new("int32_bitmask", DataType::Int32, false),
        // treat list as nullable b/c that is what the builders make
        Field::new(
            "string_list",
            DataType::List(Arc::new(Field::new("item", DataType::Utf8, true))),
            true,
        ),
        Field::new(
            "int32_to_int32_list_map",
            DataType::Map(
                Arc::new(Field::new(
                    "entries",
                    DataType::Struct(Fields::from(vec![
                        Field::new("keys", DataType::Int32, false),
                        Field::new(
                            "values",
                            DataType::List(Arc::new(Field::new(
                                "item",
                                DataType::Int32,
                                true,
                            ))),
                            true,
                        ),
                    ])),
                    false,
                )),
                false,
            ),
            true,
        ),
    ];

    // create "type ids", one for each type, assume they go from 0 .. num_fields
    let type_ids: Vec<i8> = (0..fields.len()).map(|v| v as i8).collect();

    DataType::Union(UnionFields::new(type_ids, fields), UnionMode::Dense)
});

impl SqlInfoUnionBuilder {
    pub fn new() -> Self {
        Self {
            string_values: StringBuilder::new(),
            bool_values: BooleanBuilder::new(),
            bigint_values: Int64Builder::new(),
            int32_bitmask_values: Int32Builder::new(),
            string_list_values: ListBuilder::new(StringBuilder::new()),
            int32_to_int32_list_map_values: MapBuilder::new(
                None,
                Int32Builder::new(),
                ListBuilder::new(Int32Builder::new()),
            ),
            type_ids: Int8Builder::new(),
            offsets: Int32Builder::new(),
        }
    }

    /// Returns the DataType created by this builder
    pub fn schema() -> &'static DataType {
        &UNION_TYPE
    }

    /// Append the specified value to this builder
    pub fn append_value(&mut self, v: &SqlInfoValue) -> Result<()> {
        // typeid is which child and len is the child array's length
        // *after* adding the value
        let (type_id, len) = match v {
            SqlInfoValue::String(v) => {
                self.string_values.append_value(v);
                (0, self.string_values.len())
            }
            SqlInfoValue::Bool(v) => {
                self.bool_values.append_value(*v);
                (1, self.bool_values.len())
            }
            SqlInfoValue::BigInt(v) => {
                self.bigint_values.append_value(*v);
                (2, self.bigint_values.len())
            }
            SqlInfoValue::Bitmask(v) => {
                self.int32_bitmask_values.append_value(*v);
                (3, self.int32_bitmask_values.len())
            }
            SqlInfoValue::StringList(values) => {
                // build list
                for v in values {
                    self.string_list_values.values().append_value(v);
                }
                // complete the list
                self.string_list_values.append(true);
                (4, self.string_list_values.len())
            }
            SqlInfoValue::ListMap(values) => {
                // build map
                for (k, v) in values.clone() {
                    self.int32_to_int32_list_map_values.keys().append_value(k);
                    self.int32_to_int32_list_map_values
                        .values()
                        .append_value(v.into_iter().map(Some));
                }
                // complete the list
                self.int32_to_int32_list_map_values.append(true)?;
                (5, self.int32_to_int32_list_map_values.len())
            }
        };

        self.type_ids.append_value(type_id);
        let len = i32::try_from(len).expect("offset fit in i32");
        self.offsets.append_value(len - 1);
        Ok(())
    }

    /// Complete the construction and build the [`UnionArray`]
    pub fn finish(self) -> UnionArray {
        let Self {
            mut string_values,
            mut bool_values,
            mut bigint_values,
            mut int32_bitmask_values,
            mut string_list_values,
            mut int32_to_int32_list_map_values,
            mut type_ids,
            mut offsets,
        } = self;
        let type_ids = type_ids.finish();
        let offsets = offsets.finish();

        // form the correct ArrayData

        let len = offsets.len();
        let null_bit_buffer = None;
        let offset = 0;

        let buffers = vec![
            type_ids.into_data().buffers()[0].clone(),
            offsets.into_data().buffers()[0].clone(),
        ];

        let child_data = vec![
            string_values.finish().into_data(),
            bool_values.finish().into_data(),
            bigint_values.finish().into_data(),
            int32_bitmask_values.finish().into_data(),
            string_list_values.finish().into_data(),
            int32_to_int32_list_map_values.finish().into_data(),
        ];

        let data = ArrayData::try_new(
            UNION_TYPE.clone(),
            len,
            null_bit_buffer,
            offset,
            buffers,
            child_data,
        )
        .expect("Correctly created UnionArray");

        UnionArray::from(data)
    }
}

/// A list of FlightSQL server capabilties.
///
/// [`CommandGetSqlInfo`] are metadata requests used by a Flight SQL
/// server to communicate supported capabilities to Flight SQL
/// clients.
///
/// Servers construct a [`SqlInfoList`] by adding infos via
/// [`with_sql_info`] and build the response using [`encode`].
///
/// The available configuration options are defined in the [Flight SQL protos][protos].
///
/// # Example
/// ```
/// # use arrow_flight::sql::{SqlInfoList, SqlInfo, SqlSupportedTransaction};
/// // Create the list of metadata describing the server
/// let info_list = SqlInfoList::new()
///     .with_sql_info(SqlInfo::FlightSqlServerName, "server name")
///     // ... add other SqlInfo here ..
///     .with_sql_info(
///         SqlInfo::FlightSqlServerTransaction,
///         SqlSupportedTransaction::Transaction as i32,
///     );
///
/// // Create the batch to send back to the client
/// let batch = info_list.encode().unwrap();
/// ```
///
/// [protos]: https://github.com/apache/arrow/blob/6d3d2fca2c9693231fa1e52c142ceef563fc23f9/format/FlightSql.proto#L71-L820
/// [`CommandGetSqlInfo`]: crate::sql::CommandGetSqlInfo
/// [`with_sql_info`]: SqlInfoList::with_sql_info
/// [`encode`]: SqlInfoList::encode
#[derive(Debug, Clone, PartialEq)]
pub struct SqlInfoList {
    /// Use BTreeMap to ensure the values are sorted by value as
    /// to make output consistent
    ///
    /// Use u32 to support "custom" sql info values that are not
    /// part of the SqlInfo enum
    infos: BTreeMap<u32, SqlInfoValue>,
}

impl Default for SqlInfoList {
    fn default() -> Self {
        Self::new()
    }
}

impl SqlInfoList {
    pub fn new() -> Self {
        Self {
            infos: BTreeMap::new(),
        }
    }

    /// register the specific sql metadata item
    pub fn with_sql_info(
        mut self,
        name: impl SqlInfoName,
        value: impl Into<SqlInfoValue>,
    ) -> Self {
        self.infos.insert(name.as_u32(), value.into());
        self
    }

    /// Filter this info list keeping only the info values specified
    /// in `infos`.
    ///
    /// Returns self if infos is empty (no filtering)
    pub fn filter(&self, info: &[u32]) -> Cow<'_, Self> {
        if info.is_empty() {
            Cow::Borrowed(self)
        } else {
            let infos: BTreeMap<_, _> = info
                .iter()
                .filter_map(|name| self.infos.get(name).map(|v| (*name, v.clone())))
                .collect();
            Cow::Owned(Self { infos })
        }
    }

    /// Encode the contents of this list according to the [FlightSQL spec]
    ///
    /// [FlightSQL spec]: (https://github.com/apache/arrow/blob/f9324b79bf4fc1ec7e97b32e3cce16e75ef0f5e3/format/FlightSql.proto#L32-L43
    pub fn encode(&self) -> Result<RecordBatch> {
        let mut name_builder = UInt32Builder::new();
        let mut value_builder = SqlInfoUnionBuilder::new();

        for (&name, value) in self.infos.iter() {
            name_builder.append_value(name);
            value_builder.append_value(value)?
        }

        let batch = RecordBatch::try_from_iter(vec![
            ("info_name", Arc::new(name_builder.finish()) as _),
            ("value", Arc::new(value_builder.finish()) as _),
        ])?;
        Ok(batch)
    }

    /// Return the [`Schema`] for a GetSchema RPC call with [`crate::sql::CommandGetSqlInfo`]
    pub fn schema() -> &'static Schema {
        // It is always the same
        &SQL_INFO_SCHEMA
    }
}

// The schema produced by [`SqlInfoList`]
static SQL_INFO_SCHEMA: Lazy<Schema> = Lazy::new(|| {
    Schema::new(vec![
        Field::new("info_name", DataType::UInt32, false),
        Field::new("value", SqlInfoUnionBuilder::schema().clone(), false),
    ])
});

#[cfg(test)]
mod tests {
    use std::collections::HashMap;

    use super::SqlInfoList;
<<<<<<< HEAD
    use crate::sql::{SqlInfo, SqlNullOrdering, SqlSupportedTransaction};
=======
    use crate::sql::{
        SqlInfo, SqlNullOrdering, SqlSupportedTransaction, SqlSupportsConvert,
    };
>>>>>>> 6dd0378e
    use arrow_array::RecordBatch;
    use arrow_cast::pretty::pretty_format_batches;

    fn assert_batches_eq(batches: &[RecordBatch], expected_lines: &[&str]) {
        let formatted = pretty_format_batches(batches).unwrap().to_string();
        let actual_lines: Vec<_> = formatted.trim().lines().collect();
        assert_eq!(
            &actual_lines, expected_lines,
            "\n\nexpected:\n\n{:#?}\nactual:\n\n{:#?}\n\n",
            expected_lines, actual_lines
        );
    }

    #[test]
    fn test_sql_infos() {
<<<<<<< HEAD
=======
        let mut convert: HashMap<i32, Vec<i32>> = HashMap::new();
        convert.insert(
            SqlSupportsConvert::SqlConvertInteger as i32,
            vec![
                SqlSupportsConvert::SqlConvertFloat as i32,
                SqlSupportsConvert::SqlConvertReal as i32,
            ],
        );

>>>>>>> 6dd0378e
        let batch = SqlInfoList::new()
            // str
            .with_sql_info(SqlInfo::SqlIdentifierQuoteChar, r#"""#)
            // bool
            .with_sql_info(SqlInfo::SqlDdlCatalog, false)
            // i32
            .with_sql_info(
                SqlInfo::SqlNullOrdering,
                SqlNullOrdering::SqlNullsSortedHigh as i32,
            )
            // i64
            .with_sql_info(SqlInfo::SqlMaxBinaryLiteralLength, i32::MAX as i64)
            // [str]
            .with_sql_info(SqlInfo::SqlKeywords, &["SELECT", "DELETE"] as &[&str])
<<<<<<< HEAD
=======
            .with_sql_info(SqlInfo::SqlSupportsConvert, &convert)
>>>>>>> 6dd0378e
            .encode()
            .unwrap();

        let expected = vec![
<<<<<<< HEAD
            "+-----------+--------------------------------+",
            "| info_name | value                          |",
            "+-----------+--------------------------------+",
            "| 500       | {bool_value=false}             |",
            "| 504       | {string_value=\"}               |",
            "| 507       | {int32_bitmask=0}              |",
            "| 508       | {string_list=[SELECT, DELETE]} |",
            "| 541       | {bigint_value=2147483647}      |",
            "+-----------+--------------------------------+",
=======
            "+-----------+----------------------------------------+",
            "| info_name | value                                  |",
            "+-----------+----------------------------------------+",
            "| 500       | {bool_value=false}                     |",
            "| 504       | {string_value=\"}                       |",
            "| 507       | {int32_bitmask=0}                      |",
            "| 508       | {string_list=[SELECT, DELETE]}         |",
            "| 517       | {int32_to_int32_list_map={7: [6, 13]}} |",
            "| 541       | {bigint_value=2147483647}              |",
            "+-----------+----------------------------------------+",
>>>>>>> 6dd0378e
        ];

        assert_batches_eq(&[batch], &expected);
    }

    #[test]
    fn test_filter_sql_infos() {
        let info_list = SqlInfoList::new()
            .with_sql_info(SqlInfo::FlightSqlServerName, "server name")
            .with_sql_info(
                SqlInfo::FlightSqlServerTransaction,
                SqlSupportedTransaction::Transaction as i32,
            );

        let batch = info_list.encode().unwrap();
        assert_eq!(batch.num_rows(), 2);

        let batch = info_list
            .filter(&[SqlInfo::FlightSqlServerTransaction as u32])
            .encode()
            .unwrap();
        let ref_batch = SqlInfoList::new()
            .with_sql_info(
                SqlInfo::FlightSqlServerTransaction,
                SqlSupportedTransaction::Transaction as i32,
            )
            .encode()
            .unwrap();

        assert_eq!(batch, ref_batch);
    }
}<|MERGE_RESOLUTION|>--- conflicted
+++ resolved
@@ -440,13 +440,9 @@
     use std::collections::HashMap;
 
     use super::SqlInfoList;
-<<<<<<< HEAD
-    use crate::sql::{SqlInfo, SqlNullOrdering, SqlSupportedTransaction};
-=======
     use crate::sql::{
         SqlInfo, SqlNullOrdering, SqlSupportedTransaction, SqlSupportsConvert,
     };
->>>>>>> 6dd0378e
     use arrow_array::RecordBatch;
     use arrow_cast::pretty::pretty_format_batches;
 
@@ -462,8 +458,6 @@
 
     #[test]
     fn test_sql_infos() {
-<<<<<<< HEAD
-=======
         let mut convert: HashMap<i32, Vec<i32>> = HashMap::new();
         convert.insert(
             SqlSupportsConvert::SqlConvertInteger as i32,
@@ -473,7 +467,6 @@
             ],
         );
 
->>>>>>> 6dd0378e
         let batch = SqlInfoList::new()
             // str
             .with_sql_info(SqlInfo::SqlIdentifierQuoteChar, r#"""#)
@@ -488,25 +481,11 @@
             .with_sql_info(SqlInfo::SqlMaxBinaryLiteralLength, i32::MAX as i64)
             // [str]
             .with_sql_info(SqlInfo::SqlKeywords, &["SELECT", "DELETE"] as &[&str])
-<<<<<<< HEAD
-=======
             .with_sql_info(SqlInfo::SqlSupportsConvert, &convert)
->>>>>>> 6dd0378e
             .encode()
             .unwrap();
 
         let expected = vec![
-<<<<<<< HEAD
-            "+-----------+--------------------------------+",
-            "| info_name | value                          |",
-            "+-----------+--------------------------------+",
-            "| 500       | {bool_value=false}             |",
-            "| 504       | {string_value=\"}               |",
-            "| 507       | {int32_bitmask=0}              |",
-            "| 508       | {string_list=[SELECT, DELETE]} |",
-            "| 541       | {bigint_value=2147483647}      |",
-            "+-----------+--------------------------------+",
-=======
             "+-----------+----------------------------------------+",
             "| info_name | value                                  |",
             "+-----------+----------------------------------------+",
@@ -517,7 +496,6 @@
             "| 517       | {int32_to_int32_list_map={7: [6, 13]}} |",
             "| 541       | {bigint_value=2147483647}              |",
             "+-----------+----------------------------------------+",
->>>>>>> 6dd0378e
         ];
 
         assert_batches_eq(&[batch], &expected);
