--- conflicted
+++ resolved
@@ -58,14 +58,7 @@
     }};
 }
 
-<<<<<<< HEAD
-/// Convert the input array to a `VariantArray` row by row, using `method`
-/// not requiring a generic type to downcast the generic array to a specific
-/// array type and `cast_fn` to transform each element to a type compatible with Variant
-macro_rules! non_generic_conversion {
-=======
 macro_rules! cast_conversion_nongeneric {
->>>>>>> 10a06104
     ($method:ident, $cast_fn:expr, $input:expr, $builder:expr) => {{
         let array = $input.$method();
         for i in 0..array.len() {
@@ -79,8 +72,6 @@
     }};
 }
 
-<<<<<<< HEAD
-=======
 /// Convert a decimal value to a `VariantDecimal`
 macro_rules! decimal_to_variant_decimal {
     ($v:ident, $scale:expr, $value_type:ty, $variant_type:ty) => {
@@ -106,7 +97,6 @@
     };
 }
 
->>>>>>> 10a06104
 /// Casts a typed arrow [`Array`] to a [`VariantArray`]. This is useful when you
 /// need to convert a specific data type
 ///
@@ -137,7 +127,7 @@
     // todo: handle other types like Boolean, Strings, Date, Timestamp, etc.
     match input_type {
         DataType::Boolean => {
-            non_generic_conversion!(as_boolean, |v| v, input, builder);
+            cast_conversion_nongeneric!(as_boolean, |v| v, input, builder);
         }
 
         DataType::Binary => {
@@ -189,7 +179,7 @@
             primitive_conversion!(Float64Type, input, builder);
         }
         DataType::Decimal32(_, scale) => {
-            cast_conversion!(
+            generic_conversion!(
                 Decimal32Type,
                 as_primitive,
                 |v| decimal_to_variant_decimal!(v, scale, i32, VariantDecimal4),
@@ -198,7 +188,7 @@
             );
         }
         DataType::Decimal64(_, scale) => {
-            cast_conversion!(
+            generic_conversion!(
                 Decimal64Type,
                 as_primitive,
                 |v| decimal_to_variant_decimal!(v, scale, i64, VariantDecimal8),
@@ -207,7 +197,7 @@
             );
         }
         DataType::Decimal128(_, scale) => {
-            cast_conversion!(
+            generic_conversion!(
                 Decimal128Type,
                 as_primitive,
                 |v| decimal_to_variant_decimal!(v, scale, i128, VariantDecimal16),
@@ -216,7 +206,7 @@
             );
         }
         DataType::Decimal256(_, scale) => {
-            cast_conversion!(
+            generic_conversion!(
                 Decimal256Type,
                 as_primitive,
                 |v: i256| {
@@ -253,12 +243,8 @@
 mod tests {
     use super::*;
     use arrow::array::{
-<<<<<<< HEAD
-        ArrayRef, BooleanArray, Float16Array, Float32Array, Float64Array, GenericByteBuilder,
-=======
-        ArrayRef, Decimal128Array, Decimal256Array, Decimal32Array, Decimal64Array,
+        ArrayRef, BooleanArray, Decimal128Array, Decimal256Array, Decimal32Array, Decimal64Array,
         FixedSizeBinaryBuilder, Float16Array, Float32Array, Float64Array, GenericByteBuilder,
->>>>>>> 10a06104
         GenericByteViewBuilder, Int16Array, Int32Array, Int64Array, Int8Array, UInt16Array,
         UInt32Array, UInt64Array, UInt8Array,
     };
