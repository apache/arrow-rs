--- conflicted
+++ resolved
@@ -15,115 +15,10 @@
 // specific language governing permissions and limitations
 // under the License.
 
-<<<<<<< HEAD
 use crate::arrow_to_variant::make_arrow_to_variant_row_builder;
-=======
-use std::collections::HashMap;
-use std::sync::Arc;
-
-use crate::type_conversion::{
-    decimal_to_variant_decimal, generic_conversion_array, non_generic_conversion_array,
-    primitive_conversion_array, timestamp_to_variant_timestamp,
-};
->>>>>>> 77df2ee4
-use crate::{VariantArray, VariantArrayBuilder};
+use crate::{CastOptions, VariantArray, VariantArrayBuilder};
 use arrow::array::Array;
 use arrow_schema::ArrowError;
-
-/// Options for controlling the behavior of `cast_to_variant_with_options`.
-#[derive(Debug, Clone, PartialEq, Eq)]
-pub struct CastOptions {
-    /// If true, return error on conversion failure. If false, insert null for failed conversions.
-    pub strict: bool,
-}
-
-impl Default for CastOptions {
-    fn default() -> Self {
-        Self { strict: true }
-    }
-}
-
-fn convert_timestamp_with_options(
-    time_unit: &TimeUnit,
-    time_zone: &Option<Arc<str>>,
-    input: &dyn Array,
-    builder: &mut VariantArrayBuilder,
-    options: &CastOptions,
-) -> Result<(), ArrowError> {
-    let native_datetimes: Vec<Option<NaiveDateTime>> = match time_unit {
-        arrow_schema::TimeUnit::Second => {
-            let ts_array = input
-                .as_any()
-                .downcast_ref::<TimestampSecondArray>()
-                .expect("Array is not TimestampSecondArray");
-            timestamp_to_variant_timestamp!(
-                ts_array,
-                timestamp_s_to_datetime,
-                "seconds",
-                options.strict
-            )
-        }
-        arrow_schema::TimeUnit::Millisecond => {
-            let ts_array = input
-                .as_any()
-                .downcast_ref::<TimestampMillisecondArray>()
-                .expect("Array is not TimestampMillisecondArray");
-            timestamp_to_variant_timestamp!(
-                ts_array,
-                timestamp_ms_to_datetime,
-                "milliseconds",
-                options.strict
-            )
-        }
-        arrow_schema::TimeUnit::Microsecond => {
-            let ts_array = input
-                .as_any()
-                .downcast_ref::<TimestampMicrosecondArray>()
-                .expect("Array is not TimestampMicrosecondArray");
-            timestamp_to_variant_timestamp!(
-                ts_array,
-                timestamp_us_to_datetime,
-                "microseconds",
-                options.strict
-            )
-        }
-        arrow_schema::TimeUnit::Nanosecond => {
-            let ts_array = input
-                .as_any()
-                .downcast_ref::<TimestampNanosecondArray>()
-                .expect("Array is not TimestampNanosecondArray");
-            timestamp_to_variant_timestamp!(
-                ts_array,
-                timestamp_ns_to_datetime,
-                "nanoseconds",
-                options.strict
-            )
-        }
-    };
-
-    for (i, x) in native_datetimes.iter().enumerate() {
-        match x {
-            Some(ndt) => {
-                if time_zone.is_none() {
-                    builder.append_variant((*ndt).into());
-                } else {
-                    let utc_dt: DateTime<Utc> = Utc.from_utc_datetime(ndt);
-                    builder.append_variant(utc_dt.into());
-                }
-            }
-            None if options.strict && input.is_valid(i) => {
-                return Err(ArrowError::ComputeError(format!(
-                    "Failed to convert timestamp at index {}: invalid timestamp value",
-                    i
-                )));
-            }
-            None => {
-                builder.append_null();
-            }
-        }
-    }
-    Ok(())
-}
 
 /// Casts a typed arrow [`Array`] to a [`VariantArray`]. This is useful when you
 /// need to convert a specific data type
@@ -154,20 +49,6 @@
 /// `1970-01-01T00:00:01.234567890Z`
 /// will be truncated to
 /// `1970-01-01T00:00:01.234567Z`
-<<<<<<< HEAD
-pub fn cast_to_variant(input: &dyn Array) -> Result<VariantArray, ArrowError> {
-    // Create row builder for the input array type
-    let mut row_builder = make_arrow_to_variant_row_builder(input.data_type(), input)?;
-
-    // Create output array builder
-    let mut array_builder = VariantArrayBuilder::new(input.len());
-
-    // Process each row using the row builder
-    for i in 0..input.len() {
-        let mut builder = array_builder.variant_builder();
-        row_builder.append_row(&mut builder, i)?;
-        builder.finish();
-=======
 ///
 /// # Arguments
 /// * `input` - The array to convert to VariantArray
@@ -176,496 +57,34 @@
     input: &dyn Array,
     options: &CastOptions,
 ) -> Result<VariantArray, ArrowError> {
-    let mut builder = VariantArrayBuilder::new(input.len());
-
-    let input_type = input.data_type();
-    match input_type {
-        DataType::Null => {
-            for _ in 0..input.len() {
-                builder.append_null();
-            }
-        }
-        DataType::Boolean => {
-            non_generic_conversion_array!(input.as_boolean(), |v| v, builder);
-        }
-        DataType::Int8 => {
-            primitive_conversion_array!(Int8Type, input, builder);
-        }
-        DataType::Int16 => {
-            primitive_conversion_array!(Int16Type, input, builder);
-        }
-        DataType::Int32 => {
-            primitive_conversion_array!(Int32Type, input, builder);
-        }
-        DataType::Int64 => {
-            primitive_conversion_array!(Int64Type, input, builder);
-        }
-        DataType::UInt8 => {
-            primitive_conversion_array!(UInt8Type, input, builder);
-        }
-        DataType::UInt16 => {
-            primitive_conversion_array!(UInt16Type, input, builder);
-        }
-        DataType::UInt32 => {
-            primitive_conversion_array!(UInt32Type, input, builder);
-        }
-        DataType::UInt64 => {
-            primitive_conversion_array!(UInt64Type, input, builder);
-        }
-        DataType::Float16 => {
-            generic_conversion_array!(Float16Type, as_primitive, f32::from, input, builder);
-        }
-        DataType::Float32 => {
-            primitive_conversion_array!(Float32Type, input, builder);
-        }
-        DataType::Float64 => {
-            primitive_conversion_array!(Float64Type, input, builder);
-        }
-        DataType::Decimal32(_, scale) => {
-            generic_conversion_array!(
-                Decimal32Type,
-                as_primitive,
-                |v| decimal_to_variant_decimal!(v, scale, i32, VariantDecimal4),
-                input,
-                builder
-            );
-        }
-        DataType::Decimal64(_, scale) => {
-            generic_conversion_array!(
-                Decimal64Type,
-                as_primitive,
-                |v| decimal_to_variant_decimal!(v, scale, i64, VariantDecimal8),
-                input,
-                builder
-            );
-        }
-        DataType::Decimal128(_, scale) => {
-            generic_conversion_array!(
-                Decimal128Type,
-                as_primitive,
-                |v| decimal_to_variant_decimal!(v, scale, i128, VariantDecimal16),
-                input,
-                builder
-            );
-        }
-        DataType::Decimal256(_, scale) => {
-            generic_conversion_array!(
-                Decimal256Type,
-                as_primitive,
-                |v: i256| {
-                    // Since `i128::MAX` is larger than the max value of `VariantDecimal16`,
-                    // any `i256` value that cannot be cast to `i128` is unable to be cast to `VariantDecimal16` either.
-                    // Therefore, we can safely convert `i256` to `i128` first and process it like `i128`.
-                    if let Some(v) = v.to_i128() {
-                        decimal_to_variant_decimal!(v, scale, i128, VariantDecimal16)
-                    } else {
-                        Variant::Null
-                    }
-                },
-                input,
-                builder
-            );
-        }
-        DataType::Timestamp(time_unit, time_zone) => {
-            convert_timestamp_with_options(time_unit, time_zone, input, &mut builder, options)?;
-        }
-        DataType::Time32(unit) => {
-            match *unit {
-                TimeUnit::Second => {
-                    generic_conversion_array!(
-                        Time32SecondType,
-                        as_primitive,
-                        // nano second are always 0
-                        |v| NaiveTime::from_num_seconds_from_midnight_opt(v as u32, 0u32),
-                        input,
-                        builder,
-                        options.strict
-                    )?;
-                }
-                TimeUnit::Millisecond => {
-                    generic_conversion_array!(
-                        Time32MillisecondType,
-                        as_primitive,
-                        |v| NaiveTime::from_num_seconds_from_midnight_opt(
-                            v as u32 / 1000,
-                            (v as u32 % 1000) * 1_000_000
-                        ),
-                        input,
-                        builder,
-                        options.strict
-                    )?;
-                }
-                _ => {
-                    return Err(ArrowError::CastError(format!(
-                        "Unsupported Time32 unit: {:?}",
-                        unit
-                    )));
-                }
-            };
-        }
-        DataType::Time64(unit) => {
-            match *unit {
-                TimeUnit::Microsecond => {
-                    generic_conversion_array!(
-                        Time64MicrosecondType,
-                        as_primitive,
-                        |v| NaiveTime::from_num_seconds_from_midnight_opt(
-                            (v / 1_000_000) as u32,
-                            (v % 1_000_000 * 1_000) as u32
-                        ),
-                        input,
-                        builder,
-                        options.strict
-                    )?;
-                }
-                TimeUnit::Nanosecond => {
-                    generic_conversion_array!(
-                        Time64NanosecondType,
-                        as_primitive,
-                        |v| NaiveTime::from_num_seconds_from_midnight_opt(
-                            (v / 1_000_000_000) as u32,
-                            (v % 1_000_000_000) as u32
-                        ),
-                        input,
-                        builder,
-                        options.strict
-                    )?;
-                }
-                _ => {
-                    return Err(ArrowError::CastError(format!(
-                        "Unsupported Time64 unit: {:?}",
-                        unit
-                    )));
-                }
-            };
-        }
-        DataType::Duration(_) | DataType::Interval(_) => {
-            return Err(ArrowError::InvalidArgumentError(
-                "Casting duration/interval types to Variant is not supported. \
-                 The Variant format does not define duration/interval types."
-                    .to_string(),
-            ));
-        }
-        DataType::Binary => {
-            generic_conversion_array!(BinaryType, as_bytes, |v| v, input, builder);
-        }
-        DataType::LargeBinary => {
-            generic_conversion_array!(LargeBinaryType, as_bytes, |v| v, input, builder);
-        }
-        DataType::BinaryView => {
-            generic_conversion_array!(BinaryViewType, as_byte_view, |v| v, input, builder);
-        }
-        DataType::FixedSizeBinary(_) => {
-            non_generic_conversion_array!(input.as_fixed_size_binary(), |v| v, builder);
-        }
-        DataType::Utf8 => {
-            generic_conversion_array!(i32, as_string, |v| v, input, builder);
-        }
-        DataType::LargeUtf8 => {
-            generic_conversion_array!(i64, as_string, |v| v, input, builder);
-        }
-        DataType::Utf8View => {
-            non_generic_conversion_array!(input.as_string_view(), |v| v, builder);
-        }
-        DataType::Date32 => {
-            generic_conversion_array!(
-                Date32Type,
-                as_primitive,
-                |v: i32| -> NaiveDate { Date32Type::to_naive_date(v) },
-                input,
-                builder
-            );
-        }
-        DataType::Date64 => {
-            generic_conversion_array!(
-                Date64Type,
-                as_primitive,
-                |v: i64| Date64Type::to_naive_date_opt(v),
-                input,
-                builder,
-                options.strict
-            )?;
-        }
-        DataType::List(_) => convert_list::<i32>(input, &mut builder)?,
-        DataType::LargeList(_) => convert_list::<i64>(input, &mut builder)?,
-        DataType::Struct(_) => convert_struct(input, &mut builder)?,
-        DataType::Map(field, _) => convert_map(field, input, &mut builder)?,
-        DataType::Union(fields, _) => convert_union(fields, input, &mut builder)?,
-        DataType::Dictionary(_, _) => convert_dictionary_encoded(input, &mut builder)?,
-        DataType::RunEndEncoded(run_ends, _) => match run_ends.data_type() {
-            DataType::Int16 => convert_run_end_encoded::<Int16Type>(input, &mut builder)?,
-            DataType::Int32 => convert_run_end_encoded::<Int32Type>(input, &mut builder)?,
-            DataType::Int64 => convert_run_end_encoded::<Int64Type>(input, &mut builder)?,
-            _ => {
-                return Err(ArrowError::CastError(format!(
-                    "Unsupported run ends type: {:?}",
-                    run_ends.data_type()
-                )));
-            }
-        },
-        dt => {
-            return Err(ArrowError::CastError(format!(
-                "Unsupported data type for casting to Variant: {dt:?}",
-            )));
-        }
-    };
-    Ok(builder.build())
-}
-
-/// Generic function to convert list arrays (both List and LargeList) to variant arrays
-fn convert_list<O: OffsetSizeTrait>(
-    input: &dyn Array,
-    builder: &mut VariantArrayBuilder,
-) -> Result<(), ArrowError> {
-    let list_array = input.as_list::<O>();
-    let values = list_array.values();
-    let offsets = list_array.offsets();
-
-    let first_offset = *offsets.first().expect("There should be an offset");
-    let length = *offsets.last().expect("There should be an offset") - first_offset;
-    let sliced_values = values.slice(first_offset.as_usize(), length.as_usize());
-
-    let values_variant_array = cast_to_variant(sliced_values.as_ref())?;
-    let new_offsets = OffsetBuffer::new(ScalarBuffer::from_iter(
-        offsets.iter().map(|o| *o - first_offset),
-    ));
-
-    for i in 0..list_array.len() {
-        if list_array.is_null(i) {
-            builder.append_null();
-            continue;
-        }
-
-        let start = new_offsets[i].as_usize();
-        let end = new_offsets[i + 1].as_usize();
-
-        // Start building the inner VariantList
-        let mut variant_builder = VariantBuilder::new();
-        let mut list_builder = variant_builder.new_list();
-
-        // Add all values from the slice
-        for j in start..end {
-            list_builder.append_value(values_variant_array.value(j));
-        }
-
-        list_builder.finish();
-
-        let (metadata, value) = variant_builder.finish();
-        let variant = Variant::new(&metadata, &value);
-        builder.append_variant(variant)
->>>>>>> 77df2ee4
+    // Create row builder for the input array type
+    let mut row_builder = make_arrow_to_variant_row_builder(input.data_type(), input, options)?;
+
+    // Create output array builder
+    let mut array_builder = VariantArrayBuilder::new(input.len());
+
+    // Process each row using the row builder
+    for i in 0..input.len() {
+        let mut builder = array_builder.variant_builder();
+        row_builder.append_row(&mut builder, i)?;
+        builder.finish();
     }
 
     Ok(array_builder.build())
 }
 
-<<<<<<< HEAD
+/// Convert an array to a [`VariantArray`] with strict mode enabled (returns errors on conversion
+/// failures).
+///
+/// This function provides backward compatibility. For non-strict behavior,
+/// use [`cast_to_variant_with_options`] with `CastOptions { strict: false }`.
+pub fn cast_to_variant(input: &dyn Array) -> Result<VariantArray, ArrowError> {
+    cast_to_variant_with_options(input, &CastOptions::default())
+}
+
 // TODO do we need a cast_with_options to allow specifying conversion behavior,
 // e.g. how to handle overflows, whether to convert to Variant::Null or return
 // an error, etc. ?
-=======
-fn convert_struct(input: &dyn Array, builder: &mut VariantArrayBuilder) -> Result<(), ArrowError> {
-    let struct_array = input.as_struct();
-
-    // Pre-convert all field arrays once for better performance
-    // This avoids converting the same field array multiple times
-    // Alternative approach: Use slicing per row: field_array.slice(i, 1)
-    // However, pre-conversion is more efficient for typical use cases
-    let field_variant_arrays: Result<Vec<_>, _> = struct_array
-        .columns()
-        .iter()
-        .map(|field_array| cast_to_variant(field_array.as_ref()))
-        .collect();
-    let field_variant_arrays = field_variant_arrays?;
-
-    // Cache column names to avoid repeated calls
-    let column_names = struct_array.column_names();
-
-    for i in 0..struct_array.len() {
-        if struct_array.is_null(i) {
-            builder.append_null();
-            continue;
-        }
-
-        // Create a VariantBuilder for this struct instance
-        let mut variant_builder = VariantBuilder::new();
-        let mut object_builder = variant_builder.new_object();
-
-        // Iterate through all fields in the struct
-        for (field_idx, field_name) in column_names.iter().enumerate() {
-            // Use pre-converted field variant arrays for better performance
-            // Check nulls directly from the pre-converted arrays instead of accessing column again
-            if !field_variant_arrays[field_idx].is_null(i) {
-                let field_variant = field_variant_arrays[field_idx].value(i);
-                object_builder.insert(field_name, field_variant);
-            }
-            // Note: we skip null fields rather than inserting Variant::Null
-            // to match Arrow struct semantics where null fields are omitted
-        }
-
-        object_builder.finish();
-        let (metadata, value) = variant_builder.finish();
-        let variant = Variant::try_new(&metadata, &value)?;
-        builder.append_variant(variant);
-    }
-
-    Ok(())
-}
-
-fn convert_map(
-    field: &FieldRef,
-    input: &dyn Array,
-    builder: &mut VariantArrayBuilder,
-) -> Result<(), ArrowError> {
-    match field.data_type() {
-        DataType::Struct(_) => {
-            let map_array = input.as_map();
-            let keys = cast(map_array.keys(), &DataType::Utf8)?;
-            let key_strings = keys.as_string::<i32>();
-            let values = cast_to_variant(map_array.values())?;
-            let offsets = map_array.offsets();
-
-            let mut start_offset = offsets[0];
-            for end_offset in offsets.iter().skip(1) {
-                if start_offset >= *end_offset {
-                    builder.append_null();
-                    continue;
-                }
-
-                let length = (end_offset - start_offset) as usize;
-
-                let mut variant_builder = VariantBuilder::new();
-                let mut object_builder = variant_builder.new_object();
-
-                for i in start_offset..*end_offset {
-                    let value = values.value(i as usize);
-                    object_builder.insert(key_strings.value(i as usize), value);
-                }
-                object_builder.finish();
-                let (metadata, value) = variant_builder.finish();
-                let variant = Variant::try_new(&metadata, &value)?;
-
-                builder.append_variant(variant);
-
-                start_offset += length as i32;
-            }
-        }
-        _ => {
-            return Err(ArrowError::CastError(format!(
-                "Unsupported map field type for casting to Variant: {field:?}",
-            )));
-        }
-    }
-
-    Ok(())
-}
-
-/// Convert an array to a `VariantArray` with strict mode enabled (returns errors on conversion failures).
-///
-/// This function provides backward compatibility. For non-strict behavior,
-/// use `cast_to_variant_with_options` with `CastOptions { strict: false }`.
-pub fn cast_to_variant(input: &dyn Array) -> Result<VariantArray, ArrowError> {
-    cast_to_variant_with_options(input, &CastOptions::default())
-}
-
-/// Convert union arrays
-fn convert_union(
-    fields: &UnionFields,
-    input: &dyn Array,
-    builder: &mut VariantArrayBuilder,
-) -> Result<(), ArrowError> {
-    let union_array = input.as_union();
-
-    // Convert each child array to variant arrays
-    let mut child_variant_arrays = HashMap::new();
-    for (type_id, _) in fields.iter() {
-        let child_array = union_array.child(type_id);
-        let child_variant_array = cast_to_variant(child_array.as_ref())?;
-        child_variant_arrays.insert(type_id, child_variant_array);
-    }
-
-    // Process each element in the union array
-    for i in 0..union_array.len() {
-        let type_id = union_array.type_id(i);
-        let value_offset = union_array.value_offset(i);
-
-        if let Some(child_variant_array) = child_variant_arrays.get(&type_id) {
-            if child_variant_array.is_null(value_offset) {
-                builder.append_null();
-            } else {
-                let value = child_variant_array.value(value_offset);
-                builder.append_variant(value);
-            }
-        } else {
-            // This should not happen in a valid union, but handle gracefully
-            builder.append_null();
-        }
-    }
-
-    Ok(())
-}
-
-fn convert_dictionary_encoded(
-    input: &dyn Array,
-    builder: &mut VariantArrayBuilder,
-) -> Result<(), ArrowError> {
-    let dict_array = input.as_any_dictionary();
-    let values_variant_array = cast_to_variant(dict_array.values().as_ref())?;
-    let normalized_keys = dict_array.normalized_keys();
-    let keys = dict_array.keys();
-
-    for (i, key_idx) in normalized_keys.iter().enumerate() {
-        if keys.is_null(i) {
-            builder.append_null();
-            continue;
-        }
-
-        if values_variant_array.is_null(*key_idx) {
-            builder.append_null();
-            continue;
-        }
-
-        let value = values_variant_array.value(*key_idx);
-        builder.append_variant(value);
-    }
-
-    Ok(())
-}
-
-fn convert_run_end_encoded<R: RunEndIndexType>(
-    input: &dyn Array,
-    builder: &mut VariantArrayBuilder,
-) -> Result<(), ArrowError> {
-    let run_array = input.as_run::<R>();
-    let values_variant_array = cast_to_variant(run_array.values().as_ref())?;
-
-    // Process runs in batches for better performance
-    let run_ends = run_array.run_ends().values();
-    let mut logical_start = 0;
-
-    for (physical_idx, &run_end) in run_ends.iter().enumerate() {
-        let logical_end = run_end.as_usize();
-        let run_length = logical_end - logical_start;
-
-        if values_variant_array.is_null(physical_idx) {
-            // Append nulls for the entire run
-            for _ in 0..run_length {
-                builder.append_null();
-            }
-        } else {
-            // Get the value once and append it for the entire run
-            let value = values_variant_array.value(physical_idx);
-            for _ in 0..run_length {
-                builder.append_variant(value.clone());
-            }
-        }
-
-        logical_start = logical_end;
-    }
-
-    Ok(())
-}
->>>>>>> 77df2ee4
 
 #[cfg(test)]
 mod tests {
@@ -679,12 +98,8 @@
         IntervalDayTimeArray, IntervalMonthDayNanoArray, IntervalYearMonthArray, LargeListArray,
         LargeStringArray, ListArray, MapArray, NullArray, StringArray, StringRunBuilder,
         StringViewArray, StructArray, Time32MillisecondArray, Time32SecondArray,
-<<<<<<< HEAD
         Time64MicrosecondArray, Time64NanosecondArray, TimestampMicrosecondArray,
         TimestampMillisecondArray, TimestampNanosecondArray, TimestampSecondArray, UInt16Array,
-=======
-        Time64MicrosecondArray, Time64NanosecondArray, TimestampSecondArray, UInt16Array,
->>>>>>> 77df2ee4
         UInt32Array, UInt64Array, UInt8Array, UnionArray,
     };
     use arrow::buffer::{NullBuffer, OffsetBuffer, ScalarBuffer};
@@ -2495,6 +1910,8 @@
 
     #[test]
     fn test_cast_to_variant_non_strict_mode_timestamp() {
+        use arrow::temporal_conversions::timestamp_s_to_datetime;
+
         let ts_array = TimestampSecondArray::from(vec![Some(i64::MAX), Some(0), Some(1609459200)])
             .with_timezone_opt(None::<&str>);
 
