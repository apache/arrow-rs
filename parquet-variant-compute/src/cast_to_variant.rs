// Licensed to the Apache Software Foundation (ASF) under one
// or more contributor license agreements.  See the NOTICE file
// distributed with this work for additional information
// regarding copyright ownership.  The ASF licenses this file
// to you under the Apache License, Version 2.0 (the
// "License"); you may not use this file except in compliance
// with the License.  You may obtain a copy of the License at
//
//   http://www.apache.org/licenses/LICENSE-2.0
//
// Unless required by applicable law or agreed to in writing,
// software distributed under the License is distributed on an
// "AS IS" BASIS, WITHOUT WARRANTIES OR CONDITIONS OF ANY
// KIND, either express or implied.  See the License for the
// specific language governing permissions and limitations
// under the License.

use crate::{VariantArray, VariantArrayBuilder};
use arrow::array::{Array, AsArray};
use arrow::datatypes::{
    BinaryType, BinaryViewType, Float16Type, Float32Type, Float64Type, Int16Type, Int32Type,
    Int64Type, Int8Type, LargeBinaryType, UInt16Type, UInt32Type, UInt64Type, UInt8Type,
};
use arrow_schema::{ArrowError, DataType};
use half::f16;
use parquet_variant::Variant;

/// Convert the input array of a specific primitive type to a `VariantArray`
/// row by row
macro_rules! primitive_conversion {
    ($t:ty, $input:expr, $builder:expr) => {{
        let array = $input.as_primitive::<$t>();
        for i in 0..array.len() {
            if array.is_null(i) {
                $builder.append_null();
                continue;
            }
            $builder.append_variant(Variant::from(array.value(i)));
        }
    }};
}

/// Convert the input array to a `VariantArray` row by row, using `method`
/// to downcast the generic array to a specific array type and `cast_fn`
/// to transform each element to a type compatible with Variant
macro_rules! cast_conversion {
    ($t:ty, $method:ident, $cast_fn:expr, $input:expr, $builder:expr) => {{
        let array = $input.$method::<$t>();
        for i in 0..array.len() {
            if array.is_null(i) {
                $builder.append_null();
                continue;
            }
            let cast_value = $cast_fn(array.value(i));
            $builder.append_variant(Variant::from(cast_value));
        }
    }};
}

macro_rules! cast_conversion_nongeneric {
    ($method:ident, $cast_fn:expr, $input:expr, $builder:expr) => {{
        let array = $input.$method();
        for i in 0..array.len() {
            if array.is_null(i) {
                $builder.append_null();
                continue;
            }
            let cast_value = $cast_fn(array.value(i));
            $builder.append_variant(Variant::from(cast_value));
        }
    }};
}

/// Casts a typed arrow [`Array`] to a [`VariantArray`]. This is useful when you
/// need to convert a specific data type
///
/// # Arguments
/// * `input` - A reference to the input [`Array`] to cast
///
/// # Notes
/// If the input array element is null, the corresponding element in the
/// output `VariantArray` will also be null (not `Variant::Null`).
///
/// # Example
/// ```
/// # use arrow::array::{Array, ArrayRef, Int64Array};
/// # use parquet_variant::Variant;
/// # use parquet_variant_compute::cast_to_variant::cast_to_variant;
/// // input is an Int64Array, which will be cast to a VariantArray
/// let input = Int64Array::from(vec![Some(1), None, Some(3)]);
/// let result = cast_to_variant(&input).unwrap();
/// assert_eq!(result.len(), 3);
/// assert_eq!(result.value(0), Variant::Int64(1));
/// assert!(result.is_null(1)); // note null, not Variant::Null
/// assert_eq!(result.value(2), Variant::Int64(3));
/// ```
pub fn cast_to_variant(input: &dyn Array) -> Result<VariantArray, ArrowError> {
    let mut builder = VariantArrayBuilder::new(input.len());

    let input_type = input.data_type();
    // todo: handle other types like Boolean, Strings, Date, Timestamp, etc.
    match input_type {
        DataType::Binary => {
            cast_conversion!(BinaryType, as_bytes, |v| v, input, builder);
        }
        DataType::LargeBinary => {
            cast_conversion!(LargeBinaryType, as_bytes, |v| v, input, builder);
        }
        DataType::BinaryView => {
            cast_conversion!(BinaryViewType, as_byte_view, |v| v, input, builder);
        }
        DataType::Int8 => {
            primitive_conversion!(Int8Type, input, builder);
        }
        DataType::Int16 => {
            primitive_conversion!(Int16Type, input, builder);
        }
        DataType::Int32 => {
            primitive_conversion!(Int32Type, input, builder);
        }
        DataType::Int64 => {
            primitive_conversion!(Int64Type, input, builder);
        }
        DataType::UInt8 => {
            primitive_conversion!(UInt8Type, input, builder);
        }
        DataType::UInt16 => {
            primitive_conversion!(UInt16Type, input, builder);
        }
        DataType::UInt32 => {
            primitive_conversion!(UInt32Type, input, builder);
        }
        DataType::UInt64 => {
            primitive_conversion!(UInt64Type, input, builder);
        }
        DataType::Float16 => {
            cast_conversion!(
                Float16Type,
                as_primitive,
                |v: f16| -> f32 { v.into() },
                input,
                builder
            );
        }
        DataType::Float32 => {
            primitive_conversion!(Float32Type, input, builder);
        }
        DataType::Float64 => {
            primitive_conversion!(Float64Type, input, builder);
        }
<<<<<<< HEAD
        DataType::Null => {
            for _ in 0..input.len() {
                builder.append_null();
            }
=======
        DataType::FixedSizeBinary(_) => {
            cast_conversion_nongeneric!(as_fixed_size_binary, |v| v, input, builder);
>>>>>>> f748db88
        }
        dt => {
            return Err(ArrowError::CastError(format!(
                "Unsupported data type for casting to Variant: {dt:?}",
            )));
        }
    };
    Ok(builder.build())
}

// TODO do we need a cast_with_options to allow specifying conversion behavior,
// e.g. how to handle overflows, whether to convert to Variant::Null or return
// an error, etc. ?

#[cfg(test)]
mod tests {
    use super::*;
    use arrow::array::{
<<<<<<< HEAD
        ArrayRef, Float16Array, Float32Array, Float64Array, GenericByteBuilder,
        GenericByteViewBuilder, Int16Array, Int32Array, Int64Array, Int8Array, NullArray,
=======
        ArrayRef, FixedSizeBinaryBuilder, Float16Array, Float32Array, Float64Array,
        GenericByteBuilder, GenericByteViewBuilder, Int16Array, Int32Array, Int64Array, Int8Array,
>>>>>>> f748db88
        UInt16Array, UInt32Array, UInt64Array, UInt8Array,
    };
    use parquet_variant::{Variant, VariantDecimal16};
    use std::{sync::Arc, vec};

    #[test]
    fn test_cast_to_variant_fixed_size_binary() {
        let v1 = vec![1, 2];
        let v2 = vec![3, 4];
        let v3 = vec![5, 6];

        let mut builder = FixedSizeBinaryBuilder::new(2);
        builder.append_value(&v1).unwrap();
        builder.append_value(&v2).unwrap();
        builder.append_null();
        builder.append_value(&v3).unwrap();
        let array = builder.finish();

        run_test(
            Arc::new(array),
            vec![
                Some(Variant::Binary(&v1)),
                Some(Variant::Binary(&v2)),
                None,
                Some(Variant::Binary(&v3)),
            ],
        );
    }

    #[test]
    fn test_cast_to_variant_binary() {
        // BinaryType
        let mut builder = GenericByteBuilder::<BinaryType>::new();
        builder.append_value(b"hello");
        builder.append_value(b"");
        builder.append_null();
        builder.append_value(b"world");
        let binary_array = builder.finish();
        run_test(
            Arc::new(binary_array),
            vec![
                Some(Variant::Binary(b"hello")),
                Some(Variant::Binary(b"")),
                None,
                Some(Variant::Binary(b"world")),
            ],
        );

        // LargeBinaryType
        let mut builder = GenericByteBuilder::<LargeBinaryType>::new();
        builder.append_value(b"hello");
        builder.append_value(b"");
        builder.append_null();
        builder.append_value(b"world");
        let large_binary_array = builder.finish();
        run_test(
            Arc::new(large_binary_array),
            vec![
                Some(Variant::Binary(b"hello")),
                Some(Variant::Binary(b"")),
                None,
                Some(Variant::Binary(b"world")),
            ],
        );

        // BinaryViewType
        let mut builder = GenericByteViewBuilder::<BinaryViewType>::new();
        builder.append_value(b"hello");
        builder.append_value(b"");
        builder.append_null();
        builder.append_value(b"world");
        let byte_view_array = builder.finish();
        run_test(
            Arc::new(byte_view_array),
            vec![
                Some(Variant::Binary(b"hello")),
                Some(Variant::Binary(b"")),
                None,
                Some(Variant::Binary(b"world")),
            ],
        );
    }

    #[test]
    fn test_cast_to_variant_int8() {
        run_test(
            Arc::new(Int8Array::from(vec![
                Some(i8::MIN),
                None,
                Some(-1),
                Some(1),
                Some(i8::MAX),
            ])),
            vec![
                Some(Variant::Int8(i8::MIN)),
                None,
                Some(Variant::Int8(-1)),
                Some(Variant::Int8(1)),
                Some(Variant::Int8(i8::MAX)),
            ],
        )
    }

    #[test]
    fn test_cast_to_variant_int16() {
        run_test(
            Arc::new(Int16Array::from(vec![
                Some(i16::MIN),
                None,
                Some(-1),
                Some(1),
                Some(i16::MAX),
            ])),
            vec![
                Some(Variant::Int16(i16::MIN)),
                None,
                Some(Variant::Int16(-1)),
                Some(Variant::Int16(1)),
                Some(Variant::Int16(i16::MAX)),
            ],
        )
    }

    #[test]
    fn test_cast_to_variant_int32() {
        run_test(
            Arc::new(Int32Array::from(vec![
                Some(i32::MIN),
                None,
                Some(-1),
                Some(1),
                Some(i32::MAX),
            ])),
            vec![
                Some(Variant::Int32(i32::MIN)),
                None,
                Some(Variant::Int32(-1)),
                Some(Variant::Int32(1)),
                Some(Variant::Int32(i32::MAX)),
            ],
        )
    }

    #[test]
    fn test_cast_to_variant_int64() {
        run_test(
            Arc::new(Int64Array::from(vec![
                Some(i64::MIN),
                None,
                Some(-1),
                Some(1),
                Some(i64::MAX),
            ])),
            vec![
                Some(Variant::Int64(i64::MIN)),
                None,
                Some(Variant::Int64(-1)),
                Some(Variant::Int64(1)),
                Some(Variant::Int64(i64::MAX)),
            ],
        )
    }

    #[test]
    fn test_cast_to_variant_uint8() {
        run_test(
            Arc::new(UInt8Array::from(vec![
                Some(0),
                None,
                Some(1),
                Some(127),
                Some(u8::MAX),
            ])),
            vec![
                Some(Variant::Int8(0)),
                None,
                Some(Variant::Int8(1)),
                Some(Variant::Int8(127)),
                Some(Variant::Int16(255)), // u8::MAX cannot fit in Int8
            ],
        )
    }

    #[test]
    fn test_cast_to_variant_uint16() {
        run_test(
            Arc::new(UInt16Array::from(vec![
                Some(0),
                None,
                Some(1),
                Some(32767),
                Some(u16::MAX),
            ])),
            vec![
                Some(Variant::Int16(0)),
                None,
                Some(Variant::Int16(1)),
                Some(Variant::Int16(32767)),
                Some(Variant::Int32(65535)), // u16::MAX cannot fit in Int16
            ],
        )
    }

    #[test]
    fn test_cast_to_variant_uint32() {
        run_test(
            Arc::new(UInt32Array::from(vec![
                Some(0),
                None,
                Some(1),
                Some(2147483647),
                Some(u32::MAX),
            ])),
            vec![
                Some(Variant::Int32(0)),
                None,
                Some(Variant::Int32(1)),
                Some(Variant::Int32(2147483647)),
                Some(Variant::Int64(4294967295)), // u32::MAX cannot fit in Int32
            ],
        )
    }

    #[test]
    fn test_cast_to_variant_uint64() {
        run_test(
            Arc::new(UInt64Array::from(vec![
                Some(0),
                None,
                Some(1),
                Some(9223372036854775807),
                Some(u64::MAX),
            ])),
            vec![
                Some(Variant::Int64(0)),
                None,
                Some(Variant::Int64(1)),
                Some(Variant::Int64(9223372036854775807)),
                Some(Variant::Decimal16(
                    // u64::MAX cannot fit in Int64
                    VariantDecimal16::try_from(18446744073709551615).unwrap(),
                )),
            ],
        )
    }

    #[test]
    fn test_cast_to_variant_float16() {
        run_test(
            Arc::new(Float16Array::from(vec![
                Some(f16::MIN),
                None,
                Some(f16::from_f32(-1.5)),
                Some(f16::from_f32(0.0)),
                Some(f16::from_f32(1.5)),
                Some(f16::MAX),
            ])),
            vec![
                Some(Variant::Float(f16::MIN.into())),
                None,
                Some(Variant::Float(-1.5)),
                Some(Variant::Float(0.0)),
                Some(Variant::Float(1.5)),
                Some(Variant::Float(f16::MAX.into())),
            ],
        )
    }

    #[test]
    fn test_cast_to_variant_float32() {
        run_test(
            Arc::new(Float32Array::from(vec![
                Some(f32::MIN),
                None,
                Some(-1.5),
                Some(0.0),
                Some(1.5),
                Some(f32::MAX),
            ])),
            vec![
                Some(Variant::Float(f32::MIN)),
                None,
                Some(Variant::Float(-1.5)),
                Some(Variant::Float(0.0)),
                Some(Variant::Float(1.5)),
                Some(Variant::Float(f32::MAX)),
            ],
        )
    }

    #[test]
    fn test_cast_to_variant_float64() {
        run_test(
            Arc::new(Float64Array::from(vec![
                Some(f64::MIN),
                None,
                Some(-1.5),
                Some(0.0),
                Some(1.5),
                Some(f64::MAX),
            ])),
            vec![
                Some(Variant::Double(f64::MIN)),
                None,
                Some(Variant::Double(-1.5)),
                Some(Variant::Double(0.0)),
                Some(Variant::Double(1.5)),
                Some(Variant::Double(f64::MAX)),
            ],
        )
    }

    #[test]
    fn test_cast_to_variant_null() {
        run_test(Arc::new(NullArray::new(2)), vec![None, None])
    }

    /// Converts the given `Array` to a `VariantArray` and tests the conversion
    /// against the expected values. It also tests the handling of nulls by
    /// setting one element to null and verifying the output.
    fn run_test(values: ArrayRef, expected: Vec<Option<Variant>>) {
        // test without nulls
        let variant_array = cast_to_variant(&values).unwrap();
        assert_eq!(variant_array.len(), expected.len());
        for (i, expected_value) in expected.iter().enumerate() {
            match expected_value {
                Some(value) => {
                    assert!(!variant_array.is_null(i), "Expected non-null at index {i}");
                    assert_eq!(variant_array.value(i), *value, "mismatch at index {i}");
                }
                None => {
                    assert!(variant_array.is_null(i), "Expected null at index {i}");
                }
            }
        }
    }
}<|MERGE_RESOLUTION|>--- conflicted
+++ resolved
@@ -148,15 +148,13 @@
         DataType::Float64 => {
             primitive_conversion!(Float64Type, input, builder);
         }
-<<<<<<< HEAD
+        DataType::FixedSizeBinary(_) => {
+            cast_conversion_nongeneric!(as_fixed_size_binary, |v| v, input, builder);
+        }
         DataType::Null => {
             for _ in 0..input.len() {
                 builder.append_null();
             }
-=======
-        DataType::FixedSizeBinary(_) => {
-            cast_conversion_nongeneric!(as_fixed_size_binary, |v| v, input, builder);
->>>>>>> f748db88
         }
         dt => {
             return Err(ArrowError::CastError(format!(
@@ -175,14 +173,9 @@
 mod tests {
     use super::*;
     use arrow::array::{
-<<<<<<< HEAD
-        ArrayRef, Float16Array, Float32Array, Float64Array, GenericByteBuilder,
-        GenericByteViewBuilder, Int16Array, Int32Array, Int64Array, Int8Array, NullArray,
-=======
         ArrayRef, FixedSizeBinaryBuilder, Float16Array, Float32Array, Float64Array,
         GenericByteBuilder, GenericByteViewBuilder, Int16Array, Int32Array, Int64Array, Int8Array,
->>>>>>> f748db88
-        UInt16Array, UInt32Array, UInt64Array, UInt8Array,
+        NullArray, UInt16Array, UInt32Array, UInt64Array, UInt8Array,
     };
     use parquet_variant::{Variant, VariantDecimal16};
     use std::{sync::Arc, vec};
