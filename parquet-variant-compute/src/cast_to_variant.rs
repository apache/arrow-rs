--- conflicted
+++ resolved
@@ -653,30 +653,19 @@
 mod tests {
     use super::*;
     use arrow::array::{
-<<<<<<< HEAD
         ArrayRef, BinaryArray, BooleanArray, Date32Array, Date64Array, Decimal32Array,
-        Decimal64Array, Decimal128Array, Decimal256Array, DictionaryArray, FixedSizeBinaryBuilder,
-        Float16Array, Float32Array, Float64Array, GenericByteBuilder, GenericByteViewBuilder,
-        Int8Array, Int16Array, Int32Array, Int64Array, IntervalYearMonthArray, LargeListArray,
-=======
-        ArrayRef, BinaryArray, BooleanArray, Date32Array, Date64Array, Decimal128Array,
-        Decimal256Array, Decimal32Array, Decimal64Array, DictionaryArray, DurationMicrosecondArray,
-        DurationMillisecondArray, DurationNanosecondArray, DurationSecondArray,
-        FixedSizeBinaryBuilder, Float16Array, Float32Array, Float64Array, GenericByteBuilder,
-        GenericByteViewBuilder, Int16Array, Int32Array, Int64Array, Int8Array,
+        Decimal64Array, Decimal128Array, Decimal256Array, DictionaryArray,
+        DurationMicrosecondArray, DurationMillisecondArray, DurationNanosecondArray,
+        DurationSecondArray, FixedSizeBinaryBuilder, Float16Array, Float32Array, Float64Array,
+        GenericByteBuilder, GenericByteViewBuilder, Int8Array, Int16Array, Int32Array, Int64Array,
         IntervalDayTimeArray, IntervalMonthDayNanoArray, IntervalYearMonthArray, LargeListArray,
->>>>>>> 7360b3b4
         LargeStringArray, ListArray, MapArray, NullArray, StringArray, StringRunBuilder,
         StringViewArray, StructArray, Time32MillisecondArray, Time32SecondArray,
         Time64MicrosecondArray, Time64NanosecondArray, UInt8Array, UInt16Array, UInt32Array,
         UInt64Array, UnionArray,
     };
     use arrow::buffer::{NullBuffer, OffsetBuffer, ScalarBuffer};
-<<<<<<< HEAD
-=======
     use arrow::datatypes::{IntervalDayTime, IntervalMonthDayNano};
-    use arrow_schema::{DataType, Field, Fields, UnionFields};
->>>>>>> 7360b3b4
     use arrow_schema::{
         DECIMAL32_MAX_PRECISION, DECIMAL64_MAX_PRECISION, DECIMAL128_MAX_PRECISION,
     };
