// Licensed to the Apache Software Foundation (ASF) under one
// or more contributor license agreements.  See the NOTICE file
// distributed with this work for additional information
// regarding copyright ownership.  The ASF licenses this file
// to you under the Apache License, Version 2.0 (the
// "License"); you may not use this file except in compliance
// with the License.  You may obtain a copy of the License at
//
//   http://www.apache.org/licenses/LICENSE-2.0
//
// Unless required by applicable law or agreed to in writing,
// software distributed under the License is distributed on an
// "AS IS" BASIS, WITHOUT WARRANTIES OR CONDITIONS OF ANY
// KIND, either express or implied.  See the License for the
// specific language governing permissions and limitations
// under the License.

use crate::arrow_to_variant::make_arrow_to_variant_row_builder;
use crate::{CastOptions, VariantArray, VariantArrayBuilder};
use arrow::array::Array;
use arrow_schema::ArrowError;

/// Casts a typed arrow [`Array`] to a [`VariantArray`]. This is useful when you
/// need to convert a specific data type
///
/// # Arguments
/// * `input` - A reference to the input [`Array`] to cast
///
/// # Notes
/// If the input array element is null, the corresponding element in the
/// output `VariantArray` will also be null (not `Variant::Null`).
///
/// # Example
/// ```
/// # use arrow::array::{Array, ArrayRef, Int64Array};
/// # use parquet_variant::Variant;
/// # use parquet_variant_compute::cast_to_variant::cast_to_variant;
/// // input is an Int64Array, which will be cast to a VariantArray
/// let input = Int64Array::from(vec![Some(1), None, Some(3)]);
/// let result = cast_to_variant(&input).unwrap();
/// assert_eq!(result.len(), 3);
/// assert_eq!(result.value(0), Variant::Int64(1));
/// assert!(result.is_null(1)); // note null, not Variant::Null
/// assert_eq!(result.value(2), Variant::Int64(3));
/// ```
///
/// For `DataType::Timestamp`s: if the timestamp has any level of precision
/// greater than a microsecond, it will be truncated. For example
/// `1970-01-01T00:00:01.234567890Z`
/// will be truncated to
/// `1970-01-01T00:00:01.234567Z`
///
/// # Arguments
/// * `input` - The array to convert to VariantArray
/// * `options` - Options controlling conversion behavior
pub fn cast_to_variant_with_options(
    input: &dyn Array,
    options: &CastOptions,
) -> Result<VariantArray, ArrowError> {
    // Create row builder for the input array type
    let mut row_builder = make_arrow_to_variant_row_builder(input.data_type(), input, options)?;

    // Create output array builder
    let mut array_builder = VariantArrayBuilder::new(input.len());

    // Process each row using the row builder
    for i in 0..input.len() {
        row_builder.append_row(&mut array_builder, i)?;
    }

    Ok(array_builder.build())
}

/// Convert an array to a [`VariantArray`] with strict mode enabled (returns errors on conversion
/// failures).
///
/// This function provides backward compatibility. For non-strict behavior,
/// use [`cast_to_variant_with_options`] with `CastOptions { strict: false }`.
pub fn cast_to_variant(input: &dyn Array) -> Result<VariantArray, ArrowError> {
    cast_to_variant_with_options(input, &CastOptions::default())
}

#[cfg(test)]
mod tests {
    use super::*;
    use arrow::array::{
        ArrayRef, BinaryArray, BooleanArray, Date32Array, Date64Array, Decimal32Array,
        Decimal64Array, Decimal128Array, Decimal256Array, DictionaryArray,
        DurationMicrosecondArray, DurationMillisecondArray, DurationNanosecondArray,
        DurationSecondArray, FixedSizeBinaryBuilder, FixedSizeListBuilder, Float16Array,
        Float32Array, Float64Array, GenericByteBuilder, GenericByteViewBuilder, Int8Array,
        Int16Array, Int32Array, Int64Array, IntervalDayTimeArray, IntervalMonthDayNanoArray,
        IntervalYearMonthArray, LargeListArray, LargeListViewBuilder, LargeStringArray, ListArray,
        ListViewBuilder, MapArray, NullArray, StringArray, StringRunBuilder, StringViewArray,
        StructArray, Time32MillisecondArray, Time32SecondArray, Time64MicrosecondArray,
        Time64NanosecondArray, TimestampMicrosecondArray, TimestampMillisecondArray,
        TimestampNanosecondArray, TimestampSecondArray, UInt8Array, UInt16Array, UInt32Array,
        UInt64Array, UnionArray,
    };
    use arrow::buffer::{NullBuffer, OffsetBuffer, ScalarBuffer};
    use arrow::datatypes::{
        BinaryType, BinaryViewType, Date32Type, Date64Type, Int8Type, Int32Type, Int64Type,
        IntervalDayTime, IntervalMonthDayNano, LargeBinaryType, i256,
    };
<<<<<<< HEAD
=======
    use arrow::temporal_conversions::timestamp_s_to_datetime;
    use arrow_schema::{DataType, Field, Fields, UnionFields};
>>>>>>> f88921cb
    use arrow_schema::{
        DECIMAL32_MAX_PRECISION, DECIMAL64_MAX_PRECISION, DECIMAL128_MAX_PRECISION,
    };
    use arrow_schema::{DataType, Field, Fields, UnionFields};
    use chrono::{DateTime, NaiveDate, NaiveTime};
    use half::f16;
    use parquet_variant::{
        Variant, VariantBuilder, VariantBuilderExt, VariantDecimal4, VariantDecimal8,
        VariantDecimal16,
    };
    use std::{sync::Arc, vec};

    macro_rules! max_unscaled_value {
        (32, $precision:expr) => {
            (u32::pow(10, $precision as u32) - 1) as i32
        };
        (64, $precision:expr) => {
            (u64::pow(10, $precision as u32) - 1) as i64
        };
        (128, $precision:expr) => {
            (u128::pow(10, $precision as u32) - 1) as i128
        };
    }

    #[test]
    fn test_cast_to_variant_null() {
        run_test(Arc::new(NullArray::new(2)), vec![None, None])
    }

    #[test]
    fn test_cast_to_variant_bool() {
        run_test(
            Arc::new(BooleanArray::from(vec![Some(true), None, Some(false)])),
            vec![
                Some(Variant::BooleanTrue),
                None,
                Some(Variant::BooleanFalse),
            ],
        );
    }

    #[test]
    fn test_cast_to_variant_int8() {
        run_test(
            Arc::new(Int8Array::from(vec![
                Some(i8::MIN),
                None,
                Some(-1),
                Some(1),
                Some(i8::MAX),
            ])),
            vec![
                Some(Variant::Int8(i8::MIN)),
                None,
                Some(Variant::Int8(-1)),
                Some(Variant::Int8(1)),
                Some(Variant::Int8(i8::MAX)),
            ],
        )
    }

    #[test]
    fn test_cast_to_variant_int16() {
        run_test(
            Arc::new(Int16Array::from(vec![
                Some(i16::MIN),
                None,
                Some(-1),
                Some(1),
                Some(i16::MAX),
            ])),
            vec![
                Some(Variant::Int16(i16::MIN)),
                None,
                Some(Variant::Int16(-1)),
                Some(Variant::Int16(1)),
                Some(Variant::Int16(i16::MAX)),
            ],
        )
    }

    #[test]
    fn test_cast_to_variant_int32() {
        run_test(
            Arc::new(Int32Array::from(vec![
                Some(i32::MIN),
                None,
                Some(-1),
                Some(1),
                Some(i32::MAX),
            ])),
            vec![
                Some(Variant::Int32(i32::MIN)),
                None,
                Some(Variant::Int32(-1)),
                Some(Variant::Int32(1)),
                Some(Variant::Int32(i32::MAX)),
            ],
        )
    }

    #[test]
    fn test_cast_to_variant_int64() {
        run_test(
            Arc::new(Int64Array::from(vec![
                Some(i64::MIN),
                None,
                Some(-1),
                Some(1),
                Some(i64::MAX),
            ])),
            vec![
                Some(Variant::Int64(i64::MIN)),
                None,
                Some(Variant::Int64(-1)),
                Some(Variant::Int64(1)),
                Some(Variant::Int64(i64::MAX)),
            ],
        )
    }

    #[test]
    fn test_cast_to_variant_uint8() {
        run_test(
            Arc::new(UInt8Array::from(vec![
                Some(0),
                None,
                Some(1),
                Some(127),
                Some(u8::MAX),
            ])),
            vec![
                Some(Variant::Int8(0)),
                None,
                Some(Variant::Int8(1)),
                Some(Variant::Int8(127)),
                Some(Variant::Int16(255)), // u8::MAX cannot fit in Int8
            ],
        )
    }

    #[test]
    fn test_cast_to_variant_uint16() {
        run_test(
            Arc::new(UInt16Array::from(vec![
                Some(0),
                None,
                Some(1),
                Some(32767),
                Some(u16::MAX),
            ])),
            vec![
                Some(Variant::Int16(0)),
                None,
                Some(Variant::Int16(1)),
                Some(Variant::Int16(32767)),
                Some(Variant::Int32(65535)), // u16::MAX cannot fit in Int16
            ],
        )
    }

    #[test]
    fn test_cast_to_variant_uint32() {
        run_test(
            Arc::new(UInt32Array::from(vec![
                Some(0),
                None,
                Some(1),
                Some(2147483647),
                Some(u32::MAX),
            ])),
            vec![
                Some(Variant::Int32(0)),
                None,
                Some(Variant::Int32(1)),
                Some(Variant::Int32(2147483647)),
                Some(Variant::Int64(4294967295)), // u32::MAX cannot fit in Int32
            ],
        )
    }

    #[test]
    fn test_cast_to_variant_uint64() {
        run_test(
            Arc::new(UInt64Array::from(vec![
                Some(0),
                None,
                Some(1),
                Some(9223372036854775807),
                Some(u64::MAX),
            ])),
            vec![
                Some(Variant::Int64(0)),
                None,
                Some(Variant::Int64(1)),
                Some(Variant::Int64(9223372036854775807)),
                Some(Variant::Decimal16(
                    // u64::MAX cannot fit in Int64
                    VariantDecimal16::try_from(18446744073709551615).unwrap(),
                )),
            ],
        )
    }

    #[test]
    fn test_cast_to_variant_float16() {
        run_test(
            Arc::new(Float16Array::from(vec![
                Some(f16::MIN),
                None,
                Some(f16::from_f32(-1.5)),
                Some(f16::from_f32(0.0)),
                Some(f16::from_f32(1.5)),
                Some(f16::MAX),
            ])),
            vec![
                Some(Variant::Float(f16::MIN.into())),
                None,
                Some(Variant::Float(-1.5)),
                Some(Variant::Float(0.0)),
                Some(Variant::Float(1.5)),
                Some(Variant::Float(f16::MAX.into())),
            ],
        )
    }

    #[test]
    fn test_cast_to_variant_float32() {
        run_test(
            Arc::new(Float32Array::from(vec![
                Some(f32::MIN),
                None,
                Some(-1.5),
                Some(0.0),
                Some(1.5),
                Some(f32::MAX),
            ])),
            vec![
                Some(Variant::Float(f32::MIN)),
                None,
                Some(Variant::Float(-1.5)),
                Some(Variant::Float(0.0)),
                Some(Variant::Float(1.5)),
                Some(Variant::Float(f32::MAX)),
            ],
        )
    }

    #[test]
    fn test_cast_to_variant_float64() {
        run_test(
            Arc::new(Float64Array::from(vec![
                Some(f64::MIN),
                None,
                Some(-1.5),
                Some(0.0),
                Some(1.5),
                Some(f64::MAX),
            ])),
            vec![
                Some(Variant::Double(f64::MIN)),
                None,
                Some(Variant::Double(-1.5)),
                Some(Variant::Double(0.0)),
                Some(Variant::Double(1.5)),
                Some(Variant::Double(f64::MAX)),
            ],
        )
    }

    #[test]
    fn test_cast_to_variant_decimal32() {
        run_test(
            Arc::new(
                Decimal32Array::from(vec![
                    Some(i32::MIN),
                    Some(-max_unscaled_value!(32, DECIMAL32_MAX_PRECISION) - 1), // Overflow value will be cast to Null
                    Some(-max_unscaled_value!(32, DECIMAL32_MAX_PRECISION)), // The min of Decimal32 with positive scale that can be cast to VariantDecimal4
                    None,
                    Some(-123),
                    Some(0),
                    Some(123),
                    Some(max_unscaled_value!(32, DECIMAL32_MAX_PRECISION)), // The max of Decimal32 with positive scale that can be cast to VariantDecimal4
                    Some(max_unscaled_value!(32, DECIMAL32_MAX_PRECISION) + 1), // Overflow value will be cast to Null
                    Some(i32::MAX),
                ])
                .with_precision_and_scale(DECIMAL32_MAX_PRECISION, 3)
                .unwrap(),
            ),
            vec![
                Some(Variant::Null),
                Some(Variant::Null),
                Some(
                    VariantDecimal4::try_new(-max_unscaled_value!(32, DECIMAL32_MAX_PRECISION), 3)
                        .unwrap()
                        .into(),
                ),
                None,
                Some(VariantDecimal4::try_new(-123, 3).unwrap().into()),
                Some(VariantDecimal4::try_new(0, 3).unwrap().into()),
                Some(VariantDecimal4::try_new(123, 3).unwrap().into()),
                Some(
                    VariantDecimal4::try_new(max_unscaled_value!(32, DECIMAL32_MAX_PRECISION), 3)
                        .unwrap()
                        .into(),
                ),
                Some(Variant::Null),
                Some(Variant::Null),
            ],
        )
    }

    #[test]
    fn test_cast_to_variant_decimal32_negative_scale() {
        run_test(
            Arc::new(
                Decimal32Array::from(vec![
                    Some(i32::MIN),
                    Some(-max_unscaled_value!(32, DECIMAL32_MAX_PRECISION - 3) - 1), // Overflow value will be cast to Null
                    Some(-max_unscaled_value!(32, DECIMAL32_MAX_PRECISION - 3)), // The min of Decimal32 with scale -3 that can be cast to VariantDecimal4
                    None,
                    Some(-123),
                    Some(0),
                    Some(123),
                    Some(max_unscaled_value!(32, DECIMAL32_MAX_PRECISION - 3)), // The max of Decimal32 with scale -3 that can be cast to VariantDecimal4
                    Some(max_unscaled_value!(32, DECIMAL32_MAX_PRECISION - 3) + 1), // Overflow value will be cast to Null
                    Some(i32::MAX),
                ])
                .with_precision_and_scale(DECIMAL32_MAX_PRECISION, -3)
                .unwrap(),
            ),
            vec![
                Some(Variant::Null),
                Some(Variant::Null),
                Some(
                    VariantDecimal4::try_new(
                        -max_unscaled_value!(32, DECIMAL32_MAX_PRECISION - 3) * 1000,
                        0,
                    )
                    .unwrap()
                    .into(),
                ),
                None,
                Some(VariantDecimal4::try_new(-123_000, 0).unwrap().into()),
                Some(VariantDecimal4::try_new(0, 0).unwrap().into()),
                Some(VariantDecimal4::try_new(123_000, 0).unwrap().into()),
                Some(
                    VariantDecimal4::try_new(
                        max_unscaled_value!(32, DECIMAL32_MAX_PRECISION - 3) * 1000,
                        0,
                    )
                    .unwrap()
                    .into(),
                ),
                Some(Variant::Null),
                Some(Variant::Null),
            ],
        )
    }

    #[test]
    fn test_cast_to_variant_decimal32_overflow_strict_mode() {
        run_test_in_strict_mode(
            Arc::new(
                Decimal32Array::from(vec![Some(i32::MIN)])
                    .with_precision_and_scale(DECIMAL32_MAX_PRECISION, 3)
                    .unwrap(),
            ),
            Err(ArrowError::ComputeError(
                "Failed to convert value at index 0: conversion failed".to_string(),
            )),
        );
    }

    #[test]
    fn test_cast_to_variant_decimal64() {
        run_test(
            Arc::new(
                Decimal64Array::from(vec![
                    Some(i64::MIN),
                    Some(-max_unscaled_value!(64, DECIMAL64_MAX_PRECISION) - 1), // Overflow value will be cast to Null
                    Some(-max_unscaled_value!(64, DECIMAL64_MAX_PRECISION)), // The min of Decimal64 with positive scale that can be cast to VariantDecimal8
                    None,
                    Some(-123),
                    Some(0),
                    Some(123),
                    Some(max_unscaled_value!(64, DECIMAL64_MAX_PRECISION)), // The max of Decimal64 with positive scale that can be cast to VariantDecimal8
                    Some(max_unscaled_value!(64, DECIMAL64_MAX_PRECISION) + 1), // Overflow value will be cast to Null
                    Some(i64::MAX),
                ])
                .with_precision_and_scale(DECIMAL64_MAX_PRECISION, 3)
                .unwrap(),
            ),
            vec![
                Some(Variant::Null),
                Some(Variant::Null),
                Some(
                    VariantDecimal8::try_new(-max_unscaled_value!(64, DECIMAL64_MAX_PRECISION), 3)
                        .unwrap()
                        .into(),
                ),
                None,
                Some(VariantDecimal8::try_new(-123, 3).unwrap().into()),
                Some(VariantDecimal8::try_new(0, 3).unwrap().into()),
                Some(VariantDecimal8::try_new(123, 3).unwrap().into()),
                Some(
                    VariantDecimal8::try_new(max_unscaled_value!(64, DECIMAL64_MAX_PRECISION), 3)
                        .unwrap()
                        .into(),
                ),
                Some(Variant::Null),
                Some(Variant::Null),
            ],
        )
    }

    #[test]
    fn test_cast_to_variant_decimal64_negative_scale() {
        run_test(
            Arc::new(
                Decimal64Array::from(vec![
                    Some(i64::MIN),
                    Some(-max_unscaled_value!(64, DECIMAL64_MAX_PRECISION - 3) - 1), // Overflow value will be cast to Null
                    Some(-max_unscaled_value!(64, DECIMAL64_MAX_PRECISION - 3)), // The min of Decimal64 with scale -3 that can be cast to VariantDecimal8
                    None,
                    Some(-123),
                    Some(0),
                    Some(123),
                    Some(max_unscaled_value!(64, DECIMAL64_MAX_PRECISION - 3)), // The max of Decimal64 with scale -3 that can be cast to VariantDecimal8
                    Some(max_unscaled_value!(64, DECIMAL64_MAX_PRECISION - 3) + 1), // Overflow value will be cast to Null
                    Some(i64::MAX),
                ])
                .with_precision_and_scale(DECIMAL64_MAX_PRECISION, -3)
                .unwrap(),
            ),
            vec![
                Some(Variant::Null),
                Some(Variant::Null),
                Some(
                    VariantDecimal8::try_new(
                        -max_unscaled_value!(64, DECIMAL64_MAX_PRECISION - 3) * 1000,
                        0,
                    )
                    .unwrap()
                    .into(),
                ),
                None,
                Some(VariantDecimal8::try_new(-123_000, 0).unwrap().into()),
                Some(VariantDecimal8::try_new(0, 0).unwrap().into()),
                Some(VariantDecimal8::try_new(123_000, 0).unwrap().into()),
                Some(
                    VariantDecimal8::try_new(
                        max_unscaled_value!(64, DECIMAL64_MAX_PRECISION - 3) * 1000,
                        0,
                    )
                    .unwrap()
                    .into(),
                ),
                Some(Variant::Null),
                Some(Variant::Null),
            ],
        )
    }

    #[test]
    fn test_cast_to_variant_decimal64_overflow_strict_mode() {
        run_test_in_strict_mode(
            Arc::new(
                Decimal64Array::from(vec![Some(i64::MAX)])
                    .with_precision_and_scale(DECIMAL64_MAX_PRECISION, 3)
                    .unwrap(),
            ),
            Err(ArrowError::ComputeError(
                "Failed to convert value at index 0: conversion failed".to_string(),
            )),
        );
    }

    #[test]
    fn test_cast_to_variant_decimal128() {
        run_test(
            Arc::new(
                Decimal128Array::from(vec![
                    Some(i128::MIN),
                    Some(-max_unscaled_value!(128, DECIMAL128_MAX_PRECISION) - 1), // Overflow value will be cast to Null
                    Some(-max_unscaled_value!(128, DECIMAL128_MAX_PRECISION)), // The min of Decimal128 with positive scale that can be cast to VariantDecimal16
                    None,
                    Some(-123),
                    Some(0),
                    Some(123),
                    Some(max_unscaled_value!(128, DECIMAL128_MAX_PRECISION)), // The max of Decimal128 with positive scale that can be cast to VariantDecimal16
                    Some(max_unscaled_value!(128, DECIMAL128_MAX_PRECISION) + 1), // Overflow value will be cast to Null
                    Some(i128::MAX),
                ])
                .with_precision_and_scale(DECIMAL128_MAX_PRECISION, 3)
                .unwrap(),
            ),
            vec![
                Some(Variant::Null),
                Some(Variant::Null),
                Some(
                    VariantDecimal16::try_new(
                        -max_unscaled_value!(128, DECIMAL128_MAX_PRECISION),
                        3,
                    )
                    .unwrap()
                    .into(),
                ),
                None,
                Some(VariantDecimal16::try_new(-123, 3).unwrap().into()),
                Some(VariantDecimal16::try_new(0, 3).unwrap().into()),
                Some(VariantDecimal16::try_new(123, 3).unwrap().into()),
                Some(
                    VariantDecimal16::try_new(
                        max_unscaled_value!(128, DECIMAL128_MAX_PRECISION),
                        3,
                    )
                    .unwrap()
                    .into(),
                ),
                Some(Variant::Null),
                Some(Variant::Null),
            ],
        )
    }

    #[test]
    fn test_cast_to_variant_decimal128_negative_scale() {
        run_test(
            Arc::new(
                Decimal128Array::from(vec![
                    Some(i128::MIN),
                    Some(-max_unscaled_value!(128, DECIMAL128_MAX_PRECISION - 3) - 1), // Overflow value will be cast to Null
                    Some(-max_unscaled_value!(128, DECIMAL128_MAX_PRECISION - 3)), // The min of Decimal128 with scale -3 that can be cast to VariantDecimal16
                    None,
                    Some(-123),
                    Some(0),
                    Some(123),
                    Some(max_unscaled_value!(128, DECIMAL128_MAX_PRECISION - 3)), // The max of Decimal128 with scale -3 that can be cast to VariantDecimal16
                    Some(max_unscaled_value!(128, DECIMAL128_MAX_PRECISION - 3) + 1), // Overflow value will be cast to Null
                    Some(i128::MAX),
                ])
                .with_precision_and_scale(DECIMAL128_MAX_PRECISION, -3)
                .unwrap(),
            ),
            vec![
                Some(Variant::Null),
                Some(Variant::Null),
                Some(
                    VariantDecimal16::try_new(
                        -max_unscaled_value!(128, DECIMAL128_MAX_PRECISION - 3) * 1000,
                        0,
                    )
                    .unwrap()
                    .into(),
                ),
                None,
                Some(VariantDecimal16::try_new(-123_000, 0).unwrap().into()),
                Some(VariantDecimal16::try_new(0, 0).unwrap().into()),
                Some(VariantDecimal16::try_new(123_000, 0).unwrap().into()),
                Some(
                    VariantDecimal16::try_new(
                        max_unscaled_value!(128, DECIMAL128_MAX_PRECISION - 3) * 1000,
                        0,
                    )
                    .unwrap()
                    .into(),
                ),
                Some(Variant::Null),
                Some(Variant::Null),
            ],
        )
    }

    #[test]
    fn test_cast_to_variant_decimal128_overflow_strict_mode() {
        run_test_in_strict_mode(
            Arc::new(
                Decimal128Array::from(vec![Some(
                    -max_unscaled_value!(128, DECIMAL128_MAX_PRECISION) - 1,
                )])
                .with_precision_and_scale(DECIMAL128_MAX_PRECISION, 3)
                .unwrap(),
            ),
            Err(ArrowError::ComputeError(
                "Failed to convert value at index 0: conversion failed".to_string(),
            )),
        );
    }

    #[test]
    fn test_cast_to_variant_decimal256() {
        run_test(
            Arc::new(
                Decimal256Array::from(vec![
                    Some(i256::MIN),
                    Some(i256::from_i128(
                        -max_unscaled_value!(128, DECIMAL128_MAX_PRECISION) - 1,
                    )), // Overflow value will be cast to Null
                    Some(i256::from_i128(-max_unscaled_value!(
                        128,
                        DECIMAL128_MAX_PRECISION
                    ))), // The min of Decimal256 with positive scale that can be cast to VariantDecimal16
                    None,
                    Some(i256::from_i128(-123)),
                    Some(i256::from_i128(0)),
                    Some(i256::from_i128(123)),
                    Some(i256::from_i128(max_unscaled_value!(
                        128,
                        DECIMAL128_MAX_PRECISION
                    ))), // The max of Decimal256 with positive scale that can be cast to VariantDecimal16
                    Some(i256::from_i128(
                        max_unscaled_value!(128, DECIMAL128_MAX_PRECISION) + 1,
                    )), // Overflow value will be cast to Null
                    Some(i256::MAX),
                ])
                .with_precision_and_scale(DECIMAL128_MAX_PRECISION, 3)
                .unwrap(),
            ),
            vec![
                Some(Variant::Null),
                Some(Variant::Null),
                Some(
                    VariantDecimal16::try_new(
                        -max_unscaled_value!(128, DECIMAL128_MAX_PRECISION),
                        3,
                    )
                    .unwrap()
                    .into(),
                ),
                None,
                Some(VariantDecimal16::try_new(-123, 3).unwrap().into()),
                Some(VariantDecimal16::try_new(0, 3).unwrap().into()),
                Some(VariantDecimal16::try_new(123, 3).unwrap().into()),
                Some(
                    VariantDecimal16::try_new(
                        max_unscaled_value!(128, DECIMAL128_MAX_PRECISION),
                        3,
                    )
                    .unwrap()
                    .into(),
                ),
                Some(Variant::Null),
                Some(Variant::Null),
            ],
        )
    }

    #[test]
    fn test_cast_to_variant_decimal256_negative_scale() {
        run_test(
            Arc::new(
                Decimal256Array::from(vec![
                    Some(i256::MIN),
                    Some(i256::from_i128(
                        -max_unscaled_value!(128, DECIMAL128_MAX_PRECISION - 3) - 1,
                    )), // Overflow value will be cast to Null
                    Some(i256::from_i128(-max_unscaled_value!(
                        128,
                        DECIMAL128_MAX_PRECISION - 3
                    ))), // The min of Decimal256 with scale -3 that can be cast to VariantDecimal16
                    None,
                    Some(i256::from_i128(-123)),
                    Some(i256::from_i128(0)),
                    Some(i256::from_i128(123)),
                    Some(i256::from_i128(max_unscaled_value!(
                        128,
                        DECIMAL128_MAX_PRECISION - 3
                    ))), // The max of Decimal256 with scale -3 that can be cast to VariantDecimal16
                    Some(i256::from_i128(
                        max_unscaled_value!(128, DECIMAL128_MAX_PRECISION - 3) + 1,
                    )), // Overflow value will be cast to Null
                    Some(i256::MAX),
                ])
                .with_precision_and_scale(DECIMAL128_MAX_PRECISION, -3)
                .unwrap(),
            ),
            vec![
                Some(Variant::Null),
                Some(Variant::Null),
                Some(
                    VariantDecimal16::try_new(
                        -max_unscaled_value!(128, DECIMAL128_MAX_PRECISION - 3) * 1000,
                        0,
                    )
                    .unwrap()
                    .into(),
                ),
                None,
                Some(VariantDecimal16::try_new(-123_000, 0).unwrap().into()),
                Some(VariantDecimal16::try_new(0, 0).unwrap().into()),
                Some(VariantDecimal16::try_new(123_000, 0).unwrap().into()),
                Some(
                    VariantDecimal16::try_new(
                        max_unscaled_value!(128, DECIMAL128_MAX_PRECISION - 3) * 1000,
                        0,
                    )
                    .unwrap()
                    .into(),
                ),
                Some(Variant::Null),
                Some(Variant::Null),
            ],
        )
    }

    #[test]
    fn test_cast_to_variant_decimal256_overflow_strict_mode() {
        run_test_in_strict_mode(
            Arc::new(
                Decimal256Array::from(vec![Some(i256::from_i128(
                    max_unscaled_value!(128, DECIMAL128_MAX_PRECISION) + 1,
                ))])
                .with_precision_and_scale(DECIMAL128_MAX_PRECISION, 3)
                .unwrap(),
            ),
            Err(ArrowError::ComputeError(
                "Failed to convert value at index 0: conversion failed".to_string(),
            )),
        );
    }

    #[test]
    fn test_cast_to_variant_timestamp() {
        let run_array_tests =
            |microseconds: i64, array_ntz: Arc<dyn Array>, array_tz: Arc<dyn Array>| {
                let timestamp = DateTime::from_timestamp_nanos(microseconds * 1000);
                run_test(
                    array_tz,
                    vec![Some(Variant::TimestampMicros(timestamp)), None],
                );
                run_test(
                    array_ntz,
                    vec![
                        Some(Variant::TimestampNtzMicros(timestamp.naive_utc())),
                        None,
                    ],
                );
            };

        let nanosecond = 1234567890;
        let microsecond = 1234567;
        let millisecond = 1234;
        let second = 1;

        let second_array = TimestampSecondArray::from(vec![Some(second), None]);
        run_array_tests(
            second * 1000 * 1000,
            Arc::new(second_array.clone()),
            Arc::new(second_array.with_timezone("+01:00".to_string())),
        );

        let millisecond_array = TimestampMillisecondArray::from(vec![Some(millisecond), None]);
        run_array_tests(
            millisecond * 1000,
            Arc::new(millisecond_array.clone()),
            Arc::new(millisecond_array.with_timezone("+01:00".to_string())),
        );

        let microsecond_array = TimestampMicrosecondArray::from(vec![Some(microsecond), None]);
        run_array_tests(
            microsecond,
            Arc::new(microsecond_array.clone()),
            Arc::new(microsecond_array.with_timezone("+01:00".to_string())),
        );

        let timestamp = DateTime::from_timestamp_nanos(nanosecond);
        let nanosecond_array = TimestampNanosecondArray::from(vec![Some(nanosecond), None]);
        run_test(
            Arc::new(nanosecond_array.clone()),
            vec![
                Some(Variant::TimestampNtzNanos(timestamp.naive_utc())),
                None,
            ],
        );
        run_test(
            Arc::new(nanosecond_array.with_timezone("+01:00".to_string())),
            vec![Some(Variant::TimestampNanos(timestamp)), None],
        );
    }

    #[test]
    fn test_cast_to_variant_timestamp_overflow_strict_mode() {
        let ts_array = TimestampSecondArray::from(vec![Some(i64::MAX), Some(0), Some(1609459200)])
            .with_timezone_opt(None::<&str>);

        let values = Arc::new(ts_array);
        run_test_in_strict_mode(
            values,
            Err(ArrowError::ComputeError(
                "Failed to convert value at index 0: conversion failed".to_string(),
            )),
        );
    }

    #[test]
    fn test_cast_to_variant_timestamp_overflow_non_strict_mode() {
        let ts_array = TimestampSecondArray::from(vec![Some(i64::MAX), Some(0), Some(1609459200)])
            .with_timezone_opt(None::<&str>);

        let values = Arc::new(ts_array);
        run_test(
            values,
            vec![
                Some(Variant::Null), // Invalid timestamp becomes null
                Some(Variant::TimestampNtzMicros(
                    timestamp_s_to_datetime(0).unwrap(),
                )),
                Some(Variant::TimestampNtzMicros(
                    timestamp_s_to_datetime(1609459200).unwrap(),
                )),
            ],
        );
    }

    #[test]
    fn test_cast_to_variant_date() {
        // Date32Array
        run_test(
            Arc::new(Date32Array::from(vec![
                Some(Date32Type::from_naive_date(NaiveDate::MIN)),
                None,
                Some(Date32Type::from_naive_date(
                    NaiveDate::from_ymd_opt(2025, 8, 1).unwrap(),
                )),
                Some(Date32Type::from_naive_date(NaiveDate::MAX)),
            ])),
            vec![
                Some(Variant::Date(NaiveDate::MIN)),
                None,
                Some(Variant::Date(NaiveDate::from_ymd_opt(2025, 8, 1).unwrap())),
                Some(Variant::Date(NaiveDate::MAX)),
            ],
        );

        // Date64Array
        run_test(
            Arc::new(Date64Array::from(vec![
                Some(Date64Type::from_naive_date(NaiveDate::MIN)),
                None,
                Some(Date64Type::from_naive_date(
                    NaiveDate::from_ymd_opt(2025, 8, 1).unwrap(),
                )),
                Some(Date64Type::from_naive_date(NaiveDate::MAX)),
            ])),
            vec![
                Some(Variant::Date(NaiveDate::MIN)),
                None,
                Some(Variant::Date(NaiveDate::from_ymd_opt(2025, 8, 1).unwrap())),
                Some(Variant::Date(NaiveDate::MAX)),
            ],
        );
    }

    #[test]
    fn test_cast_to_variant_date64_strict_mode() {
        let date64_values = Date64Array::from(vec![Some(i64::MAX), Some(0), Some(i64::MIN)]);

        let values = Arc::new(date64_values);
        run_test_in_strict_mode(
            values,
            Err(ArrowError::ComputeError(
                "Failed to convert value at index 0: conversion failed".to_string(),
            )),
        );
    }

    #[test]
    fn test_cast_to_variant_date64_non_strict_mode() {
        let date64_values = Date64Array::from(vec![Some(i64::MAX), Some(0), Some(i64::MIN)]);

        let values = Arc::new(date64_values);
        run_test(
            values,
            vec![
                Some(Variant::Null),
                Some(Variant::Date(Date64Type::to_naive_date_opt(0).unwrap())),
                Some(Variant::Null),
            ],
        );
    }

    #[test]
    fn test_cast_to_variant_time32_second() {
        let array: Time32SecondArray = vec![Some(1), Some(86_399), None].into();
        let values = Arc::new(array);
        run_test(
            values,
            vec![
                Some(Variant::Time(
                    NaiveTime::from_num_seconds_from_midnight_opt(1, 0).unwrap(),
                )),
                Some(Variant::Time(
                    NaiveTime::from_num_seconds_from_midnight_opt(86_399, 0).unwrap(),
                )),
                None,
            ],
        )
    }

    #[test]
    fn test_cast_to_variant_time32_millisecond() {
        let array: Time32MillisecondArray = vec![Some(123_456), Some(456_000), None].into();
        let values = Arc::new(array);
        run_test(
            values,
            vec![
                Some(Variant::Time(
                    NaiveTime::from_num_seconds_from_midnight_opt(123, 456_000_000).unwrap(),
                )),
                Some(Variant::Time(
                    NaiveTime::from_num_seconds_from_midnight_opt(456, 0).unwrap(),
                )),
                None,
            ],
        )
    }

    #[test]
    fn test_cast_to_variant_time64_micro() {
        let array: Time64MicrosecondArray = vec![Some(1), Some(123_456_789), None].into();
        let values = Arc::new(array);
        run_test(
            values,
            vec![
                Some(Variant::Time(
                    NaiveTime::from_num_seconds_from_midnight_opt(0, 1_000).unwrap(),
                )),
                Some(Variant::Time(
                    NaiveTime::from_num_seconds_from_midnight_opt(123, 456_789_000).unwrap(),
                )),
                None,
            ],
        )
    }

    #[test]
    fn test_cast_to_variant_time64_nano() {
        let array: Time64NanosecondArray =
            vec![Some(1), Some(1001), Some(123_456_789_012), None].into();
        run_test(
            Arc::new(array),
            // as we can only present with micro second, so the nano second will round donw to 0
            vec![
                Some(Variant::Time(
                    NaiveTime::from_num_seconds_from_midnight_opt(0, 0).unwrap(),
                )),
                Some(Variant::Time(
                    NaiveTime::from_num_seconds_from_midnight_opt(0, 1_000).unwrap(),
                )),
                Some(Variant::Time(
                    NaiveTime::from_num_seconds_from_midnight_opt(123, 456_789_000).unwrap(),
                )),
                None,
            ],
        )
    }

    #[test]
    fn test_cast_to_variant_time32_strict_mode() {
        let time32_array = Time32SecondArray::from(vec![Some(90000), Some(3600), Some(-1)]);

        let values = Arc::new(time32_array);
        run_test_in_strict_mode(
            values,
            Err(ArrowError::ComputeError(
                "Failed to convert value at index 0: conversion failed".to_string(),
            )),
        );
    }

    #[test]
    fn test_cast_to_variant_time32_non_strict_mode() {
        let time32_array = Time32SecondArray::from(vec![Some(90000), Some(3600), Some(-1)]);

        let values = Arc::new(time32_array);
        run_test(
            values,
            vec![
                Some(Variant::Null),
                Some(Variant::Time(
                    NaiveTime::from_num_seconds_from_midnight_opt(3600, 0).unwrap(),
                )),
                Some(Variant::Null),
            ],
        );
    }

    #[test]
    fn test_cast_to_variant_duration_or_interval_errors() {
        let arrays: Vec<Box<dyn Array>> = vec![
            // Duration types
            Box::new(DurationSecondArray::from(vec![Some(10), None, Some(-5)])),
            Box::new(DurationMillisecondArray::from(vec![
                Some(10),
                None,
                Some(-5),
            ])),
            Box::new(DurationMicrosecondArray::from(vec![
                Some(10),
                None,
                Some(-5),
            ])),
            Box::new(DurationNanosecondArray::from(vec![
                Some(10),
                None,
                Some(-5),
            ])),
            // Interval types
            Box::new(IntervalYearMonthArray::from(vec![Some(12), None, Some(-6)])),
            Box::new(IntervalDayTimeArray::from(vec![
                Some(IntervalDayTime::new(12, 0)),
                None,
                Some(IntervalDayTime::new(-6, 0)),
            ])),
            Box::new(IntervalMonthDayNanoArray::from(vec![
                Some(IntervalMonthDayNano::new(12, 0, 0)),
                None,
                Some(IntervalMonthDayNano::new(-6, 0, 0)),
            ])),
        ];

        for array in arrays {
            let result = cast_to_variant(array.as_ref());
            assert!(result.is_err());
            match result.unwrap_err() {
                ArrowError::InvalidArgumentError(msg) => {
                    assert!(
                        msg.contains("Casting duration/interval types to Variant is not supported")
                    );
                    assert!(
                        msg.contains("The Variant format does not define duration/interval types")
                    );
                }
                _ => panic!("Expected InvalidArgumentError"),
            }
        }
    }

    #[test]
    fn test_cast_to_variant_binary() {
        // BinaryType
        let mut builder = GenericByteBuilder::<BinaryType>::new();
        builder.append_value(b"hello");
        builder.append_value(b"");
        builder.append_null();
        builder.append_value(b"world");
        let binary_array = builder.finish();
        run_test(
            Arc::new(binary_array),
            vec![
                Some(Variant::Binary(b"hello")),
                Some(Variant::Binary(b"")),
                None,
                Some(Variant::Binary(b"world")),
            ],
        );

        // LargeBinaryType
        let mut builder = GenericByteBuilder::<LargeBinaryType>::new();
        builder.append_value(b"hello");
        builder.append_value(b"");
        builder.append_null();
        builder.append_value(b"world");
        let large_binary_array = builder.finish();
        run_test(
            Arc::new(large_binary_array),
            vec![
                Some(Variant::Binary(b"hello")),
                Some(Variant::Binary(b"")),
                None,
                Some(Variant::Binary(b"world")),
            ],
        );

        // BinaryViewType
        let mut builder = GenericByteViewBuilder::<BinaryViewType>::new();
        builder.append_value(b"hello");
        builder.append_value(b"");
        builder.append_null();
        builder.append_value(b"world");
        let byte_view_array = builder.finish();
        run_test(
            Arc::new(byte_view_array),
            vec![
                Some(Variant::Binary(b"hello")),
                Some(Variant::Binary(b"")),
                None,
                Some(Variant::Binary(b"world")),
            ],
        );
    }

    #[test]
    fn test_cast_to_variant_fixed_size_binary() {
        let v1 = vec![1, 2];
        let v2 = vec![3, 4];
        let v3 = vec![5, 6];

        let mut builder = FixedSizeBinaryBuilder::new(2);
        builder.append_value(&v1).unwrap();
        builder.append_value(&v2).unwrap();
        builder.append_null();
        builder.append_value(&v3).unwrap();
        let array = builder.finish();

        run_test(
            Arc::new(array),
            vec![
                Some(Variant::Binary(&v1)),
                Some(Variant::Binary(&v2)),
                None,
                Some(Variant::Binary(&v3)),
            ],
        );
    }

    #[test]
    fn test_cast_to_variant_utf8() {
        // Test with short strings (should become ShortString variants)
        let short_strings = vec![Some("hello"), Some(""), None, Some("world"), Some("test")];
        let string_array = StringArray::from(short_strings.clone());

        run_test(
            Arc::new(string_array),
            vec![
                Some(Variant::from("hello")),
                Some(Variant::from("")),
                None,
                Some(Variant::from("world")),
                Some(Variant::from("test")),
            ],
        );

        // Test with a long string (should become String variant)
        let long_string = "a".repeat(100); // > 63 bytes, so will be Variant::String
        let long_strings = vec![Some(long_string.clone()), None, Some("short".to_string())];
        let string_array = StringArray::from(long_strings);

        run_test(
            Arc::new(string_array),
            vec![
                Some(Variant::from(long_string.as_str())),
                None,
                Some(Variant::from("short")),
            ],
        );
    }

    #[test]
    fn test_cast_to_variant_large_utf8() {
        // Test with short strings (should become ShortString variants)
        let short_strings = vec![Some("hello"), Some(""), None, Some("world")];
        let string_array = LargeStringArray::from(short_strings.clone());

        run_test(
            Arc::new(string_array),
            vec![
                Some(Variant::from("hello")),
                Some(Variant::from("")),
                None,
                Some(Variant::from("world")),
            ],
        );

        // Test with a long string (should become String variant)
        let long_string = "b".repeat(100); // > 63 bytes, so will be Variant::String
        let long_strings = vec![Some(long_string.clone()), None, Some("short".to_string())];
        let string_array = LargeStringArray::from(long_strings);

        run_test(
            Arc::new(string_array),
            vec![
                Some(Variant::from(long_string.as_str())),
                None,
                Some(Variant::from("short")),
            ],
        );
    }

    #[test]
    fn test_cast_to_variant_utf8_view() {
        // Test with short strings (should become ShortString variants)
        let short_strings = vec![Some("hello"), Some(""), None, Some("world")];
        let string_view_array = StringViewArray::from(short_strings.clone());

        run_test(
            Arc::new(string_view_array),
            vec![
                Some(Variant::from("hello")),
                Some(Variant::from("")),
                None,
                Some(Variant::from("world")),
            ],
        );

        // Test with a long string (should become String variant)
        let long_string = "c".repeat(100); // > 63 bytes, so will be Variant::String
        let long_strings = vec![Some(long_string.clone()), None, Some("short".to_string())];
        let string_view_array = StringViewArray::from(long_strings);

        run_test(
            Arc::new(string_view_array),
            vec![
                Some(Variant::from(long_string.as_str())),
                None,
                Some(Variant::from("short")),
            ],
        );
    }

    #[test]
    fn test_cast_to_variant_list() {
        // List Array
        let data = vec![Some(vec![Some(0), Some(1), Some(2)]), None];
        let list_array = ListArray::from_iter_primitive::<Int32Type, _, _>(data);

        // Expected value
        let (metadata, value) = {
            let mut builder = VariantBuilder::new();
            let mut list = builder.new_list();
            list.append_value(0);
            list.append_value(1);
            list.append_value(2);
            list.finish();
            builder.finish()
        };
        let variant = Variant::new(&metadata, &value);

        run_test(Arc::new(list_array), vec![Some(variant), None]);
    }

    #[test]
    fn test_cast_to_variant_sliced_list() {
        // List Array
        let data = vec![
            Some(vec![Some(0), Some(1), Some(2)]),
            Some(vec![Some(3), Some(4), Some(5)]),
            None,
        ];
        let list_array = ListArray::from_iter_primitive::<Int32Type, _, _>(data);

        // Expected value
        let (metadata, value) = {
            let mut builder = VariantBuilder::new();
            let mut list = builder.new_list();
            list.append_value(3);
            list.append_value(4);
            list.append_value(5);
            list.finish();
            builder.finish()
        };
        let variant = Variant::new(&metadata, &value);

        run_test(Arc::new(list_array.slice(1, 2)), vec![Some(variant), None]);
    }

    #[test]
    fn test_cast_to_variant_large_list() {
        // Large List Array
        let data = vec![Some(vec![Some(0), Some(1), Some(2)]), None];
        let large_list_array = LargeListArray::from_iter_primitive::<Int64Type, _, _>(data);

        // Expected value
        let (metadata, value) = {
            let mut builder = VariantBuilder::new();
            let mut list = builder.new_list();
            list.append_value(0i64);
            list.append_value(1i64);
            list.append_value(2i64);
            list.finish();
            builder.finish()
        };
        let variant = Variant::new(&metadata, &value);

        run_test(Arc::new(large_list_array), vec![Some(variant), None]);
    }

    #[test]
    fn test_cast_to_variant_sliced_large_list() {
        // List Array
        let data = vec![
            Some(vec![Some(0), Some(1), Some(2)]),
            Some(vec![Some(3), Some(4), Some(5)]),
            None,
        ];
        let large_list_array = ListArray::from_iter_primitive::<Int64Type, _, _>(data);

        // Expected value
        let (metadata, value) = {
            let mut builder = VariantBuilder::new();
            let mut list = builder.new_list();
            list.append_value(3i64);
            list.append_value(4i64);
            list.append_value(5i64);
            list.finish();
            builder.finish()
        };
        let variant = Variant::new(&metadata, &value);

        run_test(
            Arc::new(large_list_array.slice(1, 2)),
            vec![Some(variant), None],
        );
    }

    #[test]
    fn test_cast_to_variant_list_view() {
        // Create a ListViewArray with some data
        let mut builder = ListViewBuilder::new(Int32Array::builder(0));
        builder.append_value(&Int32Array::from(vec![Some(0), None, Some(2)]));
        builder.append_value(&Int32Array::from(vec![Some(3), Some(4)]));
        builder.append_null();
        builder.append_value(&Int32Array::from(vec![None, None]));
        let list_view_array = builder.finish();

        // Expected values
        let (metadata, value) = {
            let mut builder = VariantBuilder::new();
            let mut list = builder.new_list();
            list.append_value(0i32);
            list.append_null();
            list.append_value(2i32);
            list.finish();
            builder.finish()
        };
        let variant0 = Variant::new(&metadata, &value);

        let (metadata, value) = {
            let mut builder = VariantBuilder::new();
            let mut list = builder.new_list();
            list.append_value(3i32);
            list.append_value(4i32);
            list.finish();
            builder.finish()
        };
        let variant1 = Variant::new(&metadata, &value);

        let (metadata, value) = {
            let mut builder = VariantBuilder::new();
            let mut list = builder.new_list();
            list.append_null();
            list.append_null();
            list.finish();
            builder.finish()
        };
        let variant3 = Variant::new(&metadata, &value);

        run_test(
            Arc::new(list_view_array),
            vec![Some(variant0), Some(variant1), None, Some(variant3)],
        );
    }

    #[test]
    fn test_cast_to_variant_sliced_list_view() {
        // Create a ListViewArray with some data
        let mut builder = ListViewBuilder::new(Int32Array::builder(0));
        builder.append_value(&Int32Array::from(vec![Some(0), Some(1), Some(2)]));
        builder.append_value(&Int32Array::from(vec![Some(3), None]));
        builder.append_null();
        let list_view_array = builder.finish();

        // Expected value for slice(1, 2) - should get the second and third elements
        let (metadata, value) = {
            let mut builder = VariantBuilder::new();
            let mut list = builder.new_list();
            list.append_value(3i32);
            list.append_null();
            list.finish();
            builder.finish()
        };
        let variant = Variant::new(&metadata, &value);

        run_test(
            Arc::new(list_view_array.slice(1, 2)),
            vec![Some(variant), None],
        );
    }

    #[test]
    fn test_cast_to_variant_large_list_view() {
        // Create a LargeListViewArray with some data
        let mut builder = LargeListViewBuilder::new(Int64Array::builder(0));
        builder.append_value(&Int64Array::from(vec![Some(0), None, Some(2)]));
        builder.append_value(&Int64Array::from(vec![Some(3), Some(4)]));
        builder.append_null();
        builder.append_value(&Int64Array::from(vec![None, None]));
        let large_list_view_array = builder.finish();

        // Expected values
        let (metadata, value) = {
            let mut builder = VariantBuilder::new();
            let mut list = builder.new_list();
            list.append_value(0i64);
            list.append_null();
            list.append_value(2i64);
            list.finish();
            builder.finish()
        };
        let variant0 = Variant::new(&metadata, &value);

        let (metadata, value) = {
            let mut builder = VariantBuilder::new();
            let mut list = builder.new_list();
            list.append_value(3i64);
            list.append_value(4i64);
            list.finish();
            builder.finish()
        };
        let variant1 = Variant::new(&metadata, &value);

        let (metadata, value) = {
            let mut builder = VariantBuilder::new();
            let mut list = builder.new_list();
            list.append_null();
            list.append_null();
            list.finish();
            builder.finish()
        };
        let variant3 = Variant::new(&metadata, &value);

        run_test(
            Arc::new(large_list_view_array),
            vec![Some(variant0), Some(variant1), None, Some(variant3)],
        );
    }

    #[test]
    fn test_cast_to_variant_sliced_large_list_view() {
        // Create a LargeListViewArray with some data
        let mut builder = LargeListViewBuilder::new(Int64Array::builder(0));
        builder.append_value(&Int64Array::from(vec![Some(0), Some(1), Some(2)]));
        builder.append_value(&Int64Array::from(vec![Some(3), None]));
        builder.append_null();
        let large_list_view_array = builder.finish();

        // Expected value for slice(1, 2) - should get the second and third elements
        let (metadata, value) = {
            let mut builder = VariantBuilder::new();
            let mut list = builder.new_list();
            list.append_value(3i64);
            list.append_null();
            list.finish();
            builder.finish()
        };
        let variant = Variant::new(&metadata, &value);

        run_test(
            Arc::new(large_list_view_array.slice(1, 2)),
            vec![Some(variant), None],
        );
    }

    #[test]
    fn test_cast_to_variant_fixed_size_list() {
        let mut builder = FixedSizeListBuilder::new(Int32Array::builder(0), 2);
        builder.values().append_value(0);
        builder.values().append_value(1);
        builder.append(true); // First list: [0, 1]

        builder.values().append_null();
        builder.values().append_value(3);
        builder.append(true); // Second list: [null, 3]

        builder.values().append_value(4);
        builder.values().append_null();
        builder.append(false); // Third list: null

        builder.values().append_nulls(2);
        builder.append(true); // Last list: [null, null]

        let fixed_size_list_array = builder.finish();

        // Expected values
        let (metadata, value) = {
            let mut builder = VariantBuilder::new();
            let mut list = builder.new_list();
            list.append_value(0i32);
            list.append_value(1i32);
            list.finish();
            builder.finish()
        };
        let variant0 = Variant::new(&metadata, &value);

        let (metadata, value) = {
            let mut builder = VariantBuilder::new();
            let mut list = builder.new_list();
            list.append_null();
            list.append_value(3i32);
            list.finish();
            builder.finish()
        };
        let variant1 = Variant::new(&metadata, &value);

        let (metadata, value) = {
            let mut builder = VariantBuilder::new();
            let mut list = builder.new_list();
            list.append_null();
            list.append_null();
            list.finish();
            builder.finish()
        };
        let variant3 = Variant::new(&metadata, &value);

        run_test(
            Arc::new(fixed_size_list_array),
            vec![Some(variant0), Some(variant1), None, Some(variant3)],
        );
    }

    #[test]
    fn test_cast_to_variant_sliced_fixed_size_list() {
        // Create a FixedSizeListArray with size 2
        let mut builder = FixedSizeListBuilder::new(Int64Array::builder(0), 2);
        builder.values().append_value(0);
        builder.values().append_value(1);
        builder.append(true); // First list: [0, 1]

        builder.values().append_null();
        builder.values().append_value(3);
        builder.append(true); // Second list: [null, 3]

        builder.values().append_value(4);
        builder.values().append_null();
        builder.append(false); // Third list: null

        let fixed_size_list_array = builder.finish();

        // Expected value for slice(1, 2) - should get the second and third elements
        let (metadata, value) = {
            let mut builder = VariantBuilder::new();
            let mut list = builder.new_list();
            list.append_null();
            list.append_value(3i64);
            list.finish();
            builder.finish()
        };
        let variant = Variant::new(&metadata, &value);

        run_test(
            Arc::new(fixed_size_list_array.slice(1, 2)),
            vec![Some(variant), None],
        );
    }

    #[test]
    fn test_cast_to_variant_struct() {
        // Test a simple struct with two fields: id (int64) and age (int32)
        let id_array = Int64Array::from(vec![Some(1001), Some(1002), None, Some(1003)]);
        let age_array = Int32Array::from(vec![Some(25), Some(30), Some(35), None]);

        let fields = Fields::from(vec![
            Field::new("id", DataType::Int64, true),
            Field::new("age", DataType::Int32, true),
        ]);

        let struct_array = StructArray::new(
            fields,
            vec![Arc::new(id_array), Arc::new(age_array)],
            None, // no nulls at the struct level
        );

        let result = cast_to_variant(&struct_array).unwrap();
        assert_eq!(result.len(), 4);

        // Check first row: {"id": 1001, "age": 25}
        let variant1 = result.value(0);
        let obj1 = variant1.as_object().unwrap();
        assert_eq!(obj1.get("id"), Some(Variant::from(1001i64)));
        assert_eq!(obj1.get("age"), Some(Variant::from(25i32)));

        // Check second row: {"id": 1002, "age": 30}
        let variant2 = result.value(1);
        let obj2 = variant2.as_object().unwrap();
        assert_eq!(obj2.get("id"), Some(Variant::from(1002i64)));
        assert_eq!(obj2.get("age"), Some(Variant::from(30i32)));

        // Check third row: {"age": 35} (id is null, so omitted)
        let variant3 = result.value(2);
        let obj3 = variant3.as_object().unwrap();
        assert_eq!(obj3.get("id"), None);
        assert_eq!(obj3.get("age"), Some(Variant::from(35i32)));

        // Check fourth row: {"id": 1003} (age is null, so omitted)
        let variant4 = result.value(3);
        let obj4 = variant4.as_object().unwrap();
        assert_eq!(obj4.get("id"), Some(Variant::from(1003i64)));
        assert_eq!(obj4.get("age"), None);
    }

    #[test]
    fn test_cast_to_variant_struct_with_nulls() {
        // Test struct with null values at the struct level
        let id_array = Int64Array::from(vec![Some(1001), Some(1002)]);
        let age_array = Int32Array::from(vec![Some(25), Some(30)]);

        let fields = Fields::from(vec![
            Field::new("id", DataType::Int64, false),
            Field::new("age", DataType::Int32, false),
        ]);

        // Create null buffer to make second row null
        let null_buffer = NullBuffer::from(vec![true, false]);

        let struct_array = StructArray::new(
            fields,
            vec![Arc::new(id_array), Arc::new(age_array)],
            Some(null_buffer),
        );

        let result = cast_to_variant(&struct_array).unwrap();
        assert_eq!(result.len(), 2);

        // Check first row: {"id": 1001, "age": 25}
        assert!(!result.is_null(0));
        let variant1 = result.value(0);
        let obj1 = variant1.as_object().unwrap();
        assert_eq!(obj1.get("id"), Some(Variant::from(1001i64)));
        assert_eq!(obj1.get("age"), Some(Variant::from(25i32)));

        // Check second row: null struct
        assert!(result.is_null(1));
    }

    #[test]
    fn test_cast_to_variant_struct_performance() {
        // Test with a larger struct to demonstrate performance optimization
        // This test ensures that field arrays are only converted once, not per row
        let size = 1000;

        let id_array = Int64Array::from((0..size).map(|i| Some(i as i64)).collect::<Vec<_>>());
        let age_array = Int32Array::from(
            (0..size)
                .map(|i| Some((i % 100) as i32))
                .collect::<Vec<_>>(),
        );
        let score_array =
            Float64Array::from((0..size).map(|i| Some(i as f64 * 0.1)).collect::<Vec<_>>());

        let fields = Fields::from(vec![
            Field::new("id", DataType::Int64, false),
            Field::new("age", DataType::Int32, false),
            Field::new("score", DataType::Float64, false),
        ]);

        let struct_array = StructArray::new(
            fields,
            vec![
                Arc::new(id_array),
                Arc::new(age_array),
                Arc::new(score_array),
            ],
            None,
        );

        let result = cast_to_variant(&struct_array).unwrap();
        assert_eq!(result.len(), size);

        // Verify a few sample rows
        let variant0 = result.value(0);
        let obj0 = variant0.as_object().unwrap();
        assert_eq!(obj0.get("id"), Some(Variant::from(0i64)));
        assert_eq!(obj0.get("age"), Some(Variant::from(0i32)));
        assert_eq!(obj0.get("score"), Some(Variant::from(0.0f64)));

        let variant999 = result.value(999);
        let obj999 = variant999.as_object().unwrap();
        assert_eq!(obj999.get("id"), Some(Variant::from(999i64)));
        assert_eq!(obj999.get("age"), Some(Variant::from(99i32))); // 999 % 100 = 99
        assert_eq!(obj999.get("score"), Some(Variant::from(99.9f64)));
    }

    #[test]
    fn test_cast_to_variant_struct_performance_large() {
        // Test with even larger struct and more fields to demonstrate optimization benefits
        let size = 10000;
        let num_fields = 10;

        // Create arrays for many fields
        let mut field_arrays: Vec<ArrayRef> = Vec::new();
        let mut fields = Vec::new();

        for field_idx in 0..num_fields {
            match field_idx % 4 {
                0 => {
                    // Int64 fields
                    let array = Int64Array::from(
                        (0..size)
                            .map(|i| Some(i as i64 + field_idx as i64))
                            .collect::<Vec<_>>(),
                    );
                    field_arrays.push(Arc::new(array));
                    fields.push(Field::new(
                        format!("int_field_{}", field_idx),
                        DataType::Int64,
                        false,
                    ));
                }
                1 => {
                    // Int32 fields
                    let array = Int32Array::from(
                        (0..size)
                            .map(|i| Some((i % 1000) as i32 + field_idx as i32))
                            .collect::<Vec<_>>(),
                    );
                    field_arrays.push(Arc::new(array));
                    fields.push(Field::new(
                        format!("int32_field_{}", field_idx),
                        DataType::Int32,
                        false,
                    ));
                }
                2 => {
                    // Float64 fields
                    let array = Float64Array::from(
                        (0..size)
                            .map(|i| Some(i as f64 * 0.1 + field_idx as f64))
                            .collect::<Vec<_>>(),
                    );
                    field_arrays.push(Arc::new(array));
                    fields.push(Field::new(
                        format!("float_field_{}", field_idx),
                        DataType::Float64,
                        false,
                    ));
                }
                _ => {
                    // Binary fields
                    let binary_data: Vec<Option<&[u8]>> = (0..size)
                        .map(|i| {
                            // Use static data to avoid lifetime issues in tests
                            match i % 3 {
                                0 => Some(b"test_data_0" as &[u8]),
                                1 => Some(b"test_data_1" as &[u8]),
                                _ => Some(b"test_data_2" as &[u8]),
                            }
                        })
                        .collect();
                    let array = BinaryArray::from(binary_data);
                    field_arrays.push(Arc::new(array));
                    fields.push(Field::new(
                        format!("binary_field_{}", field_idx),
                        DataType::Binary,
                        false,
                    ));
                }
            }
        }

        let struct_array = StructArray::new(Fields::from(fields), field_arrays, None);

        let result = cast_to_variant(&struct_array).unwrap();
        assert_eq!(result.len(), size);

        // Verify a sample of rows
        for sample_idx in [0, size / 4, size / 2, size - 1] {
            let variant = result.value(sample_idx);
            let obj = variant.as_object().unwrap();

            // Should have all fields
            assert_eq!(obj.len(), num_fields);

            // Verify a few field values
            if let Some(int_field_0) = obj.get("int_field_0") {
                assert_eq!(int_field_0, Variant::from(sample_idx as i64));
            }
            if let Some(float_field_2) = obj.get("float_field_2") {
                assert_eq!(float_field_2, Variant::from(sample_idx as f64 * 0.1 + 2.0));
            }
        }
    }

    #[test]
    fn test_cast_to_variant_nested_struct() {
        // Test nested struct: person with location struct
        let id_array = Int64Array::from(vec![Some(1001), Some(1002)]);
        let x_array = Float64Array::from(vec![Some(40.7), Some(37.8)]);
        let y_array = Float64Array::from(vec![Some(-74.0), Some(-122.4)]);

        // Create location struct
        let location_fields = Fields::from(vec![
            Field::new("x", DataType::Float64, true),
            Field::new("y", DataType::Float64, true),
        ]);
        let location_struct = StructArray::new(
            location_fields.clone(),
            vec![Arc::new(x_array), Arc::new(y_array)],
            None,
        );

        // Create person struct containing location
        let person_fields = Fields::from(vec![
            Field::new("id", DataType::Int64, true),
            Field::new("location", DataType::Struct(location_fields), true),
        ]);
        let person_struct = StructArray::new(
            person_fields,
            vec![Arc::new(id_array), Arc::new(location_struct)],
            None,
        );

        let result = cast_to_variant(&person_struct).unwrap();
        assert_eq!(result.len(), 2);

        // Check first row
        let variant1 = result.value(0);
        let obj1 = variant1.as_object().unwrap();
        assert_eq!(obj1.get("id"), Some(Variant::from(1001i64)));

        let location_variant1 = obj1.get("location").unwrap();
        let location_obj1 = location_variant1.as_object().unwrap();
        assert_eq!(location_obj1.get("x"), Some(Variant::from(40.7f64)));
        assert_eq!(location_obj1.get("y"), Some(Variant::from(-74.0f64)));

        // Check second row
        let variant2 = result.value(1);
        let obj2 = variant2.as_object().unwrap();
        assert_eq!(obj2.get("id"), Some(Variant::from(1002i64)));

        let location_variant2 = obj2.get("location").unwrap();
        let location_obj2 = location_variant2.as_object().unwrap();
        assert_eq!(location_obj2.get("x"), Some(Variant::from(37.8f64)));
        assert_eq!(location_obj2.get("y"), Some(Variant::from(-122.4f64)));
    }

    #[test]
    fn test_cast_to_variant_map() {
        let keys = vec!["key1", "key2", "key3"];
        let values_data = Int32Array::from(vec![1, 2, 3]);
        let entry_offsets = vec![0, 1, 3];
        let map_array =
            MapArray::new_from_strings(keys.clone().into_iter(), &values_data, &entry_offsets)
                .unwrap();

        let result = cast_to_variant(&map_array).unwrap();
        // [{"key1":1}]
        let variant1 = result.value(0);
        assert_eq!(
            variant1.as_object().unwrap().get("key1").unwrap(),
            Variant::from(1)
        );

        // [{"key2":2},{"key3":3}]
        let variant2 = result.value(1);
        assert_eq!(
            variant2.as_object().unwrap().get("key2").unwrap(),
            Variant::from(2)
        );
        assert_eq!(
            variant2.as_object().unwrap().get("key3").unwrap(),
            Variant::from(3)
        );
    }

    #[test]
    fn test_cast_to_variant_map_with_nulls_and_empty() {
        use arrow::array::{Int32Array, MapArray, StringArray, StructArray};
        use arrow::buffer::{NullBuffer, OffsetBuffer};
        use arrow::datatypes::{DataType, Field, Fields};
        use std::sync::Arc;

        // Create entries struct array
        let keys = StringArray::from(vec!["key1", "key2", "key3"]);
        let values = Int32Array::from(vec![1, 2, 3]);
        let entries_fields = Fields::from(vec![
            Field::new("key", DataType::Utf8, false),
            Field::new("value", DataType::Int32, true),
        ]);
        let entries = StructArray::new(
            entries_fields.clone(),
            vec![Arc::new(keys), Arc::new(values)],
            None,
        );

        // Create offsets for 4 maps: [0..1], [1..1], [1..1], [1..3]
        let offsets = OffsetBuffer::new(vec![0, 1, 1, 1, 3].into());

        // Create null buffer - map at index 2 is NULL
        let null_buffer = Some(NullBuffer::from(vec![true, true, false, true]));

        let map_field = Arc::new(Field::new(
            "entries",
            DataType::Struct(entries_fields),
            false,
        ));

        let map_array = MapArray::try_new(map_field, offsets, entries, null_buffer, false).unwrap();

        let result = cast_to_variant(&map_array).unwrap();

        // Map 0: {"key1": 1}
        let variant0 = result.value(0);
        assert_eq!(
            variant0.as_object().unwrap().get("key1").unwrap(),
            Variant::from(1)
        );

        // Map 1: {} (empty, not null)
        let variant1 = result.value(1);
        let obj1 = variant1.as_object().unwrap();
        assert_eq!(obj1.len(), 0); // Empty object

        // Map 2: null (actual NULL)
        assert!(result.is_null(2));

        // Map 3: {"key2": 2, "key3": 3}
        let variant3 = result.value(3);
        assert_eq!(
            variant3.as_object().unwrap().get("key2").unwrap(),
            Variant::from(2)
        );
        assert_eq!(
            variant3.as_object().unwrap().get("key3").unwrap(),
            Variant::from(3)
        );
    }

    #[test]
    fn test_cast_to_variant_map_with_non_string_keys() {
        let offsets = OffsetBuffer::new(vec![0, 1, 3].into());
        let fields = Fields::from(vec![
            Field::new("key", DataType::Int32, false),
            Field::new("values", DataType::Int32, false),
        ]);
        let columns = vec![
            Arc::new(Int32Array::from(vec![1, 2, 3])) as _,
            Arc::new(Int32Array::from(vec![1, 2, 3])) as _,
        ];

        let entries = StructArray::new(fields.clone(), columns, None);
        let field = Arc::new(Field::new("entries", DataType::Struct(fields), false));

        let map_array = MapArray::new(field.clone(), offsets.clone(), entries.clone(), None, false);

        let result = cast_to_variant(&map_array).unwrap();

        let variant1 = result.value(0);
        assert_eq!(
            variant1.as_object().unwrap().get("1").unwrap(),
            Variant::from(1)
        );

        let variant2 = result.value(1);
        assert_eq!(
            variant2.as_object().unwrap().get("2").unwrap(),
            Variant::from(2)
        );
        assert_eq!(
            variant2.as_object().unwrap().get("3").unwrap(),
            Variant::from(3)
        );
    }

    #[test]
    fn test_cast_to_variant_union_sparse() {
        // Create a sparse union array with mixed types (int, float, string)
        let int_array = Int32Array::from(vec![Some(1), None, None, None, Some(34), None]);
        let float_array = Float64Array::from(vec![None, Some(3.2), None, Some(32.5), None, None]);
        let string_array = StringArray::from(vec![None, None, Some("hello"), None, None, None]);
        let type_ids = [0, 1, 2, 1, 0, 0].into_iter().collect::<ScalarBuffer<i8>>();

        let union_fields = UnionFields::new(
            vec![0, 1, 2],
            vec![
                Field::new("int_field", DataType::Int32, false),
                Field::new("float_field", DataType::Float64, false),
                Field::new("string_field", DataType::Utf8, false),
            ],
        );

        let children: Vec<Arc<dyn Array>> = vec![
            Arc::new(int_array),
            Arc::new(float_array),
            Arc::new(string_array),
        ];

        let union_array = UnionArray::try_new(
            union_fields,
            type_ids,
            None, // Sparse union
            children,
        )
        .unwrap();

        run_test(
            Arc::new(union_array),
            vec![
                Some(Variant::Int32(1)),
                Some(Variant::Double(3.2)),
                Some(Variant::from("hello")),
                Some(Variant::Double(32.5)),
                Some(Variant::Int32(34)),
                None,
            ],
        );
    }

    #[test]
    fn test_cast_to_variant_union_dense() {
        // Create a dense union array with mixed types (int, float, string)
        let int_array = Int32Array::from(vec![Some(1), Some(34), None]);
        let float_array = Float64Array::from(vec![3.2, 32.5]);
        let string_array = StringArray::from(vec!["hello"]);
        let type_ids = [0, 1, 2, 1, 0, 0].into_iter().collect::<ScalarBuffer<i8>>();
        let offsets = [0, 0, 0, 1, 1, 2]
            .into_iter()
            .collect::<ScalarBuffer<i32>>();

        let union_fields = UnionFields::new(
            vec![0, 1, 2],
            vec![
                Field::new("int_field", DataType::Int32, false),
                Field::new("float_field", DataType::Float64, false),
                Field::new("string_field", DataType::Utf8, false),
            ],
        );

        let children: Vec<Arc<dyn Array>> = vec![
            Arc::new(int_array),
            Arc::new(float_array),
            Arc::new(string_array),
        ];

        let union_array = UnionArray::try_new(
            union_fields,
            type_ids,
            Some(offsets), // Dense union
            children,
        )
        .unwrap();

        run_test(
            Arc::new(union_array),
            vec![
                Some(Variant::Int32(1)),
                Some(Variant::Double(3.2)),
                Some(Variant::from("hello")),
                Some(Variant::Double(32.5)),
                Some(Variant::Int32(34)),
                None,
            ],
        );
    }

    #[test]
    fn test_cast_to_variant_dictionary() {
        let values = StringArray::from(vec!["apple", "banana", "cherry", "date"]);
        let keys = Int32Array::from(vec![Some(0), Some(1), None, Some(2), Some(0), Some(3)]);
        let dict_array = DictionaryArray::<Int32Type>::try_new(keys, Arc::new(values)).unwrap();

        run_test(
            Arc::new(dict_array),
            vec![
                Some(Variant::from("apple")),
                Some(Variant::from("banana")),
                None,
                Some(Variant::from("cherry")),
                Some(Variant::from("apple")),
                Some(Variant::from("date")),
            ],
        );
    }

    #[test]
    fn test_cast_to_variant_dictionary_with_nulls() {
        // Test dictionary with null values in the values array
        let values = StringArray::from(vec![Some("a"), None, Some("c")]);
        let keys = Int8Array::from(vec![Some(0), Some(1), Some(2), Some(0)]);
        let dict_array = DictionaryArray::<Int8Type>::try_new(keys, Arc::new(values)).unwrap();

        run_test(
            Arc::new(dict_array),
            vec![
                Some(Variant::from("a")),
                None, // key 1 points to null value
                Some(Variant::from("c")),
                Some(Variant::from("a")),
            ],
        );
    }

    #[test]
    fn test_cast_to_variant_run_end_encoded() {
        let mut builder = StringRunBuilder::<Int32Type>::new();
        builder.append_value("apple");
        builder.append_value("apple");
        builder.append_value("banana");
        builder.append_value("banana");
        builder.append_value("banana");
        builder.append_value("cherry");
        let run_array = builder.finish();

        run_test(
            Arc::new(run_array),
            vec![
                Some(Variant::from("apple")),
                Some(Variant::from("apple")),
                Some(Variant::from("banana")),
                Some(Variant::from("banana")),
                Some(Variant::from("banana")),
                Some(Variant::from("cherry")),
            ],
        );
    }

    #[test]
    fn test_cast_to_variant_run_end_encoded_with_nulls() {
        use arrow::array::StringRunBuilder;
        use arrow::datatypes::Int32Type;

        // Test run-end encoded array with nulls
        let mut builder = StringRunBuilder::<Int32Type>::new();
        builder.append_value("apple");
        builder.append_null();
        builder.append_value("banana");
        builder.append_value("banana");
        builder.append_null();
        builder.append_null();
        let run_array = builder.finish();

        run_test(
            Arc::new(run_array),
            vec![
                Some(Variant::from("apple")),
                None,
                Some(Variant::from("banana")),
                Some(Variant::from("banana")),
                None,
                None,
            ],
        );
    }

    /// Converts the given `Array` to a `VariantArray` and tests the conversion
    /// against the expected values. It also tests the handling of nulls by
    /// setting one element to null and verifying the output.
    fn run_test_with_options(
        values: ArrayRef,
        expected: Vec<Option<Variant>>,
        options: CastOptions,
    ) {
        let variant_array = cast_to_variant_with_options(&values, &options).unwrap();
        assert_eq!(variant_array.len(), expected.len());
        for (i, expected_value) in expected.iter().enumerate() {
            match expected_value {
                Some(value) => {
                    assert!(!variant_array.is_null(i), "Expected non-null at index {i}");
                    assert_eq!(variant_array.value(i), *value, "mismatch at index {i}");
                }
                None => {
                    assert!(variant_array.is_null(i), "Expected null at index {i}");
                }
            }
        }
    }

    fn run_test(values: ArrayRef, expected: Vec<Option<Variant>>) {
        run_test_with_options(values, expected, CastOptions { strict: false });
    }

    fn run_test_in_strict_mode(
        values: ArrayRef,
        expected: Result<Vec<Option<Variant>>, ArrowError>,
    ) {
        let options = CastOptions { strict: true };
        match expected {
            Ok(expected) => run_test_with_options(values, expected, options),
            Err(_) => {
                let result = cast_to_variant_with_options(values.as_ref(), &options);
                assert!(result.is_err());
                assert_eq!(
                    result.unwrap_err().to_string(),
                    expected.unwrap_err().to_string()
                );
            }
        }
    }
}<|MERGE_RESOLUTION|>--- conflicted
+++ resolved
@@ -102,11 +102,7 @@
         BinaryType, BinaryViewType, Date32Type, Date64Type, Int8Type, Int32Type, Int64Type,
         IntervalDayTime, IntervalMonthDayNano, LargeBinaryType, i256,
     };
-<<<<<<< HEAD
-=======
     use arrow::temporal_conversions::timestamp_s_to_datetime;
-    use arrow_schema::{DataType, Field, Fields, UnionFields};
->>>>>>> f88921cb
     use arrow_schema::{
         DECIMAL32_MAX_PRECISION, DECIMAL64_MAX_PRECISION, DECIMAL128_MAX_PRECISION,
     };
