// Licensed to the Apache Software Foundation (ASF) under one
// or more contributor license agreements.  See the NOTICE file
// distributed with this work for additional information
// regarding copyright ownership.  The ASF licenses this file
// to you under the Apache License, Version 2.0 (the
// "License"); you may not use this file except in compliance
// with the License.  You may obtain a copy of the License at
//
//   http://www.apache.org/licenses/LICENSE-2.0
//
// Unless required by applicable law or agreed to in writing,
// software distributed under the License is distributed on an
// "AS IS" BASIS, WITHOUT WARRANTIES OR CONDITIONS OF ANY
// KIND, either express or implied.  See the License for the
// specific language governing permissions and limitations
// under the License.

use crate::{VariantArray, VariantArrayBuilder};
use arrow::array::{Array, AsArray};
use arrow::datatypes::{
    i256, BinaryType, BinaryViewType, Decimal128Type, Decimal256Type, Decimal32Type, Decimal64Type,
    Float16Type, Float32Type, Float64Type, Int16Type, Int32Type, Int64Type, Int8Type,
    LargeBinaryType, UInt16Type, UInt32Type, UInt64Type, UInt8Type,
};
use arrow_schema::{ArrowError, DataType};
use half::f16;
use parquet_variant::{Variant, VariantDecimal16, VariantDecimal4, VariantDecimal8};

/// Convert the input array of a specific primitive type to a `VariantArray`
/// row by row
macro_rules! primitive_conversion {
    ($t:ty, $input:expr, $builder:expr) => {{
        let array = $input.as_primitive::<$t>();
        for i in 0..array.len() {
            if array.is_null(i) {
                $builder.append_null();
                continue;
            }
            $builder.append_variant(Variant::from(array.value(i)));
        }
    }};
}

/// Convert the input array to a `VariantArray` row by row, using `method`
/// requiring a generic type to downcast the generic array to a specific
/// array type and `cast_fn` to transform each element to a type compatible with Variant
macro_rules! generic_conversion {
    ($t:ty, $method:ident, $cast_fn:expr, $input:expr, $builder:expr) => {{
        let array = $input.$method::<$t>();
        for i in 0..array.len() {
            if array.is_null(i) {
                $builder.append_null();
                continue;
            }
            let cast_value = $cast_fn(array.value(i));
            $builder.append_variant(Variant::from(cast_value));
        }
    }};
}

/// Convert the input array to a `VariantArray` row by row, using `method`
/// not requiring a generic type to downcast the generic array to a specific
/// array type and `cast_fn` to transform each element to a type compatible with Variant
macro_rules! non_generic_conversion {
    ($method:ident, $cast_fn:expr, $input:expr, $builder:expr) => {{
        let array = $input.$method();
        for i in 0..array.len() {
            if array.is_null(i) {
                $builder.append_null();
                continue;
            }
            let cast_value = $cast_fn(array.value(i));
            $builder.append_variant(Variant::from(cast_value));
        }
    }};
}

/// Convert a decimal value to a `VariantDecimal`
macro_rules! decimal_to_variant_decimal {
    ($v:ident, $scale:expr, $value_type:ty, $variant_type:ty) => {
        if *$scale < 0 {
            // For negative scale, we need to multiply the value by 10^|scale|
            // For example: 123 with scale -2 becomes 12300
            let multiplier = (10 as $value_type).pow((-*$scale) as u32);
            // Check for overflow
            if $v > 0 && $v > <$value_type>::MAX / multiplier {
                return Variant::Null;
            }
            if $v < 0 && $v < <$value_type>::MIN / multiplier {
                return Variant::Null;
            }
            <$variant_type>::try_new($v * multiplier, 0)
                .map(|v| v.into())
                .unwrap_or(Variant::Null)
        } else {
            <$variant_type>::try_new($v, *$scale as u8)
                .map(|v| v.into())
                .unwrap_or(Variant::Null)
        }
    };
}

/// Casts a typed arrow [`Array`] to a [`VariantArray`]. This is useful when you
/// need to convert a specific data type
///
/// # Arguments
/// * `input` - A reference to the input [`Array`] to cast
///
/// # Notes
/// If the input array element is null, the corresponding element in the
/// output `VariantArray` will also be null (not `Variant::Null`).
///
/// # Example
/// ```
/// # use arrow::array::{Array, ArrayRef, Int64Array};
/// # use parquet_variant::Variant;
/// # use parquet_variant_compute::cast_to_variant::cast_to_variant;
/// // input is an Int64Array, which will be cast to a VariantArray
/// let input = Int64Array::from(vec![Some(1), None, Some(3)]);
/// let result = cast_to_variant(&input).unwrap();
/// assert_eq!(result.len(), 3);
/// assert_eq!(result.value(0), Variant::Int64(1));
/// assert!(result.is_null(1)); // note null, not Variant::Null
/// assert_eq!(result.value(2), Variant::Int64(3));
/// ```
pub fn cast_to_variant(input: &dyn Array) -> Result<VariantArray, ArrowError> {
    let mut builder = VariantArrayBuilder::new(input.len());

    let input_type = input.data_type();
    // todo: handle other types like Boolean, Strings, Date, Timestamp, etc.
    match input_type {
        DataType::Boolean => {
            non_generic_conversion!(as_boolean, |v| v, input, builder);
        }

        DataType::Binary => {
            generic_conversion!(BinaryType, as_bytes, |v| v, input, builder);
        }
        DataType::LargeBinary => {
            generic_conversion!(LargeBinaryType, as_bytes, |v| v, input, builder);
        }
        DataType::BinaryView => {
            generic_conversion!(BinaryViewType, as_byte_view, |v| v, input, builder);
        }
        DataType::Int8 => {
            primitive_conversion!(Int8Type, input, builder);
        }
        DataType::Int16 => {
            primitive_conversion!(Int16Type, input, builder);
        }
        DataType::Int32 => {
            primitive_conversion!(Int32Type, input, builder);
        }
        DataType::Int64 => {
            primitive_conversion!(Int64Type, input, builder);
        }
        DataType::UInt8 => {
            primitive_conversion!(UInt8Type, input, builder);
        }
        DataType::UInt16 => {
            primitive_conversion!(UInt16Type, input, builder);
        }
        DataType::UInt32 => {
            primitive_conversion!(UInt32Type, input, builder);
        }
        DataType::UInt64 => {
            primitive_conversion!(UInt64Type, input, builder);
        }
        DataType::Float16 => {
            generic_conversion!(
                Float16Type,
                as_primitive,
                |v: f16| -> f32 { v.into() },
                input,
                builder
            );
        }
        DataType::Float32 => {
            primitive_conversion!(Float32Type, input, builder);
        }
        DataType::Float64 => {
            primitive_conversion!(Float64Type, input, builder);
        }
        DataType::Decimal32(_, scale) => {
            generic_conversion!(
                Decimal32Type,
                as_primitive,
                |v| decimal_to_variant_decimal!(v, scale, i32, VariantDecimal4),
                input,
                builder
            );
        }
        DataType::Decimal64(_, scale) => {
            generic_conversion!(
                Decimal64Type,
                as_primitive,
                |v| decimal_to_variant_decimal!(v, scale, i64, VariantDecimal8),
                input,
                builder
            );
        }
        DataType::Decimal128(_, scale) => {
            generic_conversion!(
                Decimal128Type,
                as_primitive,
                |v| decimal_to_variant_decimal!(v, scale, i128, VariantDecimal16),
                input,
                builder
            );
        }
        DataType::Decimal256(_, scale) => {
            generic_conversion!(
                Decimal256Type,
                as_primitive,
                |v: i256| {
                    // Since `i128::MAX` is larger than the max value of `VariantDecimal16`,
                    // any `i256` value that cannot be cast to `i128` is unable to be cast to `VariantDecimal16` either.
                    // Therefore, we can safely convert `i256` to `i128` first and process it like `i128`.
                    if let Some(v) = v.to_i128() {
                        decimal_to_variant_decimal!(v, scale, i128, VariantDecimal16)
                    } else {
                        Variant::Null
                    }
                },
                input,
                builder
            );
        }
        DataType::FixedSizeBinary(_) => {
            non_generic_conversion!(as_fixed_size_binary, |v| v, input, builder);
        }
        DataType::Null => {
            for _ in 0..input.len() {
                builder.append_null();
            }
        }
        dt => {
            return Err(ArrowError::CastError(format!(
                "Unsupported data type for casting to Variant: {dt:?}",
            )));
        }
    };
    Ok(builder.build())
}

// TODO do we need a cast_with_options to allow specifying conversion behavior,
// e.g. how to handle overflows, whether to convert to Variant::Null or return
// an error, etc. ?

#[cfg(test)]
mod tests {
    use super::*;
    use arrow::array::{
<<<<<<< HEAD
        ArrayRef, FixedSizeBinaryBuilder, Float16Array, Float32Array, Float64Array,
        GenericByteBuilder, GenericByteViewBuilder, Int16Array, Int32Array, Int64Array, Int8Array,
        NullArray, UInt16Array, UInt32Array, UInt64Array, UInt8Array,
=======
        ArrayRef, BooleanArray, Decimal128Array, Decimal256Array, Decimal32Array, Decimal64Array,
        FixedSizeBinaryBuilder, Float16Array, Float32Array, Float64Array, GenericByteBuilder,
        GenericByteViewBuilder, Int16Array, Int32Array, Int64Array, Int8Array, UInt16Array,
        UInt32Array, UInt64Array, UInt8Array,
    };
    use arrow_schema::{
        DECIMAL128_MAX_PRECISION, DECIMAL32_MAX_PRECISION, DECIMAL64_MAX_PRECISION,
>>>>>>> 0dfeccb9
    };
    use parquet_variant::{Variant, VariantDecimal16};
    use std::{sync::Arc, vec};

    macro_rules! max_unscaled_value {
        (32, $precision:expr) => {
            (u32::pow(10, $precision as u32) - 1) as i32
        };
        (64, $precision:expr) => {
            (u64::pow(10, $precision as u32) - 1) as i64
        };
        (128, $precision:expr) => {
            (u128::pow(10, $precision as u32) - 1) as i128
        };
    }

    #[test]
    fn test_cast_to_variant_fixed_size_binary() {
        let v1 = vec![1, 2];
        let v2 = vec![3, 4];
        let v3 = vec![5, 6];

        let mut builder = FixedSizeBinaryBuilder::new(2);
        builder.append_value(&v1).unwrap();
        builder.append_value(&v2).unwrap();
        builder.append_null();
        builder.append_value(&v3).unwrap();
        let array = builder.finish();

        run_test(
            Arc::new(array),
            vec![
                Some(Variant::Binary(&v1)),
                Some(Variant::Binary(&v2)),
                None,
                Some(Variant::Binary(&v3)),
            ],
        );
    }

    #[test]
    fn test_cast_to_variant_binary() {
        // BinaryType
        let mut builder = GenericByteBuilder::<BinaryType>::new();
        builder.append_value(b"hello");
        builder.append_value(b"");
        builder.append_null();
        builder.append_value(b"world");
        let binary_array = builder.finish();
        run_test(
            Arc::new(binary_array),
            vec![
                Some(Variant::Binary(b"hello")),
                Some(Variant::Binary(b"")),
                None,
                Some(Variant::Binary(b"world")),
            ],
        );

        // LargeBinaryType
        let mut builder = GenericByteBuilder::<LargeBinaryType>::new();
        builder.append_value(b"hello");
        builder.append_value(b"");
        builder.append_null();
        builder.append_value(b"world");
        let large_binary_array = builder.finish();
        run_test(
            Arc::new(large_binary_array),
            vec![
                Some(Variant::Binary(b"hello")),
                Some(Variant::Binary(b"")),
                None,
                Some(Variant::Binary(b"world")),
            ],
        );

        // BinaryViewType
        let mut builder = GenericByteViewBuilder::<BinaryViewType>::new();
        builder.append_value(b"hello");
        builder.append_value(b"");
        builder.append_null();
        builder.append_value(b"world");
        let byte_view_array = builder.finish();
        run_test(
            Arc::new(byte_view_array),
            vec![
                Some(Variant::Binary(b"hello")),
                Some(Variant::Binary(b"")),
                None,
                Some(Variant::Binary(b"world")),
            ],
        );
    }

    #[test]
    fn test_cast_to_variant_bool() {
        run_test(
            Arc::new(BooleanArray::from(vec![Some(true), None, Some(false)])),
            vec![
                Some(Variant::BooleanTrue),
                None,
                Some(Variant::BooleanFalse),
            ],
        );
    }

    #[test]
    fn test_cast_to_variant_int8() {
        run_test(
            Arc::new(Int8Array::from(vec![
                Some(i8::MIN),
                None,
                Some(-1),
                Some(1),
                Some(i8::MAX),
            ])),
            vec![
                Some(Variant::Int8(i8::MIN)),
                None,
                Some(Variant::Int8(-1)),
                Some(Variant::Int8(1)),
                Some(Variant::Int8(i8::MAX)),
            ],
        )
    }

    #[test]
    fn test_cast_to_variant_int16() {
        run_test(
            Arc::new(Int16Array::from(vec![
                Some(i16::MIN),
                None,
                Some(-1),
                Some(1),
                Some(i16::MAX),
            ])),
            vec![
                Some(Variant::Int16(i16::MIN)),
                None,
                Some(Variant::Int16(-1)),
                Some(Variant::Int16(1)),
                Some(Variant::Int16(i16::MAX)),
            ],
        )
    }

    #[test]
    fn test_cast_to_variant_int32() {
        run_test(
            Arc::new(Int32Array::from(vec![
                Some(i32::MIN),
                None,
                Some(-1),
                Some(1),
                Some(i32::MAX),
            ])),
            vec![
                Some(Variant::Int32(i32::MIN)),
                None,
                Some(Variant::Int32(-1)),
                Some(Variant::Int32(1)),
                Some(Variant::Int32(i32::MAX)),
            ],
        )
    }

    #[test]
    fn test_cast_to_variant_int64() {
        run_test(
            Arc::new(Int64Array::from(vec![
                Some(i64::MIN),
                None,
                Some(-1),
                Some(1),
                Some(i64::MAX),
            ])),
            vec![
                Some(Variant::Int64(i64::MIN)),
                None,
                Some(Variant::Int64(-1)),
                Some(Variant::Int64(1)),
                Some(Variant::Int64(i64::MAX)),
            ],
        )
    }

    #[test]
    fn test_cast_to_variant_uint8() {
        run_test(
            Arc::new(UInt8Array::from(vec![
                Some(0),
                None,
                Some(1),
                Some(127),
                Some(u8::MAX),
            ])),
            vec![
                Some(Variant::Int8(0)),
                None,
                Some(Variant::Int8(1)),
                Some(Variant::Int8(127)),
                Some(Variant::Int16(255)), // u8::MAX cannot fit in Int8
            ],
        )
    }

    #[test]
    fn test_cast_to_variant_uint16() {
        run_test(
            Arc::new(UInt16Array::from(vec![
                Some(0),
                None,
                Some(1),
                Some(32767),
                Some(u16::MAX),
            ])),
            vec![
                Some(Variant::Int16(0)),
                None,
                Some(Variant::Int16(1)),
                Some(Variant::Int16(32767)),
                Some(Variant::Int32(65535)), // u16::MAX cannot fit in Int16
            ],
        )
    }

    #[test]
    fn test_cast_to_variant_uint32() {
        run_test(
            Arc::new(UInt32Array::from(vec![
                Some(0),
                None,
                Some(1),
                Some(2147483647),
                Some(u32::MAX),
            ])),
            vec![
                Some(Variant::Int32(0)),
                None,
                Some(Variant::Int32(1)),
                Some(Variant::Int32(2147483647)),
                Some(Variant::Int64(4294967295)), // u32::MAX cannot fit in Int32
            ],
        )
    }

    #[test]
    fn test_cast_to_variant_uint64() {
        run_test(
            Arc::new(UInt64Array::from(vec![
                Some(0),
                None,
                Some(1),
                Some(9223372036854775807),
                Some(u64::MAX),
            ])),
            vec![
                Some(Variant::Int64(0)),
                None,
                Some(Variant::Int64(1)),
                Some(Variant::Int64(9223372036854775807)),
                Some(Variant::Decimal16(
                    // u64::MAX cannot fit in Int64
                    VariantDecimal16::try_from(18446744073709551615).unwrap(),
                )),
            ],
        )
    }

    #[test]
    fn test_cast_to_variant_float16() {
        run_test(
            Arc::new(Float16Array::from(vec![
                Some(f16::MIN),
                None,
                Some(f16::from_f32(-1.5)),
                Some(f16::from_f32(0.0)),
                Some(f16::from_f32(1.5)),
                Some(f16::MAX),
            ])),
            vec![
                Some(Variant::Float(f16::MIN.into())),
                None,
                Some(Variant::Float(-1.5)),
                Some(Variant::Float(0.0)),
                Some(Variant::Float(1.5)),
                Some(Variant::Float(f16::MAX.into())),
            ],
        )
    }

    #[test]
    fn test_cast_to_variant_float32() {
        run_test(
            Arc::new(Float32Array::from(vec![
                Some(f32::MIN),
                None,
                Some(-1.5),
                Some(0.0),
                Some(1.5),
                Some(f32::MAX),
            ])),
            vec![
                Some(Variant::Float(f32::MIN)),
                None,
                Some(Variant::Float(-1.5)),
                Some(Variant::Float(0.0)),
                Some(Variant::Float(1.5)),
                Some(Variant::Float(f32::MAX)),
            ],
        )
    }

    #[test]
    fn test_cast_to_variant_float64() {
        run_test(
            Arc::new(Float64Array::from(vec![
                Some(f64::MIN),
                None,
                Some(-1.5),
                Some(0.0),
                Some(1.5),
                Some(f64::MAX),
            ])),
            vec![
                Some(Variant::Double(f64::MIN)),
                None,
                Some(Variant::Double(-1.5)),
                Some(Variant::Double(0.0)),
                Some(Variant::Double(1.5)),
                Some(Variant::Double(f64::MAX)),
            ],
        )
    }

    #[test]
<<<<<<< HEAD
    fn test_cast_to_variant_null() {
        run_test(Arc::new(NullArray::new(2)), vec![None, None])
=======
    fn test_cast_to_variant_decimal32() {
        run_test(
            Arc::new(
                Decimal32Array::from(vec![
                    Some(i32::MIN),
                    Some(-max_unscaled_value!(32, DECIMAL32_MAX_PRECISION) - 1), // Overflow value will be cast to Null
                    Some(-max_unscaled_value!(32, DECIMAL32_MAX_PRECISION)), // The min of Decimal32 with positive scale that can be cast to VariantDecimal4
                    None,
                    Some(-123),
                    Some(0),
                    Some(123),
                    Some(max_unscaled_value!(32, DECIMAL32_MAX_PRECISION)), // The max of Decimal32 with positive scale that can be cast to VariantDecimal4
                    Some(max_unscaled_value!(32, DECIMAL32_MAX_PRECISION) + 1), // Overflow value will be cast to Null
                    Some(i32::MAX),
                ])
                .with_precision_and_scale(DECIMAL32_MAX_PRECISION, 3)
                .unwrap(),
            ),
            vec![
                Some(Variant::Null),
                Some(Variant::Null),
                Some(
                    VariantDecimal4::try_new(-max_unscaled_value!(32, DECIMAL32_MAX_PRECISION), 3)
                        .unwrap()
                        .into(),
                ),
                None,
                Some(VariantDecimal4::try_new(-123, 3).unwrap().into()),
                Some(VariantDecimal4::try_new(0, 3).unwrap().into()),
                Some(VariantDecimal4::try_new(123, 3).unwrap().into()),
                Some(
                    VariantDecimal4::try_new(max_unscaled_value!(32, DECIMAL32_MAX_PRECISION), 3)
                        .unwrap()
                        .into(),
                ),
                Some(Variant::Null),
                Some(Variant::Null),
            ],
        )
    }

    #[test]
    fn test_cast_to_variant_decimal32_negative_scale() {
        run_test(
            Arc::new(
                Decimal32Array::from(vec![
                    Some(i32::MIN),
                    Some(-max_unscaled_value!(32, DECIMAL32_MAX_PRECISION - 3) - 1), // Overflow value will be cast to Null
                    Some(-max_unscaled_value!(32, DECIMAL32_MAX_PRECISION - 3)), // The min of Decimal32 with scale -3 that can be cast to VariantDecimal4
                    None,
                    Some(-123),
                    Some(0),
                    Some(123),
                    Some(max_unscaled_value!(32, DECIMAL32_MAX_PRECISION - 3)), // The max of Decimal32 with scale -3 that can be cast to VariantDecimal4
                    Some(max_unscaled_value!(32, DECIMAL32_MAX_PRECISION - 3) + 1), // Overflow value will be cast to Null
                    Some(i32::MAX),
                ])
                .with_precision_and_scale(DECIMAL32_MAX_PRECISION, -3)
                .unwrap(),
            ),
            vec![
                Some(Variant::Null),
                Some(Variant::Null),
                Some(
                    VariantDecimal4::try_new(
                        -max_unscaled_value!(32, DECIMAL32_MAX_PRECISION - 3) * 1000,
                        0,
                    )
                    .unwrap()
                    .into(),
                ),
                None,
                Some(VariantDecimal4::try_new(-123_000, 0).unwrap().into()),
                Some(VariantDecimal4::try_new(0, 0).unwrap().into()),
                Some(VariantDecimal4::try_new(123_000, 0).unwrap().into()),
                Some(
                    VariantDecimal4::try_new(
                        max_unscaled_value!(32, DECIMAL32_MAX_PRECISION - 3) * 1000,
                        0,
                    )
                    .unwrap()
                    .into(),
                ),
                Some(Variant::Null),
                Some(Variant::Null),
            ],
        )
    }

    #[test]
    fn test_cast_to_variant_decimal64() {
        run_test(
            Arc::new(
                Decimal64Array::from(vec![
                    Some(i64::MIN),
                    Some(-max_unscaled_value!(64, DECIMAL64_MAX_PRECISION) - 1), // Overflow value will be cast to Null
                    Some(-max_unscaled_value!(64, DECIMAL64_MAX_PRECISION)), // The min of Decimal64 with positive scale that can be cast to VariantDecimal8
                    None,
                    Some(-123),
                    Some(0),
                    Some(123),
                    Some(max_unscaled_value!(64, DECIMAL64_MAX_PRECISION)), // The max of Decimal64 with positive scale that can be cast to VariantDecimal8
                    Some(max_unscaled_value!(64, DECIMAL64_MAX_PRECISION) + 1), // Overflow value will be cast to Null
                    Some(i64::MAX),
                ])
                .with_precision_and_scale(DECIMAL64_MAX_PRECISION, 3)
                .unwrap(),
            ),
            vec![
                Some(Variant::Null),
                Some(Variant::Null),
                Some(
                    VariantDecimal8::try_new(-max_unscaled_value!(64, DECIMAL64_MAX_PRECISION), 3)
                        .unwrap()
                        .into(),
                ),
                None,
                Some(VariantDecimal8::try_new(-123, 3).unwrap().into()),
                Some(VariantDecimal8::try_new(0, 3).unwrap().into()),
                Some(VariantDecimal8::try_new(123, 3).unwrap().into()),
                Some(
                    VariantDecimal8::try_new(max_unscaled_value!(64, DECIMAL64_MAX_PRECISION), 3)
                        .unwrap()
                        .into(),
                ),
                Some(Variant::Null),
                Some(Variant::Null),
            ],
        )
    }

    #[test]
    fn test_cast_to_variant_decimal64_negative_scale() {
        run_test(
            Arc::new(
                Decimal64Array::from(vec![
                    Some(i64::MIN),
                    Some(-max_unscaled_value!(64, DECIMAL64_MAX_PRECISION - 3) - 1), // Overflow value will be cast to Null
                    Some(-max_unscaled_value!(64, DECIMAL64_MAX_PRECISION - 3)), // The min of Decimal64 with scale -3 that can be cast to VariantDecimal8
                    None,
                    Some(-123),
                    Some(0),
                    Some(123),
                    Some(max_unscaled_value!(64, DECIMAL64_MAX_PRECISION - 3)), // The max of Decimal64 with scale -3 that can be cast to VariantDecimal8
                    Some(max_unscaled_value!(64, DECIMAL64_MAX_PRECISION - 3) + 1), // Overflow value will be cast to Null
                    Some(i64::MAX),
                ])
                .with_precision_and_scale(DECIMAL64_MAX_PRECISION, -3)
                .unwrap(),
            ),
            vec![
                Some(Variant::Null),
                Some(Variant::Null),
                Some(
                    VariantDecimal8::try_new(
                        -max_unscaled_value!(64, DECIMAL64_MAX_PRECISION - 3) * 1000,
                        0,
                    )
                    .unwrap()
                    .into(),
                ),
                None,
                Some(VariantDecimal8::try_new(-123_000, 0).unwrap().into()),
                Some(VariantDecimal8::try_new(0, 0).unwrap().into()),
                Some(VariantDecimal8::try_new(123_000, 0).unwrap().into()),
                Some(
                    VariantDecimal8::try_new(
                        max_unscaled_value!(64, DECIMAL64_MAX_PRECISION - 3) * 1000,
                        0,
                    )
                    .unwrap()
                    .into(),
                ),
                Some(Variant::Null),
                Some(Variant::Null),
            ],
        )
    }

    #[test]
    fn test_cast_to_variant_decimal128() {
        run_test(
            Arc::new(
                Decimal128Array::from(vec![
                    Some(i128::MIN),
                    Some(-max_unscaled_value!(128, DECIMAL128_MAX_PRECISION) - 1), // Overflow value will be cast to Null
                    Some(-max_unscaled_value!(128, DECIMAL128_MAX_PRECISION)), // The min of Decimal128 with positive scale that can be cast to VariantDecimal16
                    None,
                    Some(-123),
                    Some(0),
                    Some(123),
                    Some(max_unscaled_value!(128, DECIMAL128_MAX_PRECISION)), // The max of Decimal128 with positive scale that can be cast to VariantDecimal16
                    Some(max_unscaled_value!(128, DECIMAL128_MAX_PRECISION) + 1), // Overflow value will be cast to Null
                    Some(i128::MAX),
                ])
                .with_precision_and_scale(DECIMAL128_MAX_PRECISION, 3)
                .unwrap(),
            ),
            vec![
                Some(Variant::Null),
                Some(Variant::Null),
                Some(
                    VariantDecimal16::try_new(
                        -max_unscaled_value!(128, DECIMAL128_MAX_PRECISION),
                        3,
                    )
                    .unwrap()
                    .into(),
                ),
                None,
                Some(VariantDecimal16::try_new(-123, 3).unwrap().into()),
                Some(VariantDecimal16::try_new(0, 3).unwrap().into()),
                Some(VariantDecimal16::try_new(123, 3).unwrap().into()),
                Some(
                    VariantDecimal16::try_new(
                        max_unscaled_value!(128, DECIMAL128_MAX_PRECISION),
                        3,
                    )
                    .unwrap()
                    .into(),
                ),
                Some(Variant::Null),
                Some(Variant::Null),
            ],
        )
    }

    #[test]
    fn test_cast_to_variant_decimal128_negative_scale() {
        run_test(
            Arc::new(
                Decimal128Array::from(vec![
                    Some(i128::MIN),
                    Some(-max_unscaled_value!(128, DECIMAL128_MAX_PRECISION - 3) - 1), // Overflow value will be cast to Null
                    Some(-max_unscaled_value!(128, DECIMAL128_MAX_PRECISION - 3)), // The min of Decimal128 with scale -3 that can be cast to VariantDecimal16
                    None,
                    Some(-123),
                    Some(0),
                    Some(123),
                    Some(max_unscaled_value!(128, DECIMAL128_MAX_PRECISION - 3)), // The max of Decimal128 with scale -3 that can be cast to VariantDecimal16
                    Some(max_unscaled_value!(128, DECIMAL128_MAX_PRECISION - 3) + 1), // Overflow value will be cast to Null
                    Some(i128::MAX),
                ])
                .with_precision_and_scale(DECIMAL128_MAX_PRECISION, -3)
                .unwrap(),
            ),
            vec![
                Some(Variant::Null),
                Some(Variant::Null),
                Some(
                    VariantDecimal16::try_new(
                        -max_unscaled_value!(128, DECIMAL128_MAX_PRECISION - 3) * 1000,
                        0,
                    )
                    .unwrap()
                    .into(),
                ),
                None,
                Some(VariantDecimal16::try_new(-123_000, 0).unwrap().into()),
                Some(VariantDecimal16::try_new(0, 0).unwrap().into()),
                Some(VariantDecimal16::try_new(123_000, 0).unwrap().into()),
                Some(
                    VariantDecimal16::try_new(
                        max_unscaled_value!(128, DECIMAL128_MAX_PRECISION - 3) * 1000,
                        0,
                    )
                    .unwrap()
                    .into(),
                ),
                Some(Variant::Null),
                Some(Variant::Null),
            ],
        )
    }

    #[test]
    fn test_cast_to_variant_decimal256() {
        run_test(
            Arc::new(
                Decimal256Array::from(vec![
                    Some(i256::MIN),
                    Some(i256::from_i128(
                        -max_unscaled_value!(128, DECIMAL128_MAX_PRECISION) - 1,
                    )), // Overflow value will be cast to Null
                    Some(i256::from_i128(-max_unscaled_value!(
                        128,
                        DECIMAL128_MAX_PRECISION
                    ))), // The min of Decimal256 with positive scale that can be cast to VariantDecimal16
                    None,
                    Some(i256::from_i128(-123)),
                    Some(i256::from_i128(0)),
                    Some(i256::from_i128(123)),
                    Some(i256::from_i128(max_unscaled_value!(
                        128,
                        DECIMAL128_MAX_PRECISION
                    ))), // The max of Decimal256 with positive scale that can be cast to VariantDecimal16
                    Some(i256::from_i128(
                        max_unscaled_value!(128, DECIMAL128_MAX_PRECISION) + 1,
                    )), // Overflow value will be cast to Null
                    Some(i256::MAX),
                ])
                .with_precision_and_scale(DECIMAL128_MAX_PRECISION, 3)
                .unwrap(),
            ),
            vec![
                Some(Variant::Null),
                Some(Variant::Null),
                Some(
                    VariantDecimal16::try_new(
                        -max_unscaled_value!(128, DECIMAL128_MAX_PRECISION),
                        3,
                    )
                    .unwrap()
                    .into(),
                ),
                None,
                Some(VariantDecimal16::try_new(-123, 3).unwrap().into()),
                Some(VariantDecimal16::try_new(0, 3).unwrap().into()),
                Some(VariantDecimal16::try_new(123, 3).unwrap().into()),
                Some(
                    VariantDecimal16::try_new(
                        max_unscaled_value!(128, DECIMAL128_MAX_PRECISION),
                        3,
                    )
                    .unwrap()
                    .into(),
                ),
                Some(Variant::Null),
                Some(Variant::Null),
            ],
        )
    }

    #[test]
    fn test_cast_to_variant_decimal256_negative_scale() {
        run_test(
            Arc::new(
                Decimal256Array::from(vec![
                    Some(i256::MIN),
                    Some(i256::from_i128(
                        -max_unscaled_value!(128, DECIMAL128_MAX_PRECISION - 3) - 1,
                    )), // Overflow value will be cast to Null
                    Some(i256::from_i128(-max_unscaled_value!(
                        128,
                        DECIMAL128_MAX_PRECISION - 3
                    ))), // The min of Decimal256 with scale -3 that can be cast to VariantDecimal16
                    None,
                    Some(i256::from_i128(-123)),
                    Some(i256::from_i128(0)),
                    Some(i256::from_i128(123)),
                    Some(i256::from_i128(max_unscaled_value!(
                        128,
                        DECIMAL128_MAX_PRECISION - 3
                    ))), // The max of Decimal256 with scale -3 that can be cast to VariantDecimal16
                    Some(i256::from_i128(
                        max_unscaled_value!(128, DECIMAL128_MAX_PRECISION - 3) + 1,
                    )), // Overflow value will be cast to Null
                    Some(i256::MAX),
                ])
                .with_precision_and_scale(DECIMAL128_MAX_PRECISION, -3)
                .unwrap(),
            ),
            vec![
                Some(Variant::Null),
                Some(Variant::Null),
                Some(
                    VariantDecimal16::try_new(
                        -max_unscaled_value!(128, DECIMAL128_MAX_PRECISION - 3) * 1000,
                        0,
                    )
                    .unwrap()
                    .into(),
                ),
                None,
                Some(VariantDecimal16::try_new(-123_000, 0).unwrap().into()),
                Some(VariantDecimal16::try_new(0, 0).unwrap().into()),
                Some(VariantDecimal16::try_new(123_000, 0).unwrap().into()),
                Some(
                    VariantDecimal16::try_new(
                        max_unscaled_value!(128, DECIMAL128_MAX_PRECISION - 3) * 1000,
                        0,
                    )
                    .unwrap()
                    .into(),
                ),
                Some(Variant::Null),
                Some(Variant::Null),
            ],
        )
>>>>>>> 0dfeccb9
    }

    /// Converts the given `Array` to a `VariantArray` and tests the conversion
    /// against the expected values. It also tests the handling of nulls by
    /// setting one element to null and verifying the output.
    fn run_test(values: ArrayRef, expected: Vec<Option<Variant>>) {
        // test without nulls
        let variant_array = cast_to_variant(&values).unwrap();
        assert_eq!(variant_array.len(), expected.len());
        for (i, expected_value) in expected.iter().enumerate() {
            match expected_value {
                Some(value) => {
                    assert!(!variant_array.is_null(i), "Expected non-null at index {i}");
                    assert_eq!(variant_array.value(i), *value, "mismatch at index {i}");
                }
                None => {
                    assert!(variant_array.is_null(i), "Expected null at index {i}");
                }
            }
        }
    }
}<|MERGE_RESOLUTION|>--- conflicted
+++ resolved
@@ -251,19 +251,13 @@
 mod tests {
     use super::*;
     use arrow::array::{
-<<<<<<< HEAD
-        ArrayRef, FixedSizeBinaryBuilder, Float16Array, Float32Array, Float64Array,
-        GenericByteBuilder, GenericByteViewBuilder, Int16Array, Int32Array, Int64Array, Int8Array,
-        NullArray, UInt16Array, UInt32Array, UInt64Array, UInt8Array,
-=======
         ArrayRef, BooleanArray, Decimal128Array, Decimal256Array, Decimal32Array, Decimal64Array,
         FixedSizeBinaryBuilder, Float16Array, Float32Array, Float64Array, GenericByteBuilder,
-        GenericByteViewBuilder, Int16Array, Int32Array, Int64Array, Int8Array, UInt16Array,
-        UInt32Array, UInt64Array, UInt8Array,
+        GenericByteViewBuilder, Int16Array, Int32Array, Int64Array, Int8Array, NullArray,
+        UInt16Array, UInt32Array, UInt64Array, UInt8Array,
     };
     use arrow_schema::{
         DECIMAL128_MAX_PRECISION, DECIMAL32_MAX_PRECISION, DECIMAL64_MAX_PRECISION,
->>>>>>> 0dfeccb9
     };
     use parquet_variant::{Variant, VariantDecimal16};
     use std::{sync::Arc, vec};
@@ -600,10 +594,11 @@
     }
 
     #[test]
-<<<<<<< HEAD
     fn test_cast_to_variant_null() {
         run_test(Arc::new(NullArray::new(2)), vec![None, None])
-=======
+    }
+
+    #[test]
     fn test_cast_to_variant_decimal32() {
         run_test(
             Arc::new(
@@ -993,7 +988,6 @@
                 Some(Variant::Null),
             ],
         )
->>>>>>> 0dfeccb9
     }
 
     /// Converts the given `Array` to a `VariantArray` and tests the conversion
