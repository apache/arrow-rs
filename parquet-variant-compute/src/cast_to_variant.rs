--- conflicted
+++ resolved
@@ -57,14 +57,10 @@
     }};
 }
 
-<<<<<<< HEAD
 /// Convert the input array to a `VariantArray` row by row, using `method`
 /// not requiring a generic type to downcast the generic array to a specific
 /// array type and `cast_fn` to transform each element to a type compatible with Variant
 macro_rules! non_generic_conversion {
-=======
-macro_rules! cast_conversion_nongeneric {
->>>>>>> c52db655
     ($method:ident, $cast_fn:expr, $input:expr, $builder:expr) => {{
         let array = $input.$method();
         for i in 0..array.len() {
@@ -160,7 +156,7 @@
             primitive_conversion!(Float64Type, input, builder);
         }
         DataType::FixedSizeBinary(_) => {
-            cast_conversion_nongeneric!(as_fixed_size_binary, |v| v, input, builder);
+            non_generic_conversion!(as_fixed_size_binary, |v| v, input, builder);
         }
         dt => {
             return Err(ArrowError::CastError(format!(
@@ -179,15 +175,9 @@
 mod tests {
     use super::*;
     use arrow::array::{
-<<<<<<< HEAD
-        ArrayRef, BooleanArray, Float16Array, Float32Array, Float64Array, GenericByteBuilder,
-        GenericByteViewBuilder, Int16Array, Int32Array, Int64Array, Int8Array, UInt16Array,
-        UInt32Array, UInt64Array, UInt8Array,
-=======
-        ArrayRef, FixedSizeBinaryBuilder, Float16Array, Float32Array, Float64Array,
+        ArrayRef, BooleanArray, FixedSizeBinaryBuilder, Float16Array, Float32Array, Float64Array,
         GenericByteBuilder, GenericByteViewBuilder, Int16Array, Int32Array, Int64Array, Int8Array,
         UInt16Array, UInt32Array, UInt64Array, UInt8Array,
->>>>>>> c52db655
     };
     use parquet_variant::{Variant, VariantDecimal16};
     use std::{sync::Arc, vec};
