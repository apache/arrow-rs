--- conflicted
+++ resolved
@@ -503,7 +503,6 @@
                 builder
             );
         }
-<<<<<<< HEAD
         DataType::RunEndEncoded(run_ends, _) => match run_ends.data_type() {
             DataType::Int16 => process_run_end_encoded::<Int16Type>(input, &mut builder)?,
             DataType::Int32 => process_run_end_encoded::<Int32Type>(input, &mut builder)?,
@@ -515,7 +514,6 @@
                 )));
             }
         },
-=======
         DataType::Dictionary(_, _) => {
             let dict_array = input.as_any_dictionary();
             let values_variant_array = cast_to_variant(dict_array.values().as_ref())?;
@@ -537,7 +535,6 @@
                 builder.append_variant(value);
             }
         }
->>>>>>> 62770b60
         dt => {
             return Err(ArrowError::CastError(format!(
                 "Unsupported data type for casting to Variant: {dt:?}",
@@ -591,19 +588,12 @@
     use super::*;
     use arrow::array::{
         ArrayRef, BinaryArray, BooleanArray, Date32Array, Date64Array, Decimal128Array,
-<<<<<<< HEAD
-        Decimal256Array, Decimal32Array, Decimal64Array, FixedSizeBinaryBuilder, Float16Array,
-        Float32Array, Float64Array, GenericByteBuilder, GenericByteViewBuilder, Int16Array,
-        Int32Array, Int64Array, Int8Array, IntervalYearMonthArray, LargeStringArray, NullArray,
-        StringArray, StringRunBuilder, StringViewArray, StructArray, Time32MillisecondArray,
-=======
         Decimal256Array, Decimal32Array, Decimal64Array, DictionaryArray, FixedSizeBinaryBuilder,
         Float16Array, Float32Array, Float64Array, GenericByteBuilder, GenericByteViewBuilder,
         Int16Array, Int32Array, Int64Array, Int8Array, IntervalYearMonthArray, LargeStringArray,
-        NullArray, StringArray, StringViewArray, StructArray, Time32MillisecondArray,
->>>>>>> 62770b60
-        Time32SecondArray, Time64MicrosecondArray, Time64NanosecondArray, UInt16Array, UInt32Array,
-        UInt64Array, UInt8Array,
+        NullArray, StringArray, StringRunBuilder, StringViewArray, StructArray,
+        Time32MillisecondArray, Time32SecondArray, Time64MicrosecondArray, Time64NanosecondArray,
+        UInt16Array, UInt32Array, UInt64Array, UInt8Array,
     };
     use arrow::buffer::NullBuffer;
     use arrow_schema::{Field, Fields};
@@ -1905,7 +1895,6 @@
     }
 
     #[test]
-<<<<<<< HEAD
     fn test_cast_to_variant_run_end_encoded() {
         let mut builder = StringRunBuilder::<Int32Type>::new();
         builder.append_value("apple");
@@ -1925,7 +1914,11 @@
                 Some(Variant::from("banana")),
                 Some(Variant::from("banana")),
                 Some(Variant::from("cherry")),
-=======
+            ],
+        );
+    }
+
+    #[test]
     fn test_cast_to_variant_dictionary() {
         let values = StringArray::from(vec!["apple", "banana", "cherry", "date"]);
         let keys = Int32Array::from(vec![Some(0), Some(1), None, Some(2), Some(0), Some(3)]);
@@ -1940,13 +1933,11 @@
                 Some(Variant::from("cherry")),
                 Some(Variant::from("apple")),
                 Some(Variant::from("date")),
->>>>>>> 62770b60
-            ],
-        );
-    }
-
-    #[test]
-<<<<<<< HEAD
+            ],
+        );
+    }
+
+    #[test]
     fn test_cast_to_variant_run_end_encoded_with_nulls() {
         use arrow::array::StringRunBuilder;
         use arrow::datatypes::Int32Type;
@@ -1970,7 +1961,11 @@
                 Some(Variant::from("banana")),
                 None,
                 None,
-=======
+            ],
+        );
+    }
+
+    #[test]
     fn test_cast_to_variant_dictionary_with_nulls() {
         // Test dictionary with null values in the values array
         let values = StringArray::from(vec![Some("a"), None, Some("c")]);
@@ -1984,7 +1979,6 @@
                 None, // key 1 points to null value
                 Some(Variant::from("c")),
                 Some(Variant::from("a")),
->>>>>>> 62770b60
             ],
         );
     }
