// Licensed to the Apache Software Foundation (ASF) under one
// or more contributor license agreements.  See the NOTICE file
// distributed with this work for additional information
// regarding copyright ownership.  The ASF licenses this file
// to you under the Apache License, Version 2.0 (the
// "License"); you may not use this file except in compliance
// with the License.  You may obtain a copy of the License at
//
//   http://www.apache.org/licenses/LICENSE-2.0
//
// Unless required by applicable law or agreed to in writing,
// software distributed under the License is distributed on an
// "AS IS" BASIS, WITHOUT WARRANTIES OR CONDITIONS OF ANY
// KIND, either express or implied.  See the License for the
// specific language governing permissions and limitations
// under the License.

use std::collections::HashMap;
use std::sync::Arc;

use crate::type_conversion::{
    decimal_to_variant_decimal, generic_conversion_array, non_generic_conversion_array,
    primitive_conversion_array,
};
use crate::{VariantArray, VariantArrayBuilder};
use arrow::array::{
    Array, AsArray, TimestampMicrosecondArray, TimestampMillisecondArray, TimestampNanosecondArray,
    TimestampSecondArray,
};
use arrow::buffer::{OffsetBuffer, ScalarBuffer};
use arrow::compute::kernels::cast;
use arrow::datatypes::{
    i256, ArrowNativeType, BinaryType, BinaryViewType, Date32Type, Date64Type, Decimal128Type,
    Decimal256Type, Decimal32Type, Decimal64Type, Float16Type, Float32Type, Float64Type, Int16Type,
    Int32Type, Int64Type, Int8Type, LargeBinaryType, RunEndIndexType, Time32MillisecondType,
    Time32SecondType, Time64MicrosecondType, Time64NanosecondType, UInt16Type, UInt32Type,
    UInt64Type, UInt8Type,
};
use arrow::temporal_conversions::{
    timestamp_ms_to_datetime, timestamp_ns_to_datetime, timestamp_s_to_datetime,
    timestamp_us_to_datetime,
};
use arrow_schema::{ArrowError, DataType, TimeUnit, UnionFields};
use chrono::{DateTime, NaiveDate, NaiveDateTime, NaiveTime, TimeZone, Utc};
use parquet_variant::{
    Variant, VariantBuilder, VariantDecimal16, VariantDecimal4, VariantDecimal8,
};

fn convert_timestamp(
    time_unit: &TimeUnit,
    time_zone: &Option<Arc<str>>,
    input: &dyn Array,
    builder: &mut VariantArrayBuilder,
) {
    let native_datetimes: Vec<Option<NaiveDateTime>> = match time_unit {
        arrow_schema::TimeUnit::Second => {
            let ts_array = input
                .as_any()
                .downcast_ref::<TimestampSecondArray>()
                .expect("Array is not TimestampSecondArray");

            ts_array
                .iter()
                .map(|x| x.map(|y| timestamp_s_to_datetime(y).unwrap()))
                .collect()
        }
        arrow_schema::TimeUnit::Millisecond => {
            let ts_array = input
                .as_any()
                .downcast_ref::<TimestampMillisecondArray>()
                .expect("Array is not TimestampMillisecondArray");

            ts_array
                .iter()
                .map(|x| x.map(|y| timestamp_ms_to_datetime(y).unwrap()))
                .collect()
        }
        arrow_schema::TimeUnit::Microsecond => {
            let ts_array = input
                .as_any()
                .downcast_ref::<TimestampMicrosecondArray>()
                .expect("Array is not TimestampMicrosecondArray");
            ts_array
                .iter()
                .map(|x| x.map(|y| timestamp_us_to_datetime(y).unwrap()))
                .collect()
        }
        arrow_schema::TimeUnit::Nanosecond => {
            let ts_array = input
                .as_any()
                .downcast_ref::<TimestampNanosecondArray>()
                .expect("Array is not TimestampNanosecondArray");
            ts_array
                .iter()
                .map(|x| x.map(|y| timestamp_ns_to_datetime(y).unwrap()))
                .collect()
        }
    };

    for x in native_datetimes {
        match x {
            Some(ndt) => {
                if time_zone.is_none() {
                    builder.append_variant(ndt.into());
                } else {
                    let utc_dt: DateTime<Utc> = Utc.from_utc_datetime(&ndt);
                    builder.append_variant(utc_dt.into());
                }
            }
            None => {
                builder.append_null();
            }
        }
    }
}

/// Casts a typed arrow [`Array`] to a [`VariantArray`]. This is useful when you
/// need to convert a specific data type
///
/// # Arguments
/// * `input` - A reference to the input [`Array`] to cast
///
/// # Notes
/// If the input array element is null, the corresponding element in the
/// output `VariantArray` will also be null (not `Variant::Null`).
///
/// # Example
/// ```
/// # use arrow::array::{Array, ArrayRef, Int64Array};
/// # use parquet_variant::Variant;
/// # use parquet_variant_compute::cast_to_variant::cast_to_variant;
/// // input is an Int64Array, which will be cast to a VariantArray
/// let input = Int64Array::from(vec![Some(1), None, Some(3)]);
/// let result = cast_to_variant(&input).unwrap();
/// assert_eq!(result.len(), 3);
/// assert_eq!(result.value(0), Variant::Int64(1));
/// assert!(result.is_null(1)); // note null, not Variant::Null
/// assert_eq!(result.value(2), Variant::Int64(3));
/// ```
///
/// For `DataType::Timestamp`s: if the timestamp has any level of precision
/// greater than a microsecond, it will be truncated. For example
/// `1970-01-01T00:00:01.234567890Z`
/// will be truncated to
/// `1970-01-01T00:00:01.234567Z`
pub fn cast_to_variant(input: &dyn Array) -> Result<VariantArray, ArrowError> {
    let mut builder = VariantArrayBuilder::new(input.len());

    let input_type = input.data_type();
    // todo: handle other types like Boolean, Date, Timestamp, etc.
    match input_type {
        DataType::Boolean => {
            non_generic_conversion_array!(input.as_boolean(), |v| v, builder);
        }
        DataType::Binary => {
            generic_conversion_array!(BinaryType, as_bytes, |v| v, input, builder);
        }
        DataType::LargeBinary => {
            generic_conversion_array!(LargeBinaryType, as_bytes, |v| v, input, builder);
        }
        DataType::BinaryView => {
            generic_conversion_array!(BinaryViewType, as_byte_view, |v| v, input, builder);
        }
        DataType::Int8 => {
            primitive_conversion_array!(Int8Type, input, builder);
        }
        DataType::Int16 => {
            primitive_conversion_array!(Int16Type, input, builder);
        }
        DataType::Int32 => {
            primitive_conversion_array!(Int32Type, input, builder);
        }
        DataType::Int64 => {
            primitive_conversion_array!(Int64Type, input, builder);
        }
        DataType::UInt8 => {
            primitive_conversion_array!(UInt8Type, input, builder);
        }
        DataType::UInt16 => {
            primitive_conversion_array!(UInt16Type, input, builder);
        }
        DataType::UInt32 => {
            primitive_conversion_array!(UInt32Type, input, builder);
        }
        DataType::UInt64 => {
            primitive_conversion_array!(UInt64Type, input, builder);
        }
        DataType::Float16 => {
            generic_conversion_array!(Float16Type, as_primitive, f32::from, input, builder);
        }
        DataType::Float32 => {
            primitive_conversion_array!(Float32Type, input, builder);
        }
        DataType::Float64 => {
            primitive_conversion_array!(Float64Type, input, builder);
        }
        DataType::Decimal32(_, scale) => {
            generic_conversion_array!(
                Decimal32Type,
                as_primitive,
                |v| decimal_to_variant_decimal!(v, scale, i32, VariantDecimal4),
                input,
                builder
            );
        }
        DataType::Decimal64(_, scale) => {
            generic_conversion_array!(
                Decimal64Type,
                as_primitive,
                |v| decimal_to_variant_decimal!(v, scale, i64, VariantDecimal8),
                input,
                builder
            );
        }
        DataType::Decimal128(_, scale) => {
            generic_conversion_array!(
                Decimal128Type,
                as_primitive,
                |v| decimal_to_variant_decimal!(v, scale, i128, VariantDecimal16),
                input,
                builder
            );
        }
        DataType::Decimal256(_, scale) => {
            generic_conversion_array!(
                Decimal256Type,
                as_primitive,
                |v: i256| {
                    // Since `i128::MAX` is larger than the max value of `VariantDecimal16`,
                    // any `i256` value that cannot be cast to `i128` is unable to be cast to `VariantDecimal16` either.
                    // Therefore, we can safely convert `i256` to `i128` first and process it like `i128`.
                    if let Some(v) = v.to_i128() {
                        decimal_to_variant_decimal!(v, scale, i128, VariantDecimal16)
                    } else {
                        Variant::Null
                    }
                },
                input,
                builder
            );
        }
        DataType::FixedSizeBinary(_) => {
            non_generic_conversion_array!(input.as_fixed_size_binary(), |v| v, builder);
        }
        DataType::Null => {
            for _ in 0..input.len() {
                builder.append_null();
            }
        }
        DataType::Timestamp(time_unit, time_zone) => {
            convert_timestamp(time_unit, time_zone, input, &mut builder);
        }
        DataType::Time32(unit) => {
            match *unit {
                TimeUnit::Second => {
                    generic_conversion_array!(
                        Time32SecondType,
                        as_primitive,
                        // nano second are always 0
                        |v| NaiveTime::from_num_seconds_from_midnight_opt(v as u32, 0u32).unwrap(),
                        input,
                        builder
                    );
                }
                TimeUnit::Millisecond => {
                    generic_conversion_array!(
                        Time32MillisecondType,
                        as_primitive,
                        |v| NaiveTime::from_num_seconds_from_midnight_opt(
                            v as u32 / 1000,
                            (v as u32 % 1000) * 1_000_000
                        )
                        .unwrap(),
                        input,
                        builder
                    );
                }
                _ => {
                    return Err(ArrowError::CastError(format!(
                        "Unsupported Time32 unit: {:?}",
                        unit
                    )));
                }
            };
        }
        DataType::Time64(unit) => {
            match *unit {
                TimeUnit::Microsecond => {
                    generic_conversion_array!(
                        Time64MicrosecondType,
                        as_primitive,
                        |v| NaiveTime::from_num_seconds_from_midnight_opt(
                            (v / 1_000_000) as u32,
                            (v % 1_000_000 * 1_000) as u32
                        )
                        .unwrap(),
                        input,
                        builder
                    );
                }
                TimeUnit::Nanosecond => {
                    generic_conversion_array!(
                        Time64NanosecondType,
                        as_primitive,
                        |v| NaiveTime::from_num_seconds_from_midnight_opt(
                            (v / 1_000_000_000) as u32,
                            (v % 1_000_000_000) as u32
                        )
                        .unwrap(),
                        input,
                        builder
                    );
                }
                _ => {
                    return Err(ArrowError::CastError(format!(
                        "Unsupported Time64 unit: {:?}",
                        unit
                    )));
                }
            };
        }
        DataType::Interval(_) => {
            return Err(ArrowError::InvalidArgumentError(
                "Casting interval types to Variant is not supported. \
                 The Variant format does not define interval/duration types."
                    .to_string(),
            ));
        }
        DataType::Utf8 => {
            generic_conversion_array!(i32, as_string, |v| v, input, builder);
        }
        DataType::LargeUtf8 => {
            generic_conversion_array!(i64, as_string, |v| v, input, builder);
        }
        DataType::Utf8View => {
            non_generic_conversion_array!(input.as_string_view(), |v| v, builder);
        }
        DataType::Struct(_) => {
            let struct_array = input.as_struct();

            // Pre-convert all field arrays once for better performance
            // This avoids converting the same field array multiple times
            // Alternative approach: Use slicing per row: field_array.slice(i, 1)
            // However, pre-conversion is more efficient for typical use cases
            let field_variant_arrays: Result<Vec<_>, _> = struct_array
                .columns()
                .iter()
                .map(|field_array| cast_to_variant(field_array.as_ref()))
                .collect();
            let field_variant_arrays = field_variant_arrays?;

            // Cache column names to avoid repeated calls
            let column_names = struct_array.column_names();

            for i in 0..struct_array.len() {
                if struct_array.is_null(i) {
                    builder.append_null();
                    continue;
                }

                // Create a VariantBuilder for this struct instance
                let mut variant_builder = VariantBuilder::new();
                let mut object_builder = variant_builder.new_object();

                // Iterate through all fields in the struct
                for (field_idx, field_name) in column_names.iter().enumerate() {
                    // Use pre-converted field variant arrays for better performance
                    // Check nulls directly from the pre-converted arrays instead of accessing column again
                    if !field_variant_arrays[field_idx].is_null(i) {
                        let field_variant = field_variant_arrays[field_idx].value(i);
                        object_builder.insert(field_name, field_variant);
                    }
                    // Note: we skip null fields rather than inserting Variant::Null
                    // to match Arrow struct semantics where null fields are omitted
                }

                object_builder.finish()?;
                let (metadata, value) = variant_builder.finish();
                let variant = Variant::try_new(&metadata, &value)?;
                builder.append_variant(variant);
            }
        }
        DataType::Union(fields, _) => {
            convert_union(fields, input, &mut builder)?;
        }
        DataType::Date32 => {
            generic_conversion_array!(
                Date32Type,
                as_primitive,
                |v: i32| -> NaiveDate { Date32Type::to_naive_date(v) },
                input,
                builder
            );
        }
        DataType::Date64 => {
            generic_conversion_array!(
                Date64Type,
                as_primitive,
                |v: i64| { Date64Type::to_naive_date_opt(v).unwrap() },
                input,
                builder
            );
        }
        DataType::RunEndEncoded(run_ends, _) => match run_ends.data_type() {
            DataType::Int16 => convert_run_end_encoded::<Int16Type>(input, &mut builder)?,
            DataType::Int32 => convert_run_end_encoded::<Int32Type>(input, &mut builder)?,
            DataType::Int64 => convert_run_end_encoded::<Int64Type>(input, &mut builder)?,
            _ => {
                return Err(ArrowError::CastError(format!(
                    "Unsupported run ends type: {:?}",
                    run_ends.data_type()
                )));
            }
        },
        DataType::Dictionary(_, _) => {
            convert_dictionary_encoded(input, &mut builder)?;
        }

        DataType::Map(field, _) => match field.data_type() {
            DataType::Struct(_) => {
                let map_array = input.as_map();
                let keys = cast(map_array.keys(), &DataType::Utf8)?;
                let key_strings = keys.as_string::<i32>();
                let values = cast_to_variant(map_array.values())?;
                let offsets = map_array.offsets();

                let mut start_offset = offsets[0];
                for end_offset in offsets.iter().skip(1) {
                    if start_offset >= *end_offset {
                        builder.append_null();
                        continue;
                    }

                    let length = (end_offset - start_offset) as usize;

                    let mut variant_builder = VariantBuilder::new();
                    let mut object_builder = variant_builder.new_object();

                    for i in start_offset..*end_offset {
                        let value = values.value(i as usize);
                        object_builder.insert(key_strings.value(i as usize), value);
                    }
                    object_builder.finish()?;
                    let (metadata, value) = variant_builder.finish();
                    let variant = Variant::try_new(&metadata, &value)?;

                    builder.append_variant(variant);

                    start_offset += length as i32;
                }
            }
            _ => {
                return Err(ArrowError::CastError(format!(
                    "Unsupported map field type for casting to Variant: {field:?}",
                )));
            }
        },
        DataType::List(_) => {
            let list_array = input.as_list::<i32>();
            let values = list_array.values();
            let offsets = list_array.offsets();

            let first_offset = offsets.first().expect("There should be an offset");
            let length = offsets.last().expect("There should be an offset") - first_offset;
            let sliced_values = values.slice(*first_offset as usize, length as usize);

            let values_variant_array = cast_to_variant(sliced_values.as_ref())?;
            let new_offsets = OffsetBuffer::new(ScalarBuffer::from_iter(
                offsets.iter().map(|o| o - first_offset),
            ));

            for i in 0..list_array.len() {
                if list_array.is_null(i) {
                    builder.append_null();
                    continue;
                }

                let start = new_offsets[i] as usize;
                let end = new_offsets[i + 1] as usize;

                // Start building the inner VariantList
                let mut variant_builder = VariantBuilder::new();
                let mut list_builder = variant_builder.new_list();

                // Add all values from the slice
                for j in start..end {
                    list_builder.append_value(values_variant_array.value(j));
                }

                list_builder.finish();

                let (metadata, value) = variant_builder.finish();
                let variant = Variant::new(&metadata, &value);
                let variant_list = variant.as_list().expect("Variant should be list");
                builder.append_variant(Variant::List(variant_list.clone()))
            }
        }
        DataType::LargeList(_) => {
            let large_list_array = input.as_list::<i64>();
            let values = large_list_array.values();
            let offsets = large_list_array.offsets();

            let first_offset = offsets.first().expect("There should be an offset");
            let length = offsets.last().expect("There should be an offset") - first_offset;
            let sliced_values = values.slice(*first_offset as usize, length as usize);

            let values_variant_array = cast_to_variant(sliced_values.as_ref())?;
            let new_offsets = OffsetBuffer::new(ScalarBuffer::from_iter(
                offsets.iter().map(|o| o - first_offset),
            ));

            for i in 0..large_list_array.len() {
                if large_list_array.is_null(i) {
                    builder.append_null();
                    continue;
                }

                let start = new_offsets[i] as usize; // What if the system is 32bit and offset is > usize::MAX?
                let end = new_offsets[i + 1] as usize;

                // Start building the inner VariantList
                let mut variant_builder = VariantBuilder::new();
                let mut list_builder = variant_builder.new_list();

                // Add all values from the slice
                for j in start..end {
                    list_builder.append_value(values_variant_array.value(j));
                }

                list_builder.finish();

                let (metadata, value) = variant_builder.finish();
                let variant = Variant::new(&metadata, &value);
                let variant_list = variant.as_list().expect("Variant should be list");
                builder.append_variant(Variant::List(variant_list.clone()))
            }
        }

        dt => {
            return Err(ArrowError::CastError(format!(
                "Unsupported data type for casting to Variant: {dt:?}",
            )));
        }
    };
    Ok(builder.build())
}

/// Convert union arrays
fn convert_union(
    fields: &UnionFields,
    input: &dyn Array,
    builder: &mut VariantArrayBuilder,
) -> Result<(), ArrowError> {
    let union_array = input.as_union();

    // Convert each child array to variant arrays
    let mut child_variant_arrays = HashMap::new();
    for (type_id, _) in fields.iter() {
        let child_array = union_array.child(type_id);
        let child_variant_array = cast_to_variant(child_array.as_ref())?;
        child_variant_arrays.insert(type_id, child_variant_array);
    }

    // Process each element in the union array
    for i in 0..union_array.len() {
        let type_id = union_array.type_id(i);
        let value_offset = union_array.value_offset(i);

        if let Some(child_variant_array) = child_variant_arrays.get(&type_id) {
            if child_variant_array.is_null(value_offset) {
                builder.append_null();
            } else {
                let value = child_variant_array.value(value_offset);
                builder.append_variant(value);
            }
        } else {
            // This should not happen in a valid union, but handle gracefully
            builder.append_null();
        }
    }

    Ok(())
}

/// Generic function to convert run-end encoded arrays
fn convert_run_end_encoded<R: RunEndIndexType>(
    input: &dyn Array,
    builder: &mut VariantArrayBuilder,
) -> Result<(), ArrowError> {
    let run_array = input.as_run::<R>();
    let values_variant_array = cast_to_variant(run_array.values().as_ref())?;

    // Process runs in batches for better performance
    let run_ends = run_array.run_ends().values();
    let mut logical_start = 0;

    for (physical_idx, &run_end) in run_ends.iter().enumerate() {
        let logical_end = run_end.as_usize();
        let run_length = logical_end - logical_start;

        if values_variant_array.is_null(physical_idx) {
            // Append nulls for the entire run
            for _ in 0..run_length {
                builder.append_null();
            }
        } else {
            // Get the value once and append it for the entire run
            let value = values_variant_array.value(physical_idx);
            for _ in 0..run_length {
                builder.append_variant(value.clone());
            }
        }

        logical_start = logical_end;
    }

    Ok(())
}

/// Convert dictionary encoded arrays
fn convert_dictionary_encoded(
    input: &dyn Array,
    builder: &mut VariantArrayBuilder,
) -> Result<(), ArrowError> {
    let dict_array = input.as_any_dictionary();
    let values_variant_array = cast_to_variant(dict_array.values().as_ref())?;
    let normalized_keys = dict_array.normalized_keys();
    let keys = dict_array.keys();

    for (i, key_idx) in normalized_keys.iter().enumerate() {
        if keys.is_null(i) {
            builder.append_null();
            continue;
        }

        if values_variant_array.is_null(*key_idx) {
            builder.append_null();
            continue;
        }

        let value = values_variant_array.value(*key_idx);
        builder.append_variant(value);
    }

    Ok(())
}

// TODO do we need a cast_with_options to allow specifying conversion behavior,
// e.g. how to handle overflows, whether to convert to Variant::Null or return
// an error, etc. ?

#[cfg(test)]
mod tests {
    use super::*;
    use arrow::array::{
        ArrayRef, BinaryArray, BooleanArray, Date32Array, Date64Array, Decimal128Array,
        Decimal256Array, Decimal32Array, Decimal64Array, DictionaryArray, FixedSizeBinaryBuilder,
        Float16Array, Float32Array, Float64Array, GenericByteBuilder, GenericByteViewBuilder,
<<<<<<< HEAD
        Int16Array, Int32Array, Int64Array, Int8Array, IntervalYearMonthArray, LargeStringArray,
        NullArray, StringArray, StringRunBuilder, StringViewArray, StructArray,
        Time32MillisecondArray, Time32SecondArray, Time64MicrosecondArray, Time64NanosecondArray,
        UInt16Array, UInt32Array, UInt64Array, UInt8Array, UnionArray,
    };
    use arrow::buffer::{NullBuffer, ScalarBuffer};
    use arrow_schema::{DataType, Field, Fields, UnionFields};
=======
        Int16Array, Int32Array, Int64Array, Int8Array, IntervalYearMonthArray, LargeListArray,
        LargeStringArray, ListArray, MapArray, NullArray, StringArray, StringRunBuilder,
        StringViewArray, StructArray, Time32MillisecondArray, Time32SecondArray,
        Time64MicrosecondArray, Time64NanosecondArray, UInt16Array, UInt32Array, UInt64Array,
        UInt8Array,
    };
    use arrow::buffer::{NullBuffer, OffsetBuffer};
    use arrow_schema::{Field, Fields};
>>>>>>> 81867eb6
    use arrow_schema::{
        DECIMAL128_MAX_PRECISION, DECIMAL32_MAX_PRECISION, DECIMAL64_MAX_PRECISION,
    };
    use half::f16;
    use parquet_variant::{Variant, VariantDecimal16};
    use std::{sync::Arc, vec};

    macro_rules! max_unscaled_value {
        (32, $precision:expr) => {
            (u32::pow(10, $precision as u32) - 1) as i32
        };
        (64, $precision:expr) => {
            (u64::pow(10, $precision as u32) - 1) as i64
        };
        (128, $precision:expr) => {
            (u128::pow(10, $precision as u32) - 1) as i128
        };
    }

    #[test]
    fn test_cast_to_variant_timestamp() {
        let run_array_tests =
            |microseconds: i64, array_ntz: Arc<dyn Array>, array_tz: Arc<dyn Array>| {
                let timestamp = DateTime::from_timestamp_nanos(microseconds * 1000);
                run_test(
                    array_tz,
                    vec![Some(Variant::TimestampMicros(timestamp)), None],
                );
                run_test(
                    array_ntz,
                    vec![
                        Some(Variant::TimestampNtzMicros(timestamp.naive_utc())),
                        None,
                    ],
                );
            };

        let nanosecond = 1234567890;
        let microsecond = 1234567;
        let millisecond = 1234;
        let second = 1;

        let second_array = TimestampSecondArray::from(vec![Some(second), None]);
        run_array_tests(
            second * 1000 * 1000,
            Arc::new(second_array.clone()),
            Arc::new(second_array.with_timezone("+01:00".to_string())),
        );

        let millisecond_array = TimestampMillisecondArray::from(vec![Some(millisecond), None]);
        run_array_tests(
            millisecond * 1000,
            Arc::new(millisecond_array.clone()),
            Arc::new(millisecond_array.with_timezone("+01:00".to_string())),
        );

        let microsecond_array = TimestampMicrosecondArray::from(vec![Some(microsecond), None]);
        run_array_tests(
            microsecond,
            Arc::new(microsecond_array.clone()),
            Arc::new(microsecond_array.with_timezone("+01:00".to_string())),
        );

        let timestamp = DateTime::from_timestamp_nanos(nanosecond);
        let nanosecond_array = TimestampNanosecondArray::from(vec![Some(nanosecond), None]);
        run_test(
            Arc::new(nanosecond_array.clone()),
            vec![
                Some(Variant::TimestampNtzNanos(timestamp.naive_utc())),
                None,
            ],
        );
        run_test(
            Arc::new(nanosecond_array.with_timezone("+01:00".to_string())),
            vec![Some(Variant::TimestampNanos(timestamp)), None],
        );
    }

    #[test]
    fn test_cast_to_variant_fixed_size_binary() {
        let v1 = vec![1, 2];
        let v2 = vec![3, 4];
        let v3 = vec![5, 6];

        let mut builder = FixedSizeBinaryBuilder::new(2);
        builder.append_value(&v1).unwrap();
        builder.append_value(&v2).unwrap();
        builder.append_null();
        builder.append_value(&v3).unwrap();
        let array = builder.finish();

        run_test(
            Arc::new(array),
            vec![
                Some(Variant::Binary(&v1)),
                Some(Variant::Binary(&v2)),
                None,
                Some(Variant::Binary(&v3)),
            ],
        );
    }

    #[test]
    fn test_cast_to_variant_binary() {
        // BinaryType
        let mut builder = GenericByteBuilder::<BinaryType>::new();
        builder.append_value(b"hello");
        builder.append_value(b"");
        builder.append_null();
        builder.append_value(b"world");
        let binary_array = builder.finish();
        run_test(
            Arc::new(binary_array),
            vec![
                Some(Variant::Binary(b"hello")),
                Some(Variant::Binary(b"")),
                None,
                Some(Variant::Binary(b"world")),
            ],
        );

        // LargeBinaryType
        let mut builder = GenericByteBuilder::<LargeBinaryType>::new();
        builder.append_value(b"hello");
        builder.append_value(b"");
        builder.append_null();
        builder.append_value(b"world");
        let large_binary_array = builder.finish();
        run_test(
            Arc::new(large_binary_array),
            vec![
                Some(Variant::Binary(b"hello")),
                Some(Variant::Binary(b"")),
                None,
                Some(Variant::Binary(b"world")),
            ],
        );

        // BinaryViewType
        let mut builder = GenericByteViewBuilder::<BinaryViewType>::new();
        builder.append_value(b"hello");
        builder.append_value(b"");
        builder.append_null();
        builder.append_value(b"world");
        let byte_view_array = builder.finish();
        run_test(
            Arc::new(byte_view_array),
            vec![
                Some(Variant::Binary(b"hello")),
                Some(Variant::Binary(b"")),
                None,
                Some(Variant::Binary(b"world")),
            ],
        );
    }

    #[test]
    fn test_cast_to_variant_bool() {
        run_test(
            Arc::new(BooleanArray::from(vec![Some(true), None, Some(false)])),
            vec![
                Some(Variant::BooleanTrue),
                None,
                Some(Variant::BooleanFalse),
            ],
        );
    }

    #[test]
    fn test_cast_to_variant_int8() {
        run_test(
            Arc::new(Int8Array::from(vec![
                Some(i8::MIN),
                None,
                Some(-1),
                Some(1),
                Some(i8::MAX),
            ])),
            vec![
                Some(Variant::Int8(i8::MIN)),
                None,
                Some(Variant::Int8(-1)),
                Some(Variant::Int8(1)),
                Some(Variant::Int8(i8::MAX)),
            ],
        )
    }

    #[test]
    fn test_cast_to_variant_int16() {
        run_test(
            Arc::new(Int16Array::from(vec![
                Some(i16::MIN),
                None,
                Some(-1),
                Some(1),
                Some(i16::MAX),
            ])),
            vec![
                Some(Variant::Int16(i16::MIN)),
                None,
                Some(Variant::Int16(-1)),
                Some(Variant::Int16(1)),
                Some(Variant::Int16(i16::MAX)),
            ],
        )
    }

    #[test]
    fn test_cast_to_variant_int32() {
        run_test(
            Arc::new(Int32Array::from(vec![
                Some(i32::MIN),
                None,
                Some(-1),
                Some(1),
                Some(i32::MAX),
            ])),
            vec![
                Some(Variant::Int32(i32::MIN)),
                None,
                Some(Variant::Int32(-1)),
                Some(Variant::Int32(1)),
                Some(Variant::Int32(i32::MAX)),
            ],
        )
    }

    #[test]
    fn test_cast_to_variant_int64() {
        run_test(
            Arc::new(Int64Array::from(vec![
                Some(i64::MIN),
                None,
                Some(-1),
                Some(1),
                Some(i64::MAX),
            ])),
            vec![
                Some(Variant::Int64(i64::MIN)),
                None,
                Some(Variant::Int64(-1)),
                Some(Variant::Int64(1)),
                Some(Variant::Int64(i64::MAX)),
            ],
        )
    }

    #[test]
    fn test_cast_to_variant_uint8() {
        run_test(
            Arc::new(UInt8Array::from(vec![
                Some(0),
                None,
                Some(1),
                Some(127),
                Some(u8::MAX),
            ])),
            vec![
                Some(Variant::Int8(0)),
                None,
                Some(Variant::Int8(1)),
                Some(Variant::Int8(127)),
                Some(Variant::Int16(255)), // u8::MAX cannot fit in Int8
            ],
        )
    }

    #[test]
    fn test_cast_to_variant_uint16() {
        run_test(
            Arc::new(UInt16Array::from(vec![
                Some(0),
                None,
                Some(1),
                Some(32767),
                Some(u16::MAX),
            ])),
            vec![
                Some(Variant::Int16(0)),
                None,
                Some(Variant::Int16(1)),
                Some(Variant::Int16(32767)),
                Some(Variant::Int32(65535)), // u16::MAX cannot fit in Int16
            ],
        )
    }

    #[test]
    fn test_cast_to_variant_uint32() {
        run_test(
            Arc::new(UInt32Array::from(vec![
                Some(0),
                None,
                Some(1),
                Some(2147483647),
                Some(u32::MAX),
            ])),
            vec![
                Some(Variant::Int32(0)),
                None,
                Some(Variant::Int32(1)),
                Some(Variant::Int32(2147483647)),
                Some(Variant::Int64(4294967295)), // u32::MAX cannot fit in Int32
            ],
        )
    }

    #[test]
    fn test_cast_to_variant_uint64() {
        run_test(
            Arc::new(UInt64Array::from(vec![
                Some(0),
                None,
                Some(1),
                Some(9223372036854775807),
                Some(u64::MAX),
            ])),
            vec![
                Some(Variant::Int64(0)),
                None,
                Some(Variant::Int64(1)),
                Some(Variant::Int64(9223372036854775807)),
                Some(Variant::Decimal16(
                    // u64::MAX cannot fit in Int64
                    VariantDecimal16::try_from(18446744073709551615).unwrap(),
                )),
            ],
        )
    }

    #[test]
    fn test_cast_to_variant_float16() {
        run_test(
            Arc::new(Float16Array::from(vec![
                Some(f16::MIN),
                None,
                Some(f16::from_f32(-1.5)),
                Some(f16::from_f32(0.0)),
                Some(f16::from_f32(1.5)),
                Some(f16::MAX),
            ])),
            vec![
                Some(Variant::Float(f16::MIN.into())),
                None,
                Some(Variant::Float(-1.5)),
                Some(Variant::Float(0.0)),
                Some(Variant::Float(1.5)),
                Some(Variant::Float(f16::MAX.into())),
            ],
        )
    }

    #[test]
    fn test_cast_to_variant_float32() {
        run_test(
            Arc::new(Float32Array::from(vec![
                Some(f32::MIN),
                None,
                Some(-1.5),
                Some(0.0),
                Some(1.5),
                Some(f32::MAX),
            ])),
            vec![
                Some(Variant::Float(f32::MIN)),
                None,
                Some(Variant::Float(-1.5)),
                Some(Variant::Float(0.0)),
                Some(Variant::Float(1.5)),
                Some(Variant::Float(f32::MAX)),
            ],
        )
    }

    #[test]
    fn test_cast_to_variant_float64() {
        run_test(
            Arc::new(Float64Array::from(vec![
                Some(f64::MIN),
                None,
                Some(-1.5),
                Some(0.0),
                Some(1.5),
                Some(f64::MAX),
            ])),
            vec![
                Some(Variant::Double(f64::MIN)),
                None,
                Some(Variant::Double(-1.5)),
                Some(Variant::Double(0.0)),
                Some(Variant::Double(1.5)),
                Some(Variant::Double(f64::MAX)),
            ],
        )
    }

    #[test]
    fn test_cast_to_variant_interval_error() {
        let array = IntervalYearMonthArray::from(vec![Some(12), None, Some(-6)]);
        let result = cast_to_variant(&array);

        assert!(result.is_err());
        match result.unwrap_err() {
            ArrowError::InvalidArgumentError(msg) => {
                assert!(msg.contains("Casting interval types to Variant is not supported"));
                assert!(msg.contains("The Variant format does not define interval/duration types"));
            }
            _ => panic!("Expected InvalidArgumentError"),
        }
    }

    #[test]
    fn test_cast_to_variant_null() {
        run_test(Arc::new(NullArray::new(2)), vec![None, None])
    }

    #[test]
    fn test_cast_to_variant_decimal32() {
        run_test(
            Arc::new(
                Decimal32Array::from(vec![
                    Some(i32::MIN),
                    Some(-max_unscaled_value!(32, DECIMAL32_MAX_PRECISION) - 1), // Overflow value will be cast to Null
                    Some(-max_unscaled_value!(32, DECIMAL32_MAX_PRECISION)), // The min of Decimal32 with positive scale that can be cast to VariantDecimal4
                    None,
                    Some(-123),
                    Some(0),
                    Some(123),
                    Some(max_unscaled_value!(32, DECIMAL32_MAX_PRECISION)), // The max of Decimal32 with positive scale that can be cast to VariantDecimal4
                    Some(max_unscaled_value!(32, DECIMAL32_MAX_PRECISION) + 1), // Overflow value will be cast to Null
                    Some(i32::MAX),
                ])
                .with_precision_and_scale(DECIMAL32_MAX_PRECISION, 3)
                .unwrap(),
            ),
            vec![
                Some(Variant::Null),
                Some(Variant::Null),
                Some(
                    VariantDecimal4::try_new(-max_unscaled_value!(32, DECIMAL32_MAX_PRECISION), 3)
                        .unwrap()
                        .into(),
                ),
                None,
                Some(VariantDecimal4::try_new(-123, 3).unwrap().into()),
                Some(VariantDecimal4::try_new(0, 3).unwrap().into()),
                Some(VariantDecimal4::try_new(123, 3).unwrap().into()),
                Some(
                    VariantDecimal4::try_new(max_unscaled_value!(32, DECIMAL32_MAX_PRECISION), 3)
                        .unwrap()
                        .into(),
                ),
                Some(Variant::Null),
                Some(Variant::Null),
            ],
        )
    }

    #[test]
    fn test_cast_to_variant_decimal32_negative_scale() {
        run_test(
            Arc::new(
                Decimal32Array::from(vec![
                    Some(i32::MIN),
                    Some(-max_unscaled_value!(32, DECIMAL32_MAX_PRECISION - 3) - 1), // Overflow value will be cast to Null
                    Some(-max_unscaled_value!(32, DECIMAL32_MAX_PRECISION - 3)), // The min of Decimal32 with scale -3 that can be cast to VariantDecimal4
                    None,
                    Some(-123),
                    Some(0),
                    Some(123),
                    Some(max_unscaled_value!(32, DECIMAL32_MAX_PRECISION - 3)), // The max of Decimal32 with scale -3 that can be cast to VariantDecimal4
                    Some(max_unscaled_value!(32, DECIMAL32_MAX_PRECISION - 3) + 1), // Overflow value will be cast to Null
                    Some(i32::MAX),
                ])
                .with_precision_and_scale(DECIMAL32_MAX_PRECISION, -3)
                .unwrap(),
            ),
            vec![
                Some(Variant::Null),
                Some(Variant::Null),
                Some(
                    VariantDecimal4::try_new(
                        -max_unscaled_value!(32, DECIMAL32_MAX_PRECISION - 3) * 1000,
                        0,
                    )
                    .unwrap()
                    .into(),
                ),
                None,
                Some(VariantDecimal4::try_new(-123_000, 0).unwrap().into()),
                Some(VariantDecimal4::try_new(0, 0).unwrap().into()),
                Some(VariantDecimal4::try_new(123_000, 0).unwrap().into()),
                Some(
                    VariantDecimal4::try_new(
                        max_unscaled_value!(32, DECIMAL32_MAX_PRECISION - 3) * 1000,
                        0,
                    )
                    .unwrap()
                    .into(),
                ),
                Some(Variant::Null),
                Some(Variant::Null),
            ],
        )
    }

    #[test]
    fn test_cast_to_variant_decimal64() {
        run_test(
            Arc::new(
                Decimal64Array::from(vec![
                    Some(i64::MIN),
                    Some(-max_unscaled_value!(64, DECIMAL64_MAX_PRECISION) - 1), // Overflow value will be cast to Null
                    Some(-max_unscaled_value!(64, DECIMAL64_MAX_PRECISION)), // The min of Decimal64 with positive scale that can be cast to VariantDecimal8
                    None,
                    Some(-123),
                    Some(0),
                    Some(123),
                    Some(max_unscaled_value!(64, DECIMAL64_MAX_PRECISION)), // The max of Decimal64 with positive scale that can be cast to VariantDecimal8
                    Some(max_unscaled_value!(64, DECIMAL64_MAX_PRECISION) + 1), // Overflow value will be cast to Null
                    Some(i64::MAX),
                ])
                .with_precision_and_scale(DECIMAL64_MAX_PRECISION, 3)
                .unwrap(),
            ),
            vec![
                Some(Variant::Null),
                Some(Variant::Null),
                Some(
                    VariantDecimal8::try_new(-max_unscaled_value!(64, DECIMAL64_MAX_PRECISION), 3)
                        .unwrap()
                        .into(),
                ),
                None,
                Some(VariantDecimal8::try_new(-123, 3).unwrap().into()),
                Some(VariantDecimal8::try_new(0, 3).unwrap().into()),
                Some(VariantDecimal8::try_new(123, 3).unwrap().into()),
                Some(
                    VariantDecimal8::try_new(max_unscaled_value!(64, DECIMAL64_MAX_PRECISION), 3)
                        .unwrap()
                        .into(),
                ),
                Some(Variant::Null),
                Some(Variant::Null),
            ],
        )
    }

    #[test]
    fn test_cast_to_variant_decimal64_negative_scale() {
        run_test(
            Arc::new(
                Decimal64Array::from(vec![
                    Some(i64::MIN),
                    Some(-max_unscaled_value!(64, DECIMAL64_MAX_PRECISION - 3) - 1), // Overflow value will be cast to Null
                    Some(-max_unscaled_value!(64, DECIMAL64_MAX_PRECISION - 3)), // The min of Decimal64 with scale -3 that can be cast to VariantDecimal8
                    None,
                    Some(-123),
                    Some(0),
                    Some(123),
                    Some(max_unscaled_value!(64, DECIMAL64_MAX_PRECISION - 3)), // The max of Decimal64 with scale -3 that can be cast to VariantDecimal8
                    Some(max_unscaled_value!(64, DECIMAL64_MAX_PRECISION - 3) + 1), // Overflow value will be cast to Null
                    Some(i64::MAX),
                ])
                .with_precision_and_scale(DECIMAL64_MAX_PRECISION, -3)
                .unwrap(),
            ),
            vec![
                Some(Variant::Null),
                Some(Variant::Null),
                Some(
                    VariantDecimal8::try_new(
                        -max_unscaled_value!(64, DECIMAL64_MAX_PRECISION - 3) * 1000,
                        0,
                    )
                    .unwrap()
                    .into(),
                ),
                None,
                Some(VariantDecimal8::try_new(-123_000, 0).unwrap().into()),
                Some(VariantDecimal8::try_new(0, 0).unwrap().into()),
                Some(VariantDecimal8::try_new(123_000, 0).unwrap().into()),
                Some(
                    VariantDecimal8::try_new(
                        max_unscaled_value!(64, DECIMAL64_MAX_PRECISION - 3) * 1000,
                        0,
                    )
                    .unwrap()
                    .into(),
                ),
                Some(Variant::Null),
                Some(Variant::Null),
            ],
        )
    }

    #[test]
    fn test_cast_to_variant_decimal128() {
        run_test(
            Arc::new(
                Decimal128Array::from(vec![
                    Some(i128::MIN),
                    Some(-max_unscaled_value!(128, DECIMAL128_MAX_PRECISION) - 1), // Overflow value will be cast to Null
                    Some(-max_unscaled_value!(128, DECIMAL128_MAX_PRECISION)), // The min of Decimal128 with positive scale that can be cast to VariantDecimal16
                    None,
                    Some(-123),
                    Some(0),
                    Some(123),
                    Some(max_unscaled_value!(128, DECIMAL128_MAX_PRECISION)), // The max of Decimal128 with positive scale that can be cast to VariantDecimal16
                    Some(max_unscaled_value!(128, DECIMAL128_MAX_PRECISION) + 1), // Overflow value will be cast to Null
                    Some(i128::MAX),
                ])
                .with_precision_and_scale(DECIMAL128_MAX_PRECISION, 3)
                .unwrap(),
            ),
            vec![
                Some(Variant::Null),
                Some(Variant::Null),
                Some(
                    VariantDecimal16::try_new(
                        -max_unscaled_value!(128, DECIMAL128_MAX_PRECISION),
                        3,
                    )
                    .unwrap()
                    .into(),
                ),
                None,
                Some(VariantDecimal16::try_new(-123, 3).unwrap().into()),
                Some(VariantDecimal16::try_new(0, 3).unwrap().into()),
                Some(VariantDecimal16::try_new(123, 3).unwrap().into()),
                Some(
                    VariantDecimal16::try_new(
                        max_unscaled_value!(128, DECIMAL128_MAX_PRECISION),
                        3,
                    )
                    .unwrap()
                    .into(),
                ),
                Some(Variant::Null),
                Some(Variant::Null),
            ],
        )
    }

    #[test]
    fn test_cast_to_variant_decimal128_negative_scale() {
        run_test(
            Arc::new(
                Decimal128Array::from(vec![
                    Some(i128::MIN),
                    Some(-max_unscaled_value!(128, DECIMAL128_MAX_PRECISION - 3) - 1), // Overflow value will be cast to Null
                    Some(-max_unscaled_value!(128, DECIMAL128_MAX_PRECISION - 3)), // The min of Decimal128 with scale -3 that can be cast to VariantDecimal16
                    None,
                    Some(-123),
                    Some(0),
                    Some(123),
                    Some(max_unscaled_value!(128, DECIMAL128_MAX_PRECISION - 3)), // The max of Decimal128 with scale -3 that can be cast to VariantDecimal16
                    Some(max_unscaled_value!(128, DECIMAL128_MAX_PRECISION - 3) + 1), // Overflow value will be cast to Null
                    Some(i128::MAX),
                ])
                .with_precision_and_scale(DECIMAL128_MAX_PRECISION, -3)
                .unwrap(),
            ),
            vec![
                Some(Variant::Null),
                Some(Variant::Null),
                Some(
                    VariantDecimal16::try_new(
                        -max_unscaled_value!(128, DECIMAL128_MAX_PRECISION - 3) * 1000,
                        0,
                    )
                    .unwrap()
                    .into(),
                ),
                None,
                Some(VariantDecimal16::try_new(-123_000, 0).unwrap().into()),
                Some(VariantDecimal16::try_new(0, 0).unwrap().into()),
                Some(VariantDecimal16::try_new(123_000, 0).unwrap().into()),
                Some(
                    VariantDecimal16::try_new(
                        max_unscaled_value!(128, DECIMAL128_MAX_PRECISION - 3) * 1000,
                        0,
                    )
                    .unwrap()
                    .into(),
                ),
                Some(Variant::Null),
                Some(Variant::Null),
            ],
        )
    }

    #[test]
    fn test_cast_to_variant_decimal256() {
        run_test(
            Arc::new(
                Decimal256Array::from(vec![
                    Some(i256::MIN),
                    Some(i256::from_i128(
                        -max_unscaled_value!(128, DECIMAL128_MAX_PRECISION) - 1,
                    )), // Overflow value will be cast to Null
                    Some(i256::from_i128(-max_unscaled_value!(
                        128,
                        DECIMAL128_MAX_PRECISION
                    ))), // The min of Decimal256 with positive scale that can be cast to VariantDecimal16
                    None,
                    Some(i256::from_i128(-123)),
                    Some(i256::from_i128(0)),
                    Some(i256::from_i128(123)),
                    Some(i256::from_i128(max_unscaled_value!(
                        128,
                        DECIMAL128_MAX_PRECISION
                    ))), // The max of Decimal256 with positive scale that can be cast to VariantDecimal16
                    Some(i256::from_i128(
                        max_unscaled_value!(128, DECIMAL128_MAX_PRECISION) + 1,
                    )), // Overflow value will be cast to Null
                    Some(i256::MAX),
                ])
                .with_precision_and_scale(DECIMAL128_MAX_PRECISION, 3)
                .unwrap(),
            ),
            vec![
                Some(Variant::Null),
                Some(Variant::Null),
                Some(
                    VariantDecimal16::try_new(
                        -max_unscaled_value!(128, DECIMAL128_MAX_PRECISION),
                        3,
                    )
                    .unwrap()
                    .into(),
                ),
                None,
                Some(VariantDecimal16::try_new(-123, 3).unwrap().into()),
                Some(VariantDecimal16::try_new(0, 3).unwrap().into()),
                Some(VariantDecimal16::try_new(123, 3).unwrap().into()),
                Some(
                    VariantDecimal16::try_new(
                        max_unscaled_value!(128, DECIMAL128_MAX_PRECISION),
                        3,
                    )
                    .unwrap()
                    .into(),
                ),
                Some(Variant::Null),
                Some(Variant::Null),
            ],
        )
    }

    #[test]
    fn test_cast_to_variant_decimal256_negative_scale() {
        run_test(
            Arc::new(
                Decimal256Array::from(vec![
                    Some(i256::MIN),
                    Some(i256::from_i128(
                        -max_unscaled_value!(128, DECIMAL128_MAX_PRECISION - 3) - 1,
                    )), // Overflow value will be cast to Null
                    Some(i256::from_i128(-max_unscaled_value!(
                        128,
                        DECIMAL128_MAX_PRECISION - 3
                    ))), // The min of Decimal256 with scale -3 that can be cast to VariantDecimal16
                    None,
                    Some(i256::from_i128(-123)),
                    Some(i256::from_i128(0)),
                    Some(i256::from_i128(123)),
                    Some(i256::from_i128(max_unscaled_value!(
                        128,
                        DECIMAL128_MAX_PRECISION - 3
                    ))), // The max of Decimal256 with scale -3 that can be cast to VariantDecimal16
                    Some(i256::from_i128(
                        max_unscaled_value!(128, DECIMAL128_MAX_PRECISION - 3) + 1,
                    )), // Overflow value will be cast to Null
                    Some(i256::MAX),
                ])
                .with_precision_and_scale(DECIMAL128_MAX_PRECISION, -3)
                .unwrap(),
            ),
            vec![
                Some(Variant::Null),
                Some(Variant::Null),
                Some(
                    VariantDecimal16::try_new(
                        -max_unscaled_value!(128, DECIMAL128_MAX_PRECISION - 3) * 1000,
                        0,
                    )
                    .unwrap()
                    .into(),
                ),
                None,
                Some(VariantDecimal16::try_new(-123_000, 0).unwrap().into()),
                Some(VariantDecimal16::try_new(0, 0).unwrap().into()),
                Some(VariantDecimal16::try_new(123_000, 0).unwrap().into()),
                Some(
                    VariantDecimal16::try_new(
                        max_unscaled_value!(128, DECIMAL128_MAX_PRECISION - 3) * 1000,
                        0,
                    )
                    .unwrap()
                    .into(),
                ),
                Some(Variant::Null),
                Some(Variant::Null),
            ],
        )
    }

    #[test]
    fn test_cast_time32_second_to_variant_time() {
        let array: Time32SecondArray = vec![Some(1), Some(86_399), None].into();
        let values = Arc::new(array);
        run_test(
            values,
            vec![
                Some(Variant::Time(
                    NaiveTime::from_num_seconds_from_midnight_opt(1, 0).unwrap(),
                )),
                Some(Variant::Time(
                    NaiveTime::from_num_seconds_from_midnight_opt(86_399, 0).unwrap(),
                )),
                None,
            ],
        )
    }

    #[test]
    fn test_cast_time32_millisecond_to_variant_time() {
        let array: Time32MillisecondArray = vec![Some(123_456), Some(456_000), None].into();
        let values = Arc::new(array);
        run_test(
            values,
            vec![
                Some(Variant::Time(
                    NaiveTime::from_num_seconds_from_midnight_opt(123, 456_000_000).unwrap(),
                )),
                Some(Variant::Time(
                    NaiveTime::from_num_seconds_from_midnight_opt(456, 0).unwrap(),
                )),
                None,
            ],
        )
    }

    #[test]
    fn test_cast_time64_micro_to_variant_time() {
        let array: Time64MicrosecondArray = vec![Some(1), Some(123_456_789), None].into();
        let values = Arc::new(array);
        run_test(
            values,
            vec![
                Some(Variant::Time(
                    NaiveTime::from_num_seconds_from_midnight_opt(0, 1_000).unwrap(),
                )),
                Some(Variant::Time(
                    NaiveTime::from_num_seconds_from_midnight_opt(123, 456_789_000).unwrap(),
                )),
                None,
            ],
        )
    }

    #[test]
    fn test_cast_time64_nano_to_variant_time() {
        let array: Time64NanosecondArray =
            vec![Some(1), Some(1001), Some(123_456_789_012), None].into();
        run_test(
            Arc::new(array),
            // as we can only present with micro second, so the nano second will round donw to 0
            vec![
                Some(Variant::Time(
                    NaiveTime::from_num_seconds_from_midnight_opt(0, 0).unwrap(),
                )),
                Some(Variant::Time(
                    NaiveTime::from_num_seconds_from_midnight_opt(0, 1_000).unwrap(),
                )),
                Some(Variant::Time(
                    NaiveTime::from_num_seconds_from_midnight_opt(123, 456_789_000).unwrap(),
                )),
                None,
            ],
        )
    }

    #[test]
    fn test_cast_to_variant_utf8() {
        // Test with short strings (should become ShortString variants)
        let short_strings = vec![Some("hello"), Some(""), None, Some("world"), Some("test")];
        let string_array = StringArray::from(short_strings.clone());

        run_test(
            Arc::new(string_array),
            vec![
                Some(Variant::from("hello")),
                Some(Variant::from("")),
                None,
                Some(Variant::from("world")),
                Some(Variant::from("test")),
            ],
        );

        // Test with a long string (should become String variant)
        let long_string = "a".repeat(100); // > 63 bytes, so will be Variant::String
        let long_strings = vec![Some(long_string.clone()), None, Some("short".to_string())];
        let string_array = StringArray::from(long_strings);

        run_test(
            Arc::new(string_array),
            vec![
                Some(Variant::from(long_string.as_str())),
                None,
                Some(Variant::from("short")),
            ],
        );
    }

    #[test]
    fn test_cast_to_variant_large_utf8() {
        // Test with short strings (should become ShortString variants)
        let short_strings = vec![Some("hello"), Some(""), None, Some("world")];
        let string_array = LargeStringArray::from(short_strings.clone());

        run_test(
            Arc::new(string_array),
            vec![
                Some(Variant::from("hello")),
                Some(Variant::from("")),
                None,
                Some(Variant::from("world")),
            ],
        );

        // Test with a long string (should become String variant)
        let long_string = "b".repeat(100); // > 63 bytes, so will be Variant::String
        let long_strings = vec![Some(long_string.clone()), None, Some("short".to_string())];
        let string_array = LargeStringArray::from(long_strings);

        run_test(
            Arc::new(string_array),
            vec![
                Some(Variant::from(long_string.as_str())),
                None,
                Some(Variant::from("short")),
            ],
        );
    }

    #[test]
    fn test_cast_to_variant_utf8_view() {
        // Test with short strings (should become ShortString variants)
        let short_strings = vec![Some("hello"), Some(""), None, Some("world")];
        let string_view_array = StringViewArray::from(short_strings.clone());

        run_test(
            Arc::new(string_view_array),
            vec![
                Some(Variant::from("hello")),
                Some(Variant::from("")),
                None,
                Some(Variant::from("world")),
            ],
        );

        // Test with a long string (should become String variant)
        let long_string = "c".repeat(100); // > 63 bytes, so will be Variant::String
        let long_strings = vec![Some(long_string.clone()), None, Some("short".to_string())];
        let string_view_array = StringViewArray::from(long_strings);

        run_test(
            Arc::new(string_view_array),
            vec![
                Some(Variant::from(long_string.as_str())),
                None,
                Some(Variant::from("short")),
            ],
        );
    }

    #[test]
    fn test_cast_to_variant_struct() {
        // Test a simple struct with two fields: id (int64) and age (int32)
        let id_array = Int64Array::from(vec![Some(1001), Some(1002), None, Some(1003)]);
        let age_array = Int32Array::from(vec![Some(25), Some(30), Some(35), None]);

        let fields = Fields::from(vec![
            Field::new("id", DataType::Int64, true),
            Field::new("age", DataType::Int32, true),
        ]);

        let struct_array = StructArray::new(
            fields,
            vec![Arc::new(id_array), Arc::new(age_array)],
            None, // no nulls at the struct level
        );

        let result = cast_to_variant(&struct_array).unwrap();
        assert_eq!(result.len(), 4);

        // Check first row: {"id": 1001, "age": 25}
        let variant1 = result.value(0);
        let obj1 = variant1.as_object().unwrap();
        assert_eq!(obj1.get("id"), Some(Variant::from(1001i64)));
        assert_eq!(obj1.get("age"), Some(Variant::from(25i32)));

        // Check second row: {"id": 1002, "age": 30}
        let variant2 = result.value(1);
        let obj2 = variant2.as_object().unwrap();
        assert_eq!(obj2.get("id"), Some(Variant::from(1002i64)));
        assert_eq!(obj2.get("age"), Some(Variant::from(30i32)));

        // Check third row: {"age": 35} (id is null, so omitted)
        let variant3 = result.value(2);
        let obj3 = variant3.as_object().unwrap();
        assert_eq!(obj3.get("id"), None);
        assert_eq!(obj3.get("age"), Some(Variant::from(35i32)));

        // Check fourth row: {"id": 1003} (age is null, so omitted)
        let variant4 = result.value(3);
        let obj4 = variant4.as_object().unwrap();
        assert_eq!(obj4.get("id"), Some(Variant::from(1003i64)));
        assert_eq!(obj4.get("age"), None);
    }

    #[test]
    fn test_cast_to_variant_union_sparse() {
        // Create a sparse union array with mixed types (int, float, string)
        let int_array = Int32Array::from(vec![Some(1), None, None, None, Some(34), None]);
        let float_array = Float64Array::from(vec![None, Some(3.2), None, Some(32.5), None, None]);
        let string_array = StringArray::from(vec![None, None, Some("hello"), None, None, None]);
        let type_ids = [0, 1, 2, 1, 0, 0].into_iter().collect::<ScalarBuffer<i8>>();

        let union_fields = UnionFields::new(
            vec![0, 1, 2],
            vec![
                Field::new("int_field", DataType::Int32, false),
                Field::new("float_field", DataType::Float64, false),
                Field::new("string_field", DataType::Utf8, false),
            ],
        );

        let children: Vec<Arc<dyn Array>> = vec![
            Arc::new(int_array),
            Arc::new(float_array),
            Arc::new(string_array),
        ];

        let union_array = UnionArray::try_new(
            union_fields,
            type_ids,
            None, // Sparse union
            children,
        )
        .unwrap();

        run_test(
            Arc::new(union_array),
            vec![
                Some(Variant::Int32(1)),
                Some(Variant::Double(3.2)),
                Some(Variant::from("hello")),
                Some(Variant::Double(32.5)),
                Some(Variant::Int32(34)),
                None,
            ],
        );
    }

    #[test]
    fn test_cast_to_variant_union_dense() {
        // Create a dense union array with mixed types (int, float, string)
        let int_array = Int32Array::from(vec![Some(1), Some(34), None]);
        let float_array = Float64Array::from(vec![3.2, 32.5]);
        let string_array = StringArray::from(vec!["hello"]);
        let type_ids = [0, 1, 2, 1, 0, 0].into_iter().collect::<ScalarBuffer<i8>>();
        let offsets = [0, 0, 0, 1, 1, 2]
            .into_iter()
            .collect::<ScalarBuffer<i32>>();

        let union_fields = UnionFields::new(
            vec![0, 1, 2],
            vec![
                Field::new("int_field", DataType::Int32, false),
                Field::new("float_field", DataType::Float64, false),
                Field::new("string_field", DataType::Utf8, false),
            ],
        );

        let children: Vec<Arc<dyn Array>> = vec![
            Arc::new(int_array),
            Arc::new(float_array),
            Arc::new(string_array),
        ];

        let union_array = UnionArray::try_new(
            union_fields,
            type_ids,
            Some(offsets), // Dense union
            children,
        )
        .unwrap();

        run_test(
            Arc::new(union_array),
            vec![
                Some(Variant::Int32(1)),
                Some(Variant::Double(3.2)),
                Some(Variant::from("hello")),
                Some(Variant::Double(32.5)),
                Some(Variant::Int32(34)),
                None,
            ],
        );
    }

    #[test]
    fn test_cast_to_variant_struct_with_nulls() {
        // Test struct with null values at the struct level
        let id_array = Int64Array::from(vec![Some(1001), Some(1002)]);
        let age_array = Int32Array::from(vec![Some(25), Some(30)]);

        let fields = Fields::from(vec![
            Field::new("id", DataType::Int64, false),
            Field::new("age", DataType::Int32, false),
        ]);

        // Create null buffer to make second row null
        let null_buffer = NullBuffer::from(vec![true, false]);

        let struct_array = StructArray::new(
            fields,
            vec![Arc::new(id_array), Arc::new(age_array)],
            Some(null_buffer),
        );

        let result = cast_to_variant(&struct_array).unwrap();
        assert_eq!(result.len(), 2);

        // Check first row: {"id": 1001, "age": 25}
        assert!(!result.is_null(0));
        let variant1 = result.value(0);
        let obj1 = variant1.as_object().unwrap();
        assert_eq!(obj1.get("id"), Some(Variant::from(1001i64)));
        assert_eq!(obj1.get("age"), Some(Variant::from(25i32)));

        // Check second row: null struct
        assert!(result.is_null(1));
    }

    #[test]
    fn test_cast_to_variant_struct_performance() {
        // Test with a larger struct to demonstrate performance optimization
        // This test ensures that field arrays are only converted once, not per row
        let size = 1000;

        let id_array = Int64Array::from((0..size).map(|i| Some(i as i64)).collect::<Vec<_>>());
        let age_array = Int32Array::from(
            (0..size)
                .map(|i| Some((i % 100) as i32))
                .collect::<Vec<_>>(),
        );
        let score_array =
            Float64Array::from((0..size).map(|i| Some(i as f64 * 0.1)).collect::<Vec<_>>());

        let fields = Fields::from(vec![
            Field::new("id", DataType::Int64, false),
            Field::new("age", DataType::Int32, false),
            Field::new("score", DataType::Float64, false),
        ]);

        let struct_array = StructArray::new(
            fields,
            vec![
                Arc::new(id_array),
                Arc::new(age_array),
                Arc::new(score_array),
            ],
            None,
        );

        let result = cast_to_variant(&struct_array).unwrap();
        assert_eq!(result.len(), size);

        // Verify a few sample rows
        let variant0 = result.value(0);
        let obj0 = variant0.as_object().unwrap();
        assert_eq!(obj0.get("id"), Some(Variant::from(0i64)));
        assert_eq!(obj0.get("age"), Some(Variant::from(0i32)));
        assert_eq!(obj0.get("score"), Some(Variant::from(0.0f64)));

        let variant999 = result.value(999);
        let obj999 = variant999.as_object().unwrap();
        assert_eq!(obj999.get("id"), Some(Variant::from(999i64)));
        assert_eq!(obj999.get("age"), Some(Variant::from(99i32))); // 999 % 100 = 99
        assert_eq!(obj999.get("score"), Some(Variant::from(99.9f64)));
    }

    #[test]
    fn test_cast_to_variant_struct_performance_large() {
        // Test with even larger struct and more fields to demonstrate optimization benefits
        let size = 10000;
        let num_fields = 10;

        // Create arrays for many fields
        let mut field_arrays: Vec<ArrayRef> = Vec::new();
        let mut fields = Vec::new();

        for field_idx in 0..num_fields {
            match field_idx % 4 {
                0 => {
                    // Int64 fields
                    let array = Int64Array::from(
                        (0..size)
                            .map(|i| Some(i as i64 + field_idx as i64))
                            .collect::<Vec<_>>(),
                    );
                    field_arrays.push(Arc::new(array));
                    fields.push(Field::new(
                        format!("int_field_{}", field_idx),
                        DataType::Int64,
                        false,
                    ));
                }
                1 => {
                    // Int32 fields
                    let array = Int32Array::from(
                        (0..size)
                            .map(|i| Some((i % 1000) as i32 + field_idx as i32))
                            .collect::<Vec<_>>(),
                    );
                    field_arrays.push(Arc::new(array));
                    fields.push(Field::new(
                        format!("int32_field_{}", field_idx),
                        DataType::Int32,
                        false,
                    ));
                }
                2 => {
                    // Float64 fields
                    let array = Float64Array::from(
                        (0..size)
                            .map(|i| Some(i as f64 * 0.1 + field_idx as f64))
                            .collect::<Vec<_>>(),
                    );
                    field_arrays.push(Arc::new(array));
                    fields.push(Field::new(
                        format!("float_field_{}", field_idx),
                        DataType::Float64,
                        false,
                    ));
                }
                _ => {
                    // Binary fields
                    let binary_data: Vec<Option<&[u8]>> = (0..size)
                        .map(|i| {
                            // Use static data to avoid lifetime issues in tests
                            match i % 3 {
                                0 => Some(b"test_data_0" as &[u8]),
                                1 => Some(b"test_data_1" as &[u8]),
                                _ => Some(b"test_data_2" as &[u8]),
                            }
                        })
                        .collect();
                    let array = BinaryArray::from(binary_data);
                    field_arrays.push(Arc::new(array));
                    fields.push(Field::new(
                        format!("binary_field_{}", field_idx),
                        DataType::Binary,
                        false,
                    ));
                }
            }
        }

        let struct_array = StructArray::new(Fields::from(fields), field_arrays, None);

        let result = cast_to_variant(&struct_array).unwrap();
        assert_eq!(result.len(), size);

        // Verify a sample of rows
        for sample_idx in [0, size / 4, size / 2, size - 1] {
            let variant = result.value(sample_idx);
            let obj = variant.as_object().unwrap();

            // Should have all fields
            assert_eq!(obj.len(), num_fields);

            // Verify a few field values
            if let Some(int_field_0) = obj.get("int_field_0") {
                assert_eq!(int_field_0, Variant::from(sample_idx as i64));
            }
            if let Some(float_field_2) = obj.get("float_field_2") {
                assert_eq!(float_field_2, Variant::from(sample_idx as f64 * 0.1 + 2.0));
            }
        }
    }

    #[test]
    fn test_cast_to_variant_nested_struct() {
        // Test nested struct: person with location struct
        let id_array = Int64Array::from(vec![Some(1001), Some(1002)]);
        let x_array = Float64Array::from(vec![Some(40.7), Some(37.8)]);
        let y_array = Float64Array::from(vec![Some(-74.0), Some(-122.4)]);

        // Create location struct
        let location_fields = Fields::from(vec![
            Field::new("x", DataType::Float64, true),
            Field::new("y", DataType::Float64, true),
        ]);
        let location_struct = StructArray::new(
            location_fields.clone(),
            vec![Arc::new(x_array), Arc::new(y_array)],
            None,
        );

        // Create person struct containing location
        let person_fields = Fields::from(vec![
            Field::new("id", DataType::Int64, true),
            Field::new("location", DataType::Struct(location_fields), true),
        ]);
        let person_struct = StructArray::new(
            person_fields,
            vec![Arc::new(id_array), Arc::new(location_struct)],
            None,
        );

        let result = cast_to_variant(&person_struct).unwrap();
        assert_eq!(result.len(), 2);

        // Check first row
        let variant1 = result.value(0);
        let obj1 = variant1.as_object().unwrap();
        assert_eq!(obj1.get("id"), Some(Variant::from(1001i64)));

        let location_variant1 = obj1.get("location").unwrap();
        let location_obj1 = location_variant1.as_object().unwrap();
        assert_eq!(location_obj1.get("x"), Some(Variant::from(40.7f64)));
        assert_eq!(location_obj1.get("y"), Some(Variant::from(-74.0f64)));

        // Check second row
        let variant2 = result.value(1);
        let obj2 = variant2.as_object().unwrap();
        assert_eq!(obj2.get("id"), Some(Variant::from(1002i64)));

        let location_variant2 = obj2.get("location").unwrap();
        let location_obj2 = location_variant2.as_object().unwrap();
        assert_eq!(location_obj2.get("x"), Some(Variant::from(37.8f64)));
        assert_eq!(location_obj2.get("y"), Some(Variant::from(-122.4f64)));
    }

    #[test]
    fn test_cast_to_variant_date() {
        // Date32Array
        run_test(
            Arc::new(Date32Array::from(vec![
                Some(Date32Type::from_naive_date(NaiveDate::MIN)),
                None,
                Some(Date32Type::from_naive_date(
                    NaiveDate::from_ymd_opt(2025, 8, 1).unwrap(),
                )),
                Some(Date32Type::from_naive_date(NaiveDate::MAX)),
            ])),
            vec![
                Some(Variant::Date(NaiveDate::MIN)),
                None,
                Some(Variant::Date(NaiveDate::from_ymd_opt(2025, 8, 1).unwrap())),
                Some(Variant::Date(NaiveDate::MAX)),
            ],
        );

        // Date64Array
        run_test(
            Arc::new(Date64Array::from(vec![
                Some(Date64Type::from_naive_date(NaiveDate::MIN)),
                None,
                Some(Date64Type::from_naive_date(
                    NaiveDate::from_ymd_opt(2025, 8, 1).unwrap(),
                )),
                Some(Date64Type::from_naive_date(NaiveDate::MAX)),
            ])),
            vec![
                Some(Variant::Date(NaiveDate::MIN)),
                None,
                Some(Variant::Date(NaiveDate::from_ymd_opt(2025, 8, 1).unwrap())),
                Some(Variant::Date(NaiveDate::MAX)),
            ],
        );
    }

    #[test]
    fn test_cast_to_variant_run_end_encoded() {
        let mut builder = StringRunBuilder::<Int32Type>::new();
        builder.append_value("apple");
        builder.append_value("apple");
        builder.append_value("banana");
        builder.append_value("banana");
        builder.append_value("banana");
        builder.append_value("cherry");
        let run_array = builder.finish();

        run_test(
            Arc::new(run_array),
            vec![
                Some(Variant::from("apple")),
                Some(Variant::from("apple")),
                Some(Variant::from("banana")),
                Some(Variant::from("banana")),
                Some(Variant::from("banana")),
                Some(Variant::from("cherry")),
            ],
        );
    }

    #[test]
    fn test_cast_to_variant_run_end_encoded_with_nulls() {
        use arrow::array::StringRunBuilder;
        use arrow::datatypes::Int32Type;

        // Test run-end encoded array with nulls
        let mut builder = StringRunBuilder::<Int32Type>::new();
        builder.append_value("apple");
        builder.append_null();
        builder.append_value("banana");
        builder.append_value("banana");
        builder.append_null();
        builder.append_null();
        let run_array = builder.finish();

        run_test(
            Arc::new(run_array),
            vec![
                Some(Variant::from("apple")),
                None,
                Some(Variant::from("banana")),
                Some(Variant::from("banana")),
                None,
                None,
            ],
        );
    }

    #[test]
    fn test_cast_to_variant_dictionary() {
        let values = StringArray::from(vec!["apple", "banana", "cherry", "date"]);
        let keys = Int32Array::from(vec![Some(0), Some(1), None, Some(2), Some(0), Some(3)]);
        let dict_array = DictionaryArray::<Int32Type>::try_new(keys, Arc::new(values)).unwrap();

        run_test(
            Arc::new(dict_array),
            vec![
                Some(Variant::from("apple")),
                Some(Variant::from("banana")),
                None,
                Some(Variant::from("cherry")),
                Some(Variant::from("apple")),
                Some(Variant::from("date")),
            ],
        );
    }

    #[test]
    fn test_cast_to_variant_dictionary_with_nulls() {
        // Test dictionary with null values in the values array
        let values = StringArray::from(vec![Some("a"), None, Some("c")]);
        let keys = Int8Array::from(vec![Some(0), Some(1), Some(2), Some(0)]);
        let dict_array = DictionaryArray::<Int8Type>::try_new(keys, Arc::new(values)).unwrap();

        run_test(
            Arc::new(dict_array),
            vec![
                Some(Variant::from("a")),
                None, // key 1 points to null value
                Some(Variant::from("c")),
                Some(Variant::from("a")),
            ],
        );
    }

    #[test]
    fn test_cast_map_to_variant_object() {
        let keys = vec!["key1", "key2", "key3"];
        let values_data = Int32Array::from(vec![1, 2, 3]);
        let entry_offsets = vec![0, 1, 3];
        let map_array =
            MapArray::new_from_strings(keys.clone().into_iter(), &values_data, &entry_offsets)
                .unwrap();

        let result = cast_to_variant(&map_array).unwrap();
        // [{"key1":1}]
        let variant1 = result.value(0);
        assert_eq!(
            variant1.as_object().unwrap().get("key1").unwrap(),
            Variant::from(1)
        );

        // [{"key2":2},{"key3":3}]
        let variant2 = result.value(1);
        assert_eq!(
            variant2.as_object().unwrap().get("key2").unwrap(),
            Variant::from(2)
        );
        assert_eq!(
            variant2.as_object().unwrap().get("key3").unwrap(),
            Variant::from(3)
        );
    }

    #[test]
    fn test_cast_map_to_variant_object_with_nulls() {
        let keys = vec!["key1", "key2", "key3"];
        let values_data = Int32Array::from(vec![1, 2, 3]);
        let entry_offsets = vec![0, 1, 1, 3];
        let map_array =
            MapArray::new_from_strings(keys.clone().into_iter(), &values_data, &entry_offsets)
                .unwrap();

        let result = cast_to_variant(&map_array).unwrap();
        // [{"key1":1}]
        let variant1 = result.value(0);
        assert_eq!(
            variant1.as_object().unwrap().get("key1").unwrap(),
            Variant::from(1)
        );

        // None
        assert!(result.is_null(1));

        // [{"key2":2},{"key3":3}]
        let variant2 = result.value(2);
        assert_eq!(
            variant2.as_object().unwrap().get("key2").unwrap(),
            Variant::from(2)
        );
        assert_eq!(
            variant2.as_object().unwrap().get("key3").unwrap(),
            Variant::from(3)
        );
    }

    #[test]
    fn test_cast_map_with_non_string_keys_to_variant_object() {
        let offsets = OffsetBuffer::new(vec![0, 1, 3].into());
        let fields = Fields::from(vec![
            Field::new("key", DataType::Int32, false),
            Field::new("values", DataType::Int32, false),
        ]);
        let columns = vec![
            Arc::new(Int32Array::from(vec![1, 2, 3])) as _,
            Arc::new(Int32Array::from(vec![1, 2, 3])) as _,
        ];

        let entries = StructArray::new(fields.clone(), columns, None);
        let field = Arc::new(Field::new("entries", DataType::Struct(fields), false));

        let map_array = MapArray::new(field.clone(), offsets.clone(), entries.clone(), None, false);

        let result = cast_to_variant(&map_array).unwrap();

        let variant1 = result.value(0);
        assert_eq!(
            variant1.as_object().unwrap().get("1").unwrap(),
            Variant::from(1)
        );

        let variant2 = result.value(1);
        assert_eq!(
            variant2.as_object().unwrap().get("2").unwrap(),
            Variant::from(2)
        );
        assert_eq!(
            variant2.as_object().unwrap().get("3").unwrap(),
            Variant::from(3)
        );
    }

    #[test]
    fn test_cast_to_variant_list() {
        // List Array
        let data = vec![Some(vec![Some(0), Some(1), Some(2)]), None];
        let list_array = ListArray::from_iter_primitive::<Int32Type, _, _>(data);

        // Expected value
        let (metadata, value) = {
            let mut builder = VariantBuilder::new();
            let mut list = builder.new_list();
            list.append_value(0);
            list.append_value(1);
            list.append_value(2);
            list.finish();
            builder.finish()
        };
        let variant = Variant::new(&metadata, &value);

        run_test(Arc::new(list_array), vec![Some(variant), None]);
    }

    #[test]
    fn test_cast_to_variant_sliced_list() {
        // List Array
        let data = vec![
            Some(vec![Some(0), Some(1), Some(2)]),
            Some(vec![Some(3), Some(4), Some(5)]),
            None,
        ];
        let list_array = ListArray::from_iter_primitive::<Int32Type, _, _>(data);

        // Expected value
        let (metadata, value) = {
            let mut builder = VariantBuilder::new();
            let mut list = builder.new_list();
            list.append_value(3);
            list.append_value(4);
            list.append_value(5);
            list.finish();
            builder.finish()
        };
        let variant = Variant::new(&metadata, &value);

        run_test(Arc::new(list_array.slice(1, 2)), vec![Some(variant), None]);
    }

    #[test]
    fn test_cast_to_variant_large_list() {
        // Large List Array
        let data = vec![Some(vec![Some(0), Some(1), Some(2)]), None];
        let large_list_array = LargeListArray::from_iter_primitive::<Int64Type, _, _>(data);

        // Expected value
        let (metadata, value) = {
            let mut builder = VariantBuilder::new();
            let mut list = builder.new_list();
            list.append_value(0i64);
            list.append_value(1i64);
            list.append_value(2i64);
            list.finish();
            builder.finish()
        };
        let variant = Variant::new(&metadata, &value);

        run_test(Arc::new(large_list_array), vec![Some(variant), None]);
    }

    #[test]
    fn test_cast_to_variant_sliced_large_list() {
        // List Array
        let data = vec![
            Some(vec![Some(0), Some(1), Some(2)]),
            Some(vec![Some(3), Some(4), Some(5)]),
            None,
        ];
        let large_list_array = ListArray::from_iter_primitive::<Int64Type, _, _>(data);

        // Expected value
        let (metadata, value) = {
            let mut builder = VariantBuilder::new();
            let mut list = builder.new_list();
            list.append_value(3i64);
            list.append_value(4i64);
            list.append_value(5i64);
            list.finish();
            builder.finish()
        };
        let variant = Variant::new(&metadata, &value);

        run_test(
            Arc::new(large_list_array.slice(1, 2)),
            vec![Some(variant), None],
        );
    }

    /// Converts the given `Array` to a `VariantArray` and tests the conversion
    /// against the expected values. It also tests the handling of nulls by
    /// setting one element to null and verifying the output.
    fn run_test(values: ArrayRef, expected: Vec<Option<Variant>>) {
        // test without nulls
        let variant_array = cast_to_variant(&values).unwrap();
        assert_eq!(variant_array.len(), expected.len());
        for (i, expected_value) in expected.iter().enumerate() {
            match expected_value {
                Some(value) => {
                    assert!(!variant_array.is_null(i), "Expected non-null at index {i}");
                    assert_eq!(variant_array.value(i), *value, "mismatch at index {i}");
                }
                None => {
                    assert!(variant_array.is_null(i), "Expected null at index {i}");
                }
            }
        }
    }
}<|MERGE_RESOLUTION|>--- conflicted
+++ resolved
@@ -656,24 +656,14 @@
         ArrayRef, BinaryArray, BooleanArray, Date32Array, Date64Array, Decimal128Array,
         Decimal256Array, Decimal32Array, Decimal64Array, DictionaryArray, FixedSizeBinaryBuilder,
         Float16Array, Float32Array, Float64Array, GenericByteBuilder, GenericByteViewBuilder,
-<<<<<<< HEAD
-        Int16Array, Int32Array, Int64Array, Int8Array, IntervalYearMonthArray, LargeStringArray,
-        NullArray, StringArray, StringRunBuilder, StringViewArray, StructArray,
-        Time32MillisecondArray, Time32SecondArray, Time64MicrosecondArray, Time64NanosecondArray,
-        UInt16Array, UInt32Array, UInt64Array, UInt8Array, UnionArray,
-    };
-    use arrow::buffer::{NullBuffer, ScalarBuffer};
-    use arrow_schema::{DataType, Field, Fields, UnionFields};
-=======
         Int16Array, Int32Array, Int64Array, Int8Array, IntervalYearMonthArray, LargeListArray,
         LargeStringArray, ListArray, MapArray, NullArray, StringArray, StringRunBuilder,
         StringViewArray, StructArray, Time32MillisecondArray, Time32SecondArray,
         Time64MicrosecondArray, Time64NanosecondArray, UInt16Array, UInt32Array, UInt64Array,
-        UInt8Array,
+        UInt8Array, UnionArray,
     };
-    use arrow::buffer::{NullBuffer, OffsetBuffer};
-    use arrow_schema::{Field, Fields};
->>>>>>> 81867eb6
+    use arrow::buffer::{NullBuffer, OffsetBuffer, ScalarBuffer};
+    use arrow_schema::{DataType, Field, Fields, UnionFields};
     use arrow_schema::{
         DECIMAL128_MAX_PRECISION, DECIMAL32_MAX_PRECISION, DECIMAL64_MAX_PRECISION,
     };
