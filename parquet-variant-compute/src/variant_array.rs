--- conflicted
+++ resolved
@@ -233,12 +233,6 @@
 /// [Parquet Variant Shredding Spec]: https://github.com/apache/parquet-format/blob/master/VariantShredding.md#value-shredding
 #[derive(Debug)]
 pub enum ShreddingState {
-<<<<<<< HEAD
-=======
-    // TODO: add missing state where there is neither value nor typed_value
-    // https://github.com/apache/arrow-rs/issues/8088
-    // Missing { metadata: BinaryViewArray },
->>>>>>> 78212bfe
     /// This variant has no typed_value field
     Unshredded {
         metadata: BinaryViewArray,
