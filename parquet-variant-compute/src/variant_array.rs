--- conflicted
+++ resolved
@@ -1218,11 +1218,7 @@
 
         // Binary and string are allowed. Force Binary/LargeBinary to BinaryView because that's what the parquet
         // reader returns and what the rest of the variant code expects.
-<<<<<<< HEAD
-        Binary => Cow::Owned(DataType::BinaryView),
-=======
         Binary | LargeBinary => Cow::Owned(BinaryView),
->>>>>>> a14f77c1
         BinaryView | Utf8 | LargeUtf8 | Utf8View => borrow!(),
 
         // UUID maps to 16-byte fixed-size binary; no other width is allowed
@@ -1230,11 +1226,7 @@
         FixedSizeBinary(_) | FixedSizeList(..) => fail!(),
 
         // We can _possibly_ allow (some of) these some day?
-<<<<<<< HEAD
-        LargeBinary | ListView(_) | LargeList(_) | LargeListView(_) => {
-=======
         ListView(_) | LargeList(_) | LargeListView(_) => {
->>>>>>> a14f77c1
             fail!()
         }
 
