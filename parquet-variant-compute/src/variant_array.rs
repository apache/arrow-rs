--- conflicted
+++ resolved
@@ -96,7 +96,6 @@
 /// Variant arrow] ticket for more details.
 ///
 /// [Extension Type for Parquet Variant arrow]: https://github.com/apache/arrow/issues/46908
-<<<<<<< HEAD
 /// [official list of extension types]: https://arrow.apache.org/docs/format/CanonicalExtensions.html
 ///
 /// # Example: Check if a [`StructArray`] has the [`VariantType`] extension
@@ -207,11 +206,7 @@
 /// assert_eq!(variant_array.value(0), Variant::from("such wow"));
 /// ```
 ///
-#[derive(Debug)]
-=======
-/// [document]: https://docs.google.com/document/d/1pw0AWoMQY3SjD7R4LgbPvMjG_xSCtXp3rZHkVp9jpZ4/edit?usp=sharing
 #[derive(Clone, Debug)]
->>>>>>> 06c638fa
 pub struct VariantArray {
     /// Reference to the underlying StructArray
     inner: StructArray,
@@ -318,11 +313,6 @@
             builder = builder.with_nulls(nulls);
         }
 
-<<<<<<< HEAD
-        // This would be a lot simpler if ShreddingState were just a pair of Option... we already
-        // have everything we need.
-=======
->>>>>>> 06c638fa
         Self {
             inner: builder.build(),
             metadata,
@@ -540,29 +530,17 @@
     ///    or be a list, large_list, list_view or struct
     ///
     /// Currently, only `value` columns of type [`BinaryViewArray`] are supported.
-    pub fn try_new(inner: ArrayRef) -> Result<Self, ArrowError> {
+    pub fn try_new(inner: &dyn Array) -> Result<Self, ArrowError> {
         let Some(inner_struct) = inner.as_struct_opt() else {
             return Err(ArrowError::InvalidArgumentError(
                 "Invalid ShreddedVariantFieldArray: requires StructArray as input".to_string(),
             ));
         };
 
-<<<<<<< HEAD
+        // Note this clone is cheap, it just bumps the ref count
         Ok(Self {
             inner: inner_struct.clone(),
             shredding_state: ShreddingState::from(inner_struct),
-=======
-        // Extract value and typed_value fields (metadata is not expected in ShreddedVariantFieldArray)
-        let value = inner_struct
-            .column_by_name("value")
-            .and_then(|col| col.as_binary_view_opt().cloned());
-        let typed_value = inner_struct.column_by_name("typed_value").cloned();
-
-        // Note this clone is cheap, it just bumps the ref count
-        Ok(Self {
-            inner: inner_struct.clone(),
-            shredding_state: ShreddingState::new(value, typed_value),
->>>>>>> 06c638fa
         })
     }
 
@@ -585,8 +563,6 @@
     pub fn inner(&self) -> &StructArray {
         &self.inner
     }
-<<<<<<< HEAD
-=======
 
     pub(crate) fn from_parts(
         value: Option<BinaryViewArray>,
@@ -609,17 +585,6 @@
             shredding_state: ShreddingState::new(value, typed_value),
         }
     }
-}
-
-impl Array for ShreddedVariantFieldArray {
-    fn as_any(&self) -> &dyn Any {
-        self
-    }
-
-    fn to_data(&self) -> ArrayData {
-        self.inner.to_data()
-    }
->>>>>>> 06c638fa
 
     /// Returns the inner [`StructArray`], consuming self
     pub fn into_inner(self) -> StructArray {
@@ -647,6 +612,15 @@
         // physically non-nullable - SQL NULL is inferred by both value and
         // typed_value being physically NULL
         None
+    }
+    /// Is the element at index null?
+    pub fn is_null(&self, index: usize) -> bool {
+        self.nulls().map(|n| n.is_null(index)).unwrap_or_default()
+    }
+
+    /// Is the element at index valid (not null)?
+    pub fn is_valid(&self, index: usize) -> bool {
+        !self.is_null(index)
     }
 }
 
@@ -680,11 +654,7 @@
 /// | non-null | non-null     | The value is present and is a partially shredded object |
 ///
 /// [Parquet Variant Shredding Spec]: https://github.com/apache/parquet-format/blob/master/VariantShredding.md#value-shredding
-<<<<<<< HEAD
-#[derive(Debug, Clone)]
-=======
 #[derive(Clone, Debug)]
->>>>>>> 06c638fa
 pub enum ShreddingState {
     /// This variant has no typed_value field
     Unshredded { value: BinaryViewArray },
@@ -715,7 +685,6 @@
 }
 
 impl ShreddingState {
-<<<<<<< HEAD
     /// try to create a new `ShreddingState` from the given `value` and `typed_value` fields
     ///
     /// Note you can create a `ShreddingState` from a &[`StructArray`] using
@@ -730,9 +699,6 @@
     /// let struct_array: StructArray = get_struct_array();
     /// let shredding_state = ShreddingState::try_from(&struct_array).unwrap();
     /// ```
-=======
-    /// Create a new `ShreddingState` from the given fields
->>>>>>> 06c638fa
     pub fn new(value: Option<BinaryViewArray>, typed_value: Option<ArrayRef>) -> Self {
         match (value, typed_value) {
             (Some(value), Some(typed_value)) => Self::PartiallyShredded { value, typed_value },
@@ -1056,11 +1022,6 @@
 
     #[test]
     fn all_null_shredding_state() {
-<<<<<<< HEAD
-        let shredding_state = ShreddingState::new(None, None);
-
-=======
->>>>>>> 06c638fa
         // Verify the shredding state is AllNull
         assert!(matches!(
             ShreddingState::new(None, None),
