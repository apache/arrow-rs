--- conflicted
+++ resolved
@@ -356,13 +356,8 @@
     use arrow::array::{
         Array, ArrayRef, AsArray, BinaryViewArray, BooleanArray, Date32Array, Decimal32Array,
         Decimal64Array, Decimal128Array, Decimal256Array, Float32Array, Float64Array, Int8Array,
-<<<<<<< HEAD
-        GenericListArray, Int16Array, Int32Array, Int64Array, LargeStringArray, StringArray, StringViewArray,
-        StructArray,
-=======
-        Int16Array, Int32Array, Int64Array, NullBuilder, StringArray, StructArray,
-        Time64MicrosecondArray,
->>>>>>> a7572eb6
+        GenericListArray, Int16Array, Int32Array, Int64Array, NullBuilder, LargeStringArray, StringArray, StringViewArray,
+        StructArray, Time64MicrosecondArray,
     };
     use arrow::buffer::{NullBuffer, OffsetBuffer};
     use arrow::compute::CastOptions;
