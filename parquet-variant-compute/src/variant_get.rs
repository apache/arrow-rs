// Licensed to the Apache Software Foundation (ASF) under one
// or more contributor license agreements.  See the NOTICE file
// distributed with this work for additional information
// regarding copyright ownership.  The ASF licenses this file
// to you under the Apache License, Version 2.0 (the
// "License"); you may not use this file except in compliance
// with the License.  You may obtain a copy of the License at
//
//   http://www.apache.org/licenses/LICENSE-2.0
//
// Unless required by applicable law or agreed to in writing,
// software distributed under the License is distributed on an
// "AS IS" BASIS, WITHOUT WARRANTIES OR CONDITIONS OF ANY
// KIND, either express or implied.  See the License for the
// specific language governing permissions and limitations
// under the License.
use arrow::{
    array::{self, Array, ArrayRef, BinaryViewArray, GenericListArray, StructArray, UInt32Array},
    compute::{take, CastOptions},
    datatypes::Field,
    error::Result,
};
use arrow_schema::{ArrowError, DataType, FieldRef};
use parquet_variant::{VariantPath, VariantPathElement, EMPTY_VARIANT_METADATA_BYTES};

use crate::variant_array::{ShreddingState, StructArrayBuilder};
use crate::variant_to_arrow::make_variant_to_arrow_row_builder;
use crate::VariantArray;

use arrow::array::AsArray;
use std::sync::Arc;

pub(crate) enum ShreddedPathStep {
    /// Path step succeeded, return the new shredding state
    Success(ShreddingState),
    /// The path element is not present in the `typed_value` column and there is no `value` column,
    /// so we we know it does not exist. It, and all paths under it, are all-NULL.
    Missing,
    /// The path element is not present in the `typed_value` column and must be retrieved from the `value`
    /// column instead. The caller should be prepared to handle any value, including the requested
    /// type, an arbitrary "wrong" type, or `Variant::Null`.
    NotShredded,
}

/// Given a shredded variant field -- a `(value?, typed_value?)` pair -- try to take one path step
/// deeper. For a `VariantPathElement::Field`, the step fails if there is no `typed_value` at this
/// level, or if `typed_value` is not a struct, or if the requested field name does not exist.
///
/// TODO: Support `VariantPathElement::Index`? It wouldn't be easy, and maybe not even possible.
pub(crate) fn follow_shredded_path_element(
    shredding_state: &ShreddingState,
    path_element: &VariantPathElement<'_>,
    cast_options: &CastOptions,
) -> Result<ShreddedPathStep> {
    // If the requested path element is not present in `typed_value`, and `value` is missing, then
    // we know it does not exist; it, and all paths under it, are all-NULL.
    let missing_path_step = || {
        let Some(_value_field) = shredding_state.value_field() else {
            return ShreddedPathStep::Missing;
        };
        ShreddedPathStep::NotShredded
    };

    let Some(typed_value) = shredding_state.typed_value_field() else {
        return Ok(missing_path_step());
    };

    match path_element {
        VariantPathElement::Field { name } => {
            // Try to step into the requested field name of a struct.
            // First, try to downcast to StructArray
            let Some(struct_array) = typed_value.as_any().downcast_ref::<StructArray>() else {
                // Downcast failure - if strict cast options are enabled, this should be an error
                if !cast_options.safe {
                    return Err(ArrowError::CastError(format!(
                        "Cannot access field '{}' on non-struct type: {}",
                        name,
                        typed_value.data_type()
                    )));
                }
                // With safe cast options, return NULL (missing_path_step)
                return Ok(missing_path_step());
            };

            // Now try to find the column - missing column in a present struct is just missing data
            let Some(field) = struct_array.column_by_name(name) else {
                // Missing column in a present struct is just missing, not wrong - return Ok
                return Ok(missing_path_step());
            };

            let struct_array = field.as_struct_opt().ok_or_else(|| {
                // TODO: Should we blow up? Or just end the traversal and let the normal
                // variant pathing code sort out the mess that it must anyway be
                // prepared to handle?
                ArrowError::InvalidArgumentError(format!(
                    "Expected Struct array while following path, got {}",
                    field.data_type(),
                ))
            })?;

            Ok(ShreddedPathStep::Success(struct_array.into()))
        }
        VariantPathElement::Index { index } => {
            // TODO: Support array indexing. Among other things, it will require slicing not
            // only the array we have here, but also the corresponding metadata and null masks.
            let Some(list_array) = typed_value.as_any().downcast_ref::<GenericListArray<i32>>()
            else {
                // Downcast failure - if strict cast options are enabled, this should be an error
                if !cast_options.safe {
                    return Err(ArrowError::CastError(format!(
                        "Cannot access index '{}' on non-list type: {}",
                        index,
                        typed_value.data_type()
                    )));
                }
                // With safe cast options, return NULL (missing_path_step)
                return Ok(missing_path_step());
            };

            let offsets = list_array.offsets();
            let values = list_array.values(); // This is a StructArray

            let Some(struct_array) = values.as_any().downcast_ref::<StructArray>() else {
                return Ok(missing_path_step());
            };

            // Build the list of indices to take
            let mut take_indices = Vec::with_capacity(list_array.len());
            for i in 0..list_array.len() {
                let start = offsets[i] as usize;
                let end = offsets[i + 1] as usize;
                let len = end - start;

                if *index < len {
                    take_indices.push(Some((start + index) as u32));
                } else {
                    take_indices.push(None);
                }
            }

            let index_array = UInt32Array::from(take_indices);

            // Use Arrow compute kernel to gather elements
            let taken = take(struct_array, &index_array, None)?;

            let typed_array = taken
                .as_any()
                .downcast_ref::<StructArray>()
                .unwrap()
                .column_by_name("typed_value")
                .unwrap()
                .clone();

            let metadata_array = BinaryViewArray::from_iter_values(std::iter::repeat_n(
                EMPTY_VARIANT_METADATA_BYTES,
                taken.len(),
            ));

            let struct_array = &StructArrayBuilder::new()
                .with_field("metadata", Arc::new(metadata_array), false)
                .with_field("typed_value", typed_array, true)
                .build();

            // let state = ShreddingState::new(None, Some(Arc::new(taken)));
            Ok(ShreddedPathStep::Success(struct_array.into()))
        }
    }
}

/// Follows the given path as far as possible through shredded variant fields. If the path ends on a
/// shredded field, return it directly. Otherwise, use a row shredder to follow the rest of the path
/// and extract the requested value on a per-row basis.
fn shredded_get_path(
    input: &VariantArray,
    path: &[VariantPathElement<'_>],
    as_field: Option<&Field>,
    cast_options: &CastOptions,
) -> Result<ArrayRef> {
    // Helper that creates a new VariantArray from the given nested value and typed_value columns,
    // properly accounting for accumulated nulls from path traversal
    let make_target_variant =
        |value: Option<BinaryViewArray>,
         typed_value: Option<ArrayRef>,
         accumulated_nulls: Option<arrow::buffer::NullBuffer>| {
            let metadata = input.metadata_field().clone();
            VariantArray::from_parts(metadata, value, typed_value, accumulated_nulls)
        };

    // Helper that shreds a VariantArray to a specific type.
    let shred_basic_variant =
        |target: VariantArray, path: VariantPath<'_>, as_field: Option<&Field>| {
            let as_type = as_field.map(|f| f.data_type());
            let mut builder = make_variant_to_arrow_row_builder(
                target.metadata_field(),
                path,
                as_type,
                cast_options,
                target.len(),
            )?;
            for i in 0..target.len() {
                if target.is_null(i) {
                    builder.append_null()?;
                } else {
                    builder.append_value(target.value(i))?;
                }
            }
            builder.finish()
        };

    // Peel away the prefix of path elements that traverses the shredded parts of this variant
    // column. Shredding will traverse the rest of the path on a per-row basis.
    let mut shredding_state = input.shredding_state().clone();
    let mut accumulated_nulls = input.inner().nulls().cloned();
    let mut path_index = 0;
    for path_element in path {
        match follow_shredded_path_element(&shredding_state, path_element, cast_options)? {
            ShreddedPathStep::Success(state) => {
                // Union nulls from the typed_value we just accessed
                if let Some(typed_value) = shredding_state.typed_value_field() {
                    accumulated_nulls = arrow::buffer::NullBuffer::union(
                        accumulated_nulls.as_ref(),
                        typed_value.nulls(),
                    );
                }
                shredding_state = state;
                path_index += 1;
                continue;
            }
            ShreddedPathStep::Missing => {
                let num_rows = input.len();
                let arr = match as_field.map(|f| f.data_type()) {
                    Some(data_type) => Arc::new(array::new_null_array(data_type, num_rows)) as _,
                    None => Arc::new(array::NullArray::new(num_rows)) as _,
                };
                return Ok(arr);
            }
            ShreddedPathStep::NotShredded => {
                let target = make_target_variant(
                    shredding_state.value_field().cloned(),
                    None,
                    accumulated_nulls,
                );
                return shred_basic_variant(target, path[path_index..].into(), as_field);
            }
        };
    }

    // Path exhausted! Create a new `VariantArray` for the location we landed on.
    let target = make_target_variant(
        shredding_state.value_field().cloned(),
        shredding_state.typed_value_field().cloned(),
        accumulated_nulls,
    );

    // If our caller did not request any specific type, we can just return whatever we landed on.
    let Some(as_field) = as_field else {
        return Ok(ArrayRef::from(target));
    };

    // Structs are special. Recurse into each field separately, hoping to follow the shredding even
    // further, and build up the final struct from those individually shredded results.
    if let DataType::Struct(fields) = as_field.data_type() {
        let children = fields
            .iter()
            .map(|field| {
                shredded_get_path(
                    &target,
                    &[VariantPathElement::from(field.name().as_str())],
                    Some(field),
                    cast_options,
                )
            })
            .collect::<Result<Vec<_>>>()?;

        let struct_nulls = target.nulls().cloned();

        return Ok(Arc::new(StructArray::try_new(
            fields.clone(),
            children,
            struct_nulls,
        )?));
    }

    // Not a struct, so directly shred the variant as the requested type
    shred_basic_variant(target, VariantPath::default(), Some(as_field))
}

/// Returns an array with the specified path extracted from the variant values.
///
/// The return array type depends on the `as_type` field of the options parameter
/// 1. `as_type: None`: a VariantArray is returned. The values in this new VariantArray will point
///    to the specified path.
/// 2. `as_type: Some(<specific field>)`: an array of the specified type is returned.
///
/// TODO: How would a caller request a struct or list type where the fields/elements can be any
/// variant? Caller can pass None as the requested type to fetch a specific path, but it would
/// quickly become annoying (and inefficient) to call `variant_get` for each leaf value in a struct or
/// list and then try to assemble the results.
pub fn variant_get(input: &ArrayRef, options: GetOptions) -> Result<ArrayRef> {
    let variant_array = VariantArray::try_new(input)?;

    let GetOptions {
        as_type,
        path,
        cast_options,
    } = options;

    shredded_get_path(&variant_array, &path, as_type.as_deref(), &cast_options)
}

/// Controls the action of the variant_get kernel.
#[derive(Debug, Clone, Default)]
pub struct GetOptions<'a> {
    /// What path to extract
    pub path: VariantPath<'a>,
    /// if `as_type` is None, the returned array will itself be a VariantArray.
    ///
    /// if `as_type` is `Some(type)` the field is returned as the specified type.
    pub as_type: Option<FieldRef>,
    /// Controls the casting behavior (e.g. error vs substituting null on cast error).
    pub cast_options: CastOptions<'a>,
}

impl<'a> GetOptions<'a> {
    /// Construct default options to get the specified path as a variant.
    pub fn new() -> Self {
        Default::default()
    }

    /// Construct options to get the specified path as a variant.
    pub fn new_with_path(path: VariantPath<'a>) -> Self {
        Self {
            path,
            as_type: None,
            cast_options: Default::default(),
        }
    }

    /// Specify the type to return.
    pub fn with_as_type(mut self, as_type: Option<FieldRef>) -> Self {
        self.as_type = as_type;
        self
    }

    /// Specify the cast options to use when casting to the specified type.
    pub fn with_cast_options(mut self, cast_options: CastOptions<'a>) -> Self {
        self.cast_options = cast_options;
        self
    }
}

#[cfg(test)]
mod test {
    use std::sync::Arc;

    use crate::{json_to_variant, VariantValueArrayBuilder};
    use arrow::array::{
<<<<<<< HEAD
        Array, ArrayRef, AsArray, BinaryViewArray, BooleanArray, Date32Array, FixedSizeBinaryArray,
        Float16Array, Float32Array, Float64Array, GenericListArray, Int16Array, Int32Array,
        Int64Array, Int8Array, StringArray, StructArray, UInt16Array, UInt32Array, UInt64Array,
        UInt8Array,
=======
        Array, ArrayRef, AsArray, BinaryViewArray, BooleanArray, Date32Array, Float32Array,
        Float64Array, Int16Array, Int32Array, Int64Array, Int8Array, StringArray, StructArray,
>>>>>>> e2db7d4c
    };
    use arrow::buffer::{NullBuffer, OffsetBuffer};
    use arrow::compute::CastOptions;
    use arrow::datatypes::DataType::{Int16, Int32, Int64};
    use arrow_schema::{DataType, Field, FieldRef, Fields};
    use parquet_variant::{Variant, VariantPath, EMPTY_VARIANT_METADATA_BYTES};

    use crate::variant_array::{ShreddedVariantFieldArray, StructArrayBuilder};
    use crate::VariantArray;

    use super::{variant_get, GetOptions};

    fn single_variant_get_test(input_json: &str, path: VariantPath, expected_json: &str) {
        // Create input array from JSON string
        let input_array_ref: ArrayRef = Arc::new(StringArray::from(vec![Some(input_json)]));
        let input_variant_array_ref = ArrayRef::from(json_to_variant(&input_array_ref).unwrap());

        let result =
            variant_get(&input_variant_array_ref, GetOptions::new_with_path(path)).unwrap();

        // Create expected array from JSON string
        let expected_array_ref: ArrayRef = Arc::new(StringArray::from(vec![Some(expected_json)]));
        let expected_variant_array = json_to_variant(&expected_array_ref).unwrap();

        let result_array = VariantArray::try_new(&result).unwrap();
        assert_eq!(
            result_array.len(),
            1,
            "Expected result array to have length 1"
        );
        assert!(
            result_array.nulls().is_none(),
            "Expected no nulls in result array"
        );
        let result_variant = result_array.value(0);
        let expected_variant = expected_variant_array.value(0);
        assert_eq!(
            result_variant, expected_variant,
            "Result variant does not match expected variant"
        );
    }

    #[test]
    fn get_primitive_variant_field() {
        single_variant_get_test(
            r#"{"some_field": 1234}"#,
            VariantPath::from("some_field"),
            "1234",
        );
    }

    #[test]
    fn get_primitive_variant_list_index() {
        single_variant_get_test("[1234, 5678]", VariantPath::from(0), "1234");
    }

    #[test]
    fn get_primitive_variant_inside_object_of_object() {
        single_variant_get_test(
            r#"{"top_level_field": {"inner_field": 1234}}"#,
            VariantPath::from("top_level_field").join("inner_field"),
            "1234",
        );
    }

    #[test]
    fn get_primitive_variant_inside_list_of_object() {
        single_variant_get_test(
            r#"[{"some_field": 1234}]"#,
            VariantPath::from(0).join("some_field"),
            "1234",
        );
    }

    #[test]
    fn get_primitive_variant_inside_object_of_list() {
        single_variant_get_test(
            r#"{"some_field": [1234]}"#,
            VariantPath::from("some_field").join(0),
            "1234",
        );
    }

    #[test]
    fn get_complex_variant() {
        single_variant_get_test(
            r#"{"top_level_field": {"inner_field": 1234}}"#,
            VariantPath::from("top_level_field"),
            r#"{"inner_field": 1234}"#,
        );
    }

    /// Partial Shredding: extract a value as a VariantArray
    macro_rules! numeric_partially_shredded_test {
        ($primitive_type:ty, $data_fn:ident) => {
            let array = $data_fn();
            let options = GetOptions::new();
            let result = variant_get(&array, options).unwrap();

            // expect the result is a VariantArray
            let result = VariantArray::try_new(&result).unwrap();
            assert_eq!(result.len(), 4);

            // Expect the values are the same as the original values
            assert_eq!(
                result.value(0),
                Variant::from(<$primitive_type>::try_from(34u8).unwrap())
            );
            assert!(!result.is_valid(1));
            assert_eq!(result.value(2), Variant::from("n/a"));
            assert_eq!(
                result.value(3),
                Variant::from(<$primitive_type>::try_from(100u8).unwrap())
            );
        };
    }

    #[test]
    fn get_variant_partially_shredded_int8_as_variant() {
        numeric_partially_shredded_test!(i8, partially_shredded_int8_variant_array);
    }

    #[test]
    fn get_variant_partially_shredded_int16_as_variant() {
        numeric_partially_shredded_test!(i16, partially_shredded_int16_variant_array);
    }

    #[test]
    fn get_variant_partially_shredded_int32_as_variant() {
        numeric_partially_shredded_test!(i32, partially_shredded_int32_variant_array);
    }

    #[test]
    fn get_variant_partially_shredded_int64_as_variant() {
        numeric_partially_shredded_test!(i64, partially_shredded_int64_variant_array);
    }

    #[test]
    fn get_variant_partially_shredded_float32_as_variant() {
        numeric_partially_shredded_test!(f32, partially_shredded_float32_variant_array);
    }

    #[test]
    fn get_variant_partially_shredded_float64_as_variant() {
        numeric_partially_shredded_test!(f64, partially_shredded_float64_variant_array);
    }

    #[test]
    fn get_variant_partially_shredded_bool_as_variant() {
        let array = partially_shredded_bool_variant_array();
        let options = GetOptions::new();
        let result = variant_get(&array, options).unwrap();

        // expect the result is a VariantArray
        let result = VariantArray::try_new(&result).unwrap();
        assert_eq!(result.len(), 4);

        // Expect the values are the same as the original values
        assert_eq!(result.value(0), Variant::from(true));
        assert!(!result.is_valid(1));
        assert_eq!(result.value(2), Variant::from("n/a"));
        assert_eq!(result.value(3), Variant::from(false));
    }

    #[test]
    fn get_variant_partially_shredded_utf8_as_variant() {
        let array = partially_shredded_utf8_variant_array();
        let options = GetOptions::new();
        let result = variant_get(&array, options).unwrap();

        // expect the result is a VariantArray
        let result = VariantArray::try_new(&result).unwrap();
        assert_eq!(result.len(), 4);

        // Expect the values are the same as the original values
        assert_eq!(result.value(0), Variant::from("hello"));
        assert!(!result.is_valid(1));
        assert_eq!(result.value(2), Variant::from("n/a"));
        assert_eq!(result.value(3), Variant::from("world"));
    }

    #[test]
    fn get_variant_partially_shredded_date32_as_variant() {
        let array = partially_shredded_date32_variant_array();
        let options = GetOptions::new();
        let result = variant_get(&array, options).unwrap();

        // expect the result is a VariantArray
        let result = VariantArray::try_new(&result).unwrap();
        assert_eq!(result.len(), 4);

        // Expect the values are the same as the original values
        use chrono::NaiveDate;
        let date1 = NaiveDate::from_ymd_opt(2025, 9, 17).unwrap();
        let date2 = NaiveDate::from_ymd_opt(2025, 9, 9).unwrap();
        assert_eq!(result.value(0), Variant::from(date1));
        assert!(!result.is_valid(1));
        assert_eq!(result.value(2), Variant::from("n/a"));
        assert_eq!(result.value(3), Variant::from(date2));
    }

    #[test]
    fn get_variant_partially_shredded_binary_view_as_variant() {
        let array = partially_shredded_binary_view_variant_array();
        let options = GetOptions::new();
        let result = variant_get(&array, options).unwrap();

        // expect the result is a VariantArray
        let result = VariantArray::try_new(&result).unwrap();
        assert_eq!(result.len(), 4);

        // Expect the values are the same as the original values
        assert_eq!(result.value(0), Variant::from(&[1u8, 2u8, 3u8][..]));
        assert!(!result.is_valid(1));
        assert_eq!(result.value(2), Variant::from("n/a"));
        assert_eq!(result.value(3), Variant::from(&[4u8, 5u8, 6u8][..]));
    }

    /// Shredding: extract a value as an Int32Array
    #[test]
    fn get_variant_shredded_int32_as_int32_safe_cast() {
        // Extract the typed value as Int32Array
        let array = partially_shredded_int32_variant_array();
        // specify we want the typed value as Int32
        let field = Field::new("typed_value", DataType::Int32, true);
        let options = GetOptions::new().with_as_type(Some(FieldRef::from(field)));
        let result = variant_get(&array, options).unwrap();
        let expected: ArrayRef = Arc::new(Int32Array::from(vec![
            Some(34),
            None,
            None, // "n/a" is not an Int32 so converted to null
            Some(100),
        ]));
        assert_eq!(&result, &expected)
    }

    /// Shredding: extract a value as an Int32Array, unsafe cast (should error on "n/a")
    #[test]
    fn get_variant_shredded_int32_as_int32_unsafe_cast() {
        // Extract the typed value as Int32Array
        let array = partially_shredded_int32_variant_array();
        let field = Field::new("typed_value", DataType::Int32, true);
        let cast_options = CastOptions {
            safe: false, // unsafe cast
            ..Default::default()
        };
        let options = GetOptions::new()
            .with_as_type(Some(FieldRef::from(field)))
            .with_cast_options(cast_options);

        let err = variant_get(&array, options).unwrap_err();
        // TODO make this error message nicer (not Debug format)
        assert_eq!(err.to_string(), "Cast error: Failed to extract primitive of type Int32 from variant ShortString(ShortString(\"n/a\")) at path VariantPath([])");
    }

    /// Perfect Shredding: extract the typed value as a VariantArray
    macro_rules! numeric_perfectly_shredded_test {
        ($primitive_type:ty, $data_fn:ident) => {
            let array = $data_fn();
            let options = GetOptions::new();
            let result = variant_get(&array, options).unwrap();

            // expect the result is a VariantArray
            let result = VariantArray::try_new(&result).unwrap();
            assert_eq!(result.len(), 3);

            // Expect the values are the same as the original values
            assert_eq!(
                result.value(0),
                Variant::from(<$primitive_type>::try_from(1u8).unwrap())
            );
            assert_eq!(
                result.value(1),
                Variant::from(<$primitive_type>::try_from(2u8).unwrap())
            );
            assert_eq!(
                result.value(2),
                Variant::from(<$primitive_type>::try_from(3u8).unwrap())
            );
        };
    }

    #[test]
    fn get_variant_perfectly_shredded_int8_as_variant() {
        numeric_perfectly_shredded_test!(i8, perfectly_shredded_int8_variant_array);
    }

    #[test]
    fn get_variant_perfectly_shredded_int16_as_variant() {
        numeric_perfectly_shredded_test!(i16, perfectly_shredded_int16_variant_array);
    }

    #[test]
    fn get_variant_perfectly_shredded_int32_as_variant() {
        numeric_perfectly_shredded_test!(i32, perfectly_shredded_int32_variant_array);
    }

    #[test]
    fn get_variant_perfectly_shredded_int64_as_variant() {
        numeric_perfectly_shredded_test!(i64, perfectly_shredded_int64_variant_array);
    }

    #[test]
    fn get_variant_perfectly_shredded_float32_as_variant() {
        numeric_perfectly_shredded_test!(f32, perfectly_shredded_float32_variant_array);
    }

    #[test]
    fn get_variant_perfectly_shredded_float64_as_variant() {
        numeric_perfectly_shredded_test!(f64, perfectly_shredded_float64_variant_array);
    }

    /// AllNull: extract a value as a VariantArray
    #[test]
    fn get_variant_all_null_as_variant() {
        let array = all_null_variant_array();
        let options = GetOptions::new();
        let result = variant_get(&array, options).unwrap();

        // expect the result is a VariantArray
        let result = VariantArray::try_new(&result).unwrap();
        assert_eq!(result.len(), 3);

        // All values should be null
        assert!(!result.is_valid(0));
        assert!(!result.is_valid(1));
        assert!(!result.is_valid(2));
    }

    /// AllNull: extract a value as an Int32Array
    #[test]
    fn get_variant_all_null_as_int32() {
        let array = all_null_variant_array();
        // specify we want the typed value as Int32
        let field = Field::new("typed_value", DataType::Int32, true);
        let options = GetOptions::new().with_as_type(Some(FieldRef::from(field)));
        let result = variant_get(&array, options).unwrap();

        let expected: ArrayRef = Arc::new(Int32Array::from(vec![
            Option::<i32>::None,
            Option::<i32>::None,
            Option::<i32>::None,
        ]));
        assert_eq!(&result, &expected)
    }

    macro_rules! perfectly_shredded_to_arrow_primitive_test {
        ($name:ident, $primitive_type:ident, $perfectly_shredded_array_gen_fun:ident, $expected_array:expr) => {
            #[test]
            fn $name() {
                let array = $perfectly_shredded_array_gen_fun();
                let field = Field::new("typed_value", $primitive_type, true);
                let options = GetOptions::new().with_as_type(Some(FieldRef::from(field)));
                let result = variant_get(&array, options).unwrap();
                let expected_array: ArrayRef = Arc::new($expected_array);
                assert_eq!(&result, &expected_array);
            }
        };
    }

    perfectly_shredded_to_arrow_primitive_test!(
        get_variant_perfectly_shredded_int16_as_int16,
        Int16,
        perfectly_shredded_int16_variant_array,
        Int16Array::from(vec![Some(1), Some(2), Some(3)])
    );

    perfectly_shredded_to_arrow_primitive_test!(
        get_variant_perfectly_shredded_int32_as_int32,
        Int32,
        perfectly_shredded_int32_variant_array,
        Int32Array::from(vec![Some(1), Some(2), Some(3)])
    );

    perfectly_shredded_to_arrow_primitive_test!(
        get_variant_perfectly_shredded_int64_as_int64,
        Int64,
        perfectly_shredded_int64_variant_array,
        Int64Array::from(vec![Some(1), Some(2), Some(3)])
    );

    /// Return a VariantArray that represents a perfectly "shredded" variant
    /// for the given typed value.
    ///
    /// The schema of the corresponding `StructArray` would look like this:
    ///
    /// ```text
    /// StructArray {
    ///   metadata: BinaryViewArray,
    ///   typed_value: Int32Array,
    /// }
    /// ```
    macro_rules! numeric_perfectly_shredded_variant_array_fn {
        ($func:ident, $array_type:ident, $primitive_type:ty) => {
            fn $func() -> ArrayRef {
                // At the time of writing, the `VariantArrayBuilder` does not support shredding.
                // so we must construct the array manually.  see https://github.com/apache/arrow-rs/issues/7895
                let metadata = BinaryViewArray::from_iter_values(std::iter::repeat_n(
                    EMPTY_VARIANT_METADATA_BYTES,
                    3,
                ));
                let typed_value = $array_type::from(vec![
                    Some(<$primitive_type>::try_from(1u8).unwrap()),
                    Some(<$primitive_type>::try_from(2u8).unwrap()),
                    Some(<$primitive_type>::try_from(3u8).unwrap()),
                ]);

                let struct_array = StructArrayBuilder::new()
                    .with_field("metadata", Arc::new(metadata), false)
                    .with_field("typed_value", Arc::new(typed_value), true)
                    .build();

                VariantArray::try_new(&struct_array)
                    .expect("should create variant array")
                    .into()
            }
        };
    }

    numeric_perfectly_shredded_variant_array_fn!(
        perfectly_shredded_int8_variant_array,
        Int8Array,
        i8
    );
    numeric_perfectly_shredded_variant_array_fn!(
        perfectly_shredded_int16_variant_array,
        Int16Array,
        i16
    );
    numeric_perfectly_shredded_variant_array_fn!(
        perfectly_shredded_int32_variant_array,
        Int32Array,
        i32
    );
    numeric_perfectly_shredded_variant_array_fn!(
        perfectly_shredded_int64_variant_array,
        Int64Array,
        i64
    );
    numeric_perfectly_shredded_variant_array_fn!(
        perfectly_shredded_float32_variant_array,
        Float32Array,
        f32
    );
    numeric_perfectly_shredded_variant_array_fn!(
        perfectly_shredded_float64_variant_array,
        Float64Array,
        f64
    );

    /// Return a VariantArray that represents a normal "shredded" variant
    /// for the following example
    ///
    /// Based on the example from [the doc]
    ///
    /// [the doc]: https://docs.google.com/document/d/1pw0AWoMQY3SjD7R4LgbPvMjG_xSCtXp3rZHkVp9jpZ4/edit?tab=t.0
    ///
    /// ```text
    /// 34
    /// null (an Arrow NULL, not a Variant::Null)
    /// "n/a" (a string)
    /// 100
    /// ```
    ///
    /// The schema of the corresponding `StructArray` would look like this:
    ///
    /// ```text
    /// StructArray {
    ///   metadata: BinaryViewArray,
    ///   value: BinaryViewArray,
    ///   typed_value: Int32Array,
    /// }
    /// ```
    macro_rules! numeric_partially_shredded_variant_array_fn {
        ($func:ident, $array_type:ident, $primitive_type:ty) => {
            fn $func() -> ArrayRef {
                // At the time of writing, the `VariantArrayBuilder` does not support shredding.
                // so we must construct the array manually.  see https://github.com/apache/arrow-rs/issues/7895
                let (metadata, string_value) = {
                    let mut builder = parquet_variant::VariantBuilder::new();
                    builder.append_value("n/a");
                    builder.finish()
                };

                let nulls = NullBuffer::from(vec![
                    true,  // row 0 non null
                    false, // row 1 is null
                    true,  // row 2 non null
                    true,  // row 3 non null
                ]);

                // metadata is the same for all rows
                let metadata = BinaryViewArray::from_iter_values(std::iter::repeat_n(&metadata, 4));

                // See https://docs.google.com/document/d/1pw0AWoMQY3SjD7R4LgbPvMjG_xSCtXp3rZHkVp9jpZ4/edit?disco=AAABml8WQrY
                // about why row1 is an empty but non null, value.
                let values = BinaryViewArray::from(vec![
                    None,                // row 0 is shredded, so no value
                    Some(b"" as &[u8]),  // row 1 is null, so empty value (why?)
                    Some(&string_value), // copy the string value "N/A"
                    None,                // row 3 is shredded, so no value
                ]);

                let typed_value = $array_type::from(vec![
                    Some(<$primitive_type>::try_from(34u8).unwrap()), // row 0 is shredded, so it has a value
                    None,                                             // row 1 is null, so no value
                    None, // row 2 is a string, so no typed value
                    Some(<$primitive_type>::try_from(100u8).unwrap()), // row 3 is shredded, so it has a value
                ]);

                let struct_array = StructArrayBuilder::new()
                    .with_field("metadata", Arc::new(metadata), false)
                    .with_field("typed_value", Arc::new(typed_value), true)
                    .with_field("value", Arc::new(values), true)
                    .with_nulls(nulls)
                    .build();

                Arc::new(struct_array)
            }
        };
    }

    numeric_partially_shredded_variant_array_fn!(
        partially_shredded_int8_variant_array,
        Int8Array,
        i8
    );
    numeric_partially_shredded_variant_array_fn!(
        partially_shredded_int16_variant_array,
        Int16Array,
        i16
    );
    numeric_partially_shredded_variant_array_fn!(
        partially_shredded_int32_variant_array,
        Int32Array,
        i32
    );
    numeric_partially_shredded_variant_array_fn!(
        partially_shredded_int64_variant_array,
        Int64Array,
        i64
    );
    numeric_partially_shredded_variant_array_fn!(
        partially_shredded_float32_variant_array,
        Float32Array,
        f32
    );
    numeric_partially_shredded_variant_array_fn!(
        partially_shredded_float64_variant_array,
        Float64Array,
        f64
    );

    /// Return a VariantArray that represents a partially "shredded" variant for bool
    fn partially_shredded_bool_variant_array() -> ArrayRef {
        let (metadata, string_value) = {
            let mut builder = parquet_variant::VariantBuilder::new();
            builder.append_value("n/a");
            builder.finish()
        };

        let nulls = NullBuffer::from(vec![
            true,  // row 0 non null
            false, // row 1 is null
            true,  // row 2 non null
            true,  // row 3 non null
        ]);

        // metadata is the same for all rows
        let metadata = BinaryViewArray::from_iter_values(std::iter::repeat_n(&metadata, 4));

        // See https://docs.google.com/document/d/1pw0AWoMQY3SjD7R4LgbPvMjG_xSCtXp3rZHkVp9jpZ4/edit?disco=AAABml8WQrY
        // about why row1 is an empty but non null, value.
        let values = BinaryViewArray::from(vec![
            None,                // row 0 is shredded, so no value
            Some(b"" as &[u8]),  // row 1 is null, so empty value (why?)
            Some(&string_value), // copy the string value "N/A"
            None,                // row 3 is shredded, so no value
        ]);

        let typed_value = BooleanArray::from(vec![
            Some(true),  // row 0 is shredded, so it has a value
            None,        // row 1 is null, so no value
            None,        // row 2 is a string, so no typed value
            Some(false), // row 3 is shredded, so it has a value
        ]);

        let struct_array = StructArrayBuilder::new()
            .with_field("metadata", Arc::new(metadata), false)
            .with_field("typed_value", Arc::new(typed_value), true)
            .with_field("value", Arc::new(values), true)
            .with_nulls(nulls)
            .build();

        Arc::new(struct_array)
    }

    /// Return a VariantArray that represents a partially "shredded" variant for UTF8
    fn partially_shredded_utf8_variant_array() -> ArrayRef {
        let (metadata, string_value) = {
            let mut builder = parquet_variant::VariantBuilder::new();
            builder.append_value("n/a");
            builder.finish()
        };

        // Create the null buffer for the overall array
        let nulls = NullBuffer::from(vec![
            true,  // row 0 non null
            false, // row 1 is null
            true,  // row 2 non null
            true,  // row 3 non null
        ]);

        // metadata is the same for all rows
        let metadata = BinaryViewArray::from_iter_values(std::iter::repeat_n(&metadata, 4));

        // See https://docs.google.com/document/d/1pw0AWoMQY3SjD7R4LgbPvMjG_xSCtXp3rZHkVp9jpZ4/edit?disco=AAABml8WQrY
        // about why row1 is an empty but non null, value.
        let values = BinaryViewArray::from(vec![
            None,                // row 0 is shredded, so no value
            Some(b"" as &[u8]),  // row 1 is null, so empty value
            Some(&string_value), // copy the string value "N/A"
            None,                // row 3 is shredded, so no value
        ]);

        let typed_value = StringArray::from(vec![
            Some("hello"), // row 0 is shredded
            None,          // row 1 is null
            None,          // row 2 is a string
            Some("world"), // row 3 is shredded
        ]);

        let struct_array = StructArrayBuilder::new()
            .with_field("metadata", Arc::new(metadata), false)
            .with_field("typed_value", Arc::new(typed_value), true)
            .with_field("value", Arc::new(values), true)
            .with_nulls(nulls)
            .build();

        Arc::new(struct_array)
    }

    /// Return a VariantArray that represents a partially "shredded" variant for Date32
    fn partially_shredded_date32_variant_array() -> ArrayRef {
        let (metadata, string_value) = {
            let mut builder = parquet_variant::VariantBuilder::new();
            builder.append_value("n/a");
            builder.finish()
        };

        // Create the null buffer for the overall array
        let nulls = NullBuffer::from(vec![
            true,  // row 0 non null
            false, // row 1 is null
            true,  // row 2 non null
            true,  // row 3 non null
        ]);

        // metadata is the same for all rows
        let metadata = BinaryViewArray::from_iter_values(std::iter::repeat_n(&metadata, 4));

        // See https://docs.google.com/document/d/1pw0AWoMQY3SjD7R4LgbPvMjG_xSCtXp3rZHkVp9jpZ4/edit?disco=AAABml8WQrY
        // about why row1 is an empty but non null, value.
        let values = BinaryViewArray::from(vec![
            None,                // row 0 is shredded, so no value
            Some(b"" as &[u8]),  // row 1 is null, so empty value
            Some(&string_value), // copy the string value "N/A"
            None,                // row 3 is shredded, so no value
        ]);

        let typed_value = Date32Array::from(vec![
            Some(20348), // row 0 is shredded, 2025-09-17
            None,        // row 1 is null
            None,        // row 2 is a string, not a date
            Some(20340), // row 3 is shredded, 2025-09-09
        ]);

        let struct_array = StructArrayBuilder::new()
            .with_field("metadata", Arc::new(metadata), false)
            .with_field("typed_value", Arc::new(typed_value), true)
            .with_field("value", Arc::new(values), true)
            .with_nulls(nulls)
            .build();

        Arc::new(struct_array)
    }

    /// Return a VariantArray that represents a partially "shredded" variant for BinaryView
    fn partially_shredded_binary_view_variant_array() -> ArrayRef {
        let (metadata, string_value) = {
            let mut builder = parquet_variant::VariantBuilder::new();
            builder.append_value("n/a");
            builder.finish()
        };

        // Create the null buffer for the overall array
        let nulls = NullBuffer::from(vec![
            true,  // row 0 non null
            false, // row 1 is null
            true,  // row 2 non null
            true,  // row 3 non null
        ]);

        // metadata is the same for all rows
        let metadata = BinaryViewArray::from_iter_values(std::iter::repeat_n(&metadata, 4));

        // See https://docs.google.com/document/d/1pw0AWoMQY3SjD7R4LgbPvMjG_xSCtXp3rZHkVp9jpZ4/edit?disco=AAABml8WQrY
        // about why row1 is an empty but non null, value.
        let values = BinaryViewArray::from(vec![
            None,                // row 0 is shredded, so no value
            Some(b"" as &[u8]),  // row 1 is null, so empty value
            Some(&string_value), // copy the string value "N/A"
            None,                // row 3 is shredded, so no value
        ]);

        let typed_value = BinaryViewArray::from(vec![
            Some(&[1u8, 2u8, 3u8][..]), // row 0 is shredded
            None,                       // row 1 is null
            None,                       // row 2 is a string
            Some(&[4u8, 5u8, 6u8][..]), // row 3 is shredded
        ]);

        let struct_array = StructArrayBuilder::new()
            .with_field("metadata", Arc::new(metadata), false)
            .with_field("typed_value", Arc::new(typed_value), true)
            .with_field("value", Arc::new(values), true)
            .with_nulls(nulls)
            .build();

        Arc::new(struct_array)
    }

    /// Return a VariantArray that represents an "all null" variant
    /// for the following example (3 null values):
    ///
    /// ```text
    /// null
    /// null
    /// null
    /// ```
    ///
    /// The schema of the corresponding `StructArray` would look like this:
    ///
    /// ```text
    /// StructArray {
    ///   metadata: BinaryViewArray,
    /// }
    /// ```
    fn all_null_variant_array() -> ArrayRef {
        let nulls = NullBuffer::from(vec![
            false, // row 0 is null
            false, // row 1 is null
            false, // row 2 is null
        ]);

        // metadata is the same for all rows (though they're all null)
        let metadata =
            BinaryViewArray::from_iter_values(std::iter::repeat_n(EMPTY_VARIANT_METADATA_BYTES, 3));

        let struct_array = StructArrayBuilder::new()
            .with_field("metadata", Arc::new(metadata), false)
            .with_nulls(nulls)
            .build();

        Arc::new(struct_array)
    }
    /// This test manually constructs a shredded variant array representing objects
    /// like {"x": 1, "y": "foo"} and {"x": 42} and tests extracting the "x" field
    /// as VariantArray using variant_get.
    #[test]
    fn test_shredded_object_field_access() {
        let array = shredded_object_with_x_field_variant_array();

        // Test: Extract the "x" field as VariantArray first
        let options = GetOptions::new_with_path(VariantPath::from("x"));
        let result = variant_get(&array, options).unwrap();

        let result_variant = VariantArray::try_new(&result).unwrap();
        assert_eq!(result_variant.len(), 2);

        // Row 0: expect x=1
        assert_eq!(result_variant.value(0), Variant::Int32(1));
        // Row 1: expect x=42
        assert_eq!(result_variant.value(1), Variant::Int32(42));
    }

    /// Test extracting shredded object field with type conversion
    #[test]
    fn test_shredded_object_field_as_int32() {
        let array = shredded_object_with_x_field_variant_array();

        // Test: Extract the "x" field as Int32Array (type conversion)
        let field = Field::new("x", DataType::Int32, false);
        let options = GetOptions::new_with_path(VariantPath::from("x"))
            .with_as_type(Some(FieldRef::from(field)));
        let result = variant_get(&array, options).unwrap();

        // Should get Int32Array
        let expected: ArrayRef = Arc::new(Int32Array::from(vec![Some(1), Some(42)]));
        assert_eq!(&result, &expected);
    }
    /// This test manually constructs a shredded variant array representing lists
    /// like ["comedy", "drama"] and ["horror", 123]
    /// as VariantArray using variant_get.
    #[test]
    fn test_shredded_list_index_access() {
        let array = shredded_list_variant_array();
        // Test: Extract the 0 index field as VariantArray first
        let options = GetOptions::new_with_path(VariantPath::from(0));
        let result = variant_get(&array, options).unwrap();
        let result_variant = VariantArray::try_new(&result).unwrap();
        assert_eq!(result_variant.len(), 2);

        // Row 0: expect 0 index = "comedy"
        assert_eq!(result_variant.value(0), Variant::from("comedy"));
        // Row 1: expect 0 index = "horror"
        assert_eq!(result_variant.value(1), Variant::from("horror"));
    }
    /// Test extracting shredded list field with type conversion
    #[test]
    fn test_shredded_list_as_string() {
        let array = shredded_list_variant_array();
        // Test: Extract the 0 index values as StringArray (type conversion)
        let field = Field::new("typed_value", DataType::Utf8, false);
        let options = GetOptions::new_with_path(VariantPath::from(0))
            .with_as_type(Some(FieldRef::from(field)));
        let result = variant_get(&array, options).unwrap();
        // Should get StringArray
        let expected: ArrayRef = Arc::new(StringArray::from(vec![Some("comedy"), Some("horror")]));
        assert_eq!(&result, &expected);
    }
    /// Helper function to create a shredded variant array representing lists
    ///
    /// This creates an array that represents:
    /// Row 0: ["comedy", "drama"] ([0] is shredded, [1] is shredded - perfectly shredded)
    /// Row 1: ["horror", 123] ([0] is shredded, [1] is int - partially shredded)
    ///
    /// The physical layout follows the shredding spec where:
    /// - metadata: contains list metadata
    /// - typed_value: StructArray with 0 index value
    /// - value: contains fallback for
    fn shredded_list_variant_array() -> ArrayRef {
        // Create metadata array
        let metadata_array =
            BinaryViewArray::from_iter_values(std::iter::repeat_n(EMPTY_VARIANT_METADATA_BYTES, 2));

        // Building the typed_value ListArray

        let mut variant_value_builder = VariantValueArrayBuilder::new(8);
        variant_value_builder.append_null();
        variant_value_builder.append_null();
        variant_value_builder.append_null();
        variant_value_builder.append_value(Variant::from(123i32));

        let struct_array = StructArrayBuilder::new()
            .with_field(
                "value",
                Arc::new(variant_value_builder.build().unwrap()),
                true,
            )
            .with_field(
                "typed_value",
                Arc::new(StringArray::from(vec![
                    Some("comedy"),
                    Some("drama"),
                    Some("horror"),
                    None,
                ])),
                true,
            )
            .build();

        let typed_value_array = GenericListArray::<i32>::new(
            Arc::new(Field::new_list_field(
                struct_array.data_type().clone(),
                true,
            )),
            OffsetBuffer::from_lengths([2, 2]),
            Arc::new(struct_array),
            None,
        );

        // Build the main VariantArray
        let main_struct = crate::variant_array::StructArrayBuilder::new()
            .with_field("metadata", Arc::new(metadata_array), false)
            // .with_field("value", Arc::new(value_array), true)
            .with_field("typed_value", Arc::new(typed_value_array), true)
            .build();

        Arc::new(main_struct)
    }
    /// Helper function to create a shredded variant array representing objects
    ///
    /// This creates an array that represents:
    /// Row 0: {"x": 1, "y": "foo"}  (x is shredded, y is in value field)
    /// Row 1: {"x": 42}             (x is shredded, perfect shredding)
    ///
    /// The physical layout follows the shredding spec where:
    /// - metadata: contains object metadata
    /// - typed_value: StructArray with field "x" (ShreddedVariantFieldArray)
    /// - value: contains fallback for unshredded fields like {"y": "foo"}
    /// - The "x" field has typed_value=Int32Array and value=NULL (perfect shredding)
    fn shredded_object_with_x_field_variant_array() -> ArrayRef {
        // Create the base metadata for objects
        let (metadata, y_field_value) = {
            let mut builder = parquet_variant::VariantBuilder::new();
            let mut obj = builder.new_object();
            obj.insert("x", Variant::Int32(42));
            obj.insert("y", Variant::from("foo"));
            obj.finish();
            builder.finish()
        };

        // Create metadata array (same for both rows)
        let metadata_array = BinaryViewArray::from_iter_values(std::iter::repeat_n(&metadata, 2));

        // Create the main value field per the 3-step shredding spec:
        // Step 2: If field not in shredding schema, check value field
        // Row 0: {"y": "foo"} (y is not shredded, stays in value for step 2)
        // Row 1: {} (empty object - no unshredded fields)
        let empty_object_value = {
            let mut builder = parquet_variant::VariantBuilder::new();
            let obj = builder.new_object();
            obj.finish();
            let (_, value) = builder.finish();
            value
        };

        let value_array = BinaryViewArray::from(vec![
            Some(y_field_value.as_slice()),      // Row 0 has {"y": "foo"}
            Some(empty_object_value.as_slice()), // Row 1 has {}
        ]);

        // Create the "x" field as a ShreddedVariantFieldArray
        // This represents the shredded Int32 values for the "x" field
        let x_field_typed_value = Int32Array::from(vec![Some(1), Some(42)]);

        // For perfect shredding of the x field, no "value" column, only typed_value
        let x_field_struct = StructArrayBuilder::new()
            .with_field("typed_value", Arc::new(x_field_typed_value), true)
            .build();

        // Wrap the x field struct in a ShreddedVariantFieldArray
        let x_field_shredded = ShreddedVariantFieldArray::try_new(&x_field_struct)
            .expect("should create ShreddedVariantFieldArray");

        // Create the main typed_value as a struct containing the "x" field
        let typed_value_fields = Fields::from(vec![Field::new(
            "x",
            x_field_shredded.data_type().clone(),
            true,
        )]);
        let typed_value_struct = StructArray::try_new(
            typed_value_fields,
            vec![ArrayRef::from(x_field_shredded)],
            None, // No nulls - both rows have the object structure
        )
        .unwrap();

        // Create the main VariantArray
        let main_struct = StructArrayBuilder::new()
            .with_field("metadata", Arc::new(metadata_array), false)
            .with_field("value", Arc::new(value_array), true)
            .with_field("typed_value", Arc::new(typed_value_struct), true)
            .build();

        Arc::new(main_struct)
    }

    /// Simple test to check if nested paths are supported by current implementation
    #[test]
    fn test_simple_nested_path_support() {
        // Check: How does VariantPath parse different strings?
        println!("Testing path parsing:");

        let path_x = VariantPath::from("x");
        let elements_x: Vec<_> = path_x.iter().collect();
        println!("  'x' -> {} elements: {:?}", elements_x.len(), elements_x);

        let path_ax = VariantPath::from("a.x");
        let elements_ax: Vec<_> = path_ax.iter().collect();
        println!(
            "  'a.x' -> {} elements: {:?}",
            elements_ax.len(),
            elements_ax
        );

        let path_ax_alt = VariantPath::from("$.a.x");
        let elements_ax_alt: Vec<_> = path_ax_alt.iter().collect();
        println!(
            "  '$.a.x' -> {} elements: {:?}",
            elements_ax_alt.len(),
            elements_ax_alt
        );

        let path_nested = VariantPath::from("a").join("x");
        let elements_nested: Vec<_> = path_nested.iter().collect();
        println!(
            "  VariantPath::from('a').join('x') -> {} elements: {:?}",
            elements_nested.len(),
            elements_nested
        );

        // Use your existing simple test data but try "a.x" instead of "x"
        let array = shredded_object_with_x_field_variant_array();

        // Test if variant_get with REAL nested path throws not implemented error
        let real_nested_path = VariantPath::from("a").join("x");
        let options = GetOptions::new_with_path(real_nested_path);
        let result = variant_get(&array, options);

        match result {
            Ok(_) => {
                println!("Nested path 'a.x' works unexpectedly!");
            }
            Err(e) => {
                println!("Nested path 'a.x' error: {}", e);
                if e.to_string().contains("Not yet implemented")
                    || e.to_string().contains("NotYetImplemented")
                {
                    println!("This is expected - nested paths are not implemented");
                    return;
                }
                // Any other error is also expected for now
                println!("This shows nested paths need implementation");
            }
        }
    }

    /// Test comprehensive variant_get scenarios with Int32 conversion
    /// Test depth 0: Direct field access "x" with Int32 conversion
    /// Covers shredded vs non-shredded VariantArrays for simple field access
    #[test]
    fn test_depth_0_int32_conversion() {
        println!("=== Testing Depth 0: Direct field access ===");

        // Non-shredded test data: [{"x": 42}, {"x": "foo"}, {"y": 10}]
        let unshredded_array = create_depth_0_test_data();

        let field = Field::new("result", DataType::Int32, true);
        let path = VariantPath::from("x");
        let options = GetOptions::new_with_path(path).with_as_type(Some(FieldRef::from(field)));
        let result = variant_get(&unshredded_array, options).unwrap();

        let expected: ArrayRef = Arc::new(Int32Array::from(vec![
            Some(42), // {"x": 42} -> 42
            None,     // {"x": "foo"} -> NULL (type mismatch)
            None,     // {"y": 10} -> NULL (field missing)
        ]));
        assert_eq!(&result, &expected);
        println!("Depth 0 (unshredded) passed");

        // Shredded test data: using simplified approach based on working pattern
        let shredded_array = create_depth_0_shredded_test_data_simple();

        let field = Field::new("result", DataType::Int32, true);
        let path = VariantPath::from("x");
        let options = GetOptions::new_with_path(path).with_as_type(Some(FieldRef::from(field)));
        let result = variant_get(&shredded_array, options).unwrap();

        let expected: ArrayRef = Arc::new(Int32Array::from(vec![
            Some(42), // {"x": 42} -> 42 (from typed_value)
            None,     // {"x": "foo"} -> NULL (type mismatch, from value field)
        ]));
        assert_eq!(&result, &expected);
        println!("Depth 0 (shredded) passed");
    }

    /// Test depth 1: Single nested field access "a.x" with Int32 conversion
    /// Covers shredded vs non-shredded VariantArrays for nested field access
    #[test]
    fn test_depth_1_int32_conversion() {
        println!("=== Testing Depth 1: Single nested field access ===");

        // Non-shredded test data from the GitHub issue
        let unshredded_array = create_nested_path_test_data();

        let field = Field::new("result", DataType::Int32, true);
        let path = VariantPath::from("a.x"); // Dot notation!
        let options = GetOptions::new_with_path(path).with_as_type(Some(FieldRef::from(field)));
        let result = variant_get(&unshredded_array, options).unwrap();

        let expected: ArrayRef = Arc::new(Int32Array::from(vec![
            Some(55), // {"a": {"x": 55}} -> 55
            None,     // {"a": {"x": "foo"}} -> NULL (type mismatch)
        ]));
        assert_eq!(&result, &expected);
        println!("Depth 1 (unshredded) passed");

        // Shredded test data: depth 1 nested shredding
        let shredded_array = create_depth_1_shredded_test_data_working();

        let field = Field::new("result", DataType::Int32, true);
        let path = VariantPath::from("a.x"); // Dot notation!
        let options = GetOptions::new_with_path(path).with_as_type(Some(FieldRef::from(field)));
        let result = variant_get(&shredded_array, options).unwrap();

        let expected: ArrayRef = Arc::new(Int32Array::from(vec![
            Some(55), // {"a": {"x": 55}} -> 55 (from nested shredded x)
            None,     // {"a": {"x": "foo"}} -> NULL (type mismatch in nested value)
        ]));
        assert_eq!(&result, &expected);
        println!("Depth 1 (shredded) passed");
    }

    /// Test depth 2: Double nested field access "a.b.x" with Int32 conversion  
    /// Covers shredded vs non-shredded VariantArrays for deeply nested field access
    #[test]
    fn test_depth_2_int32_conversion() {
        println!("=== Testing Depth 2: Double nested field access ===");

        // Non-shredded test data: [{"a": {"b": {"x": 100}}}, {"a": {"b": {"x": "bar"}}}, {"a": {"b": {"y": 200}}}]
        let unshredded_array = create_depth_2_test_data();

        let field = Field::new("result", DataType::Int32, true);
        let path = VariantPath::from("a.b.x"); // Double nested dot notation!
        let options = GetOptions::new_with_path(path).with_as_type(Some(FieldRef::from(field)));
        let result = variant_get(&unshredded_array, options).unwrap();

        let expected: ArrayRef = Arc::new(Int32Array::from(vec![
            Some(100), // {"a": {"b": {"x": 100}}} -> 100
            None,      // {"a": {"b": {"x": "bar"}}} -> NULL (type mismatch)
            None,      // {"a": {"b": {"y": 200}}} -> NULL (field missing)
        ]));
        assert_eq!(&result, &expected);
        println!("Depth 2 (unshredded) passed");

        // Shredded test data: depth 2 nested shredding
        let shredded_array = create_depth_2_shredded_test_data_working();

        let field = Field::new("result", DataType::Int32, true);
        let path = VariantPath::from("a.b.x"); // Double nested dot notation!
        let options = GetOptions::new_with_path(path).with_as_type(Some(FieldRef::from(field)));
        let result = variant_get(&shredded_array, options).unwrap();

        let expected: ArrayRef = Arc::new(Int32Array::from(vec![
            Some(100), // {"a": {"b": {"x": 100}}} -> 100 (from deeply nested shredded x)
            None,      // {"a": {"b": {"x": "bar"}}} -> NULL (type mismatch in deep value)
            None,      // {"a": {"b": {"y": 200}}} -> NULL (field missing in deep structure)
        ]));
        assert_eq!(&result, &expected);
        println!("Depth 2 (shredded) passed");
    }

    /// Test that demonstrates what CURRENTLY WORKS
    ///
    /// This shows that nested path functionality does work, but only when the
    /// test data matches what the current implementation expects
    #[test]
    fn test_current_nested_path_functionality() {
        let array = shredded_object_with_x_field_variant_array();

        // Test: Extract the "x" field (single level) - this works
        let single_path = VariantPath::from("x");
        let field = Field::new("result", DataType::Int32, true);
        let options =
            GetOptions::new_with_path(single_path).with_as_type(Some(FieldRef::from(field)));
        let result = variant_get(&array, options).unwrap();

        println!("Single path 'x' works - result: {:?}", result);

        // Test: Try nested path "a.x" - this is what we need to implement
        let nested_path = VariantPath::from("a").join("x");
        let field = Field::new("result", DataType::Int32, true);
        let options =
            GetOptions::new_with_path(nested_path).with_as_type(Some(FieldRef::from(field)));
        let result = variant_get(&array, options).unwrap();

        println!("Nested path 'a.x' result: {:?}", result);
    }

    /// Create test data for depth 0 (direct field access)
    /// [{"x": 42}, {"x": "foo"}, {"y": 10}]
    fn create_depth_0_test_data() -> ArrayRef {
        let mut builder = crate::VariantArrayBuilder::new(3);

        // Row 1: {"x": 42}
        {
            let json_str = r#"{"x": 42}"#;
            let string_array: ArrayRef = Arc::new(StringArray::from(vec![json_str]));
            if let Ok(variant_array) = json_to_variant(&string_array) {
                builder.append_variant(variant_array.value(0));
            } else {
                builder.append_null();
            }
        }

        // Row 2: {"x": "foo"}
        {
            let json_str = r#"{"x": "foo"}"#;
            let string_array: ArrayRef = Arc::new(StringArray::from(vec![json_str]));
            if let Ok(variant_array) = json_to_variant(&string_array) {
                builder.append_variant(variant_array.value(0));
            } else {
                builder.append_null();
            }
        }

        // Row 3: {"y": 10} (missing "x" field)
        {
            let json_str = r#"{"y": 10}"#;
            let string_array: ArrayRef = Arc::new(StringArray::from(vec![json_str]));
            if let Ok(variant_array) = json_to_variant(&string_array) {
                builder.append_variant(variant_array.value(0));
            } else {
                builder.append_null();
            }
        }

        ArrayRef::from(builder.build())
    }

    /// Create test data for depth 1 (single nested field)
    /// This represents the exact scenarios from the GitHub issue: "a.x"
    fn create_nested_path_test_data() -> ArrayRef {
        let mut builder = crate::VariantArrayBuilder::new(2);

        // Row 1: {"a": {"x": 55}, "b": 42}
        {
            let json_str = r#"{"a": {"x": 55}, "b": 42}"#;
            let string_array: ArrayRef = Arc::new(StringArray::from(vec![json_str]));
            if let Ok(variant_array) = json_to_variant(&string_array) {
                builder.append_variant(variant_array.value(0));
            } else {
                builder.append_null();
            }
        }

        // Row 2: {"a": {"x": "foo"}, "b": 42}
        {
            let json_str = r#"{"a": {"x": "foo"}, "b": 42}"#;
            let string_array: ArrayRef = Arc::new(StringArray::from(vec![json_str]));
            if let Ok(variant_array) = json_to_variant(&string_array) {
                builder.append_variant(variant_array.value(0));
            } else {
                builder.append_null();
            }
        }

        ArrayRef::from(builder.build())
    }

    /// Create test data for depth 2 (double nested field)
    /// [{"a": {"b": {"x": 100}}}, {"a": {"b": {"x": "bar"}}}, {"a": {"b": {"y": 200}}}]
    fn create_depth_2_test_data() -> ArrayRef {
        let mut builder = crate::VariantArrayBuilder::new(3);

        // Row 1: {"a": {"b": {"x": 100}}}
        {
            let json_str = r#"{"a": {"b": {"x": 100}}}"#;
            let string_array: ArrayRef = Arc::new(StringArray::from(vec![json_str]));
            if let Ok(variant_array) = json_to_variant(&string_array) {
                builder.append_variant(variant_array.value(0));
            } else {
                builder.append_null();
            }
        }

        // Row 2: {"a": {"b": {"x": "bar"}}}
        {
            let json_str = r#"{"a": {"b": {"x": "bar"}}}"#;
            let string_array: ArrayRef = Arc::new(StringArray::from(vec![json_str]));
            if let Ok(variant_array) = json_to_variant(&string_array) {
                builder.append_variant(variant_array.value(0));
            } else {
                builder.append_null();
            }
        }

        // Row 3: {"a": {"b": {"y": 200}}} (missing "x" field)
        {
            let json_str = r#"{"a": {"b": {"y": 200}}}"#;
            let string_array: ArrayRef = Arc::new(StringArray::from(vec![json_str]));
            if let Ok(variant_array) = json_to_variant(&string_array) {
                builder.append_variant(variant_array.value(0));
            } else {
                builder.append_null();
            }
        }

        ArrayRef::from(builder.build())
    }

    /// Create simple shredded test data for depth 0 using a simplified working pattern
    /// Creates 2 rows: [{"x": 42}, {"x": "foo"}] with "x" shredded where possible
    fn create_depth_0_shredded_test_data_simple() -> ArrayRef {
        // Create base metadata using the working pattern
        let (metadata, string_x_value) = {
            let mut builder = parquet_variant::VariantBuilder::new();
            let mut obj = builder.new_object();
            obj.insert("x", Variant::from("foo"));
            obj.finish();
            builder.finish()
        };

        // Metadata array (same for both rows)
        let metadata_array = BinaryViewArray::from_iter_values(std::iter::repeat_n(&metadata, 2));

        // Value array following the 3-step shredding spec:
        // Row 0: {} (x is shredded, no unshredded fields)
        // Row 1: {"x": "foo"} (x is a string, can't be shredded to Int32)
        let empty_object_value = {
            let mut builder = parquet_variant::VariantBuilder::new();
            let obj = builder.new_object();
            obj.finish();
            let (_, value) = builder.finish();
            value
        };

        let value_array = BinaryViewArray::from(vec![
            Some(empty_object_value.as_slice()), // Row 0: {} (x shredded out)
            Some(string_x_value.as_slice()),     // Row 1: {"x": "foo"} (fallback)
        ]);

        // Create the "x" field as a ShreddedVariantFieldArray
        let x_field_typed_value = Int32Array::from(vec![Some(42), None]);

        // For the x field, only typed_value (perfect shredding when possible)
        let x_field_struct = StructArrayBuilder::new()
            .with_field("typed_value", Arc::new(x_field_typed_value), true)
            .build();

        let x_field_shredded = ShreddedVariantFieldArray::try_new(&x_field_struct)
            .expect("should create ShreddedVariantFieldArray");

        // Create the main typed_value as a struct containing the "x" field
        let typed_value_fields = Fields::from(vec![Field::new(
            "x",
            x_field_shredded.data_type().clone(),
            true,
        )]);
        let typed_value_struct = StructArray::try_new(
            typed_value_fields,
            vec![ArrayRef::from(x_field_shredded)],
            None,
        )
        .unwrap();

        // Build final VariantArray
        let struct_array = StructArrayBuilder::new()
            .with_field("metadata", Arc::new(metadata_array), false)
            .with_field("value", Arc::new(value_array), true)
            .with_field("typed_value", Arc::new(typed_value_struct), true)
            .build();

        Arc::new(struct_array)
    }

    /// Create working depth 1 shredded test data based on the existing working pattern
    /// This creates a properly structured shredded variant for "a.x" where:
    /// - Row 0: {"a": {"x": 55}, "b": 42} with a.x shredded into typed_value
    /// - Row 1: {"a": {"x": "foo"}, "b": 42} with a.x fallback to value field due to type mismatch
    fn create_depth_1_shredded_test_data_working() -> ArrayRef {
        // Create metadata following the working pattern from shredded_object_with_x_field_variant_array
        let (metadata, _) = {
            // Create nested structure: {"a": {"x": 55}, "b": 42}
            let mut builder = parquet_variant::VariantBuilder::new();
            let mut obj = builder.new_object();

            // Create the nested "a" object
            let mut a_obj = obj.new_object("a");
            a_obj.insert("x", Variant::Int32(55));
            a_obj.finish();

            obj.insert("b", Variant::Int32(42));
            obj.finish();
            builder.finish()
        };

        let metadata_array = BinaryViewArray::from_iter_values(std::iter::repeat_n(&metadata, 2));

        // Create value arrays for the fallback case
        // Following the spec: if field cannot be shredded, it stays in value
        let empty_object_value = {
            let mut builder = parquet_variant::VariantBuilder::new();
            let obj = builder.new_object();
            obj.finish();
            let (_, value) = builder.finish();
            value
        };

        // Row 1 fallback: use the working pattern from the existing shredded test
        // This avoids metadata issues by using the simple fallback approach
        let row1_fallback = {
            let mut builder = parquet_variant::VariantBuilder::new();
            let mut obj = builder.new_object();
            obj.insert("fallback", Variant::from("data"));
            obj.finish();
            let (_, value) = builder.finish();
            value
        };

        let value_array = BinaryViewArray::from(vec![
            Some(empty_object_value.as_slice()), // Row 0: {} (everything shredded except b in unshredded fields)
            Some(row1_fallback.as_slice()), // Row 1: {"a": {"x": "foo"}, "b": 42} (a.x can't be shredded)
        ]);

        // Create the nested shredded structure
        // Level 2: x field (the deepest level)
        let x_typed_value = Int32Array::from(vec![Some(55), None]);
        let x_field_struct = StructArrayBuilder::new()
            .with_field("typed_value", Arc::new(x_typed_value), true)
            .build();
        let x_field_shredded = ShreddedVariantFieldArray::try_new(&x_field_struct)
            .expect("should create ShreddedVariantFieldArray for x");

        // Level 1: a field containing x field + value field for fallbacks
        // The "a" field needs both typed_value (for shredded x) and value (for fallback cases)

        // Create the value field for "a" (for cases where a.x can't be shredded)
        let a_value_data = {
            let mut builder = parquet_variant::VariantBuilder::new();
            let obj = builder.new_object();
            obj.finish();
            let (_, value) = builder.finish();
            value
        };
        let a_value_array = BinaryViewArray::from(vec![
            None,                          // Row 0: x is shredded, so no value fallback needed
            Some(a_value_data.as_slice()), // Row 1: fallback for a.x="foo" (but logic will check typed_value first)
        ]);

        let a_inner_fields = Fields::from(vec![Field::new(
            "x",
            x_field_shredded.data_type().clone(),
            true,
        )]);
        let a_inner_struct = StructArrayBuilder::new()
            .with_field(
                "typed_value",
                Arc::new(
                    StructArray::try_new(
                        a_inner_fields,
                        vec![ArrayRef::from(x_field_shredded)],
                        None,
                    )
                    .unwrap(),
                ),
                true,
            )
            .with_field("value", Arc::new(a_value_array), true)
            .build();
        let a_field_shredded = ShreddedVariantFieldArray::try_new(&a_inner_struct)
            .expect("should create ShreddedVariantFieldArray for a");

        // Level 0: main typed_value struct containing a field
        let typed_value_fields = Fields::from(vec![Field::new(
            "a",
            a_field_shredded.data_type().clone(),
            true,
        )]);
        let typed_value_struct = StructArray::try_new(
            typed_value_fields,
            vec![ArrayRef::from(a_field_shredded)],
            None,
        )
        .unwrap();

        // Build final VariantArray
        let struct_array = StructArrayBuilder::new()
            .with_field("metadata", Arc::new(metadata_array), false)
            .with_field("value", Arc::new(value_array), true)
            .with_field("typed_value", Arc::new(typed_value_struct), true)
            .build();

        Arc::new(struct_array)
    }

    /// Create working depth 2 shredded test data for "a.b.x" paths
    /// This creates a 3-level nested shredded structure where:
    /// - Row 0: {"a": {"b": {"x": 100}}} with a.b.x shredded into typed_value
    /// - Row 1: {"a": {"b": {"x": "bar"}}} with type mismatch fallback
    /// - Row 2: {"a": {"b": {"y": 200}}} with missing field fallback
    fn create_depth_2_shredded_test_data_working() -> ArrayRef {
        // Create metadata following the working pattern
        let (metadata, _) = {
            // Create deeply nested structure: {"a": {"b": {"x": 100}}}
            let mut builder = parquet_variant::VariantBuilder::new();
            let mut obj = builder.new_object();

            // Create the nested "a.b" structure
            let mut a_obj = obj.new_object("a");
            let mut b_obj = a_obj.new_object("b");
            b_obj.insert("x", Variant::Int32(100));
            b_obj.finish();
            a_obj.finish();

            obj.finish();
            builder.finish()
        };

        let metadata_array = BinaryViewArray::from_iter_values(std::iter::repeat_n(&metadata, 3));

        // Create value arrays for fallback cases
        let empty_object_value = {
            let mut builder = parquet_variant::VariantBuilder::new();
            let obj = builder.new_object();
            obj.finish();
            let (_, value) = builder.finish();
            value
        };

        // Simple fallback values - avoiding complex nested metadata
        let value_array = BinaryViewArray::from(vec![
            Some(empty_object_value.as_slice()), // Row 0: fully shredded
            Some(empty_object_value.as_slice()), // Row 1: fallback (simplified)
            Some(empty_object_value.as_slice()), // Row 2: fallback (simplified)
        ]);

        // Create the deeply nested shredded structure: a.b.x

        // Level 3: x field (deepest level)
        let x_typed_value = Int32Array::from(vec![Some(100), None, None]);
        let x_field_struct = StructArrayBuilder::new()
            .with_field("typed_value", Arc::new(x_typed_value), true)
            .build();
        let x_field_shredded = ShreddedVariantFieldArray::try_new(&x_field_struct)
            .expect("should create ShreddedVariantFieldArray for x");

        // Level 2: b field containing x field + value field
        let b_value_data = {
            let mut builder = parquet_variant::VariantBuilder::new();
            let obj = builder.new_object();
            obj.finish();
            let (_, value) = builder.finish();
            value
        };
        let b_value_array = BinaryViewArray::from(vec![
            None,                          // Row 0: x is shredded
            Some(b_value_data.as_slice()), // Row 1: fallback for b.x="bar"
            Some(b_value_data.as_slice()), // Row 2: fallback for b.y=200
        ]);

        let b_inner_fields = Fields::from(vec![Field::new(
            "x",
            x_field_shredded.data_type().clone(),
            true,
        )]);
        let b_inner_struct = StructArrayBuilder::new()
            .with_field(
                "typed_value",
                Arc::new(
                    StructArray::try_new(
                        b_inner_fields,
                        vec![ArrayRef::from(x_field_shredded)],
                        None,
                    )
                    .unwrap(),
                ),
                true,
            )
            .with_field("value", Arc::new(b_value_array), true)
            .build();
        let b_field_shredded = ShreddedVariantFieldArray::try_new(&b_inner_struct)
            .expect("should create ShreddedVariantFieldArray for b");

        // Level 1: a field containing b field + value field
        let a_value_data = {
            let mut builder = parquet_variant::VariantBuilder::new();
            let obj = builder.new_object();
            obj.finish();
            let (_, value) = builder.finish();
            value
        };
        let a_value_array = BinaryViewArray::from(vec![
            None,                          // Row 0: b is shredded
            Some(a_value_data.as_slice()), // Row 1: fallback for a.b.*
            Some(a_value_data.as_slice()), // Row 2: fallback for a.b.*
        ]);

        let a_inner_fields = Fields::from(vec![Field::new(
            "b",
            b_field_shredded.data_type().clone(),
            true,
        )]);
        let a_inner_struct = StructArrayBuilder::new()
            .with_field(
                "typed_value",
                Arc::new(
                    StructArray::try_new(
                        a_inner_fields,
                        vec![ArrayRef::from(b_field_shredded)],
                        None,
                    )
                    .unwrap(),
                ),
                true,
            )
            .with_field("value", Arc::new(a_value_array), true)
            .build();
        let a_field_shredded = ShreddedVariantFieldArray::try_new(&a_inner_struct)
            .expect("should create ShreddedVariantFieldArray for a");

        // Level 0: main typed_value struct containing a field
        let typed_value_fields = Fields::from(vec![Field::new(
            "a",
            a_field_shredded.data_type().clone(),
            true,
        )]);
        let typed_value_struct = StructArray::try_new(
            typed_value_fields,
            vec![ArrayRef::from(a_field_shredded)],
            None,
        )
        .unwrap();

        // Build final VariantArray
        let struct_array = StructArrayBuilder::new()
            .with_field("metadata", Arc::new(metadata_array), false)
            .with_field("value", Arc::new(value_array), true)
            .with_field("typed_value", Arc::new(typed_value_struct), true)
            .build();

        Arc::new(struct_array)
    }

    #[test]
    fn test_strict_cast_options_downcast_failure() {
        use arrow::compute::CastOptions;
        use arrow::datatypes::{DataType, Field};
        use arrow::error::ArrowError;
        use parquet_variant::VariantPath;
        use std::sync::Arc;

        // Use the existing simple test data that has Int32 as typed_value
        let variant_array = perfectly_shredded_int32_variant_array();

        // Try to access a field with safe cast options (should return NULLs)
        let safe_options = GetOptions {
            path: VariantPath::from("nonexistent_field"),
            as_type: Some(Arc::new(Field::new("result", DataType::Int32, true))),
            cast_options: CastOptions::default(), // safe = true
        };

        let variant_array_ref: Arc<dyn Array> = variant_array.clone();
        let result = variant_get(&variant_array_ref, safe_options);
        // Should succeed and return NULLs (safe behavior)
        assert!(result.is_ok());
        let result_array = result.unwrap();
        assert_eq!(result_array.len(), 3);
        assert!(result_array.is_null(0));
        assert!(result_array.is_null(1));
        assert!(result_array.is_null(2));

        // Try to access a field with strict cast options (should error)
        let strict_options = GetOptions {
            path: VariantPath::from("nonexistent_field"),
            as_type: Some(Arc::new(Field::new("result", DataType::Int32, true))),
            cast_options: CastOptions {
                safe: false,
                ..Default::default()
            },
        };

        let result = variant_get(&variant_array_ref, strict_options);
        // Should fail with a cast error
        assert!(result.is_err());
        let error = result.unwrap_err();
        assert!(matches!(error, ArrowError::CastError(_)));
        assert!(error
            .to_string()
            .contains("Cannot access field 'nonexistent_field' on non-struct type"));
    }

    #[test]
    fn test_null_buffer_union_for_shredded_paths() {
        use arrow::compute::CastOptions;
        use arrow::datatypes::{DataType, Field};
        use parquet_variant::VariantPath;
        use std::sync::Arc;

        // Test that null buffers are properly unioned when traversing shredded paths
        // This test verifies scovich's null buffer union requirement

        // Create a depth-1 shredded variant array where:
        // - The top-level variant array has some nulls
        // - The nested typed_value also has some nulls
        // - The result should be the union of both null buffers

        let variant_array = create_depth_1_shredded_test_data_working();

        // Get the field "x" which should union nulls from:
        // 1. The top-level variant array nulls
        // 2. The "a" field's typed_value nulls
        // 3. The "x" field's typed_value nulls
        let options = GetOptions {
            path: VariantPath::from("a.x"),
            as_type: Some(Arc::new(Field::new("result", DataType::Int32, true))),
            cast_options: CastOptions::default(),
        };

        let variant_array_ref: Arc<dyn Array> = variant_array.clone();
        let result = variant_get(&variant_array_ref, options).unwrap();

        // Verify the result length matches input
        assert_eq!(result.len(), variant_array.len());

        // The null pattern should reflect the union of all ancestor nulls
        // Row 0: Should have valid data (path exists and is shredded as Int32)
        // Row 1: Should be null (due to type mismatch - "foo" can't cast to Int32)
        assert!(!result.is_null(0), "Row 0 should have valid Int32 data");
        assert!(
            result.is_null(1),
            "Row 1 should be null due to type casting failure"
        );

        // Verify the actual values
        let int32_result = result.as_any().downcast_ref::<Int32Array>().unwrap();
        assert_eq!(int32_result.value(0), 55); // The valid Int32 value
    }

    #[test]
    fn test_struct_null_mask_union_from_children() {
        use arrow::compute::CastOptions;
        use arrow::datatypes::{DataType, Field, Fields};
        use parquet_variant::VariantPath;
        use std::sync::Arc;

        use arrow::array::StringArray;

        // Test that struct null masks properly union nulls from children field extractions
        // This verifies scovich's concern about incomplete null masks in struct construction

        // Create test data where some fields will fail type casting
        let json_strings = vec![
            r#"{"a": 42, "b": "hello"}"#, // Row 0: a=42 (castable to int), b="hello" (not castable to int)
            r#"{"a": "world", "b": 100}"#, // Row 1: a="world" (not castable to int), b=100 (castable to int)
            r#"{"a": 55, "b": 77}"#,       // Row 2: a=55 (castable to int), b=77 (castable to int)
        ];

        let string_array: Arc<dyn arrow::array::Array> = Arc::new(StringArray::from(json_strings));
        let variant_array = json_to_variant(&string_array).unwrap();

        // Request extraction as a struct with both fields as Int32
        // This should create child arrays where some fields are null due to casting failures
        let struct_fields = Fields::from(vec![
            Field::new("a", DataType::Int32, true),
            Field::new("b", DataType::Int32, true),
        ]);
        let struct_type = DataType::Struct(struct_fields);

        let options = GetOptions {
            path: VariantPath::default(), // Extract the whole object as struct
            as_type: Some(Arc::new(Field::new("result", struct_type, true))),
            cast_options: CastOptions::default(),
        };

        let variant_array_ref = ArrayRef::from(variant_array);
        let result = variant_get(&variant_array_ref, options).unwrap();

        // Verify the result is a StructArray
        let struct_result = result.as_struct();
        assert_eq!(struct_result.len(), 3);

        // Get the individual field arrays
        let field_a = struct_result
            .column(0)
            .as_any()
            .downcast_ref::<Int32Array>()
            .unwrap();
        let field_b = struct_result
            .column(1)
            .as_any()
            .downcast_ref::<Int32Array>()
            .unwrap();

        // Verify field values and nulls
        // Row 0: a=42 (valid), b=null (casting failure)
        assert!(!field_a.is_null(0));
        assert_eq!(field_a.value(0), 42);
        assert!(field_b.is_null(0)); // "hello" can't cast to int

        // Row 1: a=null (casting failure), b=100 (valid)
        assert!(field_a.is_null(1)); // "world" can't cast to int
        assert!(!field_b.is_null(1));
        assert_eq!(field_b.value(1), 100);

        // Row 2: a=55 (valid), b=77 (valid)
        assert!(!field_a.is_null(2));
        assert_eq!(field_a.value(2), 55);
        assert!(!field_b.is_null(2));
        assert_eq!(field_b.value(2), 77);

        // Verify the struct-level null mask properly unions child nulls
        // The struct should NOT be null in any row because each row has at least one valid field
        // (This tests that we're not incorrectly making the entire struct null when children fail)
        assert!(!struct_result.is_null(0)); // Has valid field 'a'
        assert!(!struct_result.is_null(1)); // Has valid field 'b'
        assert!(!struct_result.is_null(2)); // Has both valid fields
    }

    #[test]
    fn test_field_nullability_preservation() {
        use arrow::compute::CastOptions;
        use arrow::datatypes::{DataType, Field};
        use parquet_variant::VariantPath;
        use std::sync::Arc;

        use arrow::array::StringArray;

        // Test that field nullability from GetOptions.as_type is preserved in the result

        let json_strings = vec![
            r#"{"x": 42}"#,                  // Row 0: Valid int that should convert to Int32
            r#"{"x": "not_a_number"}"#,      // Row 1: String that can't cast to Int32
            r#"{"x": null}"#,                // Row 2: Explicit null value
            r#"{"x": "hello"}"#,             // Row 3: Another string (wrong type)
            r#"{"y": 100}"#,                 // Row 4: Missing "x" field (SQL NULL case)
            r#"{"x": 127}"#, // Row 5: Small int (could be Int8, widening cast candidate)
            r#"{"x": 32767}"#, // Row 6: Medium int (could be Int16, widening cast candidate)
            r#"{"x": 2147483647}"#, // Row 7: Max Int32 value (fits in Int32)
            r#"{"x": 9223372036854775807}"#, // Row 8: Large Int64 value (cannot convert to Int32)
        ];

        let string_array: Arc<dyn arrow::array::Array> = Arc::new(StringArray::from(json_strings));
        let variant_array = json_to_variant(&string_array).unwrap();

        // Test 1: nullable field (should allow nulls from cast failures)
        let nullable_field = Arc::new(Field::new("result", DataType::Int32, true));
        let options_nullable = GetOptions {
            path: VariantPath::from("x"),
            as_type: Some(nullable_field.clone()),
            cast_options: CastOptions::default(),
        };

        let variant_array_ref = ArrayRef::from(variant_array);
        let result_nullable = variant_get(&variant_array_ref, options_nullable).unwrap();

        // Verify we get an Int32Array with nulls for cast failures
        let int32_result = result_nullable
            .as_any()
            .downcast_ref::<Int32Array>()
            .unwrap();
        assert_eq!(int32_result.len(), 9);

        // Row 0: 42 converts successfully to Int32
        assert!(!int32_result.is_null(0));
        assert_eq!(int32_result.value(0), 42);

        // Row 1: "not_a_number" fails to convert -> NULL
        assert!(int32_result.is_null(1));

        // Row 2: explicit null value -> NULL
        assert!(int32_result.is_null(2));

        // Row 3: "hello" (wrong type) fails to convert -> NULL
        assert!(int32_result.is_null(3));

        // Row 4: missing "x" field (SQL NULL case) -> NULL
        assert!(int32_result.is_null(4));

        // Row 5: 127 (small int, potential Int8 -> Int32 widening)
        // Current behavior: JSON parses to Int8, should convert to Int32
        assert!(!int32_result.is_null(5));
        assert_eq!(int32_result.value(5), 127);

        // Row 6: 32767 (medium int, potential Int16 -> Int32 widening)
        // Current behavior: JSON parses to Int16, should convert to Int32
        assert!(!int32_result.is_null(6));
        assert_eq!(int32_result.value(6), 32767);

        // Row 7: 2147483647 (max Int32, fits exactly)
        // Current behavior: Should convert successfully
        assert!(!int32_result.is_null(7));
        assert_eq!(int32_result.value(7), 2147483647);

        // Row 8: 9223372036854775807 (large Int64, cannot fit in Int32)
        // Current behavior: Should fail conversion -> NULL
        assert!(int32_result.is_null(8));

        // Test 2: non-nullable field (behavior should be the same with safe casting)
        let non_nullable_field = Arc::new(Field::new("result", DataType::Int32, false));
        let options_non_nullable = GetOptions {
            path: VariantPath::from("x"),
            as_type: Some(non_nullable_field.clone()),
            cast_options: CastOptions::default(), // safe=true by default
        };

        // Create variant array again since we moved it
        let variant_array_2 = json_to_variant(&string_array).unwrap();
        let variant_array_ref_2 = ArrayRef::from(variant_array_2);
        let result_non_nullable = variant_get(&variant_array_ref_2, options_non_nullable).unwrap();
        let int32_result_2 = result_non_nullable
            .as_any()
            .downcast_ref::<Int32Array>()
            .unwrap();

        // Even with a non-nullable field, safe casting should still produce nulls for failures
        assert_eq!(int32_result_2.len(), 9);

        // Row 0: 42 converts successfully to Int32
        assert!(!int32_result_2.is_null(0));
        assert_eq!(int32_result_2.value(0), 42);

        // Rows 1-4: All should be null due to safe casting behavior
        // (non-nullable field specification doesn't override safe casting behavior)
        assert!(int32_result_2.is_null(1)); // "not_a_number"
        assert!(int32_result_2.is_null(2)); // explicit null
        assert!(int32_result_2.is_null(3)); // "hello"
        assert!(int32_result_2.is_null(4)); // missing field

        // Rows 5-7: These should also convert successfully (numeric widening/fitting)
        assert!(!int32_result_2.is_null(5)); // 127 (Int8 -> Int32)
        assert_eq!(int32_result_2.value(5), 127);
        assert!(!int32_result_2.is_null(6)); // 32767 (Int16 -> Int32)
        assert_eq!(int32_result_2.value(6), 32767);
        assert!(!int32_result_2.is_null(7)); // 2147483647 (fits in Int32)
        assert_eq!(int32_result_2.value(7), 2147483647);

        // Row 8: Large Int64 should fail conversion -> NULL
        assert!(int32_result_2.is_null(8)); // 9223372036854775807 (too large for Int32)
    }

    #[test]
    fn test_struct_extraction_subset_superset_schema_perfectly_shredded() {
        // Create variant with diverse null patterns and empty objects
        let variant_array = create_comprehensive_shredded_variant();

        // Request struct with fields "a", "b", "d" (skip existing "c", add missing "d")
        let struct_fields = Fields::from(vec![
            Field::new("a", DataType::Int32, true),
            Field::new("b", DataType::Int32, true),
            Field::new("d", DataType::Int32, true),
        ]);
        let struct_type = DataType::Struct(struct_fields);

        let options = GetOptions {
            path: VariantPath::default(),
            as_type: Some(Arc::new(Field::new("result", struct_type, true))),
            cast_options: CastOptions::default(),
        };

        let result = variant_get(&variant_array, options).unwrap();

        // Verify the result is a StructArray with 3 fields and 5 rows
        let struct_result = result.as_any().downcast_ref::<StructArray>().unwrap();
        assert_eq!(struct_result.len(), 5);
        assert_eq!(struct_result.num_columns(), 3);

        let field_a = struct_result
            .column(0)
            .as_any()
            .downcast_ref::<Int32Array>()
            .unwrap();
        let field_b = struct_result
            .column(1)
            .as_any()
            .downcast_ref::<Int32Array>()
            .unwrap();
        let field_d = struct_result
            .column(2)
            .as_any()
            .downcast_ref::<Int32Array>()
            .unwrap();

        // Row 0: Normal values {"a": 1, "b": 2, "c": 3} → {a: 1, b: 2, d: NULL}
        assert!(!struct_result.is_null(0));
        assert_eq!(field_a.value(0), 1);
        assert_eq!(field_b.value(0), 2);
        assert!(field_d.is_null(0)); // Missing field "d"

        // Row 1: Top-level NULL → struct-level NULL
        assert!(struct_result.is_null(1));

        // Row 2: Field "a" missing → {a: NULL, b: 2, d: NULL}
        assert!(!struct_result.is_null(2));
        assert!(field_a.is_null(2)); // Missing field "a"
        assert_eq!(field_b.value(2), 2);
        assert!(field_d.is_null(2)); // Missing field "d"

        // Row 3: Field "b" missing → {a: 1, b: NULL, d: NULL}
        assert!(!struct_result.is_null(3));
        assert_eq!(field_a.value(3), 1);
        assert!(field_b.is_null(3)); // Missing field "b"
        assert!(field_d.is_null(3)); // Missing field "d"

        // Row 4: Empty object {} → {a: NULL, b: NULL, d: NULL}
        assert!(!struct_result.is_null(4));
        assert!(field_a.is_null(4)); // Empty object
        assert!(field_b.is_null(4)); // Empty object
        assert!(field_d.is_null(4)); // Missing field "d"
    }

    #[test]
    fn test_nested_struct_extraction_perfectly_shredded() {
        // Create nested variant with diverse null patterns
        let variant_array = create_comprehensive_nested_shredded_variant();
        println!("variant_array: {variant_array:?}");

        // Request 3-level nested struct type {"outer": {"inner": INT}}
        let inner_field = Field::new("inner", DataType::Int32, true);
        let inner_type = DataType::Struct(Fields::from(vec![inner_field]));
        let outer_field = Field::new("outer", inner_type, true);
        let result_type = DataType::Struct(Fields::from(vec![outer_field]));

        let options = GetOptions {
            path: VariantPath::default(),
            as_type: Some(Arc::new(Field::new("result", result_type, true))),
            cast_options: CastOptions::default(),
        };

        let result = variant_get(&variant_array, options).unwrap();
        println!("result: {result:?}");

        // Verify the result is a StructArray with "outer" field and 4 rows
        let outer_struct = result.as_any().downcast_ref::<StructArray>().unwrap();
        assert_eq!(outer_struct.len(), 4);
        assert_eq!(outer_struct.num_columns(), 1);

        // Get the "inner" struct column
        let inner_struct = outer_struct
            .column(0)
            .as_any()
            .downcast_ref::<StructArray>()
            .unwrap();
        assert_eq!(inner_struct.num_columns(), 1);

        // Get the "leaf" field (Int32 values)
        let leaf_field = inner_struct
            .column(0)
            .as_any()
            .downcast_ref::<Int32Array>()
            .unwrap();

        // Row 0: Normal nested {"outer": {"inner": {"leaf": 42}}}
        assert!(!outer_struct.is_null(0));
        assert!(!inner_struct.is_null(0));
        assert_eq!(leaf_field.value(0), 42);

        // Row 1: "inner" field missing → {outer: {inner: NULL}}
        assert!(!outer_struct.is_null(1));
        assert!(!inner_struct.is_null(1)); // outer exists, inner exists but leaf is NULL
        assert!(leaf_field.is_null(1)); // leaf field is NULL

        // Row 2: "outer" field missing → {outer: NULL}
        assert!(!outer_struct.is_null(2));
        assert!(inner_struct.is_null(2)); // outer field is NULL

        // Row 3: Top-level NULL → struct-level NULL
        assert!(outer_struct.is_null(3));
    }

    #[test]
    fn test_path_based_null_masks_one_step() {
        // Create nested variant with diverse null patterns
        let variant_array = create_comprehensive_nested_shredded_variant();

        // Extract "outer" field using path-based variant_get
        let path = VariantPath::from("outer");
        let inner_field = Field::new("inner", DataType::Int32, true);
        let result_type = DataType::Struct(Fields::from(vec![inner_field]));

        let options = GetOptions {
            path,
            as_type: Some(Arc::new(Field::new("result", result_type, true))),
            cast_options: CastOptions::default(),
        };

        let result = variant_get(&variant_array, options).unwrap();

        // Verify the result is a StructArray with "inner" field and 4 rows
        let outer_result = result.as_any().downcast_ref::<StructArray>().unwrap();
        assert_eq!(outer_result.len(), 4);
        assert_eq!(outer_result.num_columns(), 1);

        // Get the "inner" field (Int32 values)
        let inner_field = outer_result
            .column(0)
            .as_any()
            .downcast_ref::<Int32Array>()
            .unwrap();

        // Row 0: Normal nested {"outer": {"inner": 42}} → {"inner": 42}
        assert!(!outer_result.is_null(0));
        assert_eq!(inner_field.value(0), 42);

        // Row 1: Inner field null {"outer": {"inner": null}} → {"inner": null}
        assert!(!outer_result.is_null(1));
        assert!(inner_field.is_null(1));

        // Row 2: Outer field null {"outer": null} → null (entire struct is null)
        assert!(outer_result.is_null(2));

        // Row 3: Top-level null → null (entire struct is null)
        assert!(outer_result.is_null(3));
    }

    #[test]
    fn test_path_based_null_masks_two_steps() {
        // Create nested variant with diverse null patterns
        let variant_array = create_comprehensive_nested_shredded_variant();

        // Extract "outer.inner" field using path-based variant_get
        let path = VariantPath::from("outer").join("inner");

        let options = GetOptions {
            path,
            as_type: Some(Arc::new(Field::new("result", DataType::Int32, true))),
            cast_options: CastOptions::default(),
        };

        let result = variant_get(&variant_array, options).unwrap();

        // Verify the result is an Int32Array with 4 rows
        let int_result = result.as_any().downcast_ref::<Int32Array>().unwrap();
        assert_eq!(int_result.len(), 4);

        // Row 0: Normal nested {"outer": {"inner": 42}} → 42
        assert!(!int_result.is_null(0));
        assert_eq!(int_result.value(0), 42);

        // Row 1: Inner field null {"outer": {"inner": null}} → null
        assert!(int_result.is_null(1));

        // Row 2: Outer field null {"outer": null} → null (path traversal fails)
        assert!(int_result.is_null(2));

        // Row 3: Top-level null → null (path traversal fails)
        assert!(int_result.is_null(3));
    }

    #[test]
    fn test_struct_extraction_mixed_and_unshredded() {
        // Create a partially shredded variant (x shredded, y not)
        let variant_array = create_mixed_and_unshredded_variant();

        // Request struct with both shredded and unshredded fields
        let struct_fields = Fields::from(vec![
            Field::new("x", DataType::Int32, true),
            Field::new("y", DataType::Int32, true),
        ]);
        let struct_type = DataType::Struct(struct_fields);

        let options = GetOptions {
            path: VariantPath::default(),
            as_type: Some(Arc::new(Field::new("result", struct_type, true))),
            cast_options: CastOptions::default(),
        };

        let result = variant_get(&variant_array, options).unwrap();

        // Verify the mixed shredding works (should succeed with current implementation)
        let struct_result = result.as_any().downcast_ref::<StructArray>().unwrap();
        assert_eq!(struct_result.len(), 4);
        assert_eq!(struct_result.num_columns(), 2);

        let field_x = struct_result
            .column(0)
            .as_any()
            .downcast_ref::<Int32Array>()
            .unwrap();
        let field_y = struct_result
            .column(1)
            .as_any()
            .downcast_ref::<Int32Array>()
            .unwrap();

        // Row 0: {"x": 1, "y": 42} - x from shredded, y from value field
        assert_eq!(field_x.value(0), 1);
        assert_eq!(field_y.value(0), 42);

        // Row 1: {"x": 2} - x from shredded, y missing (perfect shredding)
        assert_eq!(field_x.value(1), 2);
        assert!(field_y.is_null(1));

        // Row 2: {"x": 3, "y": null} - x from shredded, y explicitly null in value
        assert_eq!(field_x.value(2), 3);
        assert!(field_y.is_null(2));

        // Row 3: top-level null - entire struct row should be null
        assert!(struct_result.is_null(3));
    }

    /// Test that demonstrates the actual struct row builder gap
    /// This test should fail because it hits unshredded nested structs
    #[test]
    fn test_struct_row_builder_gap_demonstration() {
        // Create completely unshredded JSON variant (no typed_value at all)
        let json_strings = vec![
            r#"{"outer": {"inner": 42}}"#,
            r#"{"outer": {"inner": 100}}"#,
        ];
        let string_array: Arc<dyn Array> = Arc::new(StringArray::from(json_strings));
        let variant_array = json_to_variant(&string_array).unwrap();

        // Request nested struct - this should fail at the row builder level
        let inner_fields = Fields::from(vec![Field::new("inner", DataType::Int32, true)]);
        let inner_struct_type = DataType::Struct(inner_fields);
        let outer_fields = Fields::from(vec![Field::new("outer", inner_struct_type, true)]);
        let outer_struct_type = DataType::Struct(outer_fields);

        let options = GetOptions {
            path: VariantPath::default(),
            as_type: Some(Arc::new(Field::new("result", outer_struct_type, true))),
            cast_options: CastOptions::default(),
        };

        let variant_array_ref = ArrayRef::from(variant_array);
        let result = variant_get(&variant_array_ref, options);

        // Should fail with NotYetImplemented when the row builder tries to handle struct type
        assert!(result.is_err());
        let error = result.unwrap_err();
        assert!(error.to_string().contains("Not yet implemented"));
    }

    /// Create comprehensive shredded variant with diverse null patterns and empty objects
    /// Rows: normal values, top-level null, missing field a, missing field b, empty object
    fn create_comprehensive_shredded_variant() -> ArrayRef {
        let (metadata, _) = {
            let mut builder = parquet_variant::VariantBuilder::new();
            let obj = builder.new_object();
            obj.finish();
            builder.finish()
        };

        // Create null buffer for top-level nulls
        let nulls = NullBuffer::from(vec![
            true,  // row 0: normal values
            false, // row 1: top-level null
            true,  // row 2: missing field a
            true,  // row 3: missing field b
            true,  // row 4: empty object
        ]);

        let metadata_array = BinaryViewArray::from_iter_values(std::iter::repeat_n(&metadata, 5));

        // Create shredded fields with different null patterns
        // Field "a": present in rows 0,3 (missing in rows 1,2,4)
        let a_field_typed_value = Int32Array::from(vec![Some(1), None, None, Some(1), None]);
        let a_field_struct = StructArrayBuilder::new()
            .with_field("typed_value", Arc::new(a_field_typed_value), true)
            .build();
        let a_field_shredded = ShreddedVariantFieldArray::try_new(&a_field_struct)
            .expect("should create ShreddedVariantFieldArray for a");

        // Field "b": present in rows 0,2 (missing in rows 1,3,4)
        let b_field_typed_value = Int32Array::from(vec![Some(2), None, Some(2), None, None]);
        let b_field_struct = StructArrayBuilder::new()
            .with_field("typed_value", Arc::new(b_field_typed_value), true)
            .build();
        let b_field_shredded = ShreddedVariantFieldArray::try_new(&b_field_struct)
            .expect("should create ShreddedVariantFieldArray for b");

        // Field "c": present in row 0 only (missing in all other rows)
        let c_field_typed_value = Int32Array::from(vec![Some(3), None, None, None, None]);
        let c_field_struct = StructArrayBuilder::new()
            .with_field("typed_value", Arc::new(c_field_typed_value), true)
            .build();
        let c_field_shredded = ShreddedVariantFieldArray::try_new(&c_field_struct)
            .expect("should create ShreddedVariantFieldArray for c");

        // Create main typed_value struct
        let typed_value_fields = Fields::from(vec![
            Field::new("a", a_field_shredded.data_type().clone(), true),
            Field::new("b", b_field_shredded.data_type().clone(), true),
            Field::new("c", c_field_shredded.data_type().clone(), true),
        ]);
        let typed_value_struct = StructArray::try_new(
            typed_value_fields,
            vec![
                ArrayRef::from(a_field_shredded),
                ArrayRef::from(b_field_shredded),
                ArrayRef::from(c_field_shredded),
            ],
            None,
        )
        .unwrap();

        // Build final VariantArray with top-level nulls
        let struct_array = StructArrayBuilder::new()
            .with_field("metadata", Arc::new(metadata_array), false)
            .with_field("typed_value", Arc::new(typed_value_struct), true)
            .with_nulls(nulls)
            .build();

        Arc::new(struct_array)
    }

    /// Create comprehensive nested shredded variant with diverse null patterns
    /// Represents 3-level structure: variant -> outer -> inner (INT value)
    /// The shredding schema is: {"metadata": BINARY, "typed_value": {"outer": {"typed_value": {"inner": {"typed_value": INT}}}}}
    /// Rows: normal nested value, inner field null, outer field null, top-level null
    fn create_comprehensive_nested_shredded_variant() -> ArrayRef {
        // Create the inner level: contains typed_value with Int32 values
        // Row 0: has value 42, Row 1: inner null, Row 2: outer null, Row 3: top-level null
        let inner_typed_value = Int32Array::from(vec![Some(42), None, None, None]); // dummy value for row 2
        let inner = StructArrayBuilder::new()
            .with_field("typed_value", Arc::new(inner_typed_value), true)
            .build();
        let inner = ShreddedVariantFieldArray::try_new(&inner).unwrap();

        let outer_typed_value_nulls = NullBuffer::from(vec![
            true,  // row 0: inner struct exists with typed_value=42
            false, // row 1: inner field NULL
            false, // row 2: outer field NULL
            false, // row 3: top-level NULL
        ]);
        let outer_typed_value = StructArrayBuilder::new()
            .with_field("inner", ArrayRef::from(inner), false)
            .with_nulls(outer_typed_value_nulls)
            .build();

        let outer = StructArrayBuilder::new()
            .with_field("typed_value", Arc::new(outer_typed_value), true)
            .build();
        let outer = ShreddedVariantFieldArray::try_new(&outer).unwrap();

        let typed_value_nulls = NullBuffer::from(vec![
            true,  // row 0: inner struct exists with typed_value=42
            true,  // row 1: inner field NULL
            false, // row 2: outer field NULL
            false, // row 3: top-level NULL
        ]);
        let typed_value = StructArrayBuilder::new()
            .with_field("outer", ArrayRef::from(outer), false)
            .with_nulls(typed_value_nulls)
            .build();

        // Build final VariantArray with top-level nulls
        let metadata_array =
            BinaryViewArray::from_iter_values(std::iter::repeat_n(EMPTY_VARIANT_METADATA_BYTES, 4));
        let nulls = NullBuffer::from(vec![
            true,  // row 0: inner struct exists with typed_value=42
            true,  // row 1: inner field NULL
            true,  // row 2: outer field NULL
            false, // row 3: top-level NULL
        ]);
        let struct_array = StructArrayBuilder::new()
            .with_field("metadata", Arc::new(metadata_array), false)
            .with_field("typed_value", Arc::new(typed_value), true)
            .with_nulls(nulls)
            .build();

        Arc::new(struct_array)
    }

    /// Create variant with mixed shredding (spec-compliant) including null scenarios
    /// Field "x" is globally shredded, field "y" is never shredded
    fn create_mixed_and_unshredded_variant() -> ArrayRef {
        // Create spec-compliant mixed shredding:
        // - Field "x" is globally shredded (has typed_value column)
        // - Field "y" is never shredded (only appears in value field when present)

        let (metadata, y_field_value) = {
            let mut builder = parquet_variant::VariantBuilder::new();
            let mut obj = builder.new_object();
            obj.insert("y", Variant::from(42));
            obj.finish();
            builder.finish()
        };

        let metadata_array = BinaryViewArray::from_iter_values(std::iter::repeat_n(&metadata, 4));

        // Value field contains objects with unshredded fields only (never contains "x")
        // Row 0: {"y": "foo"} - x is shredded out, y remains in value
        // Row 1: {} - both x and y are absent (perfect shredding for x, y missing)
        // Row 2: {"y": null} - x is shredded out, y explicitly null
        // Row 3: top-level null (encoded in VariantArray's null mask, but fields contain valid data)

        let empty_object_value = {
            let mut builder = parquet_variant::VariantBuilder::new();
            builder.new_object().finish();
            let (_, value) = builder.finish();
            value
        };

        let y_null_value = {
            let mut builder = parquet_variant::VariantBuilder::new();
            builder.new_object().with_field("y", Variant::Null).finish();
            let (_, value) = builder.finish();
            value
        };

        let value_array = BinaryViewArray::from(vec![
            Some(y_field_value.as_slice()),      // Row 0: {"y": 42}
            Some(empty_object_value.as_slice()), // Row 1: {}
            Some(y_null_value.as_slice()),       // Row 2: {"y": null}
            Some(empty_object_value.as_slice()), // Row 3: top-level null (but value field contains valid data)
        ]);

        // Create shredded field "x" (globally shredded - never appears in value field)
        // For top-level null row, the field still needs valid content (not null)
        let x_field_typed_value = Int32Array::from(vec![Some(1), Some(2), Some(3), Some(0)]);
        let x_field_struct = StructArrayBuilder::new()
            .with_field("typed_value", Arc::new(x_field_typed_value), true)
            .build();
        let x_field_shredded = ShreddedVariantFieldArray::try_new(&x_field_struct)
            .expect("should create ShreddedVariantFieldArray for x");

        // Create main typed_value struct (only contains shredded fields)
        let typed_value_struct = StructArrayBuilder::new()
            .with_field("x", ArrayRef::from(x_field_shredded), false)
            .build();

        // Build VariantArray with both value and typed_value (PartiallyShredded)
        // Top-level null is encoded in the main StructArray's null mask
        let variant_nulls = NullBuffer::from(vec![true, true, true, false]); // Row 3 is top-level null
        let struct_array = StructArrayBuilder::new()
            .with_field("metadata", Arc::new(metadata_array), false)
            .with_field("value", Arc::new(value_array), true)
            .with_field("typed_value", Arc::new(typed_value_struct), true)
            .with_nulls(variant_nulls)
            .build();

        Arc::new(struct_array)
    }
}<|MERGE_RESOLUTION|>--- conflicted
+++ resolved
@@ -355,15 +355,8 @@
 
     use crate::{json_to_variant, VariantValueArrayBuilder};
     use arrow::array::{
-<<<<<<< HEAD
-        Array, ArrayRef, AsArray, BinaryViewArray, BooleanArray, Date32Array, FixedSizeBinaryArray,
-        Float16Array, Float32Array, Float64Array, GenericListArray, Int16Array, Int32Array,
-        Int64Array, Int8Array, StringArray, StructArray, UInt16Array, UInt32Array, UInt64Array,
-        UInt8Array,
-=======
         Array, ArrayRef, AsArray, BinaryViewArray, BooleanArray, Date32Array, Float32Array,
-        Float64Array, Int16Array, Int32Array, Int64Array, Int8Array, StringArray, StructArray,
->>>>>>> e2db7d4c
+        Float64Array, GenericListArray, Int16Array, Int32Array, Int64Array, Int8Array, StringArray, StructArray,
     };
     use arrow::buffer::{NullBuffer, OffsetBuffer};
     use arrow::compute::CastOptions;
