// Licensed to the Apache Software Foundation (ASF) under one
// or more contributor license agreements.  See the NOTICE file
// distributed with this work for additional information
// regarding copyright ownership.  The ASF licenses this file
// to you under the Apache License, Version 2.0 (the
// "License"); you may not use this file except in compliance
// with the License.  You may obtain a copy of the License at
//
//   http://www.apache.org/licenses/LICENSE-2.0
//
// Unless required by applicable law or agreed to in writing,
// software distributed under the License is distributed on an
// "AS IS" BASIS, WITHOUT WARRANTIES OR CONDITIONS OF ANY
// KIND, either express or implied.  See the License for the
// specific language governing permissions and limitations
// under the License.
use arrow::{
    array::{self, Array, ArrayRef, BinaryViewArray, StructArray},
    compute::CastOptions,
    datatypes::Field,
    error::Result,
};
use arrow_schema::{ArrowError, DataType, FieldRef};
use parquet_variant::{VariantPath, VariantPathElement};

use crate::variant_array::ShreddingState;
use crate::variant_to_arrow::make_variant_to_arrow_row_builder;
use crate::VariantArray;

use arrow::array::AsArray;
use std::sync::Arc;

pub(crate) enum ShreddedPathStep {
    /// Path step succeeded, return the new shredding state
    Success(ShreddingState),
    /// The path element is not present in the `typed_value` column and there is no `value` column,
    /// so we we know it does not exist. It, and all paths under it, are all-NULL.
    Missing,
    /// The path element is not present in the `typed_value` column and must be retrieved from the `value`
    /// column instead. The caller should be prepared to handle any value, including the requested
    /// type, an arbitrary "wrong" type, or `Variant::Null`.
    NotShredded,
}

/// Given a shredded variant field -- a `(value?, typed_value?)` pair -- try to take one path step
/// deeper. For a `VariantPathElement::Field`, the step fails if there is no `typed_value` at this
/// level, or if `typed_value` is not a struct, or if the requested field name does not exist.
///
/// TODO: Support `VariantPathElement::Index`? It wouldn't be easy, and maybe not even possible.
pub(crate) fn follow_shredded_path_element(
    shredding_state: &ShreddingState,
    path_element: &VariantPathElement<'_>,
    cast_options: &CastOptions,
) -> Result<ShreddedPathStep> {
    // If the requested path element is not present in `typed_value`, and `value` is missing, then
    // we know it does not exist; it, and all paths under it, are all-NULL.
    let missing_path_step = || {
        let Some(_value_field) = shredding_state.value_field() else {
            return ShreddedPathStep::Missing;
        };
        ShreddedPathStep::NotShredded
    };

    let Some(typed_value) = shredding_state.typed_value_field() else {
        return Ok(missing_path_step());
    };

    match path_element {
        VariantPathElement::Field { name } => {
            // Try to step into the requested field name of a struct.
            // First, try to downcast to StructArray
            let Some(struct_array) = typed_value.as_any().downcast_ref::<StructArray>() else {
                // Downcast failure - if strict cast options are enabled, this should be an error
                if !cast_options.safe {
                    return Err(ArrowError::CastError(format!(
                        "Cannot access field '{}' on non-struct type: {}",
                        name,
                        typed_value.data_type()
                    )));
                }
                // With safe cast options, return NULL (missing_path_step)
                return Ok(missing_path_step());
            };

            // Now try to find the column - missing column in a present struct is just missing data
            let Some(field) = struct_array.column_by_name(name) else {
                // Missing column in a present struct is just missing, not wrong - return Ok
                return Ok(missing_path_step());
            };

            let struct_array = field.as_struct_opt().ok_or_else(|| {
                // TODO: Should we blow up? Or just end the traversal and let the normal
                // variant pathing code sort out the mess that it must anyway be
                // prepared to handle?
                ArrowError::InvalidArgumentError(format!(
                    "Expected Struct array while following path, got {}",
                    field.data_type(),
                ))
            })?;

            let shredding_state = ShreddingState::from(struct_array);

            Ok(ShreddedPathStep::Success(shredding_state))
        }
        VariantPathElement::Index { .. } => {
            // TODO: Support array indexing. Among other things, it will require slicing not
            // only the array we have here, but also the corresponding metadata and null masks.
            Err(ArrowError::NotYetImplemented(
                "Pathing into shredded variant array index".into(),
            ))
        }
    }
}

/// Follows the given path as far as possible through shredded variant fields. If the path ends on a
/// shredded field, return it directly. Otherwise, use a row shredder to follow the rest of the path
/// and extract the requested value on a per-row basis.
fn shredded_get_path(
    input: &VariantArray,
    path: &[VariantPathElement<'_>],
    as_field: Option<&Field>,
    cast_options: &CastOptions,
) -> Result<ArrayRef> {
    // Helper that creates a new VariantArray from the given nested value and typed_value columns,
    // properly accounting for accumulated nulls from path traversal
    let make_target_variant =
        |value: Option<BinaryViewArray>,
         typed_value: Option<ArrayRef>,
         accumulated_nulls: Option<arrow::buffer::NullBuffer>| {
            let metadata = input.metadata_field().clone();
            VariantArray::from_parts(metadata, value, typed_value, accumulated_nulls)
        };

    // Helper that shreds a VariantArray to a specific type.
    let shred_basic_variant =
        |target: VariantArray, path: VariantPath<'_>, as_field: Option<&Field>| {
            let as_type = as_field.map(|f| f.data_type());
            let mut builder = make_variant_to_arrow_row_builder(
                target.metadata_field(),
                path,
                as_type,
                cast_options,
                target.len(),
            )?;
            for i in 0..target.len() {
                if target.is_null(i) {
                    builder.append_null()?;
                } else {
                    builder.append_value(target.value(i))?;
                }
            }
            builder.finish()
        };

    // Peel away the prefix of path elements that traverses the shredded parts of this variant
    // column. Shredding will traverse the rest of the path on a per-row basis.
    let mut shredding_state = input.shredding_state().clone();
    let mut accumulated_nulls = input.inner().nulls().cloned();
    let mut path_index = 0;
    for path_element in path {
        match follow_shredded_path_element(&shredding_state, path_element, cast_options)? {
            ShreddedPathStep::Success(state) => {
                // Union nulls from the typed_value we just accessed
                if let Some(typed_value) = shredding_state.typed_value_field() {
                    accumulated_nulls = arrow::buffer::NullBuffer::union(
                        accumulated_nulls.as_ref(),
                        typed_value.nulls(),
                    );
                }
                shredding_state = state;
                path_index += 1;
                continue;
            }
            ShreddedPathStep::Missing => {
                let num_rows = input.len();
                let arr = match as_field.map(|f| f.data_type()) {
                    Some(data_type) => Arc::new(array::new_null_array(data_type, num_rows)) as _,
                    None => Arc::new(array::NullArray::new(num_rows)) as _,
                };
                return Ok(arr);
            }
            ShreddedPathStep::NotShredded => {
                let target = make_target_variant(
                    shredding_state.value_field().cloned(),
                    None,
                    accumulated_nulls,
                );
                return shred_basic_variant(target, path[path_index..].into(), as_field);
            }
        };
    }

    // Path exhausted! Create a new `VariantArray` for the location we landed on.
    let target = make_target_variant(
        shredding_state.value_field().cloned(),
        shredding_state.typed_value_field().cloned(),
        accumulated_nulls,
    );

    // If our caller did not request any specific type, we can just return whatever we landed on.
    let Some(as_field) = as_field else {
        return Ok(ArrayRef::from(target));
    };

    // Structs are special. Recurse into each field separately, hoping to follow the shredding even
    // further, and build up the final struct from those individually shredded results.
    if let DataType::Struct(fields) = as_field.data_type() {
        let children = fields
            .iter()
            .map(|field| {
                shredded_get_path(
                    &target,
                    &[VariantPathElement::from(field.name().as_str())],
                    Some(field),
                    cast_options,
                )
            })
            .collect::<Result<Vec<_>>>()?;

        let struct_nulls = target.nulls().cloned();

        return Ok(Arc::new(StructArray::try_new(
            fields.clone(),
            children,
            struct_nulls,
        )?));
    }

    // Not a struct, so directly shred the variant as the requested type
    shred_basic_variant(target, VariantPath::default(), Some(as_field))
}

/// Returns an array with the specified path extracted from the variant values.
///
/// The return array type depends on the `as_type` field of the options parameter
/// 1. `as_type: None`: a VariantArray is returned. The values in this new VariantArray will point
///    to the specified path.
/// 2. `as_type: Some(<specific field>)`: an array of the specified type is returned.
///
/// TODO: How would a caller request a struct or list type where the fields/elements can be any
/// variant? Caller can pass None as the requested type to fetch a specific path, but it would
/// quickly become annoying (and inefficient) to call `variant_get` for each leaf value in a struct or
/// list and then try to assemble the results.
pub fn variant_get(input: &ArrayRef, options: GetOptions) -> Result<ArrayRef> {
    let variant_array = VariantArray::try_new(input)?;

    let GetOptions {
        as_type,
        path,
        cast_options,
    } = options;

    shredded_get_path(&variant_array, &path, as_type.as_deref(), &cast_options)
}

/// Controls the action of the variant_get kernel.
#[derive(Debug, Clone, Default)]
pub struct GetOptions<'a> {
    /// What path to extract
    pub path: VariantPath<'a>,
    /// if `as_type` is None, the returned array will itself be a VariantArray.
    ///
    /// if `as_type` is `Some(type)` the field is returned as the specified type.
    pub as_type: Option<FieldRef>,
    /// Controls the casting behavior (e.g. error vs substituting null on cast error).
    pub cast_options: CastOptions<'a>,
}

impl<'a> GetOptions<'a> {
    /// Construct default options to get the specified path as a variant.
    pub fn new() -> Self {
        Default::default()
    }

    /// Construct options to get the specified path as a variant.
    pub fn new_with_path(path: VariantPath<'a>) -> Self {
        Self {
            path,
            as_type: None,
            cast_options: Default::default(),
        }
    }

    /// Specify the type to return.
    pub fn with_as_type(mut self, as_type: Option<FieldRef>) -> Self {
        self.as_type = as_type;
        self
    }

    /// Specify the cast options to use when casting to the specified type.
    pub fn with_cast_options(mut self, cast_options: CastOptions<'a>) -> Self {
        self.cast_options = cast_options;
        self
    }
}

#[cfg(test)]
mod test {
    use std::sync::Arc;

    use arrow::array::{
<<<<<<< HEAD
        Array, ArrayRef, AsArray, BinaryViewArray, BooleanArray, FixedSizeBinaryArray,
        Float16Array, Float32Array, Float64Array, Int16Array, Int32Array, Int64Array, Int8Array,
        StringArray, StructArray, UInt16Array, UInt32Array, UInt64Array, UInt8Array,
=======
        Array, ArrayRef, BinaryViewArray, Date32Array, Float16Array, Float32Array, Float64Array,
        Int16Array, Int32Array, Int64Array, Int8Array, StringArray, StructArray, UInt16Array,
        UInt32Array, UInt64Array, UInt8Array,
>>>>>>> 06c638fa
    };
    use arrow::buffer::NullBuffer;
    use arrow::compute::CastOptions;
    use arrow::datatypes::DataType::{Int16, Int32, Int64, UInt16, UInt32, UInt64, UInt8};
    use arrow_schema::{DataType, Field, FieldRef, Fields};
    use parquet_variant::{Variant, VariantPath, EMPTY_VARIANT_METADATA_BYTES};

    use crate::json_to_variant;
    use crate::variant_array::{ShreddedVariantFieldArray, StructArrayBuilder};
    use crate::VariantArray;

    use super::{variant_get, GetOptions};

    fn single_variant_get_test(input_json: &str, path: VariantPath, expected_json: &str) {
        // Create input array from JSON string
        let input_array_ref: ArrayRef = Arc::new(StringArray::from(vec![Some(input_json)]));
        let input_variant_array_ref = ArrayRef::from(json_to_variant(&input_array_ref).unwrap());

        let result =
            variant_get(&input_variant_array_ref, GetOptions::new_with_path(path)).unwrap();

        // Create expected array from JSON string
        let expected_array_ref: ArrayRef = Arc::new(StringArray::from(vec![Some(expected_json)]));
        let expected_variant_array = json_to_variant(&expected_array_ref).unwrap();

        let result_array = VariantArray::try_new(&result).unwrap();
        assert_eq!(
            result_array.len(),
            1,
            "Expected result array to have length 1"
        );
        assert!(
            result_array.nulls().is_none(),
            "Expected no nulls in result array"
        );
        let result_variant = result_array.value(0);
        let expected_variant = expected_variant_array.value(0);
        assert_eq!(
            result_variant, expected_variant,
            "Result variant does not match expected variant"
        );
    }

    #[test]
    fn get_primitive_variant_field() {
        single_variant_get_test(
            r#"{"some_field": 1234}"#,
            VariantPath::from("some_field"),
            "1234",
        );
    }

    #[test]
    fn get_primitive_variant_list_index() {
        single_variant_get_test("[1234, 5678]", VariantPath::from(0), "1234");
    }

    #[test]
    fn get_primitive_variant_inside_object_of_object() {
        single_variant_get_test(
            r#"{"top_level_field": {"inner_field": 1234}}"#,
            VariantPath::from("top_level_field").join("inner_field"),
            "1234",
        );
    }

    #[test]
    fn get_primitive_variant_inside_list_of_object() {
        single_variant_get_test(
            r#"[{"some_field": 1234}]"#,
            VariantPath::from(0).join("some_field"),
            "1234",
        );
    }

    #[test]
    fn get_primitive_variant_inside_object_of_list() {
        single_variant_get_test(
            r#"{"some_field": [1234]}"#,
            VariantPath::from("some_field").join(0),
            "1234",
        );
    }

    #[test]
    fn get_complex_variant() {
        single_variant_get_test(
            r#"{"top_level_field": {"inner_field": 1234}}"#,
            VariantPath::from("top_level_field"),
            r#"{"inner_field": 1234}"#,
        );
    }

    /// Partial Shredding: extract a value as a VariantArray
    macro_rules! numeric_partially_shredded_test {
        ($primitive_type:ty, $data_fn:ident) => {
            let array = $data_fn();
            let options = GetOptions::new();
            let result = variant_get(&array, options).unwrap();

            // expect the result is a VariantArray
            let result = VariantArray::try_new(&result).unwrap();
            assert_eq!(result.len(), 4);

            // Expect the values are the same as the original values
            assert_eq!(
                result.value(0),
                Variant::from(<$primitive_type>::try_from(34u8).unwrap())
            );
            assert!(!result.is_valid(1));
            assert_eq!(result.value(2), Variant::from("n/a"));
            assert_eq!(
                result.value(3),
                Variant::from(<$primitive_type>::try_from(100u8).unwrap())
            );
        };
    }

    #[test]
    fn get_variant_partially_shredded_int8_as_variant() {
        numeric_partially_shredded_test!(i8, partially_shredded_int8_variant_array);
    }

    #[test]
    fn get_variant_partially_shredded_int16_as_variant() {
        numeric_partially_shredded_test!(i16, partially_shredded_int16_variant_array);
    }

    #[test]
    fn get_variant_partially_shredded_int32_as_variant() {
        numeric_partially_shredded_test!(i32, partially_shredded_int32_variant_array);
    }

    #[test]
    fn get_variant_partially_shredded_int64_as_variant() {
        numeric_partially_shredded_test!(i64, partially_shredded_int64_variant_array);
    }

    #[test]
    fn get_variant_partially_shredded_uint8_as_variant() {
        numeric_partially_shredded_test!(u8, partially_shredded_uint8_variant_array);
    }

    #[test]
    fn get_variant_partially_shredded_uint16_as_variant() {
        numeric_partially_shredded_test!(u16, partially_shredded_uint16_variant_array);
    }

    #[test]
    fn get_variant_partially_shredded_uint32_as_variant() {
        numeric_partially_shredded_test!(u32, partially_shredded_uint32_variant_array);
    }

    #[test]
    fn get_variant_partially_shredded_uint64_as_variant() {
        numeric_partially_shredded_test!(u64, partially_shredded_uint64_variant_array);
    }

    #[test]
    fn get_variant_partially_shredded_float16_as_variant() {
        numeric_partially_shredded_test!(half::f16, partially_shredded_float16_variant_array);
    }

    #[test]
    fn get_variant_partially_shredded_float32_as_variant() {
        numeric_partially_shredded_test!(f32, partially_shredded_float32_variant_array);
    }

    #[test]
    fn get_variant_partially_shredded_float64_as_variant() {
        numeric_partially_shredded_test!(f64, partially_shredded_float64_variant_array);
    }

    #[test]
    fn get_variant_partially_shredded_bool_as_variant() {
        let array = partially_shredded_bool_variant_array();
        let options = GetOptions::new();
        let result = variant_get(&array, options).unwrap();

        // expect the result is a VariantArray
        let result = VariantArray::try_new(&result).unwrap();
        assert_eq!(result.len(), 4);

        // Expect the values are the same as the original values
        assert_eq!(result.value(0), Variant::from(true));
        assert!(!result.is_valid(1));
        assert_eq!(result.value(2), Variant::from("n/a"));
        assert_eq!(result.value(3), Variant::from(false));
    }

    #[test]
    fn get_variant_partially_shredded_fixed_size_binary_as_variant() {
        let array = partially_shredded_fixed_size_binary_variant_array();
        let options = GetOptions::new();
        let result = variant_get(&array, options).unwrap();

        // expect the result is a VariantArray
        let result = VariantArray::try_new(&result).unwrap();
        assert_eq!(result.len(), 4);

        // Expect the values are the same as the original values
        assert_eq!(result.value(0), Variant::from(&[1u8, 2u8, 3u8][..]));
        assert!(!result.is_valid(1));
        assert_eq!(result.value(2), Variant::from("n/a"));
        assert_eq!(result.value(3), Variant::from(&[4u8, 5u8, 6u8][..]));
    }

    #[test]
    fn get_variant_partially_shredded_utf8_as_variant() {
        let array = partially_shredded_utf8_variant_array();
        let options = GetOptions::new();
        let result = variant_get(&array, options).unwrap();

        // expect the result is a VariantArray
        let result = VariantArray::try_new(&result).unwrap();
        assert_eq!(result.len(), 4);

        // Expect the values are the same as the original values
        assert_eq!(result.value(0), Variant::from("hello"));
        assert!(!result.is_valid(1));
        assert_eq!(result.value(2), Variant::from("n/a"));
        assert_eq!(result.value(3), Variant::from("world"));
    }

    #[test]
    fn get_variant_partially_shredded_date32_as_variant() {
        let array = partially_shredded_date32_variant_array();
        let options = GetOptions::new();
        let result = variant_get(&array, options).unwrap();

        // expect the result is a VariantArray
        let result: &VariantArray = result.as_any().downcast_ref().unwrap();
        assert_eq!(result.len(), 4);

        // Expect the values are the same as the original values
        use chrono::NaiveDate;
        let date1 = NaiveDate::from_ymd_opt(2025, 9, 17).unwrap();
        let date2 = NaiveDate::from_ymd_opt(2025, 9, 9).unwrap();
        assert_eq!(result.value(0), Variant::from(date1));
        assert!(!result.is_valid(1));
        assert_eq!(result.value(2), Variant::from("n/a"));
        assert_eq!(result.value(3), Variant::from(date2));
    }

    #[test]
    fn get_variant_partially_shredded_binary_view_as_variant() {
        let array = partially_shredded_binary_view_variant_array();
        let options = GetOptions::new();
        let result = variant_get(&array, options).unwrap();

        // expect the result is a VariantArray
        let result = VariantArray::try_new(&result).unwrap();
        assert_eq!(result.len(), 4);

        // Expect the values are the same as the original values
        assert_eq!(result.value(0), Variant::from(&[1u8, 2u8, 3u8][..]));
        assert!(!result.is_valid(1));
        assert_eq!(result.value(2), Variant::from("n/a"));
        assert_eq!(result.value(3), Variant::from(&[4u8, 5u8, 6u8][..]));
    }

    /// Shredding: extract a value as an Int32Array
    #[test]
    fn get_variant_shredded_int32_as_int32_safe_cast() {
        // Extract the typed value as Int32Array
        let array = partially_shredded_int32_variant_array();
        // specify we want the typed value as Int32
        let field = Field::new("typed_value", DataType::Int32, true);
        let options = GetOptions::new().with_as_type(Some(FieldRef::from(field)));
        let result = variant_get(&array, options).unwrap();
        let expected: ArrayRef = Arc::new(Int32Array::from(vec![
            Some(34),
            None,
            None, // "n/a" is not an Int32 so converted to null
            Some(100),
        ]));
        assert_eq!(&result, &expected)
    }

    /// Shredding: extract a value as an Int32Array, unsafe cast (should error on "n/a")
    #[test]
    fn get_variant_shredded_int32_as_int32_unsafe_cast() {
        // Extract the typed value as Int32Array
        let array = partially_shredded_int32_variant_array();
        let field = Field::new("typed_value", DataType::Int32, true);
        let cast_options = CastOptions {
            safe: false, // unsafe cast
            ..Default::default()
        };
        let options = GetOptions::new()
            .with_as_type(Some(FieldRef::from(field)))
            .with_cast_options(cast_options);

        let err = variant_get(&array, options).unwrap_err();
        // TODO make this error message nicer (not Debug format)
        assert_eq!(err.to_string(), "Cast error: Failed to extract primitive of type Int32 from variant ShortString(ShortString(\"n/a\")) at path VariantPath([])");
    }

    /// Perfect Shredding: extract the typed value as a VariantArray
    macro_rules! numeric_perfectly_shredded_test {
        ($primitive_type:ty, $data_fn:ident) => {
            let array = $data_fn();
            let options = GetOptions::new();
            let result = variant_get(&array, options).unwrap();

            // expect the result is a VariantArray
            let result = VariantArray::try_new(&result).unwrap();
            assert_eq!(result.len(), 3);

            // Expect the values are the same as the original values
            assert_eq!(
                result.value(0),
                Variant::from(<$primitive_type>::try_from(1u8).unwrap())
            );
            assert_eq!(
                result.value(1),
                Variant::from(<$primitive_type>::try_from(2u8).unwrap())
            );
            assert_eq!(
                result.value(2),
                Variant::from(<$primitive_type>::try_from(3u8).unwrap())
            );
        };
    }

    #[test]
    fn get_variant_perfectly_shredded_int8_as_variant() {
        numeric_perfectly_shredded_test!(i8, perfectly_shredded_int8_variant_array);
    }

    #[test]
    fn get_variant_perfectly_shredded_int16_as_variant() {
        numeric_perfectly_shredded_test!(i16, perfectly_shredded_int16_variant_array);
    }

    #[test]
    fn get_variant_perfectly_shredded_int32_as_variant() {
        numeric_perfectly_shredded_test!(i32, perfectly_shredded_int32_variant_array);
    }

    #[test]
    fn get_variant_perfectly_shredded_int64_as_variant() {
        numeric_perfectly_shredded_test!(i64, perfectly_shredded_int64_variant_array);
    }

    #[test]
    fn get_variant_perfectly_shredded_uint8_as_variant() {
        numeric_perfectly_shredded_test!(u8, perfectly_shredded_uint8_variant_array);
    }

    #[test]
    fn get_variant_perfectly_shredded_uint16_as_variant() {
        numeric_perfectly_shredded_test!(u16, perfectly_shredded_uint16_variant_array);
    }

    #[test]
    fn get_variant_perfectly_shredded_uint32_as_variant() {
        numeric_perfectly_shredded_test!(u32, perfectly_shredded_uint32_variant_array);
    }

    #[test]
    fn get_variant_perfectly_shredded_uint64_as_variant() {
        numeric_perfectly_shredded_test!(u64, perfectly_shredded_uint64_variant_array);
    }

    #[test]
    fn get_variant_perfectly_shredded_float16_as_variant() {
        numeric_perfectly_shredded_test!(half::f16, perfectly_shredded_float16_variant_array);
    }

    #[test]
    fn get_variant_perfectly_shredded_float32_as_variant() {
        numeric_perfectly_shredded_test!(f32, perfectly_shredded_float32_variant_array);
    }

    #[test]
    fn get_variant_perfectly_shredded_float64_as_variant() {
        numeric_perfectly_shredded_test!(f64, perfectly_shredded_float64_variant_array);
    }

    /// AllNull: extract a value as a VariantArray
    #[test]
    fn get_variant_all_null_as_variant() {
        let array = all_null_variant_array();
        let options = GetOptions::new();
        let result = variant_get(&array, options).unwrap();

        // expect the result is a VariantArray
        let result = VariantArray::try_new(&result).unwrap();
        assert_eq!(result.len(), 3);

        // All values should be null
        assert!(!result.is_valid(0));
        assert!(!result.is_valid(1));
        assert!(!result.is_valid(2));
    }

    /// AllNull: extract a value as an Int32Array
    #[test]
    fn get_variant_all_null_as_int32() {
        let array = all_null_variant_array();
        // specify we want the typed value as Int32
        let field = Field::new("typed_value", DataType::Int32, true);
        let options = GetOptions::new().with_as_type(Some(FieldRef::from(field)));
        let result = variant_get(&array, options).unwrap();

        let expected: ArrayRef = Arc::new(Int32Array::from(vec![
            Option::<i32>::None,
            Option::<i32>::None,
            Option::<i32>::None,
        ]));
        assert_eq!(&result, &expected)
    }

    macro_rules! perfectly_shredded_to_arrow_primitive_test {
        ($name:ident, $primitive_type:ident, $perfectly_shredded_array_gen_fun:ident, $expected_array:expr) => {
            #[test]
            fn $name() {
                let array = $perfectly_shredded_array_gen_fun();
                let field = Field::new("typed_value", $primitive_type, true);
                let options = GetOptions::new().with_as_type(Some(FieldRef::from(field)));
                let result = variant_get(&array, options).unwrap();
                let expected_array: ArrayRef = Arc::new($expected_array);
                assert_eq!(&result, &expected_array);
            }
        };
    }

    perfectly_shredded_to_arrow_primitive_test!(
        get_variant_perfectly_shredded_int16_as_int16,
        Int16,
        perfectly_shredded_int16_variant_array,
        Int16Array::from(vec![Some(1), Some(2), Some(3)])
    );

    perfectly_shredded_to_arrow_primitive_test!(
        get_variant_perfectly_shredded_int32_as_int32,
        Int32,
        perfectly_shredded_int32_variant_array,
        Int32Array::from(vec![Some(1), Some(2), Some(3)])
    );

    perfectly_shredded_to_arrow_primitive_test!(
        get_variant_perfectly_shredded_int64_as_int64,
        Int64,
        perfectly_shredded_int64_variant_array,
        Int64Array::from(vec![Some(1), Some(2), Some(3)])
    );

    perfectly_shredded_to_arrow_primitive_test!(
        get_variant_perfectly_shredded_uint8_as_int8,
        UInt8,
        perfectly_shredded_uint8_variant_array,
        UInt8Array::from(vec![Some(1), Some(2), Some(3)])
    );

    perfectly_shredded_to_arrow_primitive_test!(
        get_variant_perfectly_shredded_uint16_as_uint16,
        UInt16,
        perfectly_shredded_uint16_variant_array,
        UInt16Array::from(vec![Some(1), Some(2), Some(3)])
    );

    perfectly_shredded_to_arrow_primitive_test!(
        get_variant_perfectly_shredded_uint32_as_uint32,
        UInt32,
        perfectly_shredded_uint32_variant_array,
        UInt32Array::from(vec![Some(1), Some(2), Some(3)])
    );

    perfectly_shredded_to_arrow_primitive_test!(
        get_variant_perfectly_shredded_uint64_as_uint64,
        UInt64,
        perfectly_shredded_uint64_variant_array,
        UInt64Array::from(vec![Some(1), Some(2), Some(3)])
    );

    /// Return a VariantArray that represents a perfectly "shredded" variant
    /// for the given typed value.
    ///
    /// The schema of the corresponding `StructArray` would look like this:
    ///
    /// ```text
    /// StructArray {
    ///   metadata: BinaryViewArray,
    ///   typed_value: Int32Array,
    /// }
    /// ```
    macro_rules! numeric_perfectly_shredded_variant_array_fn {
        ($func:ident, $array_type:ident, $primitive_type:ty) => {
            fn $func() -> ArrayRef {
                // At the time of writing, the `VariantArrayBuilder` does not support shredding.
                // so we must construct the array manually.  see https://github.com/apache/arrow-rs/issues/7895
                let metadata = BinaryViewArray::from_iter_values(std::iter::repeat_n(
                    EMPTY_VARIANT_METADATA_BYTES,
                    3,
                ));
                let typed_value = $array_type::from(vec![
                    Some(<$primitive_type>::try_from(1u8).unwrap()),
                    Some(<$primitive_type>::try_from(2u8).unwrap()),
                    Some(<$primitive_type>::try_from(3u8).unwrap()),
                ]);

                let struct_array = StructArrayBuilder::new()
                    .with_field("metadata", Arc::new(metadata), false)
                    .with_field("typed_value", Arc::new(typed_value), true)
                    .build();

                VariantArray::try_new(&struct_array)
                    .expect("should create variant array")
                    .into()
            }
        };
    }

    numeric_perfectly_shredded_variant_array_fn!(
        perfectly_shredded_int8_variant_array,
        Int8Array,
        i8
    );
    numeric_perfectly_shredded_variant_array_fn!(
        perfectly_shredded_int16_variant_array,
        Int16Array,
        i16
    );
    numeric_perfectly_shredded_variant_array_fn!(
        perfectly_shredded_int32_variant_array,
        Int32Array,
        i32
    );
    numeric_perfectly_shredded_variant_array_fn!(
        perfectly_shredded_int64_variant_array,
        Int64Array,
        i64
    );
    numeric_perfectly_shredded_variant_array_fn!(
        perfectly_shredded_uint8_variant_array,
        UInt8Array,
        u8
    );
    numeric_perfectly_shredded_variant_array_fn!(
        perfectly_shredded_uint16_variant_array,
        UInt16Array,
        u16
    );
    numeric_perfectly_shredded_variant_array_fn!(
        perfectly_shredded_uint32_variant_array,
        UInt32Array,
        u32
    );
    numeric_perfectly_shredded_variant_array_fn!(
        perfectly_shredded_uint64_variant_array,
        UInt64Array,
        u64
    );
    numeric_perfectly_shredded_variant_array_fn!(
        perfectly_shredded_float16_variant_array,
        Float16Array,
        half::f16
    );
    numeric_perfectly_shredded_variant_array_fn!(
        perfectly_shredded_float32_variant_array,
        Float32Array,
        f32
    );
    numeric_perfectly_shredded_variant_array_fn!(
        perfectly_shredded_float64_variant_array,
        Float64Array,
        f64
    );

    /// Return a VariantArray that represents a normal "shredded" variant
    /// for the following example
    ///
    /// Based on the example from [the doc]
    ///
    /// [the doc]: https://docs.google.com/document/d/1pw0AWoMQY3SjD7R4LgbPvMjG_xSCtXp3rZHkVp9jpZ4/edit?tab=t.0
    ///
    /// ```text
    /// 34
    /// null (an Arrow NULL, not a Variant::Null)
    /// "n/a" (a string)
    /// 100
    /// ```
    ///
    /// The schema of the corresponding `StructArray` would look like this:
    ///
    /// ```text
    /// StructArray {
    ///   metadata: BinaryViewArray,
    ///   value: BinaryViewArray,
    ///   typed_value: Int32Array,
    /// }
    /// ```
    macro_rules! numeric_partially_shredded_variant_array_fn {
        ($func:ident, $array_type:ident, $primitive_type:ty) => {
            fn $func() -> ArrayRef {
                // At the time of writing, the `VariantArrayBuilder` does not support shredding.
                // so we must construct the array manually.  see https://github.com/apache/arrow-rs/issues/7895
                let (metadata, string_value) = {
                    let mut builder = parquet_variant::VariantBuilder::new();
                    builder.append_value("n/a");
                    builder.finish()
                };

                let nulls = NullBuffer::from(vec![
                    true,  // row 0 non null
                    false, // row 1 is null
                    true,  // row 2 non null
                    true,  // row 3 non null
                ]);

                // metadata is the same for all rows
                let metadata = BinaryViewArray::from_iter_values(std::iter::repeat_n(&metadata, 4));

                // See https://docs.google.com/document/d/1pw0AWoMQY3SjD7R4LgbPvMjG_xSCtXp3rZHkVp9jpZ4/edit?disco=AAABml8WQrY
                // about why row1 is an empty but non null, value.
                let values = BinaryViewArray::from(vec![
                    None,                // row 0 is shredded, so no value
                    Some(b"" as &[u8]),  // row 1 is null, so empty value (why?)
                    Some(&string_value), // copy the string value "N/A"
                    None,                // row 3 is shredded, so no value
                ]);

                let typed_value = $array_type::from(vec![
                    Some(<$primitive_type>::try_from(34u8).unwrap()), // row 0 is shredded, so it has a value
                    None,                                             // row 1 is null, so no value
                    None, // row 2 is a string, so no typed value
                    Some(<$primitive_type>::try_from(100u8).unwrap()), // row 3 is shredded, so it has a value
                ]);

                let struct_array = StructArrayBuilder::new()
                    .with_field("metadata", Arc::new(metadata), false)
                    .with_field("typed_value", Arc::new(typed_value), true)
                    .with_field("value", Arc::new(values), true)
                    .with_nulls(nulls)
                    .build();

                Arc::new(struct_array)
            }
        };
    }

    numeric_partially_shredded_variant_array_fn!(
        partially_shredded_int8_variant_array,
        Int8Array,
        i8
    );
    numeric_partially_shredded_variant_array_fn!(
        partially_shredded_int16_variant_array,
        Int16Array,
        i16
    );
    numeric_partially_shredded_variant_array_fn!(
        partially_shredded_int32_variant_array,
        Int32Array,
        i32
    );
    numeric_partially_shredded_variant_array_fn!(
        partially_shredded_int64_variant_array,
        Int64Array,
        i64
    );
    numeric_partially_shredded_variant_array_fn!(
        partially_shredded_uint8_variant_array,
        UInt8Array,
        u8
    );
    numeric_partially_shredded_variant_array_fn!(
        partially_shredded_uint16_variant_array,
        UInt16Array,
        u16
    );
    numeric_partially_shredded_variant_array_fn!(
        partially_shredded_uint32_variant_array,
        UInt32Array,
        u32
    );
    numeric_partially_shredded_variant_array_fn!(
        partially_shredded_uint64_variant_array,
        UInt64Array,
        u64
    );
    numeric_partially_shredded_variant_array_fn!(
        partially_shredded_float16_variant_array,
        Float16Array,
        half::f16
    );
    numeric_partially_shredded_variant_array_fn!(
        partially_shredded_float32_variant_array,
        Float32Array,
        f32
    );
    numeric_partially_shredded_variant_array_fn!(
        partially_shredded_float64_variant_array,
        Float64Array,
        f64
    );

    /// Return a VariantArray that represents a partially "shredded" variant for bool
    fn partially_shredded_bool_variant_array() -> ArrayRef {
        let (metadata, string_value) = {
            let mut builder = parquet_variant::VariantBuilder::new();
            builder.append_value("n/a");
            builder.finish()
        };

        let nulls = NullBuffer::from(vec![
            true,  // row 0 non null
            false, // row 1 is null
            true,  // row 2 non null
            true,  // row 3 non null
        ]);

        // metadata is the same for all rows
        let metadata = BinaryViewArray::from_iter_values(std::iter::repeat_n(&metadata, 4));

        // See https://docs.google.com/document/d/1pw0AWoMQY3SjD7R4LgbPvMjG_xSCtXp3rZHkVp9jpZ4/edit?disco=AAABml8WQrY
        // about why row1 is an empty but non null, value.
        let values = BinaryViewArray::from(vec![
            None,                // row 0 is shredded, so no value
            Some(b"" as &[u8]),  // row 1 is null, so empty value (why?)
            Some(&string_value), // copy the string value "N/A"
            None,                // row 3 is shredded, so no value
        ]);

        let typed_value = BooleanArray::from(vec![
            Some(true),  // row 0 is shredded, so it has a value
            None,        // row 1 is null, so no value
            None,        // row 2 is a string, so no typed value
            Some(false), // row 3 is shredded, so it has a value
        ]);

        let struct_array = StructArrayBuilder::new()
            .with_field("metadata", Arc::new(metadata), true)
            .with_field("typed_value", Arc::new(typed_value), true)
            .with_field("value", Arc::new(values), true)
            .with_nulls(nulls)
            .build();

        Arc::new(struct_array)
    }

    /// Return a VariantArray that represents a partially "shredded" variant for fixed size binary
    fn partially_shredded_fixed_size_binary_variant_array() -> ArrayRef {
        let (metadata, string_value) = {
            let mut builder = parquet_variant::VariantBuilder::new();
            builder.append_value("n/a");
            builder.finish()
        };

        // Create the null buffer for the overall array
        let nulls = NullBuffer::from(vec![
            true,  // row 0 non null
            false, // row 1 is null
            true,  // row 2 non null
            true,  // row 3 non null
        ]);

        // metadata is the same for all rows
        let metadata = BinaryViewArray::from_iter_values(std::iter::repeat_n(&metadata, 4));

        // See https://docs.google.com/document/d/1pw0AWoMQY3SjD7R4LgbPvMjG_xSCtXp3rZHkVp9jpZ4/edit?disco=AAABml8WQrY
        // about why row1 is an empty but non null, value.
        let values = BinaryViewArray::from(vec![
            None,                // row 0 is shredded, so no value
            Some(b"" as &[u8]),  // row 1 is null, so empty value
            Some(&string_value), // copy the string value "N/A"
            None,                // row 3 is shredded, so no value
        ]);

        // Create fixed size binary array with 3-byte values
        let data = vec![
            1u8, 2u8, 3u8, // row 0 is shredded
            0u8, 0u8, 0u8, // row 1 is null (value doesn't matter)
            0u8, 0u8, 0u8, // row 2 is a string (value doesn't matter)
            4u8, 5u8, 6u8, // row 3 is shredded
        ];
        let typed_value_nulls = arrow::buffer::NullBuffer::from(vec![
            true,  // row 0 has value
            false, // row 1 is null
            false, // row 2 is string
            true,  // row 3 has value
        ]);
        let typed_value = FixedSizeBinaryArray::try_new(
            3, // byte width
            arrow::buffer::Buffer::from(data),
            Some(typed_value_nulls),
        )
        .expect("should create fixed size binary array");

        let struct_array = StructArrayBuilder::new()
            .with_field("metadata", Arc::new(metadata), true)
            .with_field("typed_value", Arc::new(typed_value), true)
            .with_field("value", Arc::new(values), true)
            .with_nulls(nulls)
            .build();

        Arc::new(struct_array)
    }

    /// Return a VariantArray that represents a partially "shredded" variant for UTF8
    fn partially_shredded_utf8_variant_array() -> ArrayRef {
        let (metadata, string_value) = {
            let mut builder = parquet_variant::VariantBuilder::new();
            builder.append_value("n/a");
            builder.finish()
        };

        // Create the null buffer for the overall array
        let nulls = NullBuffer::from(vec![
            true,  // row 0 non null
            false, // row 1 is null
            true,  // row 2 non null
            true,  // row 3 non null
        ]);

        // metadata is the same for all rows
        let metadata = BinaryViewArray::from_iter_values(std::iter::repeat_n(&metadata, 4));

        // See https://docs.google.com/document/d/1pw0AWoMQY3SjD7R4LgbPvMjG_xSCtXp3rZHkVp9jpZ4/edit?disco=AAABml8WQrY
        // about why row1 is an empty but non null, value.
        let values = BinaryViewArray::from(vec![
            None,                // row 0 is shredded, so no value
            Some(b"" as &[u8]),  // row 1 is null, so empty value
            Some(&string_value), // copy the string value "N/A"
            None,                // row 3 is shredded, so no value
        ]);

        let typed_value = StringArray::from(vec![
            Some("hello"), // row 0 is shredded
            None,          // row 1 is null
            None,          // row 2 is a string
            Some("world"), // row 3 is shredded
        ]);

        let struct_array = StructArrayBuilder::new()
            .with_field("metadata", Arc::new(metadata), true)
            .with_field("typed_value", Arc::new(typed_value), true)
            .with_field("value", Arc::new(values), true)
            .with_nulls(nulls)
            .build();

        Arc::new(struct_array)
    }

    /// Return a VariantArray that represents a partially "shredded" variant for Date32
    fn partially_shredded_date32_variant_array() -> ArrayRef {
        let (metadata, string_value) = {
            let mut builder = parquet_variant::VariantBuilder::new();
            builder.append_value("n/a");
            builder.finish()
        };

        // Create the null buffer for the overall array
        let nulls = NullBuffer::from(vec![
            true,  // row 0 non null
            false, // row 1 is null
            true,  // row 2 non null
            true,  // row 3 non null
        ]);

        // metadata is the same for all rows
        let metadata = BinaryViewArray::from_iter_values(std::iter::repeat_n(&metadata, 4));

        // See https://docs.google.com/document/d/1pw0AWoMQY3SjD7R4LgbPvMjG_xSCtXp3rZHkVp9jpZ4/edit?disco=AAABml8WQrY
        // about why row1 is an empty but non null, value.
        let values = BinaryViewArray::from(vec![
            None,                // row 0 is shredded, so no value
            Some(b"" as &[u8]),  // row 1 is null, so empty value
            Some(&string_value), // copy the string value "N/A"
            None,                // row 3 is shredded, so no value
        ]);

        let typed_value = Date32Array::from(vec![
            Some(20348), // row 0 is shredded, 2025-09-17
            None,        // row 1 is null
            None,        // row 2 is a string, not a date
            Some(20340), // row 3 is shredded, 2025-09-09
        ]);

        let struct_array = StructArrayBuilder::new()
            .with_field("metadata", Arc::new(metadata), true)
            .with_field("typed_value", Arc::new(typed_value), true)
            .with_field("value", Arc::new(values), true)
            .with_nulls(nulls)
            .build();

        Arc::new(
            VariantArray::try_new(Arc::new(struct_array)).expect("should create variant array"),
        )
    }

    /// Return a VariantArray that represents a partially "shredded" variant for BinaryView
    fn partially_shredded_binary_view_variant_array() -> ArrayRef {
        let (metadata, string_value) = {
            let mut builder = parquet_variant::VariantBuilder::new();
            builder.append_value("n/a");
            builder.finish()
        };

        // Create the null buffer for the overall array
        let nulls = NullBuffer::from(vec![
            true,  // row 0 non null
            false, // row 1 is null
            true,  // row 2 non null
            true,  // row 3 non null
        ]);

        // metadata is the same for all rows
        let metadata = BinaryViewArray::from_iter_values(std::iter::repeat_n(&metadata, 4));

        // See https://docs.google.com/document/d/1pw0AWoMQY3SjD7R4LgbPvMjG_xSCtXp3rZHkVp9jpZ4/edit?disco=AAABml8WQrY
        // about why row1 is an empty but non null, value.
        let values = BinaryViewArray::from(vec![
            None,                // row 0 is shredded, so no value
            Some(b"" as &[u8]),  // row 1 is null, so empty value
            Some(&string_value), // copy the string value "N/A"
            None,                // row 3 is shredded, so no value
        ]);

        let typed_value = BinaryViewArray::from(vec![
            Some(&[1u8, 2u8, 3u8][..]), // row 0 is shredded
            None,                       // row 1 is null
            None,                       // row 2 is a string
            Some(&[4u8, 5u8, 6u8][..]), // row 3 is shredded
        ]);

        let struct_array = StructArrayBuilder::new()
            .with_field("metadata", Arc::new(metadata), true)
            .with_field("typed_value", Arc::new(typed_value), true)
            .with_field("value", Arc::new(values), true)
            .with_nulls(nulls)
            .build();

        Arc::new(struct_array)
    }

    /// Return a VariantArray that represents an "all null" variant
    /// for the following example (3 null values):
    ///
    /// ```text
    /// null
    /// null
    /// null
    /// ```
    ///
    /// The schema of the corresponding `StructArray` would look like this:
    ///
    /// ```text
    /// StructArray {
    ///   metadata: BinaryViewArray,
    /// }
    /// ```
    fn all_null_variant_array() -> ArrayRef {
        let nulls = NullBuffer::from(vec![
            false, // row 0 is null
            false, // row 1 is null
            false, // row 2 is null
        ]);

        // metadata is the same for all rows (though they're all null)
        let metadata =
            BinaryViewArray::from_iter_values(std::iter::repeat_n(EMPTY_VARIANT_METADATA_BYTES, 3));

        let struct_array = StructArrayBuilder::new()
            .with_field("metadata", Arc::new(metadata), false)
            .with_nulls(nulls)
            .build();

        Arc::new(struct_array)
    }
    /// This test manually constructs a shredded variant array representing objects
    /// like {"x": 1, "y": "foo"} and {"x": 42} and tests extracting the "x" field
    /// as VariantArray using variant_get.
    #[test]
    fn test_shredded_object_field_access() {
        let array = shredded_object_with_x_field_variant_array();

        // Test: Extract the "x" field as VariantArray first
        let options = GetOptions::new_with_path(VariantPath::from("x"));
        let result = variant_get(&array, options).unwrap();

        let result_variant = VariantArray::try_new(&result).unwrap();
        assert_eq!(result_variant.len(), 2);

        // Row 0: expect x=1
        assert_eq!(result_variant.value(0), Variant::Int32(1));
        // Row 1: expect x=42
        assert_eq!(result_variant.value(1), Variant::Int32(42));
    }

    /// Test extracting shredded object field with type conversion
    #[test]
    fn test_shredded_object_field_as_int32() {
        let array = shredded_object_with_x_field_variant_array();

        // Test: Extract the "x" field as Int32Array (type conversion)
        let field = Field::new("x", DataType::Int32, false);
        let options = GetOptions::new_with_path(VariantPath::from("x"))
            .with_as_type(Some(FieldRef::from(field)));
        let result = variant_get(&array, options).unwrap();

        // Should get Int32Array
        let expected: ArrayRef = Arc::new(Int32Array::from(vec![Some(1), Some(42)]));
        assert_eq!(&result, &expected);
    }

    /// Helper function to create a shredded variant array representing objects
    ///
    /// This creates an array that represents:
    /// Row 0: {"x": 1, "y": "foo"}  (x is shredded, y is in value field)
    /// Row 1: {"x": 42}             (x is shredded, perfect shredding)
    ///
    /// The physical layout follows the shredding spec where:
    /// - metadata: contains object metadata
    /// - typed_value: StructArray with field "x" (ShreddedVariantFieldArray)
    /// - value: contains fallback for unshredded fields like {"y": "foo"}
    /// - The "x" field has typed_value=Int32Array and value=NULL (perfect shredding)
    fn shredded_object_with_x_field_variant_array() -> ArrayRef {
        // Create the base metadata for objects
        let (metadata, y_field_value) = {
            let mut builder = parquet_variant::VariantBuilder::new();
            let mut obj = builder.new_object();
            obj.insert("x", Variant::Int32(42));
            obj.insert("y", Variant::from("foo"));
            obj.finish();
            builder.finish()
        };

        // Create metadata array (same for both rows)
        let metadata_array = BinaryViewArray::from_iter_values(std::iter::repeat_n(&metadata, 2));

        // Create the main value field per the 3-step shredding spec:
        // Step 2: If field not in shredding schema, check value field
        // Row 0: {"y": "foo"} (y is not shredded, stays in value for step 2)
        // Row 1: {} (empty object - no unshredded fields)
        let empty_object_value = {
            let mut builder = parquet_variant::VariantBuilder::new();
            let obj = builder.new_object();
            obj.finish();
            let (_, value) = builder.finish();
            value
        };

        let value_array = BinaryViewArray::from(vec![
            Some(y_field_value.as_slice()),      // Row 0 has {"y": "foo"}
            Some(empty_object_value.as_slice()), // Row 1 has {}
        ]);

        // Create the "x" field as a ShreddedVariantFieldArray
        // This represents the shredded Int32 values for the "x" field
        let x_field_typed_value = Int32Array::from(vec![Some(1), Some(42)]);

        // For perfect shredding of the x field, no "value" column, only typed_value
        let x_field_struct = StructArrayBuilder::new()
            .with_field("typed_value", Arc::new(x_field_typed_value), true)
            .build();

        // Wrap the x field struct in a ShreddedVariantFieldArray
        let x_field_shredded = ShreddedVariantFieldArray::try_new(Arc::new(x_field_struct))
            .expect("should create ShreddedVariantFieldArray");

        // Create the main typed_value as a struct containing the "x" field
        let typed_value_fields = Fields::from(vec![Field::new(
            "x",
            x_field_shredded.data_type().clone(),
            true,
        )]);
        let typed_value_struct = StructArray::try_new(
            typed_value_fields,
            vec![ArrayRef::from(x_field_shredded)],
            None, // No nulls - both rows have the object structure
        )
        .unwrap();

        // Create the main VariantArray
        let main_struct = StructArrayBuilder::new()
            .with_field("metadata", Arc::new(metadata_array), false)
            .with_field("value", Arc::new(value_array), true)
            .with_field("typed_value", Arc::new(typed_value_struct), true)
            .build();

        Arc::new(main_struct)
    }

    /// Simple test to check if nested paths are supported by current implementation
    #[test]
    fn test_simple_nested_path_support() {
        // Check: How does VariantPath parse different strings?
        println!("Testing path parsing:");

        let path_x = VariantPath::from("x");
        let elements_x: Vec<_> = path_x.iter().collect();
        println!("  'x' -> {} elements: {:?}", elements_x.len(), elements_x);

        let path_ax = VariantPath::from("a.x");
        let elements_ax: Vec<_> = path_ax.iter().collect();
        println!(
            "  'a.x' -> {} elements: {:?}",
            elements_ax.len(),
            elements_ax
        );

        let path_ax_alt = VariantPath::from("$.a.x");
        let elements_ax_alt: Vec<_> = path_ax_alt.iter().collect();
        println!(
            "  '$.a.x' -> {} elements: {:?}",
            elements_ax_alt.len(),
            elements_ax_alt
        );

        let path_nested = VariantPath::from("a").join("x");
        let elements_nested: Vec<_> = path_nested.iter().collect();
        println!(
            "  VariantPath::from('a').join('x') -> {} elements: {:?}",
            elements_nested.len(),
            elements_nested
        );

        // Use your existing simple test data but try "a.x" instead of "x"
        let array = shredded_object_with_x_field_variant_array();

        // Test if variant_get with REAL nested path throws not implemented error
        let real_nested_path = VariantPath::from("a").join("x");
        let options = GetOptions::new_with_path(real_nested_path);
        let result = variant_get(&array, options);

        match result {
            Ok(_) => {
                println!("Nested path 'a.x' works unexpectedly!");
            }
            Err(e) => {
                println!("Nested path 'a.x' error: {}", e);
                if e.to_string().contains("Not yet implemented")
                    || e.to_string().contains("NotYetImplemented")
                {
                    println!("This is expected - nested paths are not implemented");
                    return;
                }
                // Any other error is also expected for now
                println!("This shows nested paths need implementation");
            }
        }
    }

    /// Test comprehensive variant_get scenarios with Int32 conversion
    /// Test depth 0: Direct field access "x" with Int32 conversion
    /// Covers shredded vs non-shredded VariantArrays for simple field access
    #[test]
    fn test_depth_0_int32_conversion() {
        println!("=== Testing Depth 0: Direct field access ===");

        // Non-shredded test data: [{"x": 42}, {"x": "foo"}, {"y": 10}]
        let unshredded_array = create_depth_0_test_data();

        let field = Field::new("result", DataType::Int32, true);
        let path = VariantPath::from("x");
        let options = GetOptions::new_with_path(path).with_as_type(Some(FieldRef::from(field)));
        let result = variant_get(&unshredded_array, options).unwrap();

        let expected: ArrayRef = Arc::new(Int32Array::from(vec![
            Some(42), // {"x": 42} -> 42
            None,     // {"x": "foo"} -> NULL (type mismatch)
            None,     // {"y": 10} -> NULL (field missing)
        ]));
        assert_eq!(&result, &expected);
        println!("Depth 0 (unshredded) passed");

        // Shredded test data: using simplified approach based on working pattern
        let shredded_array = create_depth_0_shredded_test_data_simple();

        let field = Field::new("result", DataType::Int32, true);
        let path = VariantPath::from("x");
        let options = GetOptions::new_with_path(path).with_as_type(Some(FieldRef::from(field)));
        let result = variant_get(&shredded_array, options).unwrap();

        let expected: ArrayRef = Arc::new(Int32Array::from(vec![
            Some(42), // {"x": 42} -> 42 (from typed_value)
            None,     // {"x": "foo"} -> NULL (type mismatch, from value field)
        ]));
        assert_eq!(&result, &expected);
        println!("Depth 0 (shredded) passed");
    }

    /// Test depth 1: Single nested field access "a.x" with Int32 conversion
    /// Covers shredded vs non-shredded VariantArrays for nested field access
    #[test]
    fn test_depth_1_int32_conversion() {
        println!("=== Testing Depth 1: Single nested field access ===");

        // Non-shredded test data from the GitHub issue
        let unshredded_array = create_nested_path_test_data();

        let field = Field::new("result", DataType::Int32, true);
        let path = VariantPath::from("a.x"); // Dot notation!
        let options = GetOptions::new_with_path(path).with_as_type(Some(FieldRef::from(field)));
        let result = variant_get(&unshredded_array, options).unwrap();

        let expected: ArrayRef = Arc::new(Int32Array::from(vec![
            Some(55), // {"a": {"x": 55}} -> 55
            None,     // {"a": {"x": "foo"}} -> NULL (type mismatch)
        ]));
        assert_eq!(&result, &expected);
        println!("Depth 1 (unshredded) passed");

        // Shredded test data: depth 1 nested shredding
        let shredded_array = create_depth_1_shredded_test_data_working();

        let field = Field::new("result", DataType::Int32, true);
        let path = VariantPath::from("a.x"); // Dot notation!
        let options = GetOptions::new_with_path(path).with_as_type(Some(FieldRef::from(field)));
        let result = variant_get(&shredded_array, options).unwrap();

        let expected: ArrayRef = Arc::new(Int32Array::from(vec![
            Some(55), // {"a": {"x": 55}} -> 55 (from nested shredded x)
            None,     // {"a": {"x": "foo"}} -> NULL (type mismatch in nested value)
        ]));
        assert_eq!(&result, &expected);
        println!("Depth 1 (shredded) passed");
    }

    /// Test depth 2: Double nested field access "a.b.x" with Int32 conversion  
    /// Covers shredded vs non-shredded VariantArrays for deeply nested field access
    #[test]
    fn test_depth_2_int32_conversion() {
        println!("=== Testing Depth 2: Double nested field access ===");

        // Non-shredded test data: [{"a": {"b": {"x": 100}}}, {"a": {"b": {"x": "bar"}}}, {"a": {"b": {"y": 200}}}]
        let unshredded_array = create_depth_2_test_data();

        let field = Field::new("result", DataType::Int32, true);
        let path = VariantPath::from("a.b.x"); // Double nested dot notation!
        let options = GetOptions::new_with_path(path).with_as_type(Some(FieldRef::from(field)));
        let result = variant_get(&unshredded_array, options).unwrap();

        let expected: ArrayRef = Arc::new(Int32Array::from(vec![
            Some(100), // {"a": {"b": {"x": 100}}} -> 100
            None,      // {"a": {"b": {"x": "bar"}}} -> NULL (type mismatch)
            None,      // {"a": {"b": {"y": 200}}} -> NULL (field missing)
        ]));
        assert_eq!(&result, &expected);
        println!("Depth 2 (unshredded) passed");

        // Shredded test data: depth 2 nested shredding
        let shredded_array = create_depth_2_shredded_test_data_working();

        let field = Field::new("result", DataType::Int32, true);
        let path = VariantPath::from("a.b.x"); // Double nested dot notation!
        let options = GetOptions::new_with_path(path).with_as_type(Some(FieldRef::from(field)));
        let result = variant_get(&shredded_array, options).unwrap();

        let expected: ArrayRef = Arc::new(Int32Array::from(vec![
            Some(100), // {"a": {"b": {"x": 100}}} -> 100 (from deeply nested shredded x)
            None,      // {"a": {"b": {"x": "bar"}}} -> NULL (type mismatch in deep value)
            None,      // {"a": {"b": {"y": 200}}} -> NULL (field missing in deep structure)
        ]));
        assert_eq!(&result, &expected);
        println!("Depth 2 (shredded) passed");
    }

    /// Test that demonstrates what CURRENTLY WORKS
    ///
    /// This shows that nested path functionality does work, but only when the
    /// test data matches what the current implementation expects
    #[test]
    fn test_current_nested_path_functionality() {
        let array = shredded_object_with_x_field_variant_array();

        // Test: Extract the "x" field (single level) - this works
        let single_path = VariantPath::from("x");
        let field = Field::new("result", DataType::Int32, true);
        let options =
            GetOptions::new_with_path(single_path).with_as_type(Some(FieldRef::from(field)));
        let result = variant_get(&array, options).unwrap();

        println!("Single path 'x' works - result: {:?}", result);

        // Test: Try nested path "a.x" - this is what we need to implement
        let nested_path = VariantPath::from("a").join("x");
        let field = Field::new("result", DataType::Int32, true);
        let options =
            GetOptions::new_with_path(nested_path).with_as_type(Some(FieldRef::from(field)));
        let result = variant_get(&array, options).unwrap();

        println!("Nested path 'a.x' result: {:?}", result);
    }

    /// Create test data for depth 0 (direct field access)
    /// [{"x": 42}, {"x": "foo"}, {"y": 10}]
    fn create_depth_0_test_data() -> ArrayRef {
        let mut builder = crate::VariantArrayBuilder::new(3);

        // Row 1: {"x": 42}
        {
            let json_str = r#"{"x": 42}"#;
            let string_array: ArrayRef = Arc::new(StringArray::from(vec![json_str]));
            if let Ok(variant_array) = json_to_variant(&string_array) {
                builder.append_variant(variant_array.value(0));
            } else {
                builder.append_null();
            }
        }

        // Row 2: {"x": "foo"}
        {
            let json_str = r#"{"x": "foo"}"#;
            let string_array: ArrayRef = Arc::new(StringArray::from(vec![json_str]));
            if let Ok(variant_array) = json_to_variant(&string_array) {
                builder.append_variant(variant_array.value(0));
            } else {
                builder.append_null();
            }
        }

        // Row 3: {"y": 10} (missing "x" field)
        {
            let json_str = r#"{"y": 10}"#;
            let string_array: ArrayRef = Arc::new(StringArray::from(vec![json_str]));
            if let Ok(variant_array) = json_to_variant(&string_array) {
                builder.append_variant(variant_array.value(0));
            } else {
                builder.append_null();
            }
        }

        ArrayRef::from(builder.build())
    }

    /// Create test data for depth 1 (single nested field)
    /// This represents the exact scenarios from the GitHub issue: "a.x"
    fn create_nested_path_test_data() -> ArrayRef {
        let mut builder = crate::VariantArrayBuilder::new(2);

        // Row 1: {"a": {"x": 55}, "b": 42}
        {
            let json_str = r#"{"a": {"x": 55}, "b": 42}"#;
            let string_array: ArrayRef = Arc::new(StringArray::from(vec![json_str]));
            if let Ok(variant_array) = json_to_variant(&string_array) {
                builder.append_variant(variant_array.value(0));
            } else {
                builder.append_null();
            }
        }

        // Row 2: {"a": {"x": "foo"}, "b": 42}
        {
            let json_str = r#"{"a": {"x": "foo"}, "b": 42}"#;
            let string_array: ArrayRef = Arc::new(StringArray::from(vec![json_str]));
            if let Ok(variant_array) = json_to_variant(&string_array) {
                builder.append_variant(variant_array.value(0));
            } else {
                builder.append_null();
            }
        }

        ArrayRef::from(builder.build())
    }

    /// Create test data for depth 2 (double nested field)
    /// [{"a": {"b": {"x": 100}}}, {"a": {"b": {"x": "bar"}}}, {"a": {"b": {"y": 200}}}]
    fn create_depth_2_test_data() -> ArrayRef {
        let mut builder = crate::VariantArrayBuilder::new(3);

        // Row 1: {"a": {"b": {"x": 100}}}
        {
            let json_str = r#"{"a": {"b": {"x": 100}}}"#;
            let string_array: ArrayRef = Arc::new(StringArray::from(vec![json_str]));
            if let Ok(variant_array) = json_to_variant(&string_array) {
                builder.append_variant(variant_array.value(0));
            } else {
                builder.append_null();
            }
        }

        // Row 2: {"a": {"b": {"x": "bar"}}}
        {
            let json_str = r#"{"a": {"b": {"x": "bar"}}}"#;
            let string_array: ArrayRef = Arc::new(StringArray::from(vec![json_str]));
            if let Ok(variant_array) = json_to_variant(&string_array) {
                builder.append_variant(variant_array.value(0));
            } else {
                builder.append_null();
            }
        }

        // Row 3: {"a": {"b": {"y": 200}}} (missing "x" field)
        {
            let json_str = r#"{"a": {"b": {"y": 200}}}"#;
            let string_array: ArrayRef = Arc::new(StringArray::from(vec![json_str]));
            if let Ok(variant_array) = json_to_variant(&string_array) {
                builder.append_variant(variant_array.value(0));
            } else {
                builder.append_null();
            }
        }

        ArrayRef::from(builder.build())
    }

    /// Create simple shredded test data for depth 0 using a simplified working pattern
    /// Creates 2 rows: [{"x": 42}, {"x": "foo"}] with "x" shredded where possible
    fn create_depth_0_shredded_test_data_simple() -> ArrayRef {
        // Create base metadata using the working pattern
        let (metadata, string_x_value) = {
            let mut builder = parquet_variant::VariantBuilder::new();
            let mut obj = builder.new_object();
            obj.insert("x", Variant::from("foo"));
            obj.finish();
            builder.finish()
        };

        // Metadata array (same for both rows)
        let metadata_array = BinaryViewArray::from_iter_values(std::iter::repeat_n(&metadata, 2));

        // Value array following the 3-step shredding spec:
        // Row 0: {} (x is shredded, no unshredded fields)
        // Row 1: {"x": "foo"} (x is a string, can't be shredded to Int32)
        let empty_object_value = {
            let mut builder = parquet_variant::VariantBuilder::new();
            let obj = builder.new_object();
            obj.finish();
            let (_, value) = builder.finish();
            value
        };

        let value_array = BinaryViewArray::from(vec![
            Some(empty_object_value.as_slice()), // Row 0: {} (x shredded out)
            Some(string_x_value.as_slice()),     // Row 1: {"x": "foo"} (fallback)
        ]);

        // Create the "x" field as a ShreddedVariantFieldArray
        let x_field_typed_value = Int32Array::from(vec![Some(42), None]);

        // For the x field, only typed_value (perfect shredding when possible)
        let x_field_struct = StructArrayBuilder::new()
            .with_field("typed_value", Arc::new(x_field_typed_value), true)
            .build();

        let x_field_shredded = ShreddedVariantFieldArray::try_new(Arc::new(x_field_struct))
            .expect("should create ShreddedVariantFieldArray");

        // Create the main typed_value as a struct containing the "x" field
        let typed_value_fields = Fields::from(vec![Field::new(
            "x",
            x_field_shredded.data_type().clone(),
            true,
        )]);
        let typed_value_struct = StructArray::try_new(
            typed_value_fields,
            vec![ArrayRef::from(x_field_shredded)],
            None,
        )
        .unwrap();

        // Build final VariantArray
        let struct_array = StructArrayBuilder::new()
            .with_field("metadata", Arc::new(metadata_array), false)
            .with_field("value", Arc::new(value_array), true)
            .with_field("typed_value", Arc::new(typed_value_struct), true)
            .build();

        Arc::new(struct_array)
    }

    /// Create working depth 1 shredded test data based on the existing working pattern
    /// This creates a properly structured shredded variant for "a.x" where:
    /// - Row 0: {"a": {"x": 55}, "b": 42} with a.x shredded into typed_value
    /// - Row 1: {"a": {"x": "foo"}, "b": 42} with a.x fallback to value field due to type mismatch
    fn create_depth_1_shredded_test_data_working() -> ArrayRef {
        // Create metadata following the working pattern from shredded_object_with_x_field_variant_array
        let (metadata, _) = {
            // Create nested structure: {"a": {"x": 55}, "b": 42}
            let mut builder = parquet_variant::VariantBuilder::new();
            let mut obj = builder.new_object();

            // Create the nested "a" object
            let mut a_obj = obj.new_object("a");
            a_obj.insert("x", Variant::Int32(55));
            a_obj.finish();

            obj.insert("b", Variant::Int32(42));
            obj.finish();
            builder.finish()
        };

        let metadata_array = BinaryViewArray::from_iter_values(std::iter::repeat_n(&metadata, 2));

        // Create value arrays for the fallback case
        // Following the spec: if field cannot be shredded, it stays in value
        let empty_object_value = {
            let mut builder = parquet_variant::VariantBuilder::new();
            let obj = builder.new_object();
            obj.finish();
            let (_, value) = builder.finish();
            value
        };

        // Row 1 fallback: use the working pattern from the existing shredded test
        // This avoids metadata issues by using the simple fallback approach
        let row1_fallback = {
            let mut builder = parquet_variant::VariantBuilder::new();
            let mut obj = builder.new_object();
            obj.insert("fallback", Variant::from("data"));
            obj.finish();
            let (_, value) = builder.finish();
            value
        };

        let value_array = BinaryViewArray::from(vec![
            Some(empty_object_value.as_slice()), // Row 0: {} (everything shredded except b in unshredded fields)
            Some(row1_fallback.as_slice()), // Row 1: {"a": {"x": "foo"}, "b": 42} (a.x can't be shredded)
        ]);

        // Create the nested shredded structure
        // Level 2: x field (the deepest level)
        let x_typed_value = Int32Array::from(vec![Some(55), None]);
        let x_field_struct = StructArrayBuilder::new()
            .with_field("typed_value", Arc::new(x_typed_value), true)
            .build();
        let x_field_shredded = ShreddedVariantFieldArray::try_new(Arc::new(x_field_struct))
            .expect("should create ShreddedVariantFieldArray for x");

        // Level 1: a field containing x field + value field for fallbacks
        // The "a" field needs both typed_value (for shredded x) and value (for fallback cases)

        // Create the value field for "a" (for cases where a.x can't be shredded)
        let a_value_data = {
            let mut builder = parquet_variant::VariantBuilder::new();
            let obj = builder.new_object();
            obj.finish();
            let (_, value) = builder.finish();
            value
        };
        let a_value_array = BinaryViewArray::from(vec![
            None,                          // Row 0: x is shredded, so no value fallback needed
            Some(a_value_data.as_slice()), // Row 1: fallback for a.x="foo" (but logic will check typed_value first)
        ]);

        let a_inner_fields = Fields::from(vec![Field::new(
            "x",
            x_field_shredded.data_type().clone(),
            true,
        )]);
        let a_inner_struct = StructArrayBuilder::new()
            .with_field(
                "typed_value",
                Arc::new(
                    StructArray::try_new(
                        a_inner_fields,
                        vec![ArrayRef::from(x_field_shredded)],
                        None,
                    )
                    .unwrap(),
                ),
                true,
            )
            .with_field("value", Arc::new(a_value_array), true)
            .build();
        let a_field_shredded = ShreddedVariantFieldArray::try_new(Arc::new(a_inner_struct))
            .expect("should create ShreddedVariantFieldArray for a");

        // Level 0: main typed_value struct containing a field
        let typed_value_fields = Fields::from(vec![Field::new(
            "a",
            a_field_shredded.data_type().clone(),
            true,
        )]);
        let typed_value_struct = StructArray::try_new(
            typed_value_fields,
            vec![ArrayRef::from(a_field_shredded)],
            None,
        )
        .unwrap();

        // Build final VariantArray
        let struct_array = StructArrayBuilder::new()
            .with_field("metadata", Arc::new(metadata_array), false)
            .with_field("value", Arc::new(value_array), true)
            .with_field("typed_value", Arc::new(typed_value_struct), true)
            .build();

        Arc::new(struct_array)
    }

    /// Create working depth 2 shredded test data for "a.b.x" paths
    /// This creates a 3-level nested shredded structure where:
    /// - Row 0: {"a": {"b": {"x": 100}}} with a.b.x shredded into typed_value
    /// - Row 1: {"a": {"b": {"x": "bar"}}} with type mismatch fallback
    /// - Row 2: {"a": {"b": {"y": 200}}} with missing field fallback
    fn create_depth_2_shredded_test_data_working() -> ArrayRef {
        // Create metadata following the working pattern
        let (metadata, _) = {
            // Create deeply nested structure: {"a": {"b": {"x": 100}}}
            let mut builder = parquet_variant::VariantBuilder::new();
            let mut obj = builder.new_object();

            // Create the nested "a.b" structure
            let mut a_obj = obj.new_object("a");
            let mut b_obj = a_obj.new_object("b");
            b_obj.insert("x", Variant::Int32(100));
            b_obj.finish();
            a_obj.finish();

            obj.finish();
            builder.finish()
        };

        let metadata_array = BinaryViewArray::from_iter_values(std::iter::repeat_n(&metadata, 3));

        // Create value arrays for fallback cases
        let empty_object_value = {
            let mut builder = parquet_variant::VariantBuilder::new();
            let obj = builder.new_object();
            obj.finish();
            let (_, value) = builder.finish();
            value
        };

        // Simple fallback values - avoiding complex nested metadata
        let value_array = BinaryViewArray::from(vec![
            Some(empty_object_value.as_slice()), // Row 0: fully shredded
            Some(empty_object_value.as_slice()), // Row 1: fallback (simplified)
            Some(empty_object_value.as_slice()), // Row 2: fallback (simplified)
        ]);

        // Create the deeply nested shredded structure: a.b.x

        // Level 3: x field (deepest level)
        let x_typed_value = Int32Array::from(vec![Some(100), None, None]);
        let x_field_struct = StructArrayBuilder::new()
            .with_field("typed_value", Arc::new(x_typed_value), true)
            .build();
        let x_field_shredded = ShreddedVariantFieldArray::try_new(Arc::new(x_field_struct))
            .expect("should create ShreddedVariantFieldArray for x");

        // Level 2: b field containing x field + value field
        let b_value_data = {
            let mut builder = parquet_variant::VariantBuilder::new();
            let obj = builder.new_object();
            obj.finish();
            let (_, value) = builder.finish();
            value
        };
        let b_value_array = BinaryViewArray::from(vec![
            None,                          // Row 0: x is shredded
            Some(b_value_data.as_slice()), // Row 1: fallback for b.x="bar"
            Some(b_value_data.as_slice()), // Row 2: fallback for b.y=200
        ]);

        let b_inner_fields = Fields::from(vec![Field::new(
            "x",
            x_field_shredded.data_type().clone(),
            true,
        )]);
        let b_inner_struct = StructArrayBuilder::new()
            .with_field(
                "typed_value",
                Arc::new(
                    StructArray::try_new(
                        b_inner_fields,
                        vec![ArrayRef::from(x_field_shredded)],
                        None,
                    )
                    .unwrap(),
                ),
                true,
            )
            .with_field("value", Arc::new(b_value_array), true)
            .build();
        let b_field_shredded = ShreddedVariantFieldArray::try_new(Arc::new(b_inner_struct))
            .expect("should create ShreddedVariantFieldArray for b");

        // Level 1: a field containing b field + value field
        let a_value_data = {
            let mut builder = parquet_variant::VariantBuilder::new();
            let obj = builder.new_object();
            obj.finish();
            let (_, value) = builder.finish();
            value
        };
        let a_value_array = BinaryViewArray::from(vec![
            None,                          // Row 0: b is shredded
            Some(a_value_data.as_slice()), // Row 1: fallback for a.b.*
            Some(a_value_data.as_slice()), // Row 2: fallback for a.b.*
        ]);

        let a_inner_fields = Fields::from(vec![Field::new(
            "b",
            b_field_shredded.data_type().clone(),
            true,
        )]);
        let a_inner_struct = StructArrayBuilder::new()
            .with_field(
                "typed_value",
                Arc::new(
                    StructArray::try_new(
                        a_inner_fields,
                        vec![ArrayRef::from(b_field_shredded)],
                        None,
                    )
                    .unwrap(),
                ),
                true,
            )
            .with_field("value", Arc::new(a_value_array), true)
            .build();
        let a_field_shredded = ShreddedVariantFieldArray::try_new(Arc::new(a_inner_struct))
            .expect("should create ShreddedVariantFieldArray for a");

        // Level 0: main typed_value struct containing a field
        let typed_value_fields = Fields::from(vec![Field::new(
            "a",
            a_field_shredded.data_type().clone(),
            true,
        )]);
        let typed_value_struct = StructArray::try_new(
            typed_value_fields,
            vec![ArrayRef::from(a_field_shredded)],
            None,
        )
        .unwrap();

        // Build final VariantArray
        let struct_array = StructArrayBuilder::new()
            .with_field("metadata", Arc::new(metadata_array), false)
            .with_field("value", Arc::new(value_array), true)
            .with_field("typed_value", Arc::new(typed_value_struct), true)
            .build();

        Arc::new(struct_array)
    }

    #[test]
    fn test_strict_cast_options_downcast_failure() {
        use arrow::compute::CastOptions;
        use arrow::datatypes::{DataType, Field};
        use arrow::error::ArrowError;
        use parquet_variant::VariantPath;
        use std::sync::Arc;

        // Use the existing simple test data that has Int32 as typed_value
        let variant_array = perfectly_shredded_int32_variant_array();

        // Try to access a field with safe cast options (should return NULLs)
        let safe_options = GetOptions {
            path: VariantPath::from("nonexistent_field"),
            as_type: Some(Arc::new(Field::new("result", DataType::Int32, true))),
            cast_options: CastOptions::default(), // safe = true
        };

        let variant_array_ref: Arc<dyn Array> = variant_array.clone();
        let result = variant_get(&variant_array_ref, safe_options);
        // Should succeed and return NULLs (safe behavior)
        assert!(result.is_ok());
        let result_array = result.unwrap();
        assert_eq!(result_array.len(), 3);
        assert!(result_array.is_null(0));
        assert!(result_array.is_null(1));
        assert!(result_array.is_null(2));

        // Try to access a field with strict cast options (should error)
        let strict_options = GetOptions {
            path: VariantPath::from("nonexistent_field"),
            as_type: Some(Arc::new(Field::new("result", DataType::Int32, true))),
            cast_options: CastOptions {
                safe: false,
                ..Default::default()
            },
        };

        let result = variant_get(&variant_array_ref, strict_options);
        // Should fail with a cast error
        assert!(result.is_err());
        let error = result.unwrap_err();
        assert!(matches!(error, ArrowError::CastError(_)));
        assert!(error
            .to_string()
            .contains("Cannot access field 'nonexistent_field' on non-struct type"));
    }

    #[test]
    fn test_null_buffer_union_for_shredded_paths() {
        use arrow::compute::CastOptions;
        use arrow::datatypes::{DataType, Field};
        use parquet_variant::VariantPath;
        use std::sync::Arc;

        // Test that null buffers are properly unioned when traversing shredded paths
        // This test verifies scovich's null buffer union requirement

        // Create a depth-1 shredded variant array where:
        // - The top-level variant array has some nulls
        // - The nested typed_value also has some nulls
        // - The result should be the union of both null buffers

        let variant_array = create_depth_1_shredded_test_data_working();

        // Get the field "x" which should union nulls from:
        // 1. The top-level variant array nulls
        // 2. The "a" field's typed_value nulls
        // 3. The "x" field's typed_value nulls
        let options = GetOptions {
            path: VariantPath::from("a.x"),
            as_type: Some(Arc::new(Field::new("result", DataType::Int32, true))),
            cast_options: CastOptions::default(),
        };

        let variant_array_ref: Arc<dyn Array> = variant_array.clone();
        let result = variant_get(&variant_array_ref, options).unwrap();

        // Verify the result length matches input
        assert_eq!(result.len(), variant_array.len());

        // The null pattern should reflect the union of all ancestor nulls
        // Row 0: Should have valid data (path exists and is shredded as Int32)
        // Row 1: Should be null (due to type mismatch - "foo" can't cast to Int32)
        assert!(!result.is_null(0), "Row 0 should have valid Int32 data");
        assert!(
            result.is_null(1),
            "Row 1 should be null due to type casting failure"
        );

        // Verify the actual values
        let int32_result = result.as_any().downcast_ref::<Int32Array>().unwrap();
        assert_eq!(int32_result.value(0), 55); // The valid Int32 value
    }

    #[test]
    fn test_struct_null_mask_union_from_children() {
        use arrow::compute::CastOptions;
        use arrow::datatypes::{DataType, Field, Fields};
        use parquet_variant::VariantPath;
        use std::sync::Arc;

        use arrow::array::StringArray;

        // Test that struct null masks properly union nulls from children field extractions
        // This verifies scovich's concern about incomplete null masks in struct construction

        // Create test data where some fields will fail type casting
        let json_strings = vec![
            r#"{"a": 42, "b": "hello"}"#, // Row 0: a=42 (castable to int), b="hello" (not castable to int)
            r#"{"a": "world", "b": 100}"#, // Row 1: a="world" (not castable to int), b=100 (castable to int)
            r#"{"a": 55, "b": 77}"#,       // Row 2: a=55 (castable to int), b=77 (castable to int)
        ];

        let string_array: Arc<dyn arrow::array::Array> = Arc::new(StringArray::from(json_strings));
        let variant_array = json_to_variant(&string_array).unwrap();

        // Request extraction as a struct with both fields as Int32
        // This should create child arrays where some fields are null due to casting failures
        let struct_fields = Fields::from(vec![
            Field::new("a", DataType::Int32, true),
            Field::new("b", DataType::Int32, true),
        ]);
        let struct_type = DataType::Struct(struct_fields);

        let options = GetOptions {
            path: VariantPath::default(), // Extract the whole object as struct
            as_type: Some(Arc::new(Field::new("result", struct_type, true))),
            cast_options: CastOptions::default(),
        };

        let variant_array_ref = ArrayRef::from(variant_array);
        let result = variant_get(&variant_array_ref, options).unwrap();

        // Verify the result is a StructArray
        let struct_result = result.as_struct();
        assert_eq!(struct_result.len(), 3);

        // Get the individual field arrays
        let field_a = struct_result
            .column(0)
            .as_any()
            .downcast_ref::<Int32Array>()
            .unwrap();
        let field_b = struct_result
            .column(1)
            .as_any()
            .downcast_ref::<Int32Array>()
            .unwrap();

        // Verify field values and nulls
        // Row 0: a=42 (valid), b=null (casting failure)
        assert!(!field_a.is_null(0));
        assert_eq!(field_a.value(0), 42);
        assert!(field_b.is_null(0)); // "hello" can't cast to int

        // Row 1: a=null (casting failure), b=100 (valid)
        assert!(field_a.is_null(1)); // "world" can't cast to int
        assert!(!field_b.is_null(1));
        assert_eq!(field_b.value(1), 100);

        // Row 2: a=55 (valid), b=77 (valid)
        assert!(!field_a.is_null(2));
        assert_eq!(field_a.value(2), 55);
        assert!(!field_b.is_null(2));
        assert_eq!(field_b.value(2), 77);

        // Verify the struct-level null mask properly unions child nulls
        // The struct should NOT be null in any row because each row has at least one valid field
        // (This tests that we're not incorrectly making the entire struct null when children fail)
        assert!(!struct_result.is_null(0)); // Has valid field 'a'
        assert!(!struct_result.is_null(1)); // Has valid field 'b'
        assert!(!struct_result.is_null(2)); // Has both valid fields
    }

    #[test]
    fn test_field_nullability_preservation() {
        use arrow::compute::CastOptions;
        use arrow::datatypes::{DataType, Field};
        use parquet_variant::VariantPath;
        use std::sync::Arc;

        use arrow::array::StringArray;

        // Test that field nullability from GetOptions.as_type is preserved in the result

        let json_strings = vec![
            r#"{"x": 42}"#,                  // Row 0: Valid int that should convert to Int32
            r#"{"x": "not_a_number"}"#,      // Row 1: String that can't cast to Int32
            r#"{"x": null}"#,                // Row 2: Explicit null value
            r#"{"x": "hello"}"#,             // Row 3: Another string (wrong type)
            r#"{"y": 100}"#,                 // Row 4: Missing "x" field (SQL NULL case)
            r#"{"x": 127}"#, // Row 5: Small int (could be Int8, widening cast candidate)
            r#"{"x": 32767}"#, // Row 6: Medium int (could be Int16, widening cast candidate)
            r#"{"x": 2147483647}"#, // Row 7: Max Int32 value (fits in Int32)
            r#"{"x": 9223372036854775807}"#, // Row 8: Large Int64 value (cannot convert to Int32)
        ];

        let string_array: Arc<dyn arrow::array::Array> = Arc::new(StringArray::from(json_strings));
        let variant_array = json_to_variant(&string_array).unwrap();

        // Test 1: nullable field (should allow nulls from cast failures)
        let nullable_field = Arc::new(Field::new("result", DataType::Int32, true));
        let options_nullable = GetOptions {
            path: VariantPath::from("x"),
            as_type: Some(nullable_field.clone()),
            cast_options: CastOptions::default(),
        };

        let variant_array_ref = ArrayRef::from(variant_array);
        let result_nullable = variant_get(&variant_array_ref, options_nullable).unwrap();

        // Verify we get an Int32Array with nulls for cast failures
        let int32_result = result_nullable
            .as_any()
            .downcast_ref::<Int32Array>()
            .unwrap();
        assert_eq!(int32_result.len(), 9);

        // Row 0: 42 converts successfully to Int32
        assert!(!int32_result.is_null(0));
        assert_eq!(int32_result.value(0), 42);

        // Row 1: "not_a_number" fails to convert -> NULL
        assert!(int32_result.is_null(1));

        // Row 2: explicit null value -> NULL
        assert!(int32_result.is_null(2));

        // Row 3: "hello" (wrong type) fails to convert -> NULL
        assert!(int32_result.is_null(3));

        // Row 4: missing "x" field (SQL NULL case) -> NULL
        assert!(int32_result.is_null(4));

        // Row 5: 127 (small int, potential Int8 -> Int32 widening)
        // Current behavior: JSON parses to Int8, should convert to Int32
        assert!(!int32_result.is_null(5));
        assert_eq!(int32_result.value(5), 127);

        // Row 6: 32767 (medium int, potential Int16 -> Int32 widening)
        // Current behavior: JSON parses to Int16, should convert to Int32
        assert!(!int32_result.is_null(6));
        assert_eq!(int32_result.value(6), 32767);

        // Row 7: 2147483647 (max Int32, fits exactly)
        // Current behavior: Should convert successfully
        assert!(!int32_result.is_null(7));
        assert_eq!(int32_result.value(7), 2147483647);

        // Row 8: 9223372036854775807 (large Int64, cannot fit in Int32)
        // Current behavior: Should fail conversion -> NULL
        assert!(int32_result.is_null(8));

        // Test 2: non-nullable field (behavior should be the same with safe casting)
        let non_nullable_field = Arc::new(Field::new("result", DataType::Int32, false));
        let options_non_nullable = GetOptions {
            path: VariantPath::from("x"),
            as_type: Some(non_nullable_field.clone()),
            cast_options: CastOptions::default(), // safe=true by default
        };

        // Create variant array again since we moved it
        let variant_array_2 = json_to_variant(&string_array).unwrap();
        let variant_array_ref_2 = ArrayRef::from(variant_array_2);
        let result_non_nullable = variant_get(&variant_array_ref_2, options_non_nullable).unwrap();
        let int32_result_2 = result_non_nullable
            .as_any()
            .downcast_ref::<Int32Array>()
            .unwrap();

        // Even with a non-nullable field, safe casting should still produce nulls for failures
        assert_eq!(int32_result_2.len(), 9);

        // Row 0: 42 converts successfully to Int32
        assert!(!int32_result_2.is_null(0));
        assert_eq!(int32_result_2.value(0), 42);

        // Rows 1-4: All should be null due to safe casting behavior
        // (non-nullable field specification doesn't override safe casting behavior)
        assert!(int32_result_2.is_null(1)); // "not_a_number"
        assert!(int32_result_2.is_null(2)); // explicit null
        assert!(int32_result_2.is_null(3)); // "hello"
        assert!(int32_result_2.is_null(4)); // missing field

        // Rows 5-7: These should also convert successfully (numeric widening/fitting)
        assert!(!int32_result_2.is_null(5)); // 127 (Int8 -> Int32)
        assert_eq!(int32_result_2.value(5), 127);
        assert!(!int32_result_2.is_null(6)); // 32767 (Int16 -> Int32)
        assert_eq!(int32_result_2.value(6), 32767);
        assert!(!int32_result_2.is_null(7)); // 2147483647 (fits in Int32)
        assert_eq!(int32_result_2.value(7), 2147483647);

        // Row 8: Large Int64 should fail conversion -> NULL
        assert!(int32_result_2.is_null(8)); // 9223372036854775807 (too large for Int32)
    }

    #[test]
    fn test_struct_extraction_subset_superset_schema_perfectly_shredded() {
        // Create variant with diverse null patterns and empty objects
        let variant_array = create_comprehensive_shredded_variant();

        // Request struct with fields "a", "b", "d" (skip existing "c", add missing "d")
        let struct_fields = Fields::from(vec![
            Field::new("a", DataType::Int32, true),
            Field::new("b", DataType::Int32, true),
            Field::new("d", DataType::Int32, true),
        ]);
        let struct_type = DataType::Struct(struct_fields);

        let options = GetOptions {
            path: VariantPath::default(),
            as_type: Some(Arc::new(Field::new("result", struct_type, true))),
            cast_options: CastOptions::default(),
        };

        let result = variant_get(&variant_array, options).unwrap();

        // Verify the result is a StructArray with 3 fields and 5 rows
        let struct_result = result.as_any().downcast_ref::<StructArray>().unwrap();
        assert_eq!(struct_result.len(), 5);
        assert_eq!(struct_result.num_columns(), 3);

        let field_a = struct_result
            .column(0)
            .as_any()
            .downcast_ref::<Int32Array>()
            .unwrap();
        let field_b = struct_result
            .column(1)
            .as_any()
            .downcast_ref::<Int32Array>()
            .unwrap();
        let field_d = struct_result
            .column(2)
            .as_any()
            .downcast_ref::<Int32Array>()
            .unwrap();

        // Row 0: Normal values {"a": 1, "b": 2, "c": 3} → {a: 1, b: 2, d: NULL}
        assert!(!struct_result.is_null(0));
        assert_eq!(field_a.value(0), 1);
        assert_eq!(field_b.value(0), 2);
        assert!(field_d.is_null(0)); // Missing field "d"

        // Row 1: Top-level NULL → struct-level NULL
        assert!(struct_result.is_null(1));

        // Row 2: Field "a" missing → {a: NULL, b: 2, d: NULL}
        assert!(!struct_result.is_null(2));
        assert!(field_a.is_null(2)); // Missing field "a"
        assert_eq!(field_b.value(2), 2);
        assert!(field_d.is_null(2)); // Missing field "d"

        // Row 3: Field "b" missing → {a: 1, b: NULL, d: NULL}
        assert!(!struct_result.is_null(3));
        assert_eq!(field_a.value(3), 1);
        assert!(field_b.is_null(3)); // Missing field "b"
        assert!(field_d.is_null(3)); // Missing field "d"

        // Row 4: Empty object {} → {a: NULL, b: NULL, d: NULL}
        assert!(!struct_result.is_null(4));
        assert!(field_a.is_null(4)); // Empty object
        assert!(field_b.is_null(4)); // Empty object
        assert!(field_d.is_null(4)); // Missing field "d"
    }

    #[test]
    fn test_nested_struct_extraction_perfectly_shredded() {
        // Create nested variant with diverse null patterns
        let variant_array = create_comprehensive_nested_shredded_variant();
        println!("variant_array: {variant_array:?}");

        // Request 3-level nested struct type {"outer": {"inner": INT}}
        let inner_field = Field::new("inner", DataType::Int32, true);
        let inner_type = DataType::Struct(Fields::from(vec![inner_field]));
        let outer_field = Field::new("outer", inner_type, true);
        let result_type = DataType::Struct(Fields::from(vec![outer_field]));

        let options = GetOptions {
            path: VariantPath::default(),
            as_type: Some(Arc::new(Field::new("result", result_type, true))),
            cast_options: CastOptions::default(),
        };

        let result = variant_get(&variant_array, options).unwrap();
        println!("result: {result:?}");

        // Verify the result is a StructArray with "outer" field and 4 rows
        let outer_struct = result.as_any().downcast_ref::<StructArray>().unwrap();
        assert_eq!(outer_struct.len(), 4);
        assert_eq!(outer_struct.num_columns(), 1);

        // Get the "inner" struct column
        let inner_struct = outer_struct
            .column(0)
            .as_any()
            .downcast_ref::<StructArray>()
            .unwrap();
        assert_eq!(inner_struct.num_columns(), 1);

        // Get the "leaf" field (Int32 values)
        let leaf_field = inner_struct
            .column(0)
            .as_any()
            .downcast_ref::<Int32Array>()
            .unwrap();

        // Row 0: Normal nested {"outer": {"inner": {"leaf": 42}}}
        assert!(!outer_struct.is_null(0));
        assert!(!inner_struct.is_null(0));
        assert_eq!(leaf_field.value(0), 42);

        // Row 1: "inner" field missing → {outer: {inner: NULL}}
        assert!(!outer_struct.is_null(1));
        assert!(!inner_struct.is_null(1)); // outer exists, inner exists but leaf is NULL
        assert!(leaf_field.is_null(1)); // leaf field is NULL

        // Row 2: "outer" field missing → {outer: NULL}
        assert!(!outer_struct.is_null(2));
        assert!(inner_struct.is_null(2)); // outer field is NULL

        // Row 3: Top-level NULL → struct-level NULL
        assert!(outer_struct.is_null(3));
    }

    #[test]
    fn test_path_based_null_masks_one_step() {
        // Create nested variant with diverse null patterns
        let variant_array = create_comprehensive_nested_shredded_variant();

        // Extract "outer" field using path-based variant_get
        let path = VariantPath::from("outer");
        let inner_field = Field::new("inner", DataType::Int32, true);
        let result_type = DataType::Struct(Fields::from(vec![inner_field]));

        let options = GetOptions {
            path,
            as_type: Some(Arc::new(Field::new("result", result_type, true))),
            cast_options: CastOptions::default(),
        };

        let result = variant_get(&variant_array, options).unwrap();

        // Verify the result is a StructArray with "inner" field and 4 rows
        let outer_result = result.as_any().downcast_ref::<StructArray>().unwrap();
        assert_eq!(outer_result.len(), 4);
        assert_eq!(outer_result.num_columns(), 1);

        // Get the "inner" field (Int32 values)
        let inner_field = outer_result
            .column(0)
            .as_any()
            .downcast_ref::<Int32Array>()
            .unwrap();

        // Row 0: Normal nested {"outer": {"inner": 42}} → {"inner": 42}
        assert!(!outer_result.is_null(0));
        assert_eq!(inner_field.value(0), 42);

        // Row 1: Inner field null {"outer": {"inner": null}} → {"inner": null}
        assert!(!outer_result.is_null(1));
        assert!(inner_field.is_null(1));

        // Row 2: Outer field null {"outer": null} → null (entire struct is null)
        assert!(outer_result.is_null(2));

        // Row 3: Top-level null → null (entire struct is null)
        assert!(outer_result.is_null(3));
    }

    #[test]
    fn test_path_based_null_masks_two_steps() {
        // Create nested variant with diverse null patterns
        let variant_array = create_comprehensive_nested_shredded_variant();

        // Extract "outer.inner" field using path-based variant_get
        let path = VariantPath::from("outer").join("inner");

        let options = GetOptions {
            path,
            as_type: Some(Arc::new(Field::new("result", DataType::Int32, true))),
            cast_options: CastOptions::default(),
        };

        let result = variant_get(&variant_array, options).unwrap();

        // Verify the result is an Int32Array with 4 rows
        let int_result = result.as_any().downcast_ref::<Int32Array>().unwrap();
        assert_eq!(int_result.len(), 4);

        // Row 0: Normal nested {"outer": {"inner": 42}} → 42
        assert!(!int_result.is_null(0));
        assert_eq!(int_result.value(0), 42);

        // Row 1: Inner field null {"outer": {"inner": null}} → null
        assert!(int_result.is_null(1));

        // Row 2: Outer field null {"outer": null} → null (path traversal fails)
        assert!(int_result.is_null(2));

        // Row 3: Top-level null → null (path traversal fails)
        assert!(int_result.is_null(3));
    }

    #[test]
    fn test_struct_extraction_mixed_and_unshredded() {
        // Create a partially shredded variant (x shredded, y not)
        let variant_array = create_mixed_and_unshredded_variant();

        // Request struct with both shredded and unshredded fields
        let struct_fields = Fields::from(vec![
            Field::new("x", DataType::Int32, true),
            Field::new("y", DataType::Int32, true),
        ]);
        let struct_type = DataType::Struct(struct_fields);

        let options = GetOptions {
            path: VariantPath::default(),
            as_type: Some(Arc::new(Field::new("result", struct_type, true))),
            cast_options: CastOptions::default(),
        };

        let result = variant_get(&variant_array, options).unwrap();

        // Verify the mixed shredding works (should succeed with current implementation)
        let struct_result = result.as_any().downcast_ref::<StructArray>().unwrap();
        assert_eq!(struct_result.len(), 4);
        assert_eq!(struct_result.num_columns(), 2);

        let field_x = struct_result
            .column(0)
            .as_any()
            .downcast_ref::<Int32Array>()
            .unwrap();
        let field_y = struct_result
            .column(1)
            .as_any()
            .downcast_ref::<Int32Array>()
            .unwrap();

        // Row 0: {"x": 1, "y": 42} - x from shredded, y from value field
        assert_eq!(field_x.value(0), 1);
        assert_eq!(field_y.value(0), 42);

        // Row 1: {"x": 2} - x from shredded, y missing (perfect shredding)
        assert_eq!(field_x.value(1), 2);
        assert!(field_y.is_null(1));

        // Row 2: {"x": 3, "y": null} - x from shredded, y explicitly null in value
        assert_eq!(field_x.value(2), 3);
        assert!(field_y.is_null(2));

        // Row 3: top-level null - entire struct row should be null
        assert!(struct_result.is_null(3));
    }

    /// Test that demonstrates the actual struct row builder gap
    /// This test should fail because it hits unshredded nested structs
    #[test]
    fn test_struct_row_builder_gap_demonstration() {
        // Create completely unshredded JSON variant (no typed_value at all)
        let json_strings = vec![
            r#"{"outer": {"inner": 42}}"#,
            r#"{"outer": {"inner": 100}}"#,
        ];
        let string_array: Arc<dyn Array> = Arc::new(StringArray::from(json_strings));
        let variant_array = json_to_variant(&string_array).unwrap();

        // Request nested struct - this should fail at the row builder level
        let inner_fields = Fields::from(vec![Field::new("inner", DataType::Int32, true)]);
        let inner_struct_type = DataType::Struct(inner_fields);
        let outer_fields = Fields::from(vec![Field::new("outer", inner_struct_type, true)]);
        let outer_struct_type = DataType::Struct(outer_fields);

        let options = GetOptions {
            path: VariantPath::default(),
            as_type: Some(Arc::new(Field::new("result", outer_struct_type, true))),
            cast_options: CastOptions::default(),
        };

        let variant_array_ref = ArrayRef::from(variant_array);
        let result = variant_get(&variant_array_ref, options);

        // Should fail with NotYetImplemented when the row builder tries to handle struct type
        assert!(result.is_err());
        let error = result.unwrap_err();
        assert!(error.to_string().contains("Not yet implemented"));
    }

    /// Create comprehensive shredded variant with diverse null patterns and empty objects
    /// Rows: normal values, top-level null, missing field a, missing field b, empty object
    fn create_comprehensive_shredded_variant() -> ArrayRef {
        let (metadata, _) = {
            let mut builder = parquet_variant::VariantBuilder::new();
            let obj = builder.new_object();
            obj.finish();
            builder.finish()
        };

        // Create null buffer for top-level nulls
        let nulls = NullBuffer::from(vec![
            true,  // row 0: normal values
            false, // row 1: top-level null
            true,  // row 2: missing field a
            true,  // row 3: missing field b
            true,  // row 4: empty object
        ]);

        let metadata_array = BinaryViewArray::from_iter_values(std::iter::repeat_n(&metadata, 5));

        // Create shredded fields with different null patterns
        // Field "a": present in rows 0,3 (missing in rows 1,2,4)
        let a_field_typed_value = Int32Array::from(vec![Some(1), None, None, Some(1), None]);
        let a_field_struct = StructArrayBuilder::new()
            .with_field("typed_value", Arc::new(a_field_typed_value), true)
            .build();
        let a_field_shredded = ShreddedVariantFieldArray::try_new(Arc::new(a_field_struct))
            .expect("should create ShreddedVariantFieldArray for a");

        // Field "b": present in rows 0,2 (missing in rows 1,3,4)
        let b_field_typed_value = Int32Array::from(vec![Some(2), None, Some(2), None, None]);
        let b_field_struct = StructArrayBuilder::new()
            .with_field("typed_value", Arc::new(b_field_typed_value), true)
            .build();
        let b_field_shredded = ShreddedVariantFieldArray::try_new(Arc::new(b_field_struct))
            .expect("should create ShreddedVariantFieldArray for b");

        // Field "c": present in row 0 only (missing in all other rows)
        let c_field_typed_value = Int32Array::from(vec![Some(3), None, None, None, None]);
        let c_field_struct = StructArrayBuilder::new()
            .with_field("typed_value", Arc::new(c_field_typed_value), true)
            .build();
        let c_field_shredded = ShreddedVariantFieldArray::try_new(Arc::new(c_field_struct))
            .expect("should create ShreddedVariantFieldArray for c");

        // Create main typed_value struct
        let typed_value_fields = Fields::from(vec![
            Field::new("a", a_field_shredded.data_type().clone(), true),
            Field::new("b", b_field_shredded.data_type().clone(), true),
            Field::new("c", c_field_shredded.data_type().clone(), true),
        ]);
        let typed_value_struct = StructArray::try_new(
            typed_value_fields,
            vec![
                ArrayRef::from(a_field_shredded),
                ArrayRef::from(b_field_shredded),
                ArrayRef::from(c_field_shredded),
            ],
            None,
        )
        .unwrap();

        // Build final VariantArray with top-level nulls
        let struct_array = StructArrayBuilder::new()
            .with_field("metadata", Arc::new(metadata_array), false)
            .with_field("typed_value", Arc::new(typed_value_struct), true)
            .with_nulls(nulls)
            .build();

        Arc::new(struct_array)
    }

    /// Create comprehensive nested shredded variant with diverse null patterns
    /// Represents 3-level structure: variant -> outer -> inner (INT value)
    /// The shredding schema is: {"metadata": BINARY, "typed_value": {"outer": {"typed_value": {"inner": {"typed_value": INT}}}}}
    /// Rows: normal nested value, inner field null, outer field null, top-level null
    fn create_comprehensive_nested_shredded_variant() -> ArrayRef {
        // Create the inner level: contains typed_value with Int32 values
        // Row 0: has value 42, Row 1: inner null, Row 2: outer null, Row 3: top-level null
        let inner_typed_value = Int32Array::from(vec![Some(42), None, None, None]); // dummy value for row 2
        let inner = StructArrayBuilder::new()
            .with_field("typed_value", Arc::new(inner_typed_value), true)
            .build();
        let inner = ShreddedVariantFieldArray::try_new(Arc::new(inner)).unwrap();

        let outer_typed_value_nulls = NullBuffer::from(vec![
            true,  // row 0: inner struct exists with typed_value=42
            false, // row 1: inner field NULL
            false, // row 2: outer field NULL
            false, // row 3: top-level NULL
        ]);
        let outer_typed_value = StructArrayBuilder::new()
            .with_field("inner", ArrayRef::from(inner), false)
            .with_nulls(outer_typed_value_nulls)
            .build();

        let outer = StructArrayBuilder::new()
            .with_field("typed_value", Arc::new(outer_typed_value), true)
            .build();
        let outer = ShreddedVariantFieldArray::try_new(Arc::new(outer)).unwrap();

        let typed_value_nulls = NullBuffer::from(vec![
            true,  // row 0: inner struct exists with typed_value=42
            true,  // row 1: inner field NULL
            false, // row 2: outer field NULL
            false, // row 3: top-level NULL
        ]);
        let typed_value = StructArrayBuilder::new()
            .with_field("outer", ArrayRef::from(outer), false)
            .with_nulls(typed_value_nulls)
            .build();

        // Build final VariantArray with top-level nulls
        let metadata_array =
            BinaryViewArray::from_iter_values(std::iter::repeat_n(EMPTY_VARIANT_METADATA_BYTES, 4));
        let nulls = NullBuffer::from(vec![
            true,  // row 0: inner struct exists with typed_value=42
            true,  // row 1: inner field NULL
            true,  // row 2: outer field NULL
            false, // row 3: top-level NULL
        ]);
        let struct_array = StructArrayBuilder::new()
            .with_field("metadata", Arc::new(metadata_array), false)
            .with_field("typed_value", Arc::new(typed_value), true)
            .with_nulls(nulls)
            .build();

        Arc::new(struct_array)
    }

    /// Create variant with mixed shredding (spec-compliant) including null scenarios
    /// Field "x" is globally shredded, field "y" is never shredded
    fn create_mixed_and_unshredded_variant() -> ArrayRef {
        // Create spec-compliant mixed shredding:
        // - Field "x" is globally shredded (has typed_value column)
        // - Field "y" is never shredded (only appears in value field when present)

        let (metadata, y_field_value) = {
            let mut builder = parquet_variant::VariantBuilder::new();
            let mut obj = builder.new_object();
            obj.insert("y", Variant::from(42));
            obj.finish();
            builder.finish()
        };

        let metadata_array = BinaryViewArray::from_iter_values(std::iter::repeat_n(&metadata, 4));

        // Value field contains objects with unshredded fields only (never contains "x")
        // Row 0: {"y": "foo"} - x is shredded out, y remains in value
        // Row 1: {} - both x and y are absent (perfect shredding for x, y missing)
        // Row 2: {"y": null} - x is shredded out, y explicitly null
        // Row 3: top-level null (encoded in VariantArray's null mask, but fields contain valid data)

        let empty_object_value = {
            let mut builder = parquet_variant::VariantBuilder::new();
            builder.new_object().finish();
            let (_, value) = builder.finish();
            value
        };

        let y_null_value = {
            let mut builder = parquet_variant::VariantBuilder::new();
            builder.new_object().with_field("y", Variant::Null).finish();
            let (_, value) = builder.finish();
            value
        };

        let value_array = BinaryViewArray::from(vec![
            Some(y_field_value.as_slice()),      // Row 0: {"y": 42}
            Some(empty_object_value.as_slice()), // Row 1: {}
            Some(y_null_value.as_slice()),       // Row 2: {"y": null}
            Some(empty_object_value.as_slice()), // Row 3: top-level null (but value field contains valid data)
        ]);

        // Create shredded field "x" (globally shredded - never appears in value field)
        // For top-level null row, the field still needs valid content (not null)
        let x_field_typed_value = Int32Array::from(vec![Some(1), Some(2), Some(3), Some(0)]);
        let x_field_struct = StructArrayBuilder::new()
            .with_field("typed_value", Arc::new(x_field_typed_value), true)
            .build();
        let x_field_shredded = ShreddedVariantFieldArray::try_new(Arc::new(x_field_struct))
            .expect("should create ShreddedVariantFieldArray for x");

        // Create main typed_value struct (only contains shredded fields)
        let typed_value_struct = StructArrayBuilder::new()
            .with_field("x", ArrayRef::from(x_field_shredded), false)
            .build();

        // Build VariantArray with both value and typed_value (PartiallyShredded)
        // Top-level null is encoded in the main StructArray's null mask
        let variant_nulls = NullBuffer::from(vec![true, true, true, false]); // Row 3 is top-level null
        let struct_array = StructArrayBuilder::new()
            .with_field("metadata", Arc::new(metadata_array), false)
            .with_field("value", Arc::new(value_array), true)
            .with_field("typed_value", Arc::new(typed_value_struct), true)
            .with_nulls(variant_nulls)
            .build();

        Arc::new(struct_array)
    }
}<|MERGE_RESOLUTION|>--- conflicted
+++ resolved
@@ -299,15 +299,9 @@
     use std::sync::Arc;
 
     use arrow::array::{
-<<<<<<< HEAD
-        Array, ArrayRef, AsArray, BinaryViewArray, BooleanArray, FixedSizeBinaryArray,
+        Array, ArrayRef, AsArray, BinaryViewArray, BooleanArray, Date32Array, FixedSizeBinaryArray,
         Float16Array, Float32Array, Float64Array, Int16Array, Int32Array, Int64Array, Int8Array,
         StringArray, StructArray, UInt16Array, UInt32Array, UInt64Array, UInt8Array,
-=======
-        Array, ArrayRef, BinaryViewArray, Date32Array, Float16Array, Float32Array, Float64Array,
-        Int16Array, Int32Array, Int64Array, Int8Array, StringArray, StructArray, UInt16Array,
-        UInt32Array, UInt64Array, UInt8Array,
->>>>>>> 06c638fa
     };
     use arrow::buffer::NullBuffer;
     use arrow::compute::CastOptions;
@@ -1196,9 +1190,7 @@
             .with_nulls(nulls)
             .build();
 
-        Arc::new(
-            VariantArray::try_new(Arc::new(struct_array)).expect("should create variant array"),
-        )
+        Arc::new(struct_array)
     }
 
     /// Return a VariantArray that represents a partially "shredded" variant for BinaryView
@@ -1368,7 +1360,7 @@
             .build();
 
         // Wrap the x field struct in a ShreddedVariantFieldArray
-        let x_field_shredded = ShreddedVariantFieldArray::try_new(Arc::new(x_field_struct))
+        let x_field_shredded = ShreddedVariantFieldArray::try_new(&x_field_struct)
             .expect("should create ShreddedVariantFieldArray");
 
         // Create the main typed_value as a struct containing the "x" field
@@ -1747,7 +1739,7 @@
             .with_field("typed_value", Arc::new(x_field_typed_value), true)
             .build();
 
-        let x_field_shredded = ShreddedVariantFieldArray::try_new(Arc::new(x_field_struct))
+        let x_field_shredded = ShreddedVariantFieldArray::try_new(&x_field_struct)
             .expect("should create ShreddedVariantFieldArray");
 
         // Create the main typed_value as a struct containing the "x" field
@@ -1828,7 +1820,7 @@
         let x_field_struct = StructArrayBuilder::new()
             .with_field("typed_value", Arc::new(x_typed_value), true)
             .build();
-        let x_field_shredded = ShreddedVariantFieldArray::try_new(Arc::new(x_field_struct))
+        let x_field_shredded = ShreddedVariantFieldArray::try_new(&x_field_struct)
             .expect("should create ShreddedVariantFieldArray for x");
 
         // Level 1: a field containing x field + value field for fallbacks
@@ -1867,7 +1859,7 @@
             )
             .with_field("value", Arc::new(a_value_array), true)
             .build();
-        let a_field_shredded = ShreddedVariantFieldArray::try_new(Arc::new(a_inner_struct))
+        let a_field_shredded = ShreddedVariantFieldArray::try_new(&a_inner_struct)
             .expect("should create ShreddedVariantFieldArray for a");
 
         // Level 0: main typed_value struct containing a field
@@ -1941,7 +1933,7 @@
         let x_field_struct = StructArrayBuilder::new()
             .with_field("typed_value", Arc::new(x_typed_value), true)
             .build();
-        let x_field_shredded = ShreddedVariantFieldArray::try_new(Arc::new(x_field_struct))
+        let x_field_shredded = ShreddedVariantFieldArray::try_new(&x_field_struct)
             .expect("should create ShreddedVariantFieldArray for x");
 
         // Level 2: b field containing x field + value field
@@ -1978,7 +1970,7 @@
             )
             .with_field("value", Arc::new(b_value_array), true)
             .build();
-        let b_field_shredded = ShreddedVariantFieldArray::try_new(Arc::new(b_inner_struct))
+        let b_field_shredded = ShreddedVariantFieldArray::try_new(&b_inner_struct)
             .expect("should create ShreddedVariantFieldArray for b");
 
         // Level 1: a field containing b field + value field
@@ -2015,7 +2007,7 @@
             )
             .with_field("value", Arc::new(a_value_array), true)
             .build();
-        let a_field_shredded = ShreddedVariantFieldArray::try_new(Arc::new(a_inner_struct))
+        let a_field_shredded = ShreddedVariantFieldArray::try_new(&a_inner_struct)
             .expect("should create ShreddedVariantFieldArray for a");
 
         // Level 0: main typed_value struct containing a field
@@ -2658,7 +2650,7 @@
         let a_field_struct = StructArrayBuilder::new()
             .with_field("typed_value", Arc::new(a_field_typed_value), true)
             .build();
-        let a_field_shredded = ShreddedVariantFieldArray::try_new(Arc::new(a_field_struct))
+        let a_field_shredded = ShreddedVariantFieldArray::try_new(&a_field_struct)
             .expect("should create ShreddedVariantFieldArray for a");
 
         // Field "b": present in rows 0,2 (missing in rows 1,3,4)
@@ -2666,7 +2658,7 @@
         let b_field_struct = StructArrayBuilder::new()
             .with_field("typed_value", Arc::new(b_field_typed_value), true)
             .build();
-        let b_field_shredded = ShreddedVariantFieldArray::try_new(Arc::new(b_field_struct))
+        let b_field_shredded = ShreddedVariantFieldArray::try_new(&b_field_struct)
             .expect("should create ShreddedVariantFieldArray for b");
 
         // Field "c": present in row 0 only (missing in all other rows)
@@ -2674,7 +2666,7 @@
         let c_field_struct = StructArrayBuilder::new()
             .with_field("typed_value", Arc::new(c_field_typed_value), true)
             .build();
-        let c_field_shredded = ShreddedVariantFieldArray::try_new(Arc::new(c_field_struct))
+        let c_field_shredded = ShreddedVariantFieldArray::try_new(&c_field_struct)
             .expect("should create ShreddedVariantFieldArray for c");
 
         // Create main typed_value struct
@@ -2715,7 +2707,7 @@
         let inner = StructArrayBuilder::new()
             .with_field("typed_value", Arc::new(inner_typed_value), true)
             .build();
-        let inner = ShreddedVariantFieldArray::try_new(Arc::new(inner)).unwrap();
+        let inner = ShreddedVariantFieldArray::try_new(&inner).unwrap();
 
         let outer_typed_value_nulls = NullBuffer::from(vec![
             true,  // row 0: inner struct exists with typed_value=42
@@ -2731,7 +2723,7 @@
         let outer = StructArrayBuilder::new()
             .with_field("typed_value", Arc::new(outer_typed_value), true)
             .build();
-        let outer = ShreddedVariantFieldArray::try_new(Arc::new(outer)).unwrap();
+        let outer = ShreddedVariantFieldArray::try_new(&outer).unwrap();
 
         let typed_value_nulls = NullBuffer::from(vec![
             true,  // row 0: inner struct exists with typed_value=42
@@ -2812,7 +2804,7 @@
         let x_field_struct = StructArrayBuilder::new()
             .with_field("typed_value", Arc::new(x_field_typed_value), true)
             .build();
-        let x_field_shredded = ShreddedVariantFieldArray::try_new(Arc::new(x_field_struct))
+        let x_field_shredded = ShreddedVariantFieldArray::try_new(&x_field_struct)
             .expect("should create ShreddedVariantFieldArray for x");
 
         // Create main typed_value struct (only contains shredded fields)
