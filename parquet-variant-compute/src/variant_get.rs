// Licensed to the Apache Software Foundation (ASF) under one
// or more contributor license agreements.  See the NOTICE file
// distributed with this work for additional information
// regarding copyright ownership.  The ASF licenses this file
// to you under the Apache License, Version 2.0 (the
// "License"); you may not use this file except in compliance
// with the License.  You may obtain a copy of the License at
//
//   http://www.apache.org/licenses/LICENSE-2.0
//
// Unless required by applicable law or agreed to in writing,
// software distributed under the License is distributed on an
// "AS IS" BASIS, WITHOUT WARRANTIES OR CONDITIONS OF ANY
// KIND, either express or implied.  See the License for the
// specific language governing permissions and limitations
// under the License.
use arrow::{
    array::{self, Array, ArrayRef, BinaryViewArray, GenericListArray, StructArray, UInt32Array},
    compute::{CastOptions, take},
    datatypes::Field,
    error::Result,
};
use arrow_schema::{ArrowError, DataType, FieldRef};
use parquet_variant::{EMPTY_VARIANT_METADATA_BYTES, VariantPath, VariantPathElement};

use crate::variant_array::BorrowedShreddingState;
use crate::variant_to_arrow::make_variant_to_arrow_row_builder;
use crate::{ShreddingState, variant_array::StructArrayBuilder};
use crate::{VariantArray, variant_array::ShreddingStateCow};

use arrow::array::AsArray;
use std::sync::Arc;

pub(crate) enum ShreddedPathStep<'a> {
    /// Path step succeeded, return the new shredding state
    Success(ShreddingStateCow<'a>),
    /// The path element is not present in the `typed_value` column and there is no `value` column,
    /// so we know it does not exist. It, and all paths under it, are all-NULL.
    Missing,
    /// The path element is not present in the `typed_value` column and must be retrieved from the `value`
    /// column instead. The caller should be prepared to handle any value, including the requested
    /// type, an arbitrary "wrong" type, or `Variant::Null`.
    NotShredded,
}

/// Given a shredded variant field -- a `(value?, typed_value?)` pair -- try to take one path step
/// deeper. For a `VariantPathElement::Field`, the step fails if there is no `typed_value` at this
/// level, or if `typed_value` is not a struct, or if the requested field name does not exist.
///
/// TODO: Support `VariantPathElement::Index`? It wouldn't be easy, and maybe not even possible.
pub(crate) fn follow_shredded_path_element<'a>(
    shredding_state: &BorrowedShreddingState<'a>,
    path_element: &VariantPathElement<'_>,
    cast_options: &CastOptions,
) -> Result<ShreddedPathStep<'a>> {
    // If the requested path element is not present in `typed_value`, and `value` is missing, then
    // we know it does not exist; it, and all paths under it, are all-NULL.
    let missing_path_step = || match shredding_state.value_field() {
        Some(_) => ShreddedPathStep::NotShredded,
        None => ShreddedPathStep::Missing,
    };

    let Some(typed_value) = shredding_state.typed_value_field() else {
        return Ok(missing_path_step());
    };

    match path_element {
        VariantPathElement::Field { name } => {
            // Try to step into the requested field name of a struct.
            // First, try to downcast to StructArray
            let Some(struct_array) = typed_value.as_any().downcast_ref::<StructArray>() else {
                // Downcast failure - if strict cast options are enabled, this should be an error
                if !cast_options.safe {
                    return Err(ArrowError::CastError(format!(
                        "Cannot access field '{}' on non-struct type: {}",
                        name,
                        typed_value.data_type()
                    )));
                }
                // With safe cast options, return NULL (missing_path_step)
                return Ok(missing_path_step());
            };

            // Now try to find the column - missing column in a present struct is just missing data
            let Some(field) = struct_array.column_by_name(name) else {
                // Missing column in a present struct is just missing, not wrong - return Ok
                return Ok(missing_path_step());
            };

            let struct_array = field.as_struct_opt().ok_or_else(|| {
                // TODO: Should we blow up? Or just end the traversal and let the normal
                // variant pathing code sort out the mess that it must anyway be
                // prepared to handle?
                ArrowError::InvalidArgumentError(format!(
                    "Expected Struct array while following path, got {}",
                    field.data_type(),
                ))
            })?;

            let state = BorrowedShreddingState::try_from(struct_array)?;
            Ok(ShreddedPathStep::Success(state.into()))
        }
        VariantPathElement::Index { index } => {
            // TODO: Support array indexing. Among other things, it will require slicing not
            // only the array we have here, but also the corresponding metadata and null masks.
            let Some(list_array) = typed_value.as_any().downcast_ref::<GenericListArray<i32>>()
            else {
                // Downcast failure - if strict cast options are enabled, this should be an error
                if !cast_options.safe {
                    return Err(ArrowError::CastError(format!(
                        "Cannot access index '{}' on non-list type: {}",
                        index,
                        typed_value.data_type()
                    )));
                }
                // With safe cast options, return NULL (missing_path_step)
                return Ok(missing_path_step());
            };

            let offsets = list_array.offsets();
            let values = list_array.values(); // This is a StructArray

            let Some(struct_array) = values.as_any().downcast_ref::<StructArray>() else {
                return Ok(missing_path_step());
            };

            let Some(typed_array) = struct_array.column_by_name("typed_value") else {
                return Ok(missing_path_step());
            };

            // Build the list of indices to take
            let mut take_indices = Vec::with_capacity(list_array.len());
            for i in 0..list_array.len() {
                let start = offsets[i] as usize;
                let end = offsets[i + 1] as usize;
                let len = end - start;

                if *index < len {
                    take_indices.push(Some((start + index) as u32));
                } else {
                    take_indices.push(None);
                }
            }

            let index_array = UInt32Array::from(take_indices);

            // Use Arrow compute kernel to gather elements
            let taken = take(typed_array, &index_array, None)?;

            let metadata_array = BinaryViewArray::from_iter_values(std::iter::repeat_n(
                EMPTY_VARIANT_METADATA_BYTES,
                taken.len(),
            ));

            let struct_array = &StructArrayBuilder::new()
                .with_field("metadata", Arc::new(metadata_array), false)
                .with_field("typed_value", taken, true)
                .build();

            let state = ShreddingState::try_from(struct_array)?;
            Ok(ShreddedPathStep::Success(state.into()))
        }
    }
}

/// Follows the given path as far as possible through shredded variant fields. If the path ends on a
/// shredded field, return it directly. Otherwise, use a row shredder to follow the rest of the path
/// and extract the requested value on a per-row basis.
fn shredded_get_path(
    input: &VariantArray,
    path: &[VariantPathElement<'_>],
    as_field: Option<&Field>,
    cast_options: &CastOptions,
) -> Result<ArrayRef> {
    // Helper that creates a new VariantArray from the given nested value and typed_value columns,
    // properly accounting for accumulated nulls from path traversal
    let make_target_variant =
        |value: Option<BinaryViewArray>,
         typed_value: Option<ArrayRef>,
         accumulated_nulls: Option<arrow::buffer::NullBuffer>| {
            let metadata = input.metadata_field().clone();
            VariantArray::from_parts(metadata, value, typed_value, accumulated_nulls)
        };

    // Helper that shreds a VariantArray to a specific type.
    let shred_basic_variant =
        |target: VariantArray, path: VariantPath<'_>, as_field: Option<&Field>| {
            let as_type = as_field.map(|f| f.data_type());
            let mut builder = make_variant_to_arrow_row_builder(
                target.metadata_field(),
                path,
                as_type,
                cast_options,
                target.len(),
            )?;
            for i in 0..target.len() {
                if target.is_null(i) {
                    builder.append_null()?;
                } else if !cast_options.safe {
                    let value = target.try_value(i)?;
                    builder.append_value(value)?;
                } else {
                    let _ = match target.try_value(i) {
                        Ok(v) => builder.append_value(v)?,
                        Err(_) => {
                            builder.append_null()?;
                            false // add this to make match arms have the same return type
                        }
                    };
                }
            }
            builder.finish()
        };

    // Peel away the prefix of path elements that traverses the shredded parts of this variant
    // column. Shredding will traverse the rest of the path on a per-row basis.
    let mut shredding_state = ShreddingStateCow::Borrowed(input.shredding_state().borrow());
    let mut accumulated_nulls = input.inner().nulls().cloned();
    let mut path_index = 0;
    for path_element in path {
        match follow_shredded_path_element(&shredding_state.as_view(), path_element, cast_options)?
        {
            ShreddedPathStep::Success(state) => {
                // Union nulls from the typed_value we just accessed
                if let Some(typed_value) = shredding_state.as_view().typed_value_field() {
                    accumulated_nulls = arrow::buffer::NullBuffer::union(
                        accumulated_nulls.as_ref(),
                        typed_value.nulls(),
                    );
                }
                shredding_state = ShreddingStateCow::Owned(state.into_owned());
                path_index += 1;
                continue;
            }
            ShreddedPathStep::Missing => {
                let num_rows = input.len();
                let arr = match as_field.map(|f| f.data_type()) {
                    Some(data_type) => Arc::new(array::new_null_array(data_type, num_rows)) as _,
                    None => Arc::new(array::NullArray::new(num_rows)) as _,
                };
                return Ok(arr);
            }
            ShreddedPathStep::NotShredded => {
                let target = make_target_variant(
                    shredding_state.as_view().value_field().cloned(),
                    None,
                    accumulated_nulls,
                );
                return shred_basic_variant(target, path[path_index..].into(), as_field);
            }
        };
    }

    // Path exhausted! Create a new `VariantArray` for the location we landed on.
    let target = make_target_variant(
        shredding_state.as_view().value_field().cloned(),
        shredding_state.as_view().typed_value_field().cloned(),
        accumulated_nulls,
    );

    // If our caller did not request any specific type, we can just return whatever we landed on.
    let Some(as_field) = as_field else {
        return Ok(ArrayRef::from(target));
    };

    // Structs are special. Recurse into each field separately, hoping to follow the shredding even
    // further, and build up the final struct from those individually shredded results.
    if let DataType::Struct(fields) = as_field.data_type() {
        let children = fields
            .iter()
            .map(|field| {
                shredded_get_path(
                    &target,
                    &[VariantPathElement::from(field.name().as_str())],
                    Some(field),
                    cast_options,
                )
            })
            .collect::<Result<Vec<_>>>()?;

        let struct_nulls = target.nulls().cloned();

        return Ok(Arc::new(StructArray::try_new(
            fields.clone(),
            children,
            struct_nulls,
        )?));
    }

    // Not a struct, so directly shred the variant as the requested type
    shred_basic_variant(target, VariantPath::default(), Some(as_field))
}

/// Returns an array with the specified path extracted from the variant values.
///
/// The return array type depends on the `as_type` field of the options parameter
/// 1. `as_type: None`: a VariantArray is returned. The values in this new VariantArray will point
///    to the specified path.
/// 2. `as_type: Some(<specific field>)`: an array of the specified type is returned.
///
/// TODO: How would a caller request a struct or list type where the fields/elements can be any
/// variant? Caller can pass None as the requested type to fetch a specific path, but it would
/// quickly become annoying (and inefficient) to call `variant_get` for each leaf value in a struct or
/// list and then try to assemble the results.
pub fn variant_get(input: &ArrayRef, options: GetOptions) -> Result<ArrayRef> {
    let variant_array = VariantArray::try_new(input)?;

    let GetOptions {
        as_type,
        path,
        cast_options,
    } = options;

    shredded_get_path(&variant_array, &path, as_type.as_deref(), &cast_options)
}

/// Controls the action of the variant_get kernel.
#[derive(Debug, Clone, Default)]
pub struct GetOptions<'a> {
    /// What path to extract
    pub path: VariantPath<'a>,
    /// if `as_type` is None, the returned array will itself be a VariantArray.
    ///
    /// if `as_type` is `Some(type)` the field is returned as the specified type.
    pub as_type: Option<FieldRef>,
    /// Controls the casting behavior (e.g. error vs substituting null on cast error).
    pub cast_options: CastOptions<'a>,
}

impl<'a> GetOptions<'a> {
    /// Construct default options to get the specified path as a variant.
    pub fn new() -> Self {
        Default::default()
    }

    /// Construct options to get the specified path as a variant.
    pub fn new_with_path(path: VariantPath<'a>) -> Self {
        Self {
            path,
            as_type: None,
            cast_options: Default::default(),
        }
    }

    /// Specify the type to return.
    pub fn with_as_type(mut self, as_type: Option<FieldRef>) -> Self {
        self.as_type = as_type;
        self
    }

    /// Specify the cast options to use when casting to the specified type.
    pub fn with_cast_options(mut self, cast_options: CastOptions<'a>) -> Self {
        self.cast_options = cast_options;
        self
    }
}

#[cfg(test)]
mod test {
    use std::str::FromStr;
    use std::sync::Arc;

    use super::{GetOptions, variant_get};
    use crate::variant_array::{ShreddedVariantFieldArray, StructArrayBuilder};
    use crate::{VariantArray, VariantArrayBuilder, VariantValueArrayBuilder, json_to_variant};
    use arrow::array::{
<<<<<<< HEAD
        Array, ArrayRef, AsArray, BinaryViewArray, BooleanArray, Date32Array, Decimal32Array,
        Decimal64Array, Decimal128Array, Decimal256Array, Float32Array, Float64Array,
        GenericListArray, Int8Array, Int16Array, Int32Array, Int64Array, LargeStringArray,
        NullBuilder, StringArray, StringViewArray, StructArray, Time64MicrosecondArray,
=======
        Array, ArrayRef, AsArray, BinaryArray, BinaryViewArray, BooleanArray, Date32Array,
        Decimal32Array, Decimal64Array, Decimal128Array, Decimal256Array, Float32Array,
        Float64Array, Int8Array, Int16Array, Int32Array, Int64Array, LargeBinaryArray,
        LargeStringArray, NullBuilder, StringArray, StringViewArray, StructArray,
        Time64MicrosecondArray,
>>>>>>> a14f77c1
    };
    use arrow::buffer::{NullBuffer, OffsetBuffer};
    use arrow::compute::CastOptions;
    use arrow::datatypes::DataType::{Int16, Int32, Int64};
    use arrow::datatypes::i256;
    use arrow_schema::DataType::{Boolean, Float32, Float64, Int8};
    use arrow_schema::{DataType, Field, FieldRef, Fields, TimeUnit};
    use chrono::DateTime;
    use parquet_variant::{
        EMPTY_VARIANT_METADATA_BYTES, Variant, VariantDecimal4, VariantDecimal8, VariantDecimal16,
        VariantDecimalType, VariantPath,
    };

    fn single_variant_get_test(input_json: &str, path: VariantPath, expected_json: &str) {
        // Create input array from JSON string
        let input_array_ref: ArrayRef = Arc::new(StringArray::from(vec![Some(input_json)]));
        let input_variant_array_ref = ArrayRef::from(json_to_variant(&input_array_ref).unwrap());

        let result =
            variant_get(&input_variant_array_ref, GetOptions::new_with_path(path)).unwrap();

        // Create expected array from JSON string
        let expected_array_ref: ArrayRef = Arc::new(StringArray::from(vec![Some(expected_json)]));
        let expected_variant_array = json_to_variant(&expected_array_ref).unwrap();

        let result_array = VariantArray::try_new(&result).unwrap();
        assert_eq!(
            result_array.len(),
            1,
            "Expected result array to have length 1"
        );
        assert!(
            result_array.nulls().is_none(),
            "Expected no nulls in result array"
        );
        let result_variant = result_array.value(0);
        let expected_variant = expected_variant_array.value(0);
        assert_eq!(
            result_variant, expected_variant,
            "Result variant does not match expected variant"
        );
    }

    #[test]
    fn get_primitive_variant_field() {
        single_variant_get_test(
            r#"{"some_field": 1234}"#,
            VariantPath::from("some_field"),
            "1234",
        );
    }

    #[test]
    fn get_primitive_variant_list_index() {
        single_variant_get_test("[1234, 5678]", VariantPath::from(0), "1234");
    }

    #[test]
    fn get_primitive_variant_inside_object_of_object() {
        single_variant_get_test(
            r#"{"top_level_field": {"inner_field": 1234}}"#,
            VariantPath::from("top_level_field").join("inner_field"),
            "1234",
        );
    }

    #[test]
    fn get_primitive_variant_inside_list_of_object() {
        single_variant_get_test(
            r#"[{"some_field": 1234}]"#,
            VariantPath::from(0).join("some_field"),
            "1234",
        );
    }

    #[test]
    fn get_primitive_variant_inside_object_of_list() {
        single_variant_get_test(
            r#"{"some_field": [1234]}"#,
            VariantPath::from("some_field").join(0),
            "1234",
        );
    }

    #[test]
    fn get_complex_variant() {
        single_variant_get_test(
            r#"{"top_level_field": {"inner_field": 1234}}"#,
            VariantPath::from("top_level_field"),
            r#"{"inner_field": 1234}"#,
        );
    }

    /// Partial Shredding: extract a value as a VariantArray
    macro_rules! numeric_partially_shredded_test {
        ($primitive_type:ty, $data_fn:ident) => {
            let array = $data_fn();
            let options = GetOptions::new();
            let result = variant_get(&array, options).unwrap();

            // expect the result is a VariantArray
            let result = VariantArray::try_new(&result).unwrap();
            assert_eq!(result.len(), 4);

            // Expect the values are the same as the original values
            assert_eq!(
                result.value(0),
                Variant::from(<$primitive_type>::try_from(34u8).unwrap())
            );
            assert!(!result.is_valid(1));
            assert_eq!(result.value(2), Variant::from("n/a"));
            assert_eq!(
                result.value(3),
                Variant::from(<$primitive_type>::try_from(100u8).unwrap())
            );
        };
    }

    macro_rules! partially_shredded_variant_array_gen {
        ($func_name:ident,  $typed_value_array_gen: expr) => {
            fn $func_name() -> ArrayRef {
                let (metadata, string_value) = {
                    let mut builder = parquet_variant::VariantBuilder::new();
                    builder.append_value("n/a");
                    builder.finish()
                };

                let nulls = NullBuffer::from(vec![
                    true,  // row 0 non null
                    false, // row 1 is null
                    true,  // row 2 non null
                    true,  // row 3 non null
                ]);

                // metadata is the same for all rows
                let metadata = BinaryViewArray::from_iter_values(std::iter::repeat_n(&metadata, 4));

                // See https://docs.google.com/document/d/1pw0AWoMQY3SjD7R4LgbPvMjG_xSCtXp3rZHkVp9jpZ4/edit?disco=AAABml8WQrY
                // about why row1 is an empty but non null, value.
                let values = BinaryViewArray::from(vec![
                    None,                // row 0 is shredded, so no value
                    Some(b"" as &[u8]),  // row 1 is null, so empty value (why?)
                    Some(&string_value), // copy the string value "N/A"
                    None,                // row 3 is shredded, so no value
                ]);

                let typed_value = $typed_value_array_gen();

                let struct_array = StructArrayBuilder::new()
                    .with_field("metadata", Arc::new(metadata), false)
                    .with_field("typed_value", Arc::new(typed_value), true)
                    .with_field("value", Arc::new(values), true)
                    .with_nulls(nulls)
                    .build();
                ArrayRef::from(
                    VariantArray::try_new(&struct_array).expect("should create variant array"),
                )
            }
        };
    }

    #[test]
    fn get_variant_partially_shredded_int8_as_variant() {
        numeric_partially_shredded_test!(i8, partially_shredded_int8_variant_array);
    }

    #[test]
    fn get_variant_partially_shredded_int16_as_variant() {
        numeric_partially_shredded_test!(i16, partially_shredded_int16_variant_array);
    }

    #[test]
    fn get_variant_partially_shredded_int32_as_variant() {
        numeric_partially_shredded_test!(i32, partially_shredded_int32_variant_array);
    }

    #[test]
    fn get_variant_partially_shredded_int64_as_variant() {
        numeric_partially_shredded_test!(i64, partially_shredded_int64_variant_array);
    }

    #[test]
    fn get_variant_partially_shredded_float32_as_variant() {
        numeric_partially_shredded_test!(f32, partially_shredded_float32_variant_array);
    }

    #[test]
    fn get_variant_partially_shredded_float64_as_variant() {
        numeric_partially_shredded_test!(f64, partially_shredded_float64_variant_array);
    }

    #[test]
    fn get_variant_partially_shredded_bool_as_variant() {
        let array = partially_shredded_bool_variant_array();
        let options = GetOptions::new();
        let result = variant_get(&array, options).unwrap();

        // expect the result is a VariantArray
        let result = VariantArray::try_new(&result).unwrap();
        assert_eq!(result.len(), 4);

        // Expect the values are the same as the original values
        assert_eq!(result.value(0), Variant::from(true));
        assert!(!result.is_valid(1));
        assert_eq!(result.value(2), Variant::from("n/a"));
        assert_eq!(result.value(3), Variant::from(false));
    }

    #[test]
    fn get_variant_partially_shredded_utf8_as_variant() {
        let array = partially_shredded_utf8_variant_array();
        let options = GetOptions::new();
        let result = variant_get(&array, options).unwrap();

        // expect the result is a VariantArray
        let result = VariantArray::try_new(&result).unwrap();
        assert_eq!(result.len(), 4);

        // Expect the values are the same as the original values
        assert_eq!(result.value(0), Variant::from("hello"));
        assert!(!result.is_valid(1));
        assert_eq!(result.value(2), Variant::from("n/a"));
        assert_eq!(result.value(3), Variant::from("world"));
    }

    partially_shredded_variant_array_gen!(partially_shredded_binary_view_variant_array, || {
        BinaryViewArray::from(vec![
            Some(&[1u8, 2u8, 3u8][..]), // row 0 is shredded
            None,                       // row 1 is null
            None,                       // row 2 is a string
            Some(&[4u8, 5u8, 6u8][..]), // row 3 is shredded
        ])
    });

    #[test]
    fn get_variant_partially_shredded_date32_as_variant() {
        let array = partially_shredded_date32_variant_array();
        let options = GetOptions::new();
        let result = variant_get(&array, options).unwrap();

        // expect the result is a VariantArray
        let result = VariantArray::try_new(&result).unwrap();
        assert_eq!(result.len(), 4);

        // Expect the values are the same as the original values
        use chrono::NaiveDate;
        let date1 = NaiveDate::from_ymd_opt(2025, 9, 17).unwrap();
        let date2 = NaiveDate::from_ymd_opt(2025, 9, 9).unwrap();
        assert_eq!(result.value(0), Variant::from(date1));
        assert!(!result.is_valid(1));
        assert_eq!(result.value(2), Variant::from("n/a"));
        assert_eq!(result.value(3), Variant::from(date2));
    }

    #[test]
    fn get_variant_partially_shredded_binary_view_as_variant() {
        let array = partially_shredded_binary_view_variant_array();
        let options = GetOptions::new();
        let result = variant_get(&array, options).unwrap();

        // expect the result is a VariantArray
        let result = VariantArray::try_new(&result).unwrap();
        assert_eq!(result.len(), 4);

        // Expect the values are the same as the original values
        assert_eq!(result.value(0), Variant::from(&[1u8, 2u8, 3u8][..]));
        assert!(!result.is_valid(1));
        assert_eq!(result.value(2), Variant::from("n/a"));
        assert_eq!(result.value(3), Variant::from(&[4u8, 5u8, 6u8][..]));
    }

    /// Shredding: extract a value as an Int32Array
    #[test]
    fn get_variant_shredded_int32_as_int32_safe_cast() {
        // Extract the typed value as Int32Array
        let array = partially_shredded_int32_variant_array();
        // specify we want the typed value as Int32
        let field = Field::new("typed_value", DataType::Int32, true);
        let options = GetOptions::new().with_as_type(Some(FieldRef::from(field)));
        let result = variant_get(&array, options).unwrap();
        let expected: ArrayRef = Arc::new(Int32Array::from(vec![
            Some(34),
            None,
            None, // "n/a" is not an Int32 so converted to null
            Some(100),
        ]));
        assert_eq!(&result, &expected)
    }

    /// Shredding: extract a value as an Int32Array, unsafe cast (should error on "n/a")
    #[test]
    fn get_variant_shredded_int32_as_int32_unsafe_cast() {
        // Extract the typed value as Int32Array
        let array = partially_shredded_int32_variant_array();
        let field = Field::new("typed_value", DataType::Int32, true);
        let cast_options = CastOptions {
            safe: false, // unsafe cast
            ..Default::default()
        };
        let options = GetOptions::new()
            .with_as_type(Some(FieldRef::from(field)))
            .with_cast_options(cast_options);

        let err = variant_get(&array, options).unwrap_err();
        // TODO make this error message nicer (not Debug format)
        assert_eq!(
            err.to_string(),
            "Cast error: Failed to extract primitive of type Int32 from variant ShortString(ShortString(\"n/a\")) at path VariantPath([])"
        );
    }

    /// Perfect Shredding: extract the typed value as a VariantArray
    macro_rules! numeric_perfectly_shredded_test {
        ($primitive_type:ty, $data_fn:ident) => {
            let array = $data_fn();
            let options = GetOptions::new();
            let result = variant_get(&array, options).unwrap();

            // expect the result is a VariantArray
            let result = VariantArray::try_new(&result).unwrap();
            assert_eq!(result.len(), 3);

            // Expect the values are the same as the original values
            assert_eq!(
                result.value(0),
                Variant::from(<$primitive_type>::try_from(1u8).unwrap())
            );
            assert_eq!(
                result.value(1),
                Variant::from(<$primitive_type>::try_from(2u8).unwrap())
            );
            assert_eq!(
                result.value(2),
                Variant::from(<$primitive_type>::try_from(3u8).unwrap())
            );
        };
    }

    #[test]
    fn get_variant_perfectly_shredded_int8_as_variant() {
        numeric_perfectly_shredded_test!(i8, perfectly_shredded_int8_variant_array);
    }

    #[test]
    fn get_variant_perfectly_shredded_int16_as_variant() {
        numeric_perfectly_shredded_test!(i16, perfectly_shredded_int16_variant_array);
    }

    #[test]
    fn get_variant_perfectly_shredded_int32_as_variant() {
        numeric_perfectly_shredded_test!(i32, perfectly_shredded_int32_variant_array);
    }

    #[test]
    fn get_variant_perfectly_shredded_int64_as_variant() {
        numeric_perfectly_shredded_test!(i64, perfectly_shredded_int64_variant_array);
    }

    #[test]
    fn get_variant_perfectly_shredded_float32_as_variant() {
        numeric_perfectly_shredded_test!(f32, perfectly_shredded_float32_variant_array);
    }

    #[test]
    fn get_variant_perfectly_shredded_float64_as_variant() {
        numeric_perfectly_shredded_test!(f64, perfectly_shredded_float64_variant_array);
    }

    /// AllNull: extract a value as a VariantArray
    #[test]
    fn get_variant_all_null_as_variant() {
        let array = all_null_variant_array();
        let options = GetOptions::new();
        let result = variant_get(&array, options).unwrap();

        // expect the result is a VariantArray
        let result = VariantArray::try_new(&result).unwrap();
        assert_eq!(result.len(), 3);

        // All values should be null
        assert!(!result.is_valid(0));
        assert!(!result.is_valid(1));
        assert!(!result.is_valid(2));
    }

    /// AllNull: extract a value as an Int32Array
    #[test]
    fn get_variant_all_null_as_int32() {
        let array = all_null_variant_array();
        // specify we want the typed value as Int32
        let field = Field::new("typed_value", DataType::Int32, true);
        let options = GetOptions::new().with_as_type(Some(FieldRef::from(field)));
        let result = variant_get(&array, options).unwrap();

        let expected: ArrayRef = Arc::new(Int32Array::from(vec![
            Option::<i32>::None,
            Option::<i32>::None,
            Option::<i32>::None,
        ]));
        assert_eq!(&result, &expected)
    }

    macro_rules! perfectly_shredded_to_arrow_primitive_test {
        ($name:ident, $primitive_type:expr, $perfectly_shredded_array_gen_fun:ident, $expected_array:expr) => {
            #[test]
            fn $name() {
                let array = $perfectly_shredded_array_gen_fun();
                let field = Field::new("typed_value", $primitive_type, true);
                let options = GetOptions::new().with_as_type(Some(FieldRef::from(field)));
                let result = variant_get(&array, options).unwrap();
                let expected_array: ArrayRef = Arc::new($expected_array);
                assert_eq!(&result, &expected_array);
            }
        };
    }

    perfectly_shredded_to_arrow_primitive_test!(
        get_variant_perfectly_shredded_int18_as_int8,
        Int8,
        perfectly_shredded_int8_variant_array,
        Int8Array::from(vec![Some(1), Some(2), Some(3)])
    );

    perfectly_shredded_to_arrow_primitive_test!(
        get_variant_perfectly_shredded_int16_as_int16,
        Int16,
        perfectly_shredded_int16_variant_array,
        Int16Array::from(vec![Some(1), Some(2), Some(3)])
    );

    perfectly_shredded_to_arrow_primitive_test!(
        get_variant_perfectly_shredded_int32_as_int32,
        Int32,
        perfectly_shredded_int32_variant_array,
        Int32Array::from(vec![Some(1), Some(2), Some(3)])
    );

    perfectly_shredded_to_arrow_primitive_test!(
        get_variant_perfectly_shredded_int64_as_int64,
        Int64,
        perfectly_shredded_int64_variant_array,
        Int64Array::from(vec![Some(1), Some(2), Some(3)])
    );

    perfectly_shredded_to_arrow_primitive_test!(
        get_variant_perfectly_shredded_float32_as_float32,
        Float32,
        perfectly_shredded_float32_variant_array,
        Float32Array::from(vec![Some(1.0), Some(2.0), Some(3.0)])
    );

    perfectly_shredded_to_arrow_primitive_test!(
        get_variant_perfectly_shredded_float64_as_float64,
        Float64,
        perfectly_shredded_float64_variant_array,
        Float64Array::from(vec![Some(1.0), Some(2.0), Some(3.0)])
    );

    perfectly_shredded_to_arrow_primitive_test!(
        get_variant_perfectly_shredded_boolean_as_boolean,
        Boolean,
        perfectly_shredded_bool_variant_array,
        BooleanArray::from(vec![Some(true), Some(false), Some(true)])
    );

    perfectly_shredded_to_arrow_primitive_test!(
        get_variant_perfectly_shredded_utf8_as_utf8,
        DataType::Utf8,
        perfectly_shredded_utf8_variant_array,
        StringArray::from(vec![Some("foo"), Some("bar"), Some("baz")])
    );

    perfectly_shredded_to_arrow_primitive_test!(
        get_variant_perfectly_shredded_large_utf8_as_utf8,
        DataType::Utf8,
        perfectly_shredded_large_utf8_variant_array,
        StringArray::from(vec![Some("foo"), Some("bar"), Some("baz")])
    );

    perfectly_shredded_to_arrow_primitive_test!(
        get_variant_perfectly_shredded_utf8_view_as_utf8,
        DataType::Utf8,
        perfectly_shredded_utf8_view_variant_array,
        StringArray::from(vec![Some("foo"), Some("bar"), Some("baz")])
    );

    macro_rules! perfectly_shredded_variant_array_fn {
        ($func:ident, $typed_value_gen:expr) => {
            fn $func() -> ArrayRef {
                // At the time of writing, the `VariantArrayBuilder` does not support shredding.
                // so we must construct the array manually.  see https://github.com/apache/arrow-rs/issues/7895
                let metadata = BinaryViewArray::from_iter_values(std::iter::repeat_n(
                    EMPTY_VARIANT_METADATA_BYTES,
                    3,
                ));
                let typed_value = $typed_value_gen();

                let struct_array = StructArrayBuilder::new()
                    .with_field("metadata", Arc::new(metadata), false)
                    .with_field("typed_value", Arc::new(typed_value), true)
                    .build();

                VariantArray::try_new(&struct_array)
                    .expect("should create variant array")
                    .into()
            }
        };
    }

    perfectly_shredded_variant_array_fn!(perfectly_shredded_utf8_variant_array, || {
        StringArray::from(vec![Some("foo"), Some("bar"), Some("baz")])
    });

    perfectly_shredded_variant_array_fn!(perfectly_shredded_large_utf8_variant_array, || {
        LargeStringArray::from(vec![Some("foo"), Some("bar"), Some("baz")])
    });

    perfectly_shredded_variant_array_fn!(perfectly_shredded_utf8_view_variant_array, || {
        StringViewArray::from(vec![Some("foo"), Some("bar"), Some("baz")])
    });

    perfectly_shredded_variant_array_fn!(perfectly_shredded_bool_variant_array, || {
        BooleanArray::from(vec![Some(true), Some(false), Some(true)])
    });

    /// Return a VariantArray that represents a perfectly "shredded" variant
    /// for the given typed value.
    ///
    /// The schema of the corresponding `StructArray` would look like this:
    ///
    /// ```text
    /// StructArray {
    ///   metadata: BinaryViewArray,
    ///   typed_value: Int32Array,
    /// }
    /// ```
    macro_rules! numeric_perfectly_shredded_variant_array_fn {
        ($func:ident, $array_type:ident, $primitive_type:ty) => {
            perfectly_shredded_variant_array_fn!($func, || {
                $array_type::from(vec![
                    Some(<$primitive_type>::try_from(1u8).unwrap()),
                    Some(<$primitive_type>::try_from(2u8).unwrap()),
                    Some(<$primitive_type>::try_from(3u8).unwrap()),
                ])
            });
        };
    }

    numeric_perfectly_shredded_variant_array_fn!(
        perfectly_shredded_int8_variant_array,
        Int8Array,
        i8
    );
    numeric_perfectly_shredded_variant_array_fn!(
        perfectly_shredded_int16_variant_array,
        Int16Array,
        i16
    );
    numeric_perfectly_shredded_variant_array_fn!(
        perfectly_shredded_int32_variant_array,
        Int32Array,
        i32
    );
    numeric_perfectly_shredded_variant_array_fn!(
        perfectly_shredded_int64_variant_array,
        Int64Array,
        i64
    );
    numeric_perfectly_shredded_variant_array_fn!(
        perfectly_shredded_float32_variant_array,
        Float32Array,
        f32
    );
    numeric_perfectly_shredded_variant_array_fn!(
        perfectly_shredded_float64_variant_array,
        Float64Array,
        f64
    );

    perfectly_shredded_variant_array_fn!(
        perfectly_shredded_timestamp_micro_ntz_variant_array,
        || {
            arrow::array::TimestampMicrosecondArray::from(vec![
                Some(-456000),
                Some(1758602096000001),
                Some(1758602096000002),
            ])
        }
    );

    perfectly_shredded_to_arrow_primitive_test!(
        get_variant_perfectly_shredded_timestamp_micro_ntz_as_timestamp_micro_ntz,
        DataType::Timestamp(TimeUnit::Microsecond, None),
        perfectly_shredded_timestamp_micro_ntz_variant_array,
        arrow::array::TimestampMicrosecondArray::from(vec![
            Some(-456000),
            Some(1758602096000001),
            Some(1758602096000002),
        ])
    );

    // test converting micro to nano
    perfectly_shredded_to_arrow_primitive_test!(
        get_variant_perfectly_shredded_timestamp_micro_ntz_as_nano_ntz,
        DataType::Timestamp(TimeUnit::Nanosecond, None),
        perfectly_shredded_timestamp_micro_ntz_variant_array,
        arrow::array::TimestampNanosecondArray::from(vec![
            Some(-456000000),
            Some(1758602096000001000),
            Some(1758602096000002000)
        ])
    );

    perfectly_shredded_variant_array_fn!(perfectly_shredded_timestamp_micro_variant_array, || {
        arrow::array::TimestampMicrosecondArray::from(vec![
            Some(-456000),
            Some(1758602096000001),
            Some(1758602096000002),
        ])
        .with_timezone("+00:00")
    });

    perfectly_shredded_to_arrow_primitive_test!(
        get_variant_perfectly_shredded_timestamp_micro_as_timestamp_micro,
        DataType::Timestamp(TimeUnit::Microsecond, Some(Arc::from("+00:00"))),
        perfectly_shredded_timestamp_micro_variant_array,
        arrow::array::TimestampMicrosecondArray::from(vec![
            Some(-456000),
            Some(1758602096000001),
            Some(1758602096000002),
        ])
        .with_timezone("+00:00")
    );

    // test converting micro to nano
    perfectly_shredded_to_arrow_primitive_test!(
        get_variant_perfectly_shredded_timestamp_micro_as_nano,
        DataType::Timestamp(TimeUnit::Nanosecond, Some(Arc::from("+00:00"))),
        perfectly_shredded_timestamp_micro_variant_array,
        arrow::array::TimestampNanosecondArray::from(vec![
            Some(-456000000),
            Some(1758602096000001000),
            Some(1758602096000002000)
        ])
        .with_timezone("+00:00")
    );

    perfectly_shredded_variant_array_fn!(
        perfectly_shredded_timestamp_nano_ntz_variant_array,
        || {
            arrow::array::TimestampNanosecondArray::from(vec![
                Some(-4999999561),
                Some(1758602096000000001),
                Some(1758602096000000002),
            ])
        }
    );

    perfectly_shredded_to_arrow_primitive_test!(
        get_variant_perfectly_shredded_timestamp_nano_ntz_as_timestamp_nano_ntz,
        DataType::Timestamp(TimeUnit::Nanosecond, None),
        perfectly_shredded_timestamp_nano_ntz_variant_array,
        arrow::array::TimestampNanosecondArray::from(vec![
            Some(-4999999561),
            Some(1758602096000000001),
            Some(1758602096000000002),
        ])
    );

    perfectly_shredded_variant_array_fn!(perfectly_shredded_timestamp_nano_variant_array, || {
        arrow::array::TimestampNanosecondArray::from(vec![
            Some(-4999999561),
            Some(1758602096000000001),
            Some(1758602096000000002),
        ])
        .with_timezone("+00:00")
    });

    perfectly_shredded_to_arrow_primitive_test!(
        get_variant_perfectly_shredded_timestamp_nano_as_timestamp_nano,
        DataType::Timestamp(TimeUnit::Nanosecond, Some(Arc::from("+00:00"))),
        perfectly_shredded_timestamp_nano_variant_array,
        arrow::array::TimestampNanosecondArray::from(vec![
            Some(-4999999561),
            Some(1758602096000000001),
            Some(1758602096000000002),
        ])
        .with_timezone("+00:00")
    );

    perfectly_shredded_variant_array_fn!(perfectly_shredded_date_variant_array, || {
        Date32Array::from(vec![Some(-12345), Some(17586), Some(20000)])
    });

    perfectly_shredded_to_arrow_primitive_test!(
        get_variant_perfectly_shredded_date_as_date,
        DataType::Date32,
        perfectly_shredded_date_variant_array,
        Date32Array::from(vec![Some(-12345), Some(17586), Some(20000)])
    );

    perfectly_shredded_variant_array_fn!(perfectly_shredded_time_variant_array, || {
        Time64MicrosecondArray::from(vec![Some(12345000), Some(87654000), Some(135792000)])
    });

    perfectly_shredded_to_arrow_primitive_test!(
        get_variant_perfectly_shredded_time_as_time,
        DataType::Time64(TimeUnit::Microsecond),
        perfectly_shredded_time_variant_array,
        Time64MicrosecondArray::from(vec![Some(12345000), Some(87654000), Some(135792000)])
    );

    perfectly_shredded_variant_array_fn!(perfectly_shredded_null_variant_array, || {
        let mut builder = NullBuilder::new();
        builder.append_nulls(3);
        builder.finish()
    });

    perfectly_shredded_to_arrow_primitive_test!(
        get_variant_perfectly_shredded_null_as_null,
        DataType::Null,
        perfectly_shredded_null_variant_array,
        arrow::array::NullArray::new(3)
    );

    perfectly_shredded_variant_array_fn!(perfectly_shredded_decimal4_variant_array, || {
        Decimal32Array::from(vec![Some(12345), Some(23400), Some(-12342)])
            .with_precision_and_scale(5, 2)
            .unwrap()
    });

    perfectly_shredded_to_arrow_primitive_test!(
        get_variant_perfectly_shredded_decimal4_as_decimal4,
        DataType::Decimal32(5, 2),
        perfectly_shredded_decimal4_variant_array,
        Decimal32Array::from(vec![Some(12345), Some(23400), Some(-12342)])
            .with_precision_and_scale(5, 2)
            .unwrap()
    );

    perfectly_shredded_variant_array_fn!(
        perfectly_shredded_decimal8_variant_array_cast2decimal32,
        || {
            Decimal64Array::from(vec![Some(123456), Some(145678), Some(-123456)])
                .with_precision_and_scale(6, 1)
                .unwrap()
        }
    );

    // The input will be cast to Decimal32 when transformed to Variant
    // This tests will covert the logic DataType::Decimal64(the original array)
    // -> Variant::Decimal4(VariantArray) -> DataType::Decimal64(the result array)
    perfectly_shredded_to_arrow_primitive_test!(
        get_variant_perfectly_shredded_decimal8_through_decimal32_as_decimal8,
        DataType::Decimal64(6, 1),
        perfectly_shredded_decimal8_variant_array_cast2decimal32,
        Decimal64Array::from(vec![Some(123456), Some(145678), Some(-123456)])
            .with_precision_and_scale(6, 1)
            .unwrap()
    );

    // This tests will covert the logic DataType::Decimal64(the original array)
    //  -> Variant::Decimal8(VariantArray) -> DataType::Decimal64(the result array)
    perfectly_shredded_variant_array_fn!(perfectly_shredded_decimal8_variant_array, || {
        Decimal64Array::from(vec![Some(1234567809), Some(1456787000), Some(-1234561203)])
            .with_precision_and_scale(10, 1)
            .unwrap()
    });

    perfectly_shredded_to_arrow_primitive_test!(
        get_variant_perfectly_shredded_decimal8_as_decimal8,
        DataType::Decimal64(10, 1),
        perfectly_shredded_decimal8_variant_array,
        Decimal64Array::from(vec![Some(1234567809), Some(1456787000), Some(-1234561203)])
            .with_precision_and_scale(10, 1)
            .unwrap()
    );

    // This tests will covert the logic DataType::Decimal128(the original array)
    //  -> Variant::Decimal4(VariantArray) -> DataType::Decimal128(the result array)
    perfectly_shredded_variant_array_fn!(
        perfectly_shredded_decimal16_within_decimal4_variant_array,
        || {
            Decimal128Array::from(vec![
                Some(i128::from(1234589)),
                Some(i128::from(2344444)),
                Some(i128::from(-1234789)),
            ])
            .with_precision_and_scale(7, 3)
            .unwrap()
        }
    );

    // This tests will covert the logic DataType::Decimal128(the original array)
    // -> Variant::Decimal4(VariantArray) -> DataType::Decimal128(the result array)
    perfectly_shredded_to_arrow_primitive_test!(
        get_variant_perfectly_shredded_decimal16_within_decimal4_as_decimal16,
        DataType::Decimal128(7, 3),
        perfectly_shredded_decimal16_within_decimal4_variant_array,
        Decimal128Array::from(vec![
            Some(i128::from(1234589)),
            Some(i128::from(2344444)),
            Some(i128::from(-1234789)),
        ])
        .with_precision_and_scale(7, 3)
        .unwrap()
    );

    perfectly_shredded_variant_array_fn!(
        perfectly_shredded_decimal16_within_decimal8_variant_array,
        || {
            Decimal128Array::from(vec![Some(1234567809), Some(1456787000), Some(-1234561203)])
                .with_precision_and_scale(10, 1)
                .unwrap()
        }
    );

    // This tests will covert the logic DataType::Decimal128(the original array)
    // -> Variant::Decimal8(VariantArray) -> DataType::Decimal128(the result array)
    perfectly_shredded_to_arrow_primitive_test!(
        get_variant_perfectly_shredded_decimal16_within8_as_decimal16,
        DataType::Decimal128(10, 1),
        perfectly_shredded_decimal16_within_decimal8_variant_array,
        Decimal128Array::from(vec![Some(1234567809), Some(1456787000), Some(-1234561203)])
            .with_precision_and_scale(10, 1)
            .unwrap()
    );

    perfectly_shredded_variant_array_fn!(perfectly_shredded_decimal16_variant_array, || {
        Decimal128Array::from(vec![
            Some(i128::from_str("12345678901234567899").unwrap()),
            Some(i128::from_str("23445677483748324300").unwrap()),
            Some(i128::from_str("-12345678901234567899").unwrap()),
        ])
        .with_precision_and_scale(20, 3)
        .unwrap()
    });

    // This tests will covert the logic DataType::Decimal128(the original array)
    // -> Variant::Decimal16(VariantArray) -> DataType::Decimal128(the result array)
    perfectly_shredded_to_arrow_primitive_test!(
        get_variant_perfectly_shredded_decimal16_as_decimal16,
        DataType::Decimal128(20, 3),
        perfectly_shredded_decimal16_variant_array,
        Decimal128Array::from(vec![
            Some(i128::from_str("12345678901234567899").unwrap()),
            Some(i128::from_str("23445677483748324300").unwrap()),
            Some(i128::from_str("-12345678901234567899").unwrap())
        ])
        .with_precision_and_scale(20, 3)
        .unwrap()
    );

    macro_rules! assert_variant_get_as_variant_array_with_default_option {
        ($variant_array: expr, $array_expected: expr) => {{
            let options = GetOptions::new();
            let array = $variant_array;
            let result = variant_get(&array, options).unwrap();

            // expect the result is a VariantArray
            let result = VariantArray::try_new(&result).unwrap();

            assert_eq!(result.len(), $array_expected.len());

            for (idx, item) in $array_expected.into_iter().enumerate() {
                match item {
                    Some(item) => assert_eq!(result.value(idx), item),
                    None => assert!(result.is_null(idx)),
                }
            }
        }};
    }

    partially_shredded_variant_array_gen!(
        partially_shredded_timestamp_micro_ntz_variant_array,
        || {
            arrow::array::TimestampMicrosecondArray::from(vec![
                Some(-456000),
                None,
                None,
                Some(1758602096000000),
            ])
        }
    );

    #[test]
    fn get_variant_partial_shredded_timestamp_micro_ntz_as_variant() {
        let array = partially_shredded_timestamp_micro_ntz_variant_array();
        assert_variant_get_as_variant_array_with_default_option!(
            array,
            vec![
                Some(Variant::from(
                    DateTime::from_timestamp_micros(-456000i64)
                        .unwrap()
                        .naive_utc(),
                )),
                None,
                Some(Variant::from("n/a")),
                Some(Variant::from(
                    DateTime::parse_from_rfc3339("2025-09-23T12:34:56+08:00")
                        .unwrap()
                        .naive_utc(),
                )),
            ]
        )
    }

    partially_shredded_variant_array_gen!(partially_shredded_timestamp_micro_variant_array, || {
        arrow::array::TimestampMicrosecondArray::from(vec![
            Some(-456000),
            None,
            None,
            Some(1758602096000000),
        ])
        .with_timezone("+00:00")
    });

    #[test]
    fn get_variant_partial_shredded_timestamp_micro_as_variant() {
        let array = partially_shredded_timestamp_micro_variant_array();
        assert_variant_get_as_variant_array_with_default_option!(
            array,
            vec![
                Some(Variant::from(
                    DateTime::from_timestamp_micros(-456000i64)
                        .unwrap()
                        .to_utc(),
                )),
                None,
                Some(Variant::from("n/a")),
                Some(Variant::from(
                    DateTime::parse_from_rfc3339("2025-09-23T12:34:56+08:00")
                        .unwrap()
                        .to_utc(),
                )),
            ]
        )
    }

    partially_shredded_variant_array_gen!(
        partially_shredded_timestamp_nano_ntz_variant_array,
        || {
            arrow::array::TimestampNanosecondArray::from(vec![
                Some(-4999999561),
                None,
                None,
                Some(1758602096000000000),
            ])
        }
    );

    #[test]
    fn get_variant_partial_shredded_timestamp_nano_ntz_as_variant() {
        let array = partially_shredded_timestamp_nano_ntz_variant_array();

        assert_variant_get_as_variant_array_with_default_option!(
            array,
            vec![
                Some(Variant::from(
                    DateTime::from_timestamp(-5, 439).unwrap().naive_utc()
                )),
                None,
                Some(Variant::from("n/a")),
                Some(Variant::from(
                    DateTime::parse_from_rfc3339("2025-09-23T12:34:56+08:00")
                        .unwrap()
                        .naive_utc()
                )),
            ]
        )
    }

    partially_shredded_variant_array_gen!(partially_shredded_timestamp_nano_variant_array, || {
        arrow::array::TimestampNanosecondArray::from(vec![
            Some(-4999999561),
            None,
            None,
            Some(1758602096000000000),
        ])
        .with_timezone("+00:00")
    });

    #[test]
    fn get_variant_partial_shredded_timestamp_nano_as_variant() {
        let array = partially_shredded_timestamp_nano_variant_array();

        assert_variant_get_as_variant_array_with_default_option!(
            array,
            vec![
                Some(Variant::from(
                    DateTime::from_timestamp(-5, 439).unwrap().to_utc()
                )),
                None,
                Some(Variant::from("n/a")),
                Some(Variant::from(
                    DateTime::parse_from_rfc3339("2025-09-23T12:34:56+08:00")
                        .unwrap()
                        .to_utc()
                )),
            ]
        )
    }

    perfectly_shredded_variant_array_fn!(perfectly_shredded_binary_variant_array, || {
        BinaryArray::from(vec![
            Some(b"Apache" as &[u8]),
            Some(b"Arrow-rs" as &[u8]),
            Some(b"Parquet-variant" as &[u8]),
        ])
    });

    perfectly_shredded_to_arrow_primitive_test!(
        get_variant_perfectly_shredded_binary_as_binary,
        DataType::Binary,
        perfectly_shredded_binary_variant_array,
        BinaryArray::from(vec![
            Some(b"Apache" as &[u8]),
            Some(b"Arrow-rs" as &[u8]),
            Some(b"Parquet-variant" as &[u8]),
        ])
    );

    perfectly_shredded_variant_array_fn!(perfectly_shredded_large_binary_variant_array, || {
        LargeBinaryArray::from(vec![
            Some(b"Apache" as &[u8]),
            Some(b"Arrow-rs" as &[u8]),
            Some(b"Parquet-variant" as &[u8]),
        ])
    });

    perfectly_shredded_to_arrow_primitive_test!(
        get_variant_perfectly_shredded_large_binary_as_large_binary,
        DataType::LargeBinary,
        perfectly_shredded_large_binary_variant_array,
        LargeBinaryArray::from(vec![
            Some(b"Apache" as &[u8]),
            Some(b"Arrow-rs" as &[u8]),
            Some(b"Parquet-variant" as &[u8]),
        ])
    );

    perfectly_shredded_variant_array_fn!(perfectly_shredded_binary_view_variant_array, || {
        BinaryViewArray::from(vec![
            Some(b"Apache" as &[u8]),
            Some(b"Arrow-rs" as &[u8]),
            Some(b"Parquet-variant" as &[u8]),
        ])
    });

    perfectly_shredded_to_arrow_primitive_test!(
        get_variant_perfectly_shredded_binary_view_as_binary_view,
        DataType::BinaryView,
        perfectly_shredded_binary_view_variant_array,
        BinaryViewArray::from(vec![
            Some(b"Apache" as &[u8]),
            Some(b"Arrow-rs" as &[u8]),
            Some(b"Parquet-variant" as &[u8]),
        ])
    );

    /// Return a VariantArray that represents a normal "shredded" variant
    /// for the following example
    ///
    /// Based on the example from [the doc]
    ///
    /// [the doc]: https://docs.google.com/document/d/1pw0AWoMQY3SjD7R4LgbPvMjG_xSCtXp3rZHkVp9jpZ4/edit?tab=t.0
    ///
    /// ```text
    /// 34
    /// null (an Arrow NULL, not a Variant::Null)
    /// "n/a" (a string)
    /// 100
    /// ```
    ///
    /// The schema of the corresponding `StructArray` would look like this:
    ///
    /// ```text
    /// StructArray {
    ///   metadata: BinaryViewArray,
    ///   value: BinaryViewArray,
    ///   typed_value: Int32Array,
    /// }
    /// ```
    macro_rules! numeric_partially_shredded_variant_array_fn {
        ($func:ident, $array_type:ident, $primitive_type:ty) => {
            partially_shredded_variant_array_gen!($func, || $array_type::from(vec![
                Some(<$primitive_type>::try_from(34u8).unwrap()), // row 0 is shredded, so it has a value
                None,                                             // row 1 is null, so no value
                None, // row 2 is a string, so no typed value
                Some(<$primitive_type>::try_from(100u8).unwrap()), // row 3 is shredded, so it has a value
            ]));
        };
    }

    macro_rules! partially_shredded_variant_array_gen {
        ($func:ident, $typed_array_gen: expr) => {
            fn $func() -> ArrayRef {
                // At the time of writing, the `VariantArrayBuilder` does not support shredding.
                // so we must construct the array manually.  see https://github.com/apache/arrow-rs/issues/7895
                let (metadata, string_value) = {
                    let mut builder = parquet_variant::VariantBuilder::new();
                    builder.append_value("n/a");
                    builder.finish()
                };

                let nulls = NullBuffer::from(vec![
                    true,  // row 0 non null
                    false, // row 1 is null
                    true,  // row 2 non null
                    true,  // row 3 non null
                ]);

                // metadata is the same for all rows
                let metadata = BinaryViewArray::from_iter_values(std::iter::repeat_n(&metadata, 4));

                // See https://docs.google.com/document/d/1pw0AWoMQY3SjD7R4LgbPvMjG_xSCtXp3rZHkVp9jpZ4/edit?disco=AAABml8WQrY
                // about why row1 is an empty but non null, value.
                let values = BinaryViewArray::from(vec![
                    None,                // row 0 is shredded, so no value
                    Some(b"" as &[u8]),  // row 1 is null, so empty value (why?)
                    Some(&string_value), // copy the string value "N/A"
                    None,                // row 3 is shredded, so no value
                ]);

                let typed_value = $typed_array_gen();

                let struct_array = StructArrayBuilder::new()
                    .with_field("metadata", Arc::new(metadata), false)
                    .with_field("typed_value", Arc::new(typed_value), true)
                    .with_field("value", Arc::new(values), true)
                    .with_nulls(nulls)
                    .build();

                ArrayRef::from(
                    VariantArray::try_new(&struct_array).expect("should create variant array"),
                )
            }
        };
    }

    numeric_partially_shredded_variant_array_fn!(
        partially_shredded_int8_variant_array,
        Int8Array,
        i8
    );
    numeric_partially_shredded_variant_array_fn!(
        partially_shredded_int16_variant_array,
        Int16Array,
        i16
    );
    numeric_partially_shredded_variant_array_fn!(
        partially_shredded_int32_variant_array,
        Int32Array,
        i32
    );
    numeric_partially_shredded_variant_array_fn!(
        partially_shredded_int64_variant_array,
        Int64Array,
        i64
    );
    numeric_partially_shredded_variant_array_fn!(
        partially_shredded_float32_variant_array,
        Float32Array,
        f32
    );
    numeric_partially_shredded_variant_array_fn!(
        partially_shredded_float64_variant_array,
        Float64Array,
        f64
    );

    partially_shredded_variant_array_gen!(partially_shredded_bool_variant_array, || {
        arrow::array::BooleanArray::from(vec![
            Some(true),  // row 0 is shredded, so it has a value
            None,        // row 1 is null, so no value
            None,        // row 2 is a string, so no typed value
            Some(false), // row 3 is shredded, so it has a value
        ])
    });

    partially_shredded_variant_array_gen!(partially_shredded_utf8_variant_array, || {
        StringArray::from(vec![
            Some("hello"), // row 0 is shredded
            None,          // row 1 is null
            None,          // row 2 is a string
            Some("world"), // row 3 is shredded
        ])
    });

    partially_shredded_variant_array_gen!(partially_shredded_date32_variant_array, || {
        Date32Array::from(vec![
            Some(20348), // row 0 is shredded, 2025-09-17
            None,        // row 1 is null
            None,        // row 2 is a string, not a date
            Some(20340), // row 3 is shredded, 2025-09-09
        ])
    });

    /// Return a VariantArray that represents an "all null" variant
    /// for the following example (3 null values):
    ///
    /// ```text
    /// null
    /// null
    /// null
    /// ```
    ///
    /// The schema of the corresponding `StructArray` would look like this:
    ///
    /// ```text
    /// StructArray {
    ///   metadata: BinaryViewArray,
    /// }
    /// ```
    fn all_null_variant_array() -> ArrayRef {
        let nulls = NullBuffer::from(vec![
            false, // row 0 is null
            false, // row 1 is null
            false, // row 2 is null
        ]);

        // metadata is the same for all rows (though they're all null)
        let metadata =
            BinaryViewArray::from_iter_values(std::iter::repeat_n(EMPTY_VARIANT_METADATA_BYTES, 3));

        let struct_array = StructArrayBuilder::new()
            .with_field("metadata", Arc::new(metadata), false)
            .with_nulls(nulls)
            .build();

        Arc::new(struct_array)
    }
    /// This test manually constructs a shredded variant array representing objects
    /// like {"x": 1, "y": "foo"} and {"x": 42} and tests extracting the "x" field
    /// as VariantArray using variant_get.
    #[test]
    fn test_shredded_object_field_access() {
        let array = shredded_object_with_x_field_variant_array();

        // Test: Extract the "x" field as VariantArray first
        let options = GetOptions::new_with_path(VariantPath::from("x"));
        let result = variant_get(&array, options).unwrap();

        let result_variant = VariantArray::try_new(&result).unwrap();
        assert_eq!(result_variant.len(), 2);

        // Row 0: expect x=1
        assert_eq!(result_variant.value(0), Variant::Int32(1));
        // Row 1: expect x=42
        assert_eq!(result_variant.value(1), Variant::Int32(42));
    }

    /// Test extracting shredded object field with type conversion
    #[test]
    fn test_shredded_object_field_as_int32() {
        let array = shredded_object_with_x_field_variant_array();

        // Test: Extract the "x" field as Int32Array (type conversion)
        let field = Field::new("x", DataType::Int32, false);
        let options = GetOptions::new_with_path(VariantPath::from("x"))
            .with_as_type(Some(FieldRef::from(field)));
        let result = variant_get(&array, options).unwrap();

        // Should get Int32Array
        let expected: ArrayRef = Arc::new(Int32Array::from(vec![Some(1), Some(42)]));
        assert_eq!(&result, &expected);
    }
    /// This test manually constructs a shredded variant array representing lists
    /// like ["comedy", "drama"] and ["horror", 123]
    /// as VariantArray using variant_get.
    #[test]
    fn test_shredded_list_index_access() {
        let array = shredded_list_variant_array();
        // Test: Extract the 0 index field as VariantArray first
        let options = GetOptions::new_with_path(VariantPath::from(0));
        let result = variant_get(&array, options).unwrap();
        let result_variant = VariantArray::try_new(&result).unwrap();
        assert_eq!(result_variant.len(), 2);

        // Row 0: expect 0 index = "comedy"
        assert_eq!(result_variant.value(0), Variant::from("comedy"));
        // Row 1: expect 0 index = "horror"
        assert_eq!(result_variant.value(1), Variant::from("horror"));
    }
    /// Test extracting shredded list field with type conversion
    #[test]
    fn test_shredded_list_as_string() {
        let array = shredded_list_variant_array();
        // Test: Extract the 0 index values as StringArray (type conversion)
        let field = Field::new("typed_value", DataType::Utf8, false);
        let options = GetOptions::new_with_path(VariantPath::from(0))
            .with_as_type(Some(FieldRef::from(field)));
        let result = variant_get(&array, options).unwrap();
        // Should get StringArray
        let expected: ArrayRef = Arc::new(StringArray::from(vec![Some("comedy"), Some("horror")]));
        assert_eq!(&result, &expected);
    }
    /// Helper function to create a shredded variant array representing lists
    ///
    /// This creates an array that represents:
    /// Row 0: ["comedy", "drama"] ([0] is shredded, [1] is shredded - perfectly shredded)
    /// Row 1: ["horror", 123] ([0] is shredded, [1] is int - partially shredded)
    ///
    /// The physical layout follows the shredding spec where:
    /// - metadata: contains list metadata
    /// - typed_value: StructArray with 0 index value
    /// - value: contains fallback for
    fn shredded_list_variant_array() -> ArrayRef {
        // Create metadata array
        let metadata_array =
            BinaryViewArray::from_iter_values(std::iter::repeat_n(EMPTY_VARIANT_METADATA_BYTES, 2));

        // Building the typed_value ListArray

        let mut variant_value_builder = VariantValueArrayBuilder::new(8);
        variant_value_builder.append_null();
        variant_value_builder.append_null();
        variant_value_builder.append_null();
        variant_value_builder.append_value(Variant::from(123i32));

        let struct_array = StructArrayBuilder::new()
            .with_field(
                "value",
                Arc::new(variant_value_builder.build().unwrap()),
                true,
            )
            .with_field(
                "typed_value",
                Arc::new(StringArray::from(vec![
                    Some("comedy"),
                    Some("drama"),
                    Some("horror"),
                    None,
                ])),
                true,
            )
            .build();

        let typed_value_array = GenericListArray::<i32>::new(
            Arc::new(Field::new_list_field(
                struct_array.data_type().clone(),
                true,
            )),
            OffsetBuffer::from_lengths([2, 2]),
            Arc::new(struct_array),
            None,
        );

        // Build the main VariantArray
        let main_struct = crate::variant_array::StructArrayBuilder::new()
            .with_field("metadata", Arc::new(metadata_array), false)
            // .with_field("value", Arc::new(value_array), true)
            .with_field("typed_value", Arc::new(typed_value_array), true)
            .build();

        Arc::new(main_struct)
    }
    /// Helper function to create a shredded variant array representing objects
    ///
    /// This creates an array that represents:
    /// Row 0: {"x": 1, "y": "foo"}  (x is shredded, y is in value field)
    /// Row 1: {"x": 42}             (x is shredded, perfect shredding)
    ///
    /// The physical layout follows the shredding spec where:
    /// - metadata: contains object metadata
    /// - typed_value: StructArray with field "x" (ShreddedVariantFieldArray)
    /// - value: contains fallback for unshredded fields like {"y": "foo"}
    /// - The "x" field has typed_value=Int32Array and value=NULL (perfect shredding)
    fn shredded_object_with_x_field_variant_array() -> ArrayRef {
        // Create the base metadata for objects
        let (metadata, y_field_value) = {
            let mut builder = parquet_variant::VariantBuilder::new();
            let mut obj = builder.new_object();
            obj.insert("x", Variant::Int32(42));
            obj.insert("y", Variant::from("foo"));
            obj.finish();
            builder.finish()
        };

        // Create metadata array (same for both rows)
        let metadata_array = BinaryViewArray::from_iter_values(std::iter::repeat_n(&metadata, 2));

        // Create the main value field per the 3-step shredding spec:
        // Step 2: If field not in shredding schema, check value field
        // Row 0: {"y": "foo"} (y is not shredded, stays in value for step 2)
        // Row 1: {} (empty object - no unshredded fields)
        let empty_object_value = {
            let mut builder = parquet_variant::VariantBuilder::new();
            let obj = builder.new_object();
            obj.finish();
            let (_, value) = builder.finish();
            value
        };

        let value_array = BinaryViewArray::from(vec![
            Some(y_field_value.as_slice()),      // Row 0 has {"y": "foo"}
            Some(empty_object_value.as_slice()), // Row 1 has {}
        ]);

        // Create the "x" field as a ShreddedVariantFieldArray
        // This represents the shredded Int32 values for the "x" field
        let x_field_typed_value = Int32Array::from(vec![Some(1), Some(42)]);

        // For perfect shredding of the x field, no "value" column, only typed_value
        let x_field_struct = StructArrayBuilder::new()
            .with_field("typed_value", Arc::new(x_field_typed_value), true)
            .build();

        // Wrap the x field struct in a ShreddedVariantFieldArray
        let x_field_shredded = ShreddedVariantFieldArray::try_new(&x_field_struct)
            .expect("should create ShreddedVariantFieldArray");

        // Create the main typed_value as a struct containing the "x" field
        let typed_value_fields = Fields::from(vec![Field::new(
            "x",
            x_field_shredded.data_type().clone(),
            true,
        )]);
        let typed_value_struct = StructArray::try_new(
            typed_value_fields,
            vec![ArrayRef::from(x_field_shredded)],
            None, // No nulls - both rows have the object structure
        )
        .unwrap();

        // Create the main VariantArray
        let main_struct = StructArrayBuilder::new()
            .with_field("metadata", Arc::new(metadata_array), false)
            .with_field("value", Arc::new(value_array), true)
            .with_field("typed_value", Arc::new(typed_value_struct), true)
            .build();

        Arc::new(main_struct)
    }

    /// Simple test to check if nested paths are supported by current implementation
    #[test]
    fn test_simple_nested_path_support() {
        // Check: How does VariantPath parse different strings?
        println!("Testing path parsing:");

        let path_x = VariantPath::from("x");
        let elements_x: Vec<_> = path_x.iter().collect();
        println!("  'x' -> {} elements: {:?}", elements_x.len(), elements_x);

        let path_ax = VariantPath::from("a.x");
        let elements_ax: Vec<_> = path_ax.iter().collect();
        println!(
            "  'a.x' -> {} elements: {:?}",
            elements_ax.len(),
            elements_ax
        );

        let path_ax_alt = VariantPath::from("$.a.x");
        let elements_ax_alt: Vec<_> = path_ax_alt.iter().collect();
        println!(
            "  '$.a.x' -> {} elements: {:?}",
            elements_ax_alt.len(),
            elements_ax_alt
        );

        let path_nested = VariantPath::from("a").join("x");
        let elements_nested: Vec<_> = path_nested.iter().collect();
        println!(
            "  VariantPath::from('a').join('x') -> {} elements: {:?}",
            elements_nested.len(),
            elements_nested
        );

        // Use your existing simple test data but try "a.x" instead of "x"
        let array = shredded_object_with_x_field_variant_array();

        // Test if variant_get with REAL nested path throws not implemented error
        let real_nested_path = VariantPath::from("a").join("x");
        let options = GetOptions::new_with_path(real_nested_path);
        let result = variant_get(&array, options);

        match result {
            Ok(_) => {
                println!("Nested path 'a.x' works unexpectedly!");
            }
            Err(e) => {
                println!("Nested path 'a.x' error: {}", e);
                if e.to_string().contains("Not yet implemented")
                    || e.to_string().contains("NotYetImplemented")
                {
                    println!("This is expected - nested paths are not implemented");
                    return;
                }
                // Any other error is also expected for now
                println!("This shows nested paths need implementation");
            }
        }
    }

    /// Test comprehensive variant_get scenarios with Int32 conversion
    /// Test depth 0: Direct field access "x" with Int32 conversion
    /// Covers shredded vs non-shredded VariantArrays for simple field access
    #[test]
    fn test_depth_0_int32_conversion() {
        println!("=== Testing Depth 0: Direct field access ===");

        // Non-shredded test data: [{"x": 42}, {"x": "foo"}, {"y": 10}]
        let unshredded_array = create_depth_0_test_data();

        let field = Field::new("result", DataType::Int32, true);
        let path = VariantPath::from("x");
        let options = GetOptions::new_with_path(path).with_as_type(Some(FieldRef::from(field)));
        let result = variant_get(&unshredded_array, options).unwrap();

        let expected: ArrayRef = Arc::new(Int32Array::from(vec![
            Some(42), // {"x": 42} -> 42
            None,     // {"x": "foo"} -> NULL (type mismatch)
            None,     // {"y": 10} -> NULL (field missing)
        ]));
        assert_eq!(&result, &expected);
        println!("Depth 0 (unshredded) passed");

        // Shredded test data: using simplified approach based on working pattern
        let shredded_array = create_depth_0_shredded_test_data_simple();

        let field = Field::new("result", DataType::Int32, true);
        let path = VariantPath::from("x");
        let options = GetOptions::new_with_path(path).with_as_type(Some(FieldRef::from(field)));
        let result = variant_get(&shredded_array, options).unwrap();

        let expected: ArrayRef = Arc::new(Int32Array::from(vec![
            Some(42), // {"x": 42} -> 42 (from typed_value)
            None,     // {"x": "foo"} -> NULL (type mismatch, from value field)
        ]));
        assert_eq!(&result, &expected);
        println!("Depth 0 (shredded) passed");
    }

    /// Test depth 1: Single nested field access "a.x" with Int32 conversion
    /// Covers shredded vs non-shredded VariantArrays for nested field access
    #[test]
    fn test_depth_1_int32_conversion() {
        println!("=== Testing Depth 1: Single nested field access ===");

        // Non-shredded test data from the GitHub issue
        let unshredded_array = create_nested_path_test_data();

        let field = Field::new("result", DataType::Int32, true);
        let path = VariantPath::from("a.x"); // Dot notation!
        let options = GetOptions::new_with_path(path).with_as_type(Some(FieldRef::from(field)));
        let result = variant_get(&unshredded_array, options).unwrap();

        let expected: ArrayRef = Arc::new(Int32Array::from(vec![
            Some(55), // {"a": {"x": 55}} -> 55
            None,     // {"a": {"x": "foo"}} -> NULL (type mismatch)
        ]));
        assert_eq!(&result, &expected);
        println!("Depth 1 (unshredded) passed");

        // Shredded test data: depth 1 nested shredding
        let shredded_array = create_depth_1_shredded_test_data_working();

        let field = Field::new("result", DataType::Int32, true);
        let path = VariantPath::from("a.x"); // Dot notation!
        let options = GetOptions::new_with_path(path).with_as_type(Some(FieldRef::from(field)));
        let result = variant_get(&shredded_array, options).unwrap();

        let expected: ArrayRef = Arc::new(Int32Array::from(vec![
            Some(55), // {"a": {"x": 55}} -> 55 (from nested shredded x)
            None,     // {"a": {"x": "foo"}} -> NULL (type mismatch in nested value)
        ]));
        assert_eq!(&result, &expected);
        println!("Depth 1 (shredded) passed");
    }

    /// Test depth 2: Double nested field access "a.b.x" with Int32 conversion  
    /// Covers shredded vs non-shredded VariantArrays for deeply nested field access
    #[test]
    fn test_depth_2_int32_conversion() {
        println!("=== Testing Depth 2: Double nested field access ===");

        // Non-shredded test data: [{"a": {"b": {"x": 100}}}, {"a": {"b": {"x": "bar"}}}, {"a": {"b": {"y": 200}}}]
        let unshredded_array = create_depth_2_test_data();

        let field = Field::new("result", DataType::Int32, true);
        let path = VariantPath::from("a.b.x"); // Double nested dot notation!
        let options = GetOptions::new_with_path(path).with_as_type(Some(FieldRef::from(field)));
        let result = variant_get(&unshredded_array, options).unwrap();

        let expected: ArrayRef = Arc::new(Int32Array::from(vec![
            Some(100), // {"a": {"b": {"x": 100}}} -> 100
            None,      // {"a": {"b": {"x": "bar"}}} -> NULL (type mismatch)
            None,      // {"a": {"b": {"y": 200}}} -> NULL (field missing)
        ]));
        assert_eq!(&result, &expected);
        println!("Depth 2 (unshredded) passed");

        // Shredded test data: depth 2 nested shredding
        let shredded_array = create_depth_2_shredded_test_data_working();

        let field = Field::new("result", DataType::Int32, true);
        let path = VariantPath::from("a.b.x"); // Double nested dot notation!
        let options = GetOptions::new_with_path(path).with_as_type(Some(FieldRef::from(field)));
        let result = variant_get(&shredded_array, options).unwrap();

        let expected: ArrayRef = Arc::new(Int32Array::from(vec![
            Some(100), // {"a": {"b": {"x": 100}}} -> 100 (from deeply nested shredded x)
            None,      // {"a": {"b": {"x": "bar"}}} -> NULL (type mismatch in deep value)
            None,      // {"a": {"b": {"y": 200}}} -> NULL (field missing in deep structure)
        ]));
        assert_eq!(&result, &expected);
        println!("Depth 2 (shredded) passed");
    }

    /// Test that demonstrates what CURRENTLY WORKS
    ///
    /// This shows that nested path functionality does work, but only when the
    /// test data matches what the current implementation expects
    #[test]
    fn test_current_nested_path_functionality() {
        let array = shredded_object_with_x_field_variant_array();

        // Test: Extract the "x" field (single level) - this works
        let single_path = VariantPath::from("x");
        let field = Field::new("result", DataType::Int32, true);
        let options =
            GetOptions::new_with_path(single_path).with_as_type(Some(FieldRef::from(field)));
        let result = variant_get(&array, options).unwrap();

        println!("Single path 'x' works - result: {:?}", result);

        // Test: Try nested path "a.x" - this is what we need to implement
        let nested_path = VariantPath::from("a").join("x");
        let field = Field::new("result", DataType::Int32, true);
        let options =
            GetOptions::new_with_path(nested_path).with_as_type(Some(FieldRef::from(field)));
        let result = variant_get(&array, options).unwrap();

        println!("Nested path 'a.x' result: {:?}", result);
    }

    /// Create test data for depth 0 (direct field access)
    /// [{"x": 42}, {"x": "foo"}, {"y": 10}]
    fn create_depth_0_test_data() -> ArrayRef {
        let mut builder = crate::VariantArrayBuilder::new(3);

        // Row 1: {"x": 42}
        {
            let json_str = r#"{"x": 42}"#;
            let string_array: ArrayRef = Arc::new(StringArray::from(vec![json_str]));
            if let Ok(variant_array) = json_to_variant(&string_array) {
                builder.append_variant(variant_array.value(0));
            } else {
                builder.append_null();
            }
        }

        // Row 2: {"x": "foo"}
        {
            let json_str = r#"{"x": "foo"}"#;
            let string_array: ArrayRef = Arc::new(StringArray::from(vec![json_str]));
            if let Ok(variant_array) = json_to_variant(&string_array) {
                builder.append_variant(variant_array.value(0));
            } else {
                builder.append_null();
            }
        }

        // Row 3: {"y": 10} (missing "x" field)
        {
            let json_str = r#"{"y": 10}"#;
            let string_array: ArrayRef = Arc::new(StringArray::from(vec![json_str]));
            if let Ok(variant_array) = json_to_variant(&string_array) {
                builder.append_variant(variant_array.value(0));
            } else {
                builder.append_null();
            }
        }

        ArrayRef::from(builder.build())
    }

    /// Create test data for depth 1 (single nested field)
    /// This represents the exact scenarios from the GitHub issue: "a.x"
    fn create_nested_path_test_data() -> ArrayRef {
        let mut builder = crate::VariantArrayBuilder::new(2);

        // Row 1: {"a": {"x": 55}, "b": 42}
        {
            let json_str = r#"{"a": {"x": 55}, "b": 42}"#;
            let string_array: ArrayRef = Arc::new(StringArray::from(vec![json_str]));
            if let Ok(variant_array) = json_to_variant(&string_array) {
                builder.append_variant(variant_array.value(0));
            } else {
                builder.append_null();
            }
        }

        // Row 2: {"a": {"x": "foo"}, "b": 42}
        {
            let json_str = r#"{"a": {"x": "foo"}, "b": 42}"#;
            let string_array: ArrayRef = Arc::new(StringArray::from(vec![json_str]));
            if let Ok(variant_array) = json_to_variant(&string_array) {
                builder.append_variant(variant_array.value(0));
            } else {
                builder.append_null();
            }
        }

        ArrayRef::from(builder.build())
    }

    /// Create test data for depth 2 (double nested field)
    /// [{"a": {"b": {"x": 100}}}, {"a": {"b": {"x": "bar"}}}, {"a": {"b": {"y": 200}}}]
    fn create_depth_2_test_data() -> ArrayRef {
        let mut builder = crate::VariantArrayBuilder::new(3);

        // Row 1: {"a": {"b": {"x": 100}}}
        {
            let json_str = r#"{"a": {"b": {"x": 100}}}"#;
            let string_array: ArrayRef = Arc::new(StringArray::from(vec![json_str]));
            if let Ok(variant_array) = json_to_variant(&string_array) {
                builder.append_variant(variant_array.value(0));
            } else {
                builder.append_null();
            }
        }

        // Row 2: {"a": {"b": {"x": "bar"}}}
        {
            let json_str = r#"{"a": {"b": {"x": "bar"}}}"#;
            let string_array: ArrayRef = Arc::new(StringArray::from(vec![json_str]));
            if let Ok(variant_array) = json_to_variant(&string_array) {
                builder.append_variant(variant_array.value(0));
            } else {
                builder.append_null();
            }
        }

        // Row 3: {"a": {"b": {"y": 200}}} (missing "x" field)
        {
            let json_str = r#"{"a": {"b": {"y": 200}}}"#;
            let string_array: ArrayRef = Arc::new(StringArray::from(vec![json_str]));
            if let Ok(variant_array) = json_to_variant(&string_array) {
                builder.append_variant(variant_array.value(0));
            } else {
                builder.append_null();
            }
        }

        ArrayRef::from(builder.build())
    }

    /// Create simple shredded test data for depth 0 using a simplified working pattern
    /// Creates 2 rows: [{"x": 42}, {"x": "foo"}] with "x" shredded where possible
    fn create_depth_0_shredded_test_data_simple() -> ArrayRef {
        // Create base metadata using the working pattern
        let (metadata, string_x_value) = {
            let mut builder = parquet_variant::VariantBuilder::new();
            let mut obj = builder.new_object();
            obj.insert("x", Variant::from("foo"));
            obj.finish();
            builder.finish()
        };

        // Metadata array (same for both rows)
        let metadata_array = BinaryViewArray::from_iter_values(std::iter::repeat_n(&metadata, 2));

        // Value array following the 3-step shredding spec:
        // Row 0: {} (x is shredded, no unshredded fields)
        // Row 1: {"x": "foo"} (x is a string, can't be shredded to Int32)
        let empty_object_value = {
            let mut builder = parquet_variant::VariantBuilder::new();
            let obj = builder.new_object();
            obj.finish();
            let (_, value) = builder.finish();
            value
        };

        let value_array = BinaryViewArray::from(vec![
            Some(empty_object_value.as_slice()), // Row 0: {} (x shredded out)
            Some(string_x_value.as_slice()),     // Row 1: {"x": "foo"} (fallback)
        ]);

        // Create the "x" field as a ShreddedVariantFieldArray
        let x_field_typed_value = Int32Array::from(vec![Some(42), None]);

        // For the x field, only typed_value (perfect shredding when possible)
        let x_field_struct = StructArrayBuilder::new()
            .with_field("typed_value", Arc::new(x_field_typed_value), true)
            .build();

        let x_field_shredded = ShreddedVariantFieldArray::try_new(&x_field_struct)
            .expect("should create ShreddedVariantFieldArray");

        // Create the main typed_value as a struct containing the "x" field
        let typed_value_fields = Fields::from(vec![Field::new(
            "x",
            x_field_shredded.data_type().clone(),
            true,
        )]);
        let typed_value_struct = StructArray::try_new(
            typed_value_fields,
            vec![ArrayRef::from(x_field_shredded)],
            None,
        )
        .unwrap();

        // Build final VariantArray
        let struct_array = StructArrayBuilder::new()
            .with_field("metadata", Arc::new(metadata_array), false)
            .with_field("value", Arc::new(value_array), true)
            .with_field("typed_value", Arc::new(typed_value_struct), true)
            .build();

        Arc::new(struct_array)
    }

    /// Create working depth 1 shredded test data based on the existing working pattern
    /// This creates a properly structured shredded variant for "a.x" where:
    /// - Row 0: {"a": {"x": 55}, "b": 42} with a.x shredded into typed_value
    /// - Row 1: {"a": {"x": "foo"}, "b": 42} with a.x fallback to value field due to type mismatch
    fn create_depth_1_shredded_test_data_working() -> ArrayRef {
        // Create metadata following the working pattern from shredded_object_with_x_field_variant_array
        let (metadata, _) = {
            // Create nested structure: {"a": {"x": 55}, "b": 42}
            let mut builder = parquet_variant::VariantBuilder::new();
            let mut obj = builder.new_object();

            // Create the nested "a" object
            let mut a_obj = obj.new_object("a");
            a_obj.insert("x", Variant::Int32(55));
            a_obj.finish();

            obj.insert("b", Variant::Int32(42));
            obj.finish();
            builder.finish()
        };

        let metadata_array = BinaryViewArray::from_iter_values(std::iter::repeat_n(&metadata, 2));

        // Create value arrays for the fallback case
        // Following the spec: if field cannot be shredded, it stays in value
        let empty_object_value = {
            let mut builder = parquet_variant::VariantBuilder::new();
            let obj = builder.new_object();
            obj.finish();
            let (_, value) = builder.finish();
            value
        };

        // Row 1 fallback: use the working pattern from the existing shredded test
        // This avoids metadata issues by using the simple fallback approach
        let row1_fallback = {
            let mut builder = parquet_variant::VariantBuilder::new();
            let mut obj = builder.new_object();
            obj.insert("fallback", Variant::from("data"));
            obj.finish();
            let (_, value) = builder.finish();
            value
        };

        let value_array = BinaryViewArray::from(vec![
            Some(empty_object_value.as_slice()), // Row 0: {} (everything shredded except b in unshredded fields)
            Some(row1_fallback.as_slice()), // Row 1: {"a": {"x": "foo"}, "b": 42} (a.x can't be shredded)
        ]);

        // Create the nested shredded structure
        // Level 2: x field (the deepest level)
        let x_typed_value = Int32Array::from(vec![Some(55), None]);
        let x_field_struct = StructArrayBuilder::new()
            .with_field("typed_value", Arc::new(x_typed_value), true)
            .build();
        let x_field_shredded = ShreddedVariantFieldArray::try_new(&x_field_struct)
            .expect("should create ShreddedVariantFieldArray for x");

        // Level 1: a field containing x field + value field for fallbacks
        // The "a" field needs both typed_value (for shredded x) and value (for fallback cases)

        // Create the value field for "a" (for cases where a.x can't be shredded)
        let a_value_data = {
            let mut builder = parquet_variant::VariantBuilder::new();
            let obj = builder.new_object();
            obj.finish();
            let (_, value) = builder.finish();
            value
        };
        let a_value_array = BinaryViewArray::from(vec![
            None,                          // Row 0: x is shredded, so no value fallback needed
            Some(a_value_data.as_slice()), // Row 1: fallback for a.x="foo" (but logic will check typed_value first)
        ]);

        let a_inner_fields = Fields::from(vec![Field::new(
            "x",
            x_field_shredded.data_type().clone(),
            true,
        )]);
        let a_inner_struct = StructArrayBuilder::new()
            .with_field(
                "typed_value",
                Arc::new(
                    StructArray::try_new(
                        a_inner_fields,
                        vec![ArrayRef::from(x_field_shredded)],
                        None,
                    )
                    .unwrap(),
                ),
                true,
            )
            .with_field("value", Arc::new(a_value_array), true)
            .build();
        let a_field_shredded = ShreddedVariantFieldArray::try_new(&a_inner_struct)
            .expect("should create ShreddedVariantFieldArray for a");

        // Level 0: main typed_value struct containing a field
        let typed_value_fields = Fields::from(vec![Field::new(
            "a",
            a_field_shredded.data_type().clone(),
            true,
        )]);
        let typed_value_struct = StructArray::try_new(
            typed_value_fields,
            vec![ArrayRef::from(a_field_shredded)],
            None,
        )
        .unwrap();

        // Build final VariantArray
        let struct_array = StructArrayBuilder::new()
            .with_field("metadata", Arc::new(metadata_array), false)
            .with_field("value", Arc::new(value_array), true)
            .with_field("typed_value", Arc::new(typed_value_struct), true)
            .build();

        Arc::new(struct_array)
    }

    /// Create working depth 2 shredded test data for "a.b.x" paths
    /// This creates a 3-level nested shredded structure where:
    /// - Row 0: {"a": {"b": {"x": 100}}} with a.b.x shredded into typed_value
    /// - Row 1: {"a": {"b": {"x": "bar"}}} with type mismatch fallback
    /// - Row 2: {"a": {"b": {"y": 200}}} with missing field fallback
    fn create_depth_2_shredded_test_data_working() -> ArrayRef {
        // Create metadata following the working pattern
        let (metadata, _) = {
            // Create deeply nested structure: {"a": {"b": {"x": 100}}}
            let mut builder = parquet_variant::VariantBuilder::new();
            let mut obj = builder.new_object();

            // Create the nested "a.b" structure
            let mut a_obj = obj.new_object("a");
            let mut b_obj = a_obj.new_object("b");
            b_obj.insert("x", Variant::Int32(100));
            b_obj.finish();
            a_obj.finish();

            obj.finish();
            builder.finish()
        };

        let metadata_array = BinaryViewArray::from_iter_values(std::iter::repeat_n(&metadata, 3));

        // Create value arrays for fallback cases
        let empty_object_value = {
            let mut builder = parquet_variant::VariantBuilder::new();
            let obj = builder.new_object();
            obj.finish();
            let (_, value) = builder.finish();
            value
        };

        // Simple fallback values - avoiding complex nested metadata
        let value_array = BinaryViewArray::from(vec![
            Some(empty_object_value.as_slice()), // Row 0: fully shredded
            Some(empty_object_value.as_slice()), // Row 1: fallback (simplified)
            Some(empty_object_value.as_slice()), // Row 2: fallback (simplified)
        ]);

        // Create the deeply nested shredded structure: a.b.x

        // Level 3: x field (deepest level)
        let x_typed_value = Int32Array::from(vec![Some(100), None, None]);
        let x_field_struct = StructArrayBuilder::new()
            .with_field("typed_value", Arc::new(x_typed_value), true)
            .build();
        let x_field_shredded = ShreddedVariantFieldArray::try_new(&x_field_struct)
            .expect("should create ShreddedVariantFieldArray for x");

        // Level 2: b field containing x field + value field
        let b_value_data = {
            let mut builder = parquet_variant::VariantBuilder::new();
            let obj = builder.new_object();
            obj.finish();
            let (_, value) = builder.finish();
            value
        };
        let b_value_array = BinaryViewArray::from(vec![
            None,                          // Row 0: x is shredded
            Some(b_value_data.as_slice()), // Row 1: fallback for b.x="bar"
            Some(b_value_data.as_slice()), // Row 2: fallback for b.y=200
        ]);

        let b_inner_fields = Fields::from(vec![Field::new(
            "x",
            x_field_shredded.data_type().clone(),
            true,
        )]);
        let b_inner_struct = StructArrayBuilder::new()
            .with_field(
                "typed_value",
                Arc::new(
                    StructArray::try_new(
                        b_inner_fields,
                        vec![ArrayRef::from(x_field_shredded)],
                        None,
                    )
                    .unwrap(),
                ),
                true,
            )
            .with_field("value", Arc::new(b_value_array), true)
            .build();
        let b_field_shredded = ShreddedVariantFieldArray::try_new(&b_inner_struct)
            .expect("should create ShreddedVariantFieldArray for b");

        // Level 1: a field containing b field + value field
        let a_value_data = {
            let mut builder = parquet_variant::VariantBuilder::new();
            let obj = builder.new_object();
            obj.finish();
            let (_, value) = builder.finish();
            value
        };
        let a_value_array = BinaryViewArray::from(vec![
            None,                          // Row 0: b is shredded
            Some(a_value_data.as_slice()), // Row 1: fallback for a.b.*
            Some(a_value_data.as_slice()), // Row 2: fallback for a.b.*
        ]);

        let a_inner_fields = Fields::from(vec![Field::new(
            "b",
            b_field_shredded.data_type().clone(),
            true,
        )]);
        let a_inner_struct = StructArrayBuilder::new()
            .with_field(
                "typed_value",
                Arc::new(
                    StructArray::try_new(
                        a_inner_fields,
                        vec![ArrayRef::from(b_field_shredded)],
                        None,
                    )
                    .unwrap(),
                ),
                true,
            )
            .with_field("value", Arc::new(a_value_array), true)
            .build();
        let a_field_shredded = ShreddedVariantFieldArray::try_new(&a_inner_struct)
            .expect("should create ShreddedVariantFieldArray for a");

        // Level 0: main typed_value struct containing a field
        let typed_value_fields = Fields::from(vec![Field::new(
            "a",
            a_field_shredded.data_type().clone(),
            true,
        )]);
        let typed_value_struct = StructArray::try_new(
            typed_value_fields,
            vec![ArrayRef::from(a_field_shredded)],
            None,
        )
        .unwrap();

        // Build final VariantArray
        let struct_array = StructArrayBuilder::new()
            .with_field("metadata", Arc::new(metadata_array), false)
            .with_field("value", Arc::new(value_array), true)
            .with_field("typed_value", Arc::new(typed_value_struct), true)
            .build();

        Arc::new(struct_array)
    }

    #[test]
    fn test_strict_cast_options_downcast_failure() {
        use arrow::compute::CastOptions;
        use arrow::datatypes::{DataType, Field};
        use arrow::error::ArrowError;
        use parquet_variant::VariantPath;
        use std::sync::Arc;

        // Use the existing simple test data that has Int32 as typed_value
        let variant_array = perfectly_shredded_int32_variant_array();

        // Try to access a field with safe cast options (should return NULLs)
        let safe_options = GetOptions {
            path: VariantPath::from("nonexistent_field"),
            as_type: Some(Arc::new(Field::new("result", DataType::Int32, true))),
            cast_options: CastOptions::default(), // safe = true
        };

        let variant_array_ref: Arc<dyn Array> = variant_array.clone();
        let result = variant_get(&variant_array_ref, safe_options);
        // Should succeed and return NULLs (safe behavior)
        assert!(result.is_ok());
        let result_array = result.unwrap();
        assert_eq!(result_array.len(), 3);
        assert!(result_array.is_null(0));
        assert!(result_array.is_null(1));
        assert!(result_array.is_null(2));

        // Try to access a field with strict cast options (should error)
        let strict_options = GetOptions {
            path: VariantPath::from("nonexistent_field"),
            as_type: Some(Arc::new(Field::new("result", DataType::Int32, true))),
            cast_options: CastOptions {
                safe: false,
                ..Default::default()
            },
        };

        let result = variant_get(&variant_array_ref, strict_options);
        // Should fail with a cast error
        assert!(result.is_err());
        let error = result.unwrap_err();
        assert!(matches!(error, ArrowError::CastError(_)));
        assert!(
            error
                .to_string()
                .contains("Cannot access field 'nonexistent_field' on non-struct type")
        );
    }

    #[test]
    fn test_error_message_boolean_type_display() {
        let mut builder = VariantArrayBuilder::new(1);
        builder.append_variant(Variant::Int32(123));
        let variant_array: ArrayRef = ArrayRef::from(builder.build());

        // Request Boolean with strict casting to force an error
        let options = GetOptions {
            path: VariantPath::default(),
            as_type: Some(Arc::new(Field::new("result", DataType::Boolean, true))),
            cast_options: CastOptions {
                safe: false,
                ..Default::default()
            },
        };

        let err = variant_get(&variant_array, options).unwrap_err();
        let msg = err.to_string();
        assert!(msg.contains("Failed to extract primitive of type Boolean"));
    }

    #[test]
    fn test_error_message_numeric_type_display() {
        let mut builder = VariantArrayBuilder::new(1);
        builder.append_variant(Variant::BooleanTrue);
        let variant_array: ArrayRef = ArrayRef::from(builder.build());

        // Request Boolean with strict casting to force an error
        let options = GetOptions {
            path: VariantPath::default(),
            as_type: Some(Arc::new(Field::new("result", DataType::Float32, true))),
            cast_options: CastOptions {
                safe: false,
                ..Default::default()
            },
        };

        let err = variant_get(&variant_array, options).unwrap_err();
        let msg = err.to_string();
        assert!(msg.contains("Failed to extract primitive of type Float32"));
    }

    #[test]
    fn test_error_message_temporal_type_display() {
        let mut builder = VariantArrayBuilder::new(1);
        builder.append_variant(Variant::BooleanFalse);
        let variant_array: ArrayRef = ArrayRef::from(builder.build());

        // Request Boolean with strict casting to force an error
        let options = GetOptions {
            path: VariantPath::default(),
            as_type: Some(Arc::new(Field::new(
                "result",
                DataType::Timestamp(TimeUnit::Nanosecond, None),
                true,
            ))),
            cast_options: CastOptions {
                safe: false,
                ..Default::default()
            },
        };

        let err = variant_get(&variant_array, options).unwrap_err();
        let msg = err.to_string();
        assert!(msg.contains("Failed to extract primitive of type Timestamp(ns)"));
    }

    #[test]
    fn test_null_buffer_union_for_shredded_paths() {
        use arrow::compute::CastOptions;
        use arrow::datatypes::{DataType, Field};
        use parquet_variant::VariantPath;
        use std::sync::Arc;

        // Test that null buffers are properly unioned when traversing shredded paths
        // This test verifies scovich's null buffer union requirement

        // Create a depth-1 shredded variant array where:
        // - The top-level variant array has some nulls
        // - The nested typed_value also has some nulls
        // - The result should be the union of both null buffers

        let variant_array = create_depth_1_shredded_test_data_working();

        // Get the field "x" which should union nulls from:
        // 1. The top-level variant array nulls
        // 2. The "a" field's typed_value nulls
        // 3. The "x" field's typed_value nulls
        let options = GetOptions {
            path: VariantPath::from("a.x"),
            as_type: Some(Arc::new(Field::new("result", DataType::Int32, true))),
            cast_options: CastOptions::default(),
        };

        let variant_array_ref: Arc<dyn Array> = variant_array.clone();
        let result = variant_get(&variant_array_ref, options).unwrap();

        // Verify the result length matches input
        assert_eq!(result.len(), variant_array.len());

        // The null pattern should reflect the union of all ancestor nulls
        // Row 0: Should have valid data (path exists and is shredded as Int32)
        // Row 1: Should be null (due to type mismatch - "foo" can't cast to Int32)
        assert!(!result.is_null(0), "Row 0 should have valid Int32 data");
        assert!(
            result.is_null(1),
            "Row 1 should be null due to type casting failure"
        );

        // Verify the actual values
        let int32_result = result.as_any().downcast_ref::<Int32Array>().unwrap();
        assert_eq!(int32_result.value(0), 55); // The valid Int32 value
    }

    #[test]
    fn test_struct_null_mask_union_from_children() {
        use arrow::compute::CastOptions;
        use arrow::datatypes::{DataType, Field, Fields};
        use parquet_variant::VariantPath;
        use std::sync::Arc;

        use arrow::array::StringArray;

        // Test that struct null masks properly union nulls from children field extractions
        // This verifies scovich's concern about incomplete null masks in struct construction

        // Create test data where some fields will fail type casting
        let json_strings = vec![
            r#"{"a": 42, "b": "hello"}"#, // Row 0: a=42 (castable to int), b="hello" (not castable to int)
            r#"{"a": "world", "b": 100}"#, // Row 1: a="world" (not castable to int), b=100 (castable to int)
            r#"{"a": 55, "b": 77}"#,       // Row 2: a=55 (castable to int), b=77 (castable to int)
        ];

        let string_array: Arc<dyn arrow::array::Array> = Arc::new(StringArray::from(json_strings));
        let variant_array = json_to_variant(&string_array).unwrap();

        // Request extraction as a struct with both fields as Int32
        // This should create child arrays where some fields are null due to casting failures
        let struct_fields = Fields::from(vec![
            Field::new("a", DataType::Int32, true),
            Field::new("b", DataType::Int32, true),
        ]);
        let struct_type = DataType::Struct(struct_fields);

        let options = GetOptions {
            path: VariantPath::default(), // Extract the whole object as struct
            as_type: Some(Arc::new(Field::new("result", struct_type, true))),
            cast_options: CastOptions::default(),
        };

        let variant_array_ref = ArrayRef::from(variant_array);
        let result = variant_get(&variant_array_ref, options).unwrap();

        // Verify the result is a StructArray
        let struct_result = result.as_struct();
        assert_eq!(struct_result.len(), 3);

        // Get the individual field arrays
        let field_a = struct_result
            .column(0)
            .as_any()
            .downcast_ref::<Int32Array>()
            .unwrap();
        let field_b = struct_result
            .column(1)
            .as_any()
            .downcast_ref::<Int32Array>()
            .unwrap();

        // Verify field values and nulls
        // Row 0: a=42 (valid), b=null (casting failure)
        assert!(!field_a.is_null(0));
        assert_eq!(field_a.value(0), 42);
        assert!(field_b.is_null(0)); // "hello" can't cast to int

        // Row 1: a=null (casting failure), b=100 (valid)
        assert!(field_a.is_null(1)); // "world" can't cast to int
        assert!(!field_b.is_null(1));
        assert_eq!(field_b.value(1), 100);

        // Row 2: a=55 (valid), b=77 (valid)
        assert!(!field_a.is_null(2));
        assert_eq!(field_a.value(2), 55);
        assert!(!field_b.is_null(2));
        assert_eq!(field_b.value(2), 77);

        // Verify the struct-level null mask properly unions child nulls
        // The struct should NOT be null in any row because each row has at least one valid field
        // (This tests that we're not incorrectly making the entire struct null when children fail)
        assert!(!struct_result.is_null(0)); // Has valid field 'a'
        assert!(!struct_result.is_null(1)); // Has valid field 'b'
        assert!(!struct_result.is_null(2)); // Has both valid fields
    }

    #[test]
    fn test_field_nullability_preservation() {
        use arrow::compute::CastOptions;
        use arrow::datatypes::{DataType, Field};
        use parquet_variant::VariantPath;
        use std::sync::Arc;

        use arrow::array::StringArray;

        // Test that field nullability from GetOptions.as_type is preserved in the result

        let json_strings = vec![
            r#"{"x": 42}"#,                  // Row 0: Valid int that should convert to Int32
            r#"{"x": "not_a_number"}"#,      // Row 1: String that can't cast to Int32
            r#"{"x": null}"#,                // Row 2: Explicit null value
            r#"{"x": "hello"}"#,             // Row 3: Another string (wrong type)
            r#"{"y": 100}"#,                 // Row 4: Missing "x" field (SQL NULL case)
            r#"{"x": 127}"#, // Row 5: Small int (could be Int8, widening cast candidate)
            r#"{"x": 32767}"#, // Row 6: Medium int (could be Int16, widening cast candidate)
            r#"{"x": 2147483647}"#, // Row 7: Max Int32 value (fits in Int32)
            r#"{"x": 9223372036854775807}"#, // Row 8: Large Int64 value (cannot convert to Int32)
        ];

        let string_array: Arc<dyn arrow::array::Array> = Arc::new(StringArray::from(json_strings));
        let variant_array = json_to_variant(&string_array).unwrap();

        // Test 1: nullable field (should allow nulls from cast failures)
        let nullable_field = Arc::new(Field::new("result", DataType::Int32, true));
        let options_nullable = GetOptions {
            path: VariantPath::from("x"),
            as_type: Some(nullable_field.clone()),
            cast_options: CastOptions::default(),
        };

        let variant_array_ref = ArrayRef::from(variant_array);
        let result_nullable = variant_get(&variant_array_ref, options_nullable).unwrap();

        // Verify we get an Int32Array with nulls for cast failures
        let int32_result = result_nullable
            .as_any()
            .downcast_ref::<Int32Array>()
            .unwrap();
        assert_eq!(int32_result.len(), 9);

        // Row 0: 42 converts successfully to Int32
        assert!(!int32_result.is_null(0));
        assert_eq!(int32_result.value(0), 42);

        // Row 1: "not_a_number" fails to convert -> NULL
        assert!(int32_result.is_null(1));

        // Row 2: explicit null value -> NULL
        assert!(int32_result.is_null(2));

        // Row 3: "hello" (wrong type) fails to convert -> NULL
        assert!(int32_result.is_null(3));

        // Row 4: missing "x" field (SQL NULL case) -> NULL
        assert!(int32_result.is_null(4));

        // Row 5: 127 (small int, potential Int8 -> Int32 widening)
        // Current behavior: JSON parses to Int8, should convert to Int32
        assert!(!int32_result.is_null(5));
        assert_eq!(int32_result.value(5), 127);

        // Row 6: 32767 (medium int, potential Int16 -> Int32 widening)
        // Current behavior: JSON parses to Int16, should convert to Int32
        assert!(!int32_result.is_null(6));
        assert_eq!(int32_result.value(6), 32767);

        // Row 7: 2147483647 (max Int32, fits exactly)
        // Current behavior: Should convert successfully
        assert!(!int32_result.is_null(7));
        assert_eq!(int32_result.value(7), 2147483647);

        // Row 8: 9223372036854775807 (large Int64, cannot fit in Int32)
        // Current behavior: Should fail conversion -> NULL
        assert!(int32_result.is_null(8));

        // Test 2: non-nullable field (behavior should be the same with safe casting)
        let non_nullable_field = Arc::new(Field::new("result", DataType::Int32, false));
        let options_non_nullable = GetOptions {
            path: VariantPath::from("x"),
            as_type: Some(non_nullable_field.clone()),
            cast_options: CastOptions::default(), // safe=true by default
        };

        // Create variant array again since we moved it
        let variant_array_2 = json_to_variant(&string_array).unwrap();
        let variant_array_ref_2 = ArrayRef::from(variant_array_2);
        let result_non_nullable = variant_get(&variant_array_ref_2, options_non_nullable).unwrap();
        let int32_result_2 = result_non_nullable
            .as_any()
            .downcast_ref::<Int32Array>()
            .unwrap();

        // Even with a non-nullable field, safe casting should still produce nulls for failures
        assert_eq!(int32_result_2.len(), 9);

        // Row 0: 42 converts successfully to Int32
        assert!(!int32_result_2.is_null(0));
        assert_eq!(int32_result_2.value(0), 42);

        // Rows 1-4: All should be null due to safe casting behavior
        // (non-nullable field specification doesn't override safe casting behavior)
        assert!(int32_result_2.is_null(1)); // "not_a_number"
        assert!(int32_result_2.is_null(2)); // explicit null
        assert!(int32_result_2.is_null(3)); // "hello"
        assert!(int32_result_2.is_null(4)); // missing field

        // Rows 5-7: These should also convert successfully (numeric widening/fitting)
        assert!(!int32_result_2.is_null(5)); // 127 (Int8 -> Int32)
        assert_eq!(int32_result_2.value(5), 127);
        assert!(!int32_result_2.is_null(6)); // 32767 (Int16 -> Int32)
        assert_eq!(int32_result_2.value(6), 32767);
        assert!(!int32_result_2.is_null(7)); // 2147483647 (fits in Int32)
        assert_eq!(int32_result_2.value(7), 2147483647);

        // Row 8: Large Int64 should fail conversion -> NULL
        assert!(int32_result_2.is_null(8)); // 9223372036854775807 (too large for Int32)
    }

    #[test]
    fn test_struct_extraction_subset_superset_schema_perfectly_shredded() {
        // Create variant with diverse null patterns and empty objects
        let variant_array = create_comprehensive_shredded_variant();

        // Request struct with fields "a", "b", "d" (skip existing "c", add missing "d")
        let struct_fields = Fields::from(vec![
            Field::new("a", DataType::Int32, true),
            Field::new("b", DataType::Int32, true),
            Field::new("d", DataType::Int32, true),
        ]);
        let struct_type = DataType::Struct(struct_fields);

        let options = GetOptions {
            path: VariantPath::default(),
            as_type: Some(Arc::new(Field::new("result", struct_type, true))),
            cast_options: CastOptions::default(),
        };

        let result = variant_get(&variant_array, options).unwrap();

        // Verify the result is a StructArray with 3 fields and 5 rows
        let struct_result = result.as_any().downcast_ref::<StructArray>().unwrap();
        assert_eq!(struct_result.len(), 5);
        assert_eq!(struct_result.num_columns(), 3);

        let field_a = struct_result
            .column(0)
            .as_any()
            .downcast_ref::<Int32Array>()
            .unwrap();
        let field_b = struct_result
            .column(1)
            .as_any()
            .downcast_ref::<Int32Array>()
            .unwrap();
        let field_d = struct_result
            .column(2)
            .as_any()
            .downcast_ref::<Int32Array>()
            .unwrap();

        // Row 0: Normal values {"a": 1, "b": 2, "c": 3} → {a: 1, b: 2, d: NULL}
        assert!(!struct_result.is_null(0));
        assert_eq!(field_a.value(0), 1);
        assert_eq!(field_b.value(0), 2);
        assert!(field_d.is_null(0)); // Missing field "d"

        // Row 1: Top-level NULL → struct-level NULL
        assert!(struct_result.is_null(1));

        // Row 2: Field "a" missing → {a: NULL, b: 2, d: NULL}
        assert!(!struct_result.is_null(2));
        assert!(field_a.is_null(2)); // Missing field "a"
        assert_eq!(field_b.value(2), 2);
        assert!(field_d.is_null(2)); // Missing field "d"

        // Row 3: Field "b" missing → {a: 1, b: NULL, d: NULL}
        assert!(!struct_result.is_null(3));
        assert_eq!(field_a.value(3), 1);
        assert!(field_b.is_null(3)); // Missing field "b"
        assert!(field_d.is_null(3)); // Missing field "d"

        // Row 4: Empty object {} → {a: NULL, b: NULL, d: NULL}
        assert!(!struct_result.is_null(4));
        assert!(field_a.is_null(4)); // Empty object
        assert!(field_b.is_null(4)); // Empty object
        assert!(field_d.is_null(4)); // Missing field "d"
    }

    #[test]
    fn test_nested_struct_extraction_perfectly_shredded() {
        // Create nested variant with diverse null patterns
        let variant_array = create_comprehensive_nested_shredded_variant();
        println!("variant_array: {variant_array:?}");

        // Request 3-level nested struct type {"outer": {"inner": INT}}
        let inner_field = Field::new("inner", DataType::Int32, true);
        let inner_type = DataType::Struct(Fields::from(vec![inner_field]));
        let outer_field = Field::new("outer", inner_type, true);
        let result_type = DataType::Struct(Fields::from(vec![outer_field]));

        let options = GetOptions {
            path: VariantPath::default(),
            as_type: Some(Arc::new(Field::new("result", result_type, true))),
            cast_options: CastOptions::default(),
        };

        let result = variant_get(&variant_array, options).unwrap();
        println!("result: {result:?}");

        // Verify the result is a StructArray with "outer" field and 4 rows
        let outer_struct = result.as_any().downcast_ref::<StructArray>().unwrap();
        assert_eq!(outer_struct.len(), 4);
        assert_eq!(outer_struct.num_columns(), 1);

        // Get the "inner" struct column
        let inner_struct = outer_struct
            .column(0)
            .as_any()
            .downcast_ref::<StructArray>()
            .unwrap();
        assert_eq!(inner_struct.num_columns(), 1);

        // Get the "leaf" field (Int32 values)
        let leaf_field = inner_struct
            .column(0)
            .as_any()
            .downcast_ref::<Int32Array>()
            .unwrap();

        // Row 0: Normal nested {"outer": {"inner": {"leaf": 42}}}
        assert!(!outer_struct.is_null(0));
        assert!(!inner_struct.is_null(0));
        assert_eq!(leaf_field.value(0), 42);

        // Row 1: "inner" field missing → {outer: {inner: NULL}}
        assert!(!outer_struct.is_null(1));
        assert!(!inner_struct.is_null(1)); // outer exists, inner exists but leaf is NULL
        assert!(leaf_field.is_null(1)); // leaf field is NULL

        // Row 2: "outer" field missing → {outer: NULL}
        assert!(!outer_struct.is_null(2));
        assert!(inner_struct.is_null(2)); // outer field is NULL

        // Row 3: Top-level NULL → struct-level NULL
        assert!(outer_struct.is_null(3));
    }

    #[test]
    fn test_path_based_null_masks_one_step() {
        // Create nested variant with diverse null patterns
        let variant_array = create_comprehensive_nested_shredded_variant();

        // Extract "outer" field using path-based variant_get
        let path = VariantPath::from("outer");
        let inner_field = Field::new("inner", DataType::Int32, true);
        let result_type = DataType::Struct(Fields::from(vec![inner_field]));

        let options = GetOptions {
            path,
            as_type: Some(Arc::new(Field::new("result", result_type, true))),
            cast_options: CastOptions::default(),
        };

        let result = variant_get(&variant_array, options).unwrap();

        // Verify the result is a StructArray with "inner" field and 4 rows
        let outer_result = result.as_any().downcast_ref::<StructArray>().unwrap();
        assert_eq!(outer_result.len(), 4);
        assert_eq!(outer_result.num_columns(), 1);

        // Get the "inner" field (Int32 values)
        let inner_field = outer_result
            .column(0)
            .as_any()
            .downcast_ref::<Int32Array>()
            .unwrap();

        // Row 0: Normal nested {"outer": {"inner": 42}} → {"inner": 42}
        assert!(!outer_result.is_null(0));
        assert_eq!(inner_field.value(0), 42);

        // Row 1: Inner field null {"outer": {"inner": null}} → {"inner": null}
        assert!(!outer_result.is_null(1));
        assert!(inner_field.is_null(1));

        // Row 2: Outer field null {"outer": null} → null (entire struct is null)
        assert!(outer_result.is_null(2));

        // Row 3: Top-level null → null (entire struct is null)
        assert!(outer_result.is_null(3));
    }

    #[test]
    fn test_path_based_null_masks_two_steps() {
        // Create nested variant with diverse null patterns
        let variant_array = create_comprehensive_nested_shredded_variant();

        // Extract "outer.inner" field using path-based variant_get
        let path = VariantPath::from("outer").join("inner");

        let options = GetOptions {
            path,
            as_type: Some(Arc::new(Field::new("result", DataType::Int32, true))),
            cast_options: CastOptions::default(),
        };

        let result = variant_get(&variant_array, options).unwrap();

        // Verify the result is an Int32Array with 4 rows
        let int_result = result.as_any().downcast_ref::<Int32Array>().unwrap();
        assert_eq!(int_result.len(), 4);

        // Row 0: Normal nested {"outer": {"inner": 42}} → 42
        assert!(!int_result.is_null(0));
        assert_eq!(int_result.value(0), 42);

        // Row 1: Inner field null {"outer": {"inner": null}} → null
        assert!(int_result.is_null(1));

        // Row 2: Outer field null {"outer": null} → null (path traversal fails)
        assert!(int_result.is_null(2));

        // Row 3: Top-level null → null (path traversal fails)
        assert!(int_result.is_null(3));
    }

    #[test]
    fn test_struct_extraction_mixed_and_unshredded() {
        // Create a partially shredded variant (x shredded, y not)
        let variant_array = create_mixed_and_unshredded_variant();

        // Request struct with both shredded and unshredded fields
        let struct_fields = Fields::from(vec![
            Field::new("x", DataType::Int32, true),
            Field::new("y", DataType::Int32, true),
        ]);
        let struct_type = DataType::Struct(struct_fields);

        let options = GetOptions {
            path: VariantPath::default(),
            as_type: Some(Arc::new(Field::new("result", struct_type, true))),
            cast_options: CastOptions::default(),
        };

        let result = variant_get(&variant_array, options).unwrap();

        // Verify the mixed shredding works (should succeed with current implementation)
        let struct_result = result.as_any().downcast_ref::<StructArray>().unwrap();
        assert_eq!(struct_result.len(), 4);
        assert_eq!(struct_result.num_columns(), 2);

        let field_x = struct_result
            .column(0)
            .as_any()
            .downcast_ref::<Int32Array>()
            .unwrap();
        let field_y = struct_result
            .column(1)
            .as_any()
            .downcast_ref::<Int32Array>()
            .unwrap();

        // Row 0: {"x": 1, "y": 42} - x from shredded, y from value field
        assert_eq!(field_x.value(0), 1);
        assert_eq!(field_y.value(0), 42);

        // Row 1: {"x": 2} - x from shredded, y missing (perfect shredding)
        assert_eq!(field_x.value(1), 2);
        assert!(field_y.is_null(1));

        // Row 2: {"x": 3, "y": null} - x from shredded, y explicitly null in value
        assert_eq!(field_x.value(2), 3);
        assert!(field_y.is_null(2));

        // Row 3: top-level null - entire struct row should be null
        assert!(struct_result.is_null(3));
    }

    /// Test that demonstrates the actual struct row builder gap
    /// This test should fail because it hits unshredded nested structs
    #[test]
    fn test_struct_row_builder_gap_demonstration() {
        // Create completely unshredded JSON variant (no typed_value at all)
        let json_strings = vec![
            r#"{"outer": {"inner": 42}}"#,
            r#"{"outer": {"inner": 100}}"#,
        ];
        let string_array: Arc<dyn Array> = Arc::new(StringArray::from(json_strings));
        let variant_array = json_to_variant(&string_array).unwrap();

        // Request nested struct - this should fail at the row builder level
        let inner_fields = Fields::from(vec![Field::new("inner", DataType::Int32, true)]);
        let inner_struct_type = DataType::Struct(inner_fields);
        let outer_fields = Fields::from(vec![Field::new("outer", inner_struct_type, true)]);
        let outer_struct_type = DataType::Struct(outer_fields);

        let options = GetOptions {
            path: VariantPath::default(),
            as_type: Some(Arc::new(Field::new("result", outer_struct_type, true))),
            cast_options: CastOptions::default(),
        };

        let variant_array_ref = ArrayRef::from(variant_array);
        let result = variant_get(&variant_array_ref, options);

        // Should fail with NotYetImplemented when the row builder tries to handle struct type
        assert!(result.is_err());
        let error = result.unwrap_err();
        assert!(error.to_string().contains("Not yet implemented"));
    }

    /// Create comprehensive shredded variant with diverse null patterns and empty objects
    /// Rows: normal values, top-level null, missing field a, missing field b, empty object
    fn create_comprehensive_shredded_variant() -> ArrayRef {
        let (metadata, _) = {
            let mut builder = parquet_variant::VariantBuilder::new();
            let obj = builder.new_object();
            obj.finish();
            builder.finish()
        };

        // Create null buffer for top-level nulls
        let nulls = NullBuffer::from(vec![
            true,  // row 0: normal values
            false, // row 1: top-level null
            true,  // row 2: missing field a
            true,  // row 3: missing field b
            true,  // row 4: empty object
        ]);

        let metadata_array = BinaryViewArray::from_iter_values(std::iter::repeat_n(&metadata, 5));

        // Create shredded fields with different null patterns
        // Field "a": present in rows 0,3 (missing in rows 1,2,4)
        let a_field_typed_value = Int32Array::from(vec![Some(1), None, None, Some(1), None]);
        let a_field_struct = StructArrayBuilder::new()
            .with_field("typed_value", Arc::new(a_field_typed_value), true)
            .build();
        let a_field_shredded = ShreddedVariantFieldArray::try_new(&a_field_struct)
            .expect("should create ShreddedVariantFieldArray for a");

        // Field "b": present in rows 0,2 (missing in rows 1,3,4)
        let b_field_typed_value = Int32Array::from(vec![Some(2), None, Some(2), None, None]);
        let b_field_struct = StructArrayBuilder::new()
            .with_field("typed_value", Arc::new(b_field_typed_value), true)
            .build();
        let b_field_shredded = ShreddedVariantFieldArray::try_new(&b_field_struct)
            .expect("should create ShreddedVariantFieldArray for b");

        // Field "c": present in row 0 only (missing in all other rows)
        let c_field_typed_value = Int32Array::from(vec![Some(3), None, None, None, None]);
        let c_field_struct = StructArrayBuilder::new()
            .with_field("typed_value", Arc::new(c_field_typed_value), true)
            .build();
        let c_field_shredded = ShreddedVariantFieldArray::try_new(&c_field_struct)
            .expect("should create ShreddedVariantFieldArray for c");

        // Create main typed_value struct
        let typed_value_fields = Fields::from(vec![
            Field::new("a", a_field_shredded.data_type().clone(), true),
            Field::new("b", b_field_shredded.data_type().clone(), true),
            Field::new("c", c_field_shredded.data_type().clone(), true),
        ]);
        let typed_value_struct = StructArray::try_new(
            typed_value_fields,
            vec![
                ArrayRef::from(a_field_shredded),
                ArrayRef::from(b_field_shredded),
                ArrayRef::from(c_field_shredded),
            ],
            None,
        )
        .unwrap();

        // Build final VariantArray with top-level nulls
        let struct_array = StructArrayBuilder::new()
            .with_field("metadata", Arc::new(metadata_array), false)
            .with_field("typed_value", Arc::new(typed_value_struct), true)
            .with_nulls(nulls)
            .build();

        Arc::new(struct_array)
    }

    /// Create comprehensive nested shredded variant with diverse null patterns
    /// Represents 3-level structure: variant -> outer -> inner (INT value)
    /// The shredding schema is: {"metadata": BINARY, "typed_value": {"outer": {"typed_value": {"inner": {"typed_value": INT}}}}}
    /// Rows: normal nested value, inner field null, outer field null, top-level null
    fn create_comprehensive_nested_shredded_variant() -> ArrayRef {
        // Create the inner level: contains typed_value with Int32 values
        // Row 0: has value 42, Row 1: inner null, Row 2: outer null, Row 3: top-level null
        let inner_typed_value = Int32Array::from(vec![Some(42), None, None, None]); // dummy value for row 2
        let inner = StructArrayBuilder::new()
            .with_field("typed_value", Arc::new(inner_typed_value), true)
            .build();
        let inner = ShreddedVariantFieldArray::try_new(&inner).unwrap();

        let outer_typed_value_nulls = NullBuffer::from(vec![
            true,  // row 0: inner struct exists with typed_value=42
            false, // row 1: inner field NULL
            false, // row 2: outer field NULL
            false, // row 3: top-level NULL
        ]);
        let outer_typed_value = StructArrayBuilder::new()
            .with_field("inner", ArrayRef::from(inner), false)
            .with_nulls(outer_typed_value_nulls)
            .build();

        let outer = StructArrayBuilder::new()
            .with_field("typed_value", Arc::new(outer_typed_value), true)
            .build();
        let outer = ShreddedVariantFieldArray::try_new(&outer).unwrap();

        let typed_value_nulls = NullBuffer::from(vec![
            true,  // row 0: inner struct exists with typed_value=42
            true,  // row 1: inner field NULL
            false, // row 2: outer field NULL
            false, // row 3: top-level NULL
        ]);
        let typed_value = StructArrayBuilder::new()
            .with_field("outer", ArrayRef::from(outer), false)
            .with_nulls(typed_value_nulls)
            .build();

        // Build final VariantArray with top-level nulls
        let metadata_array =
            BinaryViewArray::from_iter_values(std::iter::repeat_n(EMPTY_VARIANT_METADATA_BYTES, 4));
        let nulls = NullBuffer::from(vec![
            true,  // row 0: inner struct exists with typed_value=42
            true,  // row 1: inner field NULL
            true,  // row 2: outer field NULL
            false, // row 3: top-level NULL
        ]);
        let struct_array = StructArrayBuilder::new()
            .with_field("metadata", Arc::new(metadata_array), false)
            .with_field("typed_value", Arc::new(typed_value), true)
            .with_nulls(nulls)
            .build();

        Arc::new(struct_array)
    }

    /// Create variant with mixed shredding (spec-compliant) including null scenarios
    /// Field "x" is globally shredded, field "y" is never shredded
    fn create_mixed_and_unshredded_variant() -> ArrayRef {
        // Create spec-compliant mixed shredding:
        // - Field "x" is globally shredded (has typed_value column)
        // - Field "y" is never shredded (only appears in value field when present)

        let (metadata, y_field_value) = {
            let mut builder = parquet_variant::VariantBuilder::new();
            let mut obj = builder.new_object();
            obj.insert("y", Variant::from(42));
            obj.finish();
            builder.finish()
        };

        let metadata_array = BinaryViewArray::from_iter_values(std::iter::repeat_n(&metadata, 4));

        // Value field contains objects with unshredded fields only (never contains "x")
        // Row 0: {"y": "foo"} - x is shredded out, y remains in value
        // Row 1: {} - both x and y are absent (perfect shredding for x, y missing)
        // Row 2: {"y": null} - x is shredded out, y explicitly null
        // Row 3: top-level null (encoded in VariantArray's null mask, but fields contain valid data)

        let empty_object_value = {
            let mut builder = parquet_variant::VariantBuilder::new();
            builder.new_object().finish();
            let (_, value) = builder.finish();
            value
        };

        let y_null_value = {
            let mut builder = parquet_variant::VariantBuilder::new();
            builder.new_object().with_field("y", Variant::Null).finish();
            let (_, value) = builder.finish();
            value
        };

        let value_array = BinaryViewArray::from(vec![
            Some(y_field_value.as_slice()),      // Row 0: {"y": 42}
            Some(empty_object_value.as_slice()), // Row 1: {}
            Some(y_null_value.as_slice()),       // Row 2: {"y": null}
            Some(empty_object_value.as_slice()), // Row 3: top-level null (but value field contains valid data)
        ]);

        // Create shredded field "x" (globally shredded - never appears in value field)
        // For top-level null row, the field still needs valid content (not null)
        let x_field_typed_value = Int32Array::from(vec![Some(1), Some(2), Some(3), Some(0)]);
        let x_field_struct = StructArrayBuilder::new()
            .with_field("typed_value", Arc::new(x_field_typed_value), true)
            .build();
        let x_field_shredded = ShreddedVariantFieldArray::try_new(&x_field_struct)
            .expect("should create ShreddedVariantFieldArray for x");

        // Create main typed_value struct (only contains shredded fields)
        let typed_value_struct = StructArrayBuilder::new()
            .with_field("x", ArrayRef::from(x_field_shredded), false)
            .build();

        // Build VariantArray with both value and typed_value (PartiallyShredded)
        // Top-level null is encoded in the main StructArray's null mask
        let variant_nulls = NullBuffer::from(vec![true, true, true, false]); // Row 3 is top-level null
        let struct_array = StructArrayBuilder::new()
            .with_field("metadata", Arc::new(metadata_array), false)
            .with_field("value", Arc::new(value_array), true)
            .with_field("typed_value", Arc::new(typed_value_struct), true)
            .with_nulls(variant_nulls)
            .build();

        Arc::new(struct_array)
    }

    #[test]
    fn get_decimal32_rescaled_to_scale2() {
        // Build unshredded variant values with different scales
        let mut builder = crate::VariantArrayBuilder::new(5);
        builder.append_variant(VariantDecimal4::try_new(1234, 2).unwrap().into()); // 12.34
        builder.append_variant(VariantDecimal4::try_new(1234, 3).unwrap().into()); // 1.234
        builder.append_variant(VariantDecimal4::try_new(1234, 0).unwrap().into()); // 1234
        builder.append_null();
        builder.append_variant(
            VariantDecimal8::try_new((VariantDecimal4::MAX_UNSCALED_VALUE as i64) + 1, 3)
                .unwrap()
                .into(),
        ); // should fit into Decimal32
        let variant_array: ArrayRef = ArrayRef::from(builder.build());

        let field = Field::new("result", DataType::Decimal32(9, 2), true);
        let options = GetOptions::new().with_as_type(Some(FieldRef::from(field)));
        let result = variant_get(&variant_array, options).unwrap();
        let result = result.as_any().downcast_ref::<Decimal32Array>().unwrap();

        assert_eq!(result.precision(), 9);
        assert_eq!(result.scale(), 2);
        assert_eq!(result.value(0), 1234);
        assert_eq!(result.value(1), 123);
        assert_eq!(result.value(2), 123400);
        assert!(result.is_null(3));
        assert_eq!(
            result.value(4),
            VariantDecimal4::MAX_UNSCALED_VALUE / 10 + 1
        ); // should not be null as the final result fits into Decimal32
    }

    #[test]
    fn get_decimal32_scale_down_rounding() {
        let mut builder = crate::VariantArrayBuilder::new(7);
        builder.append_variant(VariantDecimal4::try_new(1235, 0).unwrap().into());
        builder.append_variant(VariantDecimal4::try_new(1245, 0).unwrap().into());
        builder.append_variant(VariantDecimal4::try_new(-1235, 0).unwrap().into());
        builder.append_variant(VariantDecimal4::try_new(-1245, 0).unwrap().into());
        builder.append_variant(VariantDecimal4::try_new(1235, 2).unwrap().into()); // 12.35 rounded down to 10 for scale -1
        builder.append_variant(VariantDecimal4::try_new(1235, 3).unwrap().into()); // 1.235 rounded down to 0 for scale -1
        builder.append_variant(VariantDecimal4::try_new(5235, 3).unwrap().into()); // 5.235 rounded up to 10 for scale -1
        let variant_array: ArrayRef = ArrayRef::from(builder.build());

        let field = Field::new("result", DataType::Decimal32(9, -1), true);
        let options = GetOptions::new().with_as_type(Some(FieldRef::from(field)));
        let result = variant_get(&variant_array, options).unwrap();
        let result = result.as_any().downcast_ref::<Decimal32Array>().unwrap();

        assert_eq!(result.precision(), 9);
        assert_eq!(result.scale(), -1);
        assert_eq!(result.value(0), 124);
        assert_eq!(result.value(1), 125);
        assert_eq!(result.value(2), -124);
        assert_eq!(result.value(3), -125);
        assert_eq!(result.value(4), 1);
        assert!(result.is_valid(5));
        assert_eq!(result.value(5), 0);
        assert_eq!(result.value(6), 1);
    }

    #[test]
    fn get_decimal32_large_scale_reduction() {
        let mut builder = crate::VariantArrayBuilder::new(2);
        builder.append_variant(
            VariantDecimal4::try_new(-VariantDecimal4::MAX_UNSCALED_VALUE, 0)
                .unwrap()
                .into(),
        );
        builder.append_variant(
            VariantDecimal4::try_new(VariantDecimal4::MAX_UNSCALED_VALUE, 0)
                .unwrap()
                .into(),
        );
        let variant_array: ArrayRef = ArrayRef::from(builder.build());

        let field = Field::new("result", DataType::Decimal32(9, -9), true);
        let options = GetOptions::new().with_as_type(Some(FieldRef::from(field)));
        let result = variant_get(&variant_array, options).unwrap();
        let result = result.as_any().downcast_ref::<Decimal32Array>().unwrap();

        assert_eq!(result.precision(), 9);
        assert_eq!(result.scale(), -9);
        assert_eq!(result.value(0), -1);
        assert_eq!(result.value(1), 1);

        let field = Field::new("result", DataType::Decimal32(9, -10), true);
        let options = GetOptions::new().with_as_type(Some(FieldRef::from(field)));
        let result = variant_get(&variant_array, options).unwrap();
        let result = result.as_any().downcast_ref::<Decimal32Array>().unwrap();

        assert_eq!(result.precision(), 9);
        assert_eq!(result.scale(), -10);
        assert!(result.is_valid(0));
        assert_eq!(result.value(0), 0);
        assert!(result.is_valid(1));
        assert_eq!(result.value(1), 0);
    }

    #[test]
    fn get_decimal32_precision_overflow_safe() {
        // Exceed Decimal32 after scaling and rounding
        let mut builder = crate::VariantArrayBuilder::new(2);
        builder.append_variant(
            VariantDecimal4::try_new(VariantDecimal4::MAX_UNSCALED_VALUE, 0)
                .unwrap()
                .into(),
        );
        builder.append_variant(
            VariantDecimal4::try_new(VariantDecimal4::MAX_UNSCALED_VALUE, 9)
                .unwrap()
                .into(),
        ); // integer value round up overflows
        let variant_array: ArrayRef = ArrayRef::from(builder.build());

        let field = Field::new("result", DataType::Decimal32(2, 2), true);
        let options = GetOptions::new().with_as_type(Some(FieldRef::from(field)));
        let result = variant_get(&variant_array, options).unwrap();
        let result = result.as_any().downcast_ref::<Decimal32Array>().unwrap();

        assert!(result.is_null(0));
        assert!(result.is_null(1)); // should overflow because 1.00 does not fit into precision (2)
    }

    #[test]
    fn get_decimal32_precision_overflow_unsafe_errors() {
        let mut builder = crate::VariantArrayBuilder::new(1);
        builder.append_variant(
            VariantDecimal4::try_new(VariantDecimal4::MAX_UNSCALED_VALUE, 0)
                .unwrap()
                .into(),
        );
        let variant_array: ArrayRef = ArrayRef::from(builder.build());

        let field = Field::new("result", DataType::Decimal32(9, 2), true);
        let cast_options = CastOptions {
            safe: false,
            ..Default::default()
        };
        let options = GetOptions::new()
            .with_as_type(Some(FieldRef::from(field)))
            .with_cast_options(cast_options);
        let err = variant_get(&variant_array, options).unwrap_err();

        assert!(
            err.to_string().contains(
                "Failed to cast to Decimal32(precision=9, scale=2) from variant Decimal4"
            )
        );
    }

    #[test]
    fn get_decimal64_rescaled_to_scale2() {
        let mut builder = crate::VariantArrayBuilder::new(5);
        builder.append_variant(VariantDecimal8::try_new(1234, 2).unwrap().into()); // 12.34
        builder.append_variant(VariantDecimal8::try_new(1234, 3).unwrap().into()); // 1.234
        builder.append_variant(VariantDecimal8::try_new(1234, 0).unwrap().into()); // 1234
        builder.append_null();
        builder.append_variant(
            VariantDecimal16::try_new((VariantDecimal8::MAX_UNSCALED_VALUE as i128) + 1, 3)
                .unwrap()
                .into(),
        ); // should fit into Decimal64
        let variant_array: ArrayRef = ArrayRef::from(builder.build());

        let field = Field::new("result", DataType::Decimal64(18, 2), true);
        let options = GetOptions::new().with_as_type(Some(FieldRef::from(field)));
        let result = variant_get(&variant_array, options).unwrap();
        let result = result.as_any().downcast_ref::<Decimal64Array>().unwrap();

        assert_eq!(result.precision(), 18);
        assert_eq!(result.scale(), 2);
        assert_eq!(result.value(0), 1234);
        assert_eq!(result.value(1), 123);
        assert_eq!(result.value(2), 123400);
        assert!(result.is_null(3));
        assert_eq!(
            result.value(4),
            VariantDecimal8::MAX_UNSCALED_VALUE / 10 + 1
        ); // should not be null as the final result fits into Decimal64
    }

    #[test]
    fn get_decimal64_scale_down_rounding() {
        let mut builder = crate::VariantArrayBuilder::new(7);
        builder.append_variant(VariantDecimal8::try_new(1235, 0).unwrap().into());
        builder.append_variant(VariantDecimal8::try_new(1245, 0).unwrap().into());
        builder.append_variant(VariantDecimal8::try_new(-1235, 0).unwrap().into());
        builder.append_variant(VariantDecimal8::try_new(-1245, 0).unwrap().into());
        builder.append_variant(VariantDecimal8::try_new(1235, 2).unwrap().into()); // 12.35 rounded down to 10 for scale -1
        builder.append_variant(VariantDecimal8::try_new(1235, 3).unwrap().into()); // 1.235 rounded down to 0 for scale -1
        builder.append_variant(VariantDecimal8::try_new(5235, 3).unwrap().into()); // 5.235 rounded up to 10 for scale -1
        let variant_array: ArrayRef = ArrayRef::from(builder.build());

        let field = Field::new("result", DataType::Decimal64(18, -1), true);
        let options = GetOptions::new().with_as_type(Some(FieldRef::from(field)));
        let result = variant_get(&variant_array, options).unwrap();
        let result = result.as_any().downcast_ref::<Decimal64Array>().unwrap();

        assert_eq!(result.precision(), 18);
        assert_eq!(result.scale(), -1);
        assert_eq!(result.value(0), 124);
        assert_eq!(result.value(1), 125);
        assert_eq!(result.value(2), -124);
        assert_eq!(result.value(3), -125);
        assert_eq!(result.value(4), 1);
        assert!(result.is_valid(5));
        assert_eq!(result.value(5), 0);
        assert_eq!(result.value(6), 1);
    }

    #[test]
    fn get_decimal64_large_scale_reduction() {
        let mut builder = crate::VariantArrayBuilder::new(2);
        builder.append_variant(
            VariantDecimal8::try_new(-VariantDecimal8::MAX_UNSCALED_VALUE, 0)
                .unwrap()
                .into(),
        );
        builder.append_variant(
            VariantDecimal8::try_new(VariantDecimal8::MAX_UNSCALED_VALUE, 0)
                .unwrap()
                .into(),
        );
        let variant_array: ArrayRef = ArrayRef::from(builder.build());

        let field = Field::new("result", DataType::Decimal64(18, -18), true);
        let options = GetOptions::new().with_as_type(Some(FieldRef::from(field)));
        let result = variant_get(&variant_array, options).unwrap();
        let result = result.as_any().downcast_ref::<Decimal64Array>().unwrap();

        assert_eq!(result.precision(), 18);
        assert_eq!(result.scale(), -18);
        assert_eq!(result.value(0), -1);
        assert_eq!(result.value(1), 1);

        let field = Field::new("result", DataType::Decimal64(18, -19), true);
        let options = GetOptions::new().with_as_type(Some(FieldRef::from(field)));
        let result = variant_get(&variant_array, options).unwrap();
        let result = result.as_any().downcast_ref::<Decimal64Array>().unwrap();

        assert_eq!(result.precision(), 18);
        assert_eq!(result.scale(), -19);
        assert!(result.is_valid(0));
        assert_eq!(result.value(0), 0);
        assert!(result.is_valid(1));
        assert_eq!(result.value(1), 0);
    }

    #[test]
    fn get_decimal64_precision_overflow_safe() {
        // Exceed Decimal64 after scaling and rounding
        let mut builder = crate::VariantArrayBuilder::new(2);
        builder.append_variant(
            VariantDecimal8::try_new(VariantDecimal8::MAX_UNSCALED_VALUE, 0)
                .unwrap()
                .into(),
        );
        builder.append_variant(
            VariantDecimal8::try_new(VariantDecimal8::MAX_UNSCALED_VALUE, 18)
                .unwrap()
                .into(),
        ); // integer value round up overflows
        let variant_array: ArrayRef = ArrayRef::from(builder.build());

        let field = Field::new("result", DataType::Decimal64(2, 2), true);
        let options = GetOptions::new().with_as_type(Some(FieldRef::from(field)));
        let result = variant_get(&variant_array, options).unwrap();
        let result = result.as_any().downcast_ref::<Decimal64Array>().unwrap();

        assert!(result.is_null(0));
        assert!(result.is_null(1));
    }

    #[test]
    fn get_decimal64_precision_overflow_unsafe_errors() {
        let mut builder = crate::VariantArrayBuilder::new(1);
        builder.append_variant(
            VariantDecimal8::try_new(VariantDecimal8::MAX_UNSCALED_VALUE, 0)
                .unwrap()
                .into(),
        );
        let variant_array: ArrayRef = ArrayRef::from(builder.build());

        let field = Field::new("result", DataType::Decimal64(18, 2), true);
        let cast_options = CastOptions {
            safe: false,
            ..Default::default()
        };
        let options = GetOptions::new()
            .with_as_type(Some(FieldRef::from(field)))
            .with_cast_options(cast_options);
        let err = variant_get(&variant_array, options).unwrap_err();

        assert!(
            err.to_string().contains(
                "Failed to cast to Decimal64(precision=18, scale=2) from variant Decimal8"
            )
        );
    }

    #[test]
    fn get_decimal128_rescaled_to_scale2() {
        let mut builder = crate::VariantArrayBuilder::new(4);
        builder.append_variant(VariantDecimal16::try_new(1234, 2).unwrap().into());
        builder.append_variant(VariantDecimal16::try_new(1234, 3).unwrap().into());
        builder.append_variant(VariantDecimal16::try_new(1234, 0).unwrap().into());
        builder.append_null();
        let variant_array: ArrayRef = ArrayRef::from(builder.build());

        let field = Field::new("result", DataType::Decimal128(38, 2), true);
        let options = GetOptions::new().with_as_type(Some(FieldRef::from(field)));
        let result = variant_get(&variant_array, options).unwrap();
        let result = result.as_any().downcast_ref::<Decimal128Array>().unwrap();

        assert_eq!(result.precision(), 38);
        assert_eq!(result.scale(), 2);
        assert_eq!(result.value(0), 1234);
        assert_eq!(result.value(1), 123);
        assert_eq!(result.value(2), 123400);
        assert!(result.is_null(3));
    }

    #[test]
    fn get_decimal128_scale_down_rounding() {
        let mut builder = crate::VariantArrayBuilder::new(7);
        builder.append_variant(VariantDecimal16::try_new(1235, 0).unwrap().into());
        builder.append_variant(VariantDecimal16::try_new(1245, 0).unwrap().into());
        builder.append_variant(VariantDecimal16::try_new(-1235, 0).unwrap().into());
        builder.append_variant(VariantDecimal16::try_new(-1245, 0).unwrap().into());
        builder.append_variant(VariantDecimal16::try_new(1235, 2).unwrap().into()); // 12.35 rounded down to 10 for scale -1
        builder.append_variant(VariantDecimal16::try_new(1235, 3).unwrap().into()); // 1.235 rounded down to 0 for scale -1
        builder.append_variant(VariantDecimal16::try_new(5235, 3).unwrap().into()); // 5.235 rounded up to 10 for scale -1
        let variant_array: ArrayRef = ArrayRef::from(builder.build());

        let field = Field::new("result", DataType::Decimal128(38, -1), true);
        let options = GetOptions::new().with_as_type(Some(FieldRef::from(field)));
        let result = variant_get(&variant_array, options).unwrap();
        let result = result.as_any().downcast_ref::<Decimal128Array>().unwrap();

        assert_eq!(result.precision(), 38);
        assert_eq!(result.scale(), -1);
        assert_eq!(result.value(0), 124);
        assert_eq!(result.value(1), 125);
        assert_eq!(result.value(2), -124);
        assert_eq!(result.value(3), -125);
        assert_eq!(result.value(4), 1);
        assert!(result.is_valid(5));
        assert_eq!(result.value(5), 0);
        assert_eq!(result.value(6), 1);
    }

    #[test]
    fn get_decimal128_precision_overflow_safe() {
        // Exceed Decimal128 after scaling and rounding
        let mut builder = crate::VariantArrayBuilder::new(2);
        builder.append_variant(
            VariantDecimal16::try_new(VariantDecimal16::MAX_UNSCALED_VALUE, 0)
                .unwrap()
                .into(),
        );
        builder.append_variant(
            VariantDecimal16::try_new(VariantDecimal16::MAX_UNSCALED_VALUE, 38)
                .unwrap()
                .into(),
        ); // integer value round up overflows
        let variant_array: ArrayRef = ArrayRef::from(builder.build());

        let field = Field::new("result", DataType::Decimal128(2, 2), true);
        let options = GetOptions::new().with_as_type(Some(FieldRef::from(field)));
        let result = variant_get(&variant_array, options).unwrap();
        let result = result.as_any().downcast_ref::<Decimal128Array>().unwrap();

        assert!(result.is_null(0));
        assert!(result.is_null(1)); // should overflow because 1.00 does not fit into precision (2)
    }

    #[test]
    fn get_decimal128_precision_overflow_unsafe_errors() {
        let mut builder = crate::VariantArrayBuilder::new(1);
        builder.append_variant(
            VariantDecimal16::try_new(VariantDecimal16::MAX_UNSCALED_VALUE, 0)
                .unwrap()
                .into(),
        );
        let variant_array: ArrayRef = ArrayRef::from(builder.build());

        let field = Field::new("result", DataType::Decimal128(38, 2), true);
        let cast_options = CastOptions {
            safe: false,
            ..Default::default()
        };
        let options = GetOptions::new()
            .with_as_type(Some(FieldRef::from(field)))
            .with_cast_options(cast_options);
        let err = variant_get(&variant_array, options).unwrap_err();

        assert!(err.to_string().contains(
            "Failed to cast to Decimal128(precision=38, scale=2) from variant Decimal16"
        ));
    }

    #[test]
    fn get_decimal256_rescaled_to_scale2() {
        // Build unshredded variant values with different scales using Decimal16 source
        let mut builder = crate::VariantArrayBuilder::new(4);
        builder.append_variant(VariantDecimal16::try_new(1234, 2).unwrap().into()); // 12.34
        builder.append_variant(VariantDecimal16::try_new(1234, 3).unwrap().into()); // 1.234
        builder.append_variant(VariantDecimal16::try_new(1234, 0).unwrap().into()); // 1234
        builder.append_null();
        let variant_array: ArrayRef = ArrayRef::from(builder.build());

        let field = Field::new("result", DataType::Decimal256(76, 2), true);
        let options = GetOptions::new().with_as_type(Some(FieldRef::from(field)));
        let result = variant_get(&variant_array, options).unwrap();
        let result = result.as_any().downcast_ref::<Decimal256Array>().unwrap();

        assert_eq!(result.precision(), 76);
        assert_eq!(result.scale(), 2);
        assert_eq!(result.value(0), i256::from_i128(1234));
        assert_eq!(result.value(1), i256::from_i128(123));
        assert_eq!(result.value(2), i256::from_i128(123400));
        assert!(result.is_null(3));
    }

    #[test]
    fn get_decimal256_scale_down_rounding() {
        let mut builder = crate::VariantArrayBuilder::new(7);
        builder.append_variant(VariantDecimal16::try_new(1235, 0).unwrap().into());
        builder.append_variant(VariantDecimal16::try_new(1245, 0).unwrap().into());
        builder.append_variant(VariantDecimal16::try_new(-1235, 0).unwrap().into());
        builder.append_variant(VariantDecimal16::try_new(-1245, 0).unwrap().into());
        builder.append_variant(VariantDecimal16::try_new(1235, 2).unwrap().into()); // 12.35 rounded down to 10 for scale -1
        builder.append_variant(VariantDecimal16::try_new(1235, 3).unwrap().into()); // 1.235 rounded down to 0 for scale -1
        builder.append_variant(VariantDecimal16::try_new(5235, 3).unwrap().into()); // 5.235 rounded up to 10 for scale -1
        let variant_array: ArrayRef = ArrayRef::from(builder.build());

        let field = Field::new("result", DataType::Decimal256(76, -1), true);
        let options = GetOptions::new().with_as_type(Some(FieldRef::from(field)));
        let result = variant_get(&variant_array, options).unwrap();
        let result = result.as_any().downcast_ref::<Decimal256Array>().unwrap();

        assert_eq!(result.precision(), 76);
        assert_eq!(result.scale(), -1);
        assert_eq!(result.value(0), i256::from_i128(124));
        assert_eq!(result.value(1), i256::from_i128(125));
        assert_eq!(result.value(2), i256::from_i128(-124));
        assert_eq!(result.value(3), i256::from_i128(-125));
        assert_eq!(result.value(4), i256::from_i128(1));
        assert!(result.is_valid(5));
        assert_eq!(result.value(5), i256::from_i128(0));
        assert_eq!(result.value(6), i256::from_i128(1));
    }

    #[test]
    fn get_decimal256_precision_overflow_safe() {
        // Exceed Decimal128 max precision (38) after scaling
        let mut builder = crate::VariantArrayBuilder::new(2);
        builder.append_variant(
            VariantDecimal16::try_new(VariantDecimal16::MAX_UNSCALED_VALUE, 1)
                .unwrap()
                .into(),
        );
        builder.append_variant(
            VariantDecimal16::try_new(VariantDecimal16::MAX_UNSCALED_VALUE, 0)
                .unwrap()
                .into(),
        );
        let variant_array: ArrayRef = ArrayRef::from(builder.build());

        let field = Field::new("result", DataType::Decimal256(76, 39), true);
        let options = GetOptions::new().with_as_type(Some(FieldRef::from(field)));
        let result = variant_get(&variant_array, options).unwrap();
        let result = result.as_any().downcast_ref::<Decimal256Array>().unwrap();

        // Input is Decimal16 with integer = 10^38-1 and scale = 1, target scale = 39
        // So expected integer is (10^38-1) * 10^(39-1) = (10^38-1) * 10^38
        let base = i256::from_i128(10);
        let factor = base.checked_pow(38).unwrap();
        let expected = i256::from_i128(VariantDecimal16::MAX_UNSCALED_VALUE)
            .checked_mul(factor)
            .unwrap();
        assert_eq!(result.value(0), expected);
        assert!(result.is_null(1));
    }

    #[test]
    fn get_decimal256_precision_overflow_unsafe_errors() {
        // Exceed Decimal128 max precision (38) after scaling
        let mut builder = crate::VariantArrayBuilder::new(2);
        builder.append_variant(
            VariantDecimal16::try_new(VariantDecimal16::MAX_UNSCALED_VALUE, 1)
                .unwrap()
                .into(),
        );
        builder.append_variant(
            VariantDecimal16::try_new(VariantDecimal16::MAX_UNSCALED_VALUE, 0)
                .unwrap()
                .into(),
        );
        let variant_array: ArrayRef = ArrayRef::from(builder.build());

        let field = Field::new("result", DataType::Decimal256(76, 39), true);
        let cast_options = CastOptions {
            safe: false,
            ..Default::default()
        };
        let options = GetOptions::new()
            .with_as_type(Some(FieldRef::from(field)))
            .with_cast_options(cast_options);
        let err = variant_get(&variant_array, options).unwrap_err();

        assert!(err.to_string().contains(
            "Failed to cast to Decimal256(precision=76, scale=39) from variant Decimal16"
        ));
    }

    perfectly_shredded_variant_array_fn!(perfectly_shredded_invalid_time_variant_array, || {
        // 86401000000 is invalid for Time64Microsecond (max is 86400000000)
        Time64MicrosecondArray::from(vec![
            Some(86401000000),
            Some(86401000000),
            Some(86401000000),
        ])
    });

    #[test]
    fn test_variant_get_error_when_cast_failure_and_safe_false() {
        let variant_array = perfectly_shredded_invalid_time_variant_array();

        let field = Field::new("result", DataType::Time64(TimeUnit::Microsecond), true);
        let cast_options = CastOptions {
            safe: false, // Will error on cast failure
            ..Default::default()
        };
        let options = GetOptions::new()
            .with_as_type(Some(FieldRef::from(field)))
            .with_cast_options(cast_options);
        let err = variant_get(&variant_array, options).unwrap_err();
        assert!(
            err.to_string().contains(
                "Cast error: Cast failed at index 0 (array type: Time64(µs)): Invalid microsecond from midnight: 86401000000"
            )
        );
    }

    #[test]
    fn test_variant_get_return_null_when_cast_failure_and_safe_true() {
        let variant_array = perfectly_shredded_invalid_time_variant_array();

        let field = Field::new("result", DataType::Time64(TimeUnit::Microsecond), true);
        let cast_options = CastOptions {
            safe: true, // Will return null on cast failure
            ..Default::default()
        };
        let options = GetOptions::new()
            .with_as_type(Some(FieldRef::from(field)))
            .with_cast_options(cast_options);
        let result = variant_get(&variant_array, options).unwrap();
        assert_eq!(3, result.len());

        for i in 0..3 {
            assert!(result.is_null(i));
        }
    }
}<|MERGE_RESOLUTION|>--- conflicted
+++ resolved
@@ -364,18 +364,11 @@
     use crate::variant_array::{ShreddedVariantFieldArray, StructArrayBuilder};
     use crate::{VariantArray, VariantArrayBuilder, VariantValueArrayBuilder, json_to_variant};
     use arrow::array::{
-<<<<<<< HEAD
-        Array, ArrayRef, AsArray, BinaryViewArray, BooleanArray, Date32Array, Decimal32Array,
-        Decimal64Array, Decimal128Array, Decimal256Array, Float32Array, Float64Array,
-        GenericListArray, Int8Array, Int16Array, Int32Array, Int64Array, LargeStringArray,
-        NullBuilder, StringArray, StringViewArray, StructArray, Time64MicrosecondArray,
-=======
         Array, ArrayRef, AsArray, BinaryArray, BinaryViewArray, BooleanArray, Date32Array,
         Decimal32Array, Decimal64Array, Decimal128Array, Decimal256Array, Float32Array,
         Float64Array, Int8Array, Int16Array, Int32Array, Int64Array, LargeBinaryArray,
         LargeStringArray, NullBuilder, StringArray, StringViewArray, StructArray,
         Time64MicrosecondArray,
->>>>>>> a14f77c1
     };
     use arrow::buffer::{NullBuffer, OffsetBuffer};
     use arrow::compute::CastOptions;
