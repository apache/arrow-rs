--- conflicted
+++ resolved
@@ -304,13 +304,6 @@
     use arrow::buffer::NullBuffer;
     use arrow::compute::CastOptions;
     use arrow::datatypes::DataType::{Int16, Int32, Int64};
-<<<<<<< HEAD
-    use arrow_schema::DataType::{Boolean, Float32, Float64, Int8, Timestamp};
-    use arrow_schema::{DataType, Field, FieldRef, Fields, TimeUnit};
-    use chrono::DateTime;
-    use parquet_variant::{EMPTY_VARIANT_METADATA_BYTES, Variant, VariantPath};
-    use std::sync::Arc;
-=======
     use arrow::datatypes::i256;
     use arrow_schema::DataType::{Boolean, Float32, Float64, Int8};
     use arrow_schema::{DataType, Field, FieldRef, Fields, TimeUnit};
@@ -319,7 +312,7 @@
         EMPTY_VARIANT_METADATA_BYTES, Variant, VariantDecimal4, VariantDecimal8, VariantDecimal16,
         VariantDecimalType, VariantPath,
     };
->>>>>>> 751b0822
+    use std::sync::Arc;
 
     fn single_variant_get_test(input_json: &str, path: VariantPath, expected_json: &str) {
         // Create input array from JSON string
@@ -2162,7 +2155,7 @@
             path: VariantPath::default(),
             as_type: Some(Arc::new(Field::new(
                 "result",
-                Timestamp(TimeUnit::Nanosecond, None),
+                DataType::Timestamp(TimeUnit::Nanosecond, None),
                 true,
             ))),
             cast_options: CastOptions {
