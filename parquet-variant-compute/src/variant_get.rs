--- conflicted
+++ resolved
@@ -345,15 +345,9 @@
 
     use crate::{json_to_variant, VariantValueArrayBuilder};
     use arrow::array::{
-<<<<<<< HEAD
-        Array, ArrayRef, BinaryViewArray, Float16Array, Float32Array, Float64Array,
-        GenericListArray, Int16Array, Int32Array, Int64Array, Int8Array, StringArray, StructArray,
-        UInt16Array, UInt32Array, UInt64Array, UInt8Array,
-=======
         Array, ArrayRef, AsArray, BinaryViewArray, BooleanArray, Date32Array, FixedSizeBinaryArray,
-        Float16Array, Float32Array, Float64Array, Int16Array, Int32Array, Int64Array, Int8Array,
+        Float16Array, GenericListArray, Float32Array, Float64Array, Int16Array, Int32Array, Int64Array, Int8Array,
         StringArray, StructArray, UInt16Array, UInt32Array, UInt64Array, UInt8Array,
->>>>>>> e6355b18
     };
     use arrow::buffer::{NullBuffer, OffsetBuffer};
     use arrow::compute::CastOptions;
