// Licensed to the Apache Software Foundation (ASF) under one
// or more contributor license agreements.  See the NOTICE file
// distributed with this work for additional information
// regarding copyright ownership.  The ASF licenses this file
// to you under the Apache License, Version 2.0 (the
// "License"); you may not use this file except in compliance
// with the License.  You may obtain a copy of the License at
//
//   http://www.apache.org/licenses/LICENSE-2.0
//
// Unless required by applicable law or agreed to in writing,
// software distributed under the License is distributed on an
// "AS IS" BASIS, WITHOUT WARRANTIES OR CONDITIONS OF ANY
// KIND, either express or implied.  See the License for the
// specific language governing permissions and limitations
// under the License.

//! [`VariantArrayBuilder`] implementation

use crate::VariantArray;
use arrow::array::{ArrayRef, BinaryViewArray, BinaryViewBuilder, NullBufferBuilder, StructArray};
use arrow_schema::{ArrowError, DataType, Field, Fields};
use parquet_variant::{
    BuilderSpecificState, ListBuilder, MetadataBuilder, ObjectBuilder, Variant, VariantBuilderExt,
    EMPTY_VARIANT_METADATA,
};
use parquet_variant::{
    ParentState, ReadOnlyMetadataBuilder, ValueBuilder, WritableMetadataBuilder,
};
<<<<<<< HEAD
=======
use parquet_variant::{
    ParentState, ReadOnlyMetadataBuilder, ValueBuilder, WritableMetadataBuilder,
};
>>>>>>> f4840f6d
use std::sync::Arc;

/// A builder for [`VariantArray`]
///
/// This builder is used to construct a `VariantArray` and allows APIs for
/// adding metadata
///
/// This builder always creates a `VariantArray` using [`BinaryViewArray`] for both
/// the metadata and value fields.
///
/// # TODO
/// 1. Support shredding: <https://github.com/apache/arrow-rs/issues/7895>
///
/// ## Example:
/// ```
/// # use arrow::array::Array;
/// # use parquet_variant::{Variant, VariantBuilder, VariantBuilderExt};
/// # use parquet_variant_compute::VariantArrayBuilder;
/// // Create a new VariantArrayBuilder with a capacity of 100 rows
/// let mut builder = VariantArrayBuilder::new(100);
/// // append variant values
/// builder.append_variant(Variant::from(42));
/// // append a null row (note not a Variant::Null)
/// builder.append_null();
/// // append an object to the builder using VariantBuilderExt methods directly
/// builder.new_object()
///   .with_field("foo", "bar")
///   .finish();
///
/// // create the final VariantArray
/// let variant_array = builder.build();
/// assert_eq!(variant_array.len(), 3);
/// // // Access the values
/// // row 1 is not null and is an integer
/// assert!(!variant_array.is_null(0));
/// assert_eq!(variant_array.value(0), Variant::from(42i32));
/// // row 1 is null
/// assert!(variant_array.is_null(1));
/// // row 2 is not null and is an object
/// assert!(!variant_array.is_null(2));
/// let value = variant_array.value(2);
/// let obj = value.as_object().expect("expected object");
/// assert_eq!(obj.get("foo"), Some(Variant::from("bar")));
/// ```
#[derive(Debug)]
pub struct VariantArrayBuilder {
    /// Nulls
    nulls: NullBufferBuilder,
    /// builder for all the metadata
    metadata_builder: WritableMetadataBuilder,
    /// ending offset for each serialized metadata dictionary in the buffer
    metadata_offsets: Vec<usize>,
    /// builder for values
    value_builder: ValueBuilder,
    /// ending offset for each serialized variant value in the buffer
    value_offsets: Vec<usize>,
    /// The fields of the final `StructArray`
    ///
    /// TODO: 1) Add extension type metadata
    /// TODO: 2) Add support for shredding
    fields: Fields,
}

impl VariantArrayBuilder {
    pub fn new(row_capacity: usize) -> Self {
        // The subfields are expected to be non-nullable according to the parquet variant spec.
        let metadata_field = Field::new("metadata", DataType::BinaryView, false);
        let value_field = Field::new("value", DataType::BinaryView, false);

        Self {
            nulls: NullBufferBuilder::new(row_capacity),
            metadata_builder: WritableMetadataBuilder::default(),
            metadata_offsets: Vec::with_capacity(row_capacity),
            value_builder: ValueBuilder::new(),
            value_offsets: Vec::with_capacity(row_capacity),
            fields: Fields::from(vec![metadata_field, value_field]),
        }
    }

    /// Build the final builder
    pub fn build(self) -> VariantArray {
        let Self {
            mut nulls,
            metadata_builder,
            metadata_offsets,
            value_builder,
            value_offsets,
            fields,
        } = self;

        let metadata_buffer = metadata_builder.into_inner();
        let metadata_array = binary_view_array_from_buffers(metadata_buffer, metadata_offsets);

        let value_buffer = value_builder.into_inner();
        let value_array = binary_view_array_from_buffers(value_buffer, value_offsets);

        // The build the final struct array
        let inner = StructArray::new(
            fields,
            vec![
                Arc::new(metadata_array) as ArrayRef,
                Arc::new(value_array) as ArrayRef,
            ],
            nulls.finish(),
        );
        // TODO add arrow extension type metadata

        VariantArray::try_new(Arc::new(inner)).expect("valid VariantArray by construction")
    }

    /// Appends a null row to the builder.
    pub fn append_null(&mut self) {
        self.nulls.append_null();
        // The subfields are expected to be non-nullable according to the parquet variant spec.
        self.metadata_offsets.push(self.metadata_builder.offset());
        self.value_offsets.push(self.value_builder.offset());
    }

    /// Append the [`Variant`] to the builder as the next row
    pub fn append_variant(&mut self, variant: Variant) {
        ValueBuilder::append_variant(self.parent_state(), variant);
    }

    /// Creates a builder-specific parent state
    fn parent_state(&mut self) -> ParentState<'_, ArrayBuilderState<'_>> {
        let state = ArrayBuilderState {
            metadata_offsets: &mut self.metadata_offsets,
            value_offsets: &mut self.value_offsets,
            nulls: &mut self.nulls,
        };

        ParentState::new(&mut self.value_builder, &mut self.metadata_builder, state)
    }
}

/// Builder-specific state for array building that manages array-level offsets and nulls. See
/// [`VariantBuilderExt`] for details.
#[derive(Debug)]
pub struct ArrayBuilderState<'a> {
    metadata_offsets: &'a mut Vec<usize>,
    value_offsets: &'a mut Vec<usize>,
    nulls: &'a mut NullBufferBuilder,
}

// All changes are pending until finalized
impl BuilderSpecificState for ArrayBuilderState<'_> {
    fn finish(
        &mut self,
        metadata_builder: &mut dyn MetadataBuilder,
        value_builder: &mut ValueBuilder,
    ) {
        self.metadata_offsets.push(metadata_builder.finish());
        self.value_offsets.push(value_builder.offset());
        self.nulls.append_non_null();
    }
}

impl VariantBuilderExt for VariantArrayBuilder {
    type State<'a>
        = ArrayBuilderState<'a>
    where
        Self: 'a;

    /// Appending NULL to a variant array produces an actual NULL value
    fn append_null(&mut self) {
        self.append_null();
    }

    fn append_value<'m, 'v>(&mut self, value: impl Into<Variant<'m, 'v>>) {
        self.append_variant(value.into());
    }

    fn try_new_list(&mut self) -> Result<ListBuilder<'_, Self::State<'_>>, ArrowError> {
        Ok(ListBuilder::new(self.parent_state(), false))
    }

    fn try_new_object(&mut self) -> Result<ObjectBuilder<'_, Self::State<'_>>, ArrowError> {
        Ok(ObjectBuilder::new(self.parent_state(), false))
    }
}

/// A builder for creating only the value column of a [`VariantArray`]
///
/// This builder is used when you have existing metadata and only need to build
/// the value column. It's useful for scenarios like variant unshredding, data
/// transformation, or filtering where you want to reuse existing metadata.
///
/// The builder produces a [`BinaryViewArray`] that can be combined with existing
/// metadata to create a complete [`VariantArray`].
///
/// # Example:
/// ```
/// # use arrow::array::Array;
/// # use parquet_variant::{Variant};
/// # use parquet_variant_compute::VariantValueArrayBuilder;
/// // Create a variant value builder for 10 rows
/// let mut builder = VariantValueArrayBuilder::new(10);
///
<<<<<<< HEAD
/// // Append some values with their corresponding metadata. In practice, some of the variant
/// // values would be objects with internal references to pre-existing metadata, which the
=======
/// // Append some values with their corresponding metadata, which the
>>>>>>> f4840f6d
/// // builder takes advantage of to avoid creating new metadata.
/// builder.append_value(Variant::from(42));
/// builder.append_null();
/// builder.append_value(Variant::from("hello"));
///
/// // Build the final value array
/// let value_array = builder.build().unwrap();
/// assert_eq!(value_array.len(), 3);
/// ```
#[derive(Debug)]
pub struct VariantValueArrayBuilder {
    value_builder: ValueBuilder,
    value_offsets: Vec<usize>,
    nulls: NullBufferBuilder,
}

impl VariantValueArrayBuilder {
    /// Create a new `VariantValueArrayBuilder` with the specified row capacity
    pub fn new(row_capacity: usize) -> Self {
        Self {
            value_builder: ValueBuilder::new(),
            value_offsets: Vec::with_capacity(row_capacity),
            nulls: NullBufferBuilder::new(row_capacity),
        }
    }

    /// Build the final value array
    ///
    /// Returns a [`BinaryViewArray`] containing the serialized variant values.
    /// This can be combined with existing metadata to create a complete [`VariantArray`].
    pub fn build(mut self) -> Result<BinaryViewArray, ArrowError> {
        let value_buffer = self.value_builder.into_inner();
        let mut array = binary_view_array_from_buffers(value_buffer, self.value_offsets);
        if let Some(nulls) = self.nulls.finish() {
            let (views, buffers, _) = array.into_parts();
            array = BinaryViewArray::try_new(views, buffers, Some(nulls))?;
        }
        Ok(array)
    }

    /// Append a null row to the builder
    ///
    /// WARNING: It is only valid to call this method when building the `value` field of a shredded
    /// variant column (which is nullable). The `value` field of a binary (unshredded) variant
    /// column is non-nullable, and callers should instead invoke [`Self::append_value`] with
    /// `Variant::Null`, passing the appropriate metadata value.
    pub fn append_null(&mut self) {
        self.value_offsets.push(self.value_builder.offset());
        self.nulls.append_null();
    }

    /// Append a variant value with its corresponding metadata
    ///
    /// # Arguments
    /// * `value` - The variant value to append
    /// * `metadata` - The metadata dictionary for this variant (used for field name resolution)
    ///
    /// # Returns
    /// * `Ok(())` if the value was successfully appended
    /// * `Err(ArrowError)` if the variant contains field names not found in the metadata
    ///
    /// # Example
    /// ```
    /// # use parquet_variant::Variant;
    /// # use parquet_variant_compute::VariantValueArrayBuilder;
    /// let mut builder = VariantValueArrayBuilder::new(10);
    /// builder.append_value(Variant::from(42));
    /// ```
    pub fn append_value(&mut self, value: Variant<'_, '_>) {
<<<<<<< HEAD
        let metadata = value.metadata().cloned().unwrap_or(EMPTY_VARIANT_METADATA);
        let mut metadata_builder = ReadOnlyMetadataBuilder::new(metadata);
=======
        let mut metadata_builder = ReadOnlyMetadataBuilder::new(value.metadata().clone());
>>>>>>> f4840f6d
        ValueBuilder::append_variant_bytes(self.parent_state(&mut metadata_builder), value);
    }

    /// Creates a builder-specific parent state.
    ///
    /// For example, this can be useful for code that wants to copy a subset of fields from an
    /// object `value` as a new row of `value_array_builder`:
    ///
    /// ```no_run
    /// # use parquet_variant::{ObjectBuilder, ReadOnlyMetadataBuilder, Variant};
    /// # use parquet_variant_compute::VariantValueArrayBuilder;
    /// # let value = Variant::Null;
    /// # let mut value_array_builder = VariantValueArrayBuilder::new(0);
    /// # fn should_keep(field_name: &str) -> bool { todo!() };
    /// let Variant::Object(obj) = value else {
    ///     panic!("Not a variant object");
    /// };
    /// let mut metadata_builder = ReadOnlyMetadataBuilder::new(obj.metadata.clone());
    /// let state = value_array_builder.parent_state(&mut metadata_builder);
    /// let mut object_builder = ObjectBuilder::new(state, false);
    /// for (field_name, field_value) in obj.iter() {
    ///     if should_keep(field_name) {
    ///         object_builder.insert_bytes(field_name, field_value);
    ///     }
    /// }
    ///  object_builder.finish(); // appends the filtered object
    /// ```
    pub fn parent_state<'a>(
        &'a mut self,
        metadata_builder: &'a mut dyn MetadataBuilder,
    ) -> ParentState<'a, ValueArrayBuilderState<'a>> {
        let state = ValueArrayBuilderState {
            value_offsets: &mut self.value_offsets,
            nulls: &mut self.nulls,
        };

        ParentState::new(&mut self.value_builder, metadata_builder, state)
    }
}

/// Builder-specific state for array building that manages array-level offsets and nulls. See
/// [`VariantBuilderExt`] for details.
#[derive(Debug)]
pub struct ValueArrayBuilderState<'a> {
    value_offsets: &'a mut Vec<usize>,
    nulls: &'a mut NullBufferBuilder,
}

// All changes are pending until finalized
impl BuilderSpecificState for ValueArrayBuilderState<'_> {
    fn finish(
        &mut self,
        _metadata_builder: &mut dyn MetadataBuilder,
        value_builder: &mut ValueBuilder,
    ) {
        self.value_offsets.push(value_builder.offset());
        self.nulls.append_non_null();
    }
}

fn binary_view_array_from_buffers(buffer: Vec<u8>, offsets: Vec<usize>) -> BinaryViewArray {
    // All offsets are less than or equal to the buffer length, so we can safely cast all offsets
    // inside the loop below, as long as the buffer length fits in u32.
    u32::try_from(buffer.len()).expect("buffer length should fit in u32");

    let mut builder = BinaryViewBuilder::with_capacity(offsets.len());
    let block = builder.append_block(buffer.into());
    // TODO this can be much faster if it creates the views directly during append
    let mut start = 0;
    for end in offsets {
        let end = end as u32; // Safe cast: validated max offset fits in u32 above
        builder
            .try_append_view(block, start, end - start)
            .expect("Failed to append view");
        start = end;
    }
    builder.finish()
}

#[cfg(test)]
mod test {
    use super::*;
    use arrow::array::Array;
    use parquet_variant::Variant;

    /// Test that both the metadata and value buffers are non nullable
    #[test]
    fn test_variant_array_builder_non_nullable() {
        let mut builder = VariantArrayBuilder::new(10);
        builder.append_null(); // should not panic
        builder.append_variant(Variant::from(42i32));
        let variant_array = builder.build();

        assert_eq!(variant_array.len(), 2);
        assert!(variant_array.is_null(0));
        assert!(!variant_array.is_null(1));
        assert_eq!(variant_array.value(1), Variant::from(42i32));

        // the metadata and value fields of non shredded variants should not be null
        assert!(variant_array.metadata_field().nulls().is_none());
        assert!(variant_array.value_field().unwrap().nulls().is_none());
        let DataType::Struct(fields) = variant_array.data_type() else {
            panic!("Expected VariantArray to have Struct data type");
        };
        for field in fields {
            assert!(
                !field.is_nullable(),
                "Field {} should be non-nullable",
                field.name()
            );
        }
    }

    /// Test using appending variants to the array builder
    #[test]
    fn test_variant_array_builder() {
        let mut builder = VariantArrayBuilder::new(10);
        builder.append_null(); // should not panic
        builder.append_variant(Variant::from(42i32));

        // make an object in the next row
        builder.new_object().with_field("foo", "bar").finish();

        // append a new list
        builder
            .new_list()
            .with_value(Variant::from(1i32))
            .with_value(Variant::from(2i32))
            .finish();
        let variant_array = builder.build();

        assert_eq!(variant_array.len(), 4);
        assert!(variant_array.is_null(0));
        assert!(!variant_array.is_null(1));
        assert_eq!(variant_array.value(1), Variant::from(42i32));
        assert!(!variant_array.is_null(2));
        let variant = variant_array.value(2);
        let variant = variant.as_object().expect("variant to be an object");
        assert_eq!(variant.get("foo").unwrap(), Variant::from("bar"));
        assert!(!variant_array.is_null(3));
        let variant = variant_array.value(3);
        let list = variant.as_list().expect("variant to be a list");
        assert_eq!(list.len(), 2);
    }

    #[test]
    fn test_variant_value_array_builder_basic() {
        let mut builder = VariantValueArrayBuilder::new(10);

        // Append some values
        builder.append_value(Variant::from(42i32));
        builder.append_null();
        builder.append_value(Variant::from("hello"));

        let value_array = builder.build().unwrap();
        assert_eq!(value_array.len(), 3);
    }

    #[test]
    fn test_variant_value_array_builder_with_objects() {
        // Populate a variant array with objects
        let mut builder = VariantArrayBuilder::new(3);
        builder
            .new_object()
            .with_field("name", "Alice")
            .with_field("age", 30i32)
            .finish();

        builder
            .new_object()
            .with_field("name", "Bob")
            .with_field("age", 42i32)
            .with_field("city", "Wonderland")
            .finish();

        builder
            .new_object()
            .with_field("name", "Charlie")
            .with_field("age", 1i32)
            .finish();

        let array = builder.build();

        // Copy (some of) the objects over to the value array builder
        //
        // NOTE: Because we will reuse the metadata column, we cannot reorder rows. We can only
        // filter or manipulate values within a row.
        let mut builder = VariantValueArrayBuilder::new(3);

        // straight copy
        builder.append_value(array.value(0));

        // filtering fields takes more work because we need to manually create an object builder
        let value = array.value(1);
<<<<<<< HEAD
        let mut metadata_builder = ReadOnlyMetadataBuilder::new(value.metadata().unwrap().clone());
=======
        let mut metadata_builder = ReadOnlyMetadataBuilder::new(value.metadata().clone());
>>>>>>> f4840f6d
        let state = builder.parent_state(&mut metadata_builder);
        ObjectBuilder::new(state, false)
            .with_field("name", value.get_object_field("name").unwrap())
            .with_field("age", value.get_object_field("age").unwrap())
            .finish();

        // same bytes, but now nested and duplicated inside a list
        let value = array.value(2);
<<<<<<< HEAD
        let mut metadata_builder = ReadOnlyMetadataBuilder::new(value.metadata().unwrap().clone());
=======
        let mut metadata_builder = ReadOnlyMetadataBuilder::new(value.metadata().clone());
>>>>>>> f4840f6d
        let state = builder.parent_state(&mut metadata_builder);
        ListBuilder::new(state, false)
            .with_value(value.clone())
            .with_value(value.clone())
            .finish();

        let array2 = VariantArray::from_parts(
            array.metadata_field().clone(),
            Some(builder.build().unwrap()),
            None,
            None,
        );

        assert_eq!(array2.len(), 3);
        assert_eq!(array.value(0), array2.value(0));

        assert_eq!(
            array.value(1).get_object_field("name"),
            array2.value(1).get_object_field("name")
        );
        assert_eq!(
            array.value(1).get_object_field("age"),
            array2.value(1).get_object_field("age")
        );

        assert_eq!(array.value(2), array2.value(2).get_list_element(0).unwrap());
        assert_eq!(array.value(2), array2.value(2).get_list_element(1).unwrap());
    }
}<|MERGE_RESOLUTION|>--- conflicted
+++ resolved
@@ -22,17 +22,10 @@
 use arrow_schema::{ArrowError, DataType, Field, Fields};
 use parquet_variant::{
     BuilderSpecificState, ListBuilder, MetadataBuilder, ObjectBuilder, Variant, VariantBuilderExt,
-    EMPTY_VARIANT_METADATA,
 };
 use parquet_variant::{
     ParentState, ReadOnlyMetadataBuilder, ValueBuilder, WritableMetadataBuilder,
 };
-<<<<<<< HEAD
-=======
-use parquet_variant::{
-    ParentState, ReadOnlyMetadataBuilder, ValueBuilder, WritableMetadataBuilder,
-};
->>>>>>> f4840f6d
 use std::sync::Arc;
 
 /// A builder for [`VariantArray`]
@@ -231,12 +224,7 @@
 /// // Create a variant value builder for 10 rows
 /// let mut builder = VariantValueArrayBuilder::new(10);
 ///
-<<<<<<< HEAD
-/// // Append some values with their corresponding metadata. In practice, some of the variant
-/// // values would be objects with internal references to pre-existing metadata, which the
-=======
 /// // Append some values with their corresponding metadata, which the
->>>>>>> f4840f6d
 /// // builder takes advantage of to avoid creating new metadata.
 /// builder.append_value(Variant::from(42));
 /// builder.append_null();
@@ -306,12 +294,7 @@
     /// builder.append_value(Variant::from(42));
     /// ```
     pub fn append_value(&mut self, value: Variant<'_, '_>) {
-<<<<<<< HEAD
-        let metadata = value.metadata().cloned().unwrap_or(EMPTY_VARIANT_METADATA);
-        let mut metadata_builder = ReadOnlyMetadataBuilder::new(metadata);
-=======
         let mut metadata_builder = ReadOnlyMetadataBuilder::new(value.metadata().clone());
->>>>>>> f4840f6d
         ValueBuilder::append_variant_bytes(self.parent_state(&mut metadata_builder), value);
     }
 
@@ -506,11 +489,7 @@
 
         // filtering fields takes more work because we need to manually create an object builder
         let value = array.value(1);
-<<<<<<< HEAD
-        let mut metadata_builder = ReadOnlyMetadataBuilder::new(value.metadata().unwrap().clone());
-=======
         let mut metadata_builder = ReadOnlyMetadataBuilder::new(value.metadata().clone());
->>>>>>> f4840f6d
         let state = builder.parent_state(&mut metadata_builder);
         ObjectBuilder::new(state, false)
             .with_field("name", value.get_object_field("name").unwrap())
@@ -519,11 +498,7 @@
 
         // same bytes, but now nested and duplicated inside a list
         let value = array.value(2);
-<<<<<<< HEAD
-        let mut metadata_builder = ReadOnlyMetadataBuilder::new(value.metadata().unwrap().clone());
-=======
         let mut metadata_builder = ReadOnlyMetadataBuilder::new(value.metadata().clone());
->>>>>>> f4840f6d
         let state = builder.parent_state(&mut metadata_builder);
         ListBuilder::new(state, false)
             .with_value(value.clone())
