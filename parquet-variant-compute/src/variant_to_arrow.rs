--- conflicted
+++ resolved
@@ -34,10 +34,13 @@
     Int16(VariantToPrimitiveArrowRowBuilder<'a, datatypes::Int16Type>),
     Int32(VariantToPrimitiveArrowRowBuilder<'a, datatypes::Int32Type>),
     Int64(VariantToPrimitiveArrowRowBuilder<'a, datatypes::Int64Type>),
+    UInt8(VariantToPrimitiveArrowRowBuilder<'a, datatypes::UInt8Type>),
+    UInt16(VariantToPrimitiveArrowRowBuilder<'a, datatypes::UInt16Type>),
+    UInt32(VariantToPrimitiveArrowRowBuilder<'a, datatypes::UInt32Type>),
+    UInt64(VariantToPrimitiveArrowRowBuilder<'a, datatypes::UInt64Type>),
     Float16(VariantToPrimitiveArrowRowBuilder<'a, datatypes::Float16Type>),
     Float32(VariantToPrimitiveArrowRowBuilder<'a, datatypes::Float32Type>),
     Float64(VariantToPrimitiveArrowRowBuilder<'a, datatypes::Float64Type>),
-<<<<<<< HEAD
 }
 
 /// Builder for converting variant values into strongly typed Arrow arrays.
@@ -46,12 +49,6 @@
 /// with casting of leaf values to specific types.
 pub(crate) enum VariantToArrowRowBuilder<'a> {
     Primitive(PrimitiveVariantToArrowRowBuilder<'a>),
-=======
-    UInt8(VariantToPrimitiveArrowRowBuilder<'a, datatypes::UInt8Type>),
-    UInt16(VariantToPrimitiveArrowRowBuilder<'a, datatypes::UInt16Type>),
-    UInt32(VariantToPrimitiveArrowRowBuilder<'a, datatypes::UInt32Type>),
-    UInt64(VariantToPrimitiveArrowRowBuilder<'a, datatypes::UInt64Type>),
->>>>>>> 1f77ac51
     BinaryVariant(VariantToBinaryVariantArrowRowBuilder),
 
     // Path extraction wrapper - contains a boxed enum for any of the above
@@ -165,6 +162,22 @@
             cast_options,
             capacity,
         )),
+        DataType::UInt8 => UInt8(VariantToPrimitiveArrowRowBuilder::new(
+            cast_options,
+            capacity,
+        )),
+        DataType::UInt16 => UInt16(VariantToPrimitiveArrowRowBuilder::new(
+            cast_options,
+            capacity,
+        )),
+        DataType::UInt32 => UInt32(VariantToPrimitiveArrowRowBuilder::new(
+            cast_options,
+            capacity,
+        )),
+        DataType::UInt64 => UInt64(VariantToPrimitiveArrowRowBuilder::new(
+            cast_options,
+            capacity,
+        )),
         DataType::Float16 => Float16(VariantToPrimitiveArrowRowBuilder::new(
             cast_options,
             capacity,
@@ -177,27 +190,7 @@
             cast_options,
             capacity,
         )),
-<<<<<<< HEAD
         _ if data_type.is_primitive() => {
-=======
-        Some(DataType::UInt8) => UInt8(VariantToPrimitiveArrowRowBuilder::new(
-            cast_options,
-            capacity,
-        )),
-        Some(DataType::UInt16) => UInt16(VariantToPrimitiveArrowRowBuilder::new(
-            cast_options,
-            capacity,
-        )),
-        Some(DataType::UInt32) => UInt32(VariantToPrimitiveArrowRowBuilder::new(
-            cast_options,
-            capacity,
-        )),
-        Some(DataType::UInt64) => UInt64(VariantToPrimitiveArrowRowBuilder::new(
-            cast_options,
-            capacity,
-        )),
-        _ => {
->>>>>>> 1f77ac51
             return Err(ArrowError::NotYetImplemented(format!(
                 "Primitive data_type {data_type:?} not yet implemented"
             )));
