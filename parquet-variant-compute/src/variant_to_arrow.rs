// Licensed to the Apache Software Foundation (ASF) under one
// or more contributor license agreements.  See the NOTICE file
// distributed with this work for additional information
// regarding copyright ownership.  The ASF licenses this file
// to you under the Apache License, Version 2.0 (the
// "License"); you may not use this file except in compliance
// with the License.  You may obtain a copy of the License at
//
//   http://www.apache.org/licenses/LICENSE-2.0
//
// Unless required by applicable law or agreed to in writing,
// software distributed under the License is distributed on an
// "AS IS" BASIS, WITHOUT WARRANTIES OR CONDITIONS OF ANY
// KIND, either express or implied.  See the License for the
// specific language governing permissions and limitations
// under the License.

use arrow::array::{
    ArrayRef, BinaryBuilder, BinaryLikeArrayBuilder, BinaryViewArray, BinaryViewBuilder,
    BooleanBuilder, FixedSizeBinaryBuilder, LargeBinaryBuilder, LargeStringBuilder, NullArray,
    NullBufferBuilder, PrimitiveBuilder, StringBuilder, StringLikeArrayBuilder, StringViewBuilder,
};
use arrow::compute::{CastOptions, DecimalCast};
use arrow::datatypes::{self, DataType, DecimalType};
use arrow::error::{ArrowError, Result};
use parquet_variant::{Variant, VariantPath};

use crate::type_conversion::{
    PrimitiveFromVariant, TimestampFromVariant, variant_to_unscaled_decimal,
};
use crate::{VariantArray, VariantValueArrayBuilder};

use arrow_schema::TimeUnit;
use std::sync::Arc;

/// Builder for converting primitive variant values to Arrow arrays. It is used by both
/// `VariantToArrowRowBuilder` (below) and `VariantToShreddedPrimitiveVariantRowBuilder` (in
/// `shred_variant.rs`).
pub(crate) enum PrimitiveVariantToArrowRowBuilder<'a> {
    Null(VariantToNullArrowRowBuilder<'a>),
    Boolean(VariantToBooleanArrowRowBuilder<'a>),
    Int8(VariantToPrimitiveArrowRowBuilder<'a, datatypes::Int8Type>),
    Int16(VariantToPrimitiveArrowRowBuilder<'a, datatypes::Int16Type>),
    Int32(VariantToPrimitiveArrowRowBuilder<'a, datatypes::Int32Type>),
    Int64(VariantToPrimitiveArrowRowBuilder<'a, datatypes::Int64Type>),
    UInt8(VariantToPrimitiveArrowRowBuilder<'a, datatypes::UInt8Type>),
    UInt16(VariantToPrimitiveArrowRowBuilder<'a, datatypes::UInt16Type>),
    UInt32(VariantToPrimitiveArrowRowBuilder<'a, datatypes::UInt32Type>),
    UInt64(VariantToPrimitiveArrowRowBuilder<'a, datatypes::UInt64Type>),
    Float16(VariantToPrimitiveArrowRowBuilder<'a, datatypes::Float16Type>),
    Float32(VariantToPrimitiveArrowRowBuilder<'a, datatypes::Float32Type>),
    Float64(VariantToPrimitiveArrowRowBuilder<'a, datatypes::Float64Type>),
    Decimal32(VariantToDecimalArrowRowBuilder<'a, datatypes::Decimal32Type>),
    Decimal64(VariantToDecimalArrowRowBuilder<'a, datatypes::Decimal64Type>),
    Decimal128(VariantToDecimalArrowRowBuilder<'a, datatypes::Decimal128Type>),
    Decimal256(VariantToDecimalArrowRowBuilder<'a, datatypes::Decimal256Type>),
    TimestampMicro(VariantToTimestampArrowRowBuilder<'a, datatypes::TimestampMicrosecondType>),
    TimestampMicroNtz(
        VariantToTimestampNtzArrowRowBuilder<'a, datatypes::TimestampMicrosecondType>,
    ),
    TimestampNano(VariantToTimestampArrowRowBuilder<'a, datatypes::TimestampNanosecondType>),
    TimestampNanoNtz(VariantToTimestampNtzArrowRowBuilder<'a, datatypes::TimestampNanosecondType>),
    Time(VariantToPrimitiveArrowRowBuilder<'a, datatypes::Time64MicrosecondType>),
    Date(VariantToPrimitiveArrowRowBuilder<'a, datatypes::Date32Type>),
    Uuid(VariantToUuidArrowRowBuilder<'a>),
    String(VariantToStringArrowBuilder<'a, StringBuilder>),
    LargeString(VariantToStringArrowBuilder<'a, LargeStringBuilder>),
    StringView(VariantToStringArrowBuilder<'a, StringViewBuilder>),
    Binary(VariantToBinaryArrowRowBuilder<'a, BinaryBuilder>),
    LargeBinary(VariantToBinaryArrowRowBuilder<'a, LargeBinaryBuilder>),
    BinaryView(VariantToBinaryArrowRowBuilder<'a, BinaryViewBuilder>),
}

/// Builder for converting variant values into strongly typed Arrow arrays.
///
/// Useful for variant_get kernels that need to extract specific paths from variant values, possibly
/// with casting of leaf values to specific types.
pub(crate) enum VariantToArrowRowBuilder<'a> {
    Primitive(PrimitiveVariantToArrowRowBuilder<'a>),
    BinaryVariant(VariantToBinaryVariantArrowRowBuilder),

    // Path extraction wrapper - contains a boxed enum for any of the above
    WithPath(VariantPathRowBuilder<'a>),
}

impl<'a> PrimitiveVariantToArrowRowBuilder<'a> {
    pub fn append_null(&mut self) -> Result<()> {
        use PrimitiveVariantToArrowRowBuilder::*;
        match self {
            Null(b) => b.append_null(),
            Boolean(b) => b.append_null(),
            Int8(b) => b.append_null(),
            Int16(b) => b.append_null(),
            Int32(b) => b.append_null(),
            Int64(b) => b.append_null(),
            UInt8(b) => b.append_null(),
            UInt16(b) => b.append_null(),
            UInt32(b) => b.append_null(),
            UInt64(b) => b.append_null(),
            Float16(b) => b.append_null(),
            Float32(b) => b.append_null(),
            Float64(b) => b.append_null(),
            Decimal32(b) => b.append_null(),
            Decimal64(b) => b.append_null(),
            Decimal128(b) => b.append_null(),
            Decimal256(b) => b.append_null(),
            TimestampMicro(b) => b.append_null(),
            TimestampMicroNtz(b) => b.append_null(),
            TimestampNano(b) => b.append_null(),
            TimestampNanoNtz(b) => b.append_null(),
            Time(b) => b.append_null(),
            Date(b) => b.append_null(),
            Uuid(b) => b.append_null(),
            String(b) => b.append_null(),
            LargeString(b) => b.append_null(),
            StringView(b) => b.append_null(),
            Binary(b) => b.append_null(),
            LargeBinary(b) => b.append_null(),
            BinaryView(b) => b.append_null(),
        }
    }

    pub fn append_value(&mut self, value: &Variant<'_, '_>) -> Result<bool> {
        use PrimitiveVariantToArrowRowBuilder::*;
        match self {
            Null(b) => b.append_value(value),
            Boolean(b) => b.append_value(value),
            Int8(b) => b.append_value(value),
            Int16(b) => b.append_value(value),
            Int32(b) => b.append_value(value),
            Int64(b) => b.append_value(value),
            UInt8(b) => b.append_value(value),
            UInt16(b) => b.append_value(value),
            UInt32(b) => b.append_value(value),
            UInt64(b) => b.append_value(value),
            Float16(b) => b.append_value(value),
            Float32(b) => b.append_value(value),
            Float64(b) => b.append_value(value),
            Decimal32(b) => b.append_value(value),
            Decimal64(b) => b.append_value(value),
            Decimal128(b) => b.append_value(value),
            Decimal256(b) => b.append_value(value),
            TimestampMicro(b) => b.append_value(value),
            TimestampMicroNtz(b) => b.append_value(value),
            TimestampNano(b) => b.append_value(value),
            TimestampNanoNtz(b) => b.append_value(value),
            Time(b) => b.append_value(value),
            Date(b) => b.append_value(value),
            Uuid(b) => b.append_value(value),
            String(b) => b.append_value(value),
            LargeString(b) => b.append_value(value),
            StringView(b) => b.append_value(value),
            Binary(b) => b.append_value(value),
            LargeBinary(b) => b.append_value(value),
            BinaryView(b) => b.append_value(value),
        }
    }

    pub fn finish(self) -> Result<ArrayRef> {
        use PrimitiveVariantToArrowRowBuilder::*;
        match self {
            Null(b) => b.finish(),
            Boolean(b) => b.finish(),
            Int8(b) => b.finish(),
            Int16(b) => b.finish(),
            Int32(b) => b.finish(),
            Int64(b) => b.finish(),
            UInt8(b) => b.finish(),
            UInt16(b) => b.finish(),
            UInt32(b) => b.finish(),
            UInt64(b) => b.finish(),
            Float16(b) => b.finish(),
            Float32(b) => b.finish(),
            Float64(b) => b.finish(),
            Decimal32(b) => b.finish(),
            Decimal64(b) => b.finish(),
            Decimal128(b) => b.finish(),
            Decimal256(b) => b.finish(),
            TimestampMicro(b) => b.finish(),
            TimestampMicroNtz(b) => b.finish(),
            TimestampNano(b) => b.finish(),
            TimestampNanoNtz(b) => b.finish(),
            Time(b) => b.finish(),
            Date(b) => b.finish(),
            Uuid(b) => b.finish(),
            String(b) => b.finish(),
            LargeString(b) => b.finish(),
            StringView(b) => b.finish(),
            Binary(b) => b.finish(),
            LargeBinary(b) => b.finish(),
            BinaryView(b) => b.finish(),
        }
    }
}

impl<'a> VariantToArrowRowBuilder<'a> {
    pub fn append_null(&mut self) -> Result<()> {
        use VariantToArrowRowBuilder::*;
        match self {
            Primitive(b) => b.append_null(),
            BinaryVariant(b) => b.append_null(),
            WithPath(path_builder) => path_builder.append_null(),
        }
    }

    pub fn append_value(&mut self, value: Variant<'_, '_>) -> Result<bool> {
        use VariantToArrowRowBuilder::*;
        match self {
            Primitive(b) => b.append_value(&value),
            BinaryVariant(b) => b.append_value(value),
            WithPath(path_builder) => path_builder.append_value(value),
        }
    }

    pub fn finish(self) -> Result<ArrayRef> {
        use VariantToArrowRowBuilder::*;
        match self {
            Primitive(b) => b.finish(),
            BinaryVariant(b) => b.finish(),
            WithPath(path_builder) => path_builder.finish(),
        }
    }
}

/// Creates a row builder that converts primitive `Variant` values into the requested Arrow data type.
pub(crate) fn make_primitive_variant_to_arrow_row_builder<'a>(
    data_type: &'a DataType,
    cast_options: &'a CastOptions,
    capacity: usize,
) -> Result<PrimitiveVariantToArrowRowBuilder<'a>> {
    use PrimitiveVariantToArrowRowBuilder::*;

<<<<<<< HEAD
    let builder =
        match data_type {
            DataType::Null => Null(VariantToNullArrowRowBuilder::new(cast_options, capacity)),
            DataType::Boolean => {
                Boolean(VariantToBooleanArrowRowBuilder::new(cast_options, capacity))
            }
            DataType::Int8 => Int8(VariantToPrimitiveArrowRowBuilder::new(
                cast_options,
                capacity,
            )),
            DataType::Int16 => Int16(VariantToPrimitiveArrowRowBuilder::new(
                cast_options,
                capacity,
            )),
            DataType::Int32 => Int32(VariantToPrimitiveArrowRowBuilder::new(
                cast_options,
                capacity,
            )),
            DataType::Int64 => Int64(VariantToPrimitiveArrowRowBuilder::new(
                cast_options,
                capacity,
            )),
            DataType::UInt8 => UInt8(VariantToPrimitiveArrowRowBuilder::new(
                cast_options,
                capacity,
            )),
            DataType::UInt16 => UInt16(VariantToPrimitiveArrowRowBuilder::new(
                cast_options,
                capacity,
            )),
            DataType::UInt32 => UInt32(VariantToPrimitiveArrowRowBuilder::new(
                cast_options,
                capacity,
            )),
            DataType::UInt64 => UInt64(VariantToPrimitiveArrowRowBuilder::new(
                cast_options,
                capacity,
            )),
            DataType::Float16 => Float16(VariantToPrimitiveArrowRowBuilder::new(
                cast_options,
                capacity,
            )),
            DataType::Float32 => Float32(VariantToPrimitiveArrowRowBuilder::new(
                cast_options,
                capacity,
            )),
            DataType::Float64 => Float64(VariantToPrimitiveArrowRowBuilder::new(
                cast_options,
                capacity,
            )),
            DataType::Decimal32(precision, scale) => Decimal32(
                VariantToDecimalArrowRowBuilder::new(cast_options, capacity, *precision, *scale)?,
            ),
            DataType::Decimal64(precision, scale) => Decimal64(
                VariantToDecimalArrowRowBuilder::new(cast_options, capacity, *precision, *scale)?,
            ),
            DataType::Decimal128(precision, scale) => Decimal128(
                VariantToDecimalArrowRowBuilder::new(cast_options, capacity, *precision, *scale)?,
            ),
            DataType::Decimal256(precision, scale) => Decimal256(
                VariantToDecimalArrowRowBuilder::new(cast_options, capacity, *precision, *scale)?,
            ),
            DataType::Timestamp(TimeUnit::Microsecond, None) => TimestampMicroNtz(
                VariantToTimestampNtzArrowRowBuilder::new(cast_options, capacity),
            ),
            DataType::Timestamp(TimeUnit::Microsecond, tz) => TimestampMicro(
                VariantToTimestampArrowRowBuilder::new(cast_options, capacity, tz.clone()),
            ),
            DataType::Timestamp(TimeUnit::Nanosecond, None) => TimestampNanoNtz(
                VariantToTimestampNtzArrowRowBuilder::new(cast_options, capacity),
            ),
            DataType::Timestamp(TimeUnit::Nanosecond, tz) => TimestampNano(
                VariantToTimestampArrowRowBuilder::new(cast_options, capacity, tz.clone()),
            ),
            DataType::Date32 => Date(VariantToPrimitiveArrowRowBuilder::new(
                cast_options,
                capacity,
            )),
            DataType::Time64(TimeUnit::Microsecond) => Time(
                VariantToPrimitiveArrowRowBuilder::new(cast_options, capacity),
            ),
            DataType::FixedSizeBinary(16) => {
                Uuid(VariantToUuidArrowRowBuilder::new(cast_options, capacity))
            }
            DataType::Utf8 => String(VariantToStringArrowBuilder::new(cast_options, capacity)),
            DataType::LargeUtf8 => {
                LargeString(VariantToStringArrowBuilder::new(cast_options, capacity))
            }
            DataType::Utf8View => {
                StringView(VariantToStringArrowBuilder::new(cast_options, capacity))
            }
            _ => {
                return Err(ArrowError::NotYetImplemented(format!(
                    "Data_type {data_type:?} not yet implemented"
                )));
            }
        };
=======
    let builder = match data_type {
        DataType::Null => Null(VariantToNullArrowRowBuilder::new(cast_options, capacity)),
        DataType::Boolean => Boolean(VariantToBooleanArrowRowBuilder::new(cast_options, capacity)),
        DataType::Int8 => Int8(VariantToPrimitiveArrowRowBuilder::new(
            cast_options,
            capacity,
        )),
        DataType::Int16 => Int16(VariantToPrimitiveArrowRowBuilder::new(
            cast_options,
            capacity,
        )),
        DataType::Int32 => Int32(VariantToPrimitiveArrowRowBuilder::new(
            cast_options,
            capacity,
        )),
        DataType::Int64 => Int64(VariantToPrimitiveArrowRowBuilder::new(
            cast_options,
            capacity,
        )),
        DataType::UInt8 => UInt8(VariantToPrimitiveArrowRowBuilder::new(
            cast_options,
            capacity,
        )),
        DataType::UInt16 => UInt16(VariantToPrimitiveArrowRowBuilder::new(
            cast_options,
            capacity,
        )),
        DataType::UInt32 => UInt32(VariantToPrimitiveArrowRowBuilder::new(
            cast_options,
            capacity,
        )),
        DataType::UInt64 => UInt64(VariantToPrimitiveArrowRowBuilder::new(
            cast_options,
            capacity,
        )),
        DataType::Float16 => Float16(VariantToPrimitiveArrowRowBuilder::new(
            cast_options,
            capacity,
        )),
        DataType::Float32 => Float32(VariantToPrimitiveArrowRowBuilder::new(
            cast_options,
            capacity,
        )),
        DataType::Float64 => Float64(VariantToPrimitiveArrowRowBuilder::new(
            cast_options,
            capacity,
        )),
        DataType::Decimal32(precision, scale) => Decimal32(VariantToDecimalArrowRowBuilder::new(
            cast_options,
            capacity,
            *precision,
            *scale,
        )?),
        DataType::Decimal64(precision, scale) => Decimal64(VariantToDecimalArrowRowBuilder::new(
            cast_options,
            capacity,
            *precision,
            *scale,
        )?),
        DataType::Decimal128(precision, scale) => Decimal128(VariantToDecimalArrowRowBuilder::new(
            cast_options,
            capacity,
            *precision,
            *scale,
        )?),
        DataType::Decimal256(precision, scale) => Decimal256(VariantToDecimalArrowRowBuilder::new(
            cast_options,
            capacity,
            *precision,
            *scale,
        )?),
        DataType::Timestamp(TimeUnit::Microsecond, None) => TimestampMicroNtz(
            VariantToTimestampNtzArrowRowBuilder::new(cast_options, capacity),
        ),
        DataType::Timestamp(TimeUnit::Microsecond, tz) => TimestampMicro(
            VariantToTimestampArrowRowBuilder::new(cast_options, capacity, tz.clone()),
        ),
        DataType::Timestamp(TimeUnit::Nanosecond, None) => TimestampNanoNtz(
            VariantToTimestampNtzArrowRowBuilder::new(cast_options, capacity),
        ),
        DataType::Timestamp(TimeUnit::Nanosecond, tz) => TimestampNano(
            VariantToTimestampArrowRowBuilder::new(cast_options, capacity, tz.clone()),
        ),
        DataType::Date32 => Date(VariantToPrimitiveArrowRowBuilder::new(
            cast_options,
            capacity,
        )),
        DataType::Time64(TimeUnit::Microsecond) => Time(VariantToPrimitiveArrowRowBuilder::new(
            cast_options,
            capacity,
        )),
        DataType::FixedSizeBinary(16) => {
            Uuid(VariantToUuidArrowRowBuilder::new(cast_options, capacity))
        }
        DataType::FixedSizeBinary(size) => {
            return Err(ArrowError::InvalidArgumentError(format!(
                "FixedSizeBinary({size}) is not a valid variant shredding type. Only FixedSizeBinary(16) for UUID is supported."
            )));
        }
        DataType::Utf8 => String(VariantToStringArrowBuilder::new(cast_options, capacity)),
        DataType::LargeUtf8 => {
            LargeString(VariantToStringArrowBuilder::new(cast_options, capacity))
        }
        DataType::Utf8View => StringView(VariantToStringArrowBuilder::new(cast_options, capacity)),
        DataType::Binary => Binary(VariantToBinaryArrowRowBuilder::new(cast_options, capacity)),
        DataType::LargeBinary => {
            LargeBinary(VariantToBinaryArrowRowBuilder::new(cast_options, capacity))
        }
        DataType::BinaryView => {
            BinaryView(VariantToBinaryArrowRowBuilder::new(cast_options, capacity))
        }
        _ if data_type.is_primitive() => {
            return Err(ArrowError::NotYetImplemented(format!(
                "Primitive data_type {data_type:?} not yet implemented"
            )));
        }
        _ => {
            return Err(ArrowError::InvalidArgumentError(format!(
                "Not a primitive type: {data_type:?}"
            )));
        }
    };
>>>>>>> a14f77c1
    Ok(builder)
}

pub(crate) fn make_variant_to_arrow_row_builder<'a>(
    metadata: &BinaryViewArray,
    path: VariantPath<'a>,
    data_type: Option<&'a DataType>,
    cast_options: &'a CastOptions,
    capacity: usize,
) -> Result<VariantToArrowRowBuilder<'a>> {
    use VariantToArrowRowBuilder::*;

    let mut builder = match data_type {
        // If no data type was requested, build an unshredded VariantArray.
        None => BinaryVariant(VariantToBinaryVariantArrowRowBuilder::new(
            metadata.clone(),
            capacity,
        )),
        Some(DataType::Struct(_)) => {
            return Err(ArrowError::NotYetImplemented(
                "Converting unshredded variant objects to arrow structs".to_string(),
            ));
        }
        Some(
            DataType::List(_)
            | DataType::LargeList(_)
            | DataType::ListView(_)
            | DataType::LargeListView(_)
            | DataType::FixedSizeList(..),
        ) => {
            return Err(ArrowError::NotYetImplemented(
                "Converting unshredded variant arrays to arrow lists".to_string(),
            ));
        }
        Some(data_type) => {
            let builder =
                make_primitive_variant_to_arrow_row_builder(data_type, cast_options, capacity)?;
            Primitive(builder)
        }
    };

    // Wrap with path extraction if needed
    if !path.is_empty() {
        builder = WithPath(VariantPathRowBuilder {
            builder: Box::new(builder),
            path,
        })
    };

    Ok(builder)
}

/// A thin wrapper whose only job is to extract a specific path from a variant value and pass the
/// result to a nested builder.
pub(crate) struct VariantPathRowBuilder<'a> {
    builder: Box<VariantToArrowRowBuilder<'a>>,
    path: VariantPath<'a>,
}

impl<'a> VariantPathRowBuilder<'a> {
    fn append_null(&mut self) -> Result<()> {
        self.builder.append_null()
    }

    fn append_value(&mut self, value: Variant<'_, '_>) -> Result<bool> {
        if let Some(v) = value.get_path(&self.path) {
            self.builder.append_value(v)
        } else {
            self.builder.append_null()?;
            Ok(false)
        }
    }

    fn finish(self) -> Result<ArrayRef> {
        self.builder.finish()
    }
}

macro_rules! define_variant_to_primitive_builder {
    (struct $name:ident<$lifetime:lifetime $(, $generic:ident: $bound:path )?>
    |$array_param:ident $(, $field:ident: $field_type:ty)?| -> $builder_name:ident $(< $array_type:ty >)? { $init_expr: expr },
    |$value: ident| $value_transform:expr,
    type_name: $type_name:expr) => {
        pub(crate) struct $name<$lifetime $(, $generic : $bound )?>
        {
            builder: $builder_name $(<$array_type>)?,
            cast_options: &$lifetime CastOptions<$lifetime>,
        }

        impl<$lifetime $(, $generic: $bound+ )?> $name<$lifetime $(, $generic )?> {
            fn new(
                cast_options: &$lifetime CastOptions<$lifetime>,
                $array_param: usize,
                // add this so that $init_expr can use it
                $( $field: $field_type, )?
            ) -> Self {
                Self {
                    builder: $init_expr,
                    cast_options,
                }
            }

            fn append_null(&mut self) -> Result<()> {
                self.builder.append_null();
                Ok(())
            }

            fn append_value(&mut self, $value: &Variant<'_, '_>) -> Result<bool> {
                if let Some(v) = $value_transform {
                    self.builder.append_value(v);
                    Ok(true)
                } else {
                    if !self.cast_options.safe {
                        // Unsafe casting: return error on conversion failure
                        return Err(ArrowError::CastError(format!(
                            "Failed to extract primitive of type {} from variant {:?} at path VariantPath([])",
                            $type_name,
                            $value
                        )));
                    }
                    // Safe casting: append null on conversion failure
                    self.builder.append_null();
                    Ok(false)
                }
            }

            // Add this to silence unused mut warning from macro-generated code
            // This is mainly for `FakeNullBuilder`
            #[allow(unused_mut)]
            fn finish(mut self) -> Result<ArrayRef> {
                Ok(Arc::new(self.builder.finish()))
            }
        }
    }
}

define_variant_to_primitive_builder!(
    struct VariantToStringArrowBuilder<'a, B: StringLikeArrayBuilder>
    |capacity| -> B { B::with_capacity(capacity) },
    |value| value.as_string(),
    type_name: B::type_name()
);

define_variant_to_primitive_builder!(
    struct VariantToBooleanArrowRowBuilder<'a>
    |capacity| -> BooleanBuilder { BooleanBuilder::with_capacity(capacity) },
    |value|  value.as_boolean(),
    type_name: datatypes::BooleanType::DATA_TYPE
);

define_variant_to_primitive_builder!(
    struct VariantToPrimitiveArrowRowBuilder<'a, T:PrimitiveFromVariant>
    |capacity| -> PrimitiveBuilder<T> { PrimitiveBuilder::<T>::with_capacity(capacity) },
    |value| T::from_variant(value),
    type_name: T::DATA_TYPE
);

define_variant_to_primitive_builder!(
    struct VariantToTimestampNtzArrowRowBuilder<'a, T:TimestampFromVariant<true>>
    |capacity| -> PrimitiveBuilder<T> { PrimitiveBuilder::<T>::with_capacity(capacity) },
    |value| T::from_variant(value),
    type_name: T::DATA_TYPE
);

define_variant_to_primitive_builder!(
    struct VariantToTimestampArrowRowBuilder<'a, T:TimestampFromVariant<false>>
    |capacity, tz: Option<Arc<str>> | -> PrimitiveBuilder<T> {
        PrimitiveBuilder::<T>::with_capacity(capacity).with_timezone_opt(tz)
    },
    |value| T::from_variant(value),
    type_name: T::DATA_TYPE
);

define_variant_to_primitive_builder!(
    struct VariantToBinaryArrowRowBuilder<'a, B: BinaryLikeArrayBuilder>
    |capacity| -> B { B::with_capacity(capacity) },
    |value| value.as_u8_slice(),
    type_name: B::type_name()
);

/// Builder for converting variant values to arrow Decimal values
pub(crate) struct VariantToDecimalArrowRowBuilder<'a, T>
where
    T: DecimalType,
    T::Native: DecimalCast,
{
    builder: PrimitiveBuilder<T>,
    cast_options: &'a CastOptions<'a>,
    precision: u8,
    scale: i8,
}

impl<'a, T> VariantToDecimalArrowRowBuilder<'a, T>
where
    T: DecimalType,
    T::Native: DecimalCast,
{
    fn new(
        cast_options: &'a CastOptions<'a>,
        capacity: usize,
        precision: u8,
        scale: i8,
    ) -> Result<Self> {
        let builder = PrimitiveBuilder::<T>::with_capacity(capacity)
            .with_precision_and_scale(precision, scale)?;
        Ok(Self {
            builder,
            cast_options,
            precision,
            scale,
        })
    }

    fn append_null(&mut self) -> Result<()> {
        self.builder.append_null();
        Ok(())
    }

    fn append_value(&mut self, value: &Variant<'_, '_>) -> Result<bool> {
        if let Some(scaled) = variant_to_unscaled_decimal::<T>(value, self.precision, self.scale) {
            self.builder.append_value(scaled);
            Ok(true)
        } else if self.cast_options.safe {
            self.builder.append_null();
            Ok(false)
        } else {
            Err(ArrowError::CastError(format!(
                "Failed to cast to {}(precision={}, scale={}) from variant {:?}",
                T::PREFIX,
                self.precision,
                self.scale,
                value
            )))
        }
    }

    fn finish(mut self) -> Result<ArrayRef> {
        Ok(Arc::new(self.builder.finish()))
    }
}

/// Builder for converting variant values to FixedSizeBinary(16) for UUIDs
pub(crate) struct VariantToUuidArrowRowBuilder<'a> {
    builder: FixedSizeBinaryBuilder,
    cast_options: &'a CastOptions<'a>,
}

impl<'a> VariantToUuidArrowRowBuilder<'a> {
    fn new(cast_options: &'a CastOptions<'a>, capacity: usize) -> Self {
        Self {
            builder: FixedSizeBinaryBuilder::with_capacity(capacity, 16),
            cast_options,
        }
    }

    fn append_null(&mut self) -> Result<()> {
        self.builder.append_null();
        Ok(())
    }

    fn append_value(&mut self, value: &Variant<'_, '_>) -> Result<bool> {
        match value.as_uuid() {
            Some(uuid) => {
                self.builder
                    .append_value(uuid.as_bytes())
                    .map_err(|e| ArrowError::ExternalError(Box::new(e)))?;

                Ok(true)
            }
            None if self.cast_options.safe => {
                self.builder.append_null();
                Ok(false)
            }
            None => Err(ArrowError::CastError(format!(
                "Failed to extract UUID from variant {value:?}",
            ))),
        }
    }

    fn finish(mut self) -> Result<ArrayRef> {
        Ok(Arc::new(self.builder.finish()))
    }
}

/// Builder for creating VariantArray output (for path extraction without type conversion)
pub(crate) struct VariantToBinaryVariantArrowRowBuilder {
    metadata: BinaryViewArray,
    builder: VariantValueArrayBuilder,
    nulls: NullBufferBuilder,
}

impl VariantToBinaryVariantArrowRowBuilder {
    fn new(metadata: BinaryViewArray, capacity: usize) -> Self {
        Self {
            metadata,
            builder: VariantValueArrayBuilder::new(capacity),
            nulls: NullBufferBuilder::new(capacity),
        }
    }
}

impl VariantToBinaryVariantArrowRowBuilder {
    fn append_null(&mut self) -> Result<()> {
        self.builder.append_null();
        self.nulls.append_null();
        Ok(())
    }

    fn append_value(&mut self, value: Variant<'_, '_>) -> Result<bool> {
        self.builder.append_value(value);
        self.nulls.append_non_null();
        Ok(true)
    }

    fn finish(mut self) -> Result<ArrayRef> {
        let variant_array = VariantArray::from_parts(
            self.metadata,
            Some(self.builder.build()?),
            None, // no typed_value column
            self.nulls.finish(),
        );

        Ok(ArrayRef::from(variant_array))
    }
}

struct FakeNullBuilder(NullArray);

impl FakeNullBuilder {
    fn new(capacity: usize) -> Self {
        Self(NullArray::new(capacity))
    }
    fn append_value<T>(&mut self, _: T) {}
    fn append_null(&mut self) {}

    fn finish(self) -> NullArray {
        self.0
    }
}

define_variant_to_primitive_builder!(
    struct VariantToNullArrowRowBuilder<'a>
    |capacity| -> FakeNullBuilder { FakeNullBuilder::new(capacity) },
    |_value|  Some(Variant::Null),
    type_name: "Null"
);<|MERGE_RESOLUTION|>--- conflicted
+++ resolved
@@ -230,7 +230,6 @@
 ) -> Result<PrimitiveVariantToArrowRowBuilder<'a>> {
     use PrimitiveVariantToArrowRowBuilder::*;
 
-<<<<<<< HEAD
     let builder =
         match data_type {
             DataType::Null => Null(VariantToNullArrowRowBuilder::new(cast_options, capacity)),
@@ -322,136 +321,19 @@
             DataType::Utf8View => {
                 StringView(VariantToStringArrowBuilder::new(cast_options, capacity))
             }
+            DataType::Binary => Binary(VariantToBinaryArrowRowBuilder::new(cast_options, capacity)),
+            DataType::LargeBinary => {
+                LargeBinary(VariantToBinaryArrowRowBuilder::new(cast_options, capacity))
+            }
+            DataType::BinaryView => {
+                BinaryView(VariantToBinaryArrowRowBuilder::new(cast_options, capacity))
+            }
             _ => {
                 return Err(ArrowError::NotYetImplemented(format!(
                     "Data_type {data_type:?} not yet implemented"
                 )));
             }
         };
-=======
-    let builder = match data_type {
-        DataType::Null => Null(VariantToNullArrowRowBuilder::new(cast_options, capacity)),
-        DataType::Boolean => Boolean(VariantToBooleanArrowRowBuilder::new(cast_options, capacity)),
-        DataType::Int8 => Int8(VariantToPrimitiveArrowRowBuilder::new(
-            cast_options,
-            capacity,
-        )),
-        DataType::Int16 => Int16(VariantToPrimitiveArrowRowBuilder::new(
-            cast_options,
-            capacity,
-        )),
-        DataType::Int32 => Int32(VariantToPrimitiveArrowRowBuilder::new(
-            cast_options,
-            capacity,
-        )),
-        DataType::Int64 => Int64(VariantToPrimitiveArrowRowBuilder::new(
-            cast_options,
-            capacity,
-        )),
-        DataType::UInt8 => UInt8(VariantToPrimitiveArrowRowBuilder::new(
-            cast_options,
-            capacity,
-        )),
-        DataType::UInt16 => UInt16(VariantToPrimitiveArrowRowBuilder::new(
-            cast_options,
-            capacity,
-        )),
-        DataType::UInt32 => UInt32(VariantToPrimitiveArrowRowBuilder::new(
-            cast_options,
-            capacity,
-        )),
-        DataType::UInt64 => UInt64(VariantToPrimitiveArrowRowBuilder::new(
-            cast_options,
-            capacity,
-        )),
-        DataType::Float16 => Float16(VariantToPrimitiveArrowRowBuilder::new(
-            cast_options,
-            capacity,
-        )),
-        DataType::Float32 => Float32(VariantToPrimitiveArrowRowBuilder::new(
-            cast_options,
-            capacity,
-        )),
-        DataType::Float64 => Float64(VariantToPrimitiveArrowRowBuilder::new(
-            cast_options,
-            capacity,
-        )),
-        DataType::Decimal32(precision, scale) => Decimal32(VariantToDecimalArrowRowBuilder::new(
-            cast_options,
-            capacity,
-            *precision,
-            *scale,
-        )?),
-        DataType::Decimal64(precision, scale) => Decimal64(VariantToDecimalArrowRowBuilder::new(
-            cast_options,
-            capacity,
-            *precision,
-            *scale,
-        )?),
-        DataType::Decimal128(precision, scale) => Decimal128(VariantToDecimalArrowRowBuilder::new(
-            cast_options,
-            capacity,
-            *precision,
-            *scale,
-        )?),
-        DataType::Decimal256(precision, scale) => Decimal256(VariantToDecimalArrowRowBuilder::new(
-            cast_options,
-            capacity,
-            *precision,
-            *scale,
-        )?),
-        DataType::Timestamp(TimeUnit::Microsecond, None) => TimestampMicroNtz(
-            VariantToTimestampNtzArrowRowBuilder::new(cast_options, capacity),
-        ),
-        DataType::Timestamp(TimeUnit::Microsecond, tz) => TimestampMicro(
-            VariantToTimestampArrowRowBuilder::new(cast_options, capacity, tz.clone()),
-        ),
-        DataType::Timestamp(TimeUnit::Nanosecond, None) => TimestampNanoNtz(
-            VariantToTimestampNtzArrowRowBuilder::new(cast_options, capacity),
-        ),
-        DataType::Timestamp(TimeUnit::Nanosecond, tz) => TimestampNano(
-            VariantToTimestampArrowRowBuilder::new(cast_options, capacity, tz.clone()),
-        ),
-        DataType::Date32 => Date(VariantToPrimitiveArrowRowBuilder::new(
-            cast_options,
-            capacity,
-        )),
-        DataType::Time64(TimeUnit::Microsecond) => Time(VariantToPrimitiveArrowRowBuilder::new(
-            cast_options,
-            capacity,
-        )),
-        DataType::FixedSizeBinary(16) => {
-            Uuid(VariantToUuidArrowRowBuilder::new(cast_options, capacity))
-        }
-        DataType::FixedSizeBinary(size) => {
-            return Err(ArrowError::InvalidArgumentError(format!(
-                "FixedSizeBinary({size}) is not a valid variant shredding type. Only FixedSizeBinary(16) for UUID is supported."
-            )));
-        }
-        DataType::Utf8 => String(VariantToStringArrowBuilder::new(cast_options, capacity)),
-        DataType::LargeUtf8 => {
-            LargeString(VariantToStringArrowBuilder::new(cast_options, capacity))
-        }
-        DataType::Utf8View => StringView(VariantToStringArrowBuilder::new(cast_options, capacity)),
-        DataType::Binary => Binary(VariantToBinaryArrowRowBuilder::new(cast_options, capacity)),
-        DataType::LargeBinary => {
-            LargeBinary(VariantToBinaryArrowRowBuilder::new(cast_options, capacity))
-        }
-        DataType::BinaryView => {
-            BinaryView(VariantToBinaryArrowRowBuilder::new(cast_options, capacity))
-        }
-        _ if data_type.is_primitive() => {
-            return Err(ArrowError::NotYetImplemented(format!(
-                "Primitive data_type {data_type:?} not yet implemented"
-            )));
-        }
-        _ => {
-            return Err(ArrowError::InvalidArgumentError(format!(
-                "Not a primitive type: {data_type:?}"
-            )));
-        }
-    };
->>>>>>> a14f77c1
     Ok(builder)
 }
 
