// Licensed to the Apache Software Foundation (ASF) under one
// or more contributor license agreements.  See the NOTICE file
// distributed with this work for additional information
// regarding copyright ownership.  The ASF licenses this file
// to you under the Apache License, Version 2.0 (the
// "License"); you may not use this file except in compliance
// with the License.  You may obtain a copy of the License at
//
//   http://www.apache.org/licenses/LICENSE-2.0
//
// Unless required by applicable law or agreed to in writing,
// software distributed under the License is distributed on an
// "AS IS" BASIS, WITHOUT WARRANTIES OR CONDITIONS OF ANY
// KIND, either express or implied.  See the License for the
// specific language governing permissions and limitations
// under the License.

use arrow::array::{
<<<<<<< HEAD
    ArrayRef, BinaryViewArray, LargeStringBuilder, NullBufferBuilder, PrimitiveBuilder,
    StringBuilder, StringLikeArrayBuilder, StringViewBuilder, builder::BooleanBuilder,
=======
    ArrayRef, BinaryViewArray, BooleanBuilder, NullArray, NullBufferBuilder, PrimitiveBuilder,
>>>>>>> a7572eb6
};
use arrow::compute::{CastOptions, DecimalCast};
use arrow::datatypes::{self, DataType, DecimalType};
use arrow::error::{ArrowError, Result};
use parquet_variant::{Variant, VariantPath};

use crate::type_conversion::{
    PrimitiveFromVariant, TimestampFromVariant, variant_to_unscaled_decimal,
};
use crate::{VariantArray, VariantValueArrayBuilder};

use arrow_schema::TimeUnit;
use std::sync::Arc;

/// Builder for converting variant values to primitive Arrow arrays. It is used by both
/// `VariantToArrowRowBuilder` (below) and `VariantToShreddedPrimitiveVariantRowBuilder` (in
/// `shred_variant.rs`).
pub(crate) enum PrimitiveVariantToArrowRowBuilder<'a> {
    Null(VariantToNullArrowRowBuilder<'a>),
    Boolean(VariantToBooleanArrowRowBuilder<'a>),
    Int8(VariantToPrimitiveArrowRowBuilder<'a, datatypes::Int8Type>),
    Int16(VariantToPrimitiveArrowRowBuilder<'a, datatypes::Int16Type>),
    Int32(VariantToPrimitiveArrowRowBuilder<'a, datatypes::Int32Type>),
    Int64(VariantToPrimitiveArrowRowBuilder<'a, datatypes::Int64Type>),
    UInt8(VariantToPrimitiveArrowRowBuilder<'a, datatypes::UInt8Type>),
    UInt16(VariantToPrimitiveArrowRowBuilder<'a, datatypes::UInt16Type>),
    UInt32(VariantToPrimitiveArrowRowBuilder<'a, datatypes::UInt32Type>),
    UInt64(VariantToPrimitiveArrowRowBuilder<'a, datatypes::UInt64Type>),
    Float16(VariantToPrimitiveArrowRowBuilder<'a, datatypes::Float16Type>),
    Float32(VariantToPrimitiveArrowRowBuilder<'a, datatypes::Float32Type>),
    Float64(VariantToPrimitiveArrowRowBuilder<'a, datatypes::Float64Type>),
    Decimal32(VariantToDecimalArrowRowBuilder<'a, datatypes::Decimal32Type>),
    Decimal64(VariantToDecimalArrowRowBuilder<'a, datatypes::Decimal64Type>),
    Decimal128(VariantToDecimalArrowRowBuilder<'a, datatypes::Decimal128Type>),
    Decimal256(VariantToDecimalArrowRowBuilder<'a, datatypes::Decimal256Type>),
    TimestampMicro(VariantToTimestampArrowRowBuilder<'a, datatypes::TimestampMicrosecondType>),
    TimestampMicroNtz(
        VariantToTimestampNtzArrowRowBuilder<'a, datatypes::TimestampMicrosecondType>,
    ),
    TimestampNano(VariantToTimestampArrowRowBuilder<'a, datatypes::TimestampNanosecondType>),
    TimestampNanoNtz(VariantToTimestampNtzArrowRowBuilder<'a, datatypes::TimestampNanosecondType>),
    Time(VariantToPrimitiveArrowRowBuilder<'a, datatypes::Time64MicrosecondType>),
    Date(VariantToPrimitiveArrowRowBuilder<'a, datatypes::Date32Type>),
    String(VariantToStringArrowBuilder<'a, StringBuilder>),
    LargeString(VariantToStringArrowBuilder<'a, LargeStringBuilder>),
    StringView(VariantToStringArrowBuilder<'a, StringViewBuilder>),
}

/// Builder for converting variant values into strongly typed Arrow arrays.
///
/// Useful for variant_get kernels that need to extract specific paths from variant values, possibly
/// with casting of leaf values to specific types.
pub(crate) enum VariantToArrowRowBuilder<'a> {
    Primitive(PrimitiveVariantToArrowRowBuilder<'a>),
    BinaryVariant(VariantToBinaryVariantArrowRowBuilder),

    // Path extraction wrapper - contains a boxed enum for any of the above
    WithPath(VariantPathRowBuilder<'a>),
}

impl<'a> PrimitiveVariantToArrowRowBuilder<'a> {
    pub fn append_null(&mut self) -> Result<()> {
        use PrimitiveVariantToArrowRowBuilder::*;
        match self {
            Null(b) => b.append_null(),
            Boolean(b) => b.append_null(),
            Int8(b) => b.append_null(),
            Int16(b) => b.append_null(),
            Int32(b) => b.append_null(),
            Int64(b) => b.append_null(),
            UInt8(b) => b.append_null(),
            UInt16(b) => b.append_null(),
            UInt32(b) => b.append_null(),
            UInt64(b) => b.append_null(),
            Float16(b) => b.append_null(),
            Float32(b) => b.append_null(),
            Float64(b) => b.append_null(),
            Decimal32(b) => b.append_null(),
            Decimal64(b) => b.append_null(),
            Decimal128(b) => b.append_null(),
            Decimal256(b) => b.append_null(),
            TimestampMicro(b) => b.append_null(),
            TimestampMicroNtz(b) => b.append_null(),
            TimestampNano(b) => b.append_null(),
            TimestampNanoNtz(b) => b.append_null(),
            Time(b) => b.append_null(),
            Date(b) => b.append_null(),
            String(b) => b.append_null(),
            LargeString(b) => b.append_null(),
            StringView(b) => b.append_null(),
        }
    }

    pub fn append_value(&mut self, value: &Variant<'_, '_>) -> Result<bool> {
        use PrimitiveVariantToArrowRowBuilder::*;
        match self {
            Null(b) => b.append_value(value),
            Boolean(b) => b.append_value(value),
            Int8(b) => b.append_value(value),
            Int16(b) => b.append_value(value),
            Int32(b) => b.append_value(value),
            Int64(b) => b.append_value(value),
            UInt8(b) => b.append_value(value),
            UInt16(b) => b.append_value(value),
            UInt32(b) => b.append_value(value),
            UInt64(b) => b.append_value(value),
            Float16(b) => b.append_value(value),
            Float32(b) => b.append_value(value),
            Float64(b) => b.append_value(value),
            Decimal32(b) => b.append_value(value),
            Decimal64(b) => b.append_value(value),
            Decimal128(b) => b.append_value(value),
            Decimal256(b) => b.append_value(value),
            TimestampMicro(b) => b.append_value(value),
            TimestampMicroNtz(b) => b.append_value(value),
            TimestampNano(b) => b.append_value(value),
            TimestampNanoNtz(b) => b.append_value(value),
            Time(b) => b.append_value(value),
            Date(b) => b.append_value(value),
            String(b) => b.append_value(value),
            LargeString(b) => b.append_value(value),
            StringView(b) => b.append_value(value),
        }
    }

    pub fn finish(self) -> Result<ArrayRef> {
        use PrimitiveVariantToArrowRowBuilder::*;
        match self {
            Null(b) => b.finish(),
            Boolean(b) => b.finish(),
            Int8(b) => b.finish(),
            Int16(b) => b.finish(),
            Int32(b) => b.finish(),
            Int64(b) => b.finish(),
            UInt8(b) => b.finish(),
            UInt16(b) => b.finish(),
            UInt32(b) => b.finish(),
            UInt64(b) => b.finish(),
            Float16(b) => b.finish(),
            Float32(b) => b.finish(),
            Float64(b) => b.finish(),
            Decimal32(b) => b.finish(),
            Decimal64(b) => b.finish(),
            Decimal128(b) => b.finish(),
            Decimal256(b) => b.finish(),
            TimestampMicro(b) => b.finish(),
            TimestampMicroNtz(b) => b.finish(),
            TimestampNano(b) => b.finish(),
            TimestampNanoNtz(b) => b.finish(),
            Time(b) => b.finish(),
            Date(b) => b.finish(),
            String(b) => b.finish(),
            LargeString(b) => b.finish(),
            StringView(b) => b.finish(),
        }
    }
}

impl<'a> VariantToArrowRowBuilder<'a> {
    pub fn append_null(&mut self) -> Result<()> {
        use VariantToArrowRowBuilder::*;
        match self {
            Primitive(b) => b.append_null(),
            BinaryVariant(b) => b.append_null(),
            WithPath(path_builder) => path_builder.append_null(),
        }
    }

    pub fn append_value(&mut self, value: Variant<'_, '_>) -> Result<bool> {
        use VariantToArrowRowBuilder::*;
        match self {
            Primitive(b) => b.append_value(&value),
            BinaryVariant(b) => b.append_value(value),
            WithPath(path_builder) => path_builder.append_value(value),
        }
    }

    pub fn finish(self) -> Result<ArrayRef> {
        use VariantToArrowRowBuilder::*;
        match self {
            Primitive(b) => b.finish(),
            BinaryVariant(b) => b.finish(),
            WithPath(path_builder) => path_builder.finish(),
        }
    }
}

/// Creates a primitive row builder, returning Err if the requested data type is not primitive.
pub(crate) fn make_primitive_variant_to_arrow_row_builder<'a>(
    data_type: &'a DataType,
    cast_options: &'a CastOptions,
    capacity: usize,
) -> Result<PrimitiveVariantToArrowRowBuilder<'a>> {
    use PrimitiveVariantToArrowRowBuilder::*;

    let builder =
        match data_type {
            DataType::Null => Null(VariantToNullArrowRowBuilder::new(cast_options, capacity)),
            DataType::Boolean => {
                Boolean(VariantToBooleanArrowRowBuilder::new(cast_options, capacity))
            }
            DataType::Int8 => Int8(VariantToPrimitiveArrowRowBuilder::new(
                cast_options,
                capacity,
            )),
            DataType::Int16 => Int16(VariantToPrimitiveArrowRowBuilder::new(
                cast_options,
                capacity,
            )),
            DataType::Int32 => Int32(VariantToPrimitiveArrowRowBuilder::new(
                cast_options,
                capacity,
            )),
            DataType::Int64 => Int64(VariantToPrimitiveArrowRowBuilder::new(
                cast_options,
                capacity,
            )),
            DataType::UInt8 => UInt8(VariantToPrimitiveArrowRowBuilder::new(
                cast_options,
                capacity,
            )),
            DataType::UInt16 => UInt16(VariantToPrimitiveArrowRowBuilder::new(
                cast_options,
                capacity,
            )),
            DataType::UInt32 => UInt32(VariantToPrimitiveArrowRowBuilder::new(
                cast_options,
                capacity,
            )),
            DataType::UInt64 => UInt64(VariantToPrimitiveArrowRowBuilder::new(
                cast_options,
                capacity,
            )),
            DataType::Float16 => Float16(VariantToPrimitiveArrowRowBuilder::new(
                cast_options,
                capacity,
            )),
            DataType::Float32 => Float32(VariantToPrimitiveArrowRowBuilder::new(
                cast_options,
                capacity,
            )),
            DataType::Float64 => Float64(VariantToPrimitiveArrowRowBuilder::new(
                cast_options,
                capacity,
            )),
            DataType::Decimal32(precision, scale) => Decimal32(
                VariantToDecimalArrowRowBuilder::new(cast_options, capacity, *precision, *scale)?,
            ),
            DataType::Decimal64(precision, scale) => Decimal64(
                VariantToDecimalArrowRowBuilder::new(cast_options, capacity, *precision, *scale)?,
            ),
            DataType::Decimal128(precision, scale) => Decimal128(
                VariantToDecimalArrowRowBuilder::new(cast_options, capacity, *precision, *scale)?,
            ),
            DataType::Decimal256(precision, scale) => Decimal256(
                VariantToDecimalArrowRowBuilder::new(cast_options, capacity, *precision, *scale)?,
            ),
            DataType::Timestamp(TimeUnit::Microsecond, None) => TimestampMicroNtz(
                VariantToTimestampNtzArrowRowBuilder::new(cast_options, capacity),
            ),
            DataType::Timestamp(TimeUnit::Microsecond, tz) => TimestampMicro(
                VariantToTimestampArrowRowBuilder::new(cast_options, capacity, tz.clone()),
            ),
            DataType::Timestamp(TimeUnit::Nanosecond, None) => TimestampNanoNtz(
                VariantToTimestampNtzArrowRowBuilder::new(cast_options, capacity),
            ),
            DataType::Timestamp(TimeUnit::Nanosecond, tz) => TimestampNano(
                VariantToTimestampArrowRowBuilder::new(cast_options, capacity, tz.clone()),
            ),
            DataType::Date32 => Date(VariantToPrimitiveArrowRowBuilder::new(
                cast_options,
                capacity,
            )),
<<<<<<< HEAD
            DataType::Utf8 => String(VariantToStringArrowBuilder::new(cast_options, capacity)),
            DataType::LargeUtf8 => {
                LargeString(VariantToStringArrowBuilder::new(cast_options, capacity))
            }
            DataType::Utf8View => {
                StringView(VariantToStringArrowBuilder::new(cast_options, capacity))
            }
=======
            DataType::Time64(TimeUnit::Microsecond) => Time(
                VariantToPrimitiveArrowRowBuilder::new(cast_options, capacity),
            ),
>>>>>>> a7572eb6
            _ if data_type.is_primitive() => {
                return Err(ArrowError::NotYetImplemented(format!(
                    "Primitive data_type {data_type:?} not yet implemented"
                )));
            }
            _ => {
                return Err(ArrowError::InvalidArgumentError(format!(
                    "Not a primitive type: {data_type:?}"
                )));
            }
        };
    Ok(builder)
}

pub(crate) fn make_variant_to_arrow_row_builder<'a>(
    metadata: &BinaryViewArray,
    path: VariantPath<'a>,
    data_type: Option<&'a DataType>,
    cast_options: &'a CastOptions,
    capacity: usize,
) -> Result<VariantToArrowRowBuilder<'a>> {
    use VariantToArrowRowBuilder::*;

    let mut builder = match data_type {
        // If no data type was requested, build an unshredded VariantArray.
        None => BinaryVariant(VariantToBinaryVariantArrowRowBuilder::new(
            metadata.clone(),
            capacity,
        )),
        Some(DataType::Struct(_)) => {
            return Err(ArrowError::NotYetImplemented(
                "Converting unshredded variant objects to arrow structs".to_string(),
            ));
        }
        Some(
            DataType::List(_)
            | DataType::LargeList(_)
            | DataType::ListView(_)
            | DataType::LargeListView(_)
            | DataType::FixedSizeList(..),
        ) => {
            return Err(ArrowError::NotYetImplemented(
                "Converting unshredded variant arrays to arrow lists".to_string(),
            ));
        }
        Some(data_type) => {
            let builder =
                make_primitive_variant_to_arrow_row_builder(data_type, cast_options, capacity)?;
            Primitive(builder)
        }
    };

    // Wrap with path extraction if needed
    if !path.is_empty() {
        builder = WithPath(VariantPathRowBuilder {
            builder: Box::new(builder),
            path,
        })
    };

    Ok(builder)
}

/// A thin wrapper whose only job is to extract a specific path from a variant value and pass the
/// result to a nested builder.
pub(crate) struct VariantPathRowBuilder<'a> {
    builder: Box<VariantToArrowRowBuilder<'a>>,
    path: VariantPath<'a>,
}

impl<'a> VariantPathRowBuilder<'a> {
    fn append_null(&mut self) -> Result<()> {
        self.builder.append_null()
    }

    fn append_value(&mut self, value: Variant<'_, '_>) -> Result<bool> {
        if let Some(v) = value.get_path(&self.path) {
            self.builder.append_value(v)
        } else {
            self.builder.append_null()?;
            Ok(false)
        }
    }

    fn finish(self) -> Result<ArrayRef> {
        self.builder.finish()
    }
}

macro_rules! define_variant_to_primitive_builder {
    (struct $name:ident<$lifetime:lifetime $(, $generic:ident: $bound:path )?>
    |$array_param:ident $(, $field:ident: $field_type:ty)?| -> $builder_name:ident $(< $array_type:ty >)? { $init_expr: expr },
    |$value: ident| $value_transform:expr,
    type_name: $type_name:expr) => {
        pub(crate) struct $name<$lifetime $(, $generic : $bound )?>
        {
            builder: $builder_name $(<$array_type>)?,
            cast_options: &$lifetime CastOptions<$lifetime>,
        }

        impl<$lifetime $(, $generic: $bound+ )?> $name<$lifetime $(, $generic )?> {
            fn new(
                cast_options: &$lifetime CastOptions<$lifetime>,
                $array_param: usize,
                // add this so that $init_expr can use it
                $( $field: $field_type, )?
            ) -> Self {
                Self {
                    builder: $init_expr,
                    cast_options,
                }
            }

            fn append_null(&mut self) -> Result<()> {
                self.builder.append_null();
                Ok(())
            }

            fn append_value(&mut self, $value: &Variant<'_, '_>) -> Result<bool> {
                if let Some(v) = $value_transform {
                    self.builder.append_value(v);
                    Ok(true)
                } else {
                    if !self.cast_options.safe {
                        // Unsafe casting: return error on conversion failure
                        return Err(ArrowError::CastError(format!(
                            "Failed to extract primitive of type {} from variant {:?} at path VariantPath([])",
                            $type_name,
                            $value
                        )));
                    }
                    // Safe casting: append null on conversion failure
                    self.builder.append_null();
                    Ok(false)
                }
            }

            // Add this to silence unused mut warning from macro-generated code
            // This is mainly for `FakeNullBuilder`
            #[allow(unused_mut)]
            fn finish(mut self) -> Result<ArrayRef> {
                Ok(Arc::new(self.builder.finish()))
            }
        }
    }
}

define_variant_to_primitive_builder!(
    struct VariantToStringArrowBuilder<'a, B: StringLikeArrayBuilder>
    |capacity| -> B { B::with_capacity(capacity) },
    |value| value.as_string(),
    type_name: B::type_name()
);

define_variant_to_primitive_builder!(
    struct VariantToBooleanArrowRowBuilder<'a>
    |capacity| -> BooleanBuilder { BooleanBuilder::with_capacity(capacity) },
    |value|  value.as_boolean(),
    type_name: datatypes::BooleanType::DATA_TYPE
);

define_variant_to_primitive_builder!(
    struct VariantToPrimitiveArrowRowBuilder<'a, T:PrimitiveFromVariant>
    |capacity| -> PrimitiveBuilder<T> { PrimitiveBuilder::<T>::with_capacity(capacity) },
    |value| T::from_variant(value),
    type_name: T::DATA_TYPE
);

define_variant_to_primitive_builder!(
    struct VariantToTimestampNtzArrowRowBuilder<'a, T:TimestampFromVariant<true>>
    |capacity| -> PrimitiveBuilder<T> { PrimitiveBuilder::<T>::with_capacity(capacity) },
    |value| T::from_variant(value),
    type_name: T::DATA_TYPE
);

define_variant_to_primitive_builder!(
    struct VariantToTimestampArrowRowBuilder<'a, T:TimestampFromVariant<false>>
    |capacity, tz: Option<Arc<str>> | -> PrimitiveBuilder<T> {
        PrimitiveBuilder::<T>::with_capacity(capacity).with_timezone_opt(tz)
    },
    |value| T::from_variant(value),
    type_name: T::DATA_TYPE
);

/// Builder for converting variant values to arrow Decimal values
pub(crate) struct VariantToDecimalArrowRowBuilder<'a, T>
where
    T: DecimalType,
    T::Native: DecimalCast,
{
    builder: PrimitiveBuilder<T>,
    cast_options: &'a CastOptions<'a>,
    precision: u8,
    scale: i8,
}

impl<'a, T> VariantToDecimalArrowRowBuilder<'a, T>
where
    T: DecimalType,
    T::Native: DecimalCast,
{
    fn new(
        cast_options: &'a CastOptions<'a>,
        capacity: usize,
        precision: u8,
        scale: i8,
    ) -> Result<Self> {
        let builder = PrimitiveBuilder::<T>::with_capacity(capacity)
            .with_precision_and_scale(precision, scale)?;
        Ok(Self {
            builder,
            cast_options,
            precision,
            scale,
        })
    }

    fn append_null(&mut self) -> Result<()> {
        self.builder.append_null();
        Ok(())
    }

    fn append_value(&mut self, value: &Variant<'_, '_>) -> Result<bool> {
        if let Some(scaled) = variant_to_unscaled_decimal::<T>(value, self.precision, self.scale) {
            self.builder.append_value(scaled);
            Ok(true)
        } else if self.cast_options.safe {
            self.builder.append_null();
            Ok(false)
        } else {
            Err(ArrowError::CastError(format!(
                "Failed to cast to {}(precision={}, scale={}) from variant {:?}",
                T::PREFIX,
                self.precision,
                self.scale,
                value
            )))
        }
    }

    fn finish(mut self) -> Result<ArrayRef> {
        Ok(Arc::new(self.builder.finish()))
    }
}

/// Builder for creating VariantArray output (for path extraction without type conversion)
pub(crate) struct VariantToBinaryVariantArrowRowBuilder {
    metadata: BinaryViewArray,
    builder: VariantValueArrayBuilder,
    nulls: NullBufferBuilder,
}

impl VariantToBinaryVariantArrowRowBuilder {
    fn new(metadata: BinaryViewArray, capacity: usize) -> Self {
        Self {
            metadata,
            builder: VariantValueArrayBuilder::new(capacity),
            nulls: NullBufferBuilder::new(capacity),
        }
    }
}

impl VariantToBinaryVariantArrowRowBuilder {
    fn append_null(&mut self) -> Result<()> {
        self.builder.append_null();
        self.nulls.append_null();
        Ok(())
    }

    fn append_value(&mut self, value: Variant<'_, '_>) -> Result<bool> {
        self.builder.append_value(value);
        self.nulls.append_non_null();
        Ok(true)
    }

    fn finish(mut self) -> Result<ArrayRef> {
        let variant_array = VariantArray::from_parts(
            self.metadata,
            Some(self.builder.build()?),
            None, // no typed_value column
            self.nulls.finish(),
        );

        Ok(ArrayRef::from(variant_array))
    }
}

struct FakeNullBuilder(NullArray);

impl FakeNullBuilder {
    fn new(capacity: usize) -> Self {
        Self(NullArray::new(capacity))
    }
    fn append_value<T>(&mut self, _: T) {}
    fn append_null(&mut self) {}

    fn finish(self) -> NullArray {
        self.0
    }
}

define_variant_to_primitive_builder!(
    struct VariantToNullArrowRowBuilder<'a>
    |capacity| -> FakeNullBuilder { FakeNullBuilder::new(capacity) },
    |_value|  Some(Variant::Null),
    type_name: "Null"
);<|MERGE_RESOLUTION|>--- conflicted
+++ resolved
@@ -16,12 +16,8 @@
 // under the License.
 
 use arrow::array::{
-<<<<<<< HEAD
-    ArrayRef, BinaryViewArray, LargeStringBuilder, NullBufferBuilder, PrimitiveBuilder,
-    StringBuilder, StringLikeArrayBuilder, StringViewBuilder, builder::BooleanBuilder,
-=======
     ArrayRef, BinaryViewArray, BooleanBuilder, NullArray, NullBufferBuilder, PrimitiveBuilder,
->>>>>>> a7572eb6
+    LargeStringBuilder, StringBuilder, StringLikeArrayBuilder, StringViewBuilder, 
 };
 use arrow::compute::{CastOptions, DecimalCast};
 use arrow::datatypes::{self, DataType, DecimalType};
@@ -295,7 +291,9 @@
                 cast_options,
                 capacity,
             )),
-<<<<<<< HEAD
+            DataType::Time64(TimeUnit::Microsecond) => Time(
+                VariantToPrimitiveArrowRowBuilder::new(cast_options, capacity),
+            ),
             DataType::Utf8 => String(VariantToStringArrowBuilder::new(cast_options, capacity)),
             DataType::LargeUtf8 => {
                 LargeString(VariantToStringArrowBuilder::new(cast_options, capacity))
@@ -303,11 +301,6 @@
             DataType::Utf8View => {
                 StringView(VariantToStringArrowBuilder::new(cast_options, capacity))
             }
-=======
-            DataType::Time64(TimeUnit::Microsecond) => Time(
-                VariantToPrimitiveArrowRowBuilder::new(cast_options, capacity),
-            ),
->>>>>>> a7572eb6
             _ if data_type.is_primitive() => {
                 return Err(ArrowError::NotYetImplemented(format!(
                     "Primitive data_type {data_type:?} not yet implemented"
