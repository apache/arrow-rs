// Licensed to the Apache Software Foundation (ASF) under one
// or more contributor license agreements.  See the NOTICE file
// distributed with this work for additional information
// regarding copyright ownership.  The ASF licenses this file
// to you under the Apache License, Version 2.0 (the
// "License"); you may not use this file except in compliance
// with the License.  You may obtain a copy of the License at
//
//   http://www.apache.org/licenses/LICENSE-2.0
//
// Unless required by applicable law or agreed to in writing,
// software distributed under the License is distributed on an
// "AS IS" BASIS, WITHOUT WARRANTIES OR CONDITIONS OF ANY
// KIND, either express or implied.  See the License for the
// specific language governing permissions and limitations
// under the License.

//! Module for unshredding VariantArray by folding typed_value columns back into the value column.

use crate::arrow_to_variant::ListLikeArray;
use crate::{BorrowedShreddingState, VariantArray, VariantValueArrayBuilder};
use arrow::array::{
    Array, AsArray as _, BinaryViewArray, BooleanArray, FixedSizeBinaryArray, FixedSizeListArray,
    GenericListArray, GenericListViewArray, PrimitiveArray, StringArray, StructArray,
};
use arrow::buffer::NullBuffer;
use arrow::datatypes::{
<<<<<<< HEAD
    ArrowPrimitiveType, DataType, Date32Type, Decimal128Type, Decimal32Type, Decimal64Type,
    DecimalType, Float32Type, Float64Type, Int16Type, Int32Type, Int64Type, Int8Type,
    Time64MicrosecondType, TimeUnit, TimestampMicrosecondType, TimestampNanosecondType,
=======
    ArrowPrimitiveType, DataType, Date32Type, Float32Type, Float64Type, Int8Type, Int16Type,
    Int32Type, Int64Type, Time64MicrosecondType, TimeUnit, TimestampMicrosecondType,
    TimestampNanosecondType,
>>>>>>> 2d900a46
};
use arrow::error::{ArrowError, Result};
use arrow::temporal_conversions::time64us_to_time;
use chrono::{DateTime, Utc};
use indexmap::IndexMap;
use parquet_variant::{
    ObjectFieldBuilder, Variant, VariantBuilderExt, VariantDecimal16, VariantDecimal4,
    VariantDecimal8, VariantMetadata,
};
use uuid::Uuid;

/// Removes all (nested) typed_value columns from a VariantArray by converting them back to binary
/// variant and merging the resulting values back into the value column.
///
/// This function efficiently converts a shredded VariantArray back to an unshredded form where all
/// data resides in the value column.
///
/// # Arguments
/// * `array` - The VariantArray to unshred
///
/// # Returns
/// A new VariantArray with all data in the value column and no typed_value column
///
/// # Errors
/// - If the shredded data contains spec violations (e.g., field name conflicts)
/// - If unsupported data types are encountered in typed_value columns
pub fn unshred_variant(array: &VariantArray) -> Result<VariantArray> {
    // Check if already unshredded (optimization for common case)
    if array.typed_value_field().is_none() && array.value_field().is_some() {
        return Ok(array.clone());
    }

    // NOTE: None/None at top-level is technically invalid, but the shredding spec requires us to
    // emit `Variant::Null` when a required value is missing.
    let nulls = array.nulls();
    let mut row_builder = UnshredVariantRowBuilder::try_new_opt(array.shredding_state().borrow())?
        .unwrap_or_else(|| UnshredVariantRowBuilder::null(nulls));

    let metadata = array.metadata_field();
    let mut value_builder = VariantValueArrayBuilder::new(array.len());
    for i in 0..array.len() {
        if array.is_null(i) {
            value_builder.append_null();
        } else {
            let metadata = VariantMetadata::new(metadata.value(i));
            let mut value_builder = value_builder.builder_ext(&metadata);
            row_builder.append_row(&mut value_builder, &metadata, i)?;
        }
    }

    let value = value_builder.build()?;
    Ok(VariantArray::from_parts(
        metadata.clone(),
        Some(value),
        None,
        nulls.cloned(),
    ))
}

/// Row builder for converting shredded VariantArray rows back to unshredded form
enum UnshredVariantRowBuilder<'a> {
    PrimitiveInt8(UnshredPrimitiveRowBuilder<'a, PrimitiveArray<Int8Type>>),
    PrimitiveInt16(UnshredPrimitiveRowBuilder<'a, PrimitiveArray<Int16Type>>),
    PrimitiveInt32(UnshredPrimitiveRowBuilder<'a, PrimitiveArray<Int32Type>>),
    PrimitiveInt64(UnshredPrimitiveRowBuilder<'a, PrimitiveArray<Int64Type>>),
    PrimitiveFloat32(UnshredPrimitiveRowBuilder<'a, PrimitiveArray<Float32Type>>),
    PrimitiveFloat64(UnshredPrimitiveRowBuilder<'a, PrimitiveArray<Float64Type>>),
    Decimal32(DecimalUnshredRowBuilder<'a, Decimal32Spec>),
    Decimal64(DecimalUnshredRowBuilder<'a, Decimal64Spec>),
    Decimal128(DecimalUnshredRowBuilder<'a, Decimal128Spec>),
    PrimitiveDate32(UnshredPrimitiveRowBuilder<'a, PrimitiveArray<Date32Type>>),
    PrimitiveTime64(UnshredPrimitiveRowBuilder<'a, PrimitiveArray<Time64MicrosecondType>>),
    TimestampMicrosecond(TimestampUnshredRowBuilder<'a, TimestampMicrosecondType>),
    TimestampNanosecond(TimestampUnshredRowBuilder<'a, TimestampNanosecondType>),
    PrimitiveBoolean(UnshredPrimitiveRowBuilder<'a, BooleanArray>),
    PrimitiveString(UnshredPrimitiveRowBuilder<'a, StringArray>),
    PrimitiveBinaryView(UnshredPrimitiveRowBuilder<'a, BinaryViewArray>),
    PrimitiveUuid(UnshredPrimitiveRowBuilder<'a, FixedSizeBinaryArray>),
    List(ListUnshredVariantBuilder<'a, GenericListArray<i32>>),
    LargeList(ListUnshredVariantBuilder<'a, GenericListArray<i64>>),
    ListView(ListUnshredVariantBuilder<'a, GenericListViewArray<i32>>),
    LargeListView(ListUnshredVariantBuilder<'a, GenericListViewArray<i64>>),
    FixedSizeList(ListUnshredVariantBuilder<'a, FixedSizeListArray>),
    Struct(StructUnshredVariantBuilder<'a>),
    ValueOnly(ValueOnlyUnshredVariantBuilder<'a>),
    Null(NullUnshredVariantBuilder<'a>),
}

impl<'a> UnshredVariantRowBuilder<'a> {
    /// Creates an all-null row builder.
    fn null(nulls: Option<&'a NullBuffer>) -> Self {
        Self::Null(NullUnshredVariantBuilder::new(nulls))
    }

    /// Appends a single row at the given value index to the supplied builder.
    fn append_row(
        &mut self,
        builder: &mut impl VariantBuilderExt,
        metadata: &VariantMetadata,
        index: usize,
    ) -> Result<()> {
        match self {
            Self::PrimitiveInt8(b) => b.append_row(builder, metadata, index),
            Self::PrimitiveInt16(b) => b.append_row(builder, metadata, index),
            Self::PrimitiveInt32(b) => b.append_row(builder, metadata, index),
            Self::PrimitiveInt64(b) => b.append_row(builder, metadata, index),
            Self::PrimitiveFloat32(b) => b.append_row(builder, metadata, index),
            Self::PrimitiveFloat64(b) => b.append_row(builder, metadata, index),
            Self::Decimal32(b) => b.append_row(builder, metadata, index),
            Self::Decimal64(b) => b.append_row(builder, metadata, index),
            Self::Decimal128(b) => b.append_row(builder, metadata, index),
            Self::PrimitiveDate32(b) => b.append_row(builder, metadata, index),
            Self::PrimitiveTime64(b) => b.append_row(builder, metadata, index),
            Self::TimestampMicrosecond(b) => b.append_row(builder, metadata, index),
            Self::TimestampNanosecond(b) => b.append_row(builder, metadata, index),
            Self::PrimitiveBoolean(b) => b.append_row(builder, metadata, index),
            Self::PrimitiveString(b) => b.append_row(builder, metadata, index),
            Self::PrimitiveBinaryView(b) => b.append_row(builder, metadata, index),
            Self::PrimitiveUuid(b) => b.append_row(builder, metadata, index),
            Self::List(b) => b.append_row(builder, metadata, index),
            Self::LargeList(b) => b.append_row(builder, metadata, index),
            Self::ListView(b) => b.append_row(builder, metadata, index),
            Self::LargeListView(b) => b.append_row(builder, metadata, index),
            Self::FixedSizeList(b) => b.append_row(builder, metadata, index),
            Self::Struct(b) => b.append_row(builder, metadata, index),
            Self::ValueOnly(b) => b.append_row(builder, metadata, index),
            Self::Null(b) => b.append_row(builder, metadata, index),
        }
    }

    /// Creates a new UnshredVariantRowBuilder from shredding state
    /// Returns None for None/None case - caller decides how to handle based on context
    fn try_new_opt(shredding_state: BorrowedShreddingState<'a>) -> Result<Option<Self>> {
        let value = shredding_state.value_field();
        let typed_value = shredding_state.typed_value_field();
        let Some(typed_value) = typed_value else {
            // Copy the value across directly, if present. Else caller decides what to do.
            return Ok(value.map(|v| Self::ValueOnly(ValueOnlyUnshredVariantBuilder::new(v))));
        };

        // Has typed_value -> determine type and create appropriate builder
        macro_rules! primitive_builder {
            ($enum_variant:ident, $cast_fn:ident) => {
                Self::$enum_variant(UnshredPrimitiveRowBuilder::new(
                    value,
                    typed_value.$cast_fn(),
                ))
            };
        }

        let builder = match typed_value.data_type() {
            DataType::Int8 => primitive_builder!(PrimitiveInt8, as_primitive),
            DataType::Int16 => primitive_builder!(PrimitiveInt16, as_primitive),
            DataType::Int32 => primitive_builder!(PrimitiveInt32, as_primitive),
            DataType::Int64 => primitive_builder!(PrimitiveInt64, as_primitive),
            DataType::Float32 => primitive_builder!(PrimitiveFloat32, as_primitive),
            DataType::Float64 => primitive_builder!(PrimitiveFloat64, as_primitive),
            DataType::Decimal32(_, scale) => Self::Decimal32(DecimalUnshredRowBuilder::new(
                value,
                typed_value.as_primitive(),
                *scale,
            )),
            DataType::Decimal64(_, scale) => Self::Decimal64(DecimalUnshredRowBuilder::new(
                value,
                typed_value.as_primitive(),
                *scale,
            )),
            DataType::Decimal128(_, scale) => Self::Decimal128(DecimalUnshredRowBuilder::new(
                value,
                typed_value.as_primitive(),
                *scale,
            )),
            DataType::Decimal256(_, _) => {
                return Err(ArrowError::InvalidArgumentError(
                    "Decimal256 is not a valid variant shredding type".to_string(),
                ));
            }
            DataType::Date32 => primitive_builder!(PrimitiveDate32, as_primitive),
            DataType::Time64(TimeUnit::Microsecond) => {
                primitive_builder!(PrimitiveTime64, as_primitive)
            }
            DataType::Time64(time_unit) => {
                return Err(ArrowError::InvalidArgumentError(format!(
                    "Time64({time_unit}) is not a valid variant shredding type",
                )));
            }
            DataType::Timestamp(TimeUnit::Microsecond, timezone) => {
                Self::TimestampMicrosecond(TimestampUnshredRowBuilder::new(
                    value,
                    typed_value.as_primitive(),
                    timezone.is_some(),
                ))
            }
            DataType::Timestamp(TimeUnit::Nanosecond, timezone) => {
                Self::TimestampNanosecond(TimestampUnshredRowBuilder::new(
                    value,
                    typed_value.as_primitive(),
                    timezone.is_some(),
                ))
            }
            DataType::Timestamp(time_unit, _) => {
                return Err(ArrowError::InvalidArgumentError(format!(
                    "Timestamp({time_unit}) is not a valid variant shredding type",
                )));
            }
            DataType::Boolean => primitive_builder!(PrimitiveBoolean, as_boolean),
            DataType::Utf8 => primitive_builder!(PrimitiveString, as_string),
            DataType::BinaryView => primitive_builder!(PrimitiveBinaryView, as_binary_view),
            DataType::FixedSizeBinary(16) => {
                primitive_builder!(PrimitiveUuid, as_fixed_size_binary)
            }
            DataType::FixedSizeBinary(size) => {
                return Err(ArrowError::InvalidArgumentError(format!(
                    "FixedSizeBinary({size}) is not a valid variant shredding type",
                )));
            }
            DataType::Struct(_) => Self::Struct(StructUnshredVariantBuilder::try_new(
                value,
                typed_value.as_struct(),
            )?),
            DataType::List(_) => Self::List(ListUnshredVariantBuilder::try_new(
                value,
                typed_value.as_list(),
            )?),
            DataType::LargeList(_) => Self::LargeList(ListUnshredVariantBuilder::try_new(
                value,
                typed_value.as_list(),
            )?),
            DataType::ListView(_) => Self::ListView(ListUnshredVariantBuilder::try_new(
                value,
                typed_value.as_list_view(),
            )?),
            DataType::LargeListView(_) => Self::LargeListView(ListUnshredVariantBuilder::try_new(
                value,
                typed_value.as_list_view(),
            )?),
            DataType::FixedSizeList(_, _) => Self::FixedSizeList(
                ListUnshredVariantBuilder::try_new(value, typed_value.as_fixed_size_list())?,
            ),
            _ => {
                return Err(ArrowError::NotYetImplemented(format!(
                    "Unshredding not yet supported for type: {}",
                    typed_value.data_type()
                )));
            }
        };
        Ok(Some(builder))
    }
}

/// Builder for arrays with neither typed_value nor value (all NULL/Variant::Null)
struct NullUnshredVariantBuilder<'a> {
    nulls: Option<&'a NullBuffer>,
}

impl<'a> NullUnshredVariantBuilder<'a> {
    fn new(nulls: Option<&'a NullBuffer>) -> Self {
        Self { nulls }
    }

    fn append_row(
        &mut self,
        builder: &mut impl VariantBuilderExt,
        _metadata: &VariantMetadata,
        index: usize,
    ) -> Result<()> {
        if self.nulls.is_some_and(|nulls| nulls.is_null(index)) {
            builder.append_null();
        } else {
            builder.append_value(Variant::Null);
        }
        Ok(())
    }
}

/// Builder for arrays that only have value column (already unshredded)
struct ValueOnlyUnshredVariantBuilder<'a> {
    value: &'a arrow::array::BinaryViewArray,
}

impl<'a> ValueOnlyUnshredVariantBuilder<'a> {
    fn new(value: &'a BinaryViewArray) -> Self {
        Self { value }
    }

    fn append_row(
        &mut self,
        builder: &mut impl VariantBuilderExt,
        metadata: &VariantMetadata,
        index: usize,
    ) -> Result<()> {
        if self.value.is_null(index) {
            builder.append_null();
        } else {
            let variant = Variant::new_with_metadata(metadata.clone(), self.value.value(index));
            builder.append_value(variant);
        }
        Ok(())
    }
}

/// Extension trait that directly adds row builder support for arrays that correspond to primitive
/// variant types.
trait AppendToVariantBuilder: Array {
    fn append_to_variant_builder(
        &self,
        builder: &mut impl VariantBuilderExt,
        index: usize,
    ) -> Result<()>;
}

/// Macro that handles the unshredded case (typed_value is missing or NULL) and returns early if
/// handled.  If not handled (shredded case), validates and returns the extracted value.
macro_rules! handle_unshredded_case {
    ($self:expr, $builder:expr, $metadata:expr, $index:expr, $partial_shredding:expr) => {{
        let value = $self.value.as_ref().filter(|v| v.is_valid($index));
        let value = value.map(|v| Variant::new_with_metadata($metadata.clone(), v.value($index)));

        // If typed_value is null, handle unshredded case and return early
        if $self.typed_value.is_null($index) {
            match value {
                Some(value) => $builder.append_value(value),
                None => $builder.append_null(),
            }
            return Ok(());
        }

        // Only partial shredding allows value and typed_value to both be non-NULL
        if !$partial_shredding && value.is_some() {
            return Err(ArrowError::InvalidArgumentError(
                "Invalid shredded variant: both value and typed_value are non-null".to_string(),
            ));
        }

        // Return the extracted value for the partial shredded case
        value
    }};
}

/// Generic unshred builder that works with any Array implementing AppendToVariantBuilder
struct UnshredPrimitiveRowBuilder<'a, T> {
    value: Option<&'a BinaryViewArray>,
    typed_value: &'a T,
}

impl<'a, T: AppendToVariantBuilder> UnshredPrimitiveRowBuilder<'a, T> {
    fn new(value: Option<&'a BinaryViewArray>, typed_value: &'a T) -> Self {
        Self { value, typed_value }
    }

    fn append_row(
        &mut self,
        builder: &mut impl VariantBuilderExt,
        metadata: &VariantMetadata,
        index: usize,
    ) -> Result<()> {
        handle_unshredded_case!(self, builder, metadata, index, false);

        // If we get here, typed_value is valid and value is NULL
        self.typed_value.append_to_variant_builder(builder, index)
    }
}

// Macro to generate AppendToVariantBuilder implementations with optional value transformation
macro_rules! impl_append_to_variant_builder {
    ($array_type:ty $(, |$v:ident| $transform:expr)? ) => {
        impl AppendToVariantBuilder for $array_type {
            fn append_to_variant_builder(
                &self,
                builder: &mut impl VariantBuilderExt,
                index: usize,
            ) -> Result<()> {
                let value = self.value(index);
                $(
                    let $v = value;
                    let value = $transform;
                )?
                builder.append_value(value);
                Ok(())
            }
        }
    };
}

impl_append_to_variant_builder!(BooleanArray);
impl_append_to_variant_builder!(StringArray);
impl_append_to_variant_builder!(BinaryViewArray);
impl_append_to_variant_builder!(PrimitiveArray<Int8Type>);
impl_append_to_variant_builder!(PrimitiveArray<Int16Type>);
impl_append_to_variant_builder!(PrimitiveArray<Int32Type>);
impl_append_to_variant_builder!(PrimitiveArray<Int64Type>);
impl_append_to_variant_builder!(PrimitiveArray<Float32Type>);
impl_append_to_variant_builder!(PrimitiveArray<Float64Type>);

impl_append_to_variant_builder!(PrimitiveArray<Date32Type>, |days_since_epoch| {
    Date32Type::to_naive_date(days_since_epoch)
});

impl_append_to_variant_builder!(
    PrimitiveArray<Time64MicrosecondType>,
    |micros_since_midnight| {
        time64us_to_time(micros_since_midnight).ok_or_else(|| {
            ArrowError::InvalidArgumentError(format!(
                "Invalid Time64 microsecond value: {micros_since_midnight}"
            ))
        })?
    }
);

// UUID from FixedSizeBinary(16)
// NOTE: FixedSizeBinaryArray guarantees the byte length, so we can safely unwrap
impl_append_to_variant_builder!(FixedSizeBinaryArray, |bytes| {
    Uuid::from_slice(bytes).unwrap()
});

/// Trait for timestamp types to handle conversion to `DateTime<Utc>`
trait TimestampType: ArrowPrimitiveType<Native = i64> {
    fn to_datetime_utc(value: i64) -> Result<DateTime<Utc>>;
}

impl TimestampType for TimestampMicrosecondType {
    fn to_datetime_utc(micros: i64) -> Result<DateTime<Utc>> {
        DateTime::from_timestamp_micros(micros).ok_or_else(|| {
            ArrowError::InvalidArgumentError(format!(
                "Invalid timestamp microsecond value: {micros}"
            ))
        })
    }
}

impl TimestampType for TimestampNanosecondType {
    fn to_datetime_utc(nanos: i64) -> Result<DateTime<Utc>> {
        Ok(DateTime::from_timestamp_nanos(nanos))
    }
}

/// Generic builder for timestamp types that handles timezone-aware conversion
struct TimestampUnshredRowBuilder<'a, T: TimestampType> {
    value: Option<&'a BinaryViewArray>,
    typed_value: &'a PrimitiveArray<T>,
    has_timezone: bool,
}

impl<'a, T: TimestampType> TimestampUnshredRowBuilder<'a, T> {
    fn new(
        value: Option<&'a BinaryViewArray>,
        typed_value: &'a PrimitiveArray<T>,
        has_timezone: bool,
    ) -> Self {
        Self {
            value,
            typed_value,
            has_timezone,
        }
    }

    fn append_row(
        &mut self,
        builder: &mut impl VariantBuilderExt,
        metadata: &VariantMetadata,
        index: usize,
    ) -> Result<()> {
        handle_unshredded_case!(self, builder, metadata, index, false);

        // If we get here, typed_value is valid and value is NULL
        let timestamp_value = self.typed_value.value(index);
        let dt = T::to_datetime_utc(timestamp_value)?;
        if self.has_timezone {
            builder.append_value(dt);
        } else {
            builder.append_value(dt.naive_utc());
        }
        Ok(())
    }
}

/// Trait to unify decimal unshredding across Decimal32/64/128 types
trait DecimalSpec {
    type Arrow: ArrowPrimitiveType + DecimalType;

    fn into_variant(
        raw: <Self::Arrow as ArrowPrimitiveType>::Native,
        scale: i8,
    ) -> Result<Variant<'static, 'static>>;
}

/// Spec for Decimal32 -> VariantDecimal4
struct Decimal32Spec;

impl DecimalSpec for Decimal32Spec {
    type Arrow = Decimal32Type;

    fn into_variant(raw: i32, scale: i8) -> Result<Variant<'static, 'static>> {
        let scale =
            u8::try_from(scale).map_err(|e| ArrowError::InvalidArgumentError(e.to_string()))?;
        let value = VariantDecimal4::try_new(raw, scale)
            .map_err(|e| ArrowError::InvalidArgumentError(e.to_string()))?;
        Ok(value.into())
    }
}

/// Spec for Decimal64 -> VariantDecimal8
struct Decimal64Spec;

impl DecimalSpec for Decimal64Spec {
    type Arrow = Decimal64Type;

    fn into_variant(raw: i64, scale: i8) -> Result<Variant<'static, 'static>> {
        let scale =
            u8::try_from(scale).map_err(|e| ArrowError::InvalidArgumentError(e.to_string()))?;
        let value = VariantDecimal8::try_new(raw, scale)
            .map_err(|e| ArrowError::InvalidArgumentError(e.to_string()))?;
        Ok(value.into())
    }
}

/// Spec for Decimal128 -> VariantDecimal16
struct Decimal128Spec;

impl DecimalSpec for Decimal128Spec {
    type Arrow = Decimal128Type;

    fn into_variant(raw: i128, scale: i8) -> Result<Variant<'static, 'static>> {
        let scale =
            u8::try_from(scale).map_err(|e| ArrowError::InvalidArgumentError(e.to_string()))?;
        let value = VariantDecimal16::try_new(raw, scale)
            .map_err(|e| ArrowError::InvalidArgumentError(e.to_string()))?;
        Ok(value.into())
    }
}

/// Generic builder for decimal unshredding that caches scale
struct DecimalUnshredRowBuilder<'a, S: DecimalSpec> {
    value: Option<&'a BinaryViewArray>,
    typed_value: &'a PrimitiveArray<S::Arrow>,
    scale: i8,
}

impl<'a, S: DecimalSpec> DecimalUnshredRowBuilder<'a, S> {
    fn new(
        value: Option<&'a BinaryViewArray>,
        typed_value: &'a PrimitiveArray<S::Arrow>,
        scale: i8,
    ) -> Self {
        Self {
            value,
            typed_value,
            scale,
        }
    }

    fn append_row(
        &mut self,
        builder: &mut impl VariantBuilderExt,
        metadata: &VariantMetadata,
        index: usize,
    ) -> Result<()> {
        handle_unshredded_case!(self, builder, metadata, index, false);

        let raw = self.typed_value.value(index);
        let variant = S::into_variant(raw, self.scale)?;
        builder.append_value(variant);
        Ok(())
    }
}

/// Builder for unshredding struct/object types with nested fields
struct StructUnshredVariantBuilder<'a> {
    value: Option<&'a arrow::array::BinaryViewArray>,
    typed_value: &'a arrow::array::StructArray,
    field_unshredders: IndexMap<&'a str, Option<UnshredVariantRowBuilder<'a>>>,
}

impl<'a> StructUnshredVariantBuilder<'a> {
    fn try_new(value: Option<&'a BinaryViewArray>, typed_value: &'a StructArray) -> Result<Self> {
        // Create unshredders for each field in constructor
        let mut field_unshredders = IndexMap::new();
        for (field, field_array) in typed_value.fields().iter().zip(typed_value.columns()) {
            // Factory returns None for None/None case -- these are missing fields we should skip
            let Some(field_array) = field_array.as_struct_opt() else {
                return Err(ArrowError::InvalidArgumentError(format!(
                    "Invalid shredded variant object field: expected Struct, got {}",
                    field_array.data_type()
                )));
            };
            let field_unshredder = UnshredVariantRowBuilder::try_new_opt(field_array.try_into()?)?;
            field_unshredders.insert(field.name().as_ref(), field_unshredder);
        }

        Ok(Self {
            value,
            typed_value,
            field_unshredders,
        })
    }

    fn append_row(
        &mut self,
        builder: &mut impl VariantBuilderExt,
        metadata: &VariantMetadata,
        index: usize,
    ) -> Result<()> {
        let value = handle_unshredded_case!(self, builder, metadata, index, true);

        // If we get here, typed_value is valid and value may or may not be valid
        let mut object_builder = builder.try_new_object()?;

        // Process typed fields (skip empty builders that indicate missing fields)
        for (field_name, field_unshredder_opt) in &mut self.field_unshredders {
            if let Some(field_unshredder) = field_unshredder_opt {
                let mut field_builder = ObjectFieldBuilder::new(field_name, &mut object_builder);
                field_unshredder.append_row(&mut field_builder, metadata, index)?;
            }
        }

        // Process any unshredded fields (partial shredding)
        if let Some(value) = value {
            let Variant::Object(object) = value else {
                return Err(ArrowError::InvalidArgumentError(
                    "Expected object in value field for partially shredded struct".to_string(),
                ));
            };

            for (field_name, field_value) in object.iter() {
                if self.field_unshredders.contains_key(field_name) {
                    return Err(ArrowError::InvalidArgumentError(format!(
                        "Field '{field_name}' appears in both typed_value and value",
                    )));
                }
                object_builder.insert_bytes(field_name, field_value);
            }
        }

        object_builder.finish();
        Ok(())
    }
}

/// Builder for unshredding list/array types with recursive element processing
struct ListUnshredVariantBuilder<'a, L: ListLikeArray> {
    value: Option<&'a BinaryViewArray>,
    typed_value: &'a L,
    element_unshredder: Box<UnshredVariantRowBuilder<'a>>,
}

impl<'a, L: ListLikeArray> ListUnshredVariantBuilder<'a, L> {
    fn try_new(value: Option<&'a BinaryViewArray>, typed_value: &'a L) -> Result<Self> {
        // Create a recursive unshredder for the list elements
        // The element type comes from the values array of the list
        let element_values = typed_value.values();

        // For shredded lists, each element would be a ShreddedVariantFieldArray (struct)
        // Extract value/typed_value from the element struct
        let Some(element_values) = element_values.as_struct_opt() else {
            return Err(ArrowError::InvalidArgumentError(format!(
                "Invalid shredded variant array element: expected Struct, got {}",
                element_values.data_type()
            )));
        };

        // Create recursive unshredder for elements
        //
        // NOTE: A None/None array element is technically invalid, but the shredding spec
        // requires us to emit `Variant::Null` when a required value is missing.
        let element_unshredder = UnshredVariantRowBuilder::try_new_opt(element_values.try_into()?)?
            .unwrap_or_else(|| UnshredVariantRowBuilder::null(None));

        Ok(Self {
            value,
            typed_value,
            element_unshredder: Box::new(element_unshredder),
        })
    }

    fn append_row(
        &mut self,
        builder: &mut impl VariantBuilderExt,
        metadata: &VariantMetadata,
        index: usize,
    ) -> Result<()> {
        handle_unshredded_case!(self, builder, metadata, index, false);

        // If we get here, typed_value is valid and value is NULL -- process the list elements
        let mut list_builder = builder.try_new_list()?;
        for element_index in self.typed_value.element_range(index) {
            self.element_unshredder
                .append_row(&mut list_builder, metadata, element_index)?;
        }

        list_builder.finish();
        Ok(())
    }
}

// TODO: This code is covered by tests in `parquet/tests/variant_integration.rs`. Does that suffice?
// Or do we also need targeted stand-alone unit tests for full coverage?<|MERGE_RESOLUTION|>--- conflicted
+++ resolved
@@ -25,23 +25,17 @@
 };
 use arrow::buffer::NullBuffer;
 use arrow::datatypes::{
-<<<<<<< HEAD
-    ArrowPrimitiveType, DataType, Date32Type, Decimal128Type, Decimal32Type, Decimal64Type,
-    DecimalType, Float32Type, Float64Type, Int16Type, Int32Type, Int64Type, Int8Type,
+    ArrowPrimitiveType, DataType, Date32Type, Decimal32Type, Decimal64Type, Decimal128Type,
+    DecimalType, Float32Type, Float64Type, Int8Type, Int16Type, Int32Type, Int64Type,
     Time64MicrosecondType, TimeUnit, TimestampMicrosecondType, TimestampNanosecondType,
-=======
-    ArrowPrimitiveType, DataType, Date32Type, Float32Type, Float64Type, Int8Type, Int16Type,
-    Int32Type, Int64Type, Time64MicrosecondType, TimeUnit, TimestampMicrosecondType,
-    TimestampNanosecondType,
->>>>>>> 2d900a46
 };
 use arrow::error::{ArrowError, Result};
 use arrow::temporal_conversions::time64us_to_time;
 use chrono::{DateTime, Utc};
 use indexmap::IndexMap;
 use parquet_variant::{
-    ObjectFieldBuilder, Variant, VariantBuilderExt, VariantDecimal16, VariantDecimal4,
-    VariantDecimal8, VariantMetadata,
+    ObjectFieldBuilder, Variant, VariantBuilderExt, VariantDecimal4, VariantDecimal8,
+    VariantDecimal16, VariantMetadata,
 };
 use uuid::Uuid;
 
