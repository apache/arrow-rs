// Licensed to the Apache Software Foundation (ASF) under one
// or more contributor license agreements.  See the NOTICE file
// distributed with this work for additional information
// regarding copyright ownership.  The ASF licenses this file
// to you under the Apache License, Version 2.0 (the
// "License"); you may not use this file except in compliance
// with the License.  You may obtain a copy of the License at
//
//   http://www.apache.org/licenses/LICENSE-2.0
//
// Unless required by applicable law or agreed to in writing,
// software distributed under the License is distributed on an
// "AS IS" BASIS, WITHOUT WARRANTIES OR CONDITIONS OF ANY
// KIND, either express or implied.  See the License for the
// specific language governing permissions and limitations
// under the License.

//! Module for transforming a typed arrow `Array` to `VariantArray`.

use arrow::array::ArrowNativeTypeOp;
use arrow::compute::DecimalCast;
use arrow::datatypes::{
    self, ArrowPrimitiveType, ArrowTimestampType, Decimal32Type, Decimal64Type, Decimal128Type,
    DecimalType,
};
use parquet_variant::{Variant, VariantDecimal4, VariantDecimal8, VariantDecimal16};

/// Options for controlling the behavior of `cast_to_variant_with_options`.
#[derive(Debug, Clone, PartialEq, Eq)]
pub struct CastOptions {
    /// If true, return error on conversion failure. If false, insert null for failed conversions.
    pub strict: bool,
}

impl Default for CastOptions {
    fn default() -> Self {
        Self { strict: true }
    }
}

/// Extension trait for Arrow primitive types that can extract their native value from a Variant
pub(crate) trait PrimitiveFromVariant: ArrowPrimitiveType {
    fn from_variant(variant: &Variant<'_, '_>) -> Option<Self::Native>;
}

/// Extension trait for Arrow timestamp types that can extract their native value from a Variant
/// We can't use [`PrimitiveFromVariant`] directly because we need _two_ implementations for each
/// timestamp type -- the `NTZ` param here.
pub(crate) trait TimestampFromVariant<const NTZ: bool>: ArrowTimestampType {
    fn from_variant(variant: &Variant<'_, '_>) -> Option<Self::Native>;
}

/// Macro to generate PrimitiveFromVariant implementations for Arrow primitive types
macro_rules! impl_primitive_from_variant {
    ($arrow_type:ty, $variant_method:ident $(, $cast_fn:expr)?) => {
        impl PrimitiveFromVariant for $arrow_type {
            fn from_variant(variant: &Variant<'_, '_>) -> Option<Self::Native> {
                let value = variant.$variant_method();
                $( let value = value.map($cast_fn); )?
                value
            }
        }
    };
}

macro_rules! impl_timestamp_from_variant {
    ($timestamp_type:ty, $variant_method:ident, ntz=$ntz:ident, $cast_fn:expr $(,)?) => {
        impl TimestampFromVariant<{ $ntz }> for $timestamp_type {
            fn from_variant(variant: &Variant<'_, '_>) -> Option<Self::Native> {
                variant.$variant_method().and_then($cast_fn)
            }
        }
    };
}

impl_primitive_from_variant!(datatypes::Int32Type, as_int32);
impl_primitive_from_variant!(datatypes::Int16Type, as_int16);
impl_primitive_from_variant!(datatypes::Int8Type, as_int8);
impl_primitive_from_variant!(datatypes::Int64Type, as_int64);
impl_primitive_from_variant!(datatypes::UInt8Type, as_u8);
impl_primitive_from_variant!(datatypes::UInt16Type, as_u16);
impl_primitive_from_variant!(datatypes::UInt32Type, as_u32);
impl_primitive_from_variant!(datatypes::UInt64Type, as_u64);
impl_primitive_from_variant!(datatypes::Float16Type, as_f16);
impl_primitive_from_variant!(datatypes::Float32Type, as_f32);
impl_primitive_from_variant!(datatypes::Float64Type, as_f64);
impl_primitive_from_variant!(
    datatypes::Date32Type,
    as_naive_date,
    datatypes::Date32Type::from_naive_date
);
impl_timestamp_from_variant!(
    datatypes::TimestampMicrosecondType,
    as_timestamp_ntz_micros,
    ntz = true,
    Self::make_value,
);
impl_timestamp_from_variant!(
    datatypes::TimestampMicrosecondType,
    as_timestamp_micros,
    ntz = false,
    |timestamp| Self::make_value(timestamp.naive_utc())
);
impl_timestamp_from_variant!(
    datatypes::TimestampNanosecondType,
    as_timestamp_ntz_nanos,
    ntz = true,
    Self::make_value
);
impl_timestamp_from_variant!(
    datatypes::TimestampNanosecondType,
    as_timestamp_nanos,
    ntz = false,
    |timestamp| Self::make_value(timestamp.naive_utc())
);

pub(crate) fn variant_to_unscaled_decimal<O>(
    variant: &Variant<'_, '_>,
    precision: u8,
    scale: i8,
) -> Option<O::Native>
where
    O: DecimalType,
    O::Native: DecimalCast,
{
    match variant {
        Variant::Int8(i) => rescale_decimal::<Decimal32Type, O>(
            *i as i32,
            VariantDecimal4::MAX_PRECISION,
            0,
            precision,
            scale,
        ),
        Variant::Int16(i) => rescale_decimal::<Decimal32Type, O>(
            *i as i32,
            VariantDecimal4::MAX_PRECISION,
            0,
            precision,
            scale,
        ),
        Variant::Int32(i) => rescale_decimal::<Decimal32Type, O>(
            *i,
            VariantDecimal4::MAX_PRECISION,
            0,
            precision,
            scale,
        ),
        Variant::Int64(i) => rescale_decimal::<Decimal64Type, O>(
            *i,
            VariantDecimal8::MAX_PRECISION,
            0,
            precision,
            scale,
        ),
        Variant::Decimal4(d) => rescale_decimal::<Decimal32Type, O>(
            d.integer(),
            VariantDecimal4::MAX_PRECISION,
            d.scale() as i8,
            precision,
            scale,
        ),
        Variant::Decimal8(d) => rescale_decimal::<Decimal64Type, O>(
            d.integer(),
            VariantDecimal8::MAX_PRECISION,
            d.scale() as i8,
            precision,
            scale,
        ),
        Variant::Decimal16(d) => rescale_decimal::<Decimal128Type, O>(
            d.integer(),
            VariantDecimal16::MAX_PRECISION,
            d.scale() as i8,
            precision,
            scale,
        ),
        _ => None,
    }
}

/// Rescale a decimal from (input_precision, input_scale) to (output_precision, output_scale)
/// and return the scaled value if it fits the output precision. Similar to the implementation in
/// decimal.rs in arrow-cast.
pub(crate) fn rescale_decimal<I, O>(
    value: I::Native,
    input_precision: u8,
    input_scale: i8,
    output_precision: u8,
    output_scale: i8,
) -> Option<O::Native>
where
    I: DecimalType,
    O: DecimalType,
    I::Native: DecimalCast,
    O::Native: DecimalCast,
{
    let delta_scale = output_scale - input_scale;

    // Determine if the cast is infallible based on precision/scale math
    let is_infallible_cast =
        is_infallible_decimal_cast(input_precision, input_scale, output_precision, output_scale);

    let scaled = if delta_scale == 0 {
        O::Native::from_decimal(value)
    } else if delta_scale > 0 {
        let mul = O::Native::from_decimal(10_i128)
            .and_then(|t| t.pow_checked(delta_scale as u32).ok())?;
        O::Native::from_decimal(value).and_then(|x| x.mul_checked(mul).ok())
    } else {
        // delta_scale is guaranteed to be > 0, but may also be larger than I::MAX_PRECISION. If so, the
        // scale change divides out more digits than the input has precision and the result of the cast
        // is always zero. For example, if we try to apply delta_scale=10 a decimal32 value, the largest
        // possible result is 999999999/10000000000 = 0.0999999999, which rounds to zero. Smaller values
        // (e.g. 1/10000000000) or larger delta_scale (e.g. 999999999/10000000000000) produce even
        // smaller results, which also round to zero. In that case, just return an array of zeros.
        let delta_scale = delta_scale.unsigned_abs() as usize;
        let Some(max) = I::MAX_FOR_EACH_PRECISION.get(delta_scale) else {
            return Some(O::Native::ZERO);
        };
        let div = max.add_wrapping(I::Native::ONE);
        let half = div.div_wrapping(I::Native::ONE.add_wrapping(I::Native::ONE));
        let half_neg = half.neg_wrapping();

        // div is >= 10 and so this cannot overflow
        let d = value.div_wrapping(div);
        let r = value.mod_wrapping(div);

        // Round result
        let adjusted = match value >= I::Native::ZERO {
            true if r >= half => d.add_wrapping(I::Native::ONE),
            false if r <= half_neg => d.sub_wrapping(I::Native::ONE),
            _ => d,
        };
        O::Native::from_decimal(adjusted)
    };

    scaled.filter(|v| is_infallible_cast || O::is_valid_decimal_precision(*v, output_precision))
}

/// Returns true if casting from (input_precision, input_scale) to
/// (output_precision, output_scale) is infallible based on precision/scale math.
fn is_infallible_decimal_cast(
    input_precision: u8,
    input_scale: i8,
    output_precision: u8,
    output_scale: i8,
) -> bool {
    let delta_scale = output_scale - input_scale;
    let input_precision = input_precision as i8;
    let output_precision = output_precision as i8;
    if delta_scale >= 0 {
        // if the gain in precision (digits) is greater than the multiplication due to scaling
        // every number will fit into the output type
        // Example: If we are starting with any number of precision 5 [xxxxx],
        // then an increase of scale by 3 will have the following effect on the representation:
        // [xxxxx] -> [xxxxx000], so for the cast to be infallible, the output type
        // needs to provide at least 8 digits precision
        input_precision + delta_scale <= output_precision
    } else {
        // if the reduction of the input number through scaling (dividing) is greater
        // than a possible precision loss (plus potential increase via rounding)
        // every input number will fit into the output type
        // Example: If we are starting with any number of precision 5 [xxxxx],
        // then and decrease the scale by 3 will have the following effect on the representation:
        // [xxxxx] -> [xx] (+ 1 possibly, due to rounding).
        // The rounding may add an additional digit, so for the cast to be infallible,
        // the output type needs to have at least 3 digits of precision.
        // e.g. Decimal(5, 3) 99.999 to Decimal(3, 0) will result in 100:
        // [99999] -> [99] + 1 = [100], a cast to Decimal(2, 0) would not be possible
        input_precision + delta_scale < output_precision
    }
}

/// Convert the value at a specific index in the given array into a `Variant`.
macro_rules! non_generic_conversion_single_value {
    ($array:expr, $cast_fn:expr, $index:expr) => {{
        let array = $array;
        if array.is_null($index) {
            Variant::Null
        } else {
            let cast_value = $cast_fn(array.value($index));
            Variant::from(cast_value)
        }
    }};
}
pub(crate) use non_generic_conversion_single_value;

/// Convert the value at a specific index in the given array into a `Variant`,
/// using `method` requiring a generic type to downcast the generic array
/// to a specific array type and `cast_fn` to transform the element.
macro_rules! generic_conversion_single_value {
    ($t:ty, $method:ident, $cast_fn:expr, $input:expr, $index:expr) => {{
        $crate::type_conversion::non_generic_conversion_single_value!(
            $input.$method::<$t>(),
            $cast_fn,
            $index
        )
    }};
}
pub(crate) use generic_conversion_single_value;

/// Convert the value at a specific index in the given array into a `Variant`.
macro_rules! primitive_conversion_single_value {
    ($t:ty, $input:expr, $index:expr) => {{
        $crate::type_conversion::generic_conversion_single_value!(
            $t,
            as_primitive,
            |v| v,
            $input,
            $index
        )
    }};
}
<<<<<<< HEAD
pub(crate) use primitive_conversion_single_value;

/// Convert a decimal value to a `VariantDecimal`
macro_rules! decimal_to_variant_decimal {
    ($v:ident, $scale:expr, $value_type:ty, $variant_type:ty) => {{
        let (v, scale) = if *$scale < 0 {
            // For negative scale, we need to multiply the value by 10^|scale|
            // For example: 123 with scale -2 becomes 12300 with scale 0
            let v =
                <$value_type>::checked_pow(10, (-*$scale) as u32).and_then(|m| m.checked_mul($v));
            (v, 0u8)
        } else {
            (Some($v), *$scale as u8)
        };

        // Return an Option to allow callers to decide whether to error (strict)
        // or append null (non-strict) on conversion failure
        v.and_then(|v| <$variant_type>::try_new(v, scale).ok())
    }};
}
pub(crate) use decimal_to_variant_decimal;
=======
pub(crate) use primitive_conversion_single_value;
>>>>>>> 161adba4
<|MERGE_RESOLUTION|>--- conflicted
+++ resolved
@@ -310,28 +310,4 @@
         )
     }};
 }
-<<<<<<< HEAD
-pub(crate) use primitive_conversion_single_value;
-
-/// Convert a decimal value to a `VariantDecimal`
-macro_rules! decimal_to_variant_decimal {
-    ($v:ident, $scale:expr, $value_type:ty, $variant_type:ty) => {{
-        let (v, scale) = if *$scale < 0 {
-            // For negative scale, we need to multiply the value by 10^|scale|
-            // For example: 123 with scale -2 becomes 12300 with scale 0
-            let v =
-                <$value_type>::checked_pow(10, (-*$scale) as u32).and_then(|m| m.checked_mul($v));
-            (v, 0u8)
-        } else {
-            (Some($v), *$scale as u8)
-        };
-
-        // Return an Option to allow callers to decide whether to error (strict)
-        // or append null (non-strict) on conversion failure
-        v.and_then(|v| <$variant_type>::try_new(v, scale).ok())
-    }};
-}
-pub(crate) use decimal_to_variant_decimal;
-=======
-pub(crate) use primitive_conversion_single_value;
->>>>>>> 161adba4
+pub(crate) use primitive_conversion_single_value;