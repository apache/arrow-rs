// Licensed to the Apache Software Foundation (ASF) under one
// or more contributor license agreements.  See the NOTICE file
// distributed with this work for additional information
// regarding copyright ownership.  The ASF licenses this file
// to you under the Apache License, Version 2.0 (the
// "License"); you may not use this file except in compliance
// with the License.  You may obtain a copy of the License at
//
//   http://www.apache.org/licenses/LICENSE-2.0
//
// Unless required by applicable law or agreed to in writing,
// software distributed under the License is distributed on an
// "AS IS" BASIS, WITHOUT WARRANTIES OR CONDITIONS OF ANY
// KIND, either express or implied.  See the License for the
// specific language governing permissions and limitations
// under the License.

//! End-to-end check: (almost) every sample from apache/parquet-testing/variant
//! can be parsed into our `Variant`.

// NOTE: We keep this file separate rather than a test mod inside variant.rs because it should be
// moved to the test folder later
use std::fs;
use std::path::{Path, PathBuf};

use arrow_schema::ArrowError;
<<<<<<< HEAD
use parquet_variant::{Variant, VariantBuilder, VariantMetadata};

/// Type alias for builder test cases to improve readability
type BuilderTestFn = fn(&mut VariantBuilder);
=======
use chrono::NaiveDate;
use parquet_variant::{Variant, VariantMetadata};
>>>>>>> 71ee9d9a

fn cases_dir() -> PathBuf {
    Path::new(env!("CARGO_MANIFEST_DIR"))
        .join("..")
        .join("parquet-testing")
        .join("variant")
}

fn load_case(name: &str) -> Result<(Vec<u8>, Vec<u8>), ArrowError> {
    let root = cases_dir();
    let meta = fs::read(root.join(format!("{name}.metadata")))?;
    let val = fs::read(root.join(format!("{name}.value")))?;
    Ok((meta, val))
}

/// Return a list of the values from the parquet testing repository:
/// <https://github.com/apache/parquet-testing/tree/master/variant>
fn get_primitive_cases() -> Vec<(&'static str, Variant<'static, 'static>)> {
    // Cases are commented out
    // Enabling is tracked in  https://github.com/apache/arrow-rs/issues/7630
    vec![
        ("primitive_binary", Variant::Binary(&[0x03, 0x13, 0x37, 0xde, 0xad, 0xbe, 0xef, 0xca, 0xfe])),
        ("primitive_boolean_false", Variant::BooleanFalse),
        ("primitive_boolean_true", Variant::BooleanTrue),
        ("primitive_date", Variant::Date(NaiveDate::from_ymd_opt(2025, 4 , 16).unwrap())),
        ("primitive_decimal4", Variant::Decimal4{integer: 1234, scale: 2}),
        ("primitive_decimal8", Variant::Decimal8{integer: 1234567890, scale: 2}),
        ("primitive_decimal16", Variant::Decimal16{integer: 1234567891234567890, scale: 2}),
        ("primitive_float", Variant::Float(1234567890.1234)),
        ("primitive_double", Variant::Double(1234567890.1234)),
        ("primitive_int8", Variant::Int8(42)),
        ("primitive_int16", Variant::Int16(1234)),
        ("primitive_int32", Variant::Int32(123456)),
        ("primitive_int64", Variant::Int64(1234567890123456789)),
        ("primitive_null", Variant::Null),
        ("primitive_string", Variant::String("This string is longer than 64 bytes and therefore does not fit in a short_string and it also includes several non ascii characters such as 🐢, 💖, ♥\u{fe0f}, 🎣 and 🤦!!")),
        ("primitive_timestamp", Variant::TimestampMicros(NaiveDate::from_ymd_opt(2025, 4, 16).unwrap().and_hms_milli_opt(16, 34, 56, 780).unwrap().and_utc())),
        ("primitive_timestampntz", Variant::TimestampNtzMicros(NaiveDate::from_ymd_opt(2025, 4, 16).unwrap().and_hms_milli_opt(12, 34, 56, 780).unwrap())),
        ("short_string", Variant::ShortString("Less than 64 bytes (❤\u{fe0f} with utf8)")),
    ]
}

fn get_non_primitive_cases() -> Vec<&'static str> {
    vec!["object_primitive", "array_primitive"]
}

#[test]
fn variant_primitive() -> Result<(), ArrowError> {
    let cases = get_primitive_cases();
    for (case, want) in cases {
        let (metadata_bytes, value) = load_case(case)?;
        let metadata = VariantMetadata::try_new(&metadata_bytes)?;
        let got = Variant::try_new(&metadata, &value)?;
        assert_eq!(got, want);
    }
    Ok(())
}

#[test]
fn variant_primitive_builder() -> Result<(), ArrowError> {
    let builder_cases: [(&'static str, BuilderTestFn); 6] = [
        ("primitive_boolean_false", |b: &mut VariantBuilder| {
            b.append_value(false)
        }),
        ("primitive_boolean_true", |b: &mut VariantBuilder| {
            b.append_value(true)
        }),
        ("primitive_int8", |b: &mut VariantBuilder| {
            b.append_value(42i8)
        }),
        ("primitive_null", |b: &mut VariantBuilder| {
            b.append_value(())
        }),
        ("short_string", |b: &mut VariantBuilder| {
            b.append_value("Less than 64 bytes (❤\u{fe0f} with utf8)")
        }),
        ("primitive_string", |b: &mut VariantBuilder| {
            b.append_value("This string is longer than 64 bytes and therefore does not fit in a short_string and it also includes several non ascii characters such as 🐢, 💖, ♥\u{fe0f}, 🎣 and 🤦!!")
        }),
    ];

    for (case, build_fn) in builder_cases {
        let mut builder = VariantBuilder::new();
        build_fn(&mut builder);
        let (built_metadata, built_value) = builder.finish();
        let (expected_metadata, expected_value) = load_case(case)?;

        assert_eq!(built_metadata, expected_metadata);
        assert_eq!(built_value, expected_value);
    }
    Ok(())
}

#[test]
fn variant_non_primitive() -> Result<(), ArrowError> {
    let cases = get_non_primitive_cases();
    for case in cases {
        let (metadata, value) = load_case(case)?;
        let metadata = VariantMetadata::try_new(&metadata)?;
        let variant = Variant::try_new(&metadata, &value)?;
        match case {
            "object_primitive" => {
                assert!(matches!(variant, Variant::Object(_)));
                assert_eq!(metadata.dictionary_size(), 7);
                let dict_val = metadata.get_field_by(0)?;
                assert_eq!(dict_val, "int_field");
            }
            "array_primitive" => match variant {
                Variant::Array(arr) => {
                    let v = arr.get(0)?;
                    assert!(matches!(v, Variant::Int8(2)));
                    let v = arr.get(1)?;
                    assert!(matches!(v, Variant::Int8(1)));
                }
                _ => panic!("expected an array"),
            },
            _ => unreachable!(),
        }
    }
    Ok(())
}

#[test]
fn variant_array_builder() -> Result<(), ArrowError> {
    let mut builder = VariantBuilder::new();

    let mut arr = builder.new_array();
    arr.append_value(2);
    arr.append_value(1);
    arr.append_value(5);
    arr.append_value(9);
    arr.finish();

    let (built_metadata, built_value) = builder.finish();
    let (expected_metadata, expected_value) = load_case("array_primitive")?;

    assert_eq!(built_metadata, expected_metadata);
    assert_eq!(built_value, expected_value);

    Ok(())
}<|MERGE_RESOLUTION|>--- conflicted
+++ resolved
@@ -24,15 +24,9 @@
 use std::path::{Path, PathBuf};
 
 use arrow_schema::ArrowError;
-<<<<<<< HEAD
 use parquet_variant::{Variant, VariantBuilder, VariantMetadata};
-
-/// Type alias for builder test cases to improve readability
+use chrono::NaiveDate;
 type BuilderTestFn = fn(&mut VariantBuilder);
-=======
-use chrono::NaiveDate;
-use parquet_variant::{Variant, VariantMetadata};
->>>>>>> 71ee9d9a
 
 fn cases_dir() -> PathBuf {
     Path::new(env!("CARGO_MANIFEST_DIR"))
@@ -160,10 +154,10 @@
     let mut builder = VariantBuilder::new();
 
     let mut arr = builder.new_array();
-    arr.append_value(2);
-    arr.append_value(1);
-    arr.append_value(5);
-    arr.append_value(9);
+    arr.append_value(2i8);
+    arr.append_value(1i8);
+    arr.append_value(5i8);
+    arr.append_value(9i8);
     arr.finish();
 
     let (built_metadata, built_value) = builder.finish();
@@ -173,4 +167,31 @@
     assert_eq!(built_value, expected_value);
 
     Ok(())
+}
+
+#[test]
+fn variant_object_builder() -> Result<(), ArrowError> {
+    let mut builder = VariantBuilder::new();
+    
+    let mut obj = builder.new_object();
+    obj.append_value("int_field", 1i8);
+    
+    // The double field is actually encoded as decimal4 with scale 8
+    // Value: 123456789, Scale: 8 -> 1.23456789
+    obj.append_value("double_field", (123456789i32, 8u8));
+    obj.append_value("boolean_true_field", true);
+    obj.append_value("boolean_false_field", false);
+    obj.append_value("string_field", "Apache Parquet");
+    obj.append_value("null_field", ());
+    obj.append_value("timestamp_field", "2025-04-16T12:34:56.78");
+    
+    obj.finish();
+    
+    let (built_metadata, built_value) = builder.finish();
+    let (expected_metadata, expected_value) = load_case("object_primitive")?;
+    
+    assert_eq!(built_metadata, expected_metadata);
+    assert_eq!(built_value, expected_value);
+    
+    Ok(())
 }