// Licensed to the Apache Software Foundation (ASF) under one
// or more contributor license agreements.  See the NOTICE file
// distributed with this work for additional information
// regarding copyright ownership.  The ASF licenses this file
// to you under the Apache License, Version 2.0 (the
// "License"); you may not use this file except in compliance
// with the License.  You may obtain a copy of the License at
//
//   http://www.apache.org/licenses/LICENSE-2.0
//
// Unless required by applicable law or agreed to in writing,
// software distributed under the License is distributed on an
// "AS IS" BASIS, WITHOUT WARRANTIES OR CONDITIONS OF ANY
// KIND, either express or implied.  See the License for the
// specific language governing permissions and limitations
// under the License.
use crate::decoder::{VariantBasicType, VariantPrimitiveType};
use crate::{ShortString, Variant, VariantDecimal16, VariantDecimal4, VariantDecimal8};
use arrow_schema::ArrowError;
use indexmap::{IndexMap, IndexSet};
use std::collections::HashSet;

const BASIC_TYPE_BITS: u8 = 2;
const UNIX_EPOCH_DATE: chrono::NaiveDate = chrono::NaiveDate::from_ymd_opt(1970, 1, 1).unwrap();

fn primitive_header(primitive_type: VariantPrimitiveType) -> u8 {
    (primitive_type as u8) << 2 | VariantBasicType::Primitive as u8
}

fn short_string_header(len: usize) -> u8 {
    (len as u8) << 2 | VariantBasicType::ShortString as u8
}

fn array_header(large: bool, offset_size: u8) -> u8 {
    let large_bit = if large { 1 } else { 0 };
    (large_bit << (BASIC_TYPE_BITS + 2))
        | ((offset_size - 1) << BASIC_TYPE_BITS)
        | VariantBasicType::Array as u8
}

fn object_header(large: bool, id_size: u8, offset_size: u8) -> u8 {
    let large_bit = if large { 1 } else { 0 };
    (large_bit << (BASIC_TYPE_BITS + 4))
        | ((id_size - 1) << (BASIC_TYPE_BITS + 2))
        | ((offset_size - 1) << BASIC_TYPE_BITS)
        | VariantBasicType::Object as u8
}

fn int_size(v: usize) -> u8 {
    match v {
        0..=0xFF => 1,
        0x100..=0xFFFF => 2,
        0x10000..=0xFFFFFF => 3,
        _ => 4,
    }
}

/// Write little-endian integer to buffer
fn write_offset(buf: &mut Vec<u8>, value: usize, nbytes: u8) {
    let bytes = value.to_le_bytes();
    buf.extend_from_slice(&bytes[..nbytes as usize]);
}

fn write_header(buf: &mut Vec<u8>, header_byte: u8, is_large: bool, num_items: usize) {
    buf.push(header_byte);

    if is_large {
        let num_items = num_items as u32;
        buf.extend_from_slice(&num_items.to_le_bytes());
    } else {
        let num_items = num_items as u8;
        buf.push(num_items);
    };
}
#[derive(Default)]
struct ValueBuffer(Vec<u8>);

impl ValueBuffer {
    fn append_u8(&mut self, term: u8) {
        self.0.push(term);
    }

    fn append_slice(&mut self, other: &[u8]) {
        self.0.extend_from_slice(other);
    }

    fn append_primitive_header(&mut self, primitive_type: VariantPrimitiveType) {
        self.0.push(primitive_header(primitive_type));
    }

    fn inner(&self) -> &[u8] {
        &self.0
    }

    fn into_inner(self) -> Vec<u8> {
        self.0
    }

    fn inner_mut(&mut self) -> &mut Vec<u8> {
        &mut self.0
    }

    // Variant types below

    fn append_null(&mut self) {
        self.append_primitive_header(VariantPrimitiveType::Null);
    }

    fn append_bool(&mut self, value: bool) {
        let primitive_type = if value {
            VariantPrimitiveType::BooleanTrue
        } else {
            VariantPrimitiveType::BooleanFalse
        };
        self.append_primitive_header(primitive_type);
    }

    fn append_int8(&mut self, value: i8) {
        self.append_primitive_header(VariantPrimitiveType::Int8);
        self.append_u8(value as u8);
    }

    fn append_int16(&mut self, value: i16) {
        self.append_primitive_header(VariantPrimitiveType::Int16);
        self.append_slice(&value.to_le_bytes());
    }

    fn append_int32(&mut self, value: i32) {
        self.append_primitive_header(VariantPrimitiveType::Int32);
        self.append_slice(&value.to_le_bytes());
    }

    fn append_int64(&mut self, value: i64) {
        self.append_primitive_header(VariantPrimitiveType::Int64);
        self.append_slice(&value.to_le_bytes());
    }

    fn append_float(&mut self, value: f32) {
        self.append_primitive_header(VariantPrimitiveType::Float);
        self.append_slice(&value.to_le_bytes());
    }

    fn append_double(&mut self, value: f64) {
        self.append_primitive_header(VariantPrimitiveType::Double);
        self.append_slice(&value.to_le_bytes());
    }

    fn append_date(&mut self, value: chrono::NaiveDate) {
        self.append_primitive_header(VariantPrimitiveType::Date);
        let days_since_epoch = value.signed_duration_since(UNIX_EPOCH_DATE).num_days() as i32;
        self.append_slice(&days_since_epoch.to_le_bytes());
    }

    fn append_timestamp_micros(&mut self, value: chrono::DateTime<chrono::Utc>) {
        self.append_primitive_header(VariantPrimitiveType::TimestampMicros);
        let micros = value.timestamp_micros();
        self.append_slice(&micros.to_le_bytes());
    }

    fn append_timestamp_ntz_micros(&mut self, value: chrono::NaiveDateTime) {
        self.append_primitive_header(VariantPrimitiveType::TimestampNtzMicros);
        let micros = value.and_utc().timestamp_micros();
        self.append_slice(&micros.to_le_bytes());
    }

    fn append_decimal4(&mut self, decimal4: VariantDecimal4) {
        self.append_primitive_header(VariantPrimitiveType::Decimal4);
        self.append_u8(decimal4.scale());
        self.append_slice(&decimal4.integer().to_le_bytes());
    }

    fn append_decimal8(&mut self, decimal8: VariantDecimal8) {
        self.append_primitive_header(VariantPrimitiveType::Decimal8);
        self.append_u8(decimal8.scale());
        self.append_slice(&decimal8.integer().to_le_bytes());
    }

    fn append_decimal16(&mut self, decimal16: VariantDecimal16) {
        self.append_primitive_header(VariantPrimitiveType::Decimal16);
        self.append_u8(decimal16.scale());
        self.append_slice(&decimal16.integer().to_le_bytes());
    }

    fn append_binary(&mut self, value: &[u8]) {
        self.append_primitive_header(VariantPrimitiveType::Binary);
        self.append_slice(&(value.len() as u32).to_le_bytes());
        self.append_slice(value);
    }

    fn append_short_string(&mut self, value: ShortString) {
        let inner = value.0;
        self.append_u8(short_string_header(inner.len()));
        self.append_slice(inner.as_bytes());
    }

    fn append_string(&mut self, value: &str) {
        self.append_primitive_header(VariantPrimitiveType::String);
        self.append_slice(&(value.len() as u32).to_le_bytes());
        self.append_slice(value.as_bytes());
    }

    fn offset(&self) -> usize {
        self.0.len()
    }

    fn append_non_nested_value<'m, 'd, T: Into<Variant<'m, 'd>>>(&mut self, value: T) {
        let variant = value.into();
        match variant {
            Variant::Null => self.append_null(),
            Variant::BooleanTrue => self.append_bool(true),
            Variant::BooleanFalse => self.append_bool(false),
            Variant::Int8(v) => self.append_int8(v),
            Variant::Int16(v) => self.append_int16(v),
            Variant::Int32(v) => self.append_int32(v),
            Variant::Int64(v) => self.append_int64(v),
            Variant::Date(v) => self.append_date(v),
            Variant::TimestampMicros(v) => self.append_timestamp_micros(v),
            Variant::TimestampNtzMicros(v) => self.append_timestamp_ntz_micros(v),
            Variant::Decimal4(decimal4) => self.append_decimal4(decimal4),
            Variant::Decimal8(decimal8) => self.append_decimal8(decimal8),
            Variant::Decimal16(decimal16) => self.append_decimal16(decimal16),
            Variant::Float(v) => self.append_float(v),
            Variant::Double(v) => self.append_double(v),
            Variant::Binary(v) => self.append_binary(v),
            Variant::String(s) => self.append_string(s),
            Variant::ShortString(s) => self.append_short_string(s),
            Variant::Object(_) | Variant::List(_) => {
                unreachable!(
                    "Nested values are handled specially by ObjectBuilder and ListBuilder"
                );
            }
        }
    }
}

#[derive(Default)]
struct MetadataBuilder {
    // Field names -- field_ids are assigned in insert order
    field_names: IndexSet<String>,
}

impl MetadataBuilder {
    /// Upsert field name to dictionary, return its ID
    fn upsert_field_name(&mut self, field_name: &str) -> u32 {
        let (id, _) = self.field_names.insert_full(field_name.to_string());

        id as u32
    }

    fn num_field_names(&self) -> usize {
        self.field_names.len()
    }

    fn field_name(&self, i: usize) -> &str {
        &self.field_names[i]
    }

    fn metadata_size(&self) -> usize {
        self.field_names.iter().map(|k| k.len()).sum()
    }

    fn finish(self) -> Vec<u8> {
        let nkeys = self.num_field_names();

        // Calculate metadata size
        let total_dict_size: usize = self.metadata_size();

        // Determine appropriate offset size based on the larger of dict size or total string size
        let max_offset = std::cmp::max(total_dict_size, nkeys);
        let offset_size = int_size(max_offset);

        let offset_start = 1 + offset_size as usize;
        let string_start = offset_start + (nkeys + 1) * offset_size as usize;
        let metadata_size = string_start + total_dict_size;

        let mut metadata = Vec::with_capacity(metadata_size);

        // Write header: version=1, not sorted, with calculated offset_size
        metadata.push(0x01 | ((offset_size - 1) << 6));

        // Write dictionary size
        write_offset(&mut metadata, nkeys, offset_size);

        // Write offsets
        let mut cur_offset = 0;
        for key in self.field_names.iter() {
            write_offset(&mut metadata, cur_offset, offset_size);
            cur_offset += key.len();
        }
        // Write final offset
        write_offset(&mut metadata, cur_offset, offset_size);

        // Write string data
        for key in self.field_names.iter() {
            metadata.extend_from_slice(key.as_bytes());
        }

        metadata
    }
}

/// Top level builder for [`Variant`] values
///
/// # Example: create a Primitive Int8
/// ```
/// # use parquet_variant::{Variant, VariantBuilder};
/// let mut builder = VariantBuilder::new();
/// builder.append_value(Variant::Int8(42));
/// // Finish the builder to get the metadata and value
/// let (metadata, value) = builder.finish();
/// // use the Variant API to verify the result
/// let variant = Variant::try_new(&metadata, &value).unwrap();
/// assert_eq!(variant, Variant::Int8(42));
/// ```
///
/// # Example: Create a [`Variant::Object`]
///
/// This example shows how to create an object with two fields:
/// ```json
/// {
///  "first_name": "Jiaying",
///  "last_name": "Li"
/// }
/// ```
///
/// ```
/// # use parquet_variant::{Variant, VariantBuilder};
/// let mut builder = VariantBuilder::new();
/// // Create an object builder that will write fields to the object
/// let mut object_builder = builder.new_object();
/// object_builder.insert("first_name", "Jiaying");
/// object_builder.insert("last_name", "Li");
/// object_builder.finish();
/// // Finish the builder to get the metadata and value
/// let (metadata, value) = builder.finish();
/// // use the Variant API to verify the result
/// let variant = Variant::try_new(&metadata, &value).unwrap();
/// let variant_object = variant.as_object().unwrap();
/// assert_eq!(
///   variant_object.get("first_name"),
///   Some(Variant::from("Jiaying"))
/// );
/// assert_eq!(
///   variant_object.get("last_name"),
///   Some(Variant::from("Li"))
/// );
/// ```
///
/// # Example: Create a [`Variant::List`] (an Array)
///
/// This example shows how to create an array of integers: `[1, 2, 3]`.
/// ```
///  # use parquet_variant::{Variant, VariantBuilder};
///  let mut builder = VariantBuilder::new();
///  // Create a builder that will write elements to the list
///  let mut list_builder = builder.new_list();
///  list_builder.append_value(1i8);
///  list_builder.append_value(2i8);
///  list_builder.append_value(3i8);
///  list_builder.finish();
/// // Finish the builder to get the metadata and value
/// let (metadata, value) = builder.finish();
/// // use the Variant API to verify the result
/// let variant = Variant::try_new(&metadata, &value).unwrap();
/// let variant_list = variant.as_list().unwrap();
/// // Verify the list contents
/// assert_eq!(variant_list.get(0).unwrap(), Variant::Int8(1));
/// assert_eq!(variant_list.get(1).unwrap(), Variant::Int8(2));
/// assert_eq!(variant_list.get(2).unwrap(), Variant::Int8(3));
/// ```
///
/// # Example: [`Variant::List`] of  [`Variant::Object`]s
///
/// This example shows how to create an list of objects:
/// ```json
/// [
///   {
///      "id": 1,
///      "type": "Cauliflower"
///   },
///   {
///      "id": 2,
///      "type": "Beets"
///   }
/// ]
/// ```
/// ```
/// use parquet_variant::{Variant, VariantBuilder};
/// let mut builder = VariantBuilder::new();
///
/// // Create a builder that will write elements to the list
/// let mut list_builder = builder.new_list();
///
/// {
///     let mut object_builder = list_builder.new_object();
///     object_builder.insert("id", 1);
///     object_builder.insert("type", "Cauliflower");
///     object_builder.finish();
/// }
///
/// {
///     let mut object_builder = list_builder.new_object();
///     object_builder.insert("id", 2);
///     object_builder.insert("type", "Beets");
///     object_builder.finish();
/// }
///
/// list_builder.finish();
/// // Finish the builder to get the metadata and value
/// let (metadata, value) = builder.finish();
/// // use the Variant API to verify the result
/// let variant = Variant::try_new(&metadata, &value).unwrap();
/// let variant_list = variant.as_list().unwrap();
///
///
/// let obj1_variant = variant_list.get(0).unwrap();
/// let obj1 = obj1_variant.as_object().unwrap();
/// assert_eq!(
///     obj1.get("id"),
///     Some(Variant::from(1))
/// );
/// assert_eq!(
///     obj1.get("type"),
///     Some(Variant::from("Cauliflower"))
/// );
///
/// let obj2_variant = variant_list.get(1).unwrap();
/// let obj2 = obj2_variant.as_object().unwrap();
///
/// assert_eq!(
///     obj2.get("id"),
///     Some(Variant::from(2))
/// );
/// assert_eq!(
///     obj2.get("type"),
///     Some(Variant::from("Beets"))
/// );
///
/// ```
/// # Example: Unique Field Validation
///
/// This example shows how enabling unique field validation will cause an error
/// if the same field is inserted more than once.
/// ```
/// use parquet_variant::VariantBuilder;
///
/// let mut builder = VariantBuilder::new().with_validate_unique_fields(true);
/// let mut obj = builder.new_object();
///
/// obj.insert("a", 1);
/// obj.insert("a", 2); // duplicate field
///
/// // When validation is enabled, finish will return an error
/// let result = obj.finish(); // returns Err
/// assert!(result.is_err());
/// ```
#[derive(Default)]
pub struct VariantBuilder {
    buffer: ValueBuffer,
    metadata_builder: MetadataBuilder,
    validate_unique_fields: bool,
}

impl VariantBuilder {
    pub fn new() -> Self {
        Self {
            buffer: ValueBuffer::default(),
            metadata_builder: MetadataBuilder::default(),
            validate_unique_fields: false,
        }
    }

    /// Enables validation of unique field keys in nested objects.
    ///
    /// This setting is propagated to all [`ObjectBuilder`]s created through this [`VariantBuilder`]
    /// (including via any [`ListBuilder`]), and causes [`ObjectBuilder::finish()`] to return
    /// an error if duplicate keys were inserted.
    pub fn with_validate_unique_fields(mut self, validate_unique_fields: bool) -> Self {
        self.validate_unique_fields = validate_unique_fields;
        self
    }

    /// Create an [`ListBuilder`] for creating [`Variant::List`] values.
    ///
    /// See the examples on [`VariantBuilder`] for usage.
    pub fn new_list(&mut self) -> ListBuilder {
        ListBuilder::new(&mut self.buffer, &mut self.metadata_builder)
            .with_validate_unique_fields(self.validate_unique_fields)
    }

    /// Create an [`ObjectBuilder`] for creating [`Variant::Object`] values.
    ///
    /// See the examples on [`VariantBuilder`] for usage.
    pub fn new_object(&mut self) -> ObjectBuilder {
        ObjectBuilder::new(&mut self.buffer, &mut self.metadata_builder)
            .with_validate_unique_fields(self.validate_unique_fields)
    }

    /// Append a non-nested value to the builder.
    ///
    /// # Example
    /// ```
    /// # use parquet_variant::{Variant, VariantBuilder};
    /// let mut builder = VariantBuilder::new();
    /// // most primitive types can be appended directly as they implement `Into<Variant>`
    /// builder.append_value(42i8);
    /// ```
    pub fn append_value<'m, 'd, T: Into<Variant<'m, 'd>>>(&mut self, value: T) {
        self.buffer.append_non_nested_value(value);
    }

    /// Finish the builder and return the metadata and value buffers.
    pub fn finish(self) -> (Vec<u8>, Vec<u8>) {
        (self.metadata_builder.finish(), self.buffer.into_inner())
    }
}

/// A builder for creating [`Variant::List`] values.
///
/// See the examples on [`VariantBuilder`] for usage.
pub struct ListBuilder<'a> {
    parent_buffer: &'a mut ValueBuffer,
    metadata_builder: &'a mut MetadataBuilder,
    offsets: Vec<usize>,
    buffer: ValueBuffer,
    /// Is there a pending nested object or list that needs to be finalized?
    pending: bool,
    validate_unique_fields: bool,
}

impl<'a> ListBuilder<'a> {
    fn new(parent_buffer: &'a mut ValueBuffer, metadata_builder: &'a mut MetadataBuilder) -> Self {
        Self {
            parent_buffer,
            metadata_builder,
            offsets: vec![0],
            buffer: ValueBuffer::default(),
            pending: false,
            validate_unique_fields: false,
        }
    }

    fn check_new_offset(&mut self) {
        if !self.pending {
            return;
        }

        let element_end = self.buffer.offset();
        self.offsets.push(element_end);

        self.pending = false;
    }

    /// Enables unique field key validation for objects created within this list.
    ///
    /// Propagates the validation flag to any [`ObjectBuilder`]s created using
    /// [`ListBuilder::new_object`].
    pub fn with_validate_unique_fields(mut self, validate_unique_fields: bool) -> Self {
        self.validate_unique_fields = validate_unique_fields;
        self
    }

    pub fn new_object(&mut self) -> ObjectBuilder {
        self.check_new_offset();

        let obj_builder = ObjectBuilder::new(&mut self.buffer, self.metadata_builder)
            .with_validate_unique_fields(self.validate_unique_fields);
        self.pending = true;

        obj_builder
    }

    pub fn new_list(&mut self) -> ListBuilder {
        self.check_new_offset();

        let list_builder = ListBuilder::new(&mut self.buffer, self.metadata_builder)
            .with_validate_unique_fields(self.validate_unique_fields);
        self.pending = true;

        list_builder
    }

    pub fn append_value<'m, 'd, T: Into<Variant<'m, 'd>>>(&mut self, value: T) {
        self.check_new_offset();

        self.buffer.append_non_nested_value(value);
        let element_end = self.buffer.offset();
        self.offsets.push(element_end);
    }

    /// Finish the list, writing it to the parent buffer and consuming self.
    pub fn finish(mut self) {
        self.check_new_offset();

        let data_size = self.buffer.offset();
        let num_elements = self.offsets.len() - 1;
        let is_large = num_elements > u8::MAX as usize;
        let offset_size = int_size(data_size);

        // Write header
        write_header(
            self.parent_buffer.inner_mut(),
            array_header(is_large, offset_size),
            is_large,
            num_elements,
        );

        // Write offsets
        for offset in &self.offsets {
            write_offset(self.parent_buffer.inner_mut(), *offset, offset_size);
        }

        // Append values
        self.parent_buffer.append_slice(self.buffer.inner());
    }
}

/// Drop implementation for ListBuilder does nothing
/// as the `finish` method must be called to finalize the list.
/// This is to ensure that the list is always finalized before its parent builder
/// is finalized.
impl Drop for ListBuilder<'_> {
    fn drop(&mut self) {}
}

/// A builder for creating [`Variant::Object`] values.
///
/// See the examples on [`VariantBuilder`] for usage.
pub struct ObjectBuilder<'a, 'b> {
    parent_buffer: &'a mut ValueBuffer,
    metadata_builder: &'a mut MetadataBuilder,
    fields: IndexMap<u32, usize>, // (field_id, offset)
    buffer: ValueBuffer,
    /// Is there a pending list or object that needs to be finalized?
    pending: Option<(&'b str, usize)>,
    validate_unique_fields: bool,
    /// Set of duplicate fields to report for errors
    duplicate_fields: HashSet<u32>,
}

impl<'a, 'b> ObjectBuilder<'a, 'b> {
    fn new(parent_buffer: &'a mut ValueBuffer, metadata_builder: &'a mut MetadataBuilder) -> Self {
        Self {
            parent_buffer,
            metadata_builder,
            fields: IndexMap::new(),
            buffer: ValueBuffer::default(),
            pending: None,
            validate_unique_fields: false,
            duplicate_fields: HashSet::new(),
        }
    }

    fn check_pending_field(&mut self) {
        let Some(&(field_name, field_start)) = self.pending.as_ref() else {
            return;
        };

        let field_id = self.metadata_builder.upsert_field_name(field_name);
        self.fields.insert(field_id, field_start);

        self.pending = None;
    }

    /// Add a field with key and value to the object
    ///
    /// Note: when inserting duplicate keys, the new value overwrites the previous mapping,
    /// but the old value remains in the buffer, resulting in a larger variant
    pub fn insert<'m, 'd, T: Into<Variant<'m, 'd>>>(&mut self, key: &str, value: T) {
        self.check_pending_field();

        let field_id = self.metadata_builder.upsert_field_name(key);
        let field_start = self.buffer.offset();

        if self.fields.insert(field_id, field_start).is_some() && self.validate_unique_fields {
            self.duplicate_fields.insert(field_id);
        }

        self.buffer.append_non_nested_value(value);
    }

    /// Enables validation for unique field keys when inserting into this object.
    ///
    /// When this is enabled, calling [`ObjectBuilder::finish`] will return an error
    /// if any duplicate field keys were added using [`ObjectBuilder::insert`].
    pub fn with_validate_unique_fields(mut self, validate_unique_fields: bool) -> Self {
        self.validate_unique_fields = validate_unique_fields;
        self
    }

    /// Return a new [`ObjectBuilder`] to add a nested object with the specified
    /// key to the object.
    pub fn new_object(&mut self, key: &'b str) -> ObjectBuilder {
        self.check_pending_field();

        let field_start = self.buffer.offset();
        let obj_builder = ObjectBuilder::new(&mut self.buffer, self.metadata_builder)
            .with_validate_unique_fields(self.validate_unique_fields);
        self.pending = Some((key, field_start));

        obj_builder
    }

    /// Return a new [`ListBuilder`] to add a list with the specified key to the
    /// object.
    pub fn new_list(&mut self, key: &'b str) -> ListBuilder {
        self.check_pending_field();

        let field_start = self.buffer.offset();
        let list_builder = ListBuilder::new(&mut self.buffer, self.metadata_builder)
            .with_validate_unique_fields(self.validate_unique_fields);
        self.pending = Some((key, field_start));

        list_builder
    }

    /// Finalize the object, writing it to the parent buffer and consuming self.
    pub fn finish(mut self) -> Result<(), ArrowError> {
        self.check_pending_field();

        if self.validate_unique_fields && !self.duplicate_fields.is_empty() {
            let mut names = self
                .duplicate_fields
                .iter()
                .map(|id| self.metadata_builder.field_name(*id as usize))
                .collect::<Vec<_>>();

            names.sort_unstable();

            let joined = names.join(", ");
            return Err(ArrowError::InvalidArgumentError(format!(
                "Duplicate field keys detected: [{joined}]",
            )));
        }

        let data_size = self.buffer.offset();
        let num_fields = self.fields.len();
        let is_large = num_fields > u8::MAX as usize;

        self.fields.sort_by(|&field_a_id, _, &field_b_id, _| {
            let key_a = &self.metadata_builder.field_name(field_a_id as usize);
            let key_b = &self.metadata_builder.field_name(field_b_id as usize);
            key_a.cmp(key_b)
        });

        let max_id = self.fields.iter().map(|(i, _)| *i).max().unwrap_or(0);

        let id_size = int_size(max_id as usize);
        let offset_size = int_size(data_size);

        // Write header
        write_header(
            self.parent_buffer.inner_mut(),
            object_header(is_large, id_size, offset_size),
            is_large,
            num_fields,
        );

        // Write field IDs (sorted order)
        for (&id, _) in &self.fields {
            write_offset(self.parent_buffer.inner_mut(), id as usize, id_size);
        }

        // Write field offsets
        for (_, &offset) in &self.fields {
            write_offset(self.parent_buffer.inner_mut(), offset, offset_size);
        }

        write_offset(self.parent_buffer.inner_mut(), data_size, offset_size);

        self.parent_buffer.append_slice(self.buffer.inner());

        Ok(())
    }
}

<<<<<<< HEAD
/// Drop implementation for ObjectBuilder does nothing
/// as the `finish` method must be called to finalize the object.
/// This is to ensure that the object is always finalized before its parent builder
/// is finalized.
impl Drop for ObjectBuilder<'_, '_> {
    fn drop(&mut self) {}
=======
/// Trait that abstracts functionality from Variant fconstruction implementations, namely
/// `VariantBuilder`, `ListBuilder` and `ObjectFieldBuilder` to minimize code duplication.
pub(crate) trait VariantBuilderExt<'m, 'v> {
    fn append_value(&mut self, value: impl Into<Variant<'m, 'v>>);

    fn new_list(&mut self) -> ListBuilder;

    fn new_object(&mut self) -> ObjectBuilder;
}

impl<'m, 'v> VariantBuilderExt<'m, 'v> for ListBuilder<'_> {
    fn append_value(&mut self, value: impl Into<Variant<'m, 'v>>) {
        self.append_value(value);
    }

    fn new_list(&mut self) -> ListBuilder {
        self.new_list()
    }

    fn new_object(&mut self) -> ObjectBuilder {
        self.new_object()
    }
}

impl<'m, 'v> VariantBuilderExt<'m, 'v> for VariantBuilder {
    fn append_value(&mut self, value: impl Into<Variant<'m, 'v>>) {
        self.append_value(value);
    }

    fn new_list(&mut self) -> ListBuilder {
        self.new_list()
    }

    fn new_object(&mut self) -> ObjectBuilder {
        self.new_object()
    }
>>>>>>> 32caf764
}

#[cfg(test)]
mod tests {
    use super::*;

    #[test]
    fn test_simple_usage() {
        {
            let mut builder = VariantBuilder::new();
            builder.append_value(());
            let (metadata, value) = builder.finish();
            let variant = Variant::try_new(&metadata, &value).unwrap();
            assert_eq!(variant, Variant::Null);
        }

        {
            let mut builder = VariantBuilder::new();
            builder.append_value(true);
            let (metadata, value) = builder.finish();
            let variant = Variant::try_new(&metadata, &value).unwrap();
            assert_eq!(variant, Variant::BooleanTrue);
        }

        {
            let mut builder = VariantBuilder::new();
            builder.append_value(false);
            let (metadata, value) = builder.finish();
            let variant = Variant::try_new(&metadata, &value).unwrap();
            assert_eq!(variant, Variant::BooleanFalse);
        }

        {
            let mut builder = VariantBuilder::new();
            builder.append_value(42i8);
            let (metadata, value) = builder.finish();
            let variant = Variant::try_new(&metadata, &value).unwrap();
            assert_eq!(variant, Variant::Int8(42));
        }

        {
            let mut builder = VariantBuilder::new();
            builder.append_value(1234i16);
            let (metadata, value) = builder.finish();
            let variant = Variant::try_new(&metadata, &value).unwrap();
            assert_eq!(variant, Variant::Int16(1234));
        }

        {
            let mut builder = VariantBuilder::new();
            builder.append_value(123456i32);
            let (metadata, value) = builder.finish();
            let variant = Variant::try_new(&metadata, &value).unwrap();
            assert_eq!(variant, Variant::Int32(123456));
        }

        {
            let mut builder = VariantBuilder::new();
            builder.append_value(123456789i64);
            let (metadata, value) = builder.finish();
            let variant = Variant::try_new(&metadata, &value).unwrap();
            assert_eq!(variant, Variant::Int64(123456789));
        }

        {
            let mut builder = VariantBuilder::new();
            builder.append_value(1.5f32);
            let (metadata, value) = builder.finish();
            let variant = Variant::try_new(&metadata, &value).unwrap();
            assert_eq!(variant, Variant::Float(1.5));
        }

        {
            let mut builder = VariantBuilder::new();
            builder.append_value(2.5f64);
            let (metadata, value) = builder.finish();
            let variant = Variant::try_new(&metadata, &value).unwrap();
            assert_eq!(variant, Variant::Double(2.5));
        }

        {
            let mut builder = VariantBuilder::new();
            builder.append_value("hello");
            let (metadata, value) = builder.finish();
            let variant = Variant::try_new(&metadata, &value).unwrap();
            assert_eq!(variant, Variant::ShortString(ShortString("hello")));
        }

        {
            let mut builder = VariantBuilder::new();
            let long_string = "This is a very long string that exceeds the short string limit of 63 bytes and should be encoded as a regular string type instead of a short string";
            builder.append_value(long_string);
            let (metadata, value) = builder.finish();
            let variant = Variant::try_new(&metadata, &value).unwrap();
            assert_eq!(variant, Variant::String(long_string));
        }

        {
            let mut builder = VariantBuilder::new();
            let binary_data = b"binary data";
            builder.append_value(binary_data.as_slice());
            let (metadata, value) = builder.finish();
            let variant = Variant::try_new(&metadata, &value).unwrap();
            assert_eq!(variant, Variant::Binary(binary_data.as_slice()));
        }
    }

    #[test]
    fn test_list() {
        let mut builder = VariantBuilder::new();

        {
            let mut list = builder.new_list();
            list.append_value(1i8);
            list.append_value(2i8);
            list.append_value("test");
            list.finish();
        }

        let (metadata, value) = builder.finish();
        assert!(!metadata.is_empty());
        assert!(!value.is_empty());

        let variant = Variant::try_new(&metadata, &value).unwrap();

        match variant {
            Variant::List(list) => {
                let val0 = list.get(0).unwrap();
                assert_eq!(val0, Variant::Int8(1));

                let val1 = list.get(1).unwrap();
                assert_eq!(val1, Variant::Int8(2));

                let val2 = list.get(2).unwrap();
                assert_eq!(val2, Variant::ShortString(ShortString("test")));
            }
            _ => panic!("Expected an array variant, got: {variant:?}"),
        }
    }

    #[test]
    fn test_object() {
        let mut builder = VariantBuilder::new();

        {
            let mut obj = builder.new_object();
            obj.insert("name", "John");
            obj.insert("age", 42i8);
            let _ = obj.finish();
        }

        let (metadata, value) = builder.finish();
        assert!(!metadata.is_empty());
        assert!(!value.is_empty());
    }

    #[test]
    fn test_object_field_ordering() {
        let mut builder = VariantBuilder::new();

        {
            let mut obj = builder.new_object();
            obj.insert("zebra", "stripes"); // ID = 0
            obj.insert("apple", "red"); // ID = 1
            obj.insert("banana", "yellow"); // ID = 2
            let _ = obj.finish();
        }

        let (_, value) = builder.finish();

        let header = value[0];
        assert_eq!(header & 0x03, VariantBasicType::Object as u8);

        let field_count = value[1] as usize;
        assert_eq!(field_count, 3);

        // Get field IDs from the object header
        let field_ids: Vec<u8> = value[2..5].to_vec();

        // apple(1), banana(2), zebra(0)
        assert_eq!(field_ids, vec![1, 2, 0]);
    }

    #[test]
    fn test_duplicate_fields_in_object() {
        let mut builder = VariantBuilder::new();
        let mut object_builder = builder.new_object();
        object_builder.insert("name", "Ron Artest");
        object_builder.insert("name", "Metta World Peace");
        let _ = object_builder.finish();

        let (metadata, value) = builder.finish();
        let variant = Variant::try_new(&metadata, &value).unwrap();

        let obj = variant.as_object().unwrap();
        assert_eq!(obj.len(), 1);
        assert_eq!(obj.field(0).unwrap(), Variant::from("Metta World Peace"));

        assert_eq!(
            vec![("name", Variant::from("Metta World Peace"))],
            obj.iter().collect::<Vec<_>>()
        );
    }

    #[test]
    fn test_nested_list() {
        let mut builder = VariantBuilder::new();

        let mut outer_list_builder = builder.new_list();

        {
            let mut inner_list_builder = outer_list_builder.new_list();

            inner_list_builder.append_value("a");
            inner_list_builder.append_value("b");
            inner_list_builder.append_value("c");
            inner_list_builder.append_value("d");

            inner_list_builder.finish();
        }

        outer_list_builder.finish();

        let (metadata, value) = builder.finish();

        let variant = Variant::try_new(&metadata, &value).unwrap();
        let outer_list = variant.as_list().unwrap();

        assert_eq!(outer_list.len(), 1);

        let inner_variant = outer_list.get(0).unwrap();
        let inner_list = inner_variant.as_list().unwrap();

        assert_eq!(
            vec![
                Variant::from("a"),
                Variant::from("b"),
                Variant::from("c"),
                Variant::from("d"),
            ],
            inner_list.iter().collect::<Vec<_>>()
        );
    }

    #[test]
    fn test_super_nested_list() {
        /*
        [[[[[1]]]]]
        */

        let mut builder = VariantBuilder::new();
        {
            let mut list_builder1 = builder.new_list();
            {
                let mut list_builder2 = list_builder1.new_list();
                {
                    let mut list_builder3 = list_builder2.new_list();
                    {
                        let mut list_builder4 = list_builder3.new_list();
                        {
                            let mut list_builder5 = list_builder4.new_list();
                            list_builder5.append_value(1);
                            list_builder5.finish();
                        }
                        list_builder4.finish();
                    }
                    list_builder3.finish();
                }
                list_builder2.finish();
            }
            list_builder1.finish();
        }

        let (metadata, value) = builder.finish();

        let variant = Variant::try_new(&metadata, &value).unwrap();
        let list1 = variant.as_list().unwrap();
        assert_eq!(list1.len(), 1);

        let list2_variant = list1.get(0).unwrap();
        let list2 = list2_variant.as_list().unwrap();
        assert_eq!(list2.len(), 1);

        let list3_variant = list2.get(0).unwrap();
        let list3 = list3_variant.as_list().unwrap();
        assert_eq!(list3.len(), 1);

        let list4_variant = list3.get(0).unwrap();
        let list4 = list4_variant.as_list().unwrap();
        assert_eq!(list4.len(), 1);

        let list5_variant = list4.get(0).unwrap();
        let list5 = list5_variant.as_list().unwrap();
        assert_eq!(list5.len(), 1);

        assert_eq!(list5.len(), 1);

        assert_eq!(list5.get(0).unwrap(), Variant::from(1));
    }

    #[test]
    fn test_object_list() {
        let mut builder = VariantBuilder::new();

        let mut list_builder = builder.new_list();

        {
            let mut object_builder = list_builder.new_object();
            object_builder.insert("id", 1);
            object_builder.insert("type", "Cauliflower");
            let _ = object_builder.finish();
        }

        {
            let mut object_builder = list_builder.new_object();
            object_builder.insert("id", 2);
            object_builder.insert("type", "Beets");
            let _ = object_builder.finish();
        }

        list_builder.finish();

        let (metadata, value) = builder.finish();

        let variant = Variant::try_new(&metadata, &value).unwrap();
        let list = variant.as_list().unwrap();

        assert_eq!(list.len(), 2);

        let obj1_variant = list.get(0).unwrap();
        let obj1 = obj1_variant.as_object().unwrap();

        assert_eq!(
            vec![
                ("id", Variant::from(1)),
                ("type", Variant::from("Cauliflower")),
            ],
            obj1.iter().collect::<Vec<_>>()
        );

        let obj2_variant = list.get(1).unwrap();
        let obj2 = obj2_variant.as_object().unwrap();

        assert_eq!(
            vec![("id", Variant::from(2)), ("type", Variant::from("Beets")),],
            obj2.iter().collect::<Vec<_>>()
        );
    }

    #[test]
    fn test_object_list2() {
        let mut builder = VariantBuilder::new();

        let mut list_builder = builder.new_list();

        {
            let mut object_builder = list_builder.new_object();
            object_builder.insert("a", 1);
            let _ = object_builder.finish();
        }

        {
            let mut object_builder = list_builder.new_object();
            object_builder.insert("b", 2);
            let _ = object_builder.finish();
        }

        list_builder.finish();

        let (metadata, value) = builder.finish();

        let variant = Variant::try_new(&metadata, &value).unwrap();
        let list = variant.as_list().unwrap();
        assert_eq!(list.len(), 2);

        let obj1_variant = list.get(0).unwrap();
        let obj1 = obj1_variant.as_object().unwrap();
        assert_eq!(
            vec![("a", Variant::from(1)),],
            obj1.iter().collect::<Vec<_>>()
        );

        let obj2_variant = list.get(1).unwrap();
        let obj2 = obj2_variant.as_object().unwrap();
        assert_eq!(
            vec![("b", Variant::from(2)),],
            obj2.iter().collect::<Vec<_>>()
        );
    }

    #[test]
    fn test_hetergenous_list() {
        /*
        [
            1,
            { "a": 1 },
            2,
            { "b": 2},
            3
        ]
        */

        let mut builder = VariantBuilder::new();

        let mut list_builder = builder.new_list();

        list_builder.append_value(1);

        {
            let mut object_builder = list_builder.new_object();
            object_builder.insert("a", 1);
            let _ = object_builder.finish();
        }

        list_builder.append_value(2);

        {
            let mut object_builder = list_builder.new_object();
            object_builder.insert("b", 2);
            let _ = object_builder.finish();
        }

        list_builder.append_value(3);

        list_builder.finish();

        let (metadata, value) = builder.finish();

        let variant = Variant::try_new(&metadata, &value).unwrap();
        let list = variant.as_list().unwrap();
        assert_eq!(list.len(), 5);
        assert_eq!(list.get(0).unwrap(), Variant::from(1));

        let obj1_variant = list.get(1).unwrap();
        let obj1 = obj1_variant.as_object().unwrap();
        assert_eq!(
            vec![("a", Variant::from(1)),],
            obj1.iter().collect::<Vec<_>>()
        );

        assert_eq!(list.get(2).unwrap(), Variant::from(2));

        let obj2_variant = list.get(3).unwrap();
        let obj2 = obj2_variant.as_object().unwrap();
        assert_eq!(
            vec![("b", Variant::from(2)),],
            obj2.iter().collect::<Vec<_>>()
        );

        assert_eq!(list.get(4).unwrap(), Variant::from(3));
    }

    #[test]
    fn test_nested_object() {
        /*
        {
            "c": {
                "b": "a"
            }
        }

        */

        let mut builder = VariantBuilder::new();
        {
            let mut outer_object_builder = builder.new_object();
            {
                let mut inner_object_builder = outer_object_builder.new_object("c");
                inner_object_builder.insert("b", "a");
                let _ = inner_object_builder.finish();
            }

            let _ = outer_object_builder.finish();
        }

        let (metadata, value) = builder.finish();
        let variant = Variant::try_new(&metadata, &value).unwrap();
        let outer_object = variant.as_object().unwrap();

        assert_eq!(outer_object.len(), 1);
        assert_eq!(outer_object.field_name(0).unwrap(), "c");

        let inner_object_variant = outer_object.field(0).unwrap();
        let inner_object = inner_object_variant.as_object().unwrap();

        assert_eq!(inner_object.len(), 1);
        assert_eq!(inner_object.field_name(0).unwrap(), "b");
        assert_eq!(inner_object.field(0).unwrap(), Variant::from("a"));
    }

    #[test]
    fn test_nested_object_with_duplicate_field_names_per_object() {
        /*
        {
            "c": {
                "b": false,
                "c": "a"
            },
            "b": false,
        }

        */

        let mut builder = VariantBuilder::new();
        {
            let mut outer_object_builder = builder.new_object();
            {
                let mut inner_object_builder = outer_object_builder.new_object("c");
                inner_object_builder.insert("b", false);
                inner_object_builder.insert("c", "a");

                let _ = inner_object_builder.finish();
            }

            outer_object_builder.insert("b", false);
            let _ = outer_object_builder.finish();
        }

        let (metadata, value) = builder.finish();
        let variant = Variant::try_new(&metadata, &value).unwrap();
        let outer_object = variant.as_object().unwrap();

        assert_eq!(outer_object.len(), 2);
        assert_eq!(outer_object.field_name(0).unwrap(), "b");

        let inner_object_variant = outer_object.field(1).unwrap();
        let inner_object = inner_object_variant.as_object().unwrap();

        assert_eq!(inner_object.len(), 2);
        assert_eq!(inner_object.field_name(0).unwrap(), "b");
        assert_eq!(inner_object.field(0).unwrap(), Variant::from(false));
        assert_eq!(inner_object.field_name(1).unwrap(), "c");
        assert_eq!(inner_object.field(1).unwrap(), Variant::from("a"));
    }

    #[test]
    fn test_nested_object_with_lists() {
        /*
        {
            "door 1": {
                "items": ["apple", false ]
            }
        }

        */

        let mut builder = VariantBuilder::new();
        {
            let mut outer_object_builder = builder.new_object();
            {
                let mut inner_object_builder = outer_object_builder.new_object("door 1");

                {
                    let mut inner_object_list_builder = inner_object_builder.new_list("items");
                    inner_object_list_builder.append_value("apple");
                    inner_object_list_builder.append_value(false);
                    inner_object_list_builder.finish();
                }

                let _ = inner_object_builder.finish();
            }

            let _ = outer_object_builder.finish();
        }

        let (metadata, value) = builder.finish();
        let variant = Variant::try_new(&metadata, &value).unwrap();
        let outer_object = variant.as_object().unwrap();

        assert_eq!(outer_object.len(), 1);
        assert_eq!(outer_object.field_name(0).unwrap(), "door 1");

        let inner_object_variant = outer_object.field(0).unwrap();
        let inner_object = inner_object_variant.as_object().unwrap();

        assert_eq!(inner_object.len(), 1);
        assert_eq!(inner_object.field_name(0).unwrap(), "items");

        let items_variant = inner_object.field(0).unwrap();
        let items_list = items_variant.as_list().unwrap();

        assert_eq!(items_list.len(), 2);
        assert_eq!(items_list.get(0).unwrap(), Variant::from("apple"));
        assert_eq!(items_list.get(1).unwrap(), Variant::from(false));
    }

    #[test]
    fn test_nested_object_with_heterogeneous_fields() {
        /*
        {
            "a": false,
            "c": {
                "b": "a"
            }
            "b": true,
        }
        */

        let mut builder = VariantBuilder::new();
        {
            let mut outer_object_builder = builder.new_object();

            outer_object_builder.insert("a", false);

            {
                let mut inner_object_builder = outer_object_builder.new_object("c");
                inner_object_builder.insert("b", "a");
                let _ = inner_object_builder.finish();
            }

            outer_object_builder.insert("b", true);

            let _ = outer_object_builder.finish();
        }

        let (metadata, value) = builder.finish();

        // note, object fields are now sorted lexigraphically by field name
        /*
         {
            "a": false,
            "b": true,
            "c": {
                "b": "a"
            }
        }
        */

        let variant = Variant::try_new(&metadata, &value).unwrap();
        let outer_object = variant.as_object().unwrap();

        assert_eq!(outer_object.len(), 3);

        assert_eq!(outer_object.field_name(0).unwrap(), "a");
        assert_eq!(outer_object.field(0).unwrap(), Variant::from(false));

        assert_eq!(outer_object.field_name(2).unwrap(), "c");

        let inner_object_variant = outer_object.field(2).unwrap();
        let inner_object = inner_object_variant.as_object().unwrap();

        assert_eq!(inner_object.len(), 1);
        assert_eq!(inner_object.field_name(0).unwrap(), "b");
        assert_eq!(inner_object.field(0).unwrap(), Variant::from("a"));

        assert_eq!(outer_object.field_name(1).unwrap(), "b");
        assert_eq!(outer_object.field(1).unwrap(), Variant::from(true));
    }

    #[test]
    fn test_object_without_unique_field_validation() {
        let mut builder = VariantBuilder::new();

        // Root object with duplicates
        let mut obj = builder.new_object();
        obj.insert("a", 1);
        obj.insert("a", 2);
        assert!(obj.finish().is_ok());

        // Deeply nested list structure with duplicates
        let mut outer_list = builder.new_list();
        let mut inner_list = outer_list.new_list();
        let mut nested_obj = inner_list.new_object();
        nested_obj.insert("x", 1);
        nested_obj.insert("x", 2);
        assert!(nested_obj.finish().is_ok());
    }

    #[test]
    fn test_object_with_unique_field_validation() {
        let mut builder = VariantBuilder::new().with_validate_unique_fields(true);

        // Root-level object with duplicates
        let mut root_obj = builder.new_object();
        root_obj.insert("a", 1);
        root_obj.insert("b", 2);
        root_obj.insert("a", 3);
        root_obj.insert("b", 4);

        let result = root_obj.finish();
        assert_eq!(
            result.unwrap_err().to_string(),
            "Invalid argument error: Duplicate field keys detected: [a, b]"
        );

        // Deeply nested list -> list -> object with duplicate
        let mut outer_list = builder.new_list();
        let mut inner_list = outer_list.new_list();
        let mut nested_obj = inner_list.new_object();
        nested_obj.insert("x", 1);
        nested_obj.insert("x", 2);

        let nested_result = nested_obj.finish();
        assert_eq!(
            nested_result.unwrap_err().to_string(),
            "Invalid argument error: Duplicate field keys detected: [x]"
        );

        inner_list.finish();
        outer_list.finish();

        // Valid object should succeed
        let mut list = builder.new_list();
        let mut valid_obj = list.new_object();
        valid_obj.insert("m", 1);
        valid_obj.insert("n", 2);

        let valid_result = valid_obj.finish();
        assert!(valid_result.is_ok());
    }
}<|MERGE_RESOLUTION|>--- conflicted
+++ resolved
@@ -774,14 +774,15 @@
     }
 }
 
-<<<<<<< HEAD
+
 /// Drop implementation for ObjectBuilder does nothing
 /// as the `finish` method must be called to finalize the object.
 /// This is to ensure that the object is always finalized before its parent builder
 /// is finalized.
 impl Drop for ObjectBuilder<'_, '_> {
     fn drop(&mut self) {}
-=======
+}
+
 /// Trait that abstracts functionality from Variant fconstruction implementations, namely
 /// `VariantBuilder`, `ListBuilder` and `ObjectFieldBuilder` to minimize code duplication.
 pub(crate) trait VariantBuilderExt<'m, 'v> {
@@ -818,7 +819,6 @@
     fn new_object(&mut self) -> ObjectBuilder {
         self.new_object()
     }
->>>>>>> 32caf764
 }
 
 #[cfg(test)]
