// Licensed to the Apache Software Foundation (ASF) under one
// or more contributor license agreements.  See the NOTICE file
// distributed with this work for additional information
// regarding copyright ownership.  The ASF licenses this file
// to you under the Apache License, Version 2.0 (the
// "License"); you may not use this file except in compliance
// with the License.  You may obtain a copy of the License at
//
//   http://www.apache.org/licenses/LICENSE-2.0
//
// Unless required by applicable law or agreed to in writing,
// software distributed under the License is distributed on an
// "AS IS" BASIS, WITHOUT WARRANTIES OR CONDITIONS OF ANY
// KIND, either express or implied.  See the License for the
// specific language governing permissions and limitations
// under the License.
use crate::decoder::{VariantBasicType, VariantPrimitiveType};
use crate::{ShortString, Variant, VariantDecimal16, VariantDecimal4, VariantDecimal8};
<<<<<<< HEAD
use arrow_schema::ArrowError;
use std::collections::{BTreeMap, HashSet};
=======
use indexmap::{IndexMap, IndexSet};
>>>>>>> 43f58b2c

const BASIC_TYPE_BITS: u8 = 2;
const UNIX_EPOCH_DATE: chrono::NaiveDate = chrono::NaiveDate::from_ymd_opt(1970, 1, 1).unwrap();

fn primitive_header(primitive_type: VariantPrimitiveType) -> u8 {
    (primitive_type as u8) << 2 | VariantBasicType::Primitive as u8
}

fn short_string_header(len: usize) -> u8 {
    (len as u8) << 2 | VariantBasicType::ShortString as u8
}

fn array_header(large: bool, offset_size: u8) -> u8 {
    let large_bit = if large { 1 } else { 0 };
    (large_bit << (BASIC_TYPE_BITS + 2))
        | ((offset_size - 1) << BASIC_TYPE_BITS)
        | VariantBasicType::Array as u8
}

fn object_header(large: bool, id_size: u8, offset_size: u8) -> u8 {
    let large_bit = if large { 1 } else { 0 };
    (large_bit << (BASIC_TYPE_BITS + 4))
        | ((id_size - 1) << (BASIC_TYPE_BITS + 2))
        | ((offset_size - 1) << BASIC_TYPE_BITS)
        | VariantBasicType::Object as u8
}

fn int_size(v: usize) -> u8 {
    match v {
        0..=0xFF => 1,
        0x100..=0xFFFF => 2,
        0x10000..=0xFFFFFF => 3,
        _ => 4,
    }
}

/// Write little-endian integer to buffer
fn write_offset(buf: &mut Vec<u8>, value: usize, nbytes: u8) {
    let bytes = value.to_le_bytes();
    buf.extend_from_slice(&bytes[..nbytes as usize]);
}

fn write_header(buf: &mut Vec<u8>, header_byte: u8, is_large: bool, num_items: usize) {
    buf.push(header_byte);

    if is_large {
        let num_items = num_items as u32;
        buf.extend_from_slice(&num_items.to_le_bytes());
    } else {
        let num_items = num_items as u8;
        buf.push(num_items);
    };
}
#[derive(Default)]
struct ValueBuffer(Vec<u8>);

impl ValueBuffer {
    fn append_u8(&mut self, term: u8) {
        self.0.push(term);
    }

    fn append_slice(&mut self, other: &[u8]) {
        self.0.extend_from_slice(other);
    }

    fn append_primitive_header(&mut self, primitive_type: VariantPrimitiveType) {
        self.0.push(primitive_header(primitive_type));
    }

    fn inner(&self) -> &[u8] {
        &self.0
    }

    fn into_inner(self) -> Vec<u8> {
        self.0
    }

    fn inner_mut(&mut self) -> &mut Vec<u8> {
        &mut self.0
    }

    // Variant types below

    fn append_null(&mut self) {
        self.append_primitive_header(VariantPrimitiveType::Null);
    }

    fn append_bool(&mut self, value: bool) {
        let primitive_type = if value {
            VariantPrimitiveType::BooleanTrue
        } else {
            VariantPrimitiveType::BooleanFalse
        };
        self.append_primitive_header(primitive_type);
    }

    fn append_int8(&mut self, value: i8) {
        self.append_primitive_header(VariantPrimitiveType::Int8);
        self.append_u8(value as u8);
    }

    fn append_int16(&mut self, value: i16) {
        self.append_primitive_header(VariantPrimitiveType::Int16);
        self.append_slice(&value.to_le_bytes());
    }

    fn append_int32(&mut self, value: i32) {
        self.append_primitive_header(VariantPrimitiveType::Int32);
        self.append_slice(&value.to_le_bytes());
    }

    fn append_int64(&mut self, value: i64) {
        self.append_primitive_header(VariantPrimitiveType::Int64);
        self.append_slice(&value.to_le_bytes());
    }

    fn append_float(&mut self, value: f32) {
        self.append_primitive_header(VariantPrimitiveType::Float);
        self.append_slice(&value.to_le_bytes());
    }

    fn append_double(&mut self, value: f64) {
        self.append_primitive_header(VariantPrimitiveType::Double);
        self.append_slice(&value.to_le_bytes());
    }

    fn append_date(&mut self, value: chrono::NaiveDate) {
        self.append_primitive_header(VariantPrimitiveType::Date);
        let days_since_epoch = value.signed_duration_since(UNIX_EPOCH_DATE).num_days() as i32;
        self.append_slice(&days_since_epoch.to_le_bytes());
    }

    fn append_timestamp_micros(&mut self, value: chrono::DateTime<chrono::Utc>) {
        self.append_primitive_header(VariantPrimitiveType::TimestampMicros);
        let micros = value.timestamp_micros();
        self.append_slice(&micros.to_le_bytes());
    }

    fn append_timestamp_ntz_micros(&mut self, value: chrono::NaiveDateTime) {
        self.append_primitive_header(VariantPrimitiveType::TimestampNtzMicros);
        let micros = value.and_utc().timestamp_micros();
        self.append_slice(&micros.to_le_bytes());
    }

    fn append_decimal4(&mut self, decimal4: VariantDecimal4) {
        self.append_primitive_header(VariantPrimitiveType::Decimal4);
        self.append_u8(decimal4.scale());
        self.append_slice(&decimal4.integer().to_le_bytes());
    }

    fn append_decimal8(&mut self, decimal8: VariantDecimal8) {
        self.append_primitive_header(VariantPrimitiveType::Decimal8);
        self.append_u8(decimal8.scale());
        self.append_slice(&decimal8.integer().to_le_bytes());
    }

    fn append_decimal16(&mut self, decimal16: VariantDecimal16) {
        self.append_primitive_header(VariantPrimitiveType::Decimal16);
        self.append_u8(decimal16.scale());
        self.append_slice(&decimal16.integer().to_le_bytes());
    }

    fn append_binary(&mut self, value: &[u8]) {
        self.append_primitive_header(VariantPrimitiveType::Binary);
        self.append_slice(&(value.len() as u32).to_le_bytes());
        self.append_slice(value);
    }

    fn append_short_string(&mut self, value: ShortString) {
        let inner = value.0;
        self.append_u8(short_string_header(inner.len()));
        self.append_slice(inner.as_bytes());
    }

    fn append_string(&mut self, value: &str) {
        self.append_primitive_header(VariantPrimitiveType::String);
        self.append_slice(&(value.len() as u32).to_le_bytes());
        self.append_slice(value.as_bytes());
    }

    fn offset(&self) -> usize {
        self.0.len()
    }

    fn append_non_nested_value<'m, 'd, T: Into<Variant<'m, 'd>>>(&mut self, value: T) {
        let variant = value.into();
        match variant {
            Variant::Null => self.append_null(),
            Variant::BooleanTrue => self.append_bool(true),
            Variant::BooleanFalse => self.append_bool(false),
            Variant::Int8(v) => self.append_int8(v),
            Variant::Int16(v) => self.append_int16(v),
            Variant::Int32(v) => self.append_int32(v),
            Variant::Int64(v) => self.append_int64(v),
            Variant::Date(v) => self.append_date(v),
            Variant::TimestampMicros(v) => self.append_timestamp_micros(v),
            Variant::TimestampNtzMicros(v) => self.append_timestamp_ntz_micros(v),
            Variant::Decimal4(decimal4) => self.append_decimal4(decimal4),
            Variant::Decimal8(decimal8) => self.append_decimal8(decimal8),
            Variant::Decimal16(decimal16) => self.append_decimal16(decimal16),
            Variant::Float(v) => self.append_float(v),
            Variant::Double(v) => self.append_double(v),
            Variant::Binary(v) => self.append_binary(v),
            Variant::String(s) => self.append_string(s),
            Variant::ShortString(s) => self.append_short_string(s),
            Variant::Object(_) | Variant::List(_) => {
                unreachable!(
                    "Nested values are handled specially by ObjectBuilder and ListBuilder"
                );
            }
        }
    }
}

#[derive(Default)]
struct MetadataBuilder {
    // Field names -- field_ids are assigned in insert order
    field_names: IndexSet<String>,
}

impl MetadataBuilder {
    /// Upsert field name to dictionary, return its ID
    fn upsert_field_name(&mut self, field_name: &str) -> u32 {
        let (id, _) = self.field_names.insert_full(field_name.to_string());

        id as u32
    }

    fn num_field_names(&self) -> usize {
        self.field_names.len()
    }

    fn field_name(&self, i: usize) -> &str {
        &self.field_names[i]
    }

    fn metadata_size(&self) -> usize {
        self.field_names.iter().map(|k| k.len()).sum()
    }

    fn finish(self) -> Vec<u8> {
        let nkeys = self.num_field_names();

        // Calculate metadata size
        let total_dict_size: usize = self.metadata_size();

        // Determine appropriate offset size based on the larger of dict size or total string size
        let max_offset = std::cmp::max(total_dict_size, nkeys);
        let offset_size = int_size(max_offset);

        let offset_start = 1 + offset_size as usize;
        let string_start = offset_start + (nkeys + 1) * offset_size as usize;
        let metadata_size = string_start + total_dict_size;

        let mut metadata = Vec::with_capacity(metadata_size);

        // Write header: version=1, not sorted, with calculated offset_size
        metadata.push(0x01 | ((offset_size - 1) << 6));

        // Write dictionary size
        write_offset(&mut metadata, nkeys, offset_size);

        // Write offsets
        let mut cur_offset = 0;
        for key in self.field_names.iter() {
            write_offset(&mut metadata, cur_offset, offset_size);
            cur_offset += key.len();
        }
        // Write final offset
        write_offset(&mut metadata, cur_offset, offset_size);

        // Write string data
        for key in self.field_names.iter() {
            metadata.extend_from_slice(key.as_bytes());
        }

        metadata
    }
}

/// Top level builder for [`Variant`] values
///
/// # Example: create a Primitive Int8
/// ```
/// # use parquet_variant::{Variant, VariantBuilder};
/// let mut builder = VariantBuilder::new();
/// builder.append_value(Variant::Int8(42));
/// // Finish the builder to get the metadata and value
/// let (metadata, value) = builder.finish();
/// // use the Variant API to verify the result
/// let variant = Variant::try_new(&metadata, &value).unwrap();
/// assert_eq!(variant, Variant::Int8(42));
/// ```
///
/// # Example: Create a [`Variant::Object`]
///
/// This example shows how to create an object with two fields:
/// ```json
/// {
///  "first_name": "Jiaying",
///  "last_name": "Li"
/// }
/// ```
///
/// ```
/// # use parquet_variant::{Variant, VariantBuilder};
/// let mut builder = VariantBuilder::new();
/// // Create an object builder that will write fields to the object
/// let mut object_builder = builder.new_object();
/// object_builder.insert("first_name", "Jiaying");
/// object_builder.insert("last_name", "Li");
/// object_builder.finish();
/// // Finish the builder to get the metadata and value
/// let (metadata, value) = builder.finish();
/// // use the Variant API to verify the result
/// let variant = Variant::try_new(&metadata, &value).unwrap();
/// let variant_object = variant.as_object().unwrap();
/// assert_eq!(
///   variant_object.get("first_name"),
///   Some(Variant::from("Jiaying"))
/// );
/// assert_eq!(
///   variant_object.get("last_name"),
///   Some(Variant::from("Li"))
/// );
/// ```
///
/// # Example: Create a [`Variant::List`] (an Array)
///
/// This example shows how to create an array of integers: `[1, 2, 3]`.
/// ```
///  # use parquet_variant::{Variant, VariantBuilder};
///  let mut builder = VariantBuilder::new();
///  // Create a builder that will write elements to the list
///  let mut list_builder = builder.new_list();
///  list_builder.append_value(1i8);
///  list_builder.append_value(2i8);
///  list_builder.append_value(3i8);
///  list_builder.finish();
/// // Finish the builder to get the metadata and value
/// let (metadata, value) = builder.finish();
/// // use the Variant API to verify the result
/// let variant = Variant::try_new(&metadata, &value).unwrap();
/// let variant_list = variant.as_list().unwrap();
/// // Verify the list contents
/// assert_eq!(variant_list.get(0).unwrap(), Variant::Int8(1));
/// assert_eq!(variant_list.get(1).unwrap(), Variant::Int8(2));
/// assert_eq!(variant_list.get(2).unwrap(), Variant::Int8(3));
/// ```
///
/// # Example: [`Variant::List`] of  [`Variant::Object`]s
///
/// This example shows how to create an list of objects:
/// ```json
/// [
///   {
///      "id": 1,
///      "type": "Cauliflower"
///   },
///   {
///      "id": 2,
///      "type": "Beets"
///   }
/// ]
/// ```
/// ```
/// use parquet_variant::{Variant, VariantBuilder};
/// let mut builder = VariantBuilder::new();
///
/// // Create a builder that will write elements to the list
/// let mut list_builder = builder.new_list();
///
/// {
///     let mut object_builder = list_builder.new_object();
///     object_builder.insert("id", 1);
///     object_builder.insert("type", "Cauliflower");
///     object_builder.finish();
/// }
///
/// {
///     let mut object_builder = list_builder.new_object();
///     object_builder.insert("id", 2);
///     object_builder.insert("type", "Beets");
///     object_builder.finish();
/// }
///
/// list_builder.finish();
/// // Finish the builder to get the metadata and value
/// let (metadata, value) = builder.finish();
/// // use the Variant API to verify the result
/// let variant = Variant::try_new(&metadata, &value).unwrap();
/// let variant_list = variant.as_list().unwrap();
///
///
/// let obj1_variant = variant_list.get(0).unwrap();
/// let obj1 = obj1_variant.as_object().unwrap();
/// assert_eq!(
///     obj1.get("id"),
///     Some(Variant::from(1))
/// );
/// assert_eq!(
///     obj1.get("type"),
///     Some(Variant::from("Cauliflower"))
/// );
///
/// let obj2_variant = variant_list.get(1).unwrap();
/// let obj2 = obj2_variant.as_object().unwrap();
///
/// assert_eq!(
///     obj2.get("id"),
///     Some(Variant::from(2))
/// );
/// assert_eq!(
///     obj2.get("type"),
///     Some(Variant::from("Beets"))
/// );
///
/// ```
/// # Example: Unique Field Validation
///
/// This example shows how enabling unique field validation will cause an error
/// if the same field is inserted more than once.
/// ```
/// use parquet_variant::VariantBuilder;
///
/// let mut builder = VariantBuilder::new().with_validate_unique_fields(true);
/// let mut obj = builder.new_object();
///
/// obj.insert("a", 1);
/// obj.insert("a", 2); // duplicate field
///
/// let result = obj.finish(); // returns Err
/// assert!(result.is_err());
/// ```
#[derive(Default)]
pub struct VariantBuilder {
    buffer: ValueBuffer,
    metadata_builder: MetadataBuilder,
    validate_unique_fields: bool,
}

impl VariantBuilder {
    pub fn new() -> Self {
        Self {
            buffer: ValueBuffer::default(),
            metadata_builder: MetadataBuilder::default(),
            validate_unique_fields: false,
        }
    }

    /// Enables validation of unique field keys in nested objects.
    ///
    /// This setting is propagated to all [`ObjectBuilder`]s created through this [`VariantBuilder`]
    /// (including via any [`ListBuilder`]), and causes [`ObjectBuilder::finish()`] to return
    /// an error if duplicate keys were inserted.
    pub fn with_validate_unique_fields(mut self, validate_unique_fields: bool) -> Self {
        self.validate_unique_fields = validate_unique_fields;
        self
    }

    /// Create an [`ListBuilder`] for creating [`Variant::List`] values.
    ///
    /// See the examples on [`VariantBuilder`] for usage.
    pub fn new_list(&mut self) -> ListBuilder {
        ListBuilder::new(&mut self.buffer, &mut self.metadata_builder)
            .with_validate_unique_fields(self.validate_unique_fields)
    }

    /// Create an [`ObjectBuilder`] for creating [`Variant::Object`] values.
    ///
    /// See the examples on [`VariantBuilder`] for usage.
    pub fn new_object(&mut self) -> ObjectBuilder {
        ObjectBuilder::new(&mut self.buffer, &mut self.metadata_builder)
            .with_validate_unique_fields(self.validate_unique_fields)
    }

    pub fn append_value<'m, 'd, T: Into<Variant<'m, 'd>>>(&mut self, value: T) {
        self.buffer.append_non_nested_value(value);
    }

    pub fn finish(self) -> (Vec<u8>, Vec<u8>) {
        (self.metadata_builder.finish(), self.buffer.into_inner())
    }
}

/// A builder for creating [`Variant::List`] values.
///
/// See the examples on [`VariantBuilder`] for usage.
pub struct ListBuilder<'a> {
    parent_buffer: &'a mut ValueBuffer,
    metadata_builder: &'a mut MetadataBuilder,
    offsets: Vec<usize>,
    buffer: ValueBuffer,
    /// Is there a pending nested object or list that needs to be finalized?
    pending: bool,
    validate_unique_fields: bool,
}

impl<'a> ListBuilder<'a> {
    fn new(parent_buffer: &'a mut ValueBuffer, metadata_builder: &'a mut MetadataBuilder) -> Self {
        Self {
            parent_buffer,
            metadata_builder,
            offsets: vec![0],
            buffer: ValueBuffer::default(),
            pending: false,
            validate_unique_fields: false,
        }
    }

    fn check_new_offset(&mut self) {
        if !self.pending {
            return;
        }

        let element_end = self.buffer.offset();
        self.offsets.push(element_end);

        self.pending = false;
    }

    /// Enables unique field key validation for objects created within this list.
    ///
    /// Propagates the validation flag to any [`ObjectBuilder`]s created using
    /// [`ListBuilder::new_object`].
    pub fn with_validate_unique_fields(mut self, validate_unique_fields: bool) -> Self {
        self.validate_unique_fields = validate_unique_fields;
        self
    }

    pub fn new_object(&mut self) -> ObjectBuilder {
        self.check_new_offset();

        let obj_builder = ObjectBuilder::new(&mut self.buffer, self.metadata_builder)
            .with_validate_unique_fields(self.validate_unique_fields);
        self.pending = true;

        obj_builder
    }

    pub fn new_list(&mut self) -> ListBuilder {
        self.check_new_offset();

        let list_builder = ListBuilder::new(&mut self.buffer, self.metadata_builder)
            .with_validate_unique_fields(self.validate_unique_fields);
        self.pending = true;

        list_builder
    }

    pub fn append_value<'m, 'd, T: Into<Variant<'m, 'd>>>(&mut self, value: T) {
        self.check_new_offset();

        self.buffer.append_non_nested_value(value);
        let element_end = self.buffer.offset();
        self.offsets.push(element_end);
    }

    pub fn finish(mut self) {
        self.check_new_offset();

        let data_size = self.buffer.offset();
        let num_elements = self.offsets.len() - 1;
        let is_large = num_elements > u8::MAX as usize;
        let offset_size = int_size(data_size);

        // Write header
        write_header(
            self.parent_buffer.inner_mut(),
            array_header(is_large, offset_size),
            is_large,
            num_elements,
        );

        // Write offsets
        for offset in &self.offsets {
            write_offset(self.parent_buffer.inner_mut(), *offset, offset_size);
        }

        // Append values
        self.parent_buffer.append_slice(self.buffer.inner());
    }
}

/// A builder for creating [`Variant::Object`] values.
///
/// See the examples on [`VariantBuilder`] for usage.
pub struct ObjectBuilder<'a, 'b> {
    parent_buffer: &'a mut ValueBuffer,
    metadata_builder: &'a mut MetadataBuilder,
    fields: IndexMap<u32, usize>, // (field_id, offset)
    buffer: ValueBuffer,
    /// Is there a pending list or object that needs to be finalized?
    pending: Option<(&'b str, usize)>,
    validate_unique_fields: bool,
    /// Set of duplicate fields to report for errors
    duplicate_fields: HashSet<u32>,
}

impl<'a, 'b> ObjectBuilder<'a, 'b> {
    fn new(parent_buffer: &'a mut ValueBuffer, metadata_builder: &'a mut MetadataBuilder) -> Self {
        Self {
            parent_buffer,
            metadata_builder,
            fields: IndexMap::new(),
            buffer: ValueBuffer::default(),
            pending: None,
            validate_unique_fields: false,
            duplicate_fields: HashSet::new(),
        }
    }

    fn check_pending_field(&mut self) {
        let Some(&(field_name, field_start)) = self.pending.as_ref() else {
            return;
        };

        let field_id = self.metadata_builder.upsert_field_name(field_name);
        self.fields.insert(field_id, field_start);

        self.pending = None;
    }

    /// Add a field with key and value to the object
    ///
    /// Note: when inserting duplicate keys, the new value overwrites the previous mapping,
    /// but the old value remains in the buffer, resulting in a larger variant
    pub fn insert<'m, 'd, T: Into<Variant<'m, 'd>>>(&mut self, key: &str, value: T) {
        self.check_pending_field();

        let field_id = self.metadata_builder.upsert_field_name(key);
        let field_start = self.buffer.offset();

        if self.fields.insert(field_id, field_start).is_some() && self.validate_unique_fields {
            self.duplicate_fields.insert(field_id);
        }

        self.buffer.append_non_nested_value(value);
    }

    /// Enables validation for unique field keys when inserting into this object.
    ///
    /// When this is enabled, calling [`ObjectBuilder::finish`] will return an error
    /// if any duplicate field keys were added using [`ObjectBuilder::insert`].
    pub fn with_validate_unique_fields(mut self, validate_unique_fields: bool) -> Self {
        self.validate_unique_fields = validate_unique_fields;
        self
    }

    /// Return a new [`ObjectBuilder`] to add a nested object with the specified
    /// key to the object.
    pub fn new_object(&mut self, key: &'b str) -> ObjectBuilder {
        self.check_pending_field();

        let field_start = self.buffer.offset();
        let obj_builder = ObjectBuilder::new(&mut self.buffer, self.metadata_builder)
            .with_validate_unique_fields(self.validate_unique_fields);
        self.pending = Some((key, field_start));

        obj_builder
    }

    /// Return a new [`ListBuilder`] to add a list with the specified key to the
    /// object.
    pub fn new_list(&mut self, key: &'b str) -> ListBuilder {
        self.check_pending_field();

        let field_start = self.buffer.offset();
        let list_builder = ListBuilder::new(&mut self.buffer, self.metadata_builder)
            .with_validate_unique_fields(self.validate_unique_fields);
        self.pending = Some((key, field_start));

        list_builder
    }

    /// Finalize object
    ///
    /// This consumes self and writes the object to the parent buffer.
    pub fn finish(mut self) -> Result<(), ArrowError> {
        self.check_pending_field();

        if self.validate_unique_fields && !self.duplicate_fields.is_empty() {
            let id_to_name = self
                .metadata_builder
                .field_name_to_id
                .iter()
                .map(|(name, id)| (*id, name.as_str()))
                .collect::<BTreeMap<u32, &str>>();

            let mut names = self
                .duplicate_fields
                .iter()
                .filter_map(|id| id_to_name.get(id))
                .cloned()
                .collect::<Vec<_>>();

            names.sort_unstable();

            let joined = names.join(", ");
            return Err(ArrowError::InvalidArgumentError(format!(
                "Duplicate field keys detected: [{}]",
                joined
            )));
        }

        let data_size = self.buffer.offset();
        let num_fields = self.fields.len();
        let is_large = num_fields > u8::MAX as usize;

        self.fields.sort_by(|&field_a_id, _, &field_b_id, _| {
            let key_a = &self.metadata_builder.field_name(field_a_id as usize);
            let key_b = &self.metadata_builder.field_name(field_b_id as usize);
            key_a.cmp(key_b)
        });

        let max_id = self.fields.iter().map(|(i, _)| *i).max().unwrap_or(0);

        let id_size = int_size(max_id as usize);
        let offset_size = int_size(data_size);

        // Write header
        write_header(
            self.parent_buffer.inner_mut(),
            object_header(is_large, id_size, offset_size),
            is_large,
            num_fields,
        );

        // Write field IDs (sorted order)
        for (&id, _) in &self.fields {
            write_offset(self.parent_buffer.inner_mut(), id as usize, id_size);
        }

        // Write field offsets
        for (_, &offset) in &self.fields {
            write_offset(self.parent_buffer.inner_mut(), offset, offset_size);
        }

        write_offset(self.parent_buffer.inner_mut(), data_size, offset_size);

        self.parent_buffer.append_slice(self.buffer.inner());

        Ok(())
    }
}

#[cfg(test)]
mod tests {
    use super::*;

    #[test]
    fn test_simple_usage() {
        {
            let mut builder = VariantBuilder::new();
            builder.append_value(());
            let (metadata, value) = builder.finish();
            let variant = Variant::try_new(&metadata, &value).unwrap();
            assert_eq!(variant, Variant::Null);
        }

        {
            let mut builder = VariantBuilder::new();
            builder.append_value(true);
            let (metadata, value) = builder.finish();
            let variant = Variant::try_new(&metadata, &value).unwrap();
            assert_eq!(variant, Variant::BooleanTrue);
        }

        {
            let mut builder = VariantBuilder::new();
            builder.append_value(false);
            let (metadata, value) = builder.finish();
            let variant = Variant::try_new(&metadata, &value).unwrap();
            assert_eq!(variant, Variant::BooleanFalse);
        }

        {
            let mut builder = VariantBuilder::new();
            builder.append_value(42i8);
            let (metadata, value) = builder.finish();
            let variant = Variant::try_new(&metadata, &value).unwrap();
            assert_eq!(variant, Variant::Int8(42));
        }

        {
            let mut builder = VariantBuilder::new();
            builder.append_value(1234i16);
            let (metadata, value) = builder.finish();
            let variant = Variant::try_new(&metadata, &value).unwrap();
            assert_eq!(variant, Variant::Int16(1234));
        }

        {
            let mut builder = VariantBuilder::new();
            builder.append_value(123456i32);
            let (metadata, value) = builder.finish();
            let variant = Variant::try_new(&metadata, &value).unwrap();
            assert_eq!(variant, Variant::Int32(123456));
        }

        {
            let mut builder = VariantBuilder::new();
            builder.append_value(123456789i64);
            let (metadata, value) = builder.finish();
            let variant = Variant::try_new(&metadata, &value).unwrap();
            assert_eq!(variant, Variant::Int64(123456789));
        }

        {
            let mut builder = VariantBuilder::new();
            builder.append_value(1.5f32);
            let (metadata, value) = builder.finish();
            let variant = Variant::try_new(&metadata, &value).unwrap();
            assert_eq!(variant, Variant::Float(1.5));
        }

        {
            let mut builder = VariantBuilder::new();
            builder.append_value(2.5f64);
            let (metadata, value) = builder.finish();
            let variant = Variant::try_new(&metadata, &value).unwrap();
            assert_eq!(variant, Variant::Double(2.5));
        }

        {
            let mut builder = VariantBuilder::new();
            builder.append_value("hello");
            let (metadata, value) = builder.finish();
            let variant = Variant::try_new(&metadata, &value).unwrap();
            assert_eq!(variant, Variant::ShortString(ShortString("hello")));
        }

        {
            let mut builder = VariantBuilder::new();
            let long_string = "This is a very long string that exceeds the short string limit of 63 bytes and should be encoded as a regular string type instead of a short string";
            builder.append_value(long_string);
            let (metadata, value) = builder.finish();
            let variant = Variant::try_new(&metadata, &value).unwrap();
            assert_eq!(variant, Variant::String(long_string));
        }

        {
            let mut builder = VariantBuilder::new();
            let binary_data = b"binary data";
            builder.append_value(binary_data.as_slice());
            let (metadata, value) = builder.finish();
            let variant = Variant::try_new(&metadata, &value).unwrap();
            assert_eq!(variant, Variant::Binary(binary_data.as_slice()));
        }
    }

    #[test]
    fn test_list() {
        let mut builder = VariantBuilder::new();

        {
            let mut list = builder.new_list();
            list.append_value(1i8);
            list.append_value(2i8);
            list.append_value("test");
            list.finish();
        }

        let (metadata, value) = builder.finish();
        assert!(!metadata.is_empty());
        assert!(!value.is_empty());

        let variant = Variant::try_new(&metadata, &value).unwrap();

        match variant {
            Variant::List(list) => {
                let val0 = list.get(0).unwrap();
                assert_eq!(val0, Variant::Int8(1));

                let val1 = list.get(1).unwrap();
                assert_eq!(val1, Variant::Int8(2));

                let val2 = list.get(2).unwrap();
                assert_eq!(val2, Variant::ShortString(ShortString("test")));
            }
            _ => panic!("Expected an array variant, got: {variant:?}"),
        }
    }

    #[test]
    fn test_object() {
        let mut builder = VariantBuilder::new();

        {
            let mut obj = builder.new_object();
            obj.insert("name", "John");
            obj.insert("age", 42i8);
            obj.finish();
        }

        let (metadata, value) = builder.finish();
        assert!(!metadata.is_empty());
        assert!(!value.is_empty());
    }

    #[test]
    fn test_object_field_ordering() {
        let mut builder = VariantBuilder::new();

        {
            let mut obj = builder.new_object();
            obj.insert("zebra", "stripes"); // ID = 0
            obj.insert("apple", "red"); // ID = 1
            obj.insert("banana", "yellow"); // ID = 2
            obj.finish();
        }

        let (_, value) = builder.finish();

        let header = value[0];
        assert_eq!(header & 0x03, VariantBasicType::Object as u8);

        let field_count = value[1] as usize;
        assert_eq!(field_count, 3);

        // Get field IDs from the object header
        let field_ids: Vec<u8> = value[2..5].to_vec();

        // apple(1), banana(2), zebra(0)
        assert_eq!(field_ids, vec![1, 2, 0]);
    }

    #[test]
    fn test_duplicate_fields_in_object() {
        let mut builder = VariantBuilder::new();
        let mut object_builder = builder.new_object();
        object_builder.insert("name", "Ron Artest");
        object_builder.insert("name", "Metta World Peace");
        object_builder.finish();

        let (metadata, value) = builder.finish();
        let variant = Variant::try_new(&metadata, &value).unwrap();

        let obj = variant.as_object().unwrap();
        assert_eq!(obj.len(), 1);
        assert_eq!(obj.field(0).unwrap(), Variant::from("Metta World Peace"));

        assert_eq!(
            vec![("name", Variant::from("Metta World Peace"))],
            obj.iter().collect::<Vec<_>>()
        );
    }

    #[test]
    fn test_nested_list() {
        let mut builder = VariantBuilder::new();

        let mut outer_list_builder = builder.new_list();

        {
            let mut inner_list_builder = outer_list_builder.new_list();

            inner_list_builder.append_value("a");
            inner_list_builder.append_value("b");
            inner_list_builder.append_value("c");
            inner_list_builder.append_value("d");

            inner_list_builder.finish();
        }

        outer_list_builder.finish();

        let (metadata, value) = builder.finish();

        let variant = Variant::try_new(&metadata, &value).unwrap();
        let outer_list = variant.as_list().unwrap();

        assert_eq!(outer_list.len(), 1);

        let inner_variant = outer_list.get(0).unwrap();
        let inner_list = inner_variant.as_list().unwrap();

        assert_eq!(
            vec![
                Variant::from("a"),
                Variant::from("b"),
                Variant::from("c"),
                Variant::from("d"),
            ],
            inner_list.iter().collect::<Vec<_>>()
        );
    }

    #[test]
    fn test_super_nested_list() {
        /*
        [[[[[1]]]]]
        */

        let mut builder = VariantBuilder::new();
        {
            let mut list_builder1 = builder.new_list();
            {
                let mut list_builder2 = list_builder1.new_list();
                {
                    let mut list_builder3 = list_builder2.new_list();
                    {
                        let mut list_builder4 = list_builder3.new_list();
                        {
                            let mut list_builder5 = list_builder4.new_list();
                            list_builder5.append_value(1);
                            list_builder5.finish();
                        }
                        list_builder4.finish();
                    }
                    list_builder3.finish();
                }
                list_builder2.finish();
            }
            list_builder1.finish();
        }

        let (metadata, value) = builder.finish();

        let variant = Variant::try_new(&metadata, &value).unwrap();
        let list1 = variant.as_list().unwrap();
        assert_eq!(list1.len(), 1);

        let list2_variant = list1.get(0).unwrap();
        let list2 = list2_variant.as_list().unwrap();
        assert_eq!(list2.len(), 1);

        let list3_variant = list2.get(0).unwrap();
        let list3 = list3_variant.as_list().unwrap();
        assert_eq!(list3.len(), 1);

        let list4_variant = list3.get(0).unwrap();
        let list4 = list4_variant.as_list().unwrap();
        assert_eq!(list4.len(), 1);

        let list5_variant = list4.get(0).unwrap();
        let list5 = list5_variant.as_list().unwrap();
        assert_eq!(list5.len(), 1);

        assert_eq!(list5.len(), 1);

        assert_eq!(list5.get(0).unwrap(), Variant::from(1));
    }

    #[test]
    fn test_object_list() {
        let mut builder = VariantBuilder::new();

        let mut list_builder = builder.new_list();

        {
            let mut object_builder = list_builder.new_object();
            object_builder.insert("id", 1);
            object_builder.insert("type", "Cauliflower");
            object_builder.finish();
        }

        {
            let mut object_builder = list_builder.new_object();
            object_builder.insert("id", 2);
            object_builder.insert("type", "Beets");
            object_builder.finish();
        }

        list_builder.finish();

        let (metadata, value) = builder.finish();

        let variant = Variant::try_new(&metadata, &value).unwrap();
        let list = variant.as_list().unwrap();

        assert_eq!(list.len(), 2);

        let obj1_variant = list.get(0).unwrap();
        let obj1 = obj1_variant.as_object().unwrap();

        assert_eq!(
            vec![
                ("id", Variant::from(1)),
                ("type", Variant::from("Cauliflower")),
            ],
            obj1.iter().collect::<Vec<_>>()
        );

        let obj2_variant = list.get(1).unwrap();
        let obj2 = obj2_variant.as_object().unwrap();

        assert_eq!(
            vec![("id", Variant::from(2)), ("type", Variant::from("Beets")),],
            obj2.iter().collect::<Vec<_>>()
        );
    }

    #[test]
    fn test_object_list2() {
        let mut builder = VariantBuilder::new();

        let mut list_builder = builder.new_list();

        {
            let mut object_builder = list_builder.new_object();
            object_builder.insert("a", 1);
            object_builder.finish();
        }

        {
            let mut object_builder = list_builder.new_object();
            object_builder.insert("b", 2);
            object_builder.finish();
        }

        list_builder.finish();

        let (metadata, value) = builder.finish();

        let variant = Variant::try_new(&metadata, &value).unwrap();
        let list = variant.as_list().unwrap();
        assert_eq!(list.len(), 2);

        let obj1_variant = list.get(0).unwrap();
        let obj1 = obj1_variant.as_object().unwrap();
        assert_eq!(
            vec![("a", Variant::from(1)),],
            obj1.iter().collect::<Vec<_>>()
        );

        let obj2_variant = list.get(1).unwrap();
        let obj2 = obj2_variant.as_object().unwrap();
        assert_eq!(
            vec![("b", Variant::from(2)),],
            obj2.iter().collect::<Vec<_>>()
        );
    }

    #[test]
    fn test_hetergenous_list() {
        /*
        [
            1,
            { "a": 1 },
            2,
            { "b": 2},
            3
        ]
        */

        let mut builder = VariantBuilder::new();

        let mut list_builder = builder.new_list();

        list_builder.append_value(1);

        {
            let mut object_builder = list_builder.new_object();
            object_builder.insert("a", 1);
            object_builder.finish();
        }

        list_builder.append_value(2);

        {
            let mut object_builder = list_builder.new_object();
            object_builder.insert("b", 2);
            object_builder.finish();
        }

        list_builder.append_value(3);

        list_builder.finish();

        let (metadata, value) = builder.finish();

        let variant = Variant::try_new(&metadata, &value).unwrap();
        let list = variant.as_list().unwrap();
        assert_eq!(list.len(), 5);
        assert_eq!(list.get(0).unwrap(), Variant::from(1));

        let obj1_variant = list.get(1).unwrap();
        let obj1 = obj1_variant.as_object().unwrap();
        assert_eq!(
            vec![("a", Variant::from(1)),],
            obj1.iter().collect::<Vec<_>>()
        );

        assert_eq!(list.get(2).unwrap(), Variant::from(2));

        let obj2_variant = list.get(3).unwrap();
        let obj2 = obj2_variant.as_object().unwrap();
        assert_eq!(
            vec![("b", Variant::from(2)),],
            obj2.iter().collect::<Vec<_>>()
        );

        assert_eq!(list.get(4).unwrap(), Variant::from(3));
    }

    #[test]
    fn test_nested_object() {
        /*
        {
            "c": {
                "b": "a"
            }
        }

        */

        let mut builder = VariantBuilder::new();
        {
            let mut outer_object_builder = builder.new_object();
            {
                let mut inner_object_builder = outer_object_builder.new_object("c");
                inner_object_builder.insert("b", "a");
                inner_object_builder.finish();
            }

            outer_object_builder.finish();
        }

        let (metadata, value) = builder.finish();
        let variant = Variant::try_new(&metadata, &value).unwrap();
        let outer_object = variant.as_object().unwrap();

        assert_eq!(outer_object.len(), 1);
        assert_eq!(outer_object.field_name(0).unwrap(), "c");

        let inner_object_variant = outer_object.field(0).unwrap();
        let inner_object = inner_object_variant.as_object().unwrap();

        assert_eq!(inner_object.len(), 1);
        assert_eq!(inner_object.field_name(0).unwrap(), "b");
        assert_eq!(inner_object.field(0).unwrap(), Variant::from("a"));
    }

    #[test]
    fn test_nested_object_with_duplicate_field_names_per_object() {
        /*
        {
            "c": {
                "b": false,
                "c": "a"
            },
            "b": false,
        }

        */

        let mut builder = VariantBuilder::new();
        {
            let mut outer_object_builder = builder.new_object();
            {
                let mut inner_object_builder = outer_object_builder.new_object("c");
                inner_object_builder.insert("b", false);
                inner_object_builder.insert("c", "a");

                inner_object_builder.finish();
            }

            outer_object_builder.insert("b", false);
            outer_object_builder.finish();
        }

        let (metadata, value) = builder.finish();
        let variant = Variant::try_new(&metadata, &value).unwrap();
        let outer_object = variant.as_object().unwrap();

        assert_eq!(outer_object.len(), 2);
        assert_eq!(outer_object.field_name(0).unwrap(), "b");

        let inner_object_variant = outer_object.field(1).unwrap();
        let inner_object = inner_object_variant.as_object().unwrap();

        assert_eq!(inner_object.len(), 2);
        assert_eq!(inner_object.field_name(0).unwrap(), "b");
        assert_eq!(inner_object.field(0).unwrap(), Variant::from(false));
        assert_eq!(inner_object.field_name(1).unwrap(), "c");
        assert_eq!(inner_object.field(1).unwrap(), Variant::from("a"));
    }

    #[test]
    fn test_nested_object_with_lists() {
        /*
        {
            "door 1": {
                "items": ["apple", false ]
            }
        }

        */

        let mut builder = VariantBuilder::new();
        {
            let mut outer_object_builder = builder.new_object();
            {
                let mut inner_object_builder = outer_object_builder.new_object("door 1");

                {
                    let mut inner_object_list_builder = inner_object_builder.new_list("items");
                    inner_object_list_builder.append_value("apple");
                    inner_object_list_builder.append_value(false);
                    inner_object_list_builder.finish();
                }

                inner_object_builder.finish();
            }

            outer_object_builder.finish();
        }

        let (metadata, value) = builder.finish();
        let variant = Variant::try_new(&metadata, &value).unwrap();
        let outer_object = variant.as_object().unwrap();

        assert_eq!(outer_object.len(), 1);
        assert_eq!(outer_object.field_name(0).unwrap(), "door 1");

        let inner_object_variant = outer_object.field(0).unwrap();
        let inner_object = inner_object_variant.as_object().unwrap();

        assert_eq!(inner_object.len(), 1);
        assert_eq!(inner_object.field_name(0).unwrap(), "items");

        let items_variant = inner_object.field(0).unwrap();
        let items_list = items_variant.as_list().unwrap();

        assert_eq!(items_list.len(), 2);
        assert_eq!(items_list.get(0).unwrap(), Variant::from("apple"));
        assert_eq!(items_list.get(1).unwrap(), Variant::from(false));
    }

    #[test]
    fn test_nested_object_with_heterogeneous_fields() {
        /*
        {
            "a": false,
            "c": {
                "b": "a"
            }
            "b": true,
        }
        */

        let mut builder = VariantBuilder::new();
        {
            let mut outer_object_builder = builder.new_object();

            outer_object_builder.insert("a", false);

            {
                let mut inner_object_builder = outer_object_builder.new_object("c");
                inner_object_builder.insert("b", "a");
                inner_object_builder.finish();
            }

            outer_object_builder.insert("b", true);

            outer_object_builder.finish();
        }

        let (metadata, value) = builder.finish();

        // note, object fields are now sorted lexigraphically by field name
        /*
         {
            "a": false,
            "b": true,
            "c": {
                "b": "a"
            }
        }
        */

        let variant = Variant::try_new(&metadata, &value).unwrap();
        let outer_object = variant.as_object().unwrap();

        assert_eq!(outer_object.len(), 3);

        assert_eq!(outer_object.field_name(0).unwrap(), "a");
        assert_eq!(outer_object.field(0).unwrap(), Variant::from(false));

        assert_eq!(outer_object.field_name(2).unwrap(), "c");

        let inner_object_variant = outer_object.field(2).unwrap();
        let inner_object = inner_object_variant.as_object().unwrap();

        assert_eq!(inner_object.len(), 1);
        assert_eq!(inner_object.field_name(0).unwrap(), "b");
        assert_eq!(inner_object.field(0).unwrap(), Variant::from("a"));

        assert_eq!(outer_object.field_name(1).unwrap(), "b");
        assert_eq!(outer_object.field(1).unwrap(), Variant::from(true));
    }

    #[test]
    fn test_object_without_unique_field_validation() {
        let mut builder = VariantBuilder::new();

        // Root object with duplicates
        let mut obj = builder.new_object();
        obj.insert("a", 1);
        obj.insert("a", 2);
        assert!(obj.finish().is_ok());

        // Deeply nested list structure with duplicates
        let mut outer_list = builder.new_list();
        let mut inner_list = outer_list.new_list();
        let mut nested_obj = inner_list.new_object();
        nested_obj.insert("x", 1);
        nested_obj.insert("x", 2);
        assert!(nested_obj.finish().is_ok());
    }

    #[test]
    fn test_object_with_unique_field_validation() {
        let mut builder = VariantBuilder::new().with_validate_unique_fields(true);

        // Root-level object with duplicates
        let mut root_obj = builder.new_object();
        root_obj.insert("a", 1);
        root_obj.insert("b", 2);
        root_obj.insert("a", 3);
        root_obj.insert("b", 4);

        let result = root_obj.finish();
        assert_eq!(
            result.unwrap_err().to_string(),
            "Invalid argument error: Duplicate field keys detected: [a, b]"
        );

        // Deeply nested list -> list -> object with duplicate
        let mut outer_list = builder.new_list();
        let mut inner_list = outer_list.new_list();
        let mut nested_obj = inner_list.new_object();
        nested_obj.insert("x", 1);
        nested_obj.insert("x", 2);

        let nested_result = nested_obj.finish();
        assert_eq!(
            nested_result.unwrap_err().to_string(),
            "Invalid argument error: Duplicate field keys detected: [x]"
        );

        // Valid object should succeed
        let mut list = builder.new_list();
        let mut valid_obj = list.new_object();
        valid_obj.insert("m", 1);
        valid_obj.insert("n", 2);

        let valid_result = valid_obj.finish();
        assert!(valid_result.is_ok());
    }
}<|MERGE_RESOLUTION|>--- conflicted
+++ resolved
@@ -16,12 +16,9 @@
 // under the License.
 use crate::decoder::{VariantBasicType, VariantPrimitiveType};
 use crate::{ShortString, Variant, VariantDecimal16, VariantDecimal4, VariantDecimal8};
-<<<<<<< HEAD
 use arrow_schema::ArrowError;
-use std::collections::{BTreeMap, HashSet};
-=======
+use std::collections::{HashSet};
 use indexmap::{IndexMap, IndexSet};
->>>>>>> 43f58b2c
 
 const BASIC_TYPE_BITS: u8 = 2;
 const UNIX_EPOCH_DATE: chrono::NaiveDate = chrono::NaiveDate::from_ymd_opt(1970, 1, 1).unwrap();
@@ -704,26 +701,17 @@
         self.check_pending_field();
 
         if self.validate_unique_fields && !self.duplicate_fields.is_empty() {
-            let id_to_name = self
-                .metadata_builder
-                .field_name_to_id
-                .iter()
-                .map(|(name, id)| (*id, name.as_str()))
-                .collect::<BTreeMap<u32, &str>>();
-
             let mut names = self
                 .duplicate_fields
                 .iter()
-                .filter_map(|id| id_to_name.get(id))
-                .cloned()
+                .map(|id| self. metadata_builder.field_name(*id as usize))
                 .collect::<Vec<_>>();
 
             names.sort_unstable();
 
             let joined = names.join(", ");
             return Err(ArrowError::InvalidArgumentError(format!(
-                "Duplicate field keys detected: [{}]",
-                joined
+                "Duplicate field keys detected: [{joined}]",
             )));
         }
 
