--- conflicted
+++ resolved
@@ -97,51 +97,40 @@
     }
 }
 
-<<<<<<< HEAD
-impl From<Vec<u8>> for ValueBuffer {
-    fn from(value: Vec<u8>) -> Self {
-        Self(value)
-    }
-}
-
-impl From<ValueBuffer> for Vec<u8> {
-    fn from(value_buffer: ValueBuffer) -> Self {
-        value_buffer.0
-    }
-}
 /// Macro to generate the match statement for each append_variant, try_append_variant, and
 /// append_variant_bytes -- they each have slightly different handling for object and list handling.
 macro_rules! variant_append_value {
-    ($self:expr, $value:expr, $object_pat:pat => $object_arm:expr, $list_pat:pat => $list_arm:expr) => {
+    ($builder:expr, $value:expr, $object_pat:pat => $object_arm:expr, $list_pat:pat => $list_arm:expr) => {
         match $value {
-            Variant::Null => $self.append_null(),
-            Variant::BooleanTrue => $self.append_bool(true),
-            Variant::BooleanFalse => $self.append_bool(false),
-            Variant::Int8(v) => $self.append_int8(v),
-            Variant::Int16(v) => $self.append_int16(v),
-            Variant::Int32(v) => $self.append_int32(v),
-            Variant::Int64(v) => $self.append_int64(v),
-            Variant::Date(v) => $self.append_date(v),
-            Variant::TimestampMicros(v) => $self.append_timestamp_micros(v),
-            Variant::TimestampNtzMicros(v) => $self.append_timestamp_ntz_micros(v),
-            Variant::Decimal4(decimal4) => $self.append_decimal4(decimal4),
-            Variant::Decimal8(decimal8) => $self.append_decimal8(decimal8),
-            Variant::Decimal16(decimal16) => $self.append_decimal16(decimal16),
-            Variant::Float(v) => $self.append_float(v),
-            Variant::Double(v) => $self.append_double(v),
-            Variant::Binary(v) => $self.append_binary(v),
-            Variant::String(s) => $self.append_string(s),
-            Variant::ShortString(s) => $self.append_short_string(s),
+            Variant::Null => $builder.append_null(),
+            Variant::BooleanTrue => $builder.append_bool(true),
+            Variant::BooleanFalse => $builder.append_bool(false),
+            Variant::Int8(v) => $builder.append_int8(v),
+            Variant::Int16(v) => $builder.append_int16(v),
+            Variant::Int32(v) => $builder.append_int32(v),
+            Variant::Int64(v) => $builder.append_int64(v),
+            Variant::Date(v) => $builder.append_date(v),
+            Variant::Time(v) => $builder.append_time_micros(v),
+            Variant::TimestampMicros(v) => $builder.append_timestamp_micros(v),
+            Variant::TimestampNtzMicros(v) => $builder.append_timestamp_ntz_micros(v),
+            Variant::TimestampNanos(v) => $builder.append_timestamp_nanos(v),
+            Variant::TimestampNtzNanos(v) => $builder.append_timestamp_ntz_nanos(v),
+            Variant::Decimal4(decimal4) => $builder.append_decimal4(decimal4),
+            Variant::Decimal8(decimal8) => $builder.append_decimal8(decimal8),
+            Variant::Decimal16(decimal16) => $builder.append_decimal16(decimal16),
+            Variant::Float(v) => $builder.append_float(v),
+            Variant::Double(v) => $builder.append_double(v),
+            Variant::Binary(v) => $builder.append_binary(v),
+            Variant::String(s) => $builder.append_string(s),
+            Variant::ShortString(s) => $builder.append_short_string(s),
+            Variant::Uuid(v) => $builder.append_uuid(v),
             $object_pat => $object_arm,
             $list_pat => $list_arm,
         }
     };
 }
 
-impl ValueBuffer {
-=======
 impl ValueBuilder {
->>>>>>> a620957b
     fn append_u8(&mut self, term: u8) {
         self.0.push(term);
     }
@@ -337,51 +326,16 @@
     /// # Panics
     ///
     /// This method will panic if the variant contains duplicate field names in objects
-<<<<<<< HEAD
-    /// when validation is enabled. For a fallible version, use [`ValueBuffer::try_append_variant`]
-    fn append_variant<'m, 'd>(
-        &mut self,
-        variant: impl Into<Variant<'m, 'd>>,
-        metadata_builder: &mut MetadataBuilder,
-    ) {
-        variant_append_value!(
-            self,
-            variant.into(),
-            Variant::Object(obj) => self.append_object(metadata_builder, obj),
-            Variant::List(list) => self.append_list(metadata_builder, list)
-        );
-=======
     /// when validation is enabled. For a fallible version, use [`ValueBuilder::try_append_variant`]
     pub fn append_variant(mut state: ParentState<'_>, variant: Variant<'_, '_>) {
         let builder = state.value_builder();
-        match variant {
-            Variant::Null => builder.append_null(),
-            Variant::BooleanTrue => builder.append_bool(true),
-            Variant::BooleanFalse => builder.append_bool(false),
-            Variant::Int8(v) => builder.append_int8(v),
-            Variant::Int16(v) => builder.append_int16(v),
-            Variant::Int32(v) => builder.append_int32(v),
-            Variant::Int64(v) => builder.append_int64(v),
-            Variant::Date(v) => builder.append_date(v),
-            Variant::Time(v) => builder.append_time_micros(v),
-            Variant::TimestampMicros(v) => builder.append_timestamp_micros(v),
-            Variant::TimestampNtzMicros(v) => builder.append_timestamp_ntz_micros(v),
-            Variant::TimestampNanos(v) => builder.append_timestamp_nanos(v),
-            Variant::TimestampNtzNanos(v) => builder.append_timestamp_ntz_nanos(v),
-            Variant::Decimal4(decimal4) => builder.append_decimal4(decimal4),
-            Variant::Decimal8(decimal8) => builder.append_decimal8(decimal8),
-            Variant::Decimal16(decimal16) => builder.append_decimal16(decimal16),
-            Variant::Float(v) => builder.append_float(v),
-            Variant::Double(v) => builder.append_double(v),
-            Variant::Binary(v) => builder.append_binary(v),
-            Variant::String(s) => builder.append_string(s),
-            Variant::ShortString(s) => builder.append_short_string(s),
-            Variant::Uuid(v) => builder.append_uuid(v),
+        variant_append_value!(
+            builder,
+            variant,
             Variant::Object(obj) => return Self::append_object(state, obj),
-            Variant::List(list) => return Self::append_list(state, list),
-        }
+            Variant::List(list) => return Self::append_list(state, list)
+        );
         state.finish();
->>>>>>> a620957b
     }
 
     /// Tries to append a variant to the provided [`ParentState`] instance.
@@ -392,43 +346,13 @@
         mut state: ParentState<'_>,
         variant: Variant<'_, '_>,
     ) -> Result<(), ArrowError> {
-<<<<<<< HEAD
+        let builder = state.value_builder();
         variant_append_value!(
-            self,
+            builder,
             variant,
-            Variant::Object(obj) => self.try_append_object(metadata_builder, obj)?,
-            Variant::List(list) => self.try_append_list(metadata_builder, list)?
+            Variant::Object(obj) => return Self::try_append_object(state, obj),
+            Variant::List(list) => return Self::try_append_list(state, list)
         );
-=======
-        let builder = state.value_builder();
-        match variant {
-            Variant::Null => builder.append_null(),
-            Variant::BooleanTrue => builder.append_bool(true),
-            Variant::BooleanFalse => builder.append_bool(false),
-            Variant::Int8(v) => builder.append_int8(v),
-            Variant::Int16(v) => builder.append_int16(v),
-            Variant::Int32(v) => builder.append_int32(v),
-            Variant::Int64(v) => builder.append_int64(v),
-            Variant::Date(v) => builder.append_date(v),
-            Variant::Time(v) => builder.append_time_micros(v),
-            Variant::TimestampMicros(v) => builder.append_timestamp_micros(v),
-            Variant::TimestampNtzMicros(v) => builder.append_timestamp_ntz_micros(v),
-            Variant::TimestampNanos(v) => builder.append_timestamp_nanos(v),
-            Variant::TimestampNtzNanos(v) => builder.append_timestamp_ntz_nanos(v),
-            Variant::Decimal4(decimal4) => builder.append_decimal4(decimal4),
-            Variant::Decimal8(decimal8) => builder.append_decimal8(decimal8),
-            Variant::Decimal16(decimal16) => builder.append_decimal16(decimal16),
-            Variant::Float(v) => builder.append_float(v),
-            Variant::Double(v) => builder.append_double(v),
-            Variant::Binary(v) => builder.append_binary(v),
-            Variant::String(s) => builder.append_string(s),
-            Variant::ShortString(s) => builder.append_short_string(s),
-            Variant::Uuid(v) => builder.append_uuid(v),
-            Variant::Object(obj) => return Self::try_append_object(state, obj),
-            Variant::List(list) => return Self::try_append_list(state, list),
-        }
->>>>>>> a620957b
-
         state.finish();
         Ok(())
     }
@@ -441,13 +365,18 @@
     ///
     /// The caller must ensure that the metadata dictionary is already built and correct for
     /// any objects or lists being appended.
-    fn append_variant_bytes(&mut self, variant: Variant<'_, '_>) {
+    fn append_variant_bytes(
+        mut state: ParentState<'_>,
+        variant: Variant<'_, '_>,
+    ) {
+        let builder = state.value_builder();
         variant_append_value!(
-            self,
+            builder,
             variant,
-            Variant::Object(obj) => self.append_slice(obj.value),
-            Variant::List(list) => self.append_slice(list.value)
+            Variant::Object(obj) => builder.append_slice(obj.value),
+            Variant::List(list) => builder.append_slice(list.value)
         );
+        state.finish();
     }
 
     /// Writes out the header byte for a variant object or list, from the starting position
@@ -966,10 +895,6 @@
                 ..
             }
             | ParentState::List {
-<<<<<<< HEAD
-                metadata_builder, ..
-            } => metadata_builder.field_names.len(),
-=======
                 value_builder,
                 metadata_builder,
                 ..
@@ -979,7 +904,6 @@
                 metadata_builder,
                 ..
             } => (value_builder, *metadata_builder),
->>>>>>> a620957b
         }
     }
 }
@@ -1363,7 +1287,8 @@
     /// The caller must ensure that the metadata dictionary entries are already built and correct for
     /// any objects or lists being appended.
     pub fn append_value_bytes<'m, 'd>(&mut self, value: impl Into<Variant<'m, 'd>>) {
-        self.buffer.append_variant_bytes(value.into());
+        let state = ParentState::variant(&mut self.value_builder, &mut self.metadata_builder);
+        ValueBuilder::append_variant_bytes(state, value.into());
     }
 
     /// Finish the builder and return the metadata and value buffers.
@@ -1463,12 +1388,8 @@
     /// The caller must ensure that the metadata dictionary is already built and correct for
     /// any objects or lists being appended.
     pub fn append_value_bytes<'m, 'd>(&mut self, value: impl Into<Variant<'m, 'd>>) {
-        let buffer = self.parent_state.buffer();
-
-        let offset = buffer.offset() - self.parent_value_offset_base;
-        self.offsets.push(offset);
-
-        buffer.append_variant_bytes(value.into());
+        let (state, _) = self.parent_state();
+        ValueBuilder::append_variant_bytes(state, value.into())
     }
 
     /// Builder-style API for appending a value to the list and returning self to enable method chaining.
@@ -1577,7 +1498,8 @@
     /// - [`ObjectBuilder::insert`] for an infallible version that panics
     /// - [`ObjectBuilder::try_with_field`] for a builder-style API.
     ///
-    /// # Note Attempting to insert a duplicate field name produces an error if unique field
+    /// # Note
+    /// Attempting to insert a duplicate field name produces an error if unique field
     /// validation is enabled. Otherwise, the new value overwrites the previous field mapping
     /// without erasing the old value, resulting in a larger variant
     pub fn try_insert<'m, 'd, T: Into<Variant<'m, 'd>>>(
@@ -1598,20 +1520,30 @@
     /// The caller must ensure that the metadata dictionary is already built and correct for
     /// any objects or lists being appended, but the value's new field name is handled normally.
     ///
+    /// # Panics
+    ///
+    /// This method will panic if the variant contains duplicate field names in objects
+    /// when validation is enabled. For a fallible version, use [`ObjectBuilder::try_insert_bytes`]
+    pub fn insert_bytes<'m, 'd>(&mut self, key: &str, value: impl Into<Variant<'m, 'd>>) {
+        self.try_insert_bytes(key, value).unwrap()
+    }
+
+    /// Add a field with key and value to the object by copying the underlying byte slice for objects and lists.
+    ///
+    /// For objects and lists, this directly copies their underlying byte representation instead of
+    /// performing a logical copy and without touching the metadata builder. For other variant
+    /// types, this falls back to the standard append behavior.
+    ///
+    /// The caller must ensure that the metadata dictionary is already built and correct for
+    /// any objects or lists being appended, but the value's new field name is handled normally.
+    ///
     /// # Note
     /// When inserting duplicate keys, the new value overwrites the previous mapping,
     /// but the old value remains in the buffer, resulting in a larger variant
-    pub fn insert_bytes<'m, 'd>(&mut self, key: &str, value: impl Into<Variant<'m, 'd>>) {
-        let (buffer, metadata_builder) = self.parent_state.buffer_and_metadata_builder();
-
-        let field_id = metadata_builder.upsert_field_name(key);
-        let field_start = buffer.offset() - self.parent_value_offset_base;
-
-        if self.fields.insert(field_id, field_start).is_some() && self.validate_unique_fields {
-            self.duplicate_fields.insert(field_id);
-        }
-
-        buffer.append_variant_bytes(value.into());
+    pub fn try_insert_bytes<'m, 'd>(&mut self, key: &str, value: impl Into<Variant<'m, 'd>>) -> Result<(), ArrowError> {
+        let (state, _) = self.parent_state(key)?;
+        ValueBuilder::append_variant_bytes(state, value.into());
+        Ok(())
     }
 
     /// Builder style API for adding a field with key and value to the object
@@ -3332,332 +3264,6 @@
         builder.finish()
     }
 
-<<<<<<< HEAD
-    #[test]
-    fn test_append_variant_bytes_round_trip() {
-        // Create a complex variant with the normal builder
-        let mut builder = VariantBuilder::new();
-        {
-            let mut obj = builder.new_object();
-            obj.insert("name", "Alice");
-            obj.insert("age", 30i32);
-            {
-                let mut scores_list = obj.new_list("scores");
-                scores_list.append_value(95i32);
-                scores_list.append_value(87i32);
-                scores_list.append_value(92i32);
-                scores_list.finish();
-            }
-            {
-                let mut address = obj.new_object("address");
-                address.insert("street", "123 Main St");
-                address.insert("city", "Anytown");
-                address.finish().unwrap();
-            }
-            obj.finish().unwrap();
-        }
-        let (metadata1, value1) = builder.finish();
-        let variant1 = Variant::try_new(&metadata1, &value1).unwrap();
-
-        // Copy using the new bytes API
-        let mut builder2 = VariantBuilder::new();
-        builder2.append_value_bytes(variant1.clone());
-        let (_metadata2, value2) = builder2.finish();
-
-        // The bytes should be identical, we merely copied them across.
-        assert_eq!(value1, value2);
-    }
-
-    #[test]
-    fn test_object_insert_bytes_subset() {
-        // Create an original object, making sure to inject the field names we'll add later.
-        let mut builder = VariantBuilder::new().with_field_names(["new_field", "another_field"]);
-        {
-            let mut obj = builder.new_object();
-            obj.insert("field1", "value1");
-            obj.insert("field2", 42i32);
-            obj.insert("field3", true);
-            obj.insert("field4", "value4");
-            obj.finish().unwrap();
-        }
-        let (metadata, value) = builder.finish();
-        let original_variant = Variant::try_new(&metadata, &value).unwrap();
-        let original_obj = original_variant.as_object().unwrap();
-
-        // Create a new object copying subset of fields interleaved with new ones
-        let mut builder2 = VariantBuilder::new();
-        {
-            let mut obj = builder2.new_object();
-
-            // Copy field1 using bytes API
-            obj.insert_bytes("field1", original_obj.get("field1").unwrap());
-
-            // Add new field
-            obj.insert("new_field", "new_value");
-
-            // Copy field3 using bytes API
-            obj.insert_bytes("field3", original_obj.get("field3").unwrap());
-
-            // Add another new field
-            obj.insert("another_field", 99i32);
-
-            // Copy field2 using bytes API
-            obj.insert_bytes("field2", original_obj.get("field2").unwrap());
-
-            obj.finish().unwrap();
-        }
-        let (metadata2, value2) = builder2.finish();
-        let result_variant = Variant::try_new(&metadata2, &value2).unwrap();
-        let result_obj = result_variant.as_object().unwrap();
-
-        // Verify the object contains expected fields
-        assert_eq!(result_obj.len(), 5);
-        assert_eq!(
-            result_obj.get("field1").unwrap().as_string().unwrap(),
-            "value1"
-        );
-        assert_eq!(result_obj.get("field2").unwrap().as_int32().unwrap(), 42);
-        assert_eq!(
-            result_obj.get("field3").unwrap().as_boolean().unwrap(),
-            true
-        );
-        assert_eq!(
-            result_obj.get("new_field").unwrap().as_string().unwrap(),
-            "new_value"
-        );
-        assert_eq!(
-            result_obj.get("another_field").unwrap().as_int32().unwrap(),
-            99
-        );
-    }
-
-    #[test]
-    fn test_list_append_bytes_subset() {
-        // Create an original list
-        let mut builder = VariantBuilder::new();
-        {
-            let mut list = builder.new_list();
-            list.append_value("item1");
-            list.append_value(42i32);
-            list.append_value(true);
-            list.append_value("item4");
-            list.append_value(1.234f64);
-            list.finish();
-        }
-        let (metadata, value) = builder.finish();
-        let original_variant = Variant::try_new(&metadata, &value).unwrap();
-        let original_list = original_variant.as_list().unwrap();
-
-        // Create a new list copying subset of elements interleaved with new ones
-        let mut builder2 = VariantBuilder::new();
-        {
-            let mut list = builder2.new_list();
-
-            // Copy first element using bytes API
-            list.append_value_bytes(original_list.get(0).unwrap());
-
-            // Add new element
-            list.append_value("new_item");
-
-            // Copy third element using bytes API
-            list.append_value_bytes(original_list.get(2).unwrap());
-
-            // Add another new element
-            list.append_value(99i32);
-
-            // Copy last element using bytes API
-            list.append_value_bytes(original_list.get(4).unwrap());
-
-            list.finish();
-        }
-        let (metadata2, value2) = builder2.finish();
-        let result_variant = Variant::try_new(&metadata2, &value2).unwrap();
-        let result_list = result_variant.as_list().unwrap();
-
-        // Verify the list contains expected elements
-        assert_eq!(result_list.len(), 5);
-        assert_eq!(result_list.get(0).unwrap().as_string().unwrap(), "item1");
-        assert_eq!(result_list.get(1).unwrap().as_string().unwrap(), "new_item");
-        assert_eq!(result_list.get(2).unwrap().as_boolean().unwrap(), true);
-        assert_eq!(result_list.get(3).unwrap().as_int32().unwrap(), 99);
-        assert_eq!(result_list.get(4).unwrap().as_f64().unwrap(), 1.234);
-    }
-
-    #[test]
-    fn test_complex_nested_filtering_injection() {
-        // Create a complex nested structure: object -> list -> objects
-        let mut builder = VariantBuilder::new();
-        {
-            let mut root_obj = builder.new_object();
-            root_obj.insert("metadata", "original");
-
-            {
-                let mut users_list = root_obj.new_list("users");
-
-                // User 1
-                {
-                    let mut user1 = users_list.new_object();
-                    user1.insert("id", 1i32);
-                    user1.insert("name", "Alice");
-                    user1.insert("active", true);
-                    user1.finish().unwrap();
-                }
-
-                // User 2
-                {
-                    let mut user2 = users_list.new_object();
-                    user2.insert("id", 2i32);
-                    user2.insert("name", "Bob");
-                    user2.insert("active", false);
-                    user2.finish().unwrap();
-                }
-
-                // User 3
-                {
-                    let mut user3 = users_list.new_object();
-                    user3.insert("id", 3i32);
-                    user3.insert("name", "Charlie");
-                    user3.insert("active", true);
-                    user3.finish().unwrap();
-                }
-
-                users_list.finish();
-            }
-
-            root_obj.insert("total_count", 3i32);
-            root_obj.finish().unwrap();
-        }
-        let (metadata, value) = builder.finish();
-        let original_variant = Variant::try_new(&metadata, &value).unwrap();
-        let original_obj = original_variant.as_object().unwrap();
-        let original_users = original_obj.get("users").unwrap();
-        let original_users = original_users.as_list().unwrap();
-
-        // Create filtered/modified version: only copy active users and inject new data
-        let mut builder2 = VariantBuilder::new();
-        {
-            let mut root_obj = builder2.new_object();
-
-            // Copy metadata using bytes API
-            root_obj.insert_bytes("metadata", original_obj.get("metadata").unwrap());
-
-            // Add processing timestamp
-            root_obj.insert("processed_at", "2024-01-01T00:00:00Z");
-
-            {
-                let mut filtered_users = root_obj.new_list("active_users");
-
-                // Copy only active users and inject additional data
-                for i in 0..original_users.len() {
-                    let user = original_users.get(i).unwrap();
-                    let user = user.as_object().unwrap();
-                    if user.get("active").unwrap().as_boolean().unwrap() {
-                        {
-                            let mut new_user = filtered_users.new_object();
-
-                            // Copy existing fields using bytes API
-                            new_user.insert_bytes("id", user.get("id").unwrap());
-                            new_user.insert_bytes("name", user.get("name").unwrap());
-
-                            // Inject new computed field
-                            let user_id = user.get("id").unwrap().as_int32().unwrap();
-                            new_user.insert("computed_score", user_id * 10);
-
-                            // Add status transformation (don't copy the 'active' field)
-                            new_user.insert("status", "verified");
-
-                            new_user.finish().unwrap();
-                        }
-                    }
-                }
-
-                // Inject a completely new user
-                {
-                    let mut new_user = filtered_users.new_object();
-                    new_user.insert("id", 999i32);
-                    new_user.insert("name", "System User");
-                    new_user.insert("computed_score", 0i32);
-                    new_user.insert("status", "system");
-                    new_user.finish().unwrap();
-                }
-
-                filtered_users.finish();
-            }
-
-            // Update count
-            root_obj.insert("active_count", 3i32); // 2 active + 1 new
-
-            root_obj.finish().unwrap();
-        }
-        let (metadata2, value2) = builder2.finish();
-        let result_variant = Variant::try_new(&metadata2, &value2).unwrap();
-        let result_obj = result_variant.as_object().unwrap();
-
-        // Verify the filtered/modified structure
-        assert_eq!(
-            result_obj.get("metadata").unwrap().as_string().unwrap(),
-            "original"
-        );
-        assert_eq!(
-            result_obj.get("processed_at").unwrap().as_string().unwrap(),
-            "2024-01-01T00:00:00Z"
-        );
-        assert_eq!(
-            result_obj.get("active_count").unwrap().as_int32().unwrap(),
-            3
-        );
-
-        let active_users = result_obj.get("active_users").unwrap();
-        let active_users = active_users.as_list().unwrap();
-        assert_eq!(active_users.len(), 3);
-
-        // Verify Alice (id=1, was active)
-        let alice = active_users.get(0).unwrap();
-        let alice = alice.as_object().unwrap();
-        assert_eq!(alice.get("id").unwrap().as_int32().unwrap(), 1);
-        assert_eq!(alice.get("name").unwrap().as_string().unwrap(), "Alice");
-        assert_eq!(alice.get("computed_score").unwrap().as_int32().unwrap(), 10);
-        assert_eq!(
-            alice.get("status").unwrap().as_string().unwrap(),
-            "verified"
-        );
-        assert!(alice.get("active").is_none()); // This field was not copied
-
-        // Verify Charlie (id=3, was active) - Bob (id=2) was not active so not included
-        let charlie = active_users.get(1).unwrap();
-        let charlie = charlie.as_object().unwrap();
-        assert_eq!(charlie.get("id").unwrap().as_int32().unwrap(), 3);
-        assert_eq!(charlie.get("name").unwrap().as_string().unwrap(), "Charlie");
-        assert_eq!(
-            charlie.get("computed_score").unwrap().as_int32().unwrap(),
-            30
-        );
-        assert_eq!(
-            charlie.get("status").unwrap().as_string().unwrap(),
-            "verified"
-        );
-
-        // Verify injected system user
-        let system_user = active_users.get(2).unwrap();
-        let system_user = system_user.as_object().unwrap();
-        assert_eq!(system_user.get("id").unwrap().as_int32().unwrap(), 999);
-        assert_eq!(
-            system_user.get("name").unwrap().as_string().unwrap(),
-            "System User"
-        );
-        assert_eq!(
-            system_user
-                .get("computed_score")
-                .unwrap()
-                .as_int32()
-                .unwrap(),
-            0
-        );
-        assert_eq!(
-            system_user.get("status").unwrap().as_string().unwrap(),
-            "system"
-        );
-=======
     // Make sure that we can correctly build deeply nested objects even when some of the nested
     // builders don't finish.
     #[test]
@@ -3766,6 +3372,330 @@
                 .to_string()
                 .contains("Field name 'unknown_field' not found"));
         }
->>>>>>> a620957b
+    }
+    #[test]
+    fn test_append_variant_bytes_round_trip() {
+        // Create a complex variant with the normal builder
+        let mut builder = VariantBuilder::new();
+        {
+            let mut obj = builder.new_object();
+            obj.insert("name", "Alice");
+            obj.insert("age", 30i32);
+            {
+                let mut scores_list = obj.new_list("scores");
+                scores_list.append_value(95i32);
+                scores_list.append_value(87i32);
+                scores_list.append_value(92i32);
+                scores_list.finish();
+            }
+            {
+                let mut address = obj.new_object("address");
+                address.insert("street", "123 Main St");
+                address.insert("city", "Anytown");
+                address.finish().unwrap();
+            }
+            obj.finish().unwrap();
+        }
+        let (metadata1, value1) = builder.finish();
+        let variant1 = Variant::try_new(&metadata1, &value1).unwrap();
+
+        // Copy using the new bytes API
+        let mut builder2 = VariantBuilder::new();
+        builder2.append_value_bytes(variant1.clone());
+        let (_metadata2, value2) = builder2.finish();
+
+        // The bytes should be identical, we merely copied them across.
+        assert_eq!(value1, value2);
+    }
+
+    #[test]
+    fn test_object_insert_bytes_subset() {
+        // Create an original object, making sure to inject the field names we'll add later.
+        let mut builder = VariantBuilder::new().with_field_names(["new_field", "another_field"]);
+        {
+            let mut obj = builder.new_object();
+            obj.insert("field1", "value1");
+            obj.insert("field2", 42i32);
+            obj.insert("field3", true);
+            obj.insert("field4", "value4");
+            obj.finish().unwrap();
+        }
+        let (metadata, value) = builder.finish();
+        let original_variant = Variant::try_new(&metadata, &value).unwrap();
+        let original_obj = original_variant.as_object().unwrap();
+
+        // Create a new object copying subset of fields interleaved with new ones
+        let mut builder2 = VariantBuilder::new();
+        {
+            let mut obj = builder2.new_object();
+
+            // Copy field1 using bytes API
+            obj.insert_bytes("field1", original_obj.get("field1").unwrap());
+
+            // Add new field
+            obj.insert("new_field", "new_value");
+
+            // Copy field3 using bytes API
+            obj.insert_bytes("field3", original_obj.get("field3").unwrap());
+
+            // Add another new field
+            obj.insert("another_field", 99i32);
+
+            // Copy field2 using bytes API
+            obj.insert_bytes("field2", original_obj.get("field2").unwrap());
+
+            obj.finish().unwrap();
+        }
+        let (metadata2, value2) = builder2.finish();
+        let result_variant = Variant::try_new(&metadata2, &value2).unwrap();
+        let result_obj = result_variant.as_object().unwrap();
+
+        // Verify the object contains expected fields
+        assert_eq!(result_obj.len(), 5);
+        assert_eq!(
+            result_obj.get("field1").unwrap().as_string().unwrap(),
+            "value1"
+        );
+        assert_eq!(result_obj.get("field2").unwrap().as_int32().unwrap(), 42);
+        assert_eq!(
+            result_obj.get("field3").unwrap().as_boolean().unwrap(),
+            true
+        );
+        assert_eq!(
+            result_obj.get("new_field").unwrap().as_string().unwrap(),
+            "new_value"
+        );
+        assert_eq!(
+            result_obj.get("another_field").unwrap().as_int32().unwrap(),
+            99
+        );
+    }
+
+    #[test]
+    fn test_list_append_bytes_subset() {
+        // Create an original list
+        let mut builder = VariantBuilder::new();
+        {
+            let mut list = builder.new_list();
+            list.append_value("item1");
+            list.append_value(42i32);
+            list.append_value(true);
+            list.append_value("item4");
+            list.append_value(1.234f64);
+            list.finish();
+        }
+        let (metadata, value) = builder.finish();
+        let original_variant = Variant::try_new(&metadata, &value).unwrap();
+        let original_list = original_variant.as_list().unwrap();
+
+        // Create a new list copying subset of elements interleaved with new ones
+        let mut builder2 = VariantBuilder::new();
+        {
+            let mut list = builder2.new_list();
+
+            // Copy first element using bytes API
+            list.append_value_bytes(original_list.get(0).unwrap());
+
+            // Add new element
+            list.append_value("new_item");
+
+            // Copy third element using bytes API
+            list.append_value_bytes(original_list.get(2).unwrap());
+
+            // Add another new element
+            list.append_value(99i32);
+
+            // Copy last element using bytes API
+            list.append_value_bytes(original_list.get(4).unwrap());
+
+            list.finish();
+        }
+        let (metadata2, value2) = builder2.finish();
+        let result_variant = Variant::try_new(&metadata2, &value2).unwrap();
+        let result_list = result_variant.as_list().unwrap();
+
+        // Verify the list contains expected elements
+        assert_eq!(result_list.len(), 5);
+        assert_eq!(result_list.get(0).unwrap().as_string().unwrap(), "item1");
+        assert_eq!(result_list.get(1).unwrap().as_string().unwrap(), "new_item");
+        assert_eq!(result_list.get(2).unwrap().as_boolean().unwrap(), true);
+        assert_eq!(result_list.get(3).unwrap().as_int32().unwrap(), 99);
+        assert_eq!(result_list.get(4).unwrap().as_f64().unwrap(), 1.234);
+    }
+
+    #[test]
+    fn test_complex_nested_filtering_injection() {
+        // Create a complex nested structure: object -> list -> objects
+        let mut builder = VariantBuilder::new();
+        {
+            let mut root_obj = builder.new_object();
+            root_obj.insert("metadata", "original");
+
+            {
+                let mut users_list = root_obj.new_list("users");
+
+                // User 1
+                {
+                    let mut user1 = users_list.new_object();
+                    user1.insert("id", 1i32);
+                    user1.insert("name", "Alice");
+                    user1.insert("active", true);
+                    user1.finish().unwrap();
+                }
+
+                // User 2
+                {
+                    let mut user2 = users_list.new_object();
+                    user2.insert("id", 2i32);
+                    user2.insert("name", "Bob");
+                    user2.insert("active", false);
+                    user2.finish().unwrap();
+                }
+
+                // User 3
+                {
+                    let mut user3 = users_list.new_object();
+                    user3.insert("id", 3i32);
+                    user3.insert("name", "Charlie");
+                    user3.insert("active", true);
+                    user3.finish().unwrap();
+                }
+
+                users_list.finish();
+            }
+
+            root_obj.insert("total_count", 3i32);
+            root_obj.finish().unwrap();
+        }
+        let (metadata, value) = builder.finish();
+        let original_variant = Variant::try_new(&metadata, &value).unwrap();
+        let original_obj = original_variant.as_object().unwrap();
+        let original_users = original_obj.get("users").unwrap();
+        let original_users = original_users.as_list().unwrap();
+
+        // Create filtered/modified version: only copy active users and inject new data
+        let mut builder2 = VariantBuilder::new();
+        {
+            let mut root_obj = builder2.new_object();
+
+            // Copy metadata using bytes API
+            root_obj.insert_bytes("metadata", original_obj.get("metadata").unwrap());
+
+            // Add processing timestamp
+            root_obj.insert("processed_at", "2024-01-01T00:00:00Z");
+
+            {
+                let mut filtered_users = root_obj.new_list("active_users");
+
+                // Copy only active users and inject additional data
+                for i in 0..original_users.len() {
+                    let user = original_users.get(i).unwrap();
+                    let user = user.as_object().unwrap();
+                    if user.get("active").unwrap().as_boolean().unwrap() {
+                        {
+                            let mut new_user = filtered_users.new_object();
+
+                            // Copy existing fields using bytes API
+                            new_user.insert_bytes("id", user.get("id").unwrap());
+                            new_user.insert_bytes("name", user.get("name").unwrap());
+
+                            // Inject new computed field
+                            let user_id = user.get("id").unwrap().as_int32().unwrap();
+                            new_user.insert("computed_score", user_id * 10);
+
+                            // Add status transformation (don't copy the 'active' field)
+                            new_user.insert("status", "verified");
+
+                            new_user.finish().unwrap();
+                        }
+                    }
+                }
+
+                // Inject a completely new user
+                {
+                    let mut new_user = filtered_users.new_object();
+                    new_user.insert("id", 999i32);
+                    new_user.insert("name", "System User");
+                    new_user.insert("computed_score", 0i32);
+                    new_user.insert("status", "system");
+                    new_user.finish().unwrap();
+                }
+
+                filtered_users.finish();
+            }
+
+            // Update count
+            root_obj.insert("active_count", 3i32); // 2 active + 1 new
+
+            root_obj.finish().unwrap();
+        }
+        let (metadata2, value2) = builder2.finish();
+        let result_variant = Variant::try_new(&metadata2, &value2).unwrap();
+        let result_obj = result_variant.as_object().unwrap();
+
+        // Verify the filtered/modified structure
+        assert_eq!(
+            result_obj.get("metadata").unwrap().as_string().unwrap(),
+            "original"
+        );
+        assert_eq!(
+            result_obj.get("processed_at").unwrap().as_string().unwrap(),
+            "2024-01-01T00:00:00Z"
+        );
+        assert_eq!(
+            result_obj.get("active_count").unwrap().as_int32().unwrap(),
+            3
+        );
+
+        let active_users = result_obj.get("active_users").unwrap();
+        let active_users = active_users.as_list().unwrap();
+        assert_eq!(active_users.len(), 3);
+
+        // Verify Alice (id=1, was active)
+        let alice = active_users.get(0).unwrap();
+        let alice = alice.as_object().unwrap();
+        assert_eq!(alice.get("id").unwrap().as_int32().unwrap(), 1);
+        assert_eq!(alice.get("name").unwrap().as_string().unwrap(), "Alice");
+        assert_eq!(alice.get("computed_score").unwrap().as_int32().unwrap(), 10);
+        assert_eq!(
+            alice.get("status").unwrap().as_string().unwrap(),
+            "verified"
+        );
+        assert!(alice.get("active").is_none()); // This field was not copied
+
+        // Verify Charlie (id=3, was active) - Bob (id=2) was not active so not included
+        let charlie = active_users.get(1).unwrap();
+        let charlie = charlie.as_object().unwrap();
+        assert_eq!(charlie.get("id").unwrap().as_int32().unwrap(), 3);
+        assert_eq!(charlie.get("name").unwrap().as_string().unwrap(), "Charlie");
+        assert_eq!(
+            charlie.get("computed_score").unwrap().as_int32().unwrap(),
+            30
+        );
+        assert_eq!(
+            charlie.get("status").unwrap().as_string().unwrap(),
+            "verified"
+        );
+
+        // Verify injected system user
+        let system_user = active_users.get(2).unwrap();
+        let system_user = system_user.as_object().unwrap();
+        assert_eq!(system_user.get("id").unwrap().as_int32().unwrap(), 999);
+        assert_eq!(
+            system_user.get("name").unwrap().as_string().unwrap(),
+            "System User"
+        );
+        assert_eq!(
+            system_user
+                .get("computed_score")
+                .unwrap()
+                .as_int32()
+                .unwrap(),
+            0
+        );
+        assert_eq!(
+            system_user.get("status").unwrap().as_string().unwrap(),
+            "system"
+        );
     }
 }