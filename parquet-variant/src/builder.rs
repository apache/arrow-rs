--- conflicted
+++ resolved
@@ -296,24 +296,6 @@
         self.0.len()
     }
 
-<<<<<<< HEAD
-=======
-    fn new_object<'a>(
-        &'a mut self,
-        metadata_builder: &'a mut MetadataBuilder,
-    ) -> ObjectBuilder<'a> {
-        let parent_state = ParentState::variant(self, metadata_builder);
-        let validate_unique_fields = false;
-        ObjectBuilder::new(parent_state, validate_unique_fields)
-    }
-
-    fn new_list<'a>(&'a mut self, metadata_builder: &'a mut MetadataBuilder) -> ListBuilder<'a> {
-        let parent_state = ParentState::variant(self, metadata_builder);
-        let validate_unique_fields = false;
-        ListBuilder::new(parent_state, validate_unique_fields)
-    }
-
->>>>>>> be0ede7c
     /// Appends a variant to the builder.
     ///
     /// # Panics
@@ -1326,16 +1308,8 @@
         &mut self,
         value: T,
     ) -> Result<(), ArrowError> {
-<<<<<<< HEAD
         let (state, _) = self.parent_state();
         ValueBuilder::try_append_variant(state, value.into())
-=======
-        let (mut state, _) = self.parent_state();
-        let (value_builder, metadata_builder) = state.value_and_metadata_builders();
-        value_builder.try_append_variant(value.into(), metadata_builder)?;
-        state.finish();
-        Ok(())
->>>>>>> be0ede7c
     }
 
     /// Builder-style API for appending a value to the list and returning self to enable method chaining.
@@ -1451,16 +1425,8 @@
         key: &str,
         value: T,
     ) -> Result<(), ArrowError> {
-<<<<<<< HEAD
         let (state, _) = self.parent_state(key)?;
         ValueBuilder::try_append_variant(state, value.into())
-=======
-        let (mut state, _) = self.parent_state(key)?;
-        let (value_builder, metadata_builder) = state.value_and_metadata_builders();
-        value_builder.try_append_variant(value.into(), metadata_builder)?;
-        state.finish();
-        Ok(())
->>>>>>> be0ede7c
     }
 
     /// Builder style API for adding a field with key and value to the object
@@ -1628,7 +1594,6 @@
     fn new_list(&mut self) -> ListBuilder<'_> {
         self.try_new_list().unwrap()
     }
-<<<<<<< HEAD
 
     fn new_object(&mut self) -> ObjectBuilder<'_> {
         self.try_new_object().unwrap()
@@ -1636,15 +1601,6 @@
 
     fn try_new_list(&mut self) -> Result<ListBuilder<'_>, ArrowError>;
 
-=======
-
-    fn new_object(&mut self) -> ObjectBuilder<'_> {
-        self.try_new_object().unwrap()
-    }
-
-    fn try_new_list(&mut self) -> Result<ListBuilder<'_>, ArrowError>;
-
->>>>>>> be0ede7c
     fn try_new_object(&mut self) -> Result<ObjectBuilder<'_>, ArrowError>;
 }
 
@@ -2574,12 +2530,6 @@
         // Deeply nested list -> list -> object with duplicate
         let mut outer_list = builder.new_list();
         let mut inner_list = outer_list.new_list();
-<<<<<<< HEAD
-        let nested_result = inner_list
-            .new_object()
-            .with_field("x", 1)
-            .try_with_field("x", 2);
-=======
         let mut object = inner_list.new_object().with_field("x", 1);
         let nested_result = object.try_insert("x", 2);
         assert_eq!(
@@ -2593,7 +2543,6 @@
         );
 
         let nested_result = object.try_new_object("x");
->>>>>>> be0ede7c
         assert_eq!(
             nested_result.unwrap_err().to_string(),
             "Invalid argument error: Duplicate field name: x"
