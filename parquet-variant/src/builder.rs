--- conflicted
+++ resolved
@@ -513,11 +513,7 @@
 ///
 /// You can use an existing `Vec<u8>` as the metadata buffer by using the `from` impl.
 #[derive(Default, Debug)]
-<<<<<<< HEAD
-struct BasicMetadataBuilder {
-=======
-pub struct MetadataBuilder {
->>>>>>> 32b385b9
+pub struct BasicMetadataBuilder {
     // Field names -- field_ids are assigned in insert order
     field_names: IndexSet<String>,
 
@@ -528,21 +524,7 @@
     metadata_buffer: Vec<u8>,
 }
 
-<<<<<<< HEAD
-/// Create a new MetadataBuilder that will write to the specified metadata buffer
-impl From<Vec<u8>> for BasicMetadataBuilder {
-    fn from(metadata_buffer: Vec<u8>) -> Self {
-        Self {
-            metadata_buffer,
-            ..Default::default()
-        }
-    }
-}
-
 impl BasicMetadataBuilder {
-=======
-impl MetadataBuilder {
->>>>>>> 32b385b9
     /// Upsert field name to dictionary, return its ID
     fn upsert_field_name(&mut self, field_name: &str) -> u32 {
         let (id, new_entry) = self.field_names.insert_full(field_name.to_string());
@@ -877,11 +859,7 @@
 
     /// Return mutable references to the value and metadata builders that this
     /// parent state is using.
-<<<<<<< HEAD
-    fn value_and_metadata_builders(&mut self) -> (&mut ValueBuilder, &mut dyn MetadataBuilder) {
-=======
-    pub fn value_and_metadata_builders(&mut self) -> (&mut ValueBuilder, &mut MetadataBuilder) {
->>>>>>> 32b385b9
+    pub fn value_and_metadata_builders(&mut self) -> (&mut ValueBuilder, &mut dyn MetadataBuilder) {
         match self {
             ParentState::Variant {
                 value_builder,
@@ -1168,19 +1146,6 @@
         self
     }
 
-<<<<<<< HEAD
-    /// Create a new VariantBuilder that will write the metadata and values to
-    /// the specified buffers.
-    pub fn new_with_buffers(metadata_buffer: Vec<u8>, value_buffer: Vec<u8>) -> Self {
-        Self {
-            value_builder: ValueBuilder::from(value_buffer),
-            metadata_builder: BasicMetadataBuilder::from(metadata_buffer),
-            validate_unique_fields: false,
-        }
-    }
-
-=======
->>>>>>> 32b385b9
     /// Enables validation of unique field keys in nested objects.
     ///
     /// This setting is propagated to all [`ObjectBuilder`]s created through this [`VariantBuilder`]
