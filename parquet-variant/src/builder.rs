--- conflicted
+++ resolved
@@ -940,13 +940,6 @@
     }
 }
 
-<<<<<<< HEAD
-/// Extends [`VariantBuilder`] to help building nested [`Variant`]s
-///
-/// Allows users to append values to a [`VariantBuilder`], [`ListBuilder`] or
-/// [`ObjectBuilder`]. using the same interface.
-pub trait VariantBuilderExt<'m, 'v> {
-=======
 /// Drop implementation for ObjectBuilder does nothing
 /// as the `finish` method must be called to finalize the object.
 /// This is to ensure that the object is always finalized before its parent builder
@@ -955,10 +948,11 @@
     fn drop(&mut self) {}
 }
 
-/// Trait that abstracts functionality from Variant construction implementations, such as
-/// [`VariantBuilder`] and [`ListBuilder`], to minimize code duplication.
-pub(crate) trait VariantBuilderExt<'m, 'v> {
->>>>>>> 3126dad0
+/// Extends [`VariantBuilder`] to help building nested [`Variant`]s
+///
+/// Allows users to append values to a [`VariantBuilder`], [`ListBuilder`] or
+/// [`ObjectBuilder`]. using the same interface.
+pub trait VariantBuilderExt<'m, 'v> {
     fn append_value(&mut self, value: impl Into<Variant<'m, 'v>>);
 
     fn new_list(&mut self) -> ListBuilder;
