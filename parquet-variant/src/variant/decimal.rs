// Licensed to the Apache Software Foundation (ASF) under one
// or more contributor license agreements.  See the NOTICE file
// distributed with this work for additional information
// regarding copyright ownership.  The ASF licenses this file
// to you under the Apache License, Version 2.0 (the
// "License"); you may not use this file except in compliance
// with the License.  You may obtain a copy of the License at
//
//   http://www.apache.org/licenses/LICENSE-2.0
//
// Unless required by applicable law or agreed to in writing,
// software distributed under the License is distributed on an
// "AS IS" BASIS, WITHOUT WARRANTIES OR CONDITIONS OF ANY
// KIND, either express or implied.  See the License for the
// specific language governing permissions and limitations
// under the License.
use arrow_schema::ArrowError;
use std::fmt;

// All decimal types use the same try_new implementation
macro_rules! decimal_try_new {
    ($integer:ident, $scale:ident) => {{
        // Validate that scale doesn't exceed precision
        if $scale > Self::MAX_PRECISION {
            return Err(ArrowError::InvalidArgumentError(format!(
                "Scale {} is larger than max precision {}",
                $scale,
                Self::MAX_PRECISION,
            )));
        }

        // Validate that the integer value fits within the precision
        if $integer.unsigned_abs() > Self::MAX_UNSCALED_VALUE {
            return Err(ArrowError::InvalidArgumentError(format!(
                "{} is wider than max precision {}",
                $integer,
                Self::MAX_PRECISION
            )));
        }

        Ok(Self { $integer, $scale })
    }};
}

// All decimal values format the same way, using integer arithmetic to avoid floating point precision loss
macro_rules! format_decimal {
    ($f:expr, $integer:expr, $scale:expr, $int_type:ty) => {{
        let integer = if $scale == 0 {
            $integer
        } else {
            let divisor = <$int_type>::pow(10, $scale as u32);
            let remainder = $integer % divisor;
            if remainder != 0 {
                // Track the sign explicitly, in case the quotient is zero
                let sign = if $integer < 0 { "-" } else { "" };
                // Format an unsigned remainder with leading zeros and strip (unnecessary) trailing zeros.
                let remainder = format!("{:0width$}", remainder.abs(), width = $scale as usize);
                let remainder = remainder.trim_end_matches('0');
                let quotient = $integer / divisor;
                return write!($f, "{}{}.{}", sign, quotient.abs(), remainder);
            }
            $integer / divisor
        };
        write!($f, "{}", integer)
    }};
}

// Common trait to classify VariantDecimalXXX types
pub trait VariantDecimal {
    fn integer(&self) -> i128;
    fn scale(&self) -> u32;
}

/// Represents a 4-byte decimal value in the Variant format.
///
/// This struct stores a decimal number using a 32-bit signed integer for the coefficient
/// and an 8-bit unsigned integer for the scale (number of decimal places). Its precision is limited to 9 digits.
///
/// For valid precision and scale values, see the Variant specification:
/// <https://github.com/apache/parquet-format/blob/87f2c8bf77eefb4c43d0ebaeea1778bd28ac3609/VariantEncoding.md?plain=1#L418-L420>
///
/// # Example: Create a VariantDecimal4
/// ```
/// # use parquet_variant::VariantDecimal4;
/// // Create a value representing the decimal 123.4567
/// let decimal = VariantDecimal4::try_new(1234567, 4).expect("Failed to create decimal");
/// ```
#[derive(Debug, Clone, Copy, PartialEq)]
pub struct VariantDecimal4 {
    integer: i32,
    scale: u8,
}

impl VariantDecimal4 {
<<<<<<< HEAD
    pub(crate) const MAX_PRECISION: u32 = 9;
    pub(crate) const MAX_UNSCALED_VALUE: u32 = 10_u32.pow(Self::MAX_PRECISION) - 1;
=======
    const MAX_PRECISION: u8 = 9;
    const MAX_UNSCALED_VALUE: u32 = u32::pow(10, Self::MAX_PRECISION as u32) - 1;
>>>>>>> 24057989

    pub fn try_new(integer: i32, scale: u8) -> Result<Self, ArrowError> {
        decimal_try_new!(integer, scale)
    }

    /// Returns the underlying value of the decimal.
    ///
    /// For example, if the decimal is `123.4567`, this will return `1234567`.
    pub fn integer(&self) -> i32 {
        self.integer
    }

    /// Returns the scale of the decimal (how many digits after the decimal point).
    ///
    /// For example, if the decimal is `123.4567`, this will return `4`.
    pub fn scale(&self) -> u8 {
        self.scale
    }
}

impl VariantDecimal for VariantDecimal4 {
    fn integer(&self) -> i128 {
        self.integer() as i128
    }

    fn scale(&self) -> u32 {
        self.scale() as u32
    }
}

impl fmt::Display for VariantDecimal4 {
    fn fmt(&self, f: &mut fmt::Formatter<'_>) -> fmt::Result {
        format_decimal!(f, self.integer, self.scale, i32)
    }
}

/// Represents an 8-byte decimal value in the Variant format.
///
/// This struct stores a decimal number using a 64-bit signed integer for the coefficient
/// and an 8-bit unsigned integer for the scale (number of decimal places). Its precision is between 10 and 18 digits.
///
/// For valid precision and scale values, see the Variant specification:
///
/// <https://github.com/apache/parquet-format/blob/87f2c8bf77eefb4c43d0ebaeea1778bd28ac3609/VariantEncoding.md?plain=1#L418-L420>
///
/// # Example: Create a VariantDecimal8
/// ```
/// # use parquet_variant::VariantDecimal8;
/// // Create a value representing the decimal 123456.78
/// let decimal = VariantDecimal8::try_new(12345678, 2).expect("Failed to create decimal");
/// ```
#[derive(Debug, Clone, Copy, PartialEq)]
pub struct VariantDecimal8 {
    integer: i64,
    scale: u8,
}

impl VariantDecimal8 {
<<<<<<< HEAD
    pub(crate) const MAX_PRECISION: u32 = 18;
    pub(crate) const MAX_UNSCALED_VALUE: u64 = 10_u64.pow(Self::MAX_PRECISION) - 1;
=======
    const MAX_PRECISION: u8 = 18;
    const MAX_UNSCALED_VALUE: u64 = u64::pow(10, Self::MAX_PRECISION as u32) - 1;
>>>>>>> 24057989

    pub fn try_new(integer: i64, scale: u8) -> Result<Self, ArrowError> {
        decimal_try_new!(integer, scale)
    }

    /// Returns the underlying value of the decimal.
    ///
    /// For example, if the decimal is `123456.78`, this will return `12345678`.
    pub fn integer(&self) -> i64 {
        self.integer
    }

    /// Returns the scale of the decimal (how many digits after the decimal point).
    ///
    /// For example, if the decimal is `123456.78`, this will return `2`.
    pub fn scale(&self) -> u8 {
        self.scale
    }
}

impl VariantDecimal for VariantDecimal8 {
    fn integer(&self) -> i128 {
        self.integer() as i128
    }

    fn scale(&self) -> u32 {
        self.scale() as u32
    }
}

impl fmt::Display for VariantDecimal8 {
    fn fmt(&self, f: &mut fmt::Formatter<'_>) -> fmt::Result {
        format_decimal!(f, self.integer, self.scale, i64)
    }
}

/// Represents an 16-byte decimal value in the Variant format.
///
/// This struct stores a decimal number using a 128-bit signed integer for the coefficient
/// and an 8-bit unsigned integer for the scale (number of decimal places). Its precision is between 19 and 38 digits.
///
/// For valid precision and scale values, see the Variant specification:
///
/// <https://github.com/apache/parquet-format/blob/87f2c8bf77eefb4c43d0ebaeea1778bd28ac3609/VariantEncoding.md?plain=1#L418-L420>
///
/// # Example: Create a VariantDecimal16
/// ```
/// # use parquet_variant::VariantDecimal16;
/// // Create a value representing the decimal 12345678901234567.890
/// let decimal = VariantDecimal16::try_new(12345678901234567890, 3).unwrap();
/// ```
#[derive(Debug, Clone, Copy, PartialEq)]
pub struct VariantDecimal16 {
    integer: i128,
    scale: u8,
}

impl VariantDecimal16 {
    const MAX_PRECISION: u8 = 38;
    const MAX_UNSCALED_VALUE: u128 = u128::pow(10, Self::MAX_PRECISION as u32) - 1;

    pub fn try_new(integer: i128, scale: u8) -> Result<Self, ArrowError> {
        decimal_try_new!(integer, scale)
    }

    /// Returns the underlying value of the decimal.
    ///
    /// For example, if the decimal is `12345678901234567.890`, this will return `12345678901234567890`.
    pub fn integer(&self) -> i128 {
        self.integer
    }

    /// Returns the scale of the decimal (how many digits after the decimal point).
    ///
    /// For example, if the decimal is `12345678901234567.890`, this will return `3`.
    pub fn scale(&self) -> u8 {
        self.scale
    }
}

impl VariantDecimal for VariantDecimal16 {
    fn integer(&self) -> i128 {
        self.integer()
    }

    fn scale(&self) -> u32 {
        self.scale() as u32
    }
}

impl fmt::Display for VariantDecimal16 {
    fn fmt(&self, f: &mut fmt::Formatter<'_>) -> fmt::Result {
        format_decimal!(f, self.integer, self.scale, i128)
    }
}

// Infallible conversion from a narrower decimal type to a wider one
macro_rules! impl_from_decimal_for_decimal {
    ($from_ty:ty, $for_ty:ty) => {
        impl From<$from_ty> for $for_ty {
            fn from(decimal: $from_ty) -> Self {
                Self {
                    integer: decimal.integer.into(),
                    scale: decimal.scale,
                }
            }
        }
    };
}

impl_from_decimal_for_decimal!(VariantDecimal4, VariantDecimal8);
impl_from_decimal_for_decimal!(VariantDecimal4, VariantDecimal16);
impl_from_decimal_for_decimal!(VariantDecimal8, VariantDecimal16);

// Fallible conversion from a wider decimal type to a narrower one
macro_rules! impl_try_from_decimal_for_decimal {
    ($from_ty:ty, $for_ty:ty) => {
        impl TryFrom<$from_ty> for $for_ty {
            type Error = ArrowError;

            fn try_from(decimal: $from_ty) -> Result<Self, ArrowError> {
                let Ok(integer) = decimal.integer.try_into() else {
                    return Err(ArrowError::InvalidArgumentError(format!(
                        "Value {} is wider than max precision {}",
                        decimal.integer,
                        Self::MAX_PRECISION
                    )));
                };
                Self::try_new(integer, decimal.scale)
            }
        }
    };
}

impl_try_from_decimal_for_decimal!(VariantDecimal8, VariantDecimal4);
impl_try_from_decimal_for_decimal!(VariantDecimal16, VariantDecimal4);
impl_try_from_decimal_for_decimal!(VariantDecimal16, VariantDecimal8);

// Fallible conversion from a decimal's underlying integer type
macro_rules! impl_try_from_int_for_decimal {
    ($from_ty:ty, $for_ty:ty) => {
        impl TryFrom<$from_ty> for $for_ty {
            type Error = ArrowError;

            fn try_from(integer: $from_ty) -> Result<Self, ArrowError> {
                Self::try_new(integer, 0)
            }
        }
    };
}

impl_try_from_int_for_decimal!(i32, VariantDecimal4);
impl_try_from_int_for_decimal!(i64, VariantDecimal8);
impl_try_from_int_for_decimal!(i128, VariantDecimal16);

#[cfg(test)]
mod tests {
    use super::*;

    #[test]
    fn test_variant_decimal_invalid_precision() {
        // Test precision validation for Decimal4
        let decimal4_too_large = VariantDecimal4::try_new(1_000_000_000_i32, 2);
        assert!(
            decimal4_too_large.is_err(),
            "Decimal4 precision overflow should fail"
        );
        assert!(decimal4_too_large
            .unwrap_err()
            .to_string()
            .contains("wider than max precision"));

        let decimal4_too_small = VariantDecimal4::try_new(-1_000_000_000_i32, 2);
        assert!(
            decimal4_too_small.is_err(),
            "Decimal4 precision underflow should fail"
        );
        assert!(decimal4_too_small
            .unwrap_err()
            .to_string()
            .contains("wider than max precision"));

        // Test valid edge cases for Decimal4
        let decimal4_max_valid = VariantDecimal4::try_new(999_999_999_i32, 2);
        assert!(
            decimal4_max_valid.is_ok(),
            "Decimal4 max valid value should succeed"
        );

        let decimal4_min_valid = VariantDecimal4::try_new(-999_999_999_i32, 2);
        assert!(
            decimal4_min_valid.is_ok(),
            "Decimal4 min valid value should succeed"
        );

        // Test precision validation for Decimal8
        let decimal8_too_large = VariantDecimal8::try_new(1_000_000_000_000_000_000_i64, 2);
        assert!(
            decimal8_too_large.is_err(),
            "Decimal8 precision overflow should fail"
        );
        assert!(decimal8_too_large
            .unwrap_err()
            .to_string()
            .contains("wider than max precision"));

        let decimal8_too_small = VariantDecimal8::try_new(-1_000_000_000_000_000_000_i64, 2);
        assert!(
            decimal8_too_small.is_err(),
            "Decimal8 precision underflow should fail"
        );
        assert!(decimal8_too_small
            .unwrap_err()
            .to_string()
            .contains("wider than max precision"));

        // Test valid edge cases for Decimal8
        let decimal8_max_valid = VariantDecimal8::try_new(999_999_999_999_999_999_i64, 2);
        assert!(
            decimal8_max_valid.is_ok(),
            "Decimal8 max valid value should succeed"
        );

        let decimal8_min_valid = VariantDecimal8::try_new(-999_999_999_999_999_999_i64, 2);
        assert!(
            decimal8_min_valid.is_ok(),
            "Decimal8 min valid value should succeed"
        );

        // Test precision validation for Decimal16
        let decimal16_too_large =
            VariantDecimal16::try_new(100000000000000000000000000000000000000_i128, 2);
        assert!(
            decimal16_too_large.is_err(),
            "Decimal16 precision overflow should fail"
        );
        assert!(decimal16_too_large
            .unwrap_err()
            .to_string()
            .contains("wider than max precision"));

        let decimal16_too_small =
            VariantDecimal16::try_new(-100000000000000000000000000000000000000_i128, 2);
        assert!(
            decimal16_too_small.is_err(),
            "Decimal16 precision underflow should fail"
        );
        assert!(decimal16_too_small
            .unwrap_err()
            .to_string()
            .contains("wider than max precision"));

        // Test valid edge cases for Decimal16
        let decimal16_max_valid =
            VariantDecimal16::try_new(99999999999999999999999999999999999999_i128, 2);
        assert!(
            decimal16_max_valid.is_ok(),
            "Decimal16 max valid value should succeed"
        );

        let decimal16_min_valid =
            VariantDecimal16::try_new(-99999999999999999999999999999999999999_i128, 2);
        assert!(
            decimal16_min_valid.is_ok(),
            "Decimal16 min valid value should succeed"
        );
    }

    #[test]
    fn test_variant_decimal_invalid_scale() {
        // Test invalid scale for Decimal4 (scale > 9)
        let decimal4_invalid_scale = VariantDecimal4::try_new(123_i32, 10);
        assert!(
            decimal4_invalid_scale.is_err(),
            "Decimal4 with scale > 9 should fail"
        );
        assert!(decimal4_invalid_scale
            .unwrap_err()
            .to_string()
            .contains("larger than max precision"));

        let decimal4_invalid_scale_large = VariantDecimal4::try_new(123_i32, 20);
        assert!(
            decimal4_invalid_scale_large.is_err(),
            "Decimal4 with scale > 9 should fail"
        );

        // Test valid scale edge case for Decimal4
        let decimal4_valid_scale = VariantDecimal4::try_new(123_i32, 9);
        assert!(
            decimal4_valid_scale.is_ok(),
            "Decimal4 with scale = 9 should succeed"
        );

        // Test invalid scale for Decimal8 (scale > 18)
        let decimal8_invalid_scale = VariantDecimal8::try_new(123_i64, 19);
        assert!(
            decimal8_invalid_scale.is_err(),
            "Decimal8 with scale > 18 should fail"
        );
        assert!(decimal8_invalid_scale
            .unwrap_err()
            .to_string()
            .contains("larger than max precision"));

        let decimal8_invalid_scale_large = VariantDecimal8::try_new(123_i64, 25);
        assert!(
            decimal8_invalid_scale_large.is_err(),
            "Decimal8 with scale > 18 should fail"
        );

        // Test valid scale edge case for Decimal8
        let decimal8_valid_scale = VariantDecimal8::try_new(123_i64, 18);
        assert!(
            decimal8_valid_scale.is_ok(),
            "Decimal8 with scale = 18 should succeed"
        );

        // Test invalid scale for Decimal16 (scale > 38)
        let decimal16_invalid_scale = VariantDecimal16::try_new(123_i128, 39);
        assert!(
            decimal16_invalid_scale.is_err(),
            "Decimal16 with scale > 38 should fail"
        );
        assert!(decimal16_invalid_scale
            .unwrap_err()
            .to_string()
            .contains("larger than max precision"));

        let decimal16_invalid_scale_large = VariantDecimal16::try_new(123_i128, 50);
        assert!(
            decimal16_invalid_scale_large.is_err(),
            "Decimal16 with scale > 38 should fail"
        );

        // Test valid scale edge case for Decimal16
        let decimal16_valid_scale = VariantDecimal16::try_new(123_i128, 38);
        assert!(
            decimal16_valid_scale.is_ok(),
            "Decimal16 with scale = 38 should succeed"
        );
    }

    #[test]
    fn test_variant_decimal4_display() {
        // Test zero scale (integers)
        let d = VariantDecimal4::try_new(42, 0).unwrap();
        assert_eq!(d.to_string(), "42");

        let d = VariantDecimal4::try_new(-42, 0).unwrap();
        assert_eq!(d.to_string(), "-42");

        // Test basic decimal formatting
        let d = VariantDecimal4::try_new(12345, 2).unwrap();
        assert_eq!(d.to_string(), "123.45");

        let d = VariantDecimal4::try_new(-12345, 2).unwrap();
        assert_eq!(d.to_string(), "-123.45");

        // Test trailing zeros are trimmed
        let d = VariantDecimal4::try_new(12300, 2).unwrap();
        assert_eq!(d.to_string(), "123");

        let d = VariantDecimal4::try_new(-12300, 2).unwrap();
        assert_eq!(d.to_string(), "-123");

        // Test leading zeros in decimal part
        let d = VariantDecimal4::try_new(1005, 3).unwrap();
        assert_eq!(d.to_string(), "1.005");

        let d = VariantDecimal4::try_new(-1005, 3).unwrap();
        assert_eq!(d.to_string(), "-1.005");

        // Test number smaller than scale (leading zero before decimal)
        let d = VariantDecimal4::try_new(123, 4).unwrap();
        assert_eq!(d.to_string(), "0.0123");

        let d = VariantDecimal4::try_new(-123, 4).unwrap();
        assert_eq!(d.to_string(), "-0.0123");

        // Test zero
        let d = VariantDecimal4::try_new(0, 0).unwrap();
        assert_eq!(d.to_string(), "0");

        let d = VariantDecimal4::try_new(0, 3).unwrap();
        assert_eq!(d.to_string(), "0");

        // Test max scale
        let d = VariantDecimal4::try_new(123456789, 9).unwrap();
        assert_eq!(d.to_string(), "0.123456789");

        let d = VariantDecimal4::try_new(-123456789, 9).unwrap();
        assert_eq!(d.to_string(), "-0.123456789");

        // Test max precision
        let d = VariantDecimal4::try_new(999999999, 0).unwrap();
        assert_eq!(d.to_string(), "999999999");

        let d = VariantDecimal4::try_new(-999999999, 0).unwrap();
        assert_eq!(d.to_string(), "-999999999");

        // Test trailing zeros with mixed decimal places
        let d = VariantDecimal4::try_new(120050, 4).unwrap();
        assert_eq!(d.to_string(), "12.005");

        let d = VariantDecimal4::try_new(-120050, 4).unwrap();
        assert_eq!(d.to_string(), "-12.005");
    }

    #[test]
    fn test_variant_decimal8_display() {
        // Test zero scale (integers)
        let d = VariantDecimal8::try_new(42, 0).unwrap();
        assert_eq!(d.to_string(), "42");

        let d = VariantDecimal8::try_new(-42, 0).unwrap();
        assert_eq!(d.to_string(), "-42");

        // Test basic decimal formatting
        let d = VariantDecimal8::try_new(1234567890, 3).unwrap();
        assert_eq!(d.to_string(), "1234567.89");

        let d = VariantDecimal8::try_new(-1234567890, 3).unwrap();
        assert_eq!(d.to_string(), "-1234567.89");

        // Test trailing zeros are trimmed
        let d = VariantDecimal8::try_new(123000000, 6).unwrap();
        assert_eq!(d.to_string(), "123");

        let d = VariantDecimal8::try_new(-123000000, 6).unwrap();
        assert_eq!(d.to_string(), "-123");

        // Test leading zeros in decimal part
        let d = VariantDecimal8::try_new(100005, 6).unwrap();
        assert_eq!(d.to_string(), "0.100005");

        let d = VariantDecimal8::try_new(-100005, 6).unwrap();
        assert_eq!(d.to_string(), "-0.100005");

        // Test number smaller than scale
        let d = VariantDecimal8::try_new(123, 10).unwrap();
        assert_eq!(d.to_string(), "0.0000000123");

        let d = VariantDecimal8::try_new(-123, 10).unwrap();
        assert_eq!(d.to_string(), "-0.0000000123");

        // Test zero
        let d = VariantDecimal8::try_new(0, 0).unwrap();
        assert_eq!(d.to_string(), "0");

        let d = VariantDecimal8::try_new(0, 10).unwrap();
        assert_eq!(d.to_string(), "0");

        // Test max scale
        let d = VariantDecimal8::try_new(123456789012345678, 18).unwrap();
        assert_eq!(d.to_string(), "0.123456789012345678");

        let d = VariantDecimal8::try_new(-123456789012345678, 18).unwrap();
        assert_eq!(d.to_string(), "-0.123456789012345678");

        // Test max precision
        let d = VariantDecimal8::try_new(999999999999999999, 0).unwrap();
        assert_eq!(d.to_string(), "999999999999999999");

        let d = VariantDecimal8::try_new(-999999999999999999, 0).unwrap();
        assert_eq!(d.to_string(), "-999999999999999999");

        // Test complex trailing zeros
        let d = VariantDecimal8::try_new(1200000050000, 10).unwrap();
        assert_eq!(d.to_string(), "120.000005");

        let d = VariantDecimal8::try_new(-1200000050000, 10).unwrap();
        assert_eq!(d.to_string(), "-120.000005");
    }

    #[test]
    fn test_variant_decimal16_display() {
        // Test zero scale (integers)
        let d = VariantDecimal16::try_new(42, 0).unwrap();
        assert_eq!(d.to_string(), "42");

        let d = VariantDecimal16::try_new(-42, 0).unwrap();
        assert_eq!(d.to_string(), "-42");

        // Test basic decimal formatting
        let d = VariantDecimal16::try_new(123456789012345, 4).unwrap();
        assert_eq!(d.to_string(), "12345678901.2345");

        let d = VariantDecimal16::try_new(-123456789012345, 4).unwrap();
        assert_eq!(d.to_string(), "-12345678901.2345");

        // Test trailing zeros are trimmed
        let d = VariantDecimal16::try_new(12300000000, 8).unwrap();
        assert_eq!(d.to_string(), "123");

        let d = VariantDecimal16::try_new(-12300000000, 8).unwrap();
        assert_eq!(d.to_string(), "-123");

        // Test leading zeros in decimal part
        let d = VariantDecimal16::try_new(10000005, 8).unwrap();
        assert_eq!(d.to_string(), "0.10000005");

        let d = VariantDecimal16::try_new(-10000005, 8).unwrap();
        assert_eq!(d.to_string(), "-0.10000005");

        // Test number smaller than scale
        let d = VariantDecimal16::try_new(123, 20).unwrap();
        assert_eq!(d.to_string(), "0.00000000000000000123");

        let d = VariantDecimal16::try_new(-123, 20).unwrap();
        assert_eq!(d.to_string(), "-0.00000000000000000123");

        // Test zero
        let d = VariantDecimal16::try_new(0, 0).unwrap();
        assert_eq!(d.to_string(), "0");

        let d = VariantDecimal16::try_new(0, 20).unwrap();
        assert_eq!(d.to_string(), "0");

        // Test max scale
        let d = VariantDecimal16::try_new(12345678901234567890123456789012345678_i128, 38).unwrap();
        assert_eq!(d.to_string(), "0.12345678901234567890123456789012345678");

        let d =
            VariantDecimal16::try_new(-12345678901234567890123456789012345678_i128, 38).unwrap();
        assert_eq!(d.to_string(), "-0.12345678901234567890123456789012345678");

        // Test max precision integer
        let d = VariantDecimal16::try_new(99999999999999999999999999999999999999_i128, 0).unwrap();
        assert_eq!(d.to_string(), "99999999999999999999999999999999999999");

        let d = VariantDecimal16::try_new(-99999999999999999999999999999999999999_i128, 0).unwrap();
        assert_eq!(d.to_string(), "-99999999999999999999999999999999999999");

        // Test complex trailing zeros
        let d = VariantDecimal16::try_new(12000000000000050000000000000_i128, 25).unwrap();
        assert_eq!(d.to_string(), "1200.000000000005");

        let d = VariantDecimal16::try_new(-12000000000000050000000000000_i128, 25).unwrap();
        assert_eq!(d.to_string(), "-1200.000000000005");

        // Test large integer that would overflow i64 but fits in i128
        let large_int = 12345678901234567890123456789_i128;
        let d = VariantDecimal16::try_new(large_int, 0).unwrap();
        assert_eq!(d.to_string(), "12345678901234567890123456789");

        let d = VariantDecimal16::try_new(-large_int, 0).unwrap();
        assert_eq!(d.to_string(), "-12345678901234567890123456789");
    }
}<|MERGE_RESOLUTION|>--- conflicted
+++ resolved
@@ -92,13 +92,8 @@
 }
 
 impl VariantDecimal4 {
-<<<<<<< HEAD
-    pub(crate) const MAX_PRECISION: u32 = 9;
-    pub(crate) const MAX_UNSCALED_VALUE: u32 = 10_u32.pow(Self::MAX_PRECISION) - 1;
-=======
-    const MAX_PRECISION: u8 = 9;
-    const MAX_UNSCALED_VALUE: u32 = u32::pow(10, Self::MAX_PRECISION as u32) - 1;
->>>>>>> 24057989
+    pub(crate) const MAX_PRECISION: u8 = 9;
+    pub(crate) const MAX_UNSCALED_VALUE: u32 = u32::pow(10, Self::MAX_PRECISION as u32) - 1;
 
     pub fn try_new(integer: i32, scale: u8) -> Result<Self, ArrowError> {
         decimal_try_new!(integer, scale)
@@ -157,13 +152,8 @@
 }
 
 impl VariantDecimal8 {
-<<<<<<< HEAD
-    pub(crate) const MAX_PRECISION: u32 = 18;
-    pub(crate) const MAX_UNSCALED_VALUE: u64 = 10_u64.pow(Self::MAX_PRECISION) - 1;
-=======
-    const MAX_PRECISION: u8 = 18;
-    const MAX_UNSCALED_VALUE: u64 = u64::pow(10, Self::MAX_PRECISION as u32) - 1;
->>>>>>> 24057989
+    pub(crate) const MAX_PRECISION: u8 = 18;
+    pub(crate) const MAX_UNSCALED_VALUE: u64 = u64::pow(10, Self::MAX_PRECISION as u32) - 1;
 
     pub fn try_new(integer: i64, scale: u8) -> Result<Self, ArrowError> {
         decimal_try_new!(integer, scale)
