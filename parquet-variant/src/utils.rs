--- conflicted
+++ resolved
@@ -121,15 +121,6 @@
     }
 
     Some(Err(start))
-<<<<<<< HEAD
-}
-
-/// Attempts to prove a fallible iterator is actually infallible in practice, by consuming every
-/// element and returning the first error (if any).
-pub(crate) fn validate_fallible_iterator<T, E>(
-    mut it: impl Iterator<Item = Result<T, E>>,
-) -> Result<(), E> {
-    it.find(Result::is_err).transpose().map(|_| ())
 }
 
 /// Verifies the expected size of type T, for a type that should only grow if absolutely necessary.
@@ -139,6 +130,4 @@
     if size != expected {
         let _ = [""; 0][size];
     }
-=======
->>>>>>> b16c5400
 }