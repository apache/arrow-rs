--- conflicted
+++ resolved
@@ -28,11 +28,8 @@
 //! [Variant issue]: https://github.com/apache/arrow-rs/issues/6736
 
 mod builder;
-<<<<<<< HEAD
 mod decoder;
-=======
 mod from_json;
->>>>>>> 58b897b5
 mod to_json;
 mod utils;
 mod variant;
