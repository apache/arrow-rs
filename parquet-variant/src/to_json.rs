// Licensed to the Apache Software Foundation (ASF) under one
// or more contributor license agreements.  See the NOTICE file
// distributed with this work for additional information
// regarding copyright ownership.  The ASF licenses this file
// to you under the Apache License, Version 2.0 (the
// "License"); you may not use this file except in compliance
// with the License.  You may obtain a copy of the License at
//
//   http://www.apache.org/licenses/LICENSE-2.0
//
// Unless required by applicable law or agreed to in writing,
// software distributed under the License is distributed on an
// "AS IS" BASIS, WITHOUT WARRANTIES OR CONDITIONS OF ANY
// KIND, either express or implied.  See the License for the
// specific language governing permissions and limitations
// under the License.

//! Module for converting Variant data to JSON format
use arrow_schema::ArrowError;
use base64::{engine::general_purpose, Engine as _};
use serde_json::Value;
use std::io::Write;

use crate::variant::{Variant, VariantList, VariantObject};
use crate::{VariantDecimal16, VariantDecimal4, VariantDecimal8};

// Format string constants to avoid duplication and reduce errors
const DATE_FORMAT: &str = "%Y-%m-%d";
const TIMESTAMP_NTZ_FORMAT: &str = "%Y-%m-%dT%H:%M:%S%.6f";

// Helper functions for consistent formatting
fn format_date_string(date: &chrono::NaiveDate) -> String {
    date.format(DATE_FORMAT).to_string()
}

fn format_timestamp_ntz_string(ts: &chrono::NaiveDateTime) -> String {
    ts.format(TIMESTAMP_NTZ_FORMAT).to_string()
}

fn format_binary_base64(bytes: &[u8]) -> String {
    general_purpose::STANDARD.encode(bytes)
}

<<<<<<< HEAD
/// Converts a Variant to JSON and writes it to the provided `Write`
=======
/// Write decimal using scovich's hybrid approach for i32
fn write_decimal_i32(
    json_buffer: &mut impl Write,
    integer: i32,
    scale: u8,
) -> Result<(), ArrowError> {
    let integer = if scale == 0 {
        integer
    } else {
        let divisor = 10_i32.pow(scale as u32);
        if integer % divisor != 0 {
            // fall back to floating point
            let result = integer as f64 / divisor as f64;
            write!(json_buffer, "{}", result)?;
            return Ok(());
        }
        integer / divisor
    };
    write!(json_buffer, "{}", integer)?;
    Ok(())
}

/// Write decimal using scovich's hybrid approach for i64
fn write_decimal_i64(
    json_buffer: &mut impl Write,
    integer: i64,
    scale: u8,
) -> Result<(), ArrowError> {
    let integer = if scale == 0 {
        integer
    } else {
        let divisor = 10_i64.pow(scale as u32);
        if integer % divisor != 0 {
            // fall back to floating point
            let result = integer as f64 / divisor as f64;
            write!(json_buffer, "{}", result)?;
            return Ok(());
        }
        integer / divisor
    };
    write!(json_buffer, "{}", integer)?;
    Ok(())
}

/// Converts a Variant to JSON and writes it to the provided [`Write`]
>>>>>>> 72e91fcb
///
/// This function writes JSON directly to any type that implements [`Write`],
/// making it efficient for streaming or when you want to control the output destination.
///
/// See [`variant_to_json_string`] for a convenience function that returns a
/// JSON string.
///
/// # Arguments
///
/// * `writer` - Writer to output JSON to
/// * `variant` - The Variant value to convert
///
/// # Returns
///
/// * `Ok(())` if successful
/// * `Err` with error details if conversion fails
///
/// # Examples
///
///
/// ```rust
/// # use parquet_variant::{Variant, variant_to_json};
/// # use arrow_schema::ArrowError;
/// let variant = Variant::from("Hello, World!");
/// let mut buffer = Vec::new();
/// variant_to_json(&mut buffer, &variant)?;
/// assert_eq!(String::from_utf8(buffer).unwrap(), "\"Hello, World!\"");
/// # Ok::<(), ArrowError>(())
/// ```
///
/// # Example: Create a [`Variant::Object`] and convert to JSON
/// ```rust
/// # use parquet_variant::{Variant, VariantBuilder, variant_to_json};
/// # use arrow_schema::ArrowError;
/// let mut builder = VariantBuilder::new();
/// // Create an object builder that will write fields to the object
/// let mut object_builder = builder.new_object();
/// object_builder.insert("first_name", "Jiaying");
/// object_builder.insert("last_name", "Li");
/// object_builder.finish();
/// // Finish the builder to get the metadata and value
/// let (metadata, value) = builder.finish();
/// // Create the Variant and convert to JSON
/// let variant = Variant::try_new(&metadata, &value)?;
/// let mut writer = Vec::new();
/// variant_to_json(&mut writer, &variant,)?;
/// assert_eq!(br#"{"first_name":"Jiaying","last_name":"Li"}"#, writer.as_slice());
/// # Ok::<(), ArrowError>(())
/// ```
pub fn variant_to_json(json_buffer: &mut impl Write, variant: &Variant) -> Result<(), ArrowError> {
    match variant {
        Variant::Null => write!(json_buffer, "null")?,
        Variant::BooleanTrue => write!(json_buffer, "true")?,
        Variant::BooleanFalse => write!(json_buffer, "false")?,
        Variant::Int8(i) => write!(json_buffer, "{}", i)?,
        Variant::Int16(i) => write!(json_buffer, "{}", i)?,
        Variant::Int32(i) => write!(json_buffer, "{}", i)?,
        Variant::Int64(i) => write!(json_buffer, "{}", i)?,
        Variant::Float(f) => write!(json_buffer, "{}", f)?,
        Variant::Double(f) => write!(json_buffer, "{}", f)?,
        Variant::Decimal4(decimal) => write!(json_buffer, "{}", decimal)?,
        Variant::Decimal8(decimal) => write!(json_buffer, "{}", decimal)?,
        Variant::Decimal16(decimal) => write!(json_buffer, "{}", decimal)?,
        Variant::Date(date) => write!(json_buffer, "\"{}\"", format_date_string(date))?,
        Variant::TimestampMicros(ts) => write!(json_buffer, "\"{}\"", ts.to_rfc3339())?,
        Variant::TimestampNtzMicros(ts) => {
            write!(json_buffer, "\"{}\"", format_timestamp_ntz_string(ts))?
        }
        Variant::Binary(bytes) => {
            // Encode binary as base64 string
            let base64_str = format_binary_base64(bytes);
            let json_str = serde_json::to_string(&base64_str).map_err(|e| {
                ArrowError::InvalidArgumentError(format!("JSON encoding error: {}", e))
            })?;
            write!(json_buffer, "{}", json_str)?
        }
        Variant::String(s) => {
            // Use serde_json to properly escape the string
            let json_str = serde_json::to_string(s).map_err(|e| {
                ArrowError::InvalidArgumentError(format!("JSON encoding error: {}", e))
            })?;
            write!(json_buffer, "{}", json_str)?
        }
        Variant::ShortString(s) => {
            // Use serde_json to properly escape the string
            let json_str = serde_json::to_string(s.as_str()).map_err(|e| {
                ArrowError::InvalidArgumentError(format!("JSON encoding error: {}", e))
            })?;
            write!(json_buffer, "{}", json_str)?
        }
        Variant::Object(obj) => {
            convert_object_to_json(json_buffer, obj)?;
        }
        Variant::List(arr) => {
            convert_array_to_json(json_buffer, arr)?;
        }
    }
    Ok(())
}

/// Convert object fields to JSON
fn convert_object_to_json(buffer: &mut impl Write, obj: &VariantObject) -> Result<(), ArrowError> {
    write!(buffer, "{{")?;

    // Get all fields from the object
    let mut first = true;

    for (key, value) in obj.iter() {
        if !first {
            write!(buffer, ",")?;
        }
        first = false;

        // Write the key (properly escaped)
        let json_key = serde_json::to_string(key).map_err(|e| {
            ArrowError::InvalidArgumentError(format!("JSON key encoding error: {}", e))
        })?;
        write!(buffer, "{}:", json_key)?;

        // Recursively convert the value
        variant_to_json(buffer, &value)?;
    }

    write!(buffer, "}}")?;
    Ok(())
}

/// Convert array elements to JSON
fn convert_array_to_json(buffer: &mut impl Write, arr: &VariantList) -> Result<(), ArrowError> {
    write!(buffer, "[")?;

    let mut first = true;
    for element in arr.iter() {
        if !first {
            write!(buffer, ",")?;
        }
        first = false;

        variant_to_json(buffer, &element)?;
    }

    write!(buffer, "]")?;
    Ok(())
}

/// Convert [`Variant`] to JSON [`String`]
///
/// This is a convenience function that converts a Variant to a JSON string.
/// This is the same as calling [`variant_to_json`] with a [`Vec`].
/// It's the simplest way to get a JSON representation when you just need a String result.
///
/// # Arguments
///
/// * `variant` - The Variant value to convert
///
/// # Returns
///
/// * `Ok(String)` containing the JSON representation
/// * `Err` with error details if conversion fails
///
/// # Examples
///
/// ```rust
/// # use parquet_variant::{Variant, variant_to_json_string};
/// # use arrow_schema::ArrowError;
/// let variant = Variant::Int32(42);
/// let json = variant_to_json_string(&variant)?;
/// assert_eq!(json, "42");
/// # Ok::<(), ArrowError>(())
/// ```
///
/// # Example: Create a [`Variant::Object`] and convert to JSON
///
/// This example shows how to create an object with two fields and convert it to JSON:
/// ```json
/// {
///   "first_name": "Jiaying",
///   "last_name": "Li"
/// }
/// ```
///
/// ```rust
/// # use parquet_variant::{Variant, VariantBuilder, variant_to_json_string};
/// # use arrow_schema::ArrowError;
/// let mut builder = VariantBuilder::new();
/// // Create an object builder that will write fields to the object
/// let mut object_builder = builder.new_object();
/// object_builder.insert("first_name", "Jiaying");
/// object_builder.insert("last_name", "Li");
/// object_builder.finish();
/// // Finish the builder to get the metadata and value
/// let (metadata, value) = builder.finish();
/// // Create the Variant and convert to JSON
/// let variant = Variant::try_new(&metadata, &value)?;
/// let json = variant_to_json_string(&variant)?;
/// assert_eq!(r#"{"first_name":"Jiaying","last_name":"Li"}"#, json);
/// # Ok::<(), ArrowError>(())
/// ```
pub fn variant_to_json_string(variant: &Variant) -> Result<String, ArrowError> {
    let mut buffer = Vec::new();
    variant_to_json(&mut buffer, variant)?;
    String::from_utf8(buffer)
        .map_err(|e| ArrowError::InvalidArgumentError(format!("UTF-8 conversion error: {}", e)))
}

/// Convert [`Variant`] to [`serde_json::Value`]
///
/// This function converts a Variant to a [`serde_json::Value`], which is useful
/// when you need to work with the JSON data programmatically or integrate with
/// other serde-based JSON processing.
///
/// # Arguments
///
/// * `variant` - The Variant value to convert
///
/// # Returns
///
/// * `Ok(Value)` containing the JSON value
/// * `Err` with error details if conversion fails
///
/// # Examples
///
/// ```rust
/// # use parquet_variant::{Variant, variant_to_json_value};
/// # use serde_json::Value;
/// # use arrow_schema::ArrowError;
/// let variant = Variant::from("hello");
/// let json_value = variant_to_json_value(&variant)?;
/// assert_eq!(json_value, Value::String("hello".to_string()));
/// # Ok::<(), ArrowError>(())
/// ```
pub fn variant_to_json_value(variant: &Variant) -> Result<Value, ArrowError> {
    match variant {
        Variant::Null => Ok(Value::Null),
        Variant::BooleanTrue => Ok(Value::Bool(true)),
        Variant::BooleanFalse => Ok(Value::Bool(false)),
        Variant::Int8(i) => Ok(Value::Number((*i).into())),
        Variant::Int16(i) => Ok(Value::Number((*i).into())),
        Variant::Int32(i) => Ok(Value::Number((*i).into())),
        Variant::Int64(i) => Ok(Value::Number((*i).into())),
        Variant::Float(f) => serde_json::Number::from_f64((*f).into())
            .map(Value::Number)
            .ok_or_else(|| ArrowError::InvalidArgumentError("Invalid float value".to_string())),
        Variant::Double(f) => serde_json::Number::from_f64(*f)
            .map(Value::Number)
            .ok_or_else(|| ArrowError::InvalidArgumentError("Invalid double value".to_string())),
        Variant::Decimal4(VariantDecimal4 { integer, scale }) => {
            let integer = if *scale == 0 {
                *integer
            } else {
                let divisor = 10_i32.pow(*scale as u32);
                if integer % divisor != 0 {
                    // fall back to floating point
                    return Ok(Value::from(*integer as f64 / divisor as f64));
                }
                integer / divisor
            };
            Ok(Value::from(integer))
        }
        Variant::Decimal8(VariantDecimal8 { integer, scale }) => {
            let integer = if *scale == 0 {
                *integer
            } else {
                let divisor = 10_i64.pow(*scale as u32);
                if integer % divisor != 0 {
                    // fall back to floating point
                    return Ok(Value::from(*integer as f64 / divisor as f64));
                }
                integer / divisor
            };
            Ok(Value::from(integer))
        }
        Variant::Decimal16(VariantDecimal16 { integer, scale }) => {
            let integer = if *scale == 0 {
                *integer
            } else {
                let divisor = 10_i128.pow(*scale as u32);
                if integer % divisor != 0 {
                    // fall back to floating point
                    return Ok(Value::from(*integer as f64 / divisor as f64));
                }
                integer / divisor
            };
            // i128 has higher precision than any 64-bit type. Try a lossless narrowing cast to
            // i64 or u64 first, falling back to a lossy narrowing cast to f64 if necessary.
            let value = i64::try_from(integer)
                .map(Value::from)
                .or_else(|_| u64::try_from(integer).map(Value::from))
                .unwrap_or_else(|_| Value::from(integer as f64));
            Ok(value)
        }
        Variant::Date(date) => Ok(Value::String(format_date_string(date))),
        Variant::TimestampMicros(ts) => Ok(Value::String(ts.to_rfc3339())),
        Variant::TimestampNtzMicros(ts) => Ok(Value::String(format_timestamp_ntz_string(ts))),
        Variant::Binary(bytes) => Ok(Value::String(format_binary_base64(bytes))),
        Variant::String(s) => Ok(Value::String(s.to_string())),
        Variant::ShortString(s) => Ok(Value::String(s.to_string())),
        Variant::Object(obj) => {
            let map = obj
                .iter()
                .map(|(k, v)| variant_to_json_value(&v).map(|json_val| (k.to_string(), json_val)))
                .collect::<Result<_, _>>()?;
            Ok(Value::Object(map))
        }
        Variant::List(arr) => {
            let vec = arr
                .iter()
                .map(|element| variant_to_json_value(&element))
                .collect::<Result<_, _>>()?;
            Ok(Value::Array(vec))
        }
    }
}

#[cfg(test)]
mod tests {
    use super::*;
    use crate::Variant;
    use chrono::{DateTime, NaiveDate, Utc};

    #[test]
    fn test_decimal_edge_cases() -> Result<(), ArrowError> {
        // Test negative decimal
        let negative_variant = Variant::from(VariantDecimal4::try_new(-12345, 3)?);
        let negative_json = variant_to_json_string(&negative_variant)?;
        assert_eq!(negative_json, "-12.345");

        // Test large scale decimal
        let large_scale_variant = Variant::from(VariantDecimal8::try_new(123456789, 6)?);
        let large_scale_json = variant_to_json_string(&large_scale_variant)?;
        assert_eq!(large_scale_json, "123.456789");

        Ok(())
    }

    #[test]
    fn test_decimal16_to_json() -> Result<(), ArrowError> {
        let variant = Variant::from(VariantDecimal16::try_new(123456789012345, 4)?);
        let json = variant_to_json_string(&variant)?;
        assert_eq!(json, "12345678901.2345");

        let json_value = variant_to_json_value(&variant)?;
        assert!(matches!(json_value, Value::Number(_)));

        // Test very large number
        let large_variant = Variant::from(VariantDecimal16::try_new(999999999999999999, 2)?);
        let large_json = variant_to_json_string(&large_variant)?;
        // Due to f64 precision limits, very large numbers may lose precision
        assert!(
            large_json.starts_with("9999999999999999")
                || large_json.starts_with("10000000000000000")
        );
        Ok(())
    }

    #[test]
    fn test_date_to_json() -> Result<(), ArrowError> {
        let date = NaiveDate::from_ymd_opt(2023, 12, 25).unwrap();
        let variant = Variant::Date(date);
        let json = variant_to_json_string(&variant)?;
        assert_eq!(json, "\"2023-12-25\"");

        let json_value = variant_to_json_value(&variant)?;
        assert_eq!(json_value, Value::String("2023-12-25".to_string()));

        // Test leap year date
        let leap_date = NaiveDate::from_ymd_opt(2024, 2, 29).unwrap();
        let leap_variant = Variant::Date(leap_date);
        let leap_json = variant_to_json_string(&leap_variant)?;
        assert_eq!(leap_json, "\"2024-02-29\"");
        Ok(())
    }

    #[test]
    fn test_timestamp_micros_to_json() -> Result<(), ArrowError> {
        let timestamp = DateTime::parse_from_rfc3339("2023-12-25T10:30:45Z")
            .unwrap()
            .with_timezone(&Utc);
        let variant = Variant::TimestampMicros(timestamp);
        let json = variant_to_json_string(&variant)?;
        assert!(json.contains("2023-12-25T10:30:45"));
        assert!(json.starts_with('"') && json.ends_with('"'));

        let json_value = variant_to_json_value(&variant)?;
        assert!(matches!(json_value, Value::String(_)));
        Ok(())
    }

    #[test]
    fn test_timestamp_ntz_micros_to_json() -> Result<(), ArrowError> {
        let naive_timestamp = DateTime::from_timestamp(1703505045, 123456)
            .unwrap()
            .naive_utc();
        let variant = Variant::TimestampNtzMicros(naive_timestamp);
        let json = variant_to_json_string(&variant)?;
        assert!(json.contains("2023-12-25"));
        assert!(json.starts_with('"') && json.ends_with('"'));

        let json_value = variant_to_json_value(&variant)?;
        assert!(matches!(json_value, Value::String(_)));
        Ok(())
    }

    #[test]
    fn test_binary_to_json() -> Result<(), ArrowError> {
        let binary_data = b"Hello, World!";
        let variant = Variant::Binary(binary_data);
        let json = variant_to_json_string(&variant)?;

        // Should be base64 encoded and quoted
        assert!(json.starts_with('"') && json.ends_with('"'));
        assert!(json.len() > 2); // Should have content

        let json_value = variant_to_json_value(&variant)?;
        assert!(matches!(json_value, Value::String(_)));

        // Test empty binary
        let empty_variant = Variant::Binary(b"");
        let empty_json = variant_to_json_string(&empty_variant)?;
        assert_eq!(empty_json, "\"\"");

        // Test binary with special bytes
        let special_variant = Variant::Binary(&[0, 255, 128, 64]);
        let special_json = variant_to_json_string(&special_variant)?;
        assert!(special_json.starts_with('"') && special_json.ends_with('"'));
        Ok(())
    }

    #[test]
    fn test_string_to_json() -> Result<(), ArrowError> {
        let variant = Variant::from("hello world");
        let json = variant_to_json_string(&variant)?;
        assert_eq!(json, "\"hello world\"");

        let json_value = variant_to_json_value(&variant)?;
        assert_eq!(json_value, Value::String("hello world".to_string()));
        Ok(())
    }

    #[test]
    fn test_short_string_to_json() -> Result<(), ArrowError> {
        use crate::variant::ShortString;
        let short_string = ShortString::try_new("short")?;
        let variant = Variant::ShortString(short_string);
        let json = variant_to_json_string(&variant)?;
        assert_eq!(json, "\"short\"");

        let json_value = variant_to_json_value(&variant)?;
        assert_eq!(json_value, Value::String("short".to_string()));
        Ok(())
    }

    #[test]
    fn test_string_escaping() -> Result<(), ArrowError> {
        let variant = Variant::from("hello\nworld\t\"quoted\"");
        let json = variant_to_json_string(&variant)?;
        assert_eq!(json, "\"hello\\nworld\\t\\\"quoted\\\"\"");

        let json_value = variant_to_json_value(&variant)?;
        assert_eq!(
            json_value,
            Value::String("hello\nworld\t\"quoted\"".to_string())
        );
        Ok(())
    }

    #[test]
    fn test_json_buffer_writing() -> Result<(), ArrowError> {
        let variant = Variant::Int8(123);
        let mut buffer = Vec::new();
        variant_to_json(&mut buffer, &variant)?;

        let result = String::from_utf8(buffer)
            .map_err(|e| ArrowError::InvalidArgumentError(e.to_string()))?;
        assert_eq!(result, "123");
        Ok(())
    }

    /// Reusable test structure for JSON conversion testing
    struct JsonTest {
        variant: Variant<'static, 'static>,
        expected_json: &'static str,
        expected_value: Value,
    }

    impl JsonTest {
        fn run(self) {
            let json_string = variant_to_json_string(&self.variant)
                .expect("variant_to_json_string should succeed");
            assert_eq!(
                json_string, self.expected_json,
                "JSON string mismatch for variant: {:?}",
                self.variant
            );

            let json_value =
                variant_to_json_value(&self.variant).expect("variant_to_json_value should succeed");

            // For floating point numbers, we need special comparison due to JSON number representation
            match (&json_value, &self.expected_value) {
                (Value::Number(actual), Value::Number(expected)) => {
                    let actual_f64 = actual.as_f64().unwrap_or(0.0);
                    let expected_f64 = expected.as_f64().unwrap_or(0.0);
                    assert!(
                        (actual_f64 - expected_f64).abs() < f64::EPSILON,
                        "JSON value mismatch for variant: {:?}, got {}, expected {}",
                        self.variant,
                        actual_f64,
                        expected_f64
                    );
                }
                _ => {
                    assert_eq!(
                        json_value, self.expected_value,
                        "JSON value mismatch for variant: {:?}",
                        self.variant
                    );
                }
            }

            // Verify roundtrip: JSON string should parse to same value
            let parsed: Value =
                serde_json::from_str(&json_string).expect("Generated JSON should be valid");
            // Same floating point handling for roundtrip
            match (&parsed, &self.expected_value) {
                (Value::Number(actual), Value::Number(expected)) => {
                    let actual_f64 = actual.as_f64().unwrap_or(0.0);
                    let expected_f64 = expected.as_f64().unwrap_or(0.0);
                    assert!(
                        (actual_f64 - expected_f64).abs() < f64::EPSILON,
                        "Parsed JSON mismatch for variant: {:?}, got {}, expected {}",
                        self.variant,
                        actual_f64,
                        expected_f64
                    );
                }
                _ => {
                    assert_eq!(
                        parsed, self.expected_value,
                        "Parsed JSON mismatch for variant: {:?}",
                        self.variant
                    );
                }
            }
        }
    }

    #[test]
    fn test_primitive_json_conversion() {
        use crate::variant::ShortString;

        // Null
        JsonTest {
            variant: Variant::Null,
            expected_json: "null",
            expected_value: Value::Null,
        }
        .run();

        // Booleans
        JsonTest {
            variant: Variant::BooleanTrue,
            expected_json: "true",
            expected_value: Value::Bool(true),
        }
        .run();

        JsonTest {
            variant: Variant::BooleanFalse,
            expected_json: "false",
            expected_value: Value::Bool(false),
        }
        .run();

        // Integers - positive and negative edge cases
        JsonTest {
            variant: Variant::Int8(42),
            expected_json: "42",
            expected_value: Value::Number(42.into()),
        }
        .run();

        JsonTest {
            variant: Variant::Int8(-128),
            expected_json: "-128",
            expected_value: Value::Number((-128).into()),
        }
        .run();

        JsonTest {
            variant: Variant::Int16(32767),
            expected_json: "32767",
            expected_value: Value::Number(32767.into()),
        }
        .run();

        JsonTest {
            variant: Variant::Int16(-32768),
            expected_json: "-32768",
            expected_value: Value::Number((-32768).into()),
        }
        .run();

        JsonTest {
            variant: Variant::Int32(2147483647),
            expected_json: "2147483647",
            expected_value: Value::Number(2147483647.into()),
        }
        .run();

        JsonTest {
            variant: Variant::Int32(-2147483648),
            expected_json: "-2147483648",
            expected_value: Value::Number((-2147483648).into()),
        }
        .run();

        JsonTest {
            variant: Variant::Int64(9223372036854775807),
            expected_json: "9223372036854775807",
            expected_value: Value::Number(9223372036854775807i64.into()),
        }
        .run();

        JsonTest {
            variant: Variant::Int64(-9223372036854775808),
            expected_json: "-9223372036854775808",
            expected_value: Value::Number((-9223372036854775808i64).into()),
        }
        .run();

        // Floats
        JsonTest {
            variant: Variant::Float(3.5),
            expected_json: "3.5",
            expected_value: serde_json::Number::from_f64(3.5)
                .map(Value::Number)
                .unwrap(),
        }
        .run();

        JsonTest {
            variant: Variant::Float(0.0),
            expected_json: "0",
            expected_value: Value::Number(0.into()), // Use integer 0 to match JSON parsing
        }
        .run();

        JsonTest {
            variant: Variant::Float(-1.5),
            expected_json: "-1.5",
            expected_value: serde_json::Number::from_f64(-1.5)
                .map(Value::Number)
                .unwrap(),
        }
        .run();

        JsonTest {
            variant: Variant::Double(std::f64::consts::E),
            expected_json: "2.718281828459045",
            expected_value: serde_json::Number::from_f64(std::f64::consts::E)
                .map(Value::Number)
                .unwrap(),
        }
        .run();

        // Decimals
        JsonTest {
            variant: Variant::from(VariantDecimal4::try_new(12345, 2).unwrap()),
            expected_json: "123.45",
            expected_value: serde_json::Number::from_f64(123.45)
                .map(Value::Number)
                .unwrap(),
        }
        .run();

        JsonTest {
            variant: Variant::from(VariantDecimal4::try_new(42, 0).unwrap()),
            expected_json: "42",
            expected_value: serde_json::Number::from_f64(42.0)
                .map(Value::Number)
                .unwrap(),
        }
        .run();

        JsonTest {
            variant: Variant::from(VariantDecimal8::try_new(1234567890, 3).unwrap()),
            expected_json: "1234567.89",
            expected_value: serde_json::Number::from_f64(1234567.89)
                .map(Value::Number)
                .unwrap(),
        }
        .run();

        JsonTest {
            variant: Variant::from(VariantDecimal16::try_new(123456789012345, 4).unwrap()),
            expected_json: "12345678901.2345",
            expected_value: serde_json::Number::from_f64(12345678901.2345)
                .map(Value::Number)
                .unwrap(),
        }
        .run();

        // Strings
        JsonTest {
            variant: Variant::from("hello world"),
            expected_json: "\"hello world\"",
            expected_value: Value::String("hello world".to_string()),
        }
        .run();

        JsonTest {
            variant: Variant::from(""),
            expected_json: "\"\"",
            expected_value: Value::String("".to_string()),
        }
        .run();

        JsonTest {
            variant: Variant::ShortString(ShortString::try_new("test").unwrap()),
            expected_json: "\"test\"",
            expected_value: Value::String("test".to_string()),
        }
        .run();

        // Date and timestamps
        JsonTest {
            variant: Variant::Date(NaiveDate::from_ymd_opt(2023, 12, 25).unwrap()),
            expected_json: "\"2023-12-25\"",
            expected_value: Value::String("2023-12-25".to_string()),
        }
        .run();

        // Binary data (base64 encoded)
        JsonTest {
            variant: Variant::Binary(b"test"),
            expected_json: "\"dGVzdA==\"", // base64 encoded "test"
            expected_value: Value::String("dGVzdA==".to_string()),
        }
        .run();

        JsonTest {
            variant: Variant::Binary(b""),
            expected_json: "\"\"", // empty base64
            expected_value: Value::String("".to_string()),
        }
        .run();

        JsonTest {
            variant: Variant::Binary(b"binary data"),
            expected_json: "\"YmluYXJ5IGRhdGE=\"", // base64 encoded "binary data"
            expected_value: Value::String("YmluYXJ5IGRhdGE=".to_string()),
        }
        .run();
    }

    #[test]
    fn test_string_escaping_comprehensive() {
        // Test comprehensive string escaping scenarios
        JsonTest {
            variant: Variant::from("line1\nline2\ttab\"quote\"\\backslash"),
            expected_json: "\"line1\\nline2\\ttab\\\"quote\\\"\\\\backslash\"",
            expected_value: Value::String("line1\nline2\ttab\"quote\"\\backslash".to_string()),
        }
        .run();

        JsonTest {
            variant: Variant::from("Hello 世界 🌍"),
            expected_json: "\"Hello 世界 🌍\"",
            expected_value: Value::String("Hello 世界 🌍".to_string()),
        }
        .run();
    }

    #[test]
    fn test_buffer_writing_variants() -> Result<(), ArrowError> {
        use crate::variant_to_json;

        let variant = Variant::from("test buffer writing");

        // Test writing to a Vec<u8>
        let mut buffer = Vec::new();
        variant_to_json(&mut buffer, &variant)?;
        let result = String::from_utf8(buffer)
            .map_err(|e| ArrowError::InvalidArgumentError(e.to_string()))?;
        assert_eq!(result, "\"test buffer writing\"");

        // Test writing to vec![]
        let mut buffer = vec![];
        variant_to_json(&mut buffer, &variant)?;
        let result = String::from_utf8(buffer)
            .map_err(|e| ArrowError::InvalidArgumentError(e.to_string()))?;
        assert_eq!(result, "\"test buffer writing\"");

        Ok(())
    }

    #[test]
    fn test_simple_object_to_json() -> Result<(), ArrowError> {
        use crate::builder::VariantBuilder;

        // Create a simple object with various field types
        let mut builder = VariantBuilder::new();

        {
            let mut obj = builder.new_object();
            obj.insert("name", "Alice");
            obj.insert("age", 30i32);
            obj.insert("active", true);
            obj.insert("score", 95.5f64);
            obj.finish();
        }

        let (metadata, value) = builder.finish();
        let variant = Variant::try_new(&metadata, &value)?;
        let json = variant_to_json_string(&variant)?;

        // Parse the JSON to verify structure - handle JSON parsing errors manually
        let parsed: Value = serde_json::from_str(&json)
            .map_err(|e| ArrowError::ParseError(format!("JSON parse error: {}", e)))?;
        let obj = parsed.as_object().expect("expected JSON object");
        assert_eq!(obj.get("name"), Some(&Value::String("Alice".to_string())));
        assert_eq!(obj.get("age"), Some(&Value::Number(30.into())));
        assert_eq!(obj.get("active"), Some(&Value::Bool(true)));
        assert!(matches!(obj.get("score"), Some(Value::Number(_))));
        assert_eq!(obj.len(), 4);

        // Test variant_to_json_value as well
        let json_value = variant_to_json_value(&variant)?;
        assert!(matches!(json_value, Value::Object(_)));

        Ok(())
    }

    #[test]
    fn test_empty_object_to_json() -> Result<(), ArrowError> {
        use crate::builder::VariantBuilder;

        let mut builder = VariantBuilder::new();

        {
            let obj = builder.new_object();
            obj.finish();
        }

        let (metadata, value) = builder.finish();
        let variant = Variant::try_new(&metadata, &value)?;
        let json = variant_to_json_string(&variant)?;
        assert_eq!(json, "{}");

        let json_value = variant_to_json_value(&variant)?;
        assert_eq!(json_value, Value::Object(serde_json::Map::new()));

        Ok(())
    }

    #[test]
    fn test_object_with_special_characters_to_json() -> Result<(), ArrowError> {
        use crate::builder::VariantBuilder;

        let mut builder = VariantBuilder::new();

        {
            let mut obj = builder.new_object();
            obj.insert("message", "Hello \"World\"\nWith\tTabs");
            obj.insert("path", "C:\\Users\\Alice\\Documents");
            obj.insert("unicode", "😀 Smiley");
            obj.finish();
        }

        let (metadata, value) = builder.finish();
        let variant = Variant::try_new(&metadata, &value)?;
        let json = variant_to_json_string(&variant)?;

        // Verify that special characters are properly escaped
        assert!(json.contains("Hello \\\"World\\\"\\nWith\\tTabs"));
        assert!(json.contains("C:\\\\Users\\\\Alice\\\\Documents"));
        assert!(json.contains("😀 Smiley"));

        // Verify that the JSON can be parsed back
        let parsed: Value = serde_json::from_str(&json)
            .map_err(|e| ArrowError::ParseError(format!("JSON parse error: {}", e)))?;
        assert!(matches!(parsed, Value::Object(_)));

        Ok(())
    }

    #[test]
    fn test_simple_list_to_json() -> Result<(), ArrowError> {
        use crate::builder::VariantBuilder;

        let mut builder = VariantBuilder::new();

        {
            let mut list = builder.new_list();
            list.append_value(1i32);
            list.append_value(2i32);
            list.append_value(3i32);
            list.append_value(4i32);
            list.append_value(5i32);
            list.finish();
        }

        let (metadata, value) = builder.finish();
        let variant = Variant::try_new(&metadata, &value)?;
        let json = variant_to_json_string(&variant)?;
        assert_eq!(json, "[1,2,3,4,5]");

        let json_value = variant_to_json_value(&variant)?;
        let arr = json_value.as_array().expect("expected JSON array");
        assert_eq!(arr.len(), 5);
        assert_eq!(arr[0], Value::Number(1.into()));
        assert_eq!(arr[4], Value::Number(5.into()));

        Ok(())
    }

    #[test]
    fn test_empty_list_to_json() -> Result<(), ArrowError> {
        use crate::builder::VariantBuilder;

        let mut builder = VariantBuilder::new();

        {
            let list = builder.new_list();
            list.finish();
        }

        let (metadata, value) = builder.finish();
        let variant = Variant::try_new(&metadata, &value)?;
        let json = variant_to_json_string(&variant)?;
        assert_eq!(json, "[]");

        let json_value = variant_to_json_value(&variant)?;
        assert_eq!(json_value, Value::Array(vec![]));

        Ok(())
    }

    #[test]
    fn test_mixed_type_list_to_json() -> Result<(), ArrowError> {
        use crate::builder::VariantBuilder;

        let mut builder = VariantBuilder::new();

        {
            let mut list = builder.new_list();
            list.append_value("hello");
            list.append_value(42i32);
            list.append_value(true);
            list.append_value(()); // null
            list.append_value(std::f64::consts::PI);
            list.finish();
        }

        let (metadata, value) = builder.finish();
        let variant = Variant::try_new(&metadata, &value)?;
        let json = variant_to_json_string(&variant)?;

        let parsed: Value = serde_json::from_str(&json)
            .map_err(|e| ArrowError::ParseError(format!("JSON parse error: {}", e)))?;
        let arr = parsed.as_array().expect("expected JSON array");
        assert_eq!(arr.len(), 5);
        assert_eq!(arr[0], Value::String("hello".to_string()));
        assert_eq!(arr[1], Value::Number(42.into()));
        assert_eq!(arr[2], Value::Bool(true));
        assert_eq!(arr[3], Value::Null);
        assert!(matches!(arr[4], Value::Number(_)));

        Ok(())
    }

    #[test]
    fn test_object_field_ordering_in_json() -> Result<(), ArrowError> {
        use crate::builder::VariantBuilder;

        let mut builder = VariantBuilder::new();

        {
            let mut obj = builder.new_object();
            // Add fields in non-alphabetical order
            obj.insert("zebra", "last");
            obj.insert("alpha", "first");
            obj.insert("beta", "second");
            obj.finish();
        }

        let (metadata, value) = builder.finish();
        let variant = Variant::try_new(&metadata, &value)?;
        let json = variant_to_json_string(&variant)?;

        // Parse and verify all fields are present
        let parsed: Value = serde_json::from_str(&json)
            .map_err(|e| ArrowError::ParseError(format!("JSON parse error: {}", e)))?;
        let obj = parsed.as_object().expect("expected JSON object");
        assert_eq!(obj.len(), 3);
        assert_eq!(obj.get("alpha"), Some(&Value::String("first".to_string())));
        assert_eq!(obj.get("beta"), Some(&Value::String("second".to_string())));
        assert_eq!(obj.get("zebra"), Some(&Value::String("last".to_string())));

        Ok(())
    }

    #[test]
    fn test_list_with_various_primitive_types_to_json() -> Result<(), ArrowError> {
        use crate::builder::VariantBuilder;

        let mut builder = VariantBuilder::new();

        {
            let mut list = builder.new_list();
            list.append_value("string_value");
            list.append_value(42i32);
            list.append_value(true);
            list.append_value(std::f64::consts::PI);
            list.append_value(false);
            list.append_value(()); // null
            list.append_value(100i64);
            list.finish();
        }

        let (metadata, value) = builder.finish();
        let variant = Variant::try_new(&metadata, &value)?;
        let json = variant_to_json_string(&variant)?;

        let parsed: Value = serde_json::from_str(&json)
            .map_err(|e| ArrowError::ParseError(format!("JSON parse error: {}", e)))?;
        let arr = parsed.as_array().expect("expected JSON array");
        assert_eq!(arr.len(), 7);
        assert_eq!(arr[0], Value::String("string_value".to_string()));
        assert_eq!(arr[1], Value::Number(42.into()));
        assert_eq!(arr[2], Value::Bool(true));
        assert!(matches!(arr[3], Value::Number(_))); // float
        assert_eq!(arr[4], Value::Bool(false));
        assert_eq!(arr[5], Value::Null);
        assert_eq!(arr[6], Value::Number(100.into()));

        Ok(())
    }

    #[test]
    fn test_object_with_various_primitive_types_to_json() -> Result<(), ArrowError> {
        use crate::builder::VariantBuilder;

        let mut builder = VariantBuilder::new();

        {
            let mut obj = builder.new_object();
            obj.insert("string_field", "test_string");
            obj.insert("int_field", 123i32);
            obj.insert("bool_field", true);
            obj.insert("float_field", 2.71f64);
            obj.insert("null_field", ());
            obj.insert("long_field", 999i64);
            obj.finish();
        }

        let (metadata, value) = builder.finish();
        let variant = Variant::try_new(&metadata, &value)?;
        let json = variant_to_json_string(&variant)?;

        let parsed: Value = serde_json::from_str(&json)
            .map_err(|e| ArrowError::ParseError(format!("JSON parse error: {}", e)))?;
        let obj = parsed.as_object().expect("expected JSON object");
        assert_eq!(obj.len(), 6);
        assert_eq!(
            obj.get("string_field"),
            Some(&Value::String("test_string".to_string()))
        );
        assert_eq!(obj.get("int_field"), Some(&Value::Number(123.into())));
        assert_eq!(obj.get("bool_field"), Some(&Value::Bool(true)));
        assert!(matches!(obj.get("float_field"), Some(Value::Number(_))));
        assert_eq!(obj.get("null_field"), Some(&Value::Null));
        assert_eq!(obj.get("long_field"), Some(&Value::Number(999.into())));

        Ok(())
    }

    #[test]
    fn test_decimal_precision_behavior() -> Result<(), ArrowError> {
        // Test case that demonstrates f64 precision limits
        // This is a 63-bit precision decimal8 value that f64 cannot represent exactly
        let high_precision_decimal8 = Variant::from(VariantDecimal8::try_new(
            9007199254740993, // 2^53 + 1, exceeds f64 precision
            6,
        )?);

        let json_string = variant_to_json_string(&high_precision_decimal8)?;
        let json_value = variant_to_json_value(&high_precision_decimal8)?;

        // Due to f64 precision limits, we expect precision loss for values > 2^53
        // Both functions should produce consistent results (even if not exact)
        let parsed: Value = serde_json::from_str(&json_string)
            .map_err(|e| ArrowError::ParseError(format!("JSON parse error: {}", e)))?;
        assert_eq!(parsed, json_value);

        // Test a case that can be exactly represented (integer result)
        let exact_decimal = Variant::from(VariantDecimal8::try_new(
            1234567890000, // Should result in 1234567.89 (trailing zeros trimmed)
            6,
        )?);

        let json_string_exact = variant_to_json_string(&exact_decimal)?;
        assert_eq!(json_string_exact, "1234567.89");

        // Test integer case (should be exact)
        let integer_decimal = Variant::from(VariantDecimal8::try_new(
            42000000, // Should result in 42 (integer)
            6,
        )?);

        let json_string_integer = variant_to_json_string(&integer_decimal)?;
        assert_eq!(json_string_integer, "42");

        Ok(())
    }

    #[test]
    fn test_float_nan_inf_handling() -> Result<(), ArrowError> {
        // Test NaN handling - should return an error since JSON doesn't support NaN
        let nan_variant = Variant::Float(f32::NAN);
        let nan_result = variant_to_json_value(&nan_variant);
        assert!(nan_result.is_err());
        assert!(nan_result
            .unwrap_err()
            .to_string()
            .contains("Invalid float value"));

        // Test positive infinity - should return an error since JSON doesn't support Infinity
        let pos_inf_variant = Variant::Float(f32::INFINITY);
        let pos_inf_result = variant_to_json_value(&pos_inf_variant);
        assert!(pos_inf_result.is_err());
        assert!(pos_inf_result
            .unwrap_err()
            .to_string()
            .contains("Invalid float value"));

        // Test negative infinity - should return an error since JSON doesn't support -Infinity
        let neg_inf_variant = Variant::Float(f32::NEG_INFINITY);
        let neg_inf_result = variant_to_json_value(&neg_inf_variant);
        assert!(neg_inf_result.is_err());
        assert!(neg_inf_result
            .unwrap_err()
            .to_string()
            .contains("Invalid float value"));

        // Test the same for Double variants
        let nan_double_variant = Variant::Double(f64::NAN);
        let nan_double_result = variant_to_json_value(&nan_double_variant);
        assert!(nan_double_result.is_err());
        assert!(nan_double_result
            .unwrap_err()
            .to_string()
            .contains("Invalid double value"));

        let pos_inf_double_variant = Variant::Double(f64::INFINITY);
        let pos_inf_double_result = variant_to_json_value(&pos_inf_double_variant);
        assert!(pos_inf_double_result.is_err());
        assert!(pos_inf_double_result
            .unwrap_err()
            .to_string()
            .contains("Invalid double value"));

        let neg_inf_double_variant = Variant::Double(f64::NEG_INFINITY);
        let neg_inf_double_result = variant_to_json_value(&neg_inf_double_variant);
        assert!(neg_inf_double_result.is_err());
        assert!(neg_inf_double_result
            .unwrap_err()
            .to_string()
            .contains("Invalid double value"));

        // Test normal float values still work
        let normal_float = Variant::Float(std::f32::consts::PI);
        let normal_result = variant_to_json_value(&normal_float)?;
        assert!(matches!(normal_result, Value::Number(_)));

        let normal_double = Variant::Double(std::f64::consts::E);
        let normal_double_result = variant_to_json_value(&normal_double)?;
        assert!(matches!(normal_double_result, Value::Number(_)));

        Ok(())
    }
}<|MERGE_RESOLUTION|>--- conflicted
+++ resolved
@@ -41,55 +41,7 @@
     general_purpose::STANDARD.encode(bytes)
 }
 
-<<<<<<< HEAD
 /// Converts a Variant to JSON and writes it to the provided `Write`
-=======
-/// Write decimal using scovich's hybrid approach for i32
-fn write_decimal_i32(
-    json_buffer: &mut impl Write,
-    integer: i32,
-    scale: u8,
-) -> Result<(), ArrowError> {
-    let integer = if scale == 0 {
-        integer
-    } else {
-        let divisor = 10_i32.pow(scale as u32);
-        if integer % divisor != 0 {
-            // fall back to floating point
-            let result = integer as f64 / divisor as f64;
-            write!(json_buffer, "{}", result)?;
-            return Ok(());
-        }
-        integer / divisor
-    };
-    write!(json_buffer, "{}", integer)?;
-    Ok(())
-}
-
-/// Write decimal using scovich's hybrid approach for i64
-fn write_decimal_i64(
-    json_buffer: &mut impl Write,
-    integer: i64,
-    scale: u8,
-) -> Result<(), ArrowError> {
-    let integer = if scale == 0 {
-        integer
-    } else {
-        let divisor = 10_i64.pow(scale as u32);
-        if integer % divisor != 0 {
-            // fall back to floating point
-            let result = integer as f64 / divisor as f64;
-            write!(json_buffer, "{}", result)?;
-            return Ok(());
-        }
-        integer / divisor
-    };
-    write!(json_buffer, "{}", integer)?;
-    Ok(())
-}
-
-/// Converts a Variant to JSON and writes it to the provided [`Write`]
->>>>>>> 72e91fcb
 ///
 /// This function writes JSON directly to any type that implements [`Write`],
 /// making it efficient for streaming or when you want to control the output destination.
