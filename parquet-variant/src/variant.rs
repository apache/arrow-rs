--- conflicted
+++ resolved
@@ -538,9 +538,9 @@
             Variant::Int16(i) => i.try_into().ok(),
             Variant::Int32(i) => i.try_into().ok(),
             Variant::Int64(i) => i.try_into().ok(),
-            Variant::Decimal4(d) if d.scale == 0 => d.integer.try_into().ok(),
-            Variant::Decimal8(d) if d.scale == 0 => d.integer.try_into().ok(),
-            Variant::Decimal16(d) if d.scale == 0 => d.integer.try_into().ok(),
+            Variant::Decimal4(d) if d.scale() == 0 => d.integer().try_into().ok(),
+            Variant::Decimal8(d) if d.scale() == 0 => d.integer().try_into().ok(),
+            Variant::Decimal16(d) if d.scale() == 0 => d.integer().try_into().ok(),
             _ => None,
         }
     }
@@ -573,9 +573,9 @@
             Variant::Int16(i) => Some(i),
             Variant::Int32(i) => i.try_into().ok(),
             Variant::Int64(i) => i.try_into().ok(),
-            Variant::Decimal4(d) if d.scale == 0 => d.integer.try_into().ok(),
-            Variant::Decimal8(d) if d.scale == 0 => d.integer.try_into().ok(),
-            Variant::Decimal16(d) if d.scale == 0 => d.integer.try_into().ok(),
+            Variant::Decimal4(d) if d.scale() == 0 => d.integer().try_into().ok(),
+            Variant::Decimal8(d) if d.scale() == 0 => d.integer().try_into().ok(),
+            Variant::Decimal16(d) if d.scale() == 0 => d.integer().try_into().ok(),
             _ => None,
         }
     }
@@ -608,9 +608,9 @@
             Variant::Int16(i) => Some(i.into()),
             Variant::Int32(i) => Some(i),
             Variant::Int64(i) => i.try_into().ok(),
-            Variant::Decimal4(d) if d.scale == 0 => Some(d.integer),
-            Variant::Decimal8(d) if d.scale == 0 => d.integer.try_into().ok(),
-            Variant::Decimal16(d) if d.scale == 0 => d.integer.try_into().ok(),
+            Variant::Decimal4(d) if d.scale() == 0 => Some(d.integer()),
+            Variant::Decimal8(d) if d.scale() == 0 => d.integer().try_into().ok(),
+            Variant::Decimal16(d) if d.scale() == 0 => d.integer().try_into().ok(),
             _ => None,
         }
     }
@@ -639,9 +639,9 @@
             Variant::Int16(i) => Some(i.into()),
             Variant::Int32(i) => Some(i.into()),
             Variant::Int64(i) => Some(i),
-            Variant::Decimal4(d) if d.scale == 0 => Some(d.integer.into()),
-            Variant::Decimal8(d) if d.scale == 0 => Some(d.integer),
-            Variant::Decimal16(d) if d.scale == 0 => d.integer.try_into().ok(),
+            Variant::Decimal4(d) if d.scale() == 0 => Some(d.integer().into()),
+            Variant::Decimal8(d) if d.scale() == 0 => Some(d.integer()),
+            Variant::Decimal16(d) if d.scale() == 0 => d.integer().try_into().ok(),
             _ => None,
         }
     }
@@ -675,7 +675,6 @@
     /// ```
     pub fn as_decimal4(&self) -> Option<VariantDecimal4> {
         match *self {
-<<<<<<< HEAD
             Variant::Int8(i) => i32::from(i).try_into().ok(),
             Variant::Int16(i) => i32::from(i).try_into().ok(),
             Variant::Int32(i) => i.try_into().ok(),
@@ -683,23 +682,6 @@
             Variant::Decimal4(decimal4) => Some(decimal4),
             Variant::Decimal8(decimal8) => decimal8.try_into().ok(),
             Variant::Decimal16(decimal16) => decimal16.try_into().ok(),
-=======
-            Variant::Decimal4(decimal4) => Some((decimal4.integer(), decimal4.scale())),
-            Variant::Decimal8(decimal8) => {
-                if let Ok(converted_integer) = decimal8.integer().try_into() {
-                    Some((converted_integer, decimal8.scale()))
-                } else {
-                    None
-                }
-            }
-            Variant::Decimal16(decimal16) => {
-                if let Ok(converted_integer) = decimal16.integer().try_into() {
-                    Some((converted_integer, decimal16.scale()))
-                } else {
-                    None
-                }
-            }
->>>>>>> bf6a97aa
             _ => None,
         }
     }
@@ -733,7 +715,6 @@
     /// ```
     pub fn as_decimal8(&self) -> Option<VariantDecimal8> {
         match *self {
-<<<<<<< HEAD
             Variant::Int8(i) => i64::from(i).try_into().ok(),
             Variant::Int16(i) => i64::from(i).try_into().ok(),
             Variant::Int32(i) => i64::from(i).try_into().ok(),
@@ -741,17 +722,6 @@
             Variant::Decimal4(decimal4) => Some(decimal4.into()),
             Variant::Decimal8(decimal8) => Some(decimal8),
             Variant::Decimal16(decimal16) => decimal16.try_into().ok(),
-=======
-            Variant::Decimal4(decimal) => Some((decimal.integer().into(), decimal.scale())),
-            Variant::Decimal8(decimal) => Some((decimal.integer(), decimal.scale())),
-            Variant::Decimal16(decimal) => {
-                if let Ok(converted_integer) = decimal.integer().try_into() {
-                    Some((converted_integer, decimal.scale()))
-                } else {
-                    None
-                }
-            }
->>>>>>> bf6a97aa
             _ => None,
         }
     }
@@ -777,7 +747,6 @@
     /// ```
     pub fn as_decimal16(&self) -> Option<VariantDecimal16> {
         match *self {
-<<<<<<< HEAD
             Variant::Int8(i) => i128::from(i).try_into().ok(),
             Variant::Int16(i) => i128::from(i).try_into().ok(),
             Variant::Int32(i) => i128::from(i).try_into().ok(),
@@ -785,11 +754,6 @@
             Variant::Decimal4(decimal4) => Some(decimal4.into()),
             Variant::Decimal8(decimal8) => Some(decimal8.into()),
             Variant::Decimal16(decimal16) => Some(decimal16),
-=======
-            Variant::Decimal4(decimal) => Some((decimal.integer().into(), decimal.scale())),
-            Variant::Decimal8(decimal) => Some((decimal.integer().into(), decimal.scale())),
-            Variant::Decimal16(decimal) => Some((decimal.integer(), decimal.scale())),
->>>>>>> bf6a97aa
             _ => None,
         }
     }
