// Licensed to the Apache Software Foundation (ASF) under one
// or more contributor license agreements.  See the NOTICE file
// distributed with this work for additional information
// regarding copyright ownership.  The ASF licenses this file
// to you under the Apache License, Version 2.0 (the
// "License"); you may not use this file except in compliance
// with the License.  You may obtain a copy of the License at
//
//   http://www.apache.org/licenses/LICENSE-2.0
//
// Unless required by applicable law or agreed to in writing,
// software distributed under the License is distributed on an
// "AS IS" BASIS, WITHOUT WARRANTIES OR CONDITIONS OF ANY
// KIND, either express or implied.  See the License for the
// specific language governing permissions and limitations
// under the License.
use crate::decoder::{
    self, get_basic_type, get_primitive_type, VariantBasicType, VariantPrimitiveType,
};
use crate::utils::{
    array_from_slice, first_byte_from_slice, slice_from_slice, string_from_slice,
    try_binary_search_by,
};
use arrow_schema::ArrowError;
use chrono::{DateTime, NaiveDate, NaiveDateTime, Utc};
use std::{num::TryFromIntError, ops::Range};

/// The number of bytes used to store offsets in the [`VariantMetadataHeader`]
#[derive(Clone, Debug, Copy, PartialEq)]
enum OffsetSizeBytes {
    One = 1,
    Two = 2,
    Three = 3,
    Four = 4,
}

impl OffsetSizeBytes {
    /// Build from the `offset_size_minus_one` bits (see spec).
    fn try_new(offset_size_minus_one: u8) -> Result<Self, ArrowError> {
        use OffsetSizeBytes::*;
        let result = match offset_size_minus_one {
            0 => One,
            1 => Two,
            2 => Three,
            3 => Four,
            _ => {
                return Err(ArrowError::InvalidArgumentError(
                    "offset_size_minus_one must be 0–3".to_string(),
                ))
            }
        };
        Ok(result)
    }

    /// Return one unsigned little-endian value from `bytes`.
    ///
    /// * `bytes` – the Variant-metadata buffer.
    /// * `byte_offset` – number of bytes to skip **before** reading the first
    ///   value (usually `1` to move past the header byte).
    /// * `offset_index` – 0-based index **after** the skip
    ///   (`0` is the first value, `1` the next, …).
    ///
    /// Each value is `self as usize` bytes wide (1, 2, 3 or 4).
    /// Three-byte values are zero-extended to 32 bits before the final
    /// fallible cast to `usize`.
    fn unpack_usize(
        &self,
        bytes: &[u8],
        byte_offset: usize,  // how many bytes to skip
        offset_index: usize, // which offset in an array of offsets
    ) -> Result<usize, ArrowError> {
        use OffsetSizeBytes::*;
        let offset = byte_offset + (*self as usize) * offset_index;
        let result = match self {
            One => u8::from_le_bytes(array_from_slice(bytes, offset)?).into(),
            Two => u16::from_le_bytes(array_from_slice(bytes, offset)?).into(),
            Three => {
                // Let's grab the three byte le-chunk first
                let b3_chunks: [u8; 3] = array_from_slice(bytes, offset)?;
                // Let's pad it and construct a padded u32 from it.
                let mut buf = [0u8; 4];
                buf[..3].copy_from_slice(&b3_chunks);
                u32::from_le_bytes(buf)
                    .try_into()
                    .map_err(|e: TryFromIntError| ArrowError::InvalidArgumentError(e.to_string()))?
            }
            Four => u32::from_le_bytes(array_from_slice(bytes, offset)?)
                .try_into()
                .map_err(|e: TryFromIntError| ArrowError::InvalidArgumentError(e.to_string()))?,
        };
        Ok(result)
    }
}

/// Header structure for [`VariantMetadata`]
#[derive(Clone, Debug, Copy, PartialEq)]
pub(crate) struct VariantMetadataHeader {
    version: u8,
    is_sorted: bool,
    /// Note: This is `offset_size_minus_one` + 1
    offset_size: OffsetSizeBytes,
}

// According to the spec this is currently always = 1, and so we store this const for validation
// purposes and to make that visible.
const CORRECT_VERSION_VALUE: u8 = 1;

impl VariantMetadataHeader {
    /// Tries to construct the variant metadata header, which has the form
    ///              7     6  5   4  3             0
    ///             +-------+---+---+---------------+
    /// header      |       |   |   |    version    |
    ///             +-------+---+---+---------------+
    ///                 ^         ^
    ///                 |         +-- sorted_strings
    ///                 +-- offset_size_minus_one
    /// The version is a 4-bit value that must always contain the value 1.
    /// - sorted_strings is a 1-bit value indicating whether dictionary strings are sorted and unique.
    /// - offset_size_minus_one is a 2-bit value providing the number of bytes per dictionary size and offset field.
    /// - The actual number of bytes, offset_size, is offset_size_minus_one + 1
    pub(crate) fn try_new(bytes: &[u8]) -> Result<Self, ArrowError> {
        let header = first_byte_from_slice(bytes)?;

        let version = header & 0x0F; // First four bits
        if version != CORRECT_VERSION_VALUE {
            let err_msg = format!(
                "The version bytes in the header is not {CORRECT_VERSION_VALUE}, got {:b}",
                version
            );
            return Err(ArrowError::InvalidArgumentError(err_msg));
        }
        let is_sorted = (header & 0x10) != 0; // Fifth bit
        let offset_size_minus_one = header >> 6; // Last two bits
        Ok(Self {
            version,
            is_sorted,
            offset_size: OffsetSizeBytes::try_new(offset_size_minus_one)?,
        })
    }
}

/// [`Variant`] Metadata
///
/// see the Variant spec file for more information
#[derive(Clone, Copy, Debug, PartialEq)]
pub struct VariantMetadata<'m> {
    bytes: &'m [u8],
    header: VariantMetadataHeader,
    dict_size: usize,
    dictionary_key_start_byte: usize,
}

impl<'m> VariantMetadata<'m> {
    /// View the raw bytes (needed by very low-level decoders)
    #[inline]
    pub const fn as_bytes(&self) -> &'m [u8] {
        self.bytes
    }

    pub fn try_new(bytes: &'m [u8]) -> Result<Self, ArrowError> {
        let header = VariantMetadataHeader::try_new(bytes)?;
        // Offset 1, index 0 because first element after header is dictionary size
        let dict_size = header.offset_size.unpack_usize(bytes, 1, 0)?;

        // Check that we have the correct metadata length according to dictionary_size, or return
        // error early.
        // Minimum number of bytes the metadata buffer must contain:
        // 1 byte header
        // + offset_size-byte `dictionary_size` field
        // + (dict_size + 1) offset entries, each `offset_size` bytes. (Table size, essentially)
        // 1 + offset_size + (dict_size + 1) * offset_size
        // = (dict_size + 2) * offset_size + 1
        let offset_size = header.offset_size as usize; // Cheap to copy

        let dictionary_key_start_byte = dict_size
            .checked_add(2)
            .and_then(|n| n.checked_mul(offset_size))
            .and_then(|n| n.checked_add(1))
            .ok_or_else(|| ArrowError::InvalidArgumentError("metadata length overflow".into()))?;

        if bytes.len() < dictionary_key_start_byte {
            return Err(ArrowError::InvalidArgumentError(
                "Metadata shorter than dictionary_size implies".to_string(),
            ));
        }

        // Check that all offsets are monotonically increasing
        let mut offsets = (0..=dict_size).map(|i| header.offset_size.unpack_usize(bytes, 1, i + 1));
        let Some(Ok(mut end @ 0)) = offsets.next() else {
            return Err(ArrowError::InvalidArgumentError(
                "First offset is non-zero".to_string(),
            ));
        };

        for offset in offsets {
            let offset = offset?;
            if end >= offset {
                return Err(ArrowError::InvalidArgumentError(
                    "Offsets are not monotonically increasing".to_string(),
                ));
            }
            end = offset;
        }

        // Verify the buffer covers the whole dictionary-string section
        if end > bytes.len() - dictionary_key_start_byte {
            // `prev` holds the last offset seen still
            return Err(ArrowError::InvalidArgumentError(
                "Last offset does not equal dictionary length".to_string(),
            ));
        }

        Ok(Self {
            bytes,
            header,
            dict_size,
            dictionary_key_start_byte,
        })
    }

    /// Whether the dictionary keys are sorted and unique
    pub fn is_sorted(&self) -> bool {
        self.header.is_sorted
    }

    /// Get the dictionary size
    pub fn dictionary_size(&self) -> usize {
        self.dict_size
    }
    pub fn version(&self) -> u8 {
        self.header.version
    }

    /// Helper method to get the offset start and end range for a key by index.
    fn get_offsets_for_key_by(&self, index: usize) -> Result<Range<usize>, ArrowError> {
        if index >= self.dict_size {
            return Err(ArrowError::InvalidArgumentError(format!(
                "Index {} out of bounds for dictionary of length {}",
                index, self.dict_size
            )));
        }

        // Skipping the header byte (setting byte_offset = 1) and the dictionary_size (setting offset_index +1)
        let unpack = |i| self.header.offset_size.unpack_usize(self.bytes, 1, i + 1);
        Ok(unpack(index)?..unpack(index + 1)?)
    }

    /// Get a single offset by index
    pub fn get_offset_by(&self, index: usize) -> Result<usize, ArrowError> {
        if index >= self.dict_size {
            return Err(ArrowError::InvalidArgumentError(format!(
                "Index {} out of bounds for dictionary of length {}",
                index, self.dict_size
            )));
        }

        // Skipping the header byte (setting byte_offset = 1) and the dictionary_size (setting offset_index +1)
        let unpack = |i| self.header.offset_size.unpack_usize(self.bytes, 1, i + 1);
        unpack(index)
    }

    /// Get the key-name by index
    pub fn get_field_by(&self, index: usize) -> Result<&'m str, ArrowError> {
        let offset_range = self.get_offsets_for_key_by(index)?;
        self.get_field_by_offset(offset_range)
    }

    /// Gets the field using an offset (Range) - helper method to keep consistent API.
    pub(crate) fn get_field_by_offset(&self, offset: Range<usize>) -> Result<&'m str, ArrowError> {
        let dictionary_keys_bytes =
            slice_from_slice(self.bytes, self.dictionary_key_start_byte..self.bytes.len())?;
        let result = string_from_slice(dictionary_keys_bytes, offset)?;

        Ok(result)
    }

    #[allow(unused)]
    pub(crate) fn header(&self) -> VariantMetadataHeader {
        self.header
    }

    /// Get the offsets as an iterator
    pub fn offsets(&self) -> impl Iterator<Item = Result<Range<usize>, ArrowError>> + 'm {
        let offset_size = self.header.offset_size; // `Copy`
        let bytes = self.bytes;

        (0..self.dict_size).map(move |i| {
            // This wont be out of bounds as long as dict_size and offsets have been validated
            // during construction via `try_new`, as it calls unpack_usize for the
            // indices `1..dict_size+1` already.
            let start = offset_size.unpack_usize(bytes, 1, i + 1);
            let end = offset_size.unpack_usize(bytes, 1, i + 2);

            match (start, end) {
                (Ok(s), Ok(e)) => Ok(s..e),
                (Err(e), _) | (_, Err(e)) => Err(e),
            }
        })
    }

    /// Get all key-names as an Iterator of strings
    pub fn fields(
        &'m self,
    ) -> Result<impl Iterator<Item = Result<&'m str, ArrowError>>, ArrowError> {
        let iterator = self
            .offsets()
            .map(move |offset_range| self.get_field_by_offset(offset_range?));
        Ok(iterator)
    }
}

#[derive(Clone, Debug, PartialEq)]
pub(crate) struct VariantObjectHeader {
    field_offset_size: OffsetSizeBytes,
    field_id_size: OffsetSizeBytes,
    num_elements: usize,
    field_ids_start_byte: usize,
    field_offsets_start_byte: usize,
    values_start_byte: usize,
}

impl VariantObjectHeader {
    pub(crate) fn try_new(value: &[u8]) -> Result<Self, ArrowError> {
        // Parse the header byte to get object parameters
        let header = first_byte_from_slice(value)?;
        let value_header = header >> 2;

        let field_offset_size_minus_one = value_header & 0x03; // Last 2 bits
        let field_id_size_minus_one = (value_header >> 2) & 0x03; // Next 2 bits
        let is_large = value_header & 0x10; // 5th bit

        let field_offset_size = OffsetSizeBytes::try_new(field_offset_size_minus_one)?;
        let field_id_size = OffsetSizeBytes::try_new(field_id_size_minus_one)?;

        // Determine num_elements size based on is_large flag
        let num_elements_size = if is_large != 0 {
            OffsetSizeBytes::Four
        } else {
            OffsetSizeBytes::One
        };

        // Parse num_elements
        let num_elements = num_elements_size.unpack_usize(value, 1, 0)?;

        // Calculate byte offsets for different sections
        let field_ids_start_byte = 1 + num_elements_size as usize;
        let field_offsets_start_byte = field_ids_start_byte + num_elements * field_id_size as usize;
        let values_start_byte =
            field_offsets_start_byte + (num_elements + 1) * field_offset_size as usize;

        // Verify that the last field offset array entry is inside the value slice
        let last_field_offset_byte =
            field_offsets_start_byte + (num_elements + 1) * field_offset_size as usize;
        if last_field_offset_byte > value.len() {
            return Err(ArrowError::InvalidArgumentError(format!(
                "Last field offset array entry at offset {} with length {} is outside the value slice of length {}",
                last_field_offset_byte,
                field_offset_size as usize,
                value.len()
            )));
        }

        // Verify that the value of the last field offset array entry fits inside the value slice
        let last_field_offset =
            field_offset_size.unpack_usize(value, field_offsets_start_byte, num_elements)?;
        if values_start_byte + last_field_offset > value.len() {
            return Err(ArrowError::InvalidArgumentError(format!(
                "Last field offset value {} at offset {} is outside the value slice of length {}",
                last_field_offset,
                values_start_byte,
                value.len()
            )));
        }
        Ok(Self {
            field_offset_size,
            field_id_size,
            num_elements,
            field_ids_start_byte,
            field_offsets_start_byte,
            values_start_byte,
        })
    }

    /// Returns the number of key-value pairs in this object
    pub(crate) fn num_elements(&self) -> usize {
        self.num_elements
    }
}

#[derive(Clone, Debug, PartialEq)]
pub struct VariantObject<'m, 'v> {
    pub metadata: VariantMetadata<'m>,
    pub value: &'v [u8],
    header: VariantObjectHeader,
}

impl<'m, 'v> VariantObject<'m, 'v> {
    pub fn try_new(metadata: VariantMetadata<'m>, value: &'v [u8]) -> Result<Self, ArrowError> {
        Ok(Self {
            metadata,
            value,
            header: VariantObjectHeader::try_new(value)?,
        })
    }

    /// Returns the number of key-value pairs in this object
    pub fn len(&self) -> usize {
        self.header.num_elements()
    }

    /// Returns true if the object contains no key-value pairs
    pub fn is_empty(&self) -> bool {
        self.len() == 0
    }

    pub fn fields(&self) -> Result<impl Iterator<Item = (&'m str, Variant<'m, 'v>)>, ArrowError> {
        let field_list = self.parse_field_list()?;
        Ok(field_list.into_iter())
    }

    pub fn field(&self, name: &str) -> Result<Option<Variant<'m, 'v>>, ArrowError> {
        // Binary search through the field IDs of this object to find the requested field name.
        //
        // NOTE: This does not require a sorted metadata dictionary, because the variant spec
        // requires object field ids to be lexically sorted by their corresponding string values,
        // and probing the dictionary for a field id is always O(1) work.
        let (field_ids, field_offsets) = self.parse_field_arrays()?;
        let search_result = try_binary_search_by(&field_ids, &name, |&field_id| {
            self.metadata.get_field_by(field_id)
        })?;

        let Ok(index) = search_result else {
            return Ok(None);
        };
        let start_offset = field_offsets[index];
        let end_offset = field_offsets[index + 1];
        let value_bytes = slice_from_slice(
            self.value,
            self.header.values_start_byte + start_offset
                ..self.header.values_start_byte + end_offset,
        )?;
        let variant = Variant::try_new_with_metadata(self.metadata, value_bytes)?;
        Ok(Some(variant))
    }

    /// Parse field IDs and field offsets arrays using the cached header
    fn parse_field_arrays(&self) -> Result<(Vec<usize>, Vec<usize>), ArrowError> {
        // Parse field IDs
        let field_ids = (0..self.header.num_elements)
            .map(|i| {
                self.header.field_id_size.unpack_usize(
                    self.value,
                    self.header.field_ids_start_byte,
                    i,
                )
            })
            .collect::<Result<Vec<_>, _>>()?;
        debug_assert_eq!(field_ids.len(), self.header.num_elements);

        // Parse field offsets (num_elements + 1 entries)
        let field_offsets = (0..=self.header.num_elements)
            .map(|i| {
                self.header.field_offset_size.unpack_usize(
                    self.value,
                    self.header.field_offsets_start_byte,
                    i,
                )
            })
            .collect::<Result<Vec<_>, _>>()?;
        debug_assert_eq!(field_offsets.len(), self.header.num_elements + 1);

        Ok((field_ids, field_offsets))
    }

    /// Parse all fields into a vector for iteration
    fn parse_field_list(&self) -> Result<Vec<(&'m str, Variant<'m, 'v>)>, ArrowError> {
        let (field_ids, field_offsets) = self.parse_field_arrays()?;

        let mut fields = Vec::with_capacity(self.header.num_elements);

        for i in 0..self.header.num_elements {
            let field_id = field_ids[i];
            let field_name = self.metadata.get_field_by(field_id)?;

            let start_offset = field_offsets[i];
            let value_bytes =
                slice_from_slice(self.value, self.header.values_start_byte + start_offset..)?;
            let variant = Variant::try_new_with_metadata(self.metadata, value_bytes)?;

            fields.push((field_name, variant));
        }

        Ok(fields)
    }
}

#[derive(Clone, Debug, PartialEq)]
pub(crate) struct VariantListHeader {
    offset_size: OffsetSizeBytes,
    is_large: bool,
    num_elements: usize,
    first_offset_byte: usize,
    first_value_byte: usize,
}

impl VariantListHeader {
    pub(crate) fn try_new(value: &[u8]) -> Result<Self, ArrowError> {
        // The 6 first bits to the left are the value_header and the 2 bits
        // to the right are the basic type, so we shift to get only the value_header
        let value_header = first_byte_from_slice(value)? >> 2;
        let is_large = (value_header & 0x04) != 0; // 3rd bit from the right
        let field_offset_size_minus_one = value_header & 0x03; // Last two bits
        let offset_size = OffsetSizeBytes::try_new(field_offset_size_minus_one)?;

        // The size of the num_elements entry in the array value_data is 4 bytes if
        // is_large is true, otherwise 1 byte.
        let num_elements_size = match is_large {
            true => OffsetSizeBytes::Four,
            false => OffsetSizeBytes::One,
        };

        // Skip the header byte to read the num_elements
        let num_elements = num_elements_size.unpack_usize(value, 1, 0)?;
        let first_offset_byte = 1 + num_elements_size as usize;

        let overflow =
            || ArrowError::InvalidArgumentError("Variant value_byte_length overflow".into());

        // 1.  num_elements + 1
        let n_offsets = num_elements.checked_add(1).ok_or_else(overflow)?;

        // 2.  (num_elements + 1) * offset_size
        let value_bytes = n_offsets
            .checked_mul(offset_size as usize)
            .ok_or_else(overflow)?;

        // 3.  first_offset_byte + ...
        let first_value_byte = first_offset_byte
            .checked_add(value_bytes)
            .ok_or_else(overflow)?;

        // Verify that the last offset array entry is inside the value slice
        let last_offset_byte = first_offset_byte + n_offsets * offset_size as usize;
        if last_offset_byte > value.len() {
            return Err(ArrowError::InvalidArgumentError(format!(
                "Last offset array entry at offset {} with length {} is outside the value slice of length {}",
                last_offset_byte,
                offset_size as usize,
                value.len()
            )));
        }

        // Verify that the value of the last offset array entry fits inside the value slice
        let last_offset = offset_size.unpack_usize(value, first_offset_byte, num_elements)?;
        if first_value_byte + last_offset > value.len() {
            return Err(ArrowError::InvalidArgumentError(format!(
                "Last offset value {} at offset {} is outside the value slice of length {}",
                last_offset,
                first_value_byte,
                value.len()
            )));
        }

        Ok(Self {
            offset_size,
            is_large,
            num_elements,
            first_offset_byte,
            first_value_byte,
        })
    }

    /// Returns the number of elements in this list
    pub(crate) fn num_elements(&self) -> usize {
        self.num_elements
    }

    /// Returns the offset size in bytes
    #[allow(unused)]
    pub(crate) fn offset_size(&self) -> usize {
        self.offset_size as _
    }

    /// Returns whether this is a large list
    #[allow(unused)]
    pub(crate) fn is_large(&self) -> bool {
        self.is_large
    }

    /// Returns the byte offset where the offset array starts
    pub(crate) fn first_offset_byte(&self) -> usize {
        self.first_offset_byte
    }

    /// Returns the byte offset where the values start
    pub(crate) fn first_value_byte(&self) -> usize {
        self.first_value_byte
    }
}

/// Represents a variant array.
///
/// NOTE: The "list" naming differs from the variant spec -- which calls it "array" -- in order to be
/// consistent with parquet and arrow type naming. Otherwise, the name would conflict with the
/// `VariantArray : Array` we must eventually define for variant-typed arrow arrays.
#[derive(Clone, Debug, PartialEq)]
pub struct VariantList<'m, 'v> {
    pub metadata: VariantMetadata<'m>,
    pub value: &'v [u8],
    header: VariantListHeader,
}

impl<'m, 'v> VariantList<'m, 'v> {
    pub fn try_new(metadata: VariantMetadata<'m>, value: &'v [u8]) -> Result<Self, ArrowError> {
        Ok(Self {
            metadata,
            value,
            header: VariantListHeader::try_new(value)?,
        })
    }

    /// Return the length of this array
    pub fn len(&self) -> usize {
        self.header.num_elements()
    }

    /// Is the array of zero length
    pub fn is_empty(&self) -> bool {
        self.len() == 0
    }

    pub fn values(&self) -> Result<impl Iterator<Item = Variant<'m, 'v>>, ArrowError> {
        let len = self.len();
        let values = (0..len)
            .map(move |i| self.get(i))
            .collect::<Result<Vec<_>, _>>()?;
        Ok(values.into_iter())
    }

    pub fn get(&self, index: usize) -> Result<Variant<'m, 'v>, ArrowError> {
        if index >= self.header.num_elements() {
            return Err(ArrowError::InvalidArgumentError(format!(
                "Index {} out of bounds for list of length {}",
                index,
                self.header.num_elements()
            )));
        }

        // Skip header and num_elements bytes to read the offsets
        let start_field_offset_from_first_value_byte = self.header.offset_size.unpack_usize(
            self.value,
            self.header.first_offset_byte(),
            index,
        )?;
        let end_field_offset_from_first_value_byte = self.header.offset_size.unpack_usize(
            self.value,
            self.header.first_offset_byte(),
            index + 1,
        )?;

        // Read the value bytes from the offsets
        let variant_value_bytes = slice_from_slice(
            self.value,
            self.header.first_value_byte() + start_field_offset_from_first_value_byte
                ..self.header.first_value_byte() + end_field_offset_from_first_value_byte,
        )?;
        let variant = Variant::try_new_with_metadata(self.metadata, variant_value_bytes)?;
        Ok(variant)
    }
}

<<<<<<< HEAD
/// Represents a Parquet Variant
///
/// The lifetimes `'m` and `'v` are for metadata and value, respectively.
///
/// # Background
///
/// The [specification] says:
///
/// The Variant Binary Encoding allows representation of semi-structured data
/// (e.g. JSON) in a form that can be efficiently queried by path. The design is
/// intended to allow efficient access to nested data even in the presence of
/// very wide or deep structures.
///
/// Another motivation for the representation is that (aside from metadata) each
/// nested Variant value is contiguous and self-contained. For example, in a
/// Variant containing an Array of Variant values, the representation of an
/// inner Variant value, when paired with the metadata of the full variant, is
/// itself a valid Variant.
///
/// When stored in Parquet files, Variant fields can also be *shredded*. Shredding
/// refers to extracting some elements of the variant into separate columns for
/// more efficient extraction/filter pushdown. The [Variant Shredding
/// specification] describes the details of shredding Variant values as typed
/// Parquet columns.
///
/// A Variant represents a type that contains one of:
///
/// * Primitive: A type and corresponding value (e.g. INT, STRING)
///
/// * Array: An ordered list of Variant values
///
/// * Object: An unordered collection of string/Variant pairs (i.e. key/value
///   pairs). An object may not contain duplicate keys.
///
/// # Encoding
///
/// A Variant is encoded with 2 binary values, the value and the metadata. The
/// metadata stores a header and an optional dictionary of field names which are
/// referred to by offset in the value. The value is a binary representation of
/// the actual data, and varies depending on the type.
///
/// # Design Goals
///
/// The design goals of the Rust API are as follows:
/// 1. Speed / Zero copy access (no `clone`ing is required)
/// 2. Safety
/// 3. Follow standard Rust conventions
///
/// [specification]: https://github.com/apache/parquet-format/blob/master/VariantEncoding.md
/// [Variant Shredding specification]: https://github.com/apache/parquet-format/blob/master/VariantShredding.md
///
/// # Examples:
///
/// ## Creating `Variant` from Rust Types
/// ```
/// # use parquet_variant::Variant;
/// // variants can be directly constructed
/// let variant = Variant::Int32(123);
/// // or constructed via `From` impls
/// assert_eq!(variant, Variant::from(123i32));
/// ```
/// ## Creating `Variant` from metadata and value
/// ```
/// # use parquet_variant::{Variant, VariantMetadata};
/// let metadata = [0x01, 0x00, 0x00];
/// let value = [0x09, 0x48, 0x49];
/// // parse the header metadata
/// let metadata = VariantMetadata::try_new(&metadata).unwrap();
/// assert_eq!(
///   Variant::ShortString("HI"),
///   Variant::try_new(&metadata, &value).unwrap()
/// );
/// ```
///
/// ## Using `Variant` values
/// ```
/// # use parquet_variant::Variant;
/// # let variant = Variant::Int32(123);
/// // variants can be used in match statements like normal enums
/// match variant {
///   Variant::Int32(i) => println!("Integer: {}", i),
///   Variant::String(s) => println!("String: {}", s),
///   _ => println!("Other variant"),
/// }
/// ```
#[derive(Clone, Debug, Copy, PartialEq)]
=======
/// Variant value. May contain references to metadata and value
#[derive(Clone, Debug, PartialEq)]
>>>>>>> e1ade7b0
pub enum Variant<'m, 'v> {
    /// Primitive type: Null
    Null,
    /// Primitive (type_id=1): INT(8, SIGNED)
    Int8(i8),
    /// Primitive (type_id=1): INT(16, SIGNED)
    Int16(i16),
    /// Primitive (type_id=1): INT(32, SIGNED)
    Int32(i32),
    /// Primitive (type_id=1): INT(64, SIGNED)
    Int64(i64),
    /// Primitive (type_id=1): DATE
    Date(NaiveDate),
    /// Primitive (type_id=1): TIMESTAMP(isAdjustedToUTC=true, MICROS)
    TimestampMicros(DateTime<Utc>),
    /// Primitive (type_id=1): TIMESTAMP(isAdjustedToUTC=false, MICROS)
    TimestampNtzMicros(NaiveDateTime),
    /// Primitive (type_id=1): DECIMAL(precision, scale) 32-bits
    Decimal4 { integer: i32, scale: u8 },
    /// Primitive (type_id=1): DECIMAL(precision, scale) 64-bits
    Decimal8 { integer: i64, scale: u8 },
    /// Primitive (type_id=1): DECIMAL(precision, scale) 128-bits
    Decimal16 { integer: i128, scale: u8 },
    /// Primitive (type_id=1): FLOAT
    Float(f32),
    /// Primitive (type_id=1): DOUBLE
    Double(f64),
    /// Primitive (type_id=1): BOOLEAN (true)
    BooleanTrue,
    /// Primitive (type_id=1): BOOLEAN (false)
    BooleanFalse,
    // Note: only need the *value* buffer for these types
    /// Primitive (type_id=1): BINARY
    Binary(&'v [u8]),
    /// Primitive (type_id=1): STRING
    String(&'v str),
    /// Short String (type_id=2): STRING
    ShortString(&'v str),
    // need both metadata & value
    /// Object (type_id=3): N/A
    Object(VariantObject<'m, 'v>),
<<<<<<< HEAD
    /// Array (type_id=4): N/A
    Array(VariantArray<'m, 'v>),
=======
    List(VariantList<'m, 'v>),
>>>>>>> e1ade7b0
}

impl<'m, 'v> Variant<'m, 'v> {
    /// Create a new `Variant` from metadata and value.
    ///
    /// # Example
    /// ```
    /// # use parquet_variant::{Variant, VariantMetadata};
    /// let metadata = [0x01, 0x00, 0x00];
    /// let value = [0x09, 0x48, 0x49];
<<<<<<< HEAD
    /// // parse the header metadata
    /// let metadata = VariantMetadata::try_new(&metadata).unwrap();
=======
>>>>>>> e1ade7b0
    /// assert_eq!(
    ///   Variant::ShortString("HI"),
    ///   Variant::try_new(&metadata, &value).unwrap()
    /// );
    /// ```
<<<<<<< HEAD
    pub fn try_new(metadata: &'m VariantMetadata, value: &'v [u8]) -> Result<Self, ArrowError> {
=======
    pub fn try_new(metadata: &'m [u8], value: &'v [u8]) -> Result<Self, ArrowError> {
        let metadata = VariantMetadata::try_new(metadata)?;
        Self::try_new_with_metadata(metadata, value)
    }

    /// Create a new variant with existing metadata
    ///
    /// # Example
    /// ```
    /// # use parquet_variant::{Variant, VariantMetadata};
    /// let metadata = [0x01, 0x00, 0x00];
    /// let value = [0x09, 0x48, 0x49];
    /// // parse the header metadata first
    /// let metadata = VariantMetadata::try_new(&metadata).unwrap();
    /// assert_eq!(
    ///   Variant::ShortString("HI"),
    ///   Variant::try_new_with_metadata(metadata, &value).unwrap()
    /// );
    /// ```
    pub fn try_new_with_metadata(
        metadata: VariantMetadata<'m>,
        value: &'v [u8],
    ) -> Result<Self, ArrowError> {
>>>>>>> e1ade7b0
        let value_metadata = *first_byte_from_slice(value)?;
        let value_data = slice_from_slice(value, 1..)?;
        let new_self = match get_basic_type(value_metadata)? {
            VariantBasicType::Primitive => match get_primitive_type(value_metadata)? {
                VariantPrimitiveType::Null => Variant::Null,
                VariantPrimitiveType::Int8 => Variant::Int8(decoder::decode_int8(value_data)?),
                VariantPrimitiveType::Int16 => Variant::Int16(decoder::decode_int16(value_data)?),
                VariantPrimitiveType::Int32 => Variant::Int32(decoder::decode_int32(value_data)?),
                VariantPrimitiveType::Int64 => Variant::Int64(decoder::decode_int64(value_data)?),
                VariantPrimitiveType::Decimal4 => {
                    let (integer, scale) = decoder::decode_decimal4(value_data)?;
                    Variant::Decimal4 { integer, scale }
                }
                VariantPrimitiveType::Decimal8 => {
                    let (integer, scale) = decoder::decode_decimal8(value_data)?;
                    Variant::Decimal8 { integer, scale }
                }
                VariantPrimitiveType::Decimal16 => {
                    let (integer, scale) = decoder::decode_decimal16(value_data)?;
                    Variant::Decimal16 { integer, scale }
                }
                VariantPrimitiveType::Float => Variant::Float(decoder::decode_float(value_data)?),
                VariantPrimitiveType::Double => {
                    Variant::Double(decoder::decode_double(value_data)?)
                }
                VariantPrimitiveType::BooleanTrue => Variant::BooleanTrue,
                VariantPrimitiveType::BooleanFalse => Variant::BooleanFalse,
                // TODO: Add types for the rest, once API is agreed upon
                VariantPrimitiveType::Date => Variant::Date(decoder::decode_date(value_data)?),
                VariantPrimitiveType::TimestampMicros => {
                    Variant::TimestampMicros(decoder::decode_timestamp_micros(value_data)?)
                }
                VariantPrimitiveType::TimestampNtzMicros => {
                    Variant::TimestampNtzMicros(decoder::decode_timestampntz_micros(value_data)?)
                }
                VariantPrimitiveType::Binary => {
                    Variant::Binary(decoder::decode_binary(value_data)?)
                }
                VariantPrimitiveType::String => {
                    Variant::String(decoder::decode_long_string(value_data)?)
                }
            },
            VariantBasicType::ShortString => {
                Variant::ShortString(decoder::decode_short_string(value_metadata, value_data)?)
            }
            VariantBasicType::Object => Variant::Object(VariantObject::try_new(metadata, value)?),
            VariantBasicType::Array => Variant::List(VariantList::try_new(metadata, value)?),
        };
        Ok(new_self)
    }

    /// Converts this variant to `()` if it is null.
    ///
    /// Returns `Some(())` for null variants,
    /// `None` for non-null variants.
    ///
    /// # Examples
    ///
    /// ```
    /// use parquet_variant::Variant;
    ///
    /// // you can extract `()` from a null variant
    /// let v1 = Variant::from(());
    /// assert_eq!(v1.as_null(), Some(()));
    ///
    /// // but not from other variants
    /// let v2 = Variant::from("hello!");
    /// assert_eq!(v2.as_null(), None);
    /// ```
    pub fn as_null(&self) -> Option<()> {
        matches!(self, Variant::Null).then_some(())
    }

    /// Converts this variant to a `bool` if possible.
    ///
    /// Returns `Some(bool)` for boolean variants,
    /// `None` for non-boolean variants.
    ///
    /// # Examples
    ///
    /// ```
    /// use parquet_variant::Variant;
    ///
    /// // you can extract a bool from the true variant
    /// let v1 = Variant::from(true);
    /// assert_eq!(v1.as_boolean(), Some(true));
    ///
    /// // and the false variant
    /// let v2 = Variant::from(false);
    /// assert_eq!(v2.as_boolean(), Some(false));
    ///
    /// // but not from other variants
    /// let v3 = Variant::from("hello!");
    /// assert_eq!(v3.as_boolean(), None);
    /// ```
    pub fn as_boolean(&self) -> Option<bool> {
        match self {
            Variant::BooleanTrue => Some(true),
            Variant::BooleanFalse => Some(false),
            _ => None,
        }
    }

    /// Converts this variant to a `NaiveDate` if possible.
    ///
    /// Returns `Some(NaiveDate)` for date variants,
    /// `None` for non-date variants.
    ///
    /// # Examples
    ///
    /// ```
    /// use parquet_variant::Variant;
    /// use chrono::NaiveDate;
    ///
    /// // you can extract a NaiveDate from a date variant
    /// let date = NaiveDate::from_ymd_opt(2025, 4, 12).unwrap();
    /// let v1 = Variant::from(date);
    /// assert_eq!(v1.as_naive_date(), Some(date));
    ///
    /// // but not from other variants
    /// let v2 = Variant::from("hello!");
    /// assert_eq!(v2.as_naive_date(), None);
    /// ```
    pub fn as_naive_date(&self) -> Option<NaiveDate> {
        if let Variant::Date(d) = self {
            Some(*d)
        } else {
            None
        }
    }

    /// Converts this variant to a `DateTime<Utc>` if possible.
    ///
    /// Returns `Some(DateTime<Utc>)` for timestamp variants,
    /// `None` for non-timestamp variants.
    ///
    /// # Examples
    ///
    /// ```
    /// use parquet_variant::Variant;
    /// use chrono::NaiveDate;
    ///
    /// // you can extract a DateTime<Utc> from a UTC-adjusted variant
    /// let datetime = NaiveDate::from_ymd_opt(2025, 4, 16).unwrap().and_hms_milli_opt(12, 34, 56, 780).unwrap().and_utc();
    /// let v1 = Variant::from(datetime);
    /// assert_eq!(v1.as_datetime_utc(), Some(datetime));
    ///
    /// // or a non-UTC-adjusted variant
    /// let datetime = NaiveDate::from_ymd_opt(2025, 4, 16).unwrap().and_hms_milli_opt(12, 34, 56, 780).unwrap();
    /// let v2 = Variant::from(datetime);
    /// assert_eq!(v2.as_datetime_utc(), Some(datetime.and_utc()));
    ///
    /// // but not from other variants
    /// let v3 = Variant::from("hello!");
    /// assert_eq!(v3.as_datetime_utc(), None);
    /// ```
    pub fn as_datetime_utc(&self) -> Option<DateTime<Utc>> {
        match *self {
            Variant::TimestampMicros(d) => Some(d),
            Variant::TimestampNtzMicros(d) => Some(d.and_utc()),
            _ => None,
        }
    }

    /// Converts this variant to a `NaiveDateTime` if possible.
    ///
    /// Returns `Some(NaiveDateTime)` for timestamp variants,
    /// `None` for non-timestamp variants.
    ///
    /// # Examples
    ///
    /// ```
    /// use parquet_variant::Variant;
    /// use chrono::NaiveDate;
    ///
    /// // you can extract a NaiveDateTime from a non-UTC-adjusted variant
    /// let datetime = NaiveDate::from_ymd_opt(2025, 4, 16).unwrap().and_hms_milli_opt(12, 34, 56, 780).unwrap();
    /// let v1 = Variant::from(datetime);
    /// assert_eq!(v1.as_naive_datetime(), Some(datetime));
    ///
    /// // or a UTC-adjusted variant
    /// let datetime = NaiveDate::from_ymd_opt(2025, 4, 16).unwrap().and_hms_milli_opt(12, 34, 56, 780).unwrap().and_utc();
    /// let v2 = Variant::from(datetime);
    /// assert_eq!(v2.as_naive_datetime(), Some(datetime.naive_utc()));
    ///
    /// // but not from other variants
    /// let v3 = Variant::from("hello!");
    /// assert_eq!(v3.as_naive_datetime(), None);
    /// ```
    pub fn as_naive_datetime(&self) -> Option<NaiveDateTime> {
        match *self {
            Variant::TimestampNtzMicros(d) => Some(d),
            Variant::TimestampMicros(d) => Some(d.naive_utc()),
            _ => None,
        }
    }

    /// Converts this variant to a `&[u8]` if possible.
    ///
    /// Returns `Some(&[u8])` for binary variants,
    /// `None` for non-binary variants.
    ///
    /// # Examples
    ///
    /// ```
    /// use parquet_variant::Variant;
    ///
    /// // you can extract a byte slice from a binary variant
    /// let data = b"hello!";
    /// let v1 = Variant::Binary(data);
    /// assert_eq!(v1.as_u8_slice(), Some(data.as_slice()));
    ///
    /// // but not from other variant types
    /// let v2 = Variant::from(123i64);
    /// assert_eq!(v2.as_u8_slice(), None);
    /// ```
    pub fn as_u8_slice(&'v self) -> Option<&'v [u8]> {
        if let Variant::Binary(d) = self {
            Some(d)
        } else {
            None
        }
    }

    /// Converts this variant to a `&str` if possible.
    ///
    /// Returns `Some(&str)` for string variants (both regular and short strings),
    /// `None` for non-string variants.
    ///
    /// # Examples
    ///
    /// ```
    /// use parquet_variant::Variant;
    ///
    /// // you can extract a string from string variants
    /// let s = "hello!";
    /// let v1 = Variant::ShortString(s);
    /// assert_eq!(v1.as_string(), Some(s));
    ///
    /// // but not from other variants
    /// let v2 = Variant::from(123i64);
    /// assert_eq!(v2.as_string(), None);
    /// ```
    pub fn as_string(&'v self) -> Option<&'v str> {
        match self {
            Variant::String(s) | Variant::ShortString(s) => Some(s),
            _ => None,
        }
    }

    /// Converts this variant to an `i8` if possible.
    ///
    /// Returns `Some(i8)` for integer variants that fit in `i8` range,
    /// `None` for non-integer variants or values that would overflow.
    ///
    /// # Examples
    ///
    /// ```
    /// use parquet_variant::Variant;
    ///
    /// // you can read an int64 variant into an i8 if it fits
    /// let v1 = Variant::from(123i64);
    /// assert_eq!(v1.as_int8(), Some(123i8));
    ///
    /// // but not if it would overflow
    /// let v2 = Variant::from(1234i64);
    /// assert_eq!(v2.as_int8(), None);
    ///
    /// // or if the variant cannot be cast into an integer
    /// let v3 = Variant::from("hello!");
    /// assert_eq!(v3.as_int8(), None);
    /// ```
    pub fn as_int8(&self) -> Option<i8> {
        match *self {
            Variant::Int8(i) => Some(i),
            Variant::Int16(i) => i.try_into().ok(),
            Variant::Int32(i) => i.try_into().ok(),
            Variant::Int64(i) => i.try_into().ok(),
            _ => None,
        }
    }

    /// Converts this variant to an `i16` if possible.
    ///
    /// Returns `Some(i16)` for integer variants that fit in `i16` range,
    /// `None` for non-integer variants or values that would overflow.
    ///
    /// # Examples
    ///
    /// ```
    /// use parquet_variant::Variant;
    ///
    /// // you can read an int64 variant into an i16 if it fits
    /// let v1 = Variant::from(123i64);
    /// assert_eq!(v1.as_int16(), Some(123i16));
    ///
    /// // but not if it would overflow
    /// let v2 = Variant::from(123456i64);
    /// assert_eq!(v2.as_int16(), None);
    ///
    /// // or if the variant cannot be cast into an integer
    /// let v3 = Variant::from("hello!");
    /// assert_eq!(v3.as_int16(), None);
    /// ```
    pub fn as_int16(&self) -> Option<i16> {
        match *self {
            Variant::Int8(i) => Some(i.into()),
            Variant::Int16(i) => Some(i),
            Variant::Int32(i) => i.try_into().ok(),
            Variant::Int64(i) => i.try_into().ok(),
            _ => None,
        }
    }

    /// Converts this variant to an `i32` if possible.
    ///
    /// Returns `Some(i32)` for integer variants that fit in `i32` range,
    /// `None` for non-integer variants or values that would overflow.
    ///
    /// # Examples
    ///
    /// ```
    /// use parquet_variant::Variant;
    ///
    /// // you can read an int64 variant into an i32 if it fits
    /// let v1 = Variant::from(123i64);
    /// assert_eq!(v1.as_int32(), Some(123i32));
    ///
    /// // but not if it would overflow
    /// let v2 = Variant::from(12345678901i64);
    /// assert_eq!(v2.as_int32(), None);
    ///
    /// // or if the variant cannot be cast into an integer
    /// let v3 = Variant::from("hello!");
    /// assert_eq!(v3.as_int32(), None);
    /// ```
    pub fn as_int32(&self) -> Option<i32> {
        match *self {
            Variant::Int8(i) => Some(i.into()),
            Variant::Int16(i) => Some(i.into()),
            Variant::Int32(i) => Some(i),
            Variant::Int64(i) => i.try_into().ok(),
            _ => None,
        }
    }

    /// Converts this variant to an `i64` if possible.
    ///
    /// Returns `Some(i64)` for integer variants that fit in `i64` range,
    /// `None` for non-integer variants or values that would overflow.
    ///
    /// # Examples
    ///
    /// ```
    /// use parquet_variant::Variant;
    ///
    /// // you can read an int64 variant into an i64
    /// let v1 = Variant::from(123i64);
    /// assert_eq!(v1.as_int64(), Some(123i64));
    ///
    /// // but not a variant that cannot be cast into an integer
    /// let v2 = Variant::from("hello!");
    /// assert_eq!(v2.as_int64(), None);
    /// ```
    pub fn as_int64(&self) -> Option<i64> {
        match *self {
            Variant::Int8(i) => Some(i.into()),
            Variant::Int16(i) => Some(i.into()),
            Variant::Int32(i) => Some(i.into()),
            Variant::Int64(i) => Some(i),
            _ => None,
        }
    }

    /// Converts this variant to tuple with a 4-byte unscaled value if possible.
    ///
    /// Returns `Some((i32, u8))` for decimal variants where the unscaled value
    /// fits in `i32` range,
    /// `None` for non-decimal variants or decimal values that would overflow.
    ///
    /// # Examples
    ///
    /// ```
    /// use parquet_variant::Variant;
    ///
    /// // you can extract decimal parts from smaller or equally-sized decimal variants
    /// let v1 = Variant::from((1234_i32, 2));
    /// assert_eq!(v1.as_decimal_int32(), Some((1234_i32, 2)));
    ///
    /// // and from larger decimal variants if they fit
    /// let v2 = Variant::from((1234_i64, 2));
    /// assert_eq!(v2.as_decimal_int32(), Some((1234_i32, 2)));
    ///
    /// // but not if the value would overflow i32
    /// let v3 = Variant::from((12345678901i64, 2));
    /// assert_eq!(v3.as_decimal_int32(), None);
    ///
    /// // or if the variant is not a decimal
    /// let v4 = Variant::from("hello!");
    /// assert_eq!(v4.as_decimal_int32(), None);
    /// ```
    pub fn as_decimal_int32(&self) -> Option<(i32, u8)> {
        match *self {
            Variant::Decimal4 { integer, scale } => Some((integer, scale)),
            Variant::Decimal8 { integer, scale } => {
                if let Ok(converted_integer) = integer.try_into() {
                    Some((converted_integer, scale))
                } else {
                    None
                }
            }
            Variant::Decimal16 { integer, scale } => {
                if let Ok(converted_integer) = integer.try_into() {
                    Some((converted_integer, scale))
                } else {
                    None
                }
            }
            _ => None,
        }
    }

    /// Converts this variant to tuple with an 8-byte unscaled value if possible.
    ///
    /// Returns `Some((i64, u8))` for decimal variants where the unscaled value
    /// fits in `i64` range,
    /// `None` for non-decimal variants or decimal values that would overflow.
    ///
    /// # Examples
    ///
    /// ```
    /// use parquet_variant::Variant;
    ///
    /// // you can extract decimal parts from smaller or equally-sized decimal variants
    /// let v1 = Variant::from((1234_i64, 2));
    /// assert_eq!(v1.as_decimal_int64(), Some((1234_i64, 2)));
    ///
    /// // and from larger decimal variants if they fit
    /// let v2 = Variant::from((1234_i128, 2));
    /// assert_eq!(v2.as_decimal_int64(), Some((1234_i64, 2)));
    ///
    /// // but not if the value would overflow i64
    /// let v3 = Variant::from((2e19 as i128, 2));
    /// assert_eq!(v3.as_decimal_int64(), None);
    ///
    /// // or if the variant is not a decimal
    /// let v4 = Variant::from("hello!");
    /// assert_eq!(v4.as_decimal_int64(), None);
    /// ```
    pub fn as_decimal_int64(&self) -> Option<(i64, u8)> {
        match *self {
            Variant::Decimal4 { integer, scale } => Some((integer.into(), scale)),
            Variant::Decimal8 { integer, scale } => Some((integer, scale)),
            Variant::Decimal16 { integer, scale } => {
                if let Ok(converted_integer) = integer.try_into() {
                    Some((converted_integer, scale))
                } else {
                    None
                }
            }
            _ => None,
        }
    }

    /// Converts this variant to tuple with a 16-byte unscaled value if possible.
    ///
    /// Returns `Some((i128, u8))` for decimal variants where the unscaled value
    /// fits in `i128` range,
    /// `None` for non-decimal variants or decimal values that would overflow.
    ///
    /// # Examples
    ///
    /// ```
    /// use parquet_variant::Variant;
    ///
    /// // you can extract decimal parts from smaller or equally-sized decimal variants
    /// let v1 = Variant::from((1234_i128, 2));
    /// assert_eq!(v1.as_decimal_int128(), Some((1234_i128, 2)));
    ///
    /// // but not if the variant is not a decimal
    /// let v2 = Variant::from("hello!");
    /// assert_eq!(v2.as_decimal_int128(), None);
    /// ```
    pub fn as_decimal_int128(&self) -> Option<(i128, u8)> {
        match *self {
            Variant::Decimal4 { integer, scale } => Some((integer.into(), scale)),
            Variant::Decimal8 { integer, scale } => Some((integer.into(), scale)),
            Variant::Decimal16 { integer, scale } => Some((integer, scale)),
            _ => None,
        }
    }
    /// Converts this variant to an `f32` if possible.
    ///
    /// Returns `Some(f32)` for float and double variants,
    /// `None` for non-floating-point variants.
    ///
    /// # Examples
    ///
    /// ```
    /// use parquet_variant::Variant;
    ///
    /// // you can extract an f32 from a float variant
    /// let v1 = Variant::from(std::f32::consts::PI);
    /// assert_eq!(v1.as_f32(), Some(std::f32::consts::PI));
    ///
    /// // and from a double variant (with loss of precision to nearest f32)
    /// let v2 = Variant::from(std::f64::consts::PI);
    /// assert_eq!(v2.as_f32(), Some(std::f32::consts::PI));
    ///
    /// // but not from other variants
    /// let v3 = Variant::from("hello!");
    /// assert_eq!(v3.as_f32(), None);
    /// ```
    #[allow(clippy::cast_possible_truncation)]
    pub fn as_f32(&self) -> Option<f32> {
        match *self {
            Variant::Float(i) => Some(i),
            Variant::Double(i) => Some(i as f32),
            _ => None,
        }
    }

    /// Converts this variant to an `f64` if possible.
    ///
    /// Returns `Some(f64)` for float and double variants,
    /// `None` for non-floating-point variants.
    ///
    /// # Examples
    ///
    /// ```
    /// use parquet_variant::Variant;
    ///
    /// // you can extract an f64 from a float variant
    /// let v1 = Variant::from(std::f32::consts::PI);
    /// assert_eq!(v1.as_f64(), Some(std::f32::consts::PI as f64));
    ///
    /// // and from a double variant
    /// let v2 = Variant::from(std::f64::consts::PI);
    /// assert_eq!(v2.as_f64(), Some(std::f64::consts::PI));
    ///
    /// // but not from other variants
    /// let v3 = Variant::from("hello!");
    /// assert_eq!(v3.as_f64(), None);
    /// ```
    pub fn as_f64(&self) -> Option<f64> {
        match *self {
            Variant::Float(i) => Some(i.into()),
            Variant::Double(i) => Some(i),
            _ => None,
        }
    }

    pub fn metadata(&self) -> Option<&'m VariantMetadata> {
        match self {
            Variant::Object(VariantObject { metadata, .. })
            | Variant::List(VariantList { metadata, .. }) => Some(metadata),
            _ => None,
        }
    }
}

impl From<()> for Variant<'_, '_> {
    fn from((): ()) -> Self {
        Variant::Null
    }
}

impl From<i8> for Variant<'_, '_> {
    fn from(value: i8) -> Self {
        Variant::Int8(value)
    }
}

impl From<i16> for Variant<'_, '_> {
    fn from(value: i16) -> Self {
        Variant::Int16(value)
    }
}

impl From<i32> for Variant<'_, '_> {
    fn from(value: i32) -> Self {
        Variant::Int32(value)
    }
}

impl From<i64> for Variant<'_, '_> {
    fn from(value: i64) -> Self {
        Variant::Int64(value)
    }
}

impl From<(i32, u8)> for Variant<'_, '_> {
    fn from(value: (i32, u8)) -> Self {
        Variant::Decimal4 {
            integer: value.0,
            scale: value.1,
        }
    }
}

impl From<(i64, u8)> for Variant<'_, '_> {
    fn from(value: (i64, u8)) -> Self {
        Variant::Decimal8 {
            integer: value.0,
            scale: value.1,
        }
    }
}

impl From<(i128, u8)> for Variant<'_, '_> {
    fn from(value: (i128, u8)) -> Self {
        Variant::Decimal16 {
            integer: value.0,
            scale: value.1,
        }
    }
}

impl From<f32> for Variant<'_, '_> {
    fn from(value: f32) -> Self {
        Variant::Float(value)
    }
}

impl From<f64> for Variant<'_, '_> {
    fn from(value: f64) -> Self {
        Variant::Double(value)
    }
}

impl From<bool> for Variant<'_, '_> {
    fn from(value: bool) -> Self {
        if value {
            Variant::BooleanTrue
        } else {
            Variant::BooleanFalse
        }
    }
}

impl From<NaiveDate> for Variant<'_, '_> {
    fn from(value: NaiveDate) -> Self {
        Variant::Date(value)
    }
}

impl From<DateTime<Utc>> for Variant<'_, '_> {
    fn from(value: DateTime<Utc>) -> Self {
        Variant::TimestampMicros(value)
    }
}
impl From<NaiveDateTime> for Variant<'_, '_> {
    fn from(value: NaiveDateTime) -> Self {
        Variant::TimestampNtzMicros(value)
    }
}

impl<'v> From<&'v [u8]> for Variant<'_, 'v> {
    fn from(value: &'v [u8]) -> Self {
        Variant::Binary(value)
    }
}

impl<'v> From<&'v str> for Variant<'_, 'v> {
    fn from(value: &'v str) -> Self {
        if value.len() < 64 {
            Variant::ShortString(value)
        } else {
            Variant::String(value)
        }
    }
}

#[cfg(test)]
mod tests {
    use super::*;

    #[test]
    fn test_offset() {
        assert_eq!(OffsetSizeBytes::try_new(0).unwrap(), OffsetSizeBytes::One);
        assert_eq!(OffsetSizeBytes::try_new(1).unwrap(), OffsetSizeBytes::Two);
        assert_eq!(OffsetSizeBytes::try_new(2).unwrap(), OffsetSizeBytes::Three);
        assert_eq!(OffsetSizeBytes::try_new(3).unwrap(), OffsetSizeBytes::Four);

        // everything outside 0-3 must error
        assert!(OffsetSizeBytes::try_new(4).is_err());
        assert!(OffsetSizeBytes::try_new(255).is_err());
    }

    #[test]
    fn unpack_usize_all_widths() {
        // One-byte offsets
        let buf_one = [0x01u8, 0xAB, 0xCD];
        assert_eq!(
            OffsetSizeBytes::One.unpack_usize(&buf_one, 0, 0).unwrap(),
            0x01
        );
        assert_eq!(
            OffsetSizeBytes::One.unpack_usize(&buf_one, 0, 2).unwrap(),
            0xCD
        );

        // Two-byte offsets (little-endian 0x1234, 0x5678)
        let buf_two = [0x34, 0x12, 0x78, 0x56];
        assert_eq!(
            OffsetSizeBytes::Two.unpack_usize(&buf_two, 0, 0).unwrap(),
            0x1234
        );
        assert_eq!(
            OffsetSizeBytes::Two.unpack_usize(&buf_two, 0, 1).unwrap(),
            0x5678
        );

        // Three-byte offsets (0x030201 and 0x0000FF)
        let buf_three = [0x01, 0x02, 0x03, 0xFF, 0x00, 0x00];
        assert_eq!(
            OffsetSizeBytes::Three
                .unpack_usize(&buf_three, 0, 0)
                .unwrap(),
            0x030201
        );
        assert_eq!(
            OffsetSizeBytes::Three
                .unpack_usize(&buf_three, 0, 1)
                .unwrap(),
            0x0000FF
        );

        // Four-byte offsets (0x12345678, 0x90ABCDEF)
        let buf_four = [0x78, 0x56, 0x34, 0x12, 0xEF, 0xCD, 0xAB, 0x90];
        assert_eq!(
            OffsetSizeBytes::Four.unpack_usize(&buf_four, 0, 0).unwrap(),
            0x1234_5678
        );
        assert_eq!(
            OffsetSizeBytes::Four.unpack_usize(&buf_four, 0, 1).unwrap(),
            0x90AB_CDEF
        );
    }

    #[test]
    fn unpack_usize_out_of_bounds() {
        let tiny = [0x00u8]; // deliberately too short
        assert!(OffsetSizeBytes::Two.unpack_usize(&tiny, 0, 0).is_err());
        assert!(OffsetSizeBytes::Three.unpack_usize(&tiny, 0, 0).is_err());
    }

    #[test]
    fn unpack_simple() {
        let buf = [
            0x41, // header
            0x02, 0x00, // dictionary_size = 2
            0x00, 0x00, // offset[0] = 0
            0x05, 0x00, // offset[1] = 5
            0x09, 0x00, // offset[2] = 9
        ];

        let width = OffsetSizeBytes::Two;

        // dictionary_size starts immediately after the header
        let dict_size = width.unpack_usize(&buf, 1, 0).unwrap();
        assert_eq!(dict_size, 2);

        let first = width.unpack_usize(&buf, 1, 1).unwrap();
        assert_eq!(first, 0);

        let second = width.unpack_usize(&buf, 1, 2).unwrap();
        assert_eq!(second, 5);

        let third = width.unpack_usize(&buf, 1, 3).unwrap();
        assert_eq!(third, 9);

        let err = width.unpack_usize(&buf, 1, 4);
        assert!(err.is_err())
    }

    /// `"cat"`, `"dog"` – valid metadata
    #[test]
    fn try_new_ok_inline() {
        let bytes = &[
            0b0000_0001, // header, offset_size_minus_one=0 and version=1
            0x02,        // dictionary_size (2 strings)
            0x00,
            0x03,
            0x06,
            b'c',
            b'a',
            b't',
            b'd',
            b'o',
            b'g',
        ];

        let md = VariantMetadata::try_new(bytes).expect("should parse");
        assert_eq!(md.dictionary_size(), 2);
        // Fields
        assert_eq!(md.get_field_by(0).unwrap(), "cat");
        assert_eq!(md.get_field_by(1).unwrap(), "dog");

        // Offsets
        assert_eq!(md.get_offset_by(0).unwrap(), 0x00);
        assert_eq!(md.get_offset_by(1).unwrap(), 0x03);
        // We only have 2 keys, the final offset should not be accessible using this method.
        let err = md.get_offset_by(2).unwrap_err();

        assert!(
            matches!(err, ArrowError::InvalidArgumentError(ref msg)
                     if msg.contains("Index 2 out of bounds for dictionary of length 2")),
            "unexpected error: {err:?}"
        );
        let fields: Vec<(usize, &str)> = md
            .fields()
            .unwrap()
            .enumerate()
            .map(|(i, r)| (i, r.unwrap()))
            .collect();
        assert_eq!(fields, vec![(0usize, "cat"), (1usize, "dog")]);
    }

    /// Too short buffer test (missing one required offset).
    /// Should error with "metadata shorter than dictionary_size implies".
    #[test]
    fn try_new_missing_last_value() {
        let bytes = &[
            0b0000_0001, // header, offset_size_minus_one=0 and version=1
            0x02,        // dictionary_size = 2
            0x00,
            0x01,
            0x02,
            b'a',
            b'b', // <-- we'll remove this
        ];

        let working_md = VariantMetadata::try_new(bytes).expect("should parse");
        assert_eq!(working_md.dictionary_size(), 2);
        assert_eq!(working_md.get_field_by(0).unwrap(), "a");
        assert_eq!(working_md.get_field_by(1).unwrap(), "b");

        let truncated = &bytes[..bytes.len() - 1];

        let err = VariantMetadata::try_new(truncated).unwrap_err();
        assert!(
            matches!(err, ArrowError::InvalidArgumentError(ref msg)
                     if msg.contains("Last offset")),
            "unexpected error: {err:?}"
        );
    }

    #[test]
    fn try_new_fails_non_monotonic() {
        // 'cat', 'dog', 'lamb'
        let bytes = &[
            0b0000_0001, // header, offset_size_minus_one=0 and version=1
            0x03,        // dictionary_size
            0x00,
            0x02,
            0x01, // Doesn't increase monotonically
            0x10,
            b'c',
            b'a',
            b't',
            b'd',
            b'o',
            b'g',
            b'l',
            b'a',
            b'm',
            b'b',
        ];

        let err = VariantMetadata::try_new(bytes).unwrap_err();
        assert!(
            matches!(err, ArrowError::InvalidArgumentError(ref msg) if msg.contains("monotonically")),
            "unexpected error: {err:?}"
        );
    }

    #[test]
    fn try_new_truncated_offsets_inline() {
        // Missing final offset
        let bytes = &[0b0000_0001, 0x02, 0x00, 0x01];

        let err = VariantMetadata::try_new(bytes).unwrap_err();
        assert!(
            matches!(err, ArrowError::InvalidArgumentError(ref msg) if msg.contains("shorter")),
            "unexpected error: {err:?}"
        );
    }

    #[test]
    fn test_variant_object_simple() {
        // Create metadata with field names: "age", "name", "active" (sorted)
        // Header: version=1, sorted=1, offset_size=1 (offset_size_minus_one=0)
        // So header byte = 00_0_1_0001 = 0x10
        let metadata_bytes = vec![
            0b0001_0001,
            3, // dictionary size
            0, // "active"
            6, // "age"
            9, // "name"
            13,
            b'a',
            b'c',
            b't',
            b'i',
            b'v',
            b'e',
            b'a',
            b'g',
            b'e',
            b'n',
            b'a',
            b'm',
            b'e',
        ];
        let metadata = VariantMetadata::try_new(&metadata_bytes).unwrap();

        // Create object value data for: {"active": true, "age": 42, "name": "hello"}
        // Field IDs in sorted order: [0, 1, 2] (active, age, name)
        // Header: basic_type=2, field_offset_size_minus_one=0, field_id_size_minus_one=0, is_large=0
        // value_header = 0000_00_00 = 0x00
        // So header byte = (0x00 << 2) | 2 = 0x02
        let object_value = vec![
            0x02, // header: basic_type=2, value_header=0x00
            3,    // num_elements = 3
            // Field IDs (1 byte each): active=0, age=1, name=2
            0, 1, 2,
            // Field offsets (1 byte each): 4 offsets total
            0, // offset to first value (boolean true)
            1, // offset to second value (int8)
            3, // offset to third value (short string)
            9, // end offset
            // Values:
            0x04, // boolean true: primitive_header=1, basic_type=0 -> (1 << 2) | 0 = 0x04
            0x0C,
            42, // int8: primitive_header=3, basic_type=0 -> (3 << 2) | 0 = 0x0C, then value 42
            0x15, b'h', b'e', b'l', b'l',
            b'o', // short string: length=5, basic_type=1 -> (5 << 2) | 1 = 0x15
        ];

        let variant_obj = VariantObject::try_new(metadata, &object_value).unwrap();

        // Test basic properties
        assert_eq!(variant_obj.len(), 3);
        assert!(!variant_obj.is_empty());

        // Test field access
        let active_field = variant_obj.field("active").unwrap();
        assert!(active_field.is_some());
        assert_eq!(active_field.unwrap().as_boolean(), Some(true));

        let age_field = variant_obj.field("age").unwrap();
        assert!(age_field.is_some());
        assert_eq!(age_field.unwrap().as_int8(), Some(42));

        let name_field = variant_obj.field("name").unwrap();
        assert!(name_field.is_some());
        assert_eq!(name_field.unwrap().as_string(), Some("hello"));

        // Test non-existent field
        let missing_field = variant_obj.field("missing").unwrap();
        assert!(missing_field.is_none());

        // Test fields iterator
        let fields: Vec<_> = variant_obj.fields().unwrap().collect();
        assert_eq!(fields.len(), 3);

        // Fields should be in sorted order: active, age, name
        assert_eq!(fields[0].0, "active");
        assert_eq!(fields[0].1.as_boolean(), Some(true));

        assert_eq!(fields[1].0, "age");
        assert_eq!(fields[1].1.as_int8(), Some(42));

        assert_eq!(fields[2].0, "name");
        assert_eq!(fields[2].1.as_string(), Some("hello"));
    }

    #[test]
    fn test_variant_object_empty() {
        // Create metadata with no fields
        let metadata_bytes = vec![
            0x11, // header: version=1, sorted=0, offset_size_minus_one=0
            0,    // dictionary_size = 0
            0,    // offset[0] = 0 (end of dictionary)
        ];
        let metadata = VariantMetadata::try_new(&metadata_bytes).unwrap();

        // Create empty object value data: {}
        let object_value = vec![
            0x02, // header: basic_type=2, value_header=0x00
            0,    // num_elements = 0
            0,    // single offset pointing to end
                  // No field IDs, no values
        ];

        let variant_obj = VariantObject::try_new(metadata, &object_value).unwrap();

        // Test basic properties
        assert_eq!(variant_obj.len(), 0);
        assert!(variant_obj.is_empty());

        // Test field access on empty object
        let missing_field = variant_obj.field("anything").unwrap();
        assert!(missing_field.is_none());

        // Test fields iterator on empty object
        let fields: Vec<_> = variant_obj.fields().unwrap().collect();
        assert_eq!(fields.len(), 0);
    }

    #[test]
    fn test_variant_list_simple() {
        // Create simple metadata (empty dictionary for this test)
        let metadata_bytes = vec![
            0x01, // header: version=1, sorted=0, offset_size_minus_one=0
            0,    // dictionary_size = 0
            0,    // offset[0] = 0 (end of dictionary)
        ];
        let metadata = VariantMetadata::try_new(&metadata_bytes).unwrap();

        // Create list value data for: [42, true, "hi"]
        // Header: basic_type=3 (array), field_offset_size_minus_one=0, is_large=0
        // value_header = 0000_0_0_00 = 0x00
        // So header byte = (0x00 << 2) | 3 = 0x03
        let list_value = vec![
            0x03, // header: basic_type=3, value_header=0x00
            3,    // num_elements = 3
            // Offsets (1 byte each): 4 offsets total
            0, // offset to first value (int8)
            2, // offset to second value (boolean true)
            3, // offset to third value (short string)
            6, // end offset
            // Values:
            0x0C,
            42,   // int8: primitive_header=3, basic_type=0 -> (3 << 2) | 0 = 0x0C, then value 42
            0x04, // boolean true: primitive_header=1, basic_type=0 -> (1 << 2) | 0 = 0x04
            0x09, b'h', b'i', // short string: length=2, basic_type=1 -> (2 << 2) | 1 = 0x09
        ];

        let variant_list = VariantList::try_new(metadata, &list_value).unwrap();

        // Test basic properties
        assert_eq!(variant_list.len(), 3);
        assert!(!variant_list.is_empty());

        // Test individual element access
        let elem0 = variant_list.get(0).unwrap();
        assert_eq!(elem0.as_int8(), Some(42));

        let elem1 = variant_list.get(1).unwrap();
        assert_eq!(elem1.as_boolean(), Some(true));

        let elem2 = variant_list.get(2).unwrap();
        assert_eq!(elem2.as_string(), Some("hi"));

        // Test out of bounds access
        let out_of_bounds = variant_list.get(3);
        assert!(out_of_bounds.is_err());
        assert!(matches!(
            out_of_bounds.unwrap_err(),
            ArrowError::InvalidArgumentError(ref msg) if msg.contains("out of bounds")
        ));

        // Test values iterator
        let values: Vec<_> = variant_list.values().unwrap().collect();
        assert_eq!(values.len(), 3);
        assert_eq!(values[0].as_int8(), Some(42));
        assert_eq!(values[1].as_boolean(), Some(true));
        assert_eq!(values[2].as_string(), Some("hi"));
    }

    #[test]
    fn test_variant_list_empty() {
        // Create simple metadata (empty dictionary)
        let metadata_bytes = vec![
            0x01, // header: version=1, sorted=0, offset_size_minus_one=0
            0,    // dictionary_size = 0
            0,    // offset[0] = 0 (end of dictionary)
        ];
        let metadata = VariantMetadata::try_new(&metadata_bytes).unwrap();

        // Create empty list value data: []
        let list_value = vec![
            0x03, // header: basic_type=3, value_header=0x00
            0,    // num_elements = 0
            0,    // single offset pointing to end
                  // No values
        ];

        let variant_list = VariantList::try_new(metadata, &list_value).unwrap();

        // Test basic properties
        assert_eq!(variant_list.len(), 0);
        assert!(variant_list.is_empty());

        // Test out of bounds access on empty list
        let out_of_bounds = variant_list.get(0);
        assert!(out_of_bounds.is_err());

        // Test values iterator on empty list
        let values: Vec<_> = variant_list.values().unwrap().collect();
        assert_eq!(values.len(), 0);
    }

    #[test]
    fn test_variant_list_large() {
        // Create simple metadata (empty dictionary)
        let metadata_bytes = vec![
            0x01, // header: version=1, sorted=0, offset_size_minus_one=0
            0,    // dictionary_size = 0
            0,    // offset[0] = 0 (end of dictionary)
        ];
        let metadata = VariantMetadata::try_new(&metadata_bytes).unwrap();

        // Create large list value data with 2-byte offsets: [null, false]
        // Header: is_large=1, field_offset_size_minus_one=1, basic_type=3 (array)
        let list_bytes = vec![
            0x17, // header = 000_1_01_11 = 0x17
            2, 0, 0, 0, // num_elements = 2 (4 bytes because is_large=1)
            // Offsets (2 bytes each): 3 offsets total
            0x00, 0x00, 0x01, 0x00, // first value (null)
            0x02, 0x00, // second value (boolean false)
            // Values:
            0x00, // null: primitive_header=0, basic_type=0 -> (0 << 2) | 0 = 0x00
            0x08, // boolean false: primitive_header=2, basic_type=0 -> (2 << 2) | 0 = 0x08
        ];

        let variant_list = VariantList::try_new(metadata, &list_bytes).unwrap();

        // Test basic properties
        assert_eq!(variant_list.len(), 2);
        assert!(!variant_list.is_empty());

        // Test individual element access
        let elem0 = variant_list.get(0).unwrap();
        assert_eq!(elem0.as_null(), Some(()));

        let elem1 = variant_list.get(1).unwrap();
        assert_eq!(elem1.as_boolean(), Some(false));
    }
}<|MERGE_RESOLUTION|>--- conflicted
+++ resolved
@@ -669,7 +669,6 @@
     }
 }
 
-<<<<<<< HEAD
 /// Represents a Parquet Variant
 ///
 /// The lifetimes `'m` and `'v` are for metadata and value, respectively.
@@ -737,7 +736,6 @@
 /// let metadata = [0x01, 0x00, 0x00];
 /// let value = [0x09, 0x48, 0x49];
 /// // parse the header metadata
-/// let metadata = VariantMetadata::try_new(&metadata).unwrap();
 /// assert_eq!(
 ///   Variant::ShortString("HI"),
 ///   Variant::try_new(&metadata, &value).unwrap()
@@ -755,11 +753,7 @@
 ///   _ => println!("Other variant"),
 /// }
 /// ```
-#[derive(Clone, Debug, Copy, PartialEq)]
-=======
-/// Variant value. May contain references to metadata and value
 #[derive(Clone, Debug, PartialEq)]
->>>>>>> e1ade7b0
 pub enum Variant<'m, 'v> {
     /// Primitive type: Null
     Null,
@@ -801,12 +795,8 @@
     // need both metadata & value
     /// Object (type_id=3): N/A
     Object(VariantObject<'m, 'v>),
-<<<<<<< HEAD
     /// Array (type_id=4): N/A
-    Array(VariantArray<'m, 'v>),
-=======
     List(VariantList<'m, 'v>),
->>>>>>> e1ade7b0
 }
 
 impl<'m, 'v> Variant<'m, 'v> {
@@ -817,19 +807,12 @@
     /// # use parquet_variant::{Variant, VariantMetadata};
     /// let metadata = [0x01, 0x00, 0x00];
     /// let value = [0x09, 0x48, 0x49];
-<<<<<<< HEAD
     /// // parse the header metadata
-    /// let metadata = VariantMetadata::try_new(&metadata).unwrap();
-=======
->>>>>>> e1ade7b0
     /// assert_eq!(
     ///   Variant::ShortString("HI"),
     ///   Variant::try_new(&metadata, &value).unwrap()
     /// );
     /// ```
-<<<<<<< HEAD
-    pub fn try_new(metadata: &'m VariantMetadata, value: &'v [u8]) -> Result<Self, ArrowError> {
-=======
     pub fn try_new(metadata: &'m [u8], value: &'v [u8]) -> Result<Self, ArrowError> {
         let metadata = VariantMetadata::try_new(metadata)?;
         Self::try_new_with_metadata(metadata, value)
@@ -853,7 +836,6 @@
         metadata: VariantMetadata<'m>,
         value: &'v [u8],
     ) -> Result<Self, ArrowError> {
->>>>>>> e1ade7b0
         let value_metadata = *first_byte_from_slice(value)?;
         let value_data = slice_from_slice(value, 1..)?;
         let new_self = match get_basic_type(value_metadata)? {
@@ -881,7 +863,6 @@
                 }
                 VariantPrimitiveType::BooleanTrue => Variant::BooleanTrue,
                 VariantPrimitiveType::BooleanFalse => Variant::BooleanFalse,
-                // TODO: Add types for the rest, once API is agreed upon
                 VariantPrimitiveType::Date => Variant::Date(decoder::decode_date(value_data)?),
                 VariantPrimitiveType::TimestampMicros => {
                     Variant::TimestampMicros(decoder::decode_timestamp_micros(value_data)?)
