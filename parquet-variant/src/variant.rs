// Licensed to the Apache Software Foundation (ASF) under one
// or more contributor license agreements.  See the NOTICE file
// distributed with this work for additional information
// regarding copyright ownership.  The ASF licenses this file
// to you under the Apache License, Version 2.0 (the
// "License"); you may not use this file except in compliance
// with the License.  You may obtain a copy of the License at
//
//   http://www.apache.org/licenses/LICENSE-2.0
//
// Unless required by applicable law or agreed to in writing,
// software distributed under the License is distributed on an
// "AS IS" BASIS, WITHOUT WARRANTIES OR CONDITIONS OF ANY
// KIND, either express or implied.  See the License for the
// specific language governing permissions and limitations
// under the License.
use crate::decoder::{
    self, get_basic_type, get_primitive_type, VariantBasicType, VariantPrimitiveType,
};
use crate::utils::{
    array_from_slice, first_byte_from_slice, slice_from_slice, string_from_slice,
    try_binary_search_by,
};
use arrow_schema::ArrowError;
use chrono::{DateTime, NaiveDate, NaiveDateTime, Utc};
use std::{num::TryFromIntError, ops::Range};

#[derive(Clone, Debug, Copy, PartialEq)]
enum OffsetSizeBytes {
    One = 1,
    Two = 2,
    Three = 3,
    Four = 4,
}

impl OffsetSizeBytes {
    /// Build from the `offset_size_minus_one` bits (see spec).
    fn try_new(offset_size_minus_one: u8) -> Result<Self, ArrowError> {
        use OffsetSizeBytes::*;
        let result = match offset_size_minus_one {
            0 => One,
            1 => Two,
            2 => Three,
            3 => Four,
            _ => {
                return Err(ArrowError::InvalidArgumentError(
                    "offset_size_minus_one must be 0–3".to_string(),
                ))
            }
        };
        Ok(result)
    }

    /// Return one unsigned little-endian value from `bytes`.
    ///
    /// * `bytes` – the Variant-metadata buffer.
    /// * `byte_offset` – number of bytes to skip **before** reading the first
    ///   value (usually `1` to move past the header byte).
    /// * `offset_index` – 0-based index **after** the skip
    ///   (`0` is the first value, `1` the next, …).
    ///
    /// Each value is `self as usize` bytes wide (1, 2, 3 or 4).
    /// Three-byte values are zero-extended to 32 bits before the final
    /// fallible cast to `usize`.
    fn unpack_usize(
        &self,
        bytes: &[u8],
        byte_offset: usize,  // how many bytes to skip
        offset_index: usize, // which offset in an array of offsets
    ) -> Result<usize, ArrowError> {
        use OffsetSizeBytes::*;
        let offset = byte_offset + (*self as usize) * offset_index;
        let result = match self {
            One => u8::from_le_bytes(array_from_slice(bytes, offset)?).into(),
            Two => u16::from_le_bytes(array_from_slice(bytes, offset)?).into(),
            Three => {
                // Let's grab the three byte le-chunk first
                let b3_chunks: [u8; 3] = array_from_slice(bytes, offset)?;
                // Let's pad it and construct a padded u32 from it.
                let mut buf = [0u8; 4];
                buf[..3].copy_from_slice(&b3_chunks);
                u32::from_le_bytes(buf)
                    .try_into()
                    .map_err(|e: TryFromIntError| ArrowError::InvalidArgumentError(e.to_string()))?
            }
            Four => u32::from_le_bytes(array_from_slice(bytes, offset)?)
                .try_into()
                .map_err(|e: TryFromIntError| ArrowError::InvalidArgumentError(e.to_string()))?,
        };
        Ok(result)
    }
}

#[derive(Clone, Debug, Copy, PartialEq)]
pub struct VariantMetadataHeader {
    version: u8,
    is_sorted: bool,
    /// Note: This is `offset_size_minus_one` + 1
    offset_size: OffsetSizeBytes,
}

// According to the spec this is currently always = 1, and so we store this const for validation
// purposes and to make that visible.
const CORRECT_VERSION_VALUE: u8 = 1;

impl VariantMetadataHeader {
    /// Tries to construct the variant metadata header, which has the form
    ///              7     6  5   4  3             0
    ///             +-------+---+---+---------------+
    /// header      |       |   |   |    version    |
    ///             +-------+---+---+---------------+
    ///                 ^         ^
    ///                 |         +-- sorted_strings
    ///                 +-- offset_size_minus_one
    /// The version is a 4-bit value that must always contain the value 1.
    /// - sorted_strings is a 1-bit value indicating whether dictionary strings are sorted and unique.
    /// - offset_size_minus_one is a 2-bit value providing the number of bytes per dictionary size and offset field.
    /// - The actual number of bytes, offset_size, is offset_size_minus_one + 1
    pub fn try_new(bytes: &[u8]) -> Result<Self, ArrowError> {
        let header = first_byte_from_slice(bytes)?;

        let version = header & 0x0F; // First four bits
        if version != CORRECT_VERSION_VALUE {
            let err_msg = format!(
                "The version bytes in the header is not {CORRECT_VERSION_VALUE}, got {:b}",
                version
            );
            return Err(ArrowError::InvalidArgumentError(err_msg));
        }
        let is_sorted = (header & 0x10) != 0; // Fifth bit
        let offset_size_minus_one = header >> 6; // Last two bits
        Ok(Self {
            version,
            is_sorted,
            offset_size: OffsetSizeBytes::try_new(offset_size_minus_one)?,
        })
    }
}

#[derive(Clone, Copy, Debug, PartialEq)]
/// Encodes the Variant Metadata, see the Variant spec file for more information
pub struct VariantMetadata<'m> {
    bytes: &'m [u8],
    header: VariantMetadataHeader,
    dict_size: usize,
    dictionary_key_start_byte: usize,
}

impl<'m> VariantMetadata<'m> {
    /// View the raw bytes (needed by very low-level decoders)
    #[inline]
    pub const fn as_bytes(&self) -> &'m [u8] {
        self.bytes
    }

    pub fn try_new(bytes: &'m [u8]) -> Result<Self, ArrowError> {
        let header = VariantMetadataHeader::try_new(bytes)?;
        // Offset 1, index 0 because first element after header is dictionary size
        let dict_size = header.offset_size.unpack_usize(bytes, 1, 0)?;

        // Check that we have the correct metadata length according to dictionary_size, or return
        // error early.
        // Minimum number of bytes the metadata buffer must contain:
        // 1 byte header
        // + offset_size-byte `dictionary_size` field
        // + (dict_size + 1) offset entries, each `offset_size` bytes. (Table size, essentially)
        // 1 + offset_size + (dict_size + 1) * offset_size
        // = (dict_size + 2) * offset_size + 1
        let offset_size = header.offset_size as usize; // Cheap to copy

        let dictionary_key_start_byte = dict_size
            .checked_add(2)
            .and_then(|n| n.checked_mul(offset_size))
            .and_then(|n| n.checked_add(1))
            .ok_or_else(|| ArrowError::InvalidArgumentError("metadata length overflow".into()))?;

        if bytes.len() < dictionary_key_start_byte {
            return Err(ArrowError::InvalidArgumentError(
                "Metadata shorter than dictionary_size implies".to_string(),
            ));
        }

        // Check that all offsets are monotonically increasing
        let mut offsets = (0..=dict_size).map(|i| header.offset_size.unpack_usize(bytes, 1, i + 1));
        let Some(Ok(mut end @ 0)) = offsets.next() else {
            return Err(ArrowError::InvalidArgumentError(
                "First offset is non-zero".to_string(),
            ));
        };

        for offset in offsets {
            let offset = offset?;
            if end >= offset {
                return Err(ArrowError::InvalidArgumentError(
                    "Offsets are not monotonically increasing".to_string(),
                ));
            }
            end = offset;
        }

        // Verify the buffer covers the whole dictionary-string section
        if end > bytes.len() - dictionary_key_start_byte {
            // `prev` holds the last offset seen still
            return Err(ArrowError::InvalidArgumentError(
                "Last offset does not equal dictionary length".to_string(),
            ));
        }

        Ok(Self {
            bytes,
            header,
            dict_size,
            dictionary_key_start_byte,
        })
    }

    /// Whether the dictionary keys are sorted and unique
    pub fn is_sorted(&self) -> bool {
        self.header.is_sorted
    }

    /// Get the dictionary size
    pub fn dictionary_size(&self) -> usize {
        self.dict_size
    }
    pub fn version(&self) -> u8 {
        self.header.version
    }

    /// Helper method to get the offset start and end range for a key by index.
    fn get_offsets_for_key_by(&self, index: usize) -> Result<Range<usize>, ArrowError> {
        if index >= self.dict_size {
            return Err(ArrowError::InvalidArgumentError(format!(
                "Index {} out of bounds for dictionary of length {}",
                index, self.dict_size
            )));
        }

        // Skipping the header byte (setting byte_offset = 1) and the dictionary_size (setting offset_index +1)
        let unpack = |i| self.header.offset_size.unpack_usize(self.bytes, 1, i + 1);
        Ok(unpack(index)?..unpack(index + 1)?)
    }

    /// Get a single offset by index
    pub fn get_offset_by(&self, index: usize) -> Result<usize, ArrowError> {
        if index >= self.dict_size {
            return Err(ArrowError::InvalidArgumentError(format!(
                "Index {} out of bounds for dictionary of length {}",
                index, self.dict_size
            )));
        }

        // Skipping the header byte (setting byte_offset = 1) and the dictionary_size (setting offset_index +1)
        let unpack = |i| self.header.offset_size.unpack_usize(self.bytes, 1, i + 1);
        unpack(index)
    }

    /// Get the key-name by index
    pub fn get_field_by(&self, index: usize) -> Result<&'m str, ArrowError> {
        let offset_range = self.get_offsets_for_key_by(index)?;
        self.get_field_by_offset(offset_range)
    }

    /// Gets the field using an offset (Range) - helper method to keep consistent API.
    pub(crate) fn get_field_by_offset(&self, offset: Range<usize>) -> Result<&'m str, ArrowError> {
        let dictionary_keys_bytes =
            slice_from_slice(self.bytes, self.dictionary_key_start_byte..self.bytes.len())?;
        let result = string_from_slice(dictionary_keys_bytes, offset)?;

        Ok(result)
    }

    pub fn header(&self) -> VariantMetadataHeader {
        self.header
    }

    /// Get the offsets as an iterator
    pub fn offsets(&self) -> impl Iterator<Item = Result<Range<usize>, ArrowError>> + 'm {
        let offset_size = self.header.offset_size; // `Copy`
        let bytes = self.bytes;

        (0..self.dict_size).map(move |i| {
            // This wont be out of bounds as long as dict_size and offsets have been validated
            // during construction via `try_new`, as it calls unpack_usize for the
            // indices `1..dict_size+1` already.
            let start = offset_size.unpack_usize(bytes, 1, i + 1);
            let end = offset_size.unpack_usize(bytes, 1, i + 2);

            match (start, end) {
                (Ok(s), Ok(e)) => Ok(s..e),
                (Err(e), _) | (_, Err(e)) => Err(e),
            }
        })
    }

    /// Get all key-names as an Iterator of strings
    pub fn fields(
        &'m self,
    ) -> Result<impl Iterator<Item = Result<&'m str, ArrowError>>, ArrowError> {
        let iterator = self
            .offsets()
            .map(move |offset_range| self.get_field_by_offset(offset_range?));
        Ok(iterator)
    }
}

<<<<<<< HEAD
#[derive(Clone, Debug, PartialEq)]
pub struct VariantObjectHeader {
    field_offset_size: OffsetSizeBytes,
    field_id_size: OffsetSizeBytes,
    num_elements: usize,
    field_ids_start_byte: usize,
    field_offsets_start_byte: usize,
    values_start_byte: usize,
=======
#[derive(Clone, Copy, Debug, PartialEq)]
pub struct VariantObject<'m, 'v> {
    pub metadata: VariantMetadata<'m>,
    pub value_metadata: u8,
    pub value_data: &'v [u8],
>>>>>>> 3a15f84e
}

impl VariantObjectHeader {
    pub fn try_new(value: &[u8]) -> Result<Self, ArrowError> {
        // Parse the header byte to get object parameters
        let header = first_byte_from_slice(value)?;
        let value_header = header >> 2;

        let field_offset_size_minus_one = value_header & 0x03; // Last 2 bits
        let field_id_size_minus_one = (value_header >> 2) & 0x03; // Next 2 bits
        let is_large = value_header & 0x10; // 5th bit

        let field_offset_size = OffsetSizeBytes::try_new(field_offset_size_minus_one)?;
        let field_id_size = OffsetSizeBytes::try_new(field_id_size_minus_one)?;

        // Determine num_elements size based on is_large flag
        let num_elements_size = if is_large != 0 {
            OffsetSizeBytes::Four
        } else {
            OffsetSizeBytes::One
        };

        // Parse num_elements
        let num_elements = num_elements_size.unpack_usize(value, 1, 0)?;

        // Calculate byte offsets for different sections
        let field_ids_start_byte = 1 + num_elements_size as usize;
        let field_offsets_start_byte = field_ids_start_byte + num_elements * field_id_size as usize;
        let values_start_byte =
            field_offsets_start_byte + (num_elements + 1) * field_offset_size as usize;

        // Verify that the last field offset array entry is inside the value slice
        let last_field_offset_byte =
            field_offsets_start_byte + (num_elements + 1) * field_offset_size as usize;
        if last_field_offset_byte > value.len() {
            return Err(ArrowError::InvalidArgumentError(format!(
                "Last field offset array entry at offset {} with length {} is outside the value slice of length {}",
                last_field_offset_byte,
                field_offset_size as usize,
                value.len()
            )));
        }

        // Verify that the value of the last field offset array entry fits inside the value slice
        let last_field_offset =
            field_offset_size.unpack_usize(value, field_offsets_start_byte, num_elements)?;
        if values_start_byte + last_field_offset > value.len() {
            return Err(ArrowError::InvalidArgumentError(format!(
                "Last field offset value {} at offset {} is outside the value slice of length {}",
                last_field_offset,
                values_start_byte,
                value.len()
            )));
        }
        Ok(Self {
            field_offset_size,
            field_id_size,
            num_elements,
            field_ids_start_byte,
            field_offsets_start_byte,
            values_start_byte,
        })
    }

    /// Returns the number of key-value pairs in this object
    pub fn num_elements(&self) -> usize {
        self.num_elements
    }
}

<<<<<<< HEAD
#[derive(Clone, Debug, PartialEq)]
pub struct VariantObject<'m, 'v> {
    pub metadata: &'m VariantMetadata<'m>,
    pub value: &'v [u8],
    header: VariantObjectHeader,
=======
#[derive(Clone, Copy, Debug, PartialEq)]
pub struct VariantArray<'m, 'v> {
    pub metadata: VariantMetadata<'m>,
    pub value_metadata: u8,
    pub value_data: &'v [u8],
>>>>>>> 3a15f84e
}

impl<'m, 'v> VariantObject<'m, 'v> {
    pub fn try_new(metadata: &'m VariantMetadata<'m>, value: &'v [u8]) -> Result<Self, ArrowError> {
        Ok(Self {
            metadata,
            value,
            header: VariantObjectHeader::try_new(value)?,
        })
    }

    /// Returns the number of key-value pairs in this object
    pub fn len(&self) -> usize {
        self.header.num_elements()
    }

    /// Returns true if the object contains no key-value pairs
    pub fn is_empty(&self) -> bool {
        self.len() == 0
    }

    pub fn fields(&self) -> Result<impl Iterator<Item = (&'m str, Variant<'m, 'v>)>, ArrowError> {
        let field_list = self.parse_field_list()?;
        Ok(field_list.into_iter())
    }

    pub fn field(&self, name: &str) -> Result<Option<Variant<'m, 'v>>, ArrowError> {
        // Binary search through the sorted field IDs to find the field
        let (field_ids, field_offsets) = self.parse_field_arrays()?;
        let search_result = try_binary_search_by(&field_ids, &name, |&field_id| {
            self.metadata.get_field_by(field_id)
        })?;

        let Ok(index) = search_result else {
            return Ok(None);
        };
        let start_offset = field_offsets[index];
        let end_offset = field_offsets[index + 1];
        let value_bytes = slice_from_slice(
            self.value,
            self.header.values_start_byte + start_offset
                ..self.header.values_start_byte + end_offset,
        )?;
        let variant = Variant::try_new(self.metadata, value_bytes)?;
        Ok(Some(variant))
    }

    /// Parse field IDs and field offsets arrays using the cached header
    fn parse_field_arrays(&self) -> Result<(Vec<usize>, Vec<usize>), ArrowError> {
        // Parse field IDs
        let field_ids = (0..self.header.num_elements)
            .map(|i| {
                self.header.field_id_size.unpack_usize(
                    self.value,
                    self.header.field_ids_start_byte,
                    i,
                )
            })
            .collect::<Result<Vec<_>, _>>()?;
        debug_assert_eq!(field_ids.len(), self.header.num_elements);

        // Parse field offsets (num_elements + 1 entries)
        let field_offsets = (0..=self.header.num_elements)
            .map(|i| {
                self.header.field_offset_size.unpack_usize(
                    self.value,
                    self.header.field_offsets_start_byte,
                    i,
                )
            })
            .collect::<Result<Vec<_>, _>>()?;
        debug_assert_eq!(field_offsets.len(), self.header.num_elements + 1);

        Ok((field_ids, field_offsets))
    }

    /// Parse all fields into a vector for iteration
    fn parse_field_list(&self) -> Result<Vec<(&'m str, Variant<'m, 'v>)>, ArrowError> {
        let (field_ids, field_offsets) = self.parse_field_arrays()?;

        let mut fields = Vec::with_capacity(self.header.num_elements);

        for i in 0..self.header.num_elements {
            let field_id = field_ids[i];
            let field_name = self.metadata.get_field_by(field_id)?;

            let start_offset = field_offsets[i];
            let end_offset = field_offsets[i + 1];
            let value_bytes = slice_from_slice(
                self.value,
                self.header.values_start_byte + start_offset
                    ..self.header.values_start_byte + end_offset,
            )?;
            let variant = Variant::try_new(self.metadata, value_bytes)?;

            fields.push((field_name, variant));
        }

        Ok(fields)
    }
}

#[derive(Clone, Debug, PartialEq)]
pub struct VariantListHeader {
    offset_size: OffsetSizeBytes,
    is_large: bool,
    num_elements: usize,
    first_offset_byte: usize,
    first_value_byte: usize,
}

impl VariantListHeader {
    pub fn try_new(value: &[u8]) -> Result<Self, ArrowError> {
        // The 6 first bits to the left are the value_header and the 2 bits
        // to the right are the basic type, so we shift to get only the value_header
        let value_header = first_byte_from_slice(value)? >> 2;
        let is_large = (value_header & 0x04) != 0; // 3rd bit from the right
        let field_offset_size_minus_one = value_header & 0x03; // Last two bits
        let offset_size = OffsetSizeBytes::try_new(field_offset_size_minus_one)?;

        // The size of the num_elements entry in the array value_data is 4 bytes if
        // is_large is true, otherwise 1 byte.
        let num_elements_size = match is_large {
            true => OffsetSizeBytes::Four,
            false => OffsetSizeBytes::One,
        };

        // Skip the header byte to read the num_elements
        let num_elements = num_elements_size.unpack_usize(value, 1, 0)?;
        let first_offset_byte = 1 + num_elements_size as usize;

        let overflow =
            || ArrowError::InvalidArgumentError("Variant value_byte_length overflow".into());

        // 1.  num_elements + 1
        let n_offsets = num_elements.checked_add(1).ok_or_else(overflow)?;

        // 2.  (num_elements + 1) * offset_size
        let value_bytes = n_offsets
            .checked_mul(offset_size as usize)
            .ok_or_else(overflow)?;

        // 3.  first_offset_byte + ...
        let first_value_byte = first_offset_byte
            .checked_add(value_bytes)
            .ok_or_else(overflow)?;

        // Verify that the last offset array entry is inside the value slice
        let last_offset_byte = first_offset_byte + n_offsets * offset_size as usize;
        if last_offset_byte > value.len() {
            return Err(ArrowError::InvalidArgumentError(format!(
                "Last offset array entry at offset {} with length {} is outside the value slice of length {}",
                last_offset_byte,
                offset_size as usize,
                value.len()
            )));
        }

        // Verify that the value of the last offset array entry fits inside the value slice
        let last_offset = offset_size.unpack_usize(value, first_offset_byte, num_elements)?;
        if first_value_byte + last_offset > value.len() {
            return Err(ArrowError::InvalidArgumentError(format!(
                "Last offset value {} at offset {} is outside the value slice of length {}",
                last_offset,
                first_value_byte,
                value.len()
            )));
        }

        Ok(Self {
            offset_size,
            is_large,
            num_elements,
            first_offset_byte,
            first_value_byte,
        })
    }

    /// Returns the number of elements in this list
    pub fn num_elements(&self) -> usize {
        self.num_elements
    }

    /// Returns the offset size in bytes
    pub fn offset_size(&self) -> usize {
        self.offset_size as _
    }

    /// Returns whether this is a large list
    pub fn is_large(&self) -> bool {
        self.is_large
    }

    /// Returns the byte offset where the offset array starts
    pub fn first_offset_byte(&self) -> usize {
        self.first_offset_byte
    }

    /// Returns the byte offset where the values start
    pub fn first_value_byte(&self) -> usize {
        self.first_value_byte
    }
}

// NOTE: We differ from the variant spec and call it "list" instead of "array" in order to be
// consistent with parquet and arrow type naming. Otherwise, the name would conflict with the
// `VariantArray : Array` we must eventually define for variant-typed arrow arrays.
#[derive(Clone, Debug, PartialEq)]
pub struct VariantList<'m, 'v> {
    pub metadata: &'m VariantMetadata<'m>,
    pub value: &'v [u8],
    header: VariantListHeader,
}

impl<'m, 'v> VariantList<'m, 'v> {
    pub fn try_new(metadata: &'m VariantMetadata<'m>, value: &'v [u8]) -> Result<Self, ArrowError> {
        Ok(Self {
            metadata,
            value,
            header: VariantListHeader::try_new(value)?,
        })
    }

    /// Return the length of this array
    pub fn len(&self) -> usize {
        self.header.num_elements()
    }

    /// Is the array of zero length
    pub fn is_empty(&self) -> bool {
        self.len() == 0
    }

    pub fn values(&self) -> Result<impl Iterator<Item = Variant<'m, 'v>>, ArrowError> {
        let len = self.len();
        let values = (0..len)
            .map(move |i| self.get(i))
            .collect::<Result<Vec<_>, _>>()?;
        Ok(values.into_iter())
    }

    pub fn get(&self, index: usize) -> Result<Variant<'m, 'v>, ArrowError> {
        if index >= self.header.num_elements() {
            return Err(ArrowError::InvalidArgumentError(format!(
                "Index {} out of bounds for list of length {}",
                index,
                self.header.num_elements()
            )));
        }

        // Skip header and num_elements bytes to read the offsets
        let start_field_offset_from_first_value_byte = self.header.offset_size.unpack_usize(
            self.value,
            self.header.first_offset_byte(),
            index,
        )?;
        let end_field_offset_from_first_value_byte = self.header.offset_size.unpack_usize(
            self.value,
            self.header.first_offset_byte(),
            index + 1,
        )?;

        // Read the value bytes from the offsets
        let variant_value_bytes = slice_from_slice(
            self.value,
            self.header.first_value_byte() + start_field_offset_from_first_value_byte
                ..self.header.first_value_byte() + end_field_offset_from_first_value_byte,
        )?;
        let variant = Variant::try_new_with_metadata(self.metadata, variant_value_bytes)?;
        Ok(variant)
    }
}

/// Variant value. May contain references to metadata and value
#[derive(Clone, Debug, PartialEq)]
pub enum Variant<'m, 'v> {
    // TODO: Add types for the rest of the primitive types, once API is agreed upon
    Null,
    Int8(i8),
    Int16(i16),
    Int32(i32),
    Int64(i64),
    Date(NaiveDate),
    TimestampMicros(DateTime<Utc>),
    TimestampNtzMicros(NaiveDateTime),
    Decimal4 { integer: i32, scale: u8 },
    Decimal8 { integer: i64, scale: u8 },
    Decimal16 { integer: i128, scale: u8 },
    Float(f32),
    Double(f64),
    BooleanTrue,
    BooleanFalse,

    // Note: only need the *value* buffer
    Binary(&'v [u8]),
    String(&'v str),
    ShortString(&'v str),

    // need both metadata & value
    Object(VariantObject<'m, 'v>),
    List(VariantList<'m, 'v>),
}

impl<'m, 'v> Variant<'m, 'v> {
    /// Create a new `Variant` from metadata and value.
    ///
    /// # Example
    /// ```
    /// # use parquet_variant::{Variant, VariantMetadata};
    /// let metadata = [0x01, 0x00, 0x00];
    /// let value = [0x09, 0x48, 0x49];
    /// assert_eq!(
    ///   Variant::ShortString("HI"),
    ///   Variant::try_new(&metadata, &value).unwrap()
    /// );
    /// ```
    pub fn try_new(metadata: &'m [u8], value: &'v [u8]) -> Result<Self, ArrowError> {
        let metadata = VariantMetadata::try_new(metadata)?;
        Self::try_new_with_metadata(metadata, value)
    }

    /// Create a new variant with existing metadata
    ///
    /// # Example
    /// ```
    /// # use parquet_variant::{Variant, VariantMetadata};
    /// let metadata = [0x01, 0x00, 0x00];
    /// let value = [0x09, 0x48, 0x49];
    /// // parse the header metadata first
    /// let metadata = VariantMetadata::try_new(&metadata).unwrap();
    /// assert_eq!(
    ///   Variant::ShortString("HI"),
    ///   Variant::try_new_with_metadata(metadata, &value).unwrap()
    /// );
    /// ```
    pub fn try_new_with_metadata(
        metadata: VariantMetadata<'m>,
        value: &'v [u8],
    ) -> Result<Self, ArrowError> {
        let value_metadata = *first_byte_from_slice(value)?;
        let value_data = slice_from_slice(value, 1..)?;
        let new_self = match get_basic_type(value_metadata)? {
            VariantBasicType::Primitive => match get_primitive_type(value_metadata)? {
                VariantPrimitiveType::Null => Variant::Null,
                VariantPrimitiveType::Int8 => Variant::Int8(decoder::decode_int8(value_data)?),
                VariantPrimitiveType::Int16 => Variant::Int16(decoder::decode_int16(value_data)?),
                VariantPrimitiveType::Int32 => Variant::Int32(decoder::decode_int32(value_data)?),
                VariantPrimitiveType::Int64 => Variant::Int64(decoder::decode_int64(value_data)?),
                VariantPrimitiveType::Decimal4 => {
                    let (integer, scale) = decoder::decode_decimal4(value_data)?;
                    Variant::Decimal4 { integer, scale }
                }
                VariantPrimitiveType::Decimal8 => {
                    let (integer, scale) = decoder::decode_decimal8(value_data)?;
                    Variant::Decimal8 { integer, scale }
                }
                VariantPrimitiveType::Decimal16 => {
                    let (integer, scale) = decoder::decode_decimal16(value_data)?;
                    Variant::Decimal16 { integer, scale }
                }
                VariantPrimitiveType::Float => Variant::Float(decoder::decode_float(value_data)?),
                VariantPrimitiveType::Double => {
                    Variant::Double(decoder::decode_double(value_data)?)
                }
                VariantPrimitiveType::BooleanTrue => Variant::BooleanTrue,
                VariantPrimitiveType::BooleanFalse => Variant::BooleanFalse,
                // TODO: Add types for the rest, once API is agreed upon
                VariantPrimitiveType::Date => Variant::Date(decoder::decode_date(value_data)?),
                VariantPrimitiveType::TimestampMicros => {
                    Variant::TimestampMicros(decoder::decode_timestamp_micros(value_data)?)
                }
                VariantPrimitiveType::TimestampNtzMicros => {
                    Variant::TimestampNtzMicros(decoder::decode_timestampntz_micros(value_data)?)
                }
                VariantPrimitiveType::Binary => {
                    Variant::Binary(decoder::decode_binary(value_data)?)
                }
                VariantPrimitiveType::String => {
                    Variant::String(decoder::decode_long_string(value_data)?)
                }
            },
            VariantBasicType::ShortString => {
                Variant::ShortString(decoder::decode_short_string(value_metadata, value_data)?)
            }
            VariantBasicType::Object => Variant::Object(VariantObject::try_new(metadata, value)?),
            VariantBasicType::Array => Variant::List(VariantList::try_new(metadata, value)?),
        };
        Ok(new_self)
    }

    /// Converts this variant to `()` if it is null.
    ///
    /// Returns `Some(())` for null variants,
    /// `None` for non-null variants.
    ///
    /// # Examples
    ///
    /// ```
    /// use parquet_variant::Variant;
    ///
    /// // you can extract `()` from a null variant
    /// let v1 = Variant::from(());
    /// assert_eq!(v1.as_null(), Some(()));
    ///
    /// // but not from other variants
    /// let v2 = Variant::from("hello!");
    /// assert_eq!(v2.as_null(), None);
    /// ```
    pub fn as_null(&self) -> Option<()> {
        matches!(self, Variant::Null).then_some(())
    }

    /// Converts this variant to a `bool` if possible.
    ///
    /// Returns `Some(bool)` for boolean variants,
    /// `None` for non-boolean variants.
    ///
    /// # Examples
    ///
    /// ```
    /// use parquet_variant::Variant;
    ///
    /// // you can extract a bool from the true variant
    /// let v1 = Variant::from(true);
    /// assert_eq!(v1.as_boolean(), Some(true));
    ///
    /// // and the false variant
    /// let v2 = Variant::from(false);
    /// assert_eq!(v2.as_boolean(), Some(false));
    ///
    /// // but not from other variants
    /// let v3 = Variant::from("hello!");
    /// assert_eq!(v3.as_boolean(), None);
    /// ```
    pub fn as_boolean(&self) -> Option<bool> {
        match self {
            Variant::BooleanTrue => Some(true),
            Variant::BooleanFalse => Some(false),
            _ => None,
        }
    }

    /// Converts this variant to a `NaiveDate` if possible.
    ///
    /// Returns `Some(NaiveDate)` for date variants,
    /// `None` for non-date variants.
    ///
    /// # Examples
    ///
    /// ```
    /// use parquet_variant::Variant;
    /// use chrono::NaiveDate;
    ///
    /// // you can extract a NaiveDate from a date variant
    /// let date = NaiveDate::from_ymd_opt(2025, 4, 12).unwrap();
    /// let v1 = Variant::from(date);
    /// assert_eq!(v1.as_naive_date(), Some(date));
    ///
    /// // but not from other variants
    /// let v2 = Variant::from("hello!");
    /// assert_eq!(v2.as_naive_date(), None);
    /// ```
    pub fn as_naive_date(&self) -> Option<NaiveDate> {
        if let Variant::Date(d) = self {
            Some(*d)
        } else {
            None
        }
    }

    /// Converts this variant to a `DateTime<Utc>` if possible.
    ///
    /// Returns `Some(DateTime<Utc>)` for timestamp variants,
    /// `None` for non-timestamp variants.
    ///
    /// # Examples
    ///
    /// ```
    /// use parquet_variant::Variant;
    /// use chrono::NaiveDate;
    ///
    /// // you can extract a DateTime<Utc> from a UTC-adjusted variant
    /// let datetime = NaiveDate::from_ymd_opt(2025, 4, 16).unwrap().and_hms_milli_opt(12, 34, 56, 780).unwrap().and_utc();
    /// let v1 = Variant::from(datetime);
    /// assert_eq!(v1.as_datetime_utc(), Some(datetime));
    ///
    /// // or a non-UTC-adjusted variant
    /// let datetime = NaiveDate::from_ymd_opt(2025, 4, 16).unwrap().and_hms_milli_opt(12, 34, 56, 780).unwrap();
    /// let v2 = Variant::from(datetime);
    /// assert_eq!(v2.as_datetime_utc(), Some(datetime.and_utc()));
    ///
    /// // but not from other variants
    /// let v3 = Variant::from("hello!");
    /// assert_eq!(v3.as_datetime_utc(), None);
    /// ```
    pub fn as_datetime_utc(&self) -> Option<DateTime<Utc>> {
        match *self {
            Variant::TimestampMicros(d) => Some(d),
            Variant::TimestampNtzMicros(d) => Some(d.and_utc()),
            _ => None,
        }
    }

    /// Converts this variant to a `NaiveDateTime` if possible.
    ///
    /// Returns `Some(NaiveDateTime)` for timestamp variants,
    /// `None` for non-timestamp variants.
    ///
    /// # Examples
    ///
    /// ```
    /// use parquet_variant::Variant;
    /// use chrono::NaiveDate;
    ///
    /// // you can extract a NaiveDateTime from a non-UTC-adjusted variant
    /// let datetime = NaiveDate::from_ymd_opt(2025, 4, 16).unwrap().and_hms_milli_opt(12, 34, 56, 780).unwrap();
    /// let v1 = Variant::from(datetime);
    /// assert_eq!(v1.as_naive_datetime(), Some(datetime));
    ///
    /// // or a UTC-adjusted variant
    /// let datetime = NaiveDate::from_ymd_opt(2025, 4, 16).unwrap().and_hms_milli_opt(12, 34, 56, 780).unwrap().and_utc();
    /// let v2 = Variant::from(datetime);
    /// assert_eq!(v2.as_naive_datetime(), Some(datetime.naive_utc()));
    ///
    /// // but not from other variants
    /// let v3 = Variant::from("hello!");
    /// assert_eq!(v3.as_naive_datetime(), None);
    /// ```
    pub fn as_naive_datetime(&self) -> Option<NaiveDateTime> {
        match *self {
            Variant::TimestampNtzMicros(d) => Some(d),
            Variant::TimestampMicros(d) => Some(d.naive_utc()),
            _ => None,
        }
    }

    /// Converts this variant to a `&[u8]` if possible.
    ///
    /// Returns `Some(&[u8])` for binary variants,
    /// `None` for non-binary variants.
    ///
    /// # Examples
    ///
    /// ```
    /// use parquet_variant::Variant;
    ///
    /// // you can extract a byte slice from a binary variant
    /// let data = b"hello!";
    /// let v1 = Variant::Binary(data);
    /// assert_eq!(v1.as_u8_slice(), Some(data.as_slice()));
    ///
    /// // but not from other variant types
    /// let v2 = Variant::from(123i64);
    /// assert_eq!(v2.as_u8_slice(), None);
    /// ```
    pub fn as_u8_slice(&'v self) -> Option<&'v [u8]> {
        if let Variant::Binary(d) = self {
            Some(d)
        } else {
            None
        }
    }

    /// Converts this variant to a `&str` if possible.
    ///
    /// Returns `Some(&str)` for string variants (both regular and short strings),
    /// `None` for non-string variants.
    ///
    /// # Examples
    ///
    /// ```
    /// use parquet_variant::Variant;
    ///
    /// // you can extract a string from string variants
    /// let s = "hello!";
    /// let v1 = Variant::ShortString(s);
    /// assert_eq!(v1.as_string(), Some(s));
    ///
    /// // but not from other variants
    /// let v2 = Variant::from(123i64);
    /// assert_eq!(v2.as_string(), None);
    /// ```
    pub fn as_string(&'v self) -> Option<&'v str> {
        match self {
            Variant::String(s) | Variant::ShortString(s) => Some(s),
            _ => None,
        }
    }

    /// Converts this variant to an `i8` if possible.
    ///
    /// Returns `Some(i8)` for integer variants that fit in `i8` range,
    /// `None` for non-integer variants or values that would overflow.
    ///
    /// # Examples
    ///
    /// ```
    /// use parquet_variant::Variant;
    ///
    /// // you can read an int64 variant into an i8 if it fits
    /// let v1 = Variant::from(123i64);
    /// assert_eq!(v1.as_int8(), Some(123i8));
    ///
    /// // but not if it would overflow
    /// let v2 = Variant::from(1234i64);
    /// assert_eq!(v2.as_int8(), None);
    ///
    /// // or if the variant cannot be cast into an integer
    /// let v3 = Variant::from("hello!");
    /// assert_eq!(v3.as_int8(), None);
    /// ```
    pub fn as_int8(&self) -> Option<i8> {
        match *self {
            Variant::Int8(i) => Some(i),
            Variant::Int16(i) => i.try_into().ok(),
            Variant::Int32(i) => i.try_into().ok(),
            Variant::Int64(i) => i.try_into().ok(),
            _ => None,
        }
    }

    /// Converts this variant to an `i16` if possible.
    ///
    /// Returns `Some(i16)` for integer variants that fit in `i16` range,
    /// `None` for non-integer variants or values that would overflow.
    ///
    /// # Examples
    ///
    /// ```
    /// use parquet_variant::Variant;
    ///
    /// // you can read an int64 variant into an i16 if it fits
    /// let v1 = Variant::from(123i64);
    /// assert_eq!(v1.as_int16(), Some(123i16));
    ///
    /// // but not if it would overflow
    /// let v2 = Variant::from(123456i64);
    /// assert_eq!(v2.as_int16(), None);
    ///
    /// // or if the variant cannot be cast into an integer
    /// let v3 = Variant::from("hello!");
    /// assert_eq!(v3.as_int16(), None);
    /// ```
    pub fn as_int16(&self) -> Option<i16> {
        match *self {
            Variant::Int8(i) => Some(i.into()),
            Variant::Int16(i) => Some(i),
            Variant::Int32(i) => i.try_into().ok(),
            Variant::Int64(i) => i.try_into().ok(),
            _ => None,
        }
    }

    /// Converts this variant to an `i32` if possible.
    ///
    /// Returns `Some(i32)` for integer variants that fit in `i32` range,
    /// `None` for non-integer variants or values that would overflow.
    ///
    /// # Examples
    ///
    /// ```
    /// use parquet_variant::Variant;
    ///
    /// // you can read an int64 variant into an i32 if it fits
    /// let v1 = Variant::from(123i64);
    /// assert_eq!(v1.as_int32(), Some(123i32));
    ///
    /// // but not if it would overflow
    /// let v2 = Variant::from(12345678901i64);
    /// assert_eq!(v2.as_int32(), None);
    ///
    /// // or if the variant cannot be cast into an integer
    /// let v3 = Variant::from("hello!");
    /// assert_eq!(v3.as_int32(), None);
    /// ```
    pub fn as_int32(&self) -> Option<i32> {
        match *self {
            Variant::Int8(i) => Some(i.into()),
            Variant::Int16(i) => Some(i.into()),
            Variant::Int32(i) => Some(i),
            Variant::Int64(i) => i.try_into().ok(),
            _ => None,
        }
    }

    /// Converts this variant to an `i64` if possible.
    ///
    /// Returns `Some(i64)` for integer variants that fit in `i64` range,
    /// `None` for non-integer variants or values that would overflow.
    ///
    /// # Examples
    ///
    /// ```
    /// use parquet_variant::Variant;
    ///
    /// // you can read an int64 variant into an i64
    /// let v1 = Variant::from(123i64);
    /// assert_eq!(v1.as_int64(), Some(123i64));
    ///
    /// // but not a variant that cannot be cast into an integer
    /// let v2 = Variant::from("hello!");
    /// assert_eq!(v2.as_int64(), None);
    /// ```
    pub fn as_int64(&self) -> Option<i64> {
        match *self {
            Variant::Int8(i) => Some(i.into()),
            Variant::Int16(i) => Some(i.into()),
            Variant::Int32(i) => Some(i.into()),
            Variant::Int64(i) => Some(i),
            _ => None,
        }
    }

    /// Converts this variant to tuple with a 4-byte unscaled value if possible.
    ///
    /// Returns `Some((i32, u8))` for decimal variants where the unscaled value
    /// fits in `i32` range,
    /// `None` for non-decimal variants or decimal values that would overflow.
    ///
    /// # Examples
    ///
    /// ```
    /// use parquet_variant::Variant;
    ///
    /// // you can extract decimal parts from smaller or equally-sized decimal variants
    /// let v1 = Variant::from((1234_i32, 2));
    /// assert_eq!(v1.as_decimal_int32(), Some((1234_i32, 2)));
    ///
    /// // and from larger decimal variants if they fit
    /// let v2 = Variant::from((1234_i64, 2));
    /// assert_eq!(v2.as_decimal_int32(), Some((1234_i32, 2)));
    ///
    /// // but not if the value would overflow i32
    /// let v3 = Variant::from((12345678901i64, 2));
    /// assert_eq!(v3.as_decimal_int32(), None);
    ///
    /// // or if the variant is not a decimal
    /// let v4 = Variant::from("hello!");
    /// assert_eq!(v4.as_decimal_int32(), None);
    /// ```
    pub fn as_decimal_int32(&self) -> Option<(i32, u8)> {
        match *self {
            Variant::Decimal4 { integer, scale } => Some((integer, scale)),
            Variant::Decimal8 { integer, scale } => {
                if let Ok(converted_integer) = integer.try_into() {
                    Some((converted_integer, scale))
                } else {
                    None
                }
            }
            Variant::Decimal16 { integer, scale } => {
                if let Ok(converted_integer) = integer.try_into() {
                    Some((converted_integer, scale))
                } else {
                    None
                }
            }
            _ => None,
        }
    }

    /// Converts this variant to tuple with an 8-byte unscaled value if possible.
    ///
    /// Returns `Some((i64, u8))` for decimal variants where the unscaled value
    /// fits in `i64` range,
    /// `None` for non-decimal variants or decimal values that would overflow.
    ///
    /// # Examples
    ///
    /// ```
    /// use parquet_variant::Variant;
    ///
    /// // you can extract decimal parts from smaller or equally-sized decimal variants
    /// let v1 = Variant::from((1234_i64, 2));
    /// assert_eq!(v1.as_decimal_int64(), Some((1234_i64, 2)));
    ///
    /// // and from larger decimal variants if they fit
    /// let v2 = Variant::from((1234_i128, 2));
    /// assert_eq!(v2.as_decimal_int64(), Some((1234_i64, 2)));
    ///
    /// // but not if the value would overflow i64
    /// let v3 = Variant::from((2e19 as i128, 2));
    /// assert_eq!(v3.as_decimal_int64(), None);
    ///
    /// // or if the variant is not a decimal
    /// let v4 = Variant::from("hello!");
    /// assert_eq!(v4.as_decimal_int64(), None);
    /// ```
    pub fn as_decimal_int64(&self) -> Option<(i64, u8)> {
        match *self {
            Variant::Decimal4 { integer, scale } => Some((integer.into(), scale)),
            Variant::Decimal8 { integer, scale } => Some((integer, scale)),
            Variant::Decimal16 { integer, scale } => {
                if let Ok(converted_integer) = integer.try_into() {
                    Some((converted_integer, scale))
                } else {
                    None
                }
            }
            _ => None,
        }
    }

    /// Converts this variant to tuple with a 16-byte unscaled value if possible.
    ///
    /// Returns `Some((i128, u8))` for decimal variants where the unscaled value
    /// fits in `i128` range,
    /// `None` for non-decimal variants or decimal values that would overflow.
    ///
    /// # Examples
    ///
    /// ```
    /// use parquet_variant::Variant;
    ///
    /// // you can extract decimal parts from smaller or equally-sized decimal variants
    /// let v1 = Variant::from((1234_i128, 2));
    /// assert_eq!(v1.as_decimal_int128(), Some((1234_i128, 2)));
    ///
    /// // but not if the variant is not a decimal
    /// let v2 = Variant::from("hello!");
    /// assert_eq!(v2.as_decimal_int128(), None);
    /// ```
    pub fn as_decimal_int128(&self) -> Option<(i128, u8)> {
        match *self {
            Variant::Decimal4 { integer, scale } => Some((integer.into(), scale)),
            Variant::Decimal8 { integer, scale } => Some((integer.into(), scale)),
            Variant::Decimal16 { integer, scale } => Some((integer, scale)),
            _ => None,
        }
    }
    /// Converts this variant to an `f32` if possible.
    ///
    /// Returns `Some(f32)` for float and double variants,
    /// `None` for non-floating-point variants.
    ///
    /// # Examples
    ///
    /// ```
    /// use parquet_variant::Variant;
    ///
    /// // you can extract an f32 from a float variant
    /// let v1 = Variant::from(std::f32::consts::PI);
    /// assert_eq!(v1.as_f32(), Some(std::f32::consts::PI));
    ///
    /// // and from a double variant (with loss of precision to nearest f32)
    /// let v2 = Variant::from(std::f64::consts::PI);
    /// assert_eq!(v2.as_f32(), Some(std::f32::consts::PI));
    ///
    /// // but not from other variants
    /// let v3 = Variant::from("hello!");
    /// assert_eq!(v3.as_f32(), None);
    /// ```
    #[allow(clippy::cast_possible_truncation)]
    pub fn as_f32(&self) -> Option<f32> {
        match *self {
            Variant::Float(i) => Some(i),
            Variant::Double(i) => Some(i as f32),
            _ => None,
        }
    }

    /// Converts this variant to an `f64` if possible.
    ///
    /// Returns `Some(f64)` for float and double variants,
    /// `None` for non-floating-point variants.
    ///
    /// # Examples
    ///
    /// ```
    /// use parquet_variant::Variant;
    ///
    /// // you can extract an f64 from a float variant
    /// let v1 = Variant::from(std::f32::consts::PI);
    /// assert_eq!(v1.as_f64(), Some(std::f32::consts::PI as f64));
    ///
    /// // and from a double variant
    /// let v2 = Variant::from(std::f64::consts::PI);
    /// assert_eq!(v2.as_f64(), Some(std::f64::consts::PI));
    ///
    /// // but not from other variants
    /// let v3 = Variant::from("hello!");
    /// assert_eq!(v3.as_f64(), None);
    /// ```
    pub fn as_f64(&self) -> Option<f64> {
        match *self {
            Variant::Float(i) => Some(i.into()),
            Variant::Double(i) => Some(i),
            _ => None,
        }
    }

    pub fn metadata(&self) -> Option<&'m VariantMetadata> {
        match self {
            Variant::Object(VariantObject { metadata, .. })
<<<<<<< HEAD
            | Variant::List(VariantList { metadata, .. }) => Some(*metadata),
=======
            | Variant::Array(VariantArray { metadata, .. }) => Some(metadata),
>>>>>>> 3a15f84e
            _ => None,
        }
    }
}

impl From<()> for Variant<'_, '_> {
    fn from((): ()) -> Self {
        Variant::Null
    }
}

impl From<i8> for Variant<'_, '_> {
    fn from(value: i8) -> Self {
        Variant::Int8(value)
    }
}

impl From<i16> for Variant<'_, '_> {
    fn from(value: i16) -> Self {
        Variant::Int16(value)
    }
}

impl From<i32> for Variant<'_, '_> {
    fn from(value: i32) -> Self {
        Variant::Int32(value)
    }
}

impl From<i64> for Variant<'_, '_> {
    fn from(value: i64) -> Self {
        Variant::Int64(value)
    }
}

impl From<(i32, u8)> for Variant<'_, '_> {
    fn from(value: (i32, u8)) -> Self {
        Variant::Decimal4 {
            integer: value.0,
            scale: value.1,
        }
    }
}

impl From<(i64, u8)> for Variant<'_, '_> {
    fn from(value: (i64, u8)) -> Self {
        Variant::Decimal8 {
            integer: value.0,
            scale: value.1,
        }
    }
}

impl From<(i128, u8)> for Variant<'_, '_> {
    fn from(value: (i128, u8)) -> Self {
        Variant::Decimal16 {
            integer: value.0,
            scale: value.1,
        }
    }
}

impl From<f32> for Variant<'_, '_> {
    fn from(value: f32) -> Self {
        Variant::Float(value)
    }
}

impl From<f64> for Variant<'_, '_> {
    fn from(value: f64) -> Self {
        Variant::Double(value)
    }
}

impl From<bool> for Variant<'_, '_> {
    fn from(value: bool) -> Self {
        if value {
            Variant::BooleanTrue
        } else {
            Variant::BooleanFalse
        }
    }
}

impl From<NaiveDate> for Variant<'_, '_> {
    fn from(value: NaiveDate) -> Self {
        Variant::Date(value)
    }
}

impl From<DateTime<Utc>> for Variant<'_, '_> {
    fn from(value: DateTime<Utc>) -> Self {
        Variant::TimestampMicros(value)
    }
}
impl From<NaiveDateTime> for Variant<'_, '_> {
    fn from(value: NaiveDateTime) -> Self {
        Variant::TimestampNtzMicros(value)
    }
}

impl<'v> From<&'v [u8]> for Variant<'_, 'v> {
    fn from(value: &'v [u8]) -> Self {
        Variant::Binary(value)
    }
}

impl<'v> From<&'v str> for Variant<'_, 'v> {
    fn from(value: &'v str) -> Self {
        if value.len() < 64 {
            Variant::ShortString(value)
        } else {
            Variant::String(value)
        }
    }
}

#[cfg(test)]
mod tests {
    use super::*;

    #[test]
    fn test_offset() {
        assert_eq!(OffsetSizeBytes::try_new(0).unwrap(), OffsetSizeBytes::One);
        assert_eq!(OffsetSizeBytes::try_new(1).unwrap(), OffsetSizeBytes::Two);
        assert_eq!(OffsetSizeBytes::try_new(2).unwrap(), OffsetSizeBytes::Three);
        assert_eq!(OffsetSizeBytes::try_new(3).unwrap(), OffsetSizeBytes::Four);

        // everything outside 0-3 must error
        assert!(OffsetSizeBytes::try_new(4).is_err());
        assert!(OffsetSizeBytes::try_new(255).is_err());
    }

    #[test]
    fn unpack_usize_all_widths() {
        // One-byte offsets
        let buf_one = [0x01u8, 0xAB, 0xCD];
        assert_eq!(
            OffsetSizeBytes::One.unpack_usize(&buf_one, 0, 0).unwrap(),
            0x01
        );
        assert_eq!(
            OffsetSizeBytes::One.unpack_usize(&buf_one, 0, 2).unwrap(),
            0xCD
        );

        // Two-byte offsets (little-endian 0x1234, 0x5678)
        let buf_two = [0x34, 0x12, 0x78, 0x56];
        assert_eq!(
            OffsetSizeBytes::Two.unpack_usize(&buf_two, 0, 0).unwrap(),
            0x1234
        );
        assert_eq!(
            OffsetSizeBytes::Two.unpack_usize(&buf_two, 0, 1).unwrap(),
            0x5678
        );

        // Three-byte offsets (0x030201 and 0x0000FF)
        let buf_three = [0x01, 0x02, 0x03, 0xFF, 0x00, 0x00];
        assert_eq!(
            OffsetSizeBytes::Three
                .unpack_usize(&buf_three, 0, 0)
                .unwrap(),
            0x030201
        );
        assert_eq!(
            OffsetSizeBytes::Three
                .unpack_usize(&buf_three, 0, 1)
                .unwrap(),
            0x0000FF
        );

        // Four-byte offsets (0x12345678, 0x90ABCDEF)
        let buf_four = [0x78, 0x56, 0x34, 0x12, 0xEF, 0xCD, 0xAB, 0x90];
        assert_eq!(
            OffsetSizeBytes::Four.unpack_usize(&buf_four, 0, 0).unwrap(),
            0x1234_5678
        );
        assert_eq!(
            OffsetSizeBytes::Four.unpack_usize(&buf_four, 0, 1).unwrap(),
            0x90AB_CDEF
        );
    }

    #[test]
    fn unpack_usize_out_of_bounds() {
        let tiny = [0x00u8]; // deliberately too short
        assert!(OffsetSizeBytes::Two.unpack_usize(&tiny, 0, 0).is_err());
        assert!(OffsetSizeBytes::Three.unpack_usize(&tiny, 0, 0).is_err());
    }

    #[test]
    fn unpack_simple() {
        let buf = [
            0x41, // header
            0x02, 0x00, // dictionary_size = 2
            0x00, 0x00, // offset[0] = 0
            0x05, 0x00, // offset[1] = 5
            0x09, 0x00, // offset[2] = 9
        ];

        let width = OffsetSizeBytes::Two;

        // dictionary_size starts immediately after the header
        let dict_size = width.unpack_usize(&buf, 1, 0).unwrap();
        assert_eq!(dict_size, 2);

        let first = width.unpack_usize(&buf, 1, 1).unwrap();
        assert_eq!(first, 0);

        let second = width.unpack_usize(&buf, 1, 2).unwrap();
        assert_eq!(second, 5);

        let third = width.unpack_usize(&buf, 1, 3).unwrap();
        assert_eq!(third, 9);

        let err = width.unpack_usize(&buf, 1, 4);
        assert!(err.is_err())
    }

    /// `"cat"`, `"dog"` – valid metadata
    #[test]
    fn try_new_ok_inline() {
        let bytes = &[
            0b0000_0001, // header, offset_size_minus_one=0 and version=1
            0x02,        // dictionary_size (2 strings)
            0x00,
            0x03,
            0x06,
            b'c',
            b'a',
            b't',
            b'd',
            b'o',
            b'g',
        ];

        let md = VariantMetadata::try_new(bytes).expect("should parse");
        assert_eq!(md.dictionary_size(), 2);
        // Fields
        assert_eq!(md.get_field_by(0).unwrap(), "cat");
        assert_eq!(md.get_field_by(1).unwrap(), "dog");

        // Offsets
        assert_eq!(md.get_offset_by(0).unwrap(), 0x00);
        assert_eq!(md.get_offset_by(1).unwrap(), 0x03);
        // We only have 2 keys, the final offset should not be accessible using this method.
        let err = md.get_offset_by(2).unwrap_err();

        assert!(
            matches!(err, ArrowError::InvalidArgumentError(ref msg)
                     if msg.contains("Index 2 out of bounds for dictionary of length 2")),
            "unexpected error: {err:?}"
        );
        let fields: Vec<(usize, &str)> = md
            .fields()
            .unwrap()
            .enumerate()
            .map(|(i, r)| (i, r.unwrap()))
            .collect();
        assert_eq!(fields, vec![(0usize, "cat"), (1usize, "dog")]);
    }

    /// Too short buffer test (missing one required offset).
    /// Should error with "metadata shorter than dictionary_size implies".
    #[test]
    fn try_new_missing_last_value() {
        let bytes = &[
            0b0000_0001, // header, offset_size_minus_one=0 and version=1
            0x02,        // dictionary_size = 2
            0x00,
            0x01,
            0x02,
            b'a',
            b'b', // <-- we'll remove this
        ];

        let working_md = VariantMetadata::try_new(bytes).expect("should parse");
        assert_eq!(working_md.dictionary_size(), 2);
        assert_eq!(working_md.get_field_by(0).unwrap(), "a");
        assert_eq!(working_md.get_field_by(1).unwrap(), "b");

        let truncated = &bytes[..bytes.len() - 1];

        let err = VariantMetadata::try_new(truncated).unwrap_err();
        assert!(
            matches!(err, ArrowError::InvalidArgumentError(ref msg)
                     if msg.contains("Last offset")),
            "unexpected error: {err:?}"
        );
    }

    #[test]
    fn try_new_fails_non_monotonic() {
        // 'cat', 'dog', 'lamb'
        let bytes = &[
            0b0000_0001, // header, offset_size_minus_one=0 and version=1
            0x03,        // dictionary_size
            0x00,
            0x02,
            0x01, // Doesn't increase monotonically
            0x10,
            b'c',
            b'a',
            b't',
            b'd',
            b'o',
            b'g',
            b'l',
            b'a',
            b'm',
            b'b',
        ];

        let err = VariantMetadata::try_new(bytes).unwrap_err();
        assert!(
            matches!(err, ArrowError::InvalidArgumentError(ref msg) if msg.contains("monotonically")),
            "unexpected error: {err:?}"
        );
    }

    #[test]
    fn try_new_truncated_offsets_inline() {
        // Missing final offset
        let bytes = &[0b0000_0001, 0x02, 0x00, 0x01];

        let err = VariantMetadata::try_new(bytes).unwrap_err();
        assert!(
            matches!(err, ArrowError::InvalidArgumentError(ref msg) if msg.contains("shorter")),
            "unexpected error: {err:?}"
        );
    }

    #[test]
    fn test_variant_object_simple() {
        // Create metadata with field names: "age", "name", "active" (sorted)
        // Header: version=1, sorted=1, offset_size=1 (offset_size_minus_one=0)
        // So header byte = 00_0_1_0001 = 0x10
        let metadata_bytes = vec![
            0b0001_0001,
            3, // dictionary size
            0, // "active"
            6, // "age"
            9, // "name"
            13,
            b'a',
            b'c',
            b't',
            b'i',
            b'v',
            b'e',
            b'a',
            b'g',
            b'e',
            b'n',
            b'a',
            b'm',
            b'e',
        ];
        let metadata = VariantMetadata::try_new(&metadata_bytes).unwrap();

        // Create object value data for: {"active": true, "age": 42, "name": "hello"}
        // Field IDs in sorted order: [0, 1, 2] (active, age, name)
        // Header: basic_type=2, field_offset_size_minus_one=0, field_id_size_minus_one=0, is_large=0
        // value_header = 0000_00_00 = 0x00
        // So header byte = (0x00 << 2) | 2 = 0x02
        let object_value = vec![
            0x02, // header: basic_type=2, value_header=0x00
            3,    // num_elements = 3
            // Field IDs (1 byte each): active=0, age=1, name=2
            0, 1, 2,
            // Field offsets (1 byte each): 4 offsets total
            0, // offset to first value (boolean true)
            1, // offset to second value (int8)
            3, // offset to third value (short string)
            9, // end offset
            // Values:
            0x04, // boolean true: primitive_header=1, basic_type=0 -> (1 << 2) | 0 = 0x04
            0x0C,
            42, // int8: primitive_header=3, basic_type=0 -> (3 << 2) | 0 = 0x0C, then value 42
            0x15, b'h', b'e', b'l', b'l',
            b'o', // short string: length=5, basic_type=1 -> (5 << 2) | 1 = 0x15
        ];

        let variant_obj = VariantObject::try_new(&metadata, &object_value).unwrap();

        // Test basic properties
        assert_eq!(variant_obj.len(), 3);
        assert!(!variant_obj.is_empty());

        // Test field access
        let active_field = variant_obj.field("active").unwrap();
        assert!(active_field.is_some());
        assert_eq!(active_field.unwrap().as_boolean(), Some(true));

        let age_field = variant_obj.field("age").unwrap();
        assert!(age_field.is_some());
        assert_eq!(age_field.unwrap().as_int8(), Some(42));

        let name_field = variant_obj.field("name").unwrap();
        assert!(name_field.is_some());
        assert_eq!(name_field.unwrap().as_string(), Some("hello"));

        // Test non-existent field
        let missing_field = variant_obj.field("missing").unwrap();
        assert!(missing_field.is_none());

        // Test fields iterator
        let fields: Vec<_> = variant_obj.fields().unwrap().collect();
        assert_eq!(fields.len(), 3);

        // Fields should be in sorted order: active, age, name
        assert_eq!(fields[0].0, "active");
        assert_eq!(fields[0].1.as_boolean(), Some(true));

        assert_eq!(fields[1].0, "age");
        assert_eq!(fields[1].1.as_int8(), Some(42));

        assert_eq!(fields[2].0, "name");
        assert_eq!(fields[2].1.as_string(), Some("hello"));
    }

    #[test]
    fn test_variant_object_empty() {
        // Create metadata with no fields
        let metadata_bytes = vec![
            0x11, // header: version=1, sorted=0, offset_size_minus_one=0
            0,    // dictionary_size = 0
            0,    // offset[0] = 0 (end of dictionary)
        ];
        let metadata = VariantMetadata::try_new(&metadata_bytes).unwrap();

        // Create empty object value data: {}
        let object_value = vec![
            0x02, // header: basic_type=2, value_header=0x00
            0,    // num_elements = 0
            0,    // single offset pointing to end
                  // No field IDs, no values
        ];

        let variant_obj = VariantObject::try_new(&metadata, &object_value).unwrap();

        // Test basic properties
        assert_eq!(variant_obj.len(), 0);
        assert!(variant_obj.is_empty());

        // Test field access on empty object
        let missing_field = variant_obj.field("anything").unwrap();
        assert!(missing_field.is_none());

        // Test fields iterator on empty object
        let fields: Vec<_> = variant_obj.fields().unwrap().collect();
        assert_eq!(fields.len(), 0);
    }

    #[test]
    fn test_variant_list_simple() {
        // Create simple metadata (empty dictionary for this test)
        let metadata_bytes = vec![
            0x01, // header: version=1, sorted=0, offset_size_minus_one=0
            0,    // dictionary_size = 0
            0,    // offset[0] = 0 (end of dictionary)
        ];
        let metadata = VariantMetadata::try_new(&metadata_bytes).unwrap();

        // Create list value data for: [42, true, "hi"]
        // Header: basic_type=3 (array), field_offset_size_minus_one=0, is_large=0
        // value_header = 0000_0_0_00 = 0x00
        // So header byte = (0x00 << 2) | 3 = 0x03
        let list_value = vec![
            0x03, // header: basic_type=3, value_header=0x00
            3,    // num_elements = 3
            // Offsets (1 byte each): 4 offsets total
            0, // offset to first value (int8)
            2, // offset to second value (boolean true)
            3, // offset to third value (short string)
            6, // end offset
            // Values:
            0x0C,
            42,   // int8: primitive_header=3, basic_type=0 -> (3 << 2) | 0 = 0x0C, then value 42
            0x04, // boolean true: primitive_header=1, basic_type=0 -> (1 << 2) | 0 = 0x04
            0x09, b'h', b'i', // short string: length=2, basic_type=1 -> (2 << 2) | 1 = 0x09
        ];

        let variant_list = VariantList::try_new(&metadata, &list_value).unwrap();

        // Test basic properties
        assert_eq!(variant_list.len(), 3);
        assert!(!variant_list.is_empty());

        // Test individual element access
        let elem0 = variant_list.get(0).unwrap();
        assert_eq!(elem0.as_int8(), Some(42));

        let elem1 = variant_list.get(1).unwrap();
        assert_eq!(elem1.as_boolean(), Some(true));

        let elem2 = variant_list.get(2).unwrap();
        assert_eq!(elem2.as_string(), Some("hi"));

        // Test out of bounds access
        let out_of_bounds = variant_list.get(3);
        assert!(out_of_bounds.is_err());
        assert!(matches!(
            out_of_bounds.unwrap_err(),
            ArrowError::InvalidArgumentError(ref msg) if msg.contains("out of bounds")
        ));

        // Test values iterator
        let values: Vec<_> = variant_list.values().unwrap().collect();
        assert_eq!(values.len(), 3);
        assert_eq!(values[0].as_int8(), Some(42));
        assert_eq!(values[1].as_boolean(), Some(true));
        assert_eq!(values[2].as_string(), Some("hi"));
    }

    #[test]
    fn test_variant_list_empty() {
        // Create simple metadata (empty dictionary)
        let metadata_bytes = vec![
            0x01, // header: version=1, sorted=0, offset_size_minus_one=0
            0,    // dictionary_size = 0
            0,    // offset[0] = 0 (end of dictionary)
        ];
        let metadata = VariantMetadata::try_new(&metadata_bytes).unwrap();

        // Create empty list value data: []
        let list_value = vec![
            0x03, // header: basic_type=3, value_header=0x00
            0,    // num_elements = 0
            0,    // single offset pointing to end
                  // No values
        ];

        let variant_list = VariantList::try_new(&metadata, &list_value).unwrap();

        // Test basic properties
        assert_eq!(variant_list.len(), 0);
        assert!(variant_list.is_empty());

        // Test out of bounds access on empty list
        let out_of_bounds = variant_list.get(0);
        assert!(out_of_bounds.is_err());

        // Test values iterator on empty list
        let values: Vec<_> = variant_list.values().unwrap().collect();
        assert_eq!(values.len(), 0);
    }

    #[test]
    fn test_variant_list_large() {
        // Create simple metadata (empty dictionary)
        let metadata_bytes = vec![
            0x01, // header: version=1, sorted=0, offset_size_minus_one=0
            0,    // dictionary_size = 0
            0,    // offset[0] = 0 (end of dictionary)
        ];
        let metadata = VariantMetadata::try_new(&metadata_bytes).unwrap();

        // Create large list value data with 2-byte offsets: [null, false]
        // Header: is_large=1, field_offset_size_minus_one=1, basic_type=3 (array)
        let list_bytes = vec![
            0x17, // header = 000_1_01_11 = 0x17
            2, 0, 0, 0, // num_elements = 2 (4 bytes because is_large=1)
            // Offsets (2 bytes each): 3 offsets total
            0x00, 0x00, 0x01, 0x00, // first value (null)
            0x02, 0x00, // second value (boolean false)
            // Values:
            0x00, // null: primitive_header=0, basic_type=0 -> (0 << 2) | 0 = 0x00
            0x08, // boolean false: primitive_header=2, basic_type=0 -> (2 << 2) | 0 = 0x08
        ];

        let variant_list = VariantList::try_new(&metadata, &list_bytes).unwrap();

        // Test basic properties
        assert_eq!(variant_list.len(), 2);
        assert!(!variant_list.is_empty());

        // Test individual element access
        let elem0 = variant_list.get(0).unwrap();
        assert_eq!(elem0.as_null(), Some(()));

        let elem1 = variant_list.get(1).unwrap();
        assert_eq!(elem1.as_boolean(), Some(false));
    }
}<|MERGE_RESOLUTION|>--- conflicted
+++ resolved
@@ -304,7 +304,6 @@
     }
 }
 
-<<<<<<< HEAD
 #[derive(Clone, Debug, PartialEq)]
 pub struct VariantObjectHeader {
     field_offset_size: OffsetSizeBytes,
@@ -313,13 +312,6 @@
     field_ids_start_byte: usize,
     field_offsets_start_byte: usize,
     values_start_byte: usize,
-=======
-#[derive(Clone, Copy, Debug, PartialEq)]
-pub struct VariantObject<'m, 'v> {
-    pub metadata: VariantMetadata<'m>,
-    pub value_metadata: u8,
-    pub value_data: &'v [u8],
->>>>>>> 3a15f84e
 }
 
 impl VariantObjectHeader {
@@ -390,23 +382,15 @@
     }
 }
 
-<<<<<<< HEAD
 #[derive(Clone, Debug, PartialEq)]
 pub struct VariantObject<'m, 'v> {
-    pub metadata: &'m VariantMetadata<'m>,
+    pub metadata: VariantMetadata<'m>,
     pub value: &'v [u8],
     header: VariantObjectHeader,
-=======
-#[derive(Clone, Copy, Debug, PartialEq)]
-pub struct VariantArray<'m, 'v> {
-    pub metadata: VariantMetadata<'m>,
-    pub value_metadata: u8,
-    pub value_data: &'v [u8],
->>>>>>> 3a15f84e
 }
 
 impl<'m, 'v> VariantObject<'m, 'v> {
-    pub fn try_new(metadata: &'m VariantMetadata<'m>, value: &'v [u8]) -> Result<Self, ArrowError> {
+    pub fn try_new(metadata: VariantMetadata<'m>, value: &'v [u8]) -> Result<Self, ArrowError> {
         Ok(Self {
             metadata,
             value,
@@ -446,7 +430,7 @@
             self.header.values_start_byte + start_offset
                 ..self.header.values_start_byte + end_offset,
         )?;
-        let variant = Variant::try_new(self.metadata, value_bytes)?;
+        let variant = Variant::try_new_with_metadata(self.metadata, value_bytes)?;
         Ok(Some(variant))
     }
 
@@ -496,7 +480,7 @@
                 self.header.values_start_byte + start_offset
                     ..self.header.values_start_byte + end_offset,
             )?;
-            let variant = Variant::try_new(self.metadata, value_bytes)?;
+            let variant = Variant::try_new_with_metadata(self.metadata, value_bytes)?;
 
             fields.push((field_name, variant));
         }
@@ -612,13 +596,13 @@
 // `VariantArray : Array` we must eventually define for variant-typed arrow arrays.
 #[derive(Clone, Debug, PartialEq)]
 pub struct VariantList<'m, 'v> {
-    pub metadata: &'m VariantMetadata<'m>,
+    pub metadata: VariantMetadata<'m>,
     pub value: &'v [u8],
     header: VariantListHeader,
 }
 
 impl<'m, 'v> VariantList<'m, 'v> {
-    pub fn try_new(metadata: &'m VariantMetadata<'m>, value: &'v [u8]) -> Result<Self, ArrowError> {
+    pub fn try_new(metadata: VariantMetadata<'m>, value: &'v [u8]) -> Result<Self, ArrowError> {
         Ok(Self {
             metadata,
             value,
@@ -1297,11 +1281,7 @@
     pub fn metadata(&self) -> Option<&'m VariantMetadata> {
         match self {
             Variant::Object(VariantObject { metadata, .. })
-<<<<<<< HEAD
-            | Variant::List(VariantList { metadata, .. }) => Some(*metadata),
-=======
-            | Variant::Array(VariantArray { metadata, .. }) => Some(metadata),
->>>>>>> 3a15f84e
+            | Variant::List(VariantList { metadata, .. }) => Some(metadata),
             _ => None,
         }
     }
@@ -1686,7 +1666,7 @@
             b'o', // short string: length=5, basic_type=1 -> (5 << 2) | 1 = 0x15
         ];
 
-        let variant_obj = VariantObject::try_new(&metadata, &object_value).unwrap();
+        let variant_obj = VariantObject::try_new(metadata, &object_value).unwrap();
 
         // Test basic properties
         assert_eq!(variant_obj.len(), 3);
@@ -1742,7 +1722,7 @@
                   // No field IDs, no values
         ];
 
-        let variant_obj = VariantObject::try_new(&metadata, &object_value).unwrap();
+        let variant_obj = VariantObject::try_new(metadata, &object_value).unwrap();
 
         // Test basic properties
         assert_eq!(variant_obj.len(), 0);
@@ -1786,7 +1766,7 @@
             0x09, b'h', b'i', // short string: length=2, basic_type=1 -> (2 << 2) | 1 = 0x09
         ];
 
-        let variant_list = VariantList::try_new(&metadata, &list_value).unwrap();
+        let variant_list = VariantList::try_new(metadata, &list_value).unwrap();
 
         // Test basic properties
         assert_eq!(variant_list.len(), 3);
@@ -1836,7 +1816,7 @@
                   // No values
         ];
 
-        let variant_list = VariantList::try_new(&metadata, &list_value).unwrap();
+        let variant_list = VariantList::try_new(metadata, &list_value).unwrap();
 
         // Test basic properties
         assert_eq!(variant_list.len(), 0);
@@ -1874,7 +1854,7 @@
             0x08, // boolean false: primitive_header=2, basic_type=0 -> (2 << 2) | 0 = 0x08
         ];
 
-        let variant_list = VariantList::try_new(&metadata, &list_bytes).unwrap();
+        let variant_list = VariantList::try_new(metadata, &list_bytes).unwrap();
 
         // Test basic properties
         assert_eq!(variant_list.len(), 2);
