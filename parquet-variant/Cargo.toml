--- conflicted
+++ resolved
@@ -35,15 +35,10 @@
 [dependencies]
 arrow-schema = { workspace = true }
 chrono = { workspace = true }
-<<<<<<< HEAD
 # "arbitrary_precision" allows us to manually parse numbers. "preserve_order" does not automatically
 # sort object keys
 serde_json = { version = "1.0", features = ["arbitrary_precision", "preserve_order"] }
 rust_decimal = "1.37.2"
-base64 = "0.21"
-=======
-serde_json = "1.0"
 base64 = "0.22"
->>>>>>> 8d6cada9
 
 [lib]