--- conflicted
+++ resolved
@@ -250,18 +250,12 @@
         let (range, data) = match options.range {
             Some(range) => {
                 let r = range
-<<<<<<< HEAD
-                    .as_range(entry.data.len())
-                    .map_err(|source| Error::Range { source })?;
-                (r.clone(), entry.data.slice(r))
-=======
                     .as_range(entry.data.len() as u64)
                     .map_err(|source| Error::Range { source })?;
                 (
                     r.clone(),
                     entry.data.slice(r.start as usize..r.end as usize),
                 )
->>>>>>> 595a8356
             }
             None => (0..entry.data.len() as u64, entry.data),
         };
@@ -281,12 +275,6 @@
             .iter()
             .map(|range| {
                 let r = GetRange::Bounded(range.clone())
-<<<<<<< HEAD
-                    .as_range(entry.data.len())
-                    .map_err(|source| Error::Range { source })?;
-
-                Ok(entry.data.slice(r))
-=======
                     .as_range(entry.data.len() as u64)
                     .map_err(|source| Error::Range { source })?;
                 let r_end = usize::try_from(r.end).map_err(|_e| Error::Range {
@@ -302,7 +290,6 @@
                     },
                 })?;
                 Ok(entry.data.slice(r_start..r_end))
->>>>>>> 595a8356
             })
             .collect()
     }
