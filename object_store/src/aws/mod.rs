// Licensed to the Apache Software Foundation (ASF) under one
// or more contributor license agreements.  See the NOTICE file
// distributed with this work for additional information
// regarding copyright ownership.  The ASF licenses this file
// to you under the Apache License, Version 2.0 (the
// "License"); you may not use this file except in compliance
// with the License.  You may obtain a copy of the License at
//
//   http://www.apache.org/licenses/LICENSE-2.0
//
// Unless required by applicable law or agreed to in writing,
// software distributed under the License is distributed on an
// "AS IS" BASIS, WITHOUT WARRANTIES OR CONDITIONS OF ANY
// KIND, either express or implied.  See the License for the
// specific language governing permissions and limitations
// under the License.

//! An object store implementation for S3
//!
//! ## Multi-part uploads
//!
//! Multi-part uploads can be initiated with the [ObjectStore::put_multipart] method.
//! Data passed to the writer is automatically buffered to meet the minimum size
//! requirements for a part. Multiple parts are uploaded concurrently.
//!
//! If the writer fails for any reason, you may have parts uploaded to AWS but not
//! used that you may be charged for. Use the [ObjectStore::abort_multipart] method
//! to abort the upload and drop those unneeded parts. In addition, you may wish to
//! consider implementing [automatic cleanup] of unused parts that are older than one
//! week.
//!
//! [automatic cleanup]: https://aws.amazon.com/blogs/aws/s3-lifecycle-management-update-support-for-multipart-uploads-and-delete-markers/

use async_trait::async_trait;
use bytes::Bytes;
use chrono::{DateTime, Utc};
use futures::stream::BoxStream;
use futures::TryStreamExt;
use itertools::Itertools;
use serde::{Deserialize, Serialize};
use snafu::{OptionExt, ResultExt, Snafu};
use std::collections::BTreeSet;
use std::ops::Range;
use std::str::FromStr;
use std::sync::Arc;
use tokio::io::AsyncWrite;
use tokio::runtime::Handle;
use tracing::info;
use url::Url;

pub use crate::aws::checksum::Checksum;
use crate::aws::client::{S3Client, S3Config};
use crate::aws::credential::{
    AwsCredential, CredentialProvider, InstanceCredentialProvider,
    StaticCredentialProvider, WebIdentityProvider,
};
use crate::client::retry::ClientConfig;
use crate::multipart::{CloudMultiPartUpload, CloudMultiPartUploadImpl, UploadPart};
use crate::util::str_is_truthy;
use crate::{
    ClientOptions, GetResult, ListResult, MultipartId, ObjectMeta, ObjectStore, Path,
    Result, RetryConfig, StreamExt,
};

mod checksum;
mod client;
mod credential;

// http://docs.aws.amazon.com/general/latest/gr/sigv4-create-canonical-request.html
//
// Do not URI-encode any of the unreserved characters that RFC 3986 defines:
// A-Z, a-z, 0-9, hyphen ( - ), underscore ( _ ), period ( . ), and tilde ( ~ ).
pub(crate) const STRICT_ENCODE_SET: percent_encoding::AsciiSet =
    percent_encoding::NON_ALPHANUMERIC
        .remove(b'-')
        .remove(b'.')
        .remove(b'_')
        .remove(b'~');

/// This struct is used to maintain the URI path encoding
const STRICT_PATH_ENCODE_SET: percent_encoding::AsciiSet = STRICT_ENCODE_SET.remove(b'/');

/// Default metadata endpoint
static METADATA_ENDPOINT: &str = "http://169.254.169.254";

/// A specialized `Error` for object store-related errors
#[derive(Debug, Snafu)]
#[allow(missing_docs)]
enum Error {
    #[snafu(display("Last-Modified Header missing from response"))]
    MissingLastModified,

    #[snafu(display("Content-Length Header missing from response"))]
    MissingContentLength,

    #[snafu(display("Invalid last modified '{}': {}", last_modified, source))]
    InvalidLastModified {
        last_modified: String,
        source: chrono::ParseError,
    },

    #[snafu(display("Invalid content length '{}': {}", content_length, source))]
    InvalidContentLength {
        content_length: String,
        source: std::num::ParseIntError,
    },

    #[snafu(display("Invalid Checksum algorithm"))]
    InvalidChecksumAlgorithm,

    #[snafu(display("Missing region"))]
    MissingRegion,

    #[snafu(display("Missing bucket name"))]
    MissingBucketName,

    #[snafu(display("Missing AccessKeyId"))]
    MissingAccessKeyId,

    #[snafu(display("Missing SecretAccessKey"))]
    MissingSecretAccessKey,

    #[snafu(display("Profile support requires aws_profile feature"))]
    MissingProfileFeature,

    #[snafu(display("ETag Header missing from response"))]
    MissingEtag,

    #[snafu(display("Received header containing non-ASCII data"))]
    BadHeader { source: reqwest::header::ToStrError },

    #[snafu(display("Unable parse source url. Url: {}, Error: {}", url, source))]
    UnableToParseUrl {
        source: url::ParseError,
        url: String,
    },

    #[snafu(display(
        "Unknown url scheme cannot be parsed into storage location: {}",
        scheme
    ))]
    UnknownUrlScheme { scheme: String },

    #[snafu(display("URL did not match any known pattern for scheme: {}", url))]
    UrlNotRecognised { url: String },

    #[snafu(display("Configuration key: '{}' is not known.", key))]
    UnknownConfigurationKey { key: String },
}

impl From<Error> for super::Error {
    fn from(source: Error) -> Self {
        match source {
            Error::UnknownConfigurationKey { key } => {
                Self::UnknownConfigurationKey { store: "S3", key }
            }
            _ => Self::Generic {
                store: "S3",
                source: Box::new(source),
            },
        }
    }
}

/// Interface for [Amazon S3](https://aws.amazon.com/s3/).
#[derive(Debug)]
pub struct AmazonS3 {
    client: Arc<S3Client>,
}

impl std::fmt::Display for AmazonS3 {
    fn fmt(&self, f: &mut std::fmt::Formatter<'_>) -> std::fmt::Result {
        write!(f, "AmazonS3({})", self.client.config().bucket)
    }
}

#[async_trait]
impl ObjectStore for AmazonS3 {
    async fn put(&self, location: &Path, bytes: Bytes) -> Result<()> {
        self.client.put_request(location, Some(bytes), &()).await?;
        Ok(())
    }

    async fn put_multipart(
        &self,
        location: &Path,
    ) -> Result<(MultipartId, Box<dyn AsyncWrite + Unpin + Send>)> {
        let id = self.client.create_multipart(location).await?;

        let upload = S3MultiPartUpload {
            location: location.clone(),
            upload_id: id.clone(),
            client: Arc::clone(&self.client),
        };

        Ok((id, Box::new(CloudMultiPartUpload::new(upload, 8))))
    }

    async fn abort_multipart(
        &self,
        location: &Path,
        multipart_id: &MultipartId,
    ) -> Result<()> {
        self.client
            .delete_request(location, &[("uploadId", multipart_id)])
            .await
    }

    async fn get(&self, location: &Path) -> Result<GetResult> {
        let response = self.client.get_request(location, None, false).await?;
        let stream = response
            .bytes_stream()
            .map_err(|source| crate::Error::Generic {
                store: "S3",
                source: Box::new(source),
            })
            .boxed();

        Ok(GetResult::Stream(stream))
    }

    async fn get_range(&self, location: &Path, range: Range<usize>) -> Result<Bytes> {
        let bytes = self
            .client
            .get_request(location, Some(range), false)
            .await?
            .bytes()
            .await
            .map_err(|source| client::Error::GetResponseBody {
                source,
                path: location.to_string(),
            })?;
        Ok(bytes)
    }

    async fn head(&self, location: &Path) -> Result<ObjectMeta> {
        use reqwest::header::{CONTENT_LENGTH, ETAG, LAST_MODIFIED};

        // Extract meta from headers
        // https://docs.aws.amazon.com/AmazonS3/latest/API/API_HeadObject.html#API_HeadObject_ResponseSyntax
        let response = self.client.get_request(location, None, true).await?;
        let headers = response.headers();

        let last_modified = headers
            .get(LAST_MODIFIED)
            .context(MissingLastModifiedSnafu)?;

        let content_length = headers
            .get(CONTENT_LENGTH)
            .context(MissingContentLengthSnafu)?;

        let last_modified = last_modified.to_str().context(BadHeaderSnafu)?;
        let last_modified = DateTime::parse_from_rfc2822(last_modified)
            .context(InvalidLastModifiedSnafu { last_modified })?
            .with_timezone(&Utc);

        let content_length = content_length.to_str().context(BadHeaderSnafu)?;
        let content_length = content_length
            .parse()
            .context(InvalidContentLengthSnafu { content_length })?;

        let e_tag = headers.get(ETAG).context(MissingEtagSnafu)?;
        let e_tag = e_tag.to_str().context(BadHeaderSnafu)?;

        Ok(ObjectMeta {
            location: location.clone(),
            last_modified,
            size: content_length,
            e_tag: Some(e_tag.to_string()),
        })
    }

    async fn delete(&self, location: &Path) -> Result<()> {
        self.client.delete_request(location, &()).await
    }

    async fn list(
        &self,
        prefix: Option<&Path>,
    ) -> Result<BoxStream<'_, Result<ObjectMeta>>> {
        let stream = self
            .client
            .list_paginated(prefix, false, None)
            .map_ok(|r| futures::stream::iter(r.objects.into_iter().map(Ok)))
            .try_flatten()
            .boxed();

        Ok(stream)
    }

    async fn list_with_offset(
        &self,
        prefix: Option<&Path>,
        offset: &Path,
    ) -> Result<BoxStream<'_, Result<ObjectMeta>>> {
        let stream = self
            .client
            .list_paginated(prefix, false, Some(offset))
            .map_ok(|r| futures::stream::iter(r.objects.into_iter().map(Ok)))
            .try_flatten()
            .boxed();

        Ok(stream)
    }

    async fn list_with_delimiter(&self, prefix: Option<&Path>) -> Result<ListResult> {
        let mut stream = self.client.list_paginated(prefix, true, None);

        let mut common_prefixes = BTreeSet::new();
        let mut objects = Vec::new();

        while let Some(result) = stream.next().await {
            let response = result?;
            common_prefixes.extend(response.common_prefixes.into_iter());
            objects.extend(response.objects.into_iter());
        }

        Ok(ListResult {
            common_prefixes: common_prefixes.into_iter().collect(),
            objects,
        })
    }

    async fn copy(&self, from: &Path, to: &Path) -> Result<()> {
        self.client.copy_request(from, to).await
    }

    async fn copy_if_not_exists(&self, _source: &Path, _dest: &Path) -> Result<()> {
        // Will need dynamodb_lock
        Err(crate::Error::NotImplemented)
    }
}

struct S3MultiPartUpload {
    location: Path,
    upload_id: String,
    client: Arc<S3Client>,
}

#[async_trait]
impl CloudMultiPartUploadImpl for S3MultiPartUpload {
    async fn put_multipart_part(
        &self,
        buf: Vec<u8>,
        part_idx: usize,
    ) -> Result<UploadPart, std::io::Error> {
        use reqwest::header::ETAG;
        let part = (part_idx + 1).to_string();

        let response = self
            .client
            .put_request(
                &self.location,
                Some(buf.into()),
                &[("partNumber", &part), ("uploadId", &self.upload_id)],
            )
            .await?;

        let etag = response
            .headers()
            .get(ETAG)
            .context(MissingEtagSnafu)
            .map_err(crate::Error::from)?;

        let etag = etag
            .to_str()
            .context(BadHeaderSnafu)
            .map_err(crate::Error::from)?;

        Ok(UploadPart {
            content_id: etag.to_string(),
        })
    }

    async fn complete(
        &self,
        completed_parts: Vec<UploadPart>,
    ) -> Result<(), std::io::Error> {
        self.client
            .complete_multipart(&self.location, &self.upload_id, completed_parts)
            .await?;
        Ok(())
    }
}

/// Configure a connection to Amazon S3 using the specified credentials in
/// the specified Amazon region and bucket.
///
/// # Example
/// ```
/// # let REGION = "foo";
/// # let BUCKET_NAME = "foo";
/// # let ACCESS_KEY_ID = "foo";
/// # let SECRET_KEY = "foo";
/// # use object_store::aws::AmazonS3Builder;
/// let s3 = AmazonS3Builder::new()
///  .with_region(REGION)
///  .with_bucket_name(BUCKET_NAME)
///  .with_access_key_id(ACCESS_KEY_ID)
///  .with_secret_access_key(SECRET_KEY)
///  .build();
/// ```
#[derive(Debug, Default, Clone)]
pub struct AmazonS3Builder {
    /// Access key id
    access_key_id: Option<String>,
    /// Secret access_key
    secret_access_key: Option<String>,
    /// Region
    region: Option<String>,
    /// Bucket name
    bucket_name: Option<String>,
    /// Endpoint for communicating with AWS S3
    endpoint: Option<String>,
    /// Token to use for requests
    token: Option<String>,
    /// Url
    url: Option<String>,
<<<<<<< HEAD
    client_config: ClientConfig,
=======
    /// Retry config
    retry_config: RetryConfig,
    /// When set to true, fallback to IMDSv1
>>>>>>> ee400332
    imdsv1_fallback: bool,
    /// When set to true, virtual hosted style request has to be used
    virtual_hosted_style_request: bool,
    /// When set to true, unsigned payload option has to be used
    unsigned_payload: bool,
    /// Checksum algorithm which has to be used for object integrity check during upload
    checksum_algorithm: Option<Checksum>,
    /// Metadata endpoint, see <https://docs.aws.amazon.com/AWSEC2/latest/UserGuide/ec2-instance-metadata.html>
    metadata_endpoint: Option<String>,
    /// Profile name, see <https://docs.aws.amazon.com/cli/latest/userguide/cli-configure-profiles.html>
    profile: Option<String>,
    /// Client options
    client_options: ClientOptions,
}

/// Configuration keys for [`AmazonS3Builder`]
///
/// Configuration via keys can be dome via the [`try_with_option`](AmazonS3Builder::try_with_option)
/// or [`with_options`](AmazonS3Builder::try_with_options) methods on the builder.
///
/// # Example
/// ```
/// use std::collections::HashMap;
/// use object_store::aws::{AmazonS3Builder, AmazonS3ConfigKey};
///
/// let options = HashMap::from([
///     ("aws_access_key_id", "my-access-key-id"),
///     ("aws_secret_access_key", "my-secret-access-key"),
/// ]);
/// let typed_options = vec![
///     (AmazonS3ConfigKey::DefaultRegion, "my-default-region"),
/// ];
/// let aws = AmazonS3Builder::new()
///     .try_with_options(options)
///     .unwrap()
///     .try_with_options(typed_options)
///     .unwrap()
///     .try_with_option(AmazonS3ConfigKey::Region, "my-region")
///     .unwrap();
/// ```
#[derive(PartialEq, Eq, Hash, Clone, Debug, Copy, Serialize, Deserialize)]
pub enum AmazonS3ConfigKey {
    /// AWS Access Key
    ///
    /// See [`AmazonS3Builder::with_access_key_id`] for details.
    ///
    /// Supported keys:
    /// - `aws_access_key_id`
    /// - `access_key_id`
    AccessKeyId,

    /// Secret Access Key
    ///
    /// See [`AmazonS3Builder::with_secret_access_key`] for details.
    ///
    /// Supported keys:
    /// - `aws_secret_access_key`
    /// - `secret_access_key`
    SecretAccessKey,

    /// Region
    ///
    /// See [`AmazonS3Builder::with_region`] for details.
    ///
    /// Supported keys:
    /// - `aws_region`
    /// - `region`
    Region,

    /// Default region
    ///
    /// See [`AmazonS3Builder::with_region`] for details.
    ///
    /// Supported keys:
    /// - `aws_default_region`
    /// - `default_region`
    DefaultRegion,

    /// Bucket name
    ///
    /// See [`AmazonS3Builder::with_bucket_name`] for details.
    ///
    /// Supported keys:
    /// - `aws_bucket`
    /// - `aws_bucket_name`
    /// - `bucket`
    /// - `bucket_name`
    Bucket,

    /// Sets custom endpoint for communicating with AWS S3.
    ///
    /// See [`AmazonS3Builder::with_endpoint`] for details.
    ///
    /// Supported keys:
    /// - `aws_endpoint`
    /// - `aws_endpoint_url`
    /// - `endpoint`
    /// - `endpoint_url`
    Endpoint,

    /// Token to use for requests (passed to underlying provider)
    ///
    /// See [`AmazonS3Builder::with_token`] for details.
    ///
    /// Supported keys:
    /// - `aws_session_token`
    /// - `aws_token`
    /// - `session_token`
    /// - `token`
    Token,

    /// Fall back to ImdsV1
    ///
    /// See [`AmazonS3Builder::with_imdsv1_fallback`] for details.
    ///
    /// Supported keys:
    /// - `aws_imdsv1_fallback`
    /// - `imdsv1_fallback`
    ImdsV1Fallback,

    /// If virtual hosted style request has to be used
    ///
    /// See [`AmazonS3Builder::with_virtual_hosted_style_request`] for details.
    ///
    /// Supported keys:
    /// - `aws_virtual_hosted_style_request`
    /// - `virtual_hosted_style_request`
    VirtualHostedStyleRequest,

    /// Avoid computing payload checksum when calculating signature.
    ///
    /// See [`AmazonS3Builder::with_unsigned_payload`] for details.
    ///
    /// Supported keys:
    /// - `aws_unsigned_payload`
    /// - `unsigned_payload`
    UnsignedPayload,

    /// Set the checksum algorithm for this client
    ///
    /// See [`AmazonS3Builder::with_checksum_algorithm`]
    Checksum,

    /// Set the instance metadata endpoint
    ///
    /// See [`AmazonS3Builder::with_metadata_endpoint`] for details.
    ///
    /// Supported keys:
    /// - `aws_metadata_endpoint`
    /// - `metadata_endpoint`
    MetadataEndpoint,

    /// AWS profile name
    ///
    /// Supported keys:
    /// - `aws_profile`
    /// - `profile`
    Profile,
}

impl AsRef<str> for AmazonS3ConfigKey {
    fn as_ref(&self) -> &str {
        match self {
            Self::AccessKeyId => "aws_access_key_id",
            Self::SecretAccessKey => "aws_secret_access_key",
            Self::Region => "aws_region",
            Self::Bucket => "aws_bucket",
            Self::Endpoint => "aws_endpoint",
            Self::Token => "aws_session_token",
            Self::ImdsV1Fallback => "aws_imdsv1_fallback",
            Self::VirtualHostedStyleRequest => "aws_virtual_hosted_style_request",
            Self::DefaultRegion => "aws_default_region",
            Self::MetadataEndpoint => "aws_metadata_endpoint",
            Self::Profile => "aws_profile",
            Self::UnsignedPayload => "aws_unsigned_payload",
            Self::Checksum => "aws_checksum_algorithm",
        }
    }
}

impl FromStr for AmazonS3ConfigKey {
    type Err = super::Error;

    fn from_str(s: &str) -> Result<Self, Self::Err> {
        match s {
            "aws_access_key_id" | "access_key_id" => Ok(Self::AccessKeyId),
            "aws_secret_access_key" | "secret_access_key" => Ok(Self::SecretAccessKey),
            "aws_default_region" | "default_region" => Ok(Self::DefaultRegion),
            "aws_region" | "region" => Ok(Self::Region),
            "aws_bucket" | "aws_bucket_name" | "bucket_name" | "bucket" => {
                Ok(Self::Bucket)
            }
            "aws_endpoint_url" | "aws_endpoint" | "endpoint_url" | "endpoint" => {
                Ok(Self::Endpoint)
            }
            "aws_session_token" | "aws_token" | "session_token" | "token" => {
                Ok(Self::Token)
            }
            "aws_virtual_hosted_style_request" | "virtual_hosted_style_request" => {
                Ok(Self::VirtualHostedStyleRequest)
            }
            "aws_profile" | "profile" => Ok(Self::Profile),
            "aws_imdsv1_fallback" | "imdsv1_fallback" => Ok(Self::ImdsV1Fallback),
            "aws_metadata_endpoint" | "metadata_endpoint" => Ok(Self::MetadataEndpoint),
            "aws_unsigned_payload" | "unsigned_payload" => Ok(Self::UnsignedPayload),
            "aws_checksum_algorithm" | "checksum_algorithm" => Ok(Self::Checksum),
            _ => Err(Error::UnknownConfigurationKey { key: s.into() }.into()),
        }
    }
}

impl AmazonS3Builder {
    /// Create a new [`AmazonS3Builder`] with default values.
    pub fn new() -> Self {
        Default::default()
    }

    /// Fill the [`AmazonS3Builder`] with regular AWS environment variables
    ///
    /// Variables extracted from environment:
    /// * `AWS_ACCESS_KEY_ID` -> access_key_id
    /// * `AWS_SECRET_ACCESS_KEY` -> secret_access_key
    /// * `AWS_DEFAULT_REGION` -> region
    /// * `AWS_ENDPOINT` -> endpoint
    /// * `AWS_SESSION_TOKEN` -> token
    /// * `AWS_CONTAINER_CREDENTIALS_RELATIVE_URI` -> <https://docs.aws.amazon.com/AmazonECS/latest/developerguide/task-iam-roles.html>
    /// * `AWS_ALLOW_HTTP` -> set to "true" to permit HTTP connections without TLS
    /// * `AWS_PROFILE` -> set profile name, requires `aws_profile` feature enabled
    /// # Example
    /// ```
    /// use object_store::aws::AmazonS3Builder;
    ///
    /// let s3 = AmazonS3Builder::from_env()
    ///     .with_bucket_name("foo")
    ///     .build();
    /// ```
    pub fn from_env() -> Self {
        let mut builder: Self = Default::default();

        for (os_key, os_value) in std::env::vars_os() {
            if let (Some(key), Some(value)) = (os_key.to_str(), os_value.to_str()) {
                if key.starts_with("AWS_") {
                    if let Ok(config_key) =
                        AmazonS3ConfigKey::from_str(&key.to_ascii_lowercase())
                    {
                        builder = builder.try_with_option(config_key, value).unwrap();
                    }
                }
            }
        }

        // This env var is set in ECS
        // https://docs.aws.amazon.com/AmazonECS/latest/developerguide/task-iam-roles.html
        if let Ok(metadata_relative_uri) =
            std::env::var("AWS_CONTAINER_CREDENTIALS_RELATIVE_URI")
        {
            builder.metadata_endpoint =
                Some(format!("{METADATA_ENDPOINT}{metadata_relative_uri}"));
        }

        if let Ok(text) = std::env::var("AWS_ALLOW_HTTP") {
            builder.client_options =
                builder.client_options.with_allow_http(str_is_truthy(&text));
        }

        builder
    }

    /// Parse available connection info form a well-known storage URL.
    ///
    /// The supported url schemes are:
    ///
    /// - `s3://<bucket>/<path>`
    /// - `s3a://<bucket>/<path>`
    /// - `https://s3.<bucket>.amazonaws.com`
    /// - `https://<bucket>.s3.<region>.amazonaws.com`
    ///
    /// Note: Settings derived from the URL will override any others set on this builder
    ///
    /// # Example
    /// ```
    /// use object_store::aws::AmazonS3Builder;
    ///
    /// let s3 = AmazonS3Builder::from_env()
    ///     .with_url("s3://bucket/path")
    ///     .build();
    /// ```
    pub fn with_url(mut self, url: impl Into<String>) -> Self {
        self.url = Some(url.into());
        self
    }

    /// Set an option on the builder via a key - value pair.
    ///
    /// This method will return an `UnknownConfigKey` error if key cannot be parsed into [`AmazonS3ConfigKey`].
    pub fn try_with_option(
        mut self,
        key: impl AsRef<str>,
        value: impl Into<String>,
    ) -> Result<Self> {
        match AmazonS3ConfigKey::from_str(key.as_ref())? {
            AmazonS3ConfigKey::AccessKeyId => self.access_key_id = Some(value.into()),
            AmazonS3ConfigKey::SecretAccessKey => {
                self.secret_access_key = Some(value.into())
            }
            AmazonS3ConfigKey::Region => self.region = Some(value.into()),
            AmazonS3ConfigKey::Bucket => self.bucket_name = Some(value.into()),
            AmazonS3ConfigKey::Endpoint => self.endpoint = Some(value.into()),
            AmazonS3ConfigKey::Token => self.token = Some(value.into()),
            AmazonS3ConfigKey::ImdsV1Fallback => {
                self.imdsv1_fallback = str_is_truthy(&value.into())
            }
            AmazonS3ConfigKey::VirtualHostedStyleRequest => {
                self.virtual_hosted_style_request = str_is_truthy(&value.into())
            }
            AmazonS3ConfigKey::DefaultRegion => {
                self.region = self.region.or_else(|| Some(value.into()))
            }
            AmazonS3ConfigKey::MetadataEndpoint => {
                self.metadata_endpoint = Some(value.into())
            }
            AmazonS3ConfigKey::Profile => self.profile = Some(value.into()),
            AmazonS3ConfigKey::UnsignedPayload => {
                self.unsigned_payload = str_is_truthy(&value.into())
            }
            AmazonS3ConfigKey::Checksum => {
                let algorithm = Checksum::try_from(&value.into())
                    .map_err(|_| Error::InvalidChecksumAlgorithm)?;
                self.checksum_algorithm = Some(algorithm)
            }
        };
        Ok(self)
    }

    /// Hydrate builder from key value pairs
    ///
    /// This method will return an `UnknownConfigKey` error if any key cannot be parsed into [`AmazonS3ConfigKey`].
    pub fn try_with_options<
        I: IntoIterator<Item = (impl AsRef<str>, impl Into<String>)>,
    >(
        mut self,
        options: I,
    ) -> Result<Self> {
        for (key, value) in options {
            self = self.try_with_option(key, value)?;
        }
        Ok(self)
    }

    /// Get config value via a [`AmazonS3ConfigKey`].
    ///
    /// # Example
    /// ```
    /// use object_store::aws::{AmazonS3Builder, AmazonS3ConfigKey};
    ///
    /// let builder = AmazonS3Builder::from_env()
    ///     .with_bucket_name("foo");
    /// let bucket_name = builder.get_config_value(&AmazonS3ConfigKey::Bucket).unwrap_or_default();
    /// assert_eq!("foo", &bucket_name);
    /// ```
    pub fn get_config_value(&self, key: &AmazonS3ConfigKey) -> Option<String> {
        match key {
            AmazonS3ConfigKey::AccessKeyId => self.access_key_id.clone(),
            AmazonS3ConfigKey::SecretAccessKey => self.secret_access_key.clone(),
            AmazonS3ConfigKey::Region | AmazonS3ConfigKey::DefaultRegion => {
                self.region.clone()
            }
            AmazonS3ConfigKey::Bucket => self.bucket_name.clone(),
            AmazonS3ConfigKey::Endpoint => self.endpoint.clone(),
            AmazonS3ConfigKey::Token => self.token.clone(),
            AmazonS3ConfigKey::ImdsV1Fallback => Some(self.imdsv1_fallback.to_string()),
            AmazonS3ConfigKey::VirtualHostedStyleRequest => {
                Some(self.virtual_hosted_style_request.to_string())
            }
            AmazonS3ConfigKey::MetadataEndpoint => self.metadata_endpoint.clone(),
            AmazonS3ConfigKey::Profile => self.profile.clone(),
            AmazonS3ConfigKey::UnsignedPayload => Some(self.unsigned_payload.to_string()),
            AmazonS3ConfigKey::Checksum => self.checksum_algorithm.map(|v| v.to_string()),
        }
    }

    /// Sets properties on this builder based on a URL
    ///
    /// This is a separate member function to allow fallible computation to
    /// be deferred until [`Self::build`] which in turn allows deriving [`Clone`]
    fn parse_url(&mut self, url: &str) -> Result<()> {
        let parsed = Url::parse(url).context(UnableToParseUrlSnafu { url })?;
        let host = parsed.host_str().context(UrlNotRecognisedSnafu { url })?;

        match parsed.scheme() {
            "s3" | "s3a" => self.bucket_name = Some(host.to_string()),
            "https" => match host.splitn(4, '.').collect_tuple() {
                Some(("s3", bucket, "amazonaws", "com")) => {
                    self.bucket_name = Some(bucket.to_string());
                }
                Some((bucket, "s3", region, "amazonaws.com")) => {
                    self.bucket_name = Some(bucket.to_string());
                    self.region = Some(region.to_string());
                    self.virtual_hosted_style_request = true;
                }
                _ => return Err(UrlNotRecognisedSnafu { url }.build().into()),
            },
            scheme => return Err(UnknownUrlSchemeSnafu { scheme }.build().into()),
        };
        Ok(())
    }

    /// Set the AWS Access Key (required)
    pub fn with_access_key_id(mut self, access_key_id: impl Into<String>) -> Self {
        self.access_key_id = Some(access_key_id.into());
        self
    }

    /// Set the AWS Secret Access Key (required)
    pub fn with_secret_access_key(
        mut self,
        secret_access_key: impl Into<String>,
    ) -> Self {
        self.secret_access_key = Some(secret_access_key.into());
        self
    }

    /// Set the region (e.g. `us-east-1`) (required)
    pub fn with_region(mut self, region: impl Into<String>) -> Self {
        self.region = Some(region.into());
        self
    }

    /// Set the bucket_name (required)
    pub fn with_bucket_name(mut self, bucket_name: impl Into<String>) -> Self {
        self.bucket_name = Some(bucket_name.into());
        self
    }

    /// Sets the endpoint for communicating with AWS S3. Default value
    /// is based on region. The `endpoint` field should be consistent with
    /// the field `virtual_hosted_style_request'.
    ///
    /// For example, this might be set to `"http://localhost:4566:`
    /// for testing against a localstack instance.
    /// If `virtual_hosted_style_request` is set to true then `endpoint`
    /// should have bucket name included.
    pub fn with_endpoint(mut self, endpoint: impl Into<String>) -> Self {
        self.endpoint = Some(endpoint.into());
        self
    }

    /// Set the token to use for requests (passed to underlying provider)
    pub fn with_token(mut self, token: impl Into<String>) -> Self {
        self.token = Some(token.into());
        self
    }

    /// Sets what protocol is allowed. If `allow_http` is :
    /// * false (default):  Only HTTPS are allowed
    /// * true:  HTTP and HTTPS are allowed
    pub fn with_allow_http(mut self, allow_http: bool) -> Self {
        self.client_options = self.client_options.with_allow_http(allow_http);
        self
    }

    /// Sets if virtual hosted style request has to be used.
    /// If `virtual_hosted_style_request` is :
    /// * false (default):  Path style request is used
    /// * true:  Virtual hosted style request is used
    ///
    /// If the `endpoint` is provided then it should be
    /// consistent with `virtual_hosted_style_request`.
    /// i.e. if `virtual_hosted_style_request` is set to true
    /// then `endpoint` should have bucket name included.
    pub fn with_virtual_hosted_style_request(
        mut self,
        virtual_hosted_style_request: bool,
    ) -> Self {
        self.virtual_hosted_style_request = virtual_hosted_style_request;
        self
    }

    /// Set the retry configuration
    pub fn with_retry(mut self, retry_config: RetryConfig) -> Self {
        self.client_config.retry = retry_config;
        self
    }

    /// Set the tokio runtime to use to perform IO
    ///
    /// This allows isolating IO into a dedicated [`Runtime`](tokio::runtime::Runtime) either
    /// to ensure acceptable scheduling jitter in the presence of CPU-bound tasks, or to allow
    /// using `object_store` outside of a tokio context
    pub fn with_tokio_runtime(mut self, runtime: Handle) -> Self {
        self.client_config.runtime = Some(runtime);
        self
    }

    /// By default instance credentials will only be fetched over [IMDSv2], as AWS recommends
    /// against having IMDSv1 enabled on EC2 instances as it is vulnerable to [SSRF attack]
    ///
    /// However, certain deployment environments, such as those running old versions of kube2iam,
    /// may not support IMDSv2. This option will enable automatic fallback to using IMDSv1
    /// if the token endpoint returns a 403 error indicating that IMDSv2 is not supported.
    ///
    /// This option has no effect if not using instance credentials
    ///
    /// [IMDSv2]: https://docs.aws.amazon.com/AWSEC2/latest/UserGuide/configuring-instance-metadata-service.html
    /// [SSRF attack]: https://aws.amazon.com/blogs/security/defense-in-depth-open-firewalls-reverse-proxies-ssrf-vulnerabilities-ec2-instance-metadata-service/
    ///
    pub fn with_imdsv1_fallback(mut self) -> Self {
        self.imdsv1_fallback = true;
        self
    }

    /// Sets if unsigned payload option has to be used.
    /// See [unsigned payload option](https://docs.aws.amazon.com/AmazonS3/latest/API/sig-v4-header-based-auth.html)
    /// * false (default): Signed payload option is used, where the checksum for the request body is computed and included when constructing a canonical request.
    /// * true: Unsigned payload option is used. `UNSIGNED-PAYLOAD` literal is included when constructing a canonical request,
    pub fn with_unsigned_payload(mut self, unsigned_payload: bool) -> Self {
        self.unsigned_payload = unsigned_payload;
        self
    }

    /// Sets the [checksum algorithm] which has to be used for object integrity check during upload.
    ///
    /// [checksum algorithm]: https://docs.aws.amazon.com/AmazonS3/latest/userguide/checking-object-integrity.html
    pub fn with_checksum_algorithm(mut self, checksum_algorithm: Checksum) -> Self {
        self.checksum_algorithm = Some(checksum_algorithm);
        self
    }

    /// Set the [instance metadata endpoint](https://docs.aws.amazon.com/AWSEC2/latest/UserGuide/ec2-instance-metadata.html),
    /// used primarily within AWS EC2.
    ///
    /// This defaults to the IPv4 endpoint: http://169.254.169.254. One can alternatively use the IPv6
    /// endpoint http://fd00:ec2::254.
    pub fn with_metadata_endpoint(mut self, endpoint: impl Into<String>) -> Self {
        self.metadata_endpoint = Some(endpoint.into());
        self
    }

    /// Set the proxy_url to be used by the underlying client
    pub fn with_proxy_url(mut self, proxy_url: impl Into<String>) -> Self {
        self.client_options = self.client_options.with_proxy_url(proxy_url);
        self
    }

    /// Sets the client options, overriding any already set
    pub fn with_client_options(mut self, options: ClientOptions) -> Self {
        self.client_options = options;
        self
    }

    /// Set the AWS profile name, see <https://docs.aws.amazon.com/cli/latest/userguide/cli-configure-profiles.html>
    ///
    /// This makes use of [aws-config] to provide credentials and therefore requires
    /// the `aws-profile` feature to be enabled
    ///
    /// It is strongly encouraged that users instead make use of a credential manager
    /// such as [aws-vault] not only to avoid the significant additional dependencies,
    /// but also to avoid storing credentials in [plain text on disk]
    ///
    /// [aws-config]: https://docs.rs/aws-config
    /// [aws-vault]: https://github.com/99designs/aws-vault
    /// [plain text on disk]: https://99designs.com.au/blog/engineering/aws-vault/
    #[cfg(feature = "aws_profile")]
    pub fn with_profile(mut self, profile: impl Into<String>) -> Self {
        self.profile = Some(profile.into());
        self
    }

    /// Create a [`AmazonS3`] instance from the provided values,
    /// consuming `self`.
    pub fn build(mut self) -> Result<AmazonS3> {
        if let Some(url) = self.url.take() {
            self.parse_url(&url)?;
        }

        let bucket = self.bucket_name.context(MissingBucketNameSnafu)?;
        let region = self.region.context(MissingRegionSnafu)?;

        let credentials = match (self.access_key_id, self.secret_access_key, self.token) {
            (Some(key_id), Some(secret_key), token) => {
                info!("Using Static credential provider");
                Box::new(StaticCredentialProvider {
                    credential: Arc::new(AwsCredential {
                        key_id,
                        secret_key,
                        token,
                    }),
                }) as _
            }
            (None, Some(_), _) => return Err(Error::MissingAccessKeyId.into()),
            (Some(_), None, _) => return Err(Error::MissingSecretAccessKey.into()),
            // TODO: Replace with `AmazonS3Builder::credentials_from_env`
            _ => match (
                std::env::var("AWS_WEB_IDENTITY_TOKEN_FILE"),
                std::env::var("AWS_ROLE_ARN"),
            ) {
                (Ok(token_path), Ok(role_arn)) => {
                    info!("Using WebIdentity credential provider");

                    let session_name = std::env::var("AWS_ROLE_SESSION_NAME")
                        .unwrap_or_else(|_| "WebIdentitySession".to_string());

                    let endpoint = format!("https://sts.{region}.amazonaws.com");

                    // Disallow non-HTTPs requests
                    let client = self
                        .client_options
                        .clone()
                        .with_allow_http(false)
                        .client()?;

                    Box::new(WebIdentityProvider {
                        cache: Default::default(),
                        token_path,
                        session_name,
                        role_arn,
                        endpoint,
                        client,
                        client_config: self.client_config.clone(),
                    }) as _
                }
                _ => match self.profile {
                    Some(profile) => {
                        info!("Using profile \"{}\" credential provider", profile);
                        profile_credentials(profile, region.clone())?
                    }
                    None => {
                        info!("Using Instance credential provider");

                        // The instance metadata endpoint is access over HTTP
                        let client_options =
                            self.client_options.clone().with_allow_http(true);

                        Box::new(InstanceCredentialProvider {
                            cache: Default::default(),
                            client: client_options.client()?,
                            client_config: self.client_config.clone(),
                            imdsv1_fallback: self.imdsv1_fallback,
                            metadata_endpoint: self
                                .metadata_endpoint
                                .unwrap_or_else(|| METADATA_ENDPOINT.into()),
                        }) as _
                    }
                },
            },
        };

        let endpoint: String;
        let bucket_endpoint: String;

        // If `endpoint` is provided then its assumed to be consistent with
        // `virtual_hosted_style_request`. i.e. if `virtual_hosted_style_request` is true then
        // `endpoint` should have bucket name included.
        if self.virtual_hosted_style_request {
            endpoint = self
                .endpoint
                .unwrap_or_else(|| format!("https://{bucket}.s3.{region}.amazonaws.com"));
            bucket_endpoint = endpoint.clone();
        } else {
            endpoint = self
                .endpoint
                .unwrap_or_else(|| format!("https://s3.{region}.amazonaws.com"));
            bucket_endpoint = format!("{endpoint}/{bucket}");
        }

        let config = S3Config {
            region,
            endpoint,
            bucket,
            bucket_endpoint,
            credentials,
            client_config: self.client_config,
            client_options: self.client_options,
            sign_payload: !self.unsigned_payload,
            checksum: self.checksum_algorithm,
        };

        let client = Arc::new(S3Client::new(config)?);

        Ok(AmazonS3 { client })
    }
}

#[cfg(feature = "aws_profile")]
fn profile_credentials(
    profile: String,
    region: String,
) -> Result<Box<dyn CredentialProvider>> {
    Ok(Box::new(credential::ProfileProvider::new(profile, region)))
}

#[cfg(not(feature = "aws_profile"))]
fn profile_credentials(
    _profile: String,
    _region: String,
) -> Result<Box<dyn CredentialProvider>> {
    Err(Error::MissingProfileFeature.into())
}

#[cfg(test)]
mod tests {
    use super::*;
    use crate::tests::{
        dedicated_tokio, get_nonexistent_object, list_uses_directories_correctly,
        list_with_delimiter, put_get_delete_list_opts, rename_and_copy, stream_get,
    };
    use bytes::Bytes;
    use std::collections::HashMap;
    use std::env;

    const NON_EXISTENT_NAME: &str = "nonexistentname";

    // Helper macro to skip tests if TEST_INTEGRATION and the AWS
    // environment variables are not set. Returns a configured
    // AmazonS3Builder
    macro_rules! maybe_skip_integration {
        () => {{
            dotenv::dotenv().ok();

            let required_vars = [
                "OBJECT_STORE_AWS_DEFAULT_REGION",
                "OBJECT_STORE_BUCKET",
                "OBJECT_STORE_AWS_ACCESS_KEY_ID",
                "OBJECT_STORE_AWS_SECRET_ACCESS_KEY",
            ];
            let unset_vars: Vec<_> = required_vars
                .iter()
                .filter_map(|&name| match env::var(name) {
                    Ok(_) => None,
                    Err(_) => Some(name),
                })
                .collect();
            let unset_var_names = unset_vars.join(", ");

            let force = env::var("TEST_INTEGRATION");

            if force.is_ok() && !unset_var_names.is_empty() {
                panic!(
                    "TEST_INTEGRATION is set, \
                            but variable(s) {} need to be set",
                    unset_var_names
                );
            } else if force.is_err() {
                eprintln!(
                    "skipping AWS integration test - set {}TEST_INTEGRATION to run",
                    if unset_var_names.is_empty() {
                        String::new()
                    } else {
                        format!("{} and ", unset_var_names)
                    }
                );
                return;
            } else {
                let config = AmazonS3Builder::new()
                    .with_access_key_id(
                        env::var("OBJECT_STORE_AWS_ACCESS_KEY_ID")
                            .expect("already checked OBJECT_STORE_AWS_ACCESS_KEY_ID"),
                    )
                    .with_secret_access_key(
                        env::var("OBJECT_STORE_AWS_SECRET_ACCESS_KEY")
                            .expect("already checked OBJECT_STORE_AWS_SECRET_ACCESS_KEY"),
                    )
                    .with_region(
                        env::var("OBJECT_STORE_AWS_DEFAULT_REGION")
                            .expect("already checked OBJECT_STORE_AWS_DEFAULT_REGION"),
                    )
                    .with_bucket_name(
                        env::var("OBJECT_STORE_BUCKET")
                            .expect("already checked OBJECT_STORE_BUCKET"),
                    )
                    .with_allow_http(true);

                let config =
                    if let Some(endpoint) = env::var("OBJECT_STORE_AWS_ENDPOINT").ok() {
                        config.with_endpoint(endpoint)
                    } else {
                        config
                    };

                let config = if let Some(token) =
                    env::var("OBJECT_STORE_AWS_SESSION_TOKEN").ok()
                {
                    config.with_token(token)
                } else {
                    config
                };

                let config = if let Some(virtual_hosted_style_request) =
                    env::var("OBJECT_STORE_VIRTUAL_HOSTED_STYLE_REQUEST").ok()
                {
                    config.with_virtual_hosted_style_request(
                        virtual_hosted_style_request.trim().parse().unwrap(),
                    )
                } else {
                    config
                };

                config
            }
        }};
    }

    #[test]
    fn s3_test_config_from_env() {
        let aws_access_key_id = env::var("AWS_ACCESS_KEY_ID")
            .unwrap_or_else(|_| "object_store:fake_access_key_id".into());
        let aws_secret_access_key = env::var("AWS_SECRET_ACCESS_KEY")
            .unwrap_or_else(|_| "object_store:fake_secret_key".into());

        let aws_default_region = env::var("AWS_DEFAULT_REGION")
            .unwrap_or_else(|_| "object_store:fake_default_region".into());

        let aws_endpoint = env::var("AWS_ENDPOINT")
            .unwrap_or_else(|_| "object_store:fake_endpoint".into());
        let aws_session_token = env::var("AWS_SESSION_TOKEN")
            .unwrap_or_else(|_| "object_store:fake_session_token".into());

        let container_creds_relative_uri =
            env::var("AWS_CONTAINER_CREDENTIALS_RELATIVE_URI")
                .unwrap_or_else(|_| "/object_store/fake_credentials_uri".into());

        // required
        env::set_var("AWS_ACCESS_KEY_ID", &aws_access_key_id);
        env::set_var("AWS_SECRET_ACCESS_KEY", &aws_secret_access_key);
        env::set_var("AWS_DEFAULT_REGION", &aws_default_region);

        // optional
        env::set_var("AWS_ENDPOINT", &aws_endpoint);
        env::set_var("AWS_SESSION_TOKEN", &aws_session_token);
        env::set_var(
            "AWS_CONTAINER_CREDENTIALS_RELATIVE_URI",
            &container_creds_relative_uri,
        );
        env::set_var("AWS_UNSIGNED_PAYLOAD", "true");
        env::set_var("AWS_CHECKSUM_ALGORITHM", "sha256");

        let builder = AmazonS3Builder::from_env();
        assert_eq!(builder.access_key_id.unwrap(), aws_access_key_id.as_str());
        assert_eq!(
            builder.secret_access_key.unwrap(),
            aws_secret_access_key.as_str()
        );
        assert_eq!(builder.region.unwrap(), aws_default_region);

        assert_eq!(builder.endpoint.unwrap(), aws_endpoint);
        assert_eq!(builder.token.unwrap(), aws_session_token);
        let metadata_uri = format!("{METADATA_ENDPOINT}{container_creds_relative_uri}");
        assert_eq!(builder.metadata_endpoint.unwrap(), metadata_uri);
        assert_eq!(builder.checksum_algorithm.unwrap(), Checksum::SHA256);
        assert!(builder.unsigned_payload);
    }

    #[test]
    fn s3_test_config_from_map() {
        let aws_access_key_id = "object_store:fake_access_key_id".to_string();
        let aws_secret_access_key = "object_store:fake_secret_key".to_string();
        let aws_default_region = "object_store:fake_default_region".to_string();
        let aws_endpoint = "object_store:fake_endpoint".to_string();
        let aws_session_token = "object_store:fake_session_token".to_string();
        let options = HashMap::from([
            ("aws_access_key_id", aws_access_key_id.clone()),
            ("aws_secret_access_key", aws_secret_access_key),
            ("aws_default_region", aws_default_region.clone()),
            ("aws_endpoint", aws_endpoint.clone()),
            ("aws_session_token", aws_session_token.clone()),
            ("aws_unsigned_payload", "true".to_string()),
            ("aws_checksum_algorithm", "sha256".to_string()),
        ]);

        let builder = AmazonS3Builder::new()
            .try_with_options(&options)
            .unwrap()
            .try_with_option("aws_secret_access_key", "new-secret-key")
            .unwrap();
        assert_eq!(builder.access_key_id.unwrap(), aws_access_key_id.as_str());
        assert_eq!(builder.secret_access_key.unwrap(), "new-secret-key");
        assert_eq!(builder.region.unwrap(), aws_default_region);
        assert_eq!(builder.endpoint.unwrap(), aws_endpoint);
        assert_eq!(builder.token.unwrap(), aws_session_token);
        assert_eq!(builder.checksum_algorithm.unwrap(), Checksum::SHA256);
        assert!(builder.unsigned_payload);
    }

    #[test]
    fn s3_test_config_from_typed_map() {
        let aws_access_key_id = "object_store:fake_access_key_id".to_string();
        let aws_secret_access_key = "object_store:fake_secret_key".to_string();
        let aws_default_region = "object_store:fake_default_region".to_string();
        let aws_endpoint = "object_store:fake_endpoint".to_string();
        let aws_session_token = "object_store:fake_session_token".to_string();
        let options = HashMap::from([
            (AmazonS3ConfigKey::AccessKeyId, aws_access_key_id.clone()),
            (AmazonS3ConfigKey::SecretAccessKey, aws_secret_access_key),
            (AmazonS3ConfigKey::DefaultRegion, aws_default_region.clone()),
            (AmazonS3ConfigKey::Endpoint, aws_endpoint.clone()),
            (AmazonS3ConfigKey::Token, aws_session_token.clone()),
            (AmazonS3ConfigKey::UnsignedPayload, "true".to_string()),
        ]);

        let builder = AmazonS3Builder::new()
            .try_with_options(&options)
            .unwrap()
            .try_with_option(AmazonS3ConfigKey::SecretAccessKey, "new-secret-key")
            .unwrap();
        assert_eq!(builder.access_key_id.unwrap(), aws_access_key_id.as_str());
        assert_eq!(builder.secret_access_key.unwrap(), "new-secret-key");
        assert_eq!(builder.region.unwrap(), aws_default_region);
        assert_eq!(builder.endpoint.unwrap(), aws_endpoint);
        assert_eq!(builder.token.unwrap(), aws_session_token);
        assert!(builder.unsigned_payload);
    }

    #[test]
    fn s3_test_config_get_value() {
        let aws_access_key_id = "object_store:fake_access_key_id".to_string();
        let aws_secret_access_key = "object_store:fake_secret_key".to_string();
        let aws_default_region = "object_store:fake_default_region".to_string();
        let aws_endpoint = "object_store:fake_endpoint".to_string();
        let aws_session_token = "object_store:fake_session_token".to_string();
        let options = HashMap::from([
            (AmazonS3ConfigKey::AccessKeyId, aws_access_key_id.clone()),
            (
                AmazonS3ConfigKey::SecretAccessKey,
                aws_secret_access_key.clone(),
            ),
            (AmazonS3ConfigKey::DefaultRegion, aws_default_region.clone()),
            (AmazonS3ConfigKey::Endpoint, aws_endpoint.clone()),
            (AmazonS3ConfigKey::Token, aws_session_token.clone()),
            (AmazonS3ConfigKey::UnsignedPayload, "true".to_string()),
        ]);

        let builder = AmazonS3Builder::new().try_with_options(&options).unwrap();
        assert_eq!(
            builder
                .get_config_value(&AmazonS3ConfigKey::AccessKeyId)
                .unwrap(),
            aws_access_key_id
        );
        assert_eq!(
            builder
                .get_config_value(&AmazonS3ConfigKey::SecretAccessKey)
                .unwrap(),
            aws_secret_access_key
        );
        assert_eq!(
            builder
                .get_config_value(&AmazonS3ConfigKey::DefaultRegion)
                .unwrap(),
            aws_default_region
        );
        assert_eq!(
            builder
                .get_config_value(&AmazonS3ConfigKey::Endpoint)
                .unwrap(),
            aws_endpoint
        );
        assert_eq!(
            builder.get_config_value(&AmazonS3ConfigKey::Token).unwrap(),
            aws_session_token
        );
        assert_eq!(
            builder
                .get_config_value(&AmazonS3ConfigKey::UnsignedPayload)
                .unwrap(),
            "true"
        );
    }

    #[test]
    fn s3_test_config_fallible_options() {
        let aws_access_key_id = "object_store:fake_access_key_id".to_string();
        let aws_secret_access_key = "object_store:fake_secret_key".to_string();
        let options = HashMap::from([
            ("aws_access_key_id", aws_access_key_id),
            ("invalid-key", aws_secret_access_key),
        ]);

        let builder = AmazonS3Builder::new().try_with_options(&options);
        assert!(builder.is_err());
    }

    #[test]
    fn s3_test() {
        let builder = maybe_skip_integration!();
        let is_local = matches!(&builder.endpoint, Some(e) if e.starts_with("http://"));

        let test = |integration| async move {
            // Localstack doesn't support listing with spaces https://github.com/localstack/localstack/issues/6328
            put_get_delete_list_opts(&integration, is_local).await;
            list_uses_directories_correctly(&integration).await;
            list_with_delimiter(&integration).await;
            rename_and_copy(&integration).await;
            stream_get(&integration).await;
        };

        let (handle, shutdown) = dedicated_tokio();

        let integration = builder.clone().build().unwrap();
        handle.block_on(test(integration));

        // run integration test with unsigned payload enabled
        let integration = builder.clone().with_unsigned_payload(true).build().unwrap();
        handle.block_on(test(integration));

        // run integration test with checksum set to sha256
        let integration = builder
            .clone()
            .with_checksum_algorithm(Checksum::SHA256)
            .build()
            .unwrap();
        handle.block_on(test(integration));

        // run integration test without tokio runtime
        let integration = builder.with_tokio_runtime(handle).build().unwrap();
        futures::executor::block_on(test(integration));

        shutdown();
    }

    #[tokio::test]
    async fn s3_test_get_nonexistent_location() {
        let config = maybe_skip_integration!();
        let integration = config.build().unwrap();

        let location = Path::from_iter([NON_EXISTENT_NAME]);

        let err = get_nonexistent_object(&integration, Some(location))
            .await
            .unwrap_err();
        assert!(matches!(err, crate::Error::NotFound { .. }), "{}", err);
    }

    #[tokio::test]
    async fn s3_test_get_nonexistent_bucket() {
        let config = maybe_skip_integration!().with_bucket_name(NON_EXISTENT_NAME);
        let integration = config.build().unwrap();

        let location = Path::from_iter([NON_EXISTENT_NAME]);

        let err = integration.get(&location).await.unwrap_err();
        assert!(matches!(err, crate::Error::NotFound { .. }), "{}", err);
    }

    #[tokio::test]
    async fn s3_test_put_nonexistent_bucket() {
        let config = maybe_skip_integration!().with_bucket_name(NON_EXISTENT_NAME);

        let integration = config.build().unwrap();

        let location = Path::from_iter([NON_EXISTENT_NAME]);
        let data = Bytes::from("arbitrary data");

        let err = integration.put(&location, data).await.unwrap_err();
        assert!(matches!(err, crate::Error::NotFound { .. }), "{}", err);
    }

    #[tokio::test]
    async fn s3_test_delete_nonexistent_location() {
        let config = maybe_skip_integration!();
        let integration = config.build().unwrap();

        let location = Path::from_iter([NON_EXISTENT_NAME]);

        integration.delete(&location).await.unwrap();
    }

    #[tokio::test]
    async fn s3_test_delete_nonexistent_bucket() {
        let config = maybe_skip_integration!().with_bucket_name(NON_EXISTENT_NAME);
        let integration = config.build().unwrap();

        let location = Path::from_iter([NON_EXISTENT_NAME]);

        let err = integration.delete(&location).await.unwrap_err();
        assert!(matches!(err, crate::Error::NotFound { .. }), "{}", err);
    }

    #[tokio::test]
    async fn s3_test_proxy_url() {
        let s3 = AmazonS3Builder::new()
            .with_access_key_id("access_key_id")
            .with_secret_access_key("secret_access_key")
            .with_region("region")
            .with_bucket_name("bucket_name")
            .with_allow_http(true)
            .with_proxy_url("https://example.com")
            .build();

        assert!(s3.is_ok());

        let err = AmazonS3Builder::new()
            .with_access_key_id("access_key_id")
            .with_secret_access_key("secret_access_key")
            .with_region("region")
            .with_bucket_name("bucket_name")
            .with_allow_http(true)
            .with_proxy_url("asdf://example.com")
            .build()
            .unwrap_err()
            .to_string();

        assert_eq!(
            "Generic HTTP client error: builder error: unknown proxy scheme",
            err
        );
    }

    #[test]
    fn s3_test_urls() {
        let mut builder = AmazonS3Builder::new();
        builder.parse_url("s3://bucket/path").unwrap();
        assert_eq!(builder.bucket_name, Some("bucket".to_string()));

        let mut builder = AmazonS3Builder::new();
        builder
            .parse_url("s3://buckets.can.have.dots/path")
            .unwrap();
        assert_eq!(
            builder.bucket_name,
            Some("buckets.can.have.dots".to_string())
        );

        let mut builder = AmazonS3Builder::new();
        builder
            .parse_url("https://s3.bucket.amazonaws.com")
            .unwrap();
        assert_eq!(builder.bucket_name, Some("bucket".to_string()));

        let mut builder = AmazonS3Builder::new();
        builder
            .parse_url("https://bucket.s3.region.amazonaws.com")
            .unwrap();
        assert_eq!(builder.bucket_name, Some("bucket".to_string()));
        assert_eq!(builder.region, Some("region".to_string()));
        assert!(builder.virtual_hosted_style_request);

        let err_cases = [
            "mailto://bucket/path",
            "https://s3.bucket.mydomain.com",
            "https://s3.bucket.foo.amazonaws.com",
            "https://bucket.mydomain.region.amazonaws.com",
            "https://bucket.s3.region.bar.amazonaws.com",
            "https://bucket.foo.s3.amazonaws.com",
        ];
        let mut builder = AmazonS3Builder::new();
        for case in err_cases {
            builder.parse_url(case).unwrap_err();
        }
    }
}<|MERGE_RESOLUTION|>--- conflicted
+++ resolved
@@ -416,13 +416,9 @@
     token: Option<String>,
     /// Url
     url: Option<String>,
-<<<<<<< HEAD
+    /// Client config
     client_config: ClientConfig,
-=======
-    /// Retry config
-    retry_config: RetryConfig,
     /// When set to true, fallback to IMDSv1
->>>>>>> ee400332
     imdsv1_fallback: bool,
     /// When set to true, virtual hosted style request has to be used
     virtual_hosted_style_request: bool,
