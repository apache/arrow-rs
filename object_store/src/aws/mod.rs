// Licensed to the Apache Software Foundation (ASF) under one
// or more contributor license agreements.  See the NOTICE file
// distributed with this work for additional information
// regarding copyright ownership.  The ASF licenses this file
// to you under the Apache License, Version 2.0 (the
// "License"); you may not use this file except in compliance
// with the License.  You may obtain a copy of the License at
//
//   http://www.apache.org/licenses/LICENSE-2.0
//
// Unless required by applicable law or agreed to in writing,
// software distributed under the License is distributed on an
// "AS IS" BASIS, WITHOUT WARRANTIES OR CONDITIONS OF ANY
// KIND, either express or implied.  See the License for the
// specific language governing permissions and limitations
// under the License.

//! An object store implementation for S3
//!
//! ## Multi-part uploads
//!
//! Multi-part uploads can be initiated with the [ObjectStore::put_multipart] method.
//! Data passed to the writer is automatically buffered to meet the minimum size
//! requirements for a part. Multiple parts are uploaded concurrently.
//!
//! If the writer fails for any reason, you may have parts uploaded to AWS but not
//! used that you may be charged for. Use the [ObjectStore::abort_multipart] method
//! to abort the upload and drop those unneeded parts. In addition, you may wish to
//! consider implementing [automatic cleanup] of unused parts that are older than one
//! week.
//!
//! [automatic cleanup]: https://aws.amazon.com/blogs/aws/s3-lifecycle-management-update-support-for-multipart-uploads-and-delete-markers/

use async_trait::async_trait;
use bytes::Bytes;
use chrono::{DateTime, Utc};
use futures::stream::BoxStream;
use futures::TryStreamExt;
use reqwest::Client;
use snafu::{OptionExt, ResultExt, Snafu};
use std::collections::BTreeSet;
use std::ops::Range;
use std::sync::Arc;
use tokio::io::AsyncWrite;
use tracing::info;

use crate::aws::client::{S3Client, S3Config};
use crate::aws::credential::{
    AwsCredential, CredentialProvider, InstanceCredentialProvider,
    StaticCredentialProvider, WebIdentityProvider,
};
use crate::multipart::{CloudMultiPartUpload, CloudMultiPartUploadImpl, UploadPart};
use crate::{
    GetResult, ListResult, MultipartId, ObjectMeta, ObjectStore, Path, Result,
    RetryConfig, StreamExt,
};

mod client;
mod credential;

// http://docs.aws.amazon.com/general/latest/gr/sigv4-create-canonical-request.html
//
// Do not URI-encode any of the unreserved characters that RFC 3986 defines:
// A-Z, a-z, 0-9, hyphen ( - ), underscore ( _ ), period ( . ), and tilde ( ~ ).
pub(crate) const STRICT_ENCODE_SET: percent_encoding::AsciiSet =
    percent_encoding::NON_ALPHANUMERIC
        .remove(b'-')
        .remove(b'.')
        .remove(b'_')
        .remove(b'~');

/// This struct is used to maintain the URI path encoding
const STRICT_PATH_ENCODE_SET: percent_encoding::AsciiSet = STRICT_ENCODE_SET.remove(b'/');

/// Default metadata endpoint
static METADATA_ENDPOINT: &str = "http://169.254.169.254";

/// A specialized `Error` for object store-related errors
#[derive(Debug, Snafu)]
#[allow(missing_docs)]
enum Error {
    #[snafu(display("Last-Modified Header missing from response"))]
    MissingLastModified,

    #[snafu(display("Content-Length Header missing from response"))]
    MissingContentLength,

    #[snafu(display("Invalid last modified '{}': {}", last_modified, source))]
    InvalidLastModified {
        last_modified: String,
        source: chrono::ParseError,
    },

    #[snafu(display("Invalid content length '{}': {}", content_length, source))]
    InvalidContentLength {
        content_length: String,
        source: std::num::ParseIntError,
    },

    #[snafu(display("Missing region"))]
    MissingRegion,

    #[snafu(display("Missing bucket name"))]
    MissingBucketName,

    #[snafu(display("Missing AccessKeyId"))]
    MissingAccessKeyId,

    #[snafu(display("Missing SecretAccessKey"))]
    MissingSecretAccessKey,

    #[snafu(display("ETag Header missing from response"))]
    MissingEtag,

    #[snafu(display("Received header containing non-ASCII data"))]
    BadHeader { source: reqwest::header::ToStrError },

    #[snafu(display("Error reading token file: {}", source))]
    ReadTokenFile { source: std::io::Error },
}

impl From<Error> for super::Error {
    fn from(err: Error) -> Self {
        Self::Generic {
            store: "S3",
            source: Box::new(err),
        }
    }
}

/// Interface for [Amazon S3](https://aws.amazon.com/s3/).
#[derive(Debug)]
pub struct AmazonS3 {
    client: Arc<S3Client>,
}

impl std::fmt::Display for AmazonS3 {
    fn fmt(&self, f: &mut std::fmt::Formatter<'_>) -> std::fmt::Result {
        write!(f, "AmazonS3({})", self.client.config().bucket)
    }
}

#[async_trait]
impl ObjectStore for AmazonS3 {
    async fn put(&self, location: &Path, bytes: Bytes) -> Result<()> {
        self.client.put_request(location, Some(bytes), &()).await?;
        Ok(())
    }

    async fn put_multipart(
        &self,
        location: &Path,
    ) -> Result<(MultipartId, Box<dyn AsyncWrite + Unpin + Send>)> {
        let id = self.client.create_multipart(location).await?;

        let upload = S3MultiPartUpload {
            location: location.clone(),
            upload_id: id.clone(),
            client: Arc::clone(&self.client),
        };

        Ok((id, Box::new(CloudMultiPartUpload::new(upload, 8))))
    }

    async fn abort_multipart(
        &self,
        location: &Path,
        multipart_id: &MultipartId,
    ) -> Result<()> {
        self.client
            .delete_request(location, &[("uploadId", multipart_id)])
            .await
    }

    async fn get(&self, location: &Path) -> Result<GetResult> {
        let response = self.client.get_request(location, None, false).await?;
        let stream = response
            .bytes_stream()
            .map_err(|source| crate::Error::Generic {
                store: "S3",
                source: Box::new(source),
            })
            .boxed();

        Ok(GetResult::Stream(stream))
    }

    async fn get_range(&self, location: &Path, range: Range<usize>) -> Result<Bytes> {
        let bytes = self
            .client
            .get_request(location, Some(range), false)
            .await?
            .bytes()
            .await
            .map_err(|source| client::Error::GetResponseBody {
                source,
                path: location.to_string(),
            })?;
        Ok(bytes)
    }

    async fn head(&self, location: &Path) -> Result<ObjectMeta> {
        use reqwest::header::{CONTENT_LENGTH, LAST_MODIFIED};

        // Extract meta from headers
        // https://docs.aws.amazon.com/AmazonS3/latest/API/API_HeadObject.html#API_HeadObject_ResponseSyntax
        let response = self.client.get_request(location, None, true).await?;
        let headers = response.headers();

        let last_modified = headers
            .get(LAST_MODIFIED)
            .context(MissingLastModifiedSnafu)?;

        let content_length = headers
            .get(CONTENT_LENGTH)
            .context(MissingContentLengthSnafu)?;

        let last_modified = last_modified.to_str().context(BadHeaderSnafu)?;
        let last_modified = DateTime::parse_from_rfc2822(last_modified)
            .context(InvalidLastModifiedSnafu { last_modified })?
            .with_timezone(&Utc);

        let content_length = content_length.to_str().context(BadHeaderSnafu)?;
        let content_length = content_length
            .parse()
            .context(InvalidContentLengthSnafu { content_length })?;
        Ok(ObjectMeta {
            location: location.clone(),
            last_modified,
            size: content_length,
        })
    }

    async fn delete(&self, location: &Path) -> Result<()> {
        self.client.delete_request(location, &()).await
    }

    async fn list(
        &self,
        prefix: Option<&Path>,
    ) -> Result<BoxStream<'_, Result<ObjectMeta>>> {
        let stream = self
            .client
            .list_paginated(prefix, false)
            .map_ok(|r| futures::stream::iter(r.objects.into_iter().map(Ok)))
            .try_flatten()
            .boxed();

        Ok(stream)
    }

    async fn list_with_delimiter(&self, prefix: Option<&Path>) -> Result<ListResult> {
        let mut stream = self.client.list_paginated(prefix, true);

        let mut common_prefixes = BTreeSet::new();
        let mut objects = Vec::new();

        while let Some(result) = stream.next().await {
            let response = result?;
            common_prefixes.extend(response.common_prefixes.into_iter());
            objects.extend(response.objects.into_iter());
        }

        Ok(ListResult {
            common_prefixes: common_prefixes.into_iter().collect(),
            objects,
        })
    }

    async fn copy(&self, from: &Path, to: &Path) -> Result<()> {
        self.client.copy_request(from, to).await
    }

    async fn copy_if_not_exists(&self, _source: &Path, _dest: &Path) -> Result<()> {
        // Will need dynamodb_lock
        Err(crate::Error::NotImplemented)
    }
}

struct S3MultiPartUpload {
    location: Path,
    upload_id: String,
    client: Arc<S3Client>,
}

#[async_trait]
impl CloudMultiPartUploadImpl for S3MultiPartUpload {
    async fn put_multipart_part(
        &self,
        buf: Vec<u8>,
        part_idx: usize,
    ) -> Result<UploadPart, std::io::Error> {
        use reqwest::header::ETAG;
        let part = (part_idx + 1).to_string();

        let response = self
            .client
            .put_request(
                &self.location,
                Some(buf.into()),
                &[("partNumber", &part), ("uploadId", &self.upload_id)],
            )
            .await?;

        let etag = response
            .headers()
            .get(ETAG)
            .context(MissingEtagSnafu)
            .map_err(crate::Error::from)?;

        let etag = etag
            .to_str()
            .context(BadHeaderSnafu)
            .map_err(crate::Error::from)?;

        Ok(UploadPart {
            content_id: etag.to_string(),
        })
    }

    async fn complete(
        &self,
        completed_parts: Vec<UploadPart>,
    ) -> Result<(), std::io::Error> {
        self.client
            .complete_multipart(&self.location, &self.upload_id, completed_parts)
            .await?;
        Ok(())
    }
}

/// Configure a connection to Amazon S3 using the specified credentials in
/// the specified Amazon region and bucket.
///
/// # Example
/// ```
/// # let REGION = "foo";
/// # let BUCKET_NAME = "foo";
/// # let ACCESS_KEY_ID = "foo";
/// # let SECRET_KEY = "foo";
/// # use object_store::aws::AmazonS3Builder;
/// let s3 = AmazonS3Builder::new()
///  .with_region(REGION)
///  .with_bucket_name(BUCKET_NAME)
///  .with_access_key_id(ACCESS_KEY_ID)
///  .with_secret_access_key(SECRET_KEY)
///  .build();
/// ```
#[derive(Debug, Default)]
pub struct AmazonS3Builder {
    access_key_id: Option<String>,
    secret_access_key: Option<String>,
    region: Option<String>,
    bucket_name: Option<String>,
    endpoint: Option<String>,
    token: Option<String>,
    retry_config: RetryConfig,
    allow_http: bool,
    imdsv1_fallback: bool,
<<<<<<< HEAD
    virtual_hosted_style_request: bool,
=======
    metadata_endpoint: Option<String>,
>>>>>>> 3999c774
}

impl AmazonS3Builder {
    /// Create a new [`AmazonS3Builder`] with default values.
    pub fn new() -> Self {
        Default::default()
    }

    /// Fill the [`AmazonS3Builder`] with regular AWS environment variables
    ///
    /// Variables extracted from environment:
    /// * AWS_ACCESS_KEY_ID -> access_key_id
    /// * AWS_SECRET_ACCESS_KEY -> secret_access_key
    /// * AWS_DEFAULT_REGION -> region
    /// * AWS_ENDPOINT -> endpoint
    /// * AWS_SESSION_TOKEN -> token
    /// * AWS_CONTAINER_CREDENTIALS_RELATIVE_URI -> <https://docs.aws.amazon.com/AmazonECS/latest/developerguide/task-iam-roles.html>
    /// # Example
    /// ```
    /// use object_store::aws::AmazonS3Builder;
    ///
    /// let s3 = AmazonS3Builder::from_env()
    ///     .with_bucket_name("foo")
    ///     .build();
    /// ```
    pub fn from_env() -> Self {
        let mut builder: Self = Default::default();

        if let Ok(access_key_id) = std::env::var("AWS_ACCESS_KEY_ID") {
            builder.access_key_id = Some(access_key_id);
        }

        if let Ok(secret_access_key) = std::env::var("AWS_SECRET_ACCESS_KEY") {
            builder.secret_access_key = Some(secret_access_key);
        }

        if let Ok(secret) = std::env::var("AWS_DEFAULT_REGION") {
            builder.region = Some(secret);
        }

        if let Ok(endpoint) = std::env::var("AWS_ENDPOINT") {
            builder.endpoint = Some(endpoint);
        }

        if let Ok(token) = std::env::var("AWS_SESSION_TOKEN") {
            builder.token = Some(token);
        }

        // This env var is set in ECS
        // https://docs.aws.amazon.com/AmazonECS/latest/developerguide/task-iam-roles.html
        if let Ok(metadata_relative_uri) =
            std::env::var("AWS_CONTAINER_CREDENTIALS_RELATIVE_URI")
        {
            builder.metadata_endpoint =
                Some(format!("{}{}", METADATA_ENDPOINT, metadata_relative_uri));
        }

        builder
    }

    /// Set the AWS Access Key (required)
    pub fn with_access_key_id(mut self, access_key_id: impl Into<String>) -> Self {
        self.access_key_id = Some(access_key_id.into());
        self
    }

    /// Set the AWS Secret Access Key (required)
    pub fn with_secret_access_key(
        mut self,
        secret_access_key: impl Into<String>,
    ) -> Self {
        self.secret_access_key = Some(secret_access_key.into());
        self
    }

    /// Set the region (e.g. `us-east-1`) (required)
    pub fn with_region(mut self, region: impl Into<String>) -> Self {
        self.region = Some(region.into());
        self
    }

    /// Set the bucket_name (required)
    pub fn with_bucket_name(mut self, bucket_name: impl Into<String>) -> Self {
        self.bucket_name = Some(bucket_name.into());
        self
    }

    /// Sets the endpoint for communicating with AWS S3. Default value
    /// is based on region. The `endpoint` field should be consistent with
    /// the field `virtual_hosted_style_request'.
    ///
    /// For example, this might be set to `"http://localhost:4566:`
    /// for testing against a localstack instance.
    /// If `virtual_hosted_style_request` is set to true then `endpoint`
    /// should have bucket name included.
    pub fn with_endpoint(mut self, endpoint: impl Into<String>) -> Self {
        self.endpoint = Some(endpoint.into());
        self
    }

    /// Set the token to use for requests (passed to underlying provider)
    pub fn with_token(mut self, token: impl Into<String>) -> Self {
        self.token = Some(token.into());
        self
    }

    /// Sets what protocol is allowed. If `allow_http` is :
    /// * false (default):  Only HTTPS are allowed
    /// * true:  HTTP and HTTPS are allowed
    pub fn with_allow_http(mut self, allow_http: bool) -> Self {
        self.allow_http = allow_http;
        self
    }

    /// Sets if virtual hosted style request has to be used.
    /// If `virtual_hosted_style_request` is :
    /// * false (default):  Path style request is used
    /// * true:  Virtual hosted style request is used
    ///
    /// If the `endpoint` is provided then it should be
    /// consistent with `virtual_hosted_style_request`.
    /// i.e. if `virutal_hosted_request_style` is set to true
    /// then `endpoint` should have bucket name included.
    pub fn with_virtual_hosted_style_request(
        mut self,
        virtual_hosted_style_request: bool,
    ) -> Self {
        self.virtual_hosted_style_request = virtual_hosted_style_request;
        self
    }

    /// Set the retry configuration
    pub fn with_retry(mut self, retry_config: RetryConfig) -> Self {
        self.retry_config = retry_config;
        self
    }

    /// By default instance credentials will only be fetched over [IMDSv2], as AWS recommends
    /// against having IMDSv1 enabled on EC2 instances as it is vulnerable to [SSRF attack]
    ///
    /// However, certain deployment environments, such as those running old versions of kube2iam,
    /// may not support IMDSv2. This option will enable automatic fallback to using IMDSv1
    /// if the token endpoint returns a 403 error indicating that IMDSv2 is not supported.
    ///
    /// This option has no effect if not using instance credentials
    ///
    /// [IMDSv2]: [https://docs.aws.amazon.com/AWSEC2/latest/UserGuide/configuring-instance-metadata-service.html]
    /// [SSRF attack]: [https://aws.amazon.com/blogs/security/defense-in-depth-open-firewalls-reverse-proxies-ssrf-vulnerabilities-ec2-instance-metadata-service/]
    ///
    pub fn with_imdsv1_fallback(mut self) -> Self {
        self.imdsv1_fallback = true;
        self
    }

    /// Set the [instance metadata endpoint](https://docs.aws.amazon.com/AWSEC2/latest/UserGuide/ec2-instance-metadata.html),
    /// used primarily within AWS EC2.
    ///
    /// This defaults to the IPv4 endpoint: http://169.254.169.254. One can alternatively use the IPv6
    /// endpoint http://fd00:ec2::254.
    pub fn with_metadata_endpoint(mut self, endpoint: impl Into<String>) -> Self {
        self.metadata_endpoint = Some(endpoint.into());
        self
    }

    /// Create a [`AmazonS3`] instance from the provided values,
    /// consuming `self`.
    pub fn build(self) -> Result<AmazonS3> {
        let bucket = self.bucket_name.context(MissingBucketNameSnafu)?;
        let region = self.region.context(MissingRegionSnafu)?;

        let credentials = match (self.access_key_id, self.secret_access_key, self.token) {
            (Some(key_id), Some(secret_key), token) => {
                info!("Using Static credential provider");
                CredentialProvider::Static(StaticCredentialProvider {
                    credential: Arc::new(AwsCredential {
                        key_id,
                        secret_key,
                        token,
                    }),
                })
            }
            (None, Some(_), _) => return Err(Error::MissingAccessKeyId.into()),
            (Some(_), None, _) => return Err(Error::MissingSecretAccessKey.into()),
            // TODO: Replace with `AmazonS3Builder::credentials_from_env`
            _ => match (
                std::env::var_os("AWS_WEB_IDENTITY_TOKEN_FILE"),
                std::env::var("AWS_ROLE_ARN"),
            ) {
                (Some(token_file), Ok(role_arn)) => {
                    info!("Using WebIdentity credential provider");
                    let token = std::fs::read_to_string(token_file)
                        .context(ReadTokenFileSnafu)?;

                    let session_name = std::env::var("AWS_ROLE_SESSION_NAME")
                        .unwrap_or_else(|_| "WebIdentitySession".to_string());

                    let endpoint = format!("https://sts.{}.amazonaws.com", region);

                    // Disallow non-HTTPs requests
                    let client = Client::builder().https_only(true).build().unwrap();

                    CredentialProvider::WebIdentity(WebIdentityProvider {
                        cache: Default::default(),
                        token,
                        session_name,
                        role_arn,
                        endpoint,
                        client,
                        retry_config: self.retry_config.clone(),
                    })
                }
                _ => {
                    info!("Using Instance credential provider");

                    // The instance metadata endpoint is access over HTTP
                    let client = Client::builder().https_only(false).build().unwrap();

                    CredentialProvider::Instance(InstanceCredentialProvider {
                        cache: Default::default(),
                        client,
                        retry_config: self.retry_config.clone(),
                        imdsv1_fallback: self.imdsv1_fallback,
                        metadata_endpoint: self
                            .metadata_endpoint
                            .unwrap_or_else(|| METADATA_ENDPOINT.into()),
                    })
                }
            },
        };

        let endpoint: String;
        let bucket_endpoint: String;

        //If `endpoint` is provided then its assumed to be consistent with
        // `virutal_hosted_style_request`. i.e. if `virtual_hosted_style_request` is true then
        // `endpoint` should have bucket name included.
        if self.virtual_hosted_style_request {
            endpoint = self.endpoint.unwrap_or_else(|| {
                format!("https://{}.s3.{}.amazonaws.com", bucket, region)
            });
            bucket_endpoint = endpoint.clone();
        } else {
            endpoint = self
                .endpoint
                .unwrap_or_else(|| format!("https://s3.{}.amazonaws.com", region));
            bucket_endpoint = format!("{}/{}", endpoint, bucket);
        }

        let config = S3Config {
            region,
            endpoint,
            bucket,
            bucket_endpoint,
            credentials,
            retry_config: self.retry_config,
            allow_http: self.allow_http,
        };

        let client = Arc::new(S3Client::new(config));

        Ok(AmazonS3 { client })
    }
}

#[cfg(test)]
mod tests {
    use super::*;
    use crate::tests::{
        get_nonexistent_object, list_uses_directories_correctly, list_with_delimiter,
        put_get_delete_list_opts, rename_and_copy, stream_get,
    };
    use bytes::Bytes;
    use std::env;

    const NON_EXISTENT_NAME: &str = "nonexistentname";

    // Helper macro to skip tests if TEST_INTEGRATION and the AWS
    // environment variables are not set. Returns a configured
    // AmazonS3Builder
    macro_rules! maybe_skip_integration {
        () => {{
            dotenv::dotenv().ok();

            let required_vars = [
                "OBJECT_STORE_AWS_DEFAULT_REGION",
                "OBJECT_STORE_BUCKET",
                "OBJECT_STORE_AWS_ACCESS_KEY_ID",
                "OBJECT_STORE_AWS_SECRET_ACCESS_KEY",
            ];
            let unset_vars: Vec<_> = required_vars
                .iter()
                .filter_map(|&name| match env::var(name) {
                    Ok(_) => None,
                    Err(_) => Some(name),
                })
                .collect();
            let unset_var_names = unset_vars.join(", ");

            let force = env::var("TEST_INTEGRATION");

            if force.is_ok() && !unset_var_names.is_empty() {
                panic!(
                    "TEST_INTEGRATION is set, \
                            but variable(s) {} need to be set",
                    unset_var_names
                );
            } else if force.is_err() {
                eprintln!(
                    "skipping AWS integration test - set {}TEST_INTEGRATION to run",
                    if unset_var_names.is_empty() {
                        String::new()
                    } else {
                        format!("{} and ", unset_var_names)
                    }
                );
                return;
            } else {
                let config = AmazonS3Builder::new()
                    .with_access_key_id(
                        env::var("OBJECT_STORE_AWS_ACCESS_KEY_ID")
                            .expect("already checked OBJECT_STORE_AWS_ACCESS_KEY_ID"),
                    )
                    .with_secret_access_key(
                        env::var("OBJECT_STORE_AWS_SECRET_ACCESS_KEY")
                            .expect("already checked OBJECT_STORE_AWS_SECRET_ACCESS_KEY"),
                    )
                    .with_region(
                        env::var("OBJECT_STORE_AWS_DEFAULT_REGION")
                            .expect("already checked OBJECT_STORE_AWS_DEFAULT_REGION"),
                    )
                    .with_bucket_name(
                        env::var("OBJECT_STORE_BUCKET")
                            .expect("already checked OBJECT_STORE_BUCKET"),
                    )
                    .with_allow_http(true);

                let config =
                    if let Some(endpoint) = env::var("OBJECT_STORE_AWS_ENDPOINT").ok() {
                        config.with_endpoint(endpoint)
                    } else {
                        config
                    };

                let config = if let Some(token) =
                    env::var("OBJECT_STORE_AWS_SESSION_TOKEN").ok()
                {
                    config.with_token(token)
                } else {
                    config
                };

                let config = if let Some(virtual_hosted_style_request) =
                    env::var("OBJECT_STORE_VIRTUAL_HOSTED_STYLE_REQUEST").ok()
                {
                    config.with_virtual_hosted_style_request(
                        virtual_hosted_style_request.trim().parse().unwrap(),
                    )
                } else {
                    config
                };

                config
            }
        }};
    }

    #[test]
    fn s3_test_config_from_env() {
        let aws_access_key_id = env::var("AWS_ACCESS_KEY_ID")
            .unwrap_or_else(|_| "object_store:fake_access_key_id".into());
        let aws_secret_access_key = env::var("AWS_SECRET_ACCESS_KEY")
            .unwrap_or_else(|_| "object_store:fake_secret_key".into());

        let aws_default_region = env::var("AWS_DEFAULT_REGION")
            .unwrap_or_else(|_| "object_store:fake_default_region".into());

        let aws_endpoint = env::var("AWS_ENDPOINT")
            .unwrap_or_else(|_| "object_store:fake_endpoint".into());
        let aws_session_token = env::var("AWS_SESSION_TOKEN")
            .unwrap_or_else(|_| "object_store:fake_session_token".into());

        let container_creds_relative_uri =
            env::var("AWS_CONTAINER_CREDENTIALS_RELATIVE_URI")
                .unwrap_or_else(|_| "/object_store/fake_credentials_uri".into());

        // required
        env::set_var("AWS_ACCESS_KEY_ID", &aws_access_key_id);
        env::set_var("AWS_SECRET_ACCESS_KEY", &aws_secret_access_key);
        env::set_var("AWS_DEFAULT_REGION", &aws_default_region);

        // optional
        env::set_var("AWS_ENDPOINT", &aws_endpoint);
        env::set_var("AWS_SESSION_TOKEN", &aws_session_token);
        env::set_var(
            "AWS_CONTAINER_CREDENTIALS_RELATIVE_URI",
            &container_creds_relative_uri,
        );

        let builder = AmazonS3Builder::from_env();
        assert_eq!(builder.access_key_id.unwrap(), aws_access_key_id.as_str());
        assert_eq!(
            builder.secret_access_key.unwrap(),
            aws_secret_access_key.as_str()
        );
        assert_eq!(builder.region.unwrap(), aws_default_region);

        assert_eq!(builder.endpoint.unwrap(), aws_endpoint);
        assert_eq!(builder.token.unwrap(), aws_session_token);

        let metadata_uri =
            format!("{}{}", METADATA_ENDPOINT, container_creds_relative_uri);
        assert_eq!(builder.metadata_endpoint.unwrap(), metadata_uri);
    }

    #[tokio::test]
    async fn s3_test() {
        let config = maybe_skip_integration!();
        let is_local = matches!(&config.endpoint, Some(e) if e.starts_with("http://"));
        let integration = config.build().unwrap();

        // Localstack doesn't support listing with spaces https://github.com/localstack/localstack/issues/6328
        put_get_delete_list_opts(&integration, is_local).await;
        list_uses_directories_correctly(&integration).await;
        list_with_delimiter(&integration).await;
        rename_and_copy(&integration).await;
        stream_get(&integration).await;
    }

    #[tokio::test]
    async fn s3_test_get_nonexistent_location() {
        let config = maybe_skip_integration!();
        let integration = config.build().unwrap();

        let location = Path::from_iter([NON_EXISTENT_NAME]);

        let err = get_nonexistent_object(&integration, Some(location))
            .await
            .unwrap_err();
        assert!(matches!(err, crate::Error::NotFound { .. }), "{}", err);
    }

    #[tokio::test]
    async fn s3_test_get_nonexistent_bucket() {
        let config = maybe_skip_integration!().with_bucket_name(NON_EXISTENT_NAME);
        let integration = config.build().unwrap();

        let location = Path::from_iter([NON_EXISTENT_NAME]);

        let err = integration.get(&location).await.unwrap_err();
        assert!(matches!(err, crate::Error::NotFound { .. }), "{}", err);
    }

    #[tokio::test]
    async fn s3_test_put_nonexistent_bucket() {
        let config = maybe_skip_integration!().with_bucket_name(NON_EXISTENT_NAME);

        let integration = config.build().unwrap();

        let location = Path::from_iter([NON_EXISTENT_NAME]);
        let data = Bytes::from("arbitrary data");

        let err = integration.put(&location, data).await.unwrap_err();
        assert!(matches!(err, crate::Error::NotFound { .. }), "{}", err);
    }

    #[tokio::test]
    async fn s3_test_delete_nonexistent_location() {
        let config = maybe_skip_integration!();
        let integration = config.build().unwrap();

        let location = Path::from_iter([NON_EXISTENT_NAME]);

        integration.delete(&location).await.unwrap();
    }

    #[tokio::test]
    async fn s3_test_delete_nonexistent_bucket() {
        let config = maybe_skip_integration!().with_bucket_name(NON_EXISTENT_NAME);
        let integration = config.build().unwrap();

        let location = Path::from_iter([NON_EXISTENT_NAME]);

        let err = integration.delete(&location).await.unwrap_err();
        assert!(matches!(err, crate::Error::NotFound { .. }), "{}", err);
    }
}<|MERGE_RESOLUTION|>--- conflicted
+++ resolved
@@ -357,11 +357,8 @@
     retry_config: RetryConfig,
     allow_http: bool,
     imdsv1_fallback: bool,
-<<<<<<< HEAD
     virtual_hosted_style_request: bool,
-=======
     metadata_endpoint: Option<String>,
->>>>>>> 3999c774
 }
 
 impl AmazonS3Builder {
