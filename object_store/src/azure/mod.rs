--- conflicted
+++ resolved
@@ -119,9 +119,9 @@
         self.client.delete_request(location, &()).await
     }
 
-<<<<<<< HEAD
     fn list(&self, prefix: Option<&Path>) -> BoxStream<'static, Result<ObjectMeta>> {
-=======
+        self.client.list(prefix)
+    }
     fn delete_stream<'a>(
         &'a self,
         locations: BoxStream<'a, Result<Path>>,
@@ -142,11 +142,6 @@
             .boxed()
     }
 
-    fn list(&self, prefix: Option<&Path>) -> BoxStream<'_, Result<ObjectMeta>> {
->>>>>>> a160e94a
-        self.client.list(prefix)
-    }
-
     async fn list_with_delimiter(&self, prefix: Option<&Path>) -> Result<ListResult> {
         self.client.list_with_delimiter(prefix).await
     }
