// Licensed to the Apache Software Foundation (ASF) under one
// or more contributor license agreements.  See the NOTICE file
// distributed with this work for additional information
// regarding copyright ownership.  The ASF licenses this file
// to you under the Apache License, Version 2.0 (the
// "License"); you may not use this file except in compliance
// with the License.  You may obtain a copy of the License at
//
//   http://www.apache.org/licenses/LICENSE-2.0
//
// Unless required by applicable law or agreed to in writing,
// software distributed under the License is distributed on an
// "AS IS" BASIS, WITHOUT WARRANTIES OR CONDITIONS OF ANY
// KIND, either express or implied.  See the License for the
// specific language governing permissions and limitations
// under the License.

//! An object store implementation for Google Cloud Storage
//!
//! ## Multipart uploads
//!
//! [Multipart uploads](https://cloud.google.com/storage/docs/multipart-uploads)
//! can be initiated with the [ObjectStore::put_multipart] method. If neither
//! [`MultipartUpload::complete`] nor [`MultipartUpload::abort`] is invoked, you may
//! have parts uploaded to GCS but not used, that you will be charged for. It is recommended
//! you configure a [lifecycle rule] to abort incomplete multipart uploads after a certain
//! period of time to avoid being charged for storing partial uploads.
//!
//! ## Using HTTP/2
//!
//! Google Cloud Storage supports both HTTP/2 and HTTP/1. HTTP/1 is used by default
//! because it allows much higher throughput in our benchmarks (see
//! [#5194](https://github.com/apache/arrow-rs/issues/5194)). HTTP/2 can be
//! enabled by setting [crate::ClientConfigKey::Http1Only] to false.
//!
//! [lifecycle rule]: https://cloud.google.com/storage/docs/lifecycle#abort-mpu
use std::sync::Arc;
use std::time::Duration;

use crate::client::CredentialProvider;
use crate::gcp::credential::GCSAuthorizer;
use crate::signer::Signer;
use crate::{
    multipart::PartId, path::Path, GetOptions, GetResult, ListResult, MultipartId, MultipartUpload,
    ObjectMeta, ObjectStore, PutOptions, PutResult, Result, UploadPart,
};
use async_trait::async_trait;
use bytes::Bytes;
use client::GoogleCloudStorageClient;
use futures::stream::BoxStream;
use hyper::Method;
use url::Url;

use crate::client::get::GetClientExt;
use crate::client::list::ListClientExt;
use crate::client::parts::Parts;
use crate::multipart::MultipartStore;
pub use builder::{GoogleCloudStorageBuilder, GoogleConfigKey};
pub use credential::{GcpCredential, GcpSigningCredential};

mod builder;
mod client;
mod credential;

const STORE: &str = "GCS";

/// [`CredentialProvider`] for [`GoogleCloudStorage`]
pub type GcpCredentialProvider = Arc<dyn CredentialProvider<Credential = GcpCredential>>;

/// [`GcpSigningCredential`] for [`GoogleCloudStorage`]
pub type GcpSigningCredentialProvider =
    Arc<dyn CredentialProvider<Credential = GcpSigningCredential>>;
/// default payload string for GCS
pub const DEFAULT_GCS_PLAYLOAD_STRING: &str = "UNSIGNED-PAYLOAD";

<<<<<<< HEAD
=======
const DEFAULT_HOST: &str = "storage.googleapis.com";

>>>>>>> fbd155a1
/// Interface for [Google Cloud Storage](https://cloud.google.com/storage/).
#[derive(Debug)]
pub struct GoogleCloudStorage {
    client: Arc<GoogleCloudStorageClient>,
}

impl std::fmt::Display for GoogleCloudStorage {
    fn fmt(&self, f: &mut std::fmt::Formatter<'_>) -> std::fmt::Result {
        write!(
            f,
            "GoogleCloudStorage({})",
            self.client.config().bucket_name
        )
    }
}

impl GoogleCloudStorage {
    /// Returns the [`GcpCredentialProvider`] used by [`GoogleCloudStorage`]
    pub fn credentials(&self) -> &GcpCredentialProvider {
        &self.client.config().credentials
    }

    /// Returns the [`GcpSigningCredentialProvider`] used by [`GoogleCloudStorage`]
    pub fn sign_credential(&self) -> &GcpSigningCredentialProvider {
        &self.client.config().sign_credentials
    }
}

#[derive(Debug)]
struct GCSMultipartUpload {
    state: Arc<UploadState>,
    part_idx: usize,
}

#[derive(Debug)]
struct UploadState {
    client: Arc<GoogleCloudStorageClient>,
    path: Path,
    multipart_id: MultipartId,
    parts: Parts,
}

#[async_trait]
impl MultipartUpload for GCSMultipartUpload {
    fn put_part(&mut self, data: Bytes) -> UploadPart {
        let idx = self.part_idx;
        self.part_idx += 1;
        let state = Arc::clone(&self.state);
        Box::pin(async move {
            let part = state
                .client
                .put_part(&state.path, &state.multipart_id, idx, data)
                .await?;
            state.parts.put(idx, part);
            Ok(())
        })
    }

    async fn complete(&mut self) -> Result<PutResult> {
        let parts = self.state.parts.finish(self.part_idx)?;

        self.state
            .client
            .multipart_complete(&self.state.path, &self.state.multipart_id, parts)
            .await
    }

    async fn abort(&mut self) -> Result<()> {
        self.state
            .client
            .multipart_cleanup(&self.state.path, &self.state.multipart_id)
            .await
    }
}

#[async_trait]
impl ObjectStore for GoogleCloudStorage {
    async fn put_opts(&self, location: &Path, bytes: Bytes, opts: PutOptions) -> Result<PutResult> {
        self.client.put(location, bytes, opts).await
    }

    async fn put_multipart(&self, location: &Path) -> Result<Box<dyn MultipartUpload>> {
        let upload_id = self.client.multipart_initiate(location).await?;

        Ok(Box::new(GCSMultipartUpload {
            part_idx: 0,
            state: Arc::new(UploadState {
                client: Arc::clone(&self.client),
                path: location.clone(),
                multipart_id: upload_id.clone(),
                parts: Default::default(),
            }),
        }))
    }

    async fn get_opts(&self, location: &Path, options: GetOptions) -> Result<GetResult> {
        self.client.get_opts(location, options).await
    }

    async fn delete(&self, location: &Path) -> Result<()> {
        self.client.delete_request(location).await
    }

    fn list(&self, prefix: Option<&Path>) -> BoxStream<'_, Result<ObjectMeta>> {
        self.client.list(prefix)
    }

    fn list_with_offset(
        &self,
        prefix: Option<&Path>,
        offset: &Path,
    ) -> BoxStream<'_, Result<ObjectMeta>> {
        self.client.list_with_offset(prefix, offset)
    }

    async fn list_with_delimiter(&self, prefix: Option<&Path>) -> Result<ListResult> {
        self.client.list_with_delimiter(prefix).await
    }

    async fn copy(&self, from: &Path, to: &Path) -> Result<()> {
        self.client.copy_request(from, to, false).await
    }

    async fn copy_if_not_exists(&self, from: &Path, to: &Path) -> Result<()> {
        self.client.copy_request(from, to, true).await
    }
}

#[async_trait]
impl MultipartStore for GoogleCloudStorage {
    async fn create_multipart(&self, path: &Path) -> Result<MultipartId> {
        self.client.multipart_initiate(path).await
    }

    async fn put_part(
        &self,
        path: &Path,
        id: &MultipartId,
        part_idx: usize,
        data: Bytes,
    ) -> Result<PartId> {
        self.client.put_part(path, id, part_idx, data).await
    }

    async fn complete_multipart(
        &self,
        path: &Path,
        id: &MultipartId,
        parts: Vec<PartId>,
    ) -> Result<PutResult> {
        self.client.multipart_complete(path, id, parts).await
    }

    async fn abort_multipart(&self, path: &Path, id: &MultipartId) -> Result<()> {
        self.client.multipart_cleanup(path, id).await
    }
}

#[async_trait]
impl Signer for GoogleCloudStorage {
    async fn signed_url(&self, method: Method, path: &Path, expires_in: Duration) -> Result<Url> {
        if expires_in.as_secs() > 604800 {
            return Err(crate::Error::Generic {
                store: STORE,
                source: "Expiration Time can't be longer than 604800 seconds (7 days).".into(),
            });
        }

        let config = self.client.config();
        let path_url = config.path_url(path);
        let mut url = Url::parse(&path_url).map_err(|e| crate::Error::Generic {
            store: STORE,
            source: format!("Unable to parse url {path_url}: {e}").into(),
        })?;

        let sign_credential = self.sign_credential().get_credential().await?;
        let authoriztor = GCSAuthorizer::new(sign_credential);

<<<<<<< HEAD
        let host = format!("{}.storage.googleapis.com", config.bucket_name);
        authoriztor
            .sign(method, &mut url, expires_in, &host, &self.client)
=======
        authoriztor
            .sign(method, &mut url, expires_in, DEFAULT_HOST, &self.client)
>>>>>>> fbd155a1
            .await?;

        Ok(url)
    }
}

#[cfg(test)]
mod test {

    use bytes::Bytes;
    use credential::DEFAULT_GCS_BASE_URL;

    use crate::tests::*;

    use super::*;

    const NON_EXISTENT_NAME: &str = "nonexistentname";

    #[tokio::test]
    async fn gcs_test() {
        crate::test_util::maybe_skip_integration!();
        let integration = GoogleCloudStorageBuilder::from_env().build().unwrap();

        put_get_delete_list(&integration).await;
        list_uses_directories_correctly(&integration).await;
        list_with_delimiter(&integration).await;
        rename_and_copy(&integration).await;
        if integration.client.config().base_url == DEFAULT_GCS_BASE_URL {
            // Fake GCS server doesn't currently honor ifGenerationMatch
            // https://github.com/fsouza/fake-gcs-server/issues/994
            copy_if_not_exists(&integration).await;
            // Fake GCS server does not yet implement XML Multipart uploads
            // https://github.com/fsouza/fake-gcs-server/issues/852
            stream_get(&integration).await;
            multipart(&integration, &integration).await;
            // Fake GCS server doesn't currently honor preconditions
            get_opts(&integration).await;
            put_opts(&integration, true).await;
        }
    }

    #[tokio::test]
    async fn gcs_test_get_nonexistent_location() {
        crate::test_util::maybe_skip_integration!();
        let integration = GoogleCloudStorageBuilder::from_env().build().unwrap();

        let location = Path::from_iter([NON_EXISTENT_NAME]);

        let err = integration.get(&location).await.unwrap_err();

        assert!(
            matches!(err, crate::Error::NotFound { .. }),
            "unexpected error type: {err}"
        );
    }

    #[tokio::test]
    async fn gcs_test_get_nonexistent_bucket() {
        crate::test_util::maybe_skip_integration!();
        let config = GoogleCloudStorageBuilder::from_env();
        let integration = config.with_bucket_name(NON_EXISTENT_NAME).build().unwrap();

        let location = Path::from_iter([NON_EXISTENT_NAME]);

        let err = get_nonexistent_object(&integration, Some(location))
            .await
            .unwrap_err();

        assert!(
            matches!(err, crate::Error::NotFound { .. }),
            "unexpected error type: {err}"
        );
    }

    #[tokio::test]
    async fn gcs_test_delete_nonexistent_location() {
        crate::test_util::maybe_skip_integration!();
        let integration = GoogleCloudStorageBuilder::from_env().build().unwrap();

        let location = Path::from_iter([NON_EXISTENT_NAME]);

        let err = integration.delete(&location).await.unwrap_err();
        assert!(
            matches!(err, crate::Error::NotFound { .. }),
            "unexpected error type: {err}"
        );
    }

    #[tokio::test]
    async fn gcs_test_delete_nonexistent_bucket() {
        crate::test_util::maybe_skip_integration!();
        let config = GoogleCloudStorageBuilder::from_env();
        let integration = config.with_bucket_name(NON_EXISTENT_NAME).build().unwrap();

        let location = Path::from_iter([NON_EXISTENT_NAME]);

        let err = integration.delete(&location).await.unwrap_err();
        assert!(
            matches!(err, crate::Error::NotFound { .. }),
            "unexpected error type: {err}"
        );
    }

    #[tokio::test]
    async fn gcs_test_put_nonexistent_bucket() {
        crate::test_util::maybe_skip_integration!();
        let config = GoogleCloudStorageBuilder::from_env();
        let integration = config.with_bucket_name(NON_EXISTENT_NAME).build().unwrap();

        let location = Path::from_iter([NON_EXISTENT_NAME]);
        let data = Bytes::from("arbitrary data");

        let err = integration
            .put(&location, data)
            .await
            .unwrap_err()
            .to_string();
        assert!(
            err.contains("Client error with status 404 Not Found"),
            "{}",
            err
        )
    }
}<|MERGE_RESOLUTION|>--- conflicted
+++ resolved
@@ -73,11 +73,8 @@
 /// default payload string for GCS
 pub const DEFAULT_GCS_PLAYLOAD_STRING: &str = "UNSIGNED-PAYLOAD";
 
-<<<<<<< HEAD
-=======
 const DEFAULT_HOST: &str = "storage.googleapis.com";
 
->>>>>>> fbd155a1
 /// Interface for [Google Cloud Storage](https://cloud.google.com/storage/).
 #[derive(Debug)]
 pub struct GoogleCloudStorage {
@@ -256,14 +253,8 @@
         let sign_credential = self.sign_credential().get_credential().await?;
         let authoriztor = GCSAuthorizer::new(sign_credential);
 
-<<<<<<< HEAD
-        let host = format!("{}.storage.googleapis.com", config.bucket_name);
-        authoriztor
-            .sign(method, &mut url, expires_in, &host, &self.client)
-=======
         authoriztor
             .sign(method, &mut url, expires_in, DEFAULT_HOST, &self.client)
->>>>>>> fbd155a1
             .await?;
 
         Ok(url)
