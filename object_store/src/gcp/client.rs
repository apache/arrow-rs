--- conflicted
+++ resolved
@@ -112,12 +112,9 @@
 
     #[snafu(display("Got invalid signing blob repsonse: {}", source))]
     InvalidSignBlobResponse { source: reqwest::Error },
-<<<<<<< HEAD
-=======
 
     #[snafu(display("Got invalid signing blob signature: {}", source))]
     InvalidSignBlobSignature { source: base64::DecodeError },
->>>>>>> fbd155a1
 }
 
 impl From<Error> for crate::Error {
@@ -169,11 +166,7 @@
     }
 
     pub fn path_url(&self, path: &Path) -> String {
-<<<<<<< HEAD
-        format!("{}/{}", self.base_url, path)
-=======
         format!("{}/{}/{}", self.base_url, self.bucket_name, path)
->>>>>>> fbd155a1
     }
 }
 
@@ -259,13 +252,10 @@
         self.config.credentials.get_credential().await
     }
 
-<<<<<<< HEAD
-=======
     async fn get_sign_credential(&self) -> Result<Arc<GcpSigningCredential>> {
         self.config.sign_credentials.get_credential().await
     }
 
->>>>>>> fbd155a1
     /// Create a signature from a string-to-sign using Google Cloud signBlob method.
     /// form like:
     /// ```plaintext
@@ -294,11 +284,7 @@
         let response = self
             .client
             .post(&url)
-<<<<<<< HEAD
-            .bearer_auth(&self.get_credential().await?.bearer)
-=======
             .bearer_auth(&self.get_sign_credential().await?.credential.bearer)
->>>>>>> fbd155a1
             .json(&body)
             .send()
             .await
@@ -309,16 +295,12 @@
             .json::<SignBlobResponse>()
             .await
             .context(InvalidSignBlobResponseSnafu)?;
-<<<<<<< HEAD
-        Ok(response.signed_blob)
-=======
 
         let signed_blob = BASE64_STANDARD
             .decode(response.signed_blob)
             .context(InvalidSignBlobSignatureSnafu)?;
 
         Ok(hex_encode(&signed_blob))
->>>>>>> fbd155a1
     }
 
     pub fn object_url(&self, path: &Path) -> String {
