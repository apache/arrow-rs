--- conflicted
+++ resolved
@@ -51,11 +51,7 @@
 use std::collections::BTreeSet;
 use std::io;
 use std::{convert::TryInto, sync::Arc};
-<<<<<<< HEAD
-use tokio::io::AsyncWrite;
-=======
 use url::Url;
->>>>>>> e68852c8
 
 /// A specialized `Error` for Azure object store-related errors
 #[derive(Debug, Snafu)]
