--- conflicted
+++ resolved
@@ -968,12 +968,8 @@
         location,
         last_modified,
         size,
-<<<<<<< HEAD
-        e_tag: None,
+        e_tag: Some(get_etag(&metadata)),
         version: None,
-=======
-        e_tag: Some(get_etag(&metadata)),
->>>>>>> 0b9105d7
     })
 }
 
