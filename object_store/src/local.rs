// Licensed to the Apache Software Foundation (ASF) under one
// or more contributor license agreements.  See the NOTICE file
// distributed with this work for additional information
// regarding copyright ownership.  The ASF licenses this file
// to you under the Apache License, Version 2.0 (the
// "License"); you may not use this file except in compliance
// with the License.  You may obtain a copy of the License at
//
//   http://www.apache.org/licenses/LICENSE-2.0
//
// Unless required by applicable law or agreed to in writing,
// software distributed under the License is distributed on an
// "AS IS" BASIS, WITHOUT WARRANTIES OR CONDITIONS OF ANY
// KIND, either express or implied.  See the License for the
// specific language governing permissions and limitations
// under the License.

//! An object store implementation for a local filesystem
use std::fs::{metadata, symlink_metadata, File, Metadata, OpenOptions};
use std::io::{ErrorKind, Read, Seek, SeekFrom, Write};
use std::ops::Range;
use std::sync::Arc;
use std::time::SystemTime;
use std::{collections::BTreeSet, io};
use std::{collections::VecDeque, path::PathBuf};

use async_trait::async_trait;
use bytes::Bytes;
use chrono::{DateTime, Utc};
use futures::{stream::BoxStream, StreamExt};
use futures::{FutureExt, TryStreamExt};
use parking_lot::Mutex;
use url::Url;
use walkdir::{DirEntry, WalkDir};

use crate::{
    maybe_spawn_blocking,
    path::{absolute_path_to_url, Path},
    util::InvalidGetRange,
    Attributes, GetOptions, GetResult, GetResultPayload, ListResult, MultipartUpload, ObjectMeta,
    ObjectStore, PutMode, PutMultipartOpts, PutOptions, PutPayload, PutResult, Result, UploadPart,
};

/// A specialized `Error` for filesystem object store-related errors
#[derive(Debug, thiserror::Error)]
pub(crate) enum Error {
    #[error("Unable to walk dir: {}", source)]
    UnableToWalkDir { source: walkdir::Error },

    #[error("Unable to access metadata for {}: {}", path, source)]
    Metadata {
        source: Box<dyn std::error::Error + Send + Sync + 'static>,
        path: String,
    },

    #[error("Unable to copy data to file: {}", source)]
    UnableToCopyDataToFile { source: io::Error },

    #[error("Unable to rename file: {}", source)]
    UnableToRenameFile { source: io::Error },

    #[error("Unable to create dir {}: {}", path.display(), source)]
    UnableToCreateDir { source: io::Error, path: PathBuf },

    #[error("Unable to create file {}: {}", path.display(), source)]
    UnableToCreateFile { source: io::Error, path: PathBuf },

    #[error("Unable to delete file {}: {}", path.display(), source)]
    UnableToDeleteFile { source: io::Error, path: PathBuf },

    #[error("Unable to open file {}: {}", path.display(), source)]
    UnableToOpenFile { source: io::Error, path: PathBuf },

    #[error("Unable to read data from file {}: {}", path.display(), source)]
    UnableToReadBytes { source: io::Error, path: PathBuf },

    #[error("Out of range of file {}, expected: {}, actual: {}", path.display(), expected, actual)]
    OutOfRange {
        path: PathBuf,
        expected: u64,
        actual: u64,
    },

    #[error("Requested range was invalid")]
    InvalidRange { source: InvalidGetRange },

    #[error("Unable to copy file from {} to {}: {}", from.display(), to.display(), source)]
    UnableToCopyFile {
        from: PathBuf,
        to: PathBuf,
        source: io::Error,
    },

    #[error("NotFound")]
    NotFound { path: PathBuf, source: io::Error },

    #[error("Error seeking file {}: {}", path.display(), source)]
    Seek { source: io::Error, path: PathBuf },

    #[error("Unable to convert URL \"{}\" to filesystem path", url)]
    InvalidUrl { url: Url },

    #[error("AlreadyExists")]
    AlreadyExists { path: String, source: io::Error },

    #[error("Unable to canonicalize filesystem root: {}", path.display())]
    UnableToCanonicalize { path: PathBuf, source: io::Error },

    #[error("Filenames containing trailing '/#\\d+/' are not supported: {}", path)]
    InvalidPath { path: String },

    #[error("Upload aborted")]
    Aborted,
}

impl From<Error> for super::Error {
    fn from(source: Error) -> Self {
        match source {
            Error::NotFound { path, source } => Self::NotFound {
                path: path.to_string_lossy().to_string(),
                source: source.into(),
            },
            Error::AlreadyExists { path, source } => Self::AlreadyExists {
                path,
                source: source.into(),
            },
            _ => Self::Generic {
                store: "LocalFileSystem",
                source: Box::new(source),
            },
        }
    }
}

/// Local filesystem storage providing an [`ObjectStore`] interface to files on
/// local disk. Can optionally be created with a directory prefix
///
/// # Path Semantics
///
/// This implementation follows the [file URI] scheme outlined in [RFC 3986]. In
/// particular paths are delimited by `/`
///
/// [file URI]: https://en.wikipedia.org/wiki/File_URI_scheme
/// [RFC 3986]: https://www.rfc-editor.org/rfc/rfc3986
///
/// # Path Semantics
///
/// [`LocalFileSystem`] will expose the path semantics of the underlying filesystem, which may
/// have additional restrictions beyond those enforced by [`Path`].
///
/// For example:
///
/// * Windows forbids certain filenames, e.g. `COM0`,
/// * Windows forbids folders with trailing `.`
/// * Windows forbids certain ASCII characters, e.g. `<` or `|`
/// * OS X forbids filenames containing `:`
/// * Leading `-` are discouraged on Unix systems where they may be interpreted as CLI flags
/// * Filesystems may have restrictions on the maximum path or path segment length
/// * Filesystem support for non-ASCII characters is inconsistent
///
/// Additionally some filesystems, such as NTFS, are case-insensitive, whilst others like
/// FAT don't preserve case at all. Further some filesystems support non-unicode character
/// sequences, such as unpaired UTF-16 surrogates, and [`LocalFileSystem`] will error on
/// encountering such sequences.
///
/// Finally, filenames matching the regex `/.*#\d+/`, e.g. `foo.parquet#123`, are not supported
/// by [`LocalFileSystem`] as they are used to provide atomic writes. Such files will be ignored
/// for listing operations, and attempting to address such a file will error.
///
/// # Tokio Compatibility
///
/// Tokio discourages performing blocking IO on a tokio worker thread, however,
/// no major operating systems have stable async file APIs. Therefore if called from
/// a tokio context, this will use [`tokio::runtime::Handle::spawn_blocking`] to dispatch
/// IO to a blocking thread pool, much like `tokio::fs` does under-the-hood.
///
/// If not called from a tokio context, this will perform IO on the current thread with
/// no additional complexity or overheads
///
/// # Symlinks
///
/// [`LocalFileSystem`] will follow symlinks as normal, however, it is worth noting:
///
/// * Broken symlinks will be silently ignored by listing operations
/// * No effort is made to prevent breaking symlinks when deleting files
/// * Symlinks that resolve to paths outside the root **will** be followed
/// * Mutating a file through one or more symlinks will mutate the underlying file
/// * Deleting a path that resolves to a symlink will only delete the symlink
///
/// # Cross-Filesystem Copy
///
/// [`LocalFileSystem::copy`] is implemented using [`std::fs::hard_link`], and therefore
/// does not support copying across filesystem boundaries.
///
#[derive(Debug)]
pub struct LocalFileSystem {
    config: Arc<Config>,
    // if you want to delete empty directories when deleting files
    automatic_cleanup: bool,
}

#[derive(Debug)]
struct Config {
    root: Url,
}

impl std::fmt::Display for LocalFileSystem {
    fn fmt(&self, f: &mut std::fmt::Formatter<'_>) -> std::fmt::Result {
        write!(f, "LocalFileSystem({})", self.config.root)
    }
}

impl Default for LocalFileSystem {
    fn default() -> Self {
        Self::new()
    }
}

impl LocalFileSystem {
    /// Create new filesystem storage with no prefix
    pub fn new() -> Self {
        Self {
            config: Arc::new(Config {
                root: Url::parse("file:///").unwrap(),
            }),
            automatic_cleanup: false,
        }
    }

    /// Create new filesystem storage with `prefix` applied to all paths
    ///
    /// Returns an error if the path does not exist
    ///
    pub fn new_with_prefix(prefix: impl AsRef<std::path::Path>) -> Result<Self> {
        let path = std::fs::canonicalize(&prefix).map_err(|source| {
            let path = prefix.as_ref().into();
            Error::UnableToCanonicalize { source, path }
        })?;

        Ok(Self {
            config: Arc::new(Config {
                root: absolute_path_to_url(path)?,
            }),
            automatic_cleanup: false,
        })
    }

    /// Return an absolute filesystem path of the given file location
    pub fn path_to_filesystem(&self, location: &Path) -> Result<PathBuf> {
        if !is_valid_file_path(location) {
            let path = location.as_ref().into();
            let error = Error::InvalidPath { path };
            return Err(error.into());
        }

        let path = self.config.prefix_to_filesystem(location)?;

        #[cfg(target_os = "windows")]
        let path = {
            let path = path.to_string_lossy();

            // Assume the first char is the drive letter and the next is a colon.
            let mut out = String::new();
            let drive = &path[..2]; // The drive letter and colon (e.g., "C:")
            let filepath = &path[2..].replace(':', "%3A"); // Replace subsequent colons
            out.push_str(drive);
            out.push_str(filepath);
            PathBuf::from(out)
        };

        Ok(path)
    }

    /// Enable automatic cleanup of empty directories when deleting files
    pub fn with_automatic_cleanup(mut self, automatic_cleanup: bool) -> Self {
        self.automatic_cleanup = automatic_cleanup;
        self
    }
}

impl Config {
    /// Return an absolute filesystem path of the given location
    fn prefix_to_filesystem(&self, location: &Path) -> Result<PathBuf> {
        let mut url = self.root.clone();
        url.path_segments_mut()
            .expect("url path")
            // technically not necessary as Path ignores empty segments
            // but avoids creating paths with "//" which look odd in error messages.
            .pop_if_empty()
            .extend(location.parts());

        url.to_file_path()
            .map_err(|_| Error::InvalidUrl { url }.into())
    }

    /// Resolves the provided absolute filesystem path to a [`Path`] prefix
    fn filesystem_to_path(&self, location: &std::path::Path) -> Result<Path> {
        Ok(Path::from_absolute_path_with_base(
            location,
            Some(&self.root),
        )?)
    }
}

fn is_valid_file_path(path: &Path) -> bool {
    match path.filename() {
        Some(p) => match p.split_once('#') {
            Some((_, suffix)) if !suffix.is_empty() => {
                // Valid if contains non-digits
                !suffix.as_bytes().iter().all(|x| x.is_ascii_digit())
            }
            _ => true,
        },
        None => false,
    }
}

#[async_trait]
impl ObjectStore for LocalFileSystem {
    async fn put_opts(
        &self,
        location: &Path,
        payload: PutPayload,
        opts: PutOptions,
    ) -> Result<PutResult> {
        if matches!(opts.mode, PutMode::Update(_)) {
            return Err(crate::Error::NotImplemented);
        }

        if !opts.attributes.is_empty() {
            return Err(crate::Error::NotImplemented);
        }

        let path = self.path_to_filesystem(location)?;
        maybe_spawn_blocking(move || {
            let (mut file, staging_path) = new_staged_upload(&path)?;
            let mut e_tag = None;

            let err = match payload.iter().try_for_each(|x| file.write_all(x)) {
                Ok(_) => {
                    let metadata = file.metadata().map_err(|e| Error::Metadata {
                        source: e.into(),
                        path: path.to_string_lossy().to_string(),
                    })?;
                    e_tag = Some(get_etag(&metadata));
                    match opts.mode {
                        PutMode::Overwrite => {
                            // For some fuse types of file systems, the file must be closed first
                            // to trigger the upload operation, and then renamed, such as Blobfuse
                            std::mem::drop(file);
                            match std::fs::rename(&staging_path, &path) {
                                Ok(_) => None,
                                Err(source) => Some(Error::UnableToRenameFile { source }),
                            }
                        }
                        PutMode::Create => match std::fs::hard_link(&staging_path, &path) {
                            Ok(_) => {
                                let _ = std::fs::remove_file(&staging_path); // Attempt to cleanup
                                None
                            }
                            Err(source) => match source.kind() {
                                ErrorKind::AlreadyExists => Some(Error::AlreadyExists {
                                    path: path.to_str().unwrap().to_string(),
                                    source,
                                }),
                                _ => Some(Error::UnableToRenameFile { source }),
                            },
                        },
                        PutMode::Update(_) => unreachable!(),
                    }
                }
                Err(source) => Some(Error::UnableToCopyDataToFile { source }),
            };

            if let Some(err) = err {
                let _ = std::fs::remove_file(&staging_path); // Attempt to cleanup
                return Err(err.into());
            }

            Ok(PutResult {
                e_tag,
                version: None,
            })
        })
        .await
    }

    async fn put_multipart_opts(
        &self,
        location: &Path,
        opts: PutMultipartOpts,
    ) -> Result<Box<dyn MultipartUpload>> {
        if !opts.attributes.is_empty() {
            return Err(crate::Error::NotImplemented);
        }

        let dest = self.path_to_filesystem(location)?;
        let (file, src) = new_staged_upload(&dest)?;
        Ok(Box::new(LocalUpload::new(src, dest, file)))
    }

    async fn get_opts(&self, location: &Path, options: GetOptions) -> Result<GetResult> {
        let location = location.clone();
        let path = self.path_to_filesystem(&location)?;
        maybe_spawn_blocking(move || {
            let (file, metadata) = open_file(&path)?;
            let meta = convert_metadata(metadata, location);
            options.check_preconditions(&meta)?;

            let range = match options.range {
                Some(r) => r
                    .as_range(meta.size)
                    .map_err(|source| Error::InvalidRange { source })?,
                None => 0..meta.size,
            };

            Ok(GetResult {
                payload: GetResultPayload::File(file, path),
                attributes: Attributes::default(),
                range,
                meta,
            })
        })
        .await
    }

    async fn get_range(&self, location: &Path, range: Range<u64>) -> Result<Bytes> {
        let path = self.path_to_filesystem(location)?;
        maybe_spawn_blocking(move || {
            let (mut file, _) = open_file(&path)?;
            read_range(&mut file, &path, range)
        })
        .await
    }

    async fn get_ranges(&self, location: &Path, ranges: &[Range<u64>]) -> Result<Vec<Bytes>> {
        let path = self.path_to_filesystem(location)?;
        let ranges = ranges.to_vec();
        maybe_spawn_blocking(move || {
            // Vectored IO might be faster
            let (mut file, _) = open_file(&path)?;
            ranges
                .into_iter()
                .map(|r| read_range(&mut file, &path, r))
                .collect()
        })
        .await
    }

    async fn delete(&self, location: &Path) -> Result<()> {
        let config = Arc::clone(&self.config);
        let path = self.path_to_filesystem(location)?;
        let automactic_cleanup = self.automatic_cleanup;
        maybe_spawn_blocking(move || {
            if let Err(e) = std::fs::remove_file(&path) {
                Err(match e.kind() {
                    ErrorKind::NotFound => Error::NotFound { path, source: e }.into(),
                    _ => Error::UnableToDeleteFile { path, source: e }.into(),
                })
            } else if automactic_cleanup {
                let root = &config.root;
                let root = root
                    .to_file_path()
                    .map_err(|_| Error::InvalidUrl { url: root.clone() })?;

                // here we will try to traverse up and delete an empty dir if possible until we reach the root or get an error
                let mut parent = path.parent();

                while let Some(loc) = parent {
                    if loc != root && std::fs::remove_dir(loc).is_ok() {
                        parent = loc.parent();
                    } else {
                        break;
                    }
                }

                Ok(())
            } else {
                Ok(())
            }
        })
        .await
    }

    fn list(&self, prefix: Option<&Path>) -> BoxStream<'static, Result<ObjectMeta>> {
        let config = Arc::clone(&self.config);

        let root_path = match prefix {
            Some(prefix) => match config.prefix_to_filesystem(prefix) {
                Ok(path) => path,
                Err(e) => return futures::future::ready(Err(e)).into_stream().boxed(),
            },
            None => self.config.root.to_file_path().unwrap(),
        };

        let walkdir = WalkDir::new(root_path)
            // Don't include the root directory itself
            .min_depth(1)
            .follow_links(true);

        let s = walkdir.into_iter().flat_map(move |result_dir_entry| {
            let entry = match convert_walkdir_result(result_dir_entry).transpose()? {
                Ok(entry) => entry,
                Err(e) => return Some(Err(e)),
            };

            if !entry.path().is_file() {
                return None;
            }

            match config.filesystem_to_path(entry.path()) {
                Ok(path) => match is_valid_file_path(&path) {
                    true => convert_entry(entry, path).transpose(),
                    false => None,
                },
                Err(e) => Some(Err(e)),
            }
        });

        // If no tokio context, return iterator directly as no
        // need to perform chunked spawn_blocking reads
        if tokio::runtime::Handle::try_current().is_err() {
            return futures::stream::iter(s).boxed();
        }

        // Otherwise list in batches of CHUNK_SIZE
        const CHUNK_SIZE: usize = 1024;

        let buffer = VecDeque::with_capacity(CHUNK_SIZE);
        futures::stream::try_unfold((s, buffer), |(mut s, mut buffer)| async move {
            if buffer.is_empty() {
                (s, buffer) = tokio::task::spawn_blocking(move || {
                    for _ in 0..CHUNK_SIZE {
                        match s.next() {
                            Some(r) => buffer.push_back(r),
                            None => break,
                        }
                    }
                    (s, buffer)
                })
                .await?;
            }

            match buffer.pop_front() {
                Some(Err(e)) => Err(e),
                Some(Ok(meta)) => Ok(Some((meta, (s, buffer)))),
                None => Ok(None),
            }
        })
        .boxed()
    }

    async fn list_with_delimiter(&self, prefix: Option<&Path>) -> Result<ListResult> {
        let config = Arc::clone(&self.config);

        let prefix = prefix.cloned().unwrap_or_default();
        let resolved_prefix = config.prefix_to_filesystem(&prefix)?;

        maybe_spawn_blocking(move || {
            let walkdir = WalkDir::new(&resolved_prefix)
                .min_depth(1)
                .max_depth(1)
                .follow_links(true);

            let mut common_prefixes = BTreeSet::new();
            let mut objects = Vec::new();

            for entry_res in walkdir.into_iter().map(convert_walkdir_result) {
                if let Some(entry) = entry_res? {
                    let is_directory = entry.file_type().is_dir();
                    let entry_location = config.filesystem_to_path(entry.path())?;
                    if !is_directory && !is_valid_file_path(&entry_location) {
                        continue;
                    }

                    let mut parts = match entry_location.prefix_match(&prefix) {
                        Some(parts) => parts,
                        None => continue,
                    };

                    let common_prefix = match parts.next() {
                        Some(p) => p,
                        None => continue,
                    };

                    drop(parts);

                    if is_directory {
                        common_prefixes.insert(prefix.child(common_prefix));
                    } else if let Some(metadata) = convert_entry(entry, entry_location)? {
                        objects.push(metadata);
                    }
                }
            }

            Ok(ListResult {
                common_prefixes: common_prefixes.into_iter().collect(),
                objects,
            })
        })
        .await
    }

    async fn copy(&self, from: &Path, to: &Path) -> Result<()> {
        let from = self.path_to_filesystem(from)?;
        let to = self.path_to_filesystem(to)?;
        let mut id = 0;
        // In order to make this atomic we:
        //
        // - hard link to a hidden temporary file
        // - atomically rename this temporary file into place
        //
        // This is necessary because hard_link returns an error if the destination already exists
        maybe_spawn_blocking(move || loop {
            let staged = staged_upload_path(&to, &id.to_string());
            match std::fs::hard_link(&from, &staged) {
                Ok(_) => {
                    return std::fs::rename(&staged, &to).map_err(|source| {
                        let _ = std::fs::remove_file(&staged); // Attempt to clean up
                        Error::UnableToCopyFile { from, to, source }.into()
                    });
                }
                Err(source) => match source.kind() {
                    ErrorKind::AlreadyExists => id += 1,
                    ErrorKind::NotFound => match from.exists() {
                        true => create_parent_dirs(&to, source)?,
                        false => return Err(Error::NotFound { path: from, source }.into()),
                    },
                    _ => return Err(Error::UnableToCopyFile { from, to, source }.into()),
                },
            }
        })
        .await
    }

    async fn rename(&self, from: &Path, to: &Path) -> Result<()> {
        let from = self.path_to_filesystem(from)?;
        let to = self.path_to_filesystem(to)?;
        maybe_spawn_blocking(move || loop {
            match std::fs::rename(&from, &to) {
                Ok(_) => return Ok(()),
                Err(source) => match source.kind() {
                    ErrorKind::NotFound => match from.exists() {
                        true => create_parent_dirs(&to, source)?,
                        false => return Err(Error::NotFound { path: from, source }.into()),
                    },
                    _ => return Err(Error::UnableToCopyFile { from, to, source }.into()),
                },
            }
        })
        .await
    }

    async fn copy_if_not_exists(&self, from: &Path, to: &Path) -> Result<()> {
        let from = self.path_to_filesystem(from)?;
        let to = self.path_to_filesystem(to)?;

        maybe_spawn_blocking(move || loop {
            match std::fs::hard_link(&from, &to) {
                Ok(_) => return Ok(()),
                Err(source) => match source.kind() {
                    ErrorKind::AlreadyExists => {
                        return Err(Error::AlreadyExists {
                            path: to.to_str().unwrap().to_string(),
                            source,
                        }
                        .into())
                    }
                    ErrorKind::NotFound => match from.exists() {
                        true => create_parent_dirs(&to, source)?,
                        false => return Err(Error::NotFound { path: from, source }.into()),
                    },
                    _ => return Err(Error::UnableToCopyFile { from, to, source }.into()),
                },
            }
        })
        .await
    }
}

/// Creates the parent directories of `path` or returns an error based on `source` if no parent
fn create_parent_dirs(path: &std::path::Path, source: io::Error) -> Result<()> {
    let parent = path.parent().ok_or_else(|| {
        let path = path.to_path_buf();
        Error::UnableToCreateFile { path, source }
    })?;

    std::fs::create_dir_all(parent).map_err(|source| {
        let path = parent.into();
        Error::UnableToCreateDir { source, path }
    })?;
    Ok(())
}

/// Generates a unique file path `{base}#{suffix}`, returning the opened `File` and `path`
///
/// Creates any directories if necessary
fn new_staged_upload(base: &std::path::Path) -> Result<(File, PathBuf)> {
    let mut multipart_id = 1;
    loop {
        let suffix = multipart_id.to_string();
        let path = staged_upload_path(base, &suffix);
        let mut options = OpenOptions::new();
        match options.read(true).write(true).create_new(true).open(&path) {
            Ok(f) => return Ok((f, path)),
            Err(source) => match source.kind() {
                ErrorKind::AlreadyExists => multipart_id += 1,
                ErrorKind::NotFound => create_parent_dirs(&path, source)?,
                _ => return Err(Error::UnableToOpenFile { source, path }.into()),
            },
        }
    }
}

/// Returns the unique upload for the given path and suffix
fn staged_upload_path(dest: &std::path::Path, suffix: &str) -> PathBuf {
    let mut staging_path = dest.as_os_str().to_owned();
    staging_path.push("#");
    staging_path.push(suffix);
    staging_path.into()
}

#[derive(Debug)]
struct LocalUpload {
    /// The upload state
    state: Arc<UploadState>,
    /// The location of the temporary file
    src: Option<PathBuf>,
    /// The next offset to write into the file
    offset: u64,
}

#[derive(Debug)]
struct UploadState {
    dest: PathBuf,
    file: Mutex<File>,
}

impl LocalUpload {
    pub(crate) fn new(src: PathBuf, dest: PathBuf, file: File) -> Self {
        Self {
            state: Arc::new(UploadState {
                dest,
                file: Mutex::new(file),
            }),
            src: Some(src),
            offset: 0,
        }
    }
}

#[async_trait]
impl MultipartUpload for LocalUpload {
    fn put_part(&mut self, data: PutPayload) -> UploadPart {
        let offset = self.offset;
        self.offset += data.content_length() as u64;

        let s = Arc::clone(&self.state);
        maybe_spawn_blocking(move || {
            let mut file = s.file.lock();
            file.seek(SeekFrom::Start(offset)).map_err(|source| {
                let path = s.dest.clone();
                Error::Seek { source, path }
            })?;

            data.iter()
                .try_for_each(|x| file.write_all(x))
                .map_err(|source| Error::UnableToCopyDataToFile { source })?;

            Ok(())
        })
        .boxed()
    }

    async fn complete(&mut self) -> Result<PutResult> {
        let src = self.src.take().ok_or(Error::Aborted)?;
        let s = Arc::clone(&self.state);
        maybe_spawn_blocking(move || {
            // Ensure no inflight writes
            let file = s.file.lock();
            std::fs::rename(&src, &s.dest)
                .map_err(|source| Error::UnableToRenameFile { source })?;
            let metadata = file.metadata().map_err(|e| Error::Metadata {
                source: e.into(),
                path: src.to_string_lossy().to_string(),
            })?;

            Ok(PutResult {
                e_tag: Some(get_etag(&metadata)),
                version: None,
            })
        })
        .await
    }

    async fn abort(&mut self) -> Result<()> {
        let src = self.src.take().ok_or(Error::Aborted)?;
        maybe_spawn_blocking(move || {
            std::fs::remove_file(&src)
                .map_err(|source| Error::UnableToDeleteFile { source, path: src })?;
            Ok(())
        })
        .await
    }
}

impl Drop for LocalUpload {
    fn drop(&mut self) {
        if let Some(src) = self.src.take() {
            // Try to clean up intermediate file ignoring any error
            match tokio::runtime::Handle::try_current() {
                Ok(r) => drop(r.spawn_blocking(move || std::fs::remove_file(src))),
                Err(_) => drop(std::fs::remove_file(src)),
            };
        }
    }
}

pub(crate) fn chunked_stream(
    mut file: File,
    path: PathBuf,
    range: Range<u64>,
    chunk_size: usize,
) -> BoxStream<'static, Result<Bytes, super::Error>> {
    futures::stream::once(async move {
        let (file, path) = maybe_spawn_blocking(move || {
            file.seek(SeekFrom::Start(range.start as _))
                .map_err(|source| Error::Seek {
                    source,
                    path: path.clone(),
                })?;
            Ok((file, path))
        })
        .await?;

        let stream = futures::stream::try_unfold(
            (file, path, range.end - range.start),
            move |(mut file, path, remaining)| {
                maybe_spawn_blocking(move || {
                    if remaining == 0 {
                        return Ok(None);
                    }

                    let to_read = remaining.min(chunk_size as u64);
                    let cap = usize::try_from(to_read).map_err(|_e| Error::InvalidRange {
                        source: InvalidGetRange::TooLarge {
                            requested: to_read,
                            max: usize::MAX as u64,
                        },
                    })?;
                    let mut buffer = Vec::with_capacity(cap);
                    let read = (&mut file)
                        .take(to_read)
                        .read_to_end(&mut buffer)
                        .map_err(|e| Error::UnableToReadBytes {
                            source: e,
                            path: path.clone(),
                        })?;

                    Ok(Some((buffer.into(), (file, path, remaining - read as u64))))
                })
            },
        );
        Ok::<_, super::Error>(stream)
    })
    .try_flatten()
    .boxed()
}

pub(crate) fn read_range(file: &mut File, path: &PathBuf, range: Range<u64>) -> Result<Bytes> {
    let to_read = range.end - range.start;
<<<<<<< HEAD
    let seek_idx = file
        .seek(SeekFrom::Start(range.start as u64))
        .context(SeekSnafu { path })?;

    ensure!(
        seek_idx == range.start as u64,
        OutOfRangeSnafu {
            path,
            expected: range.start,
            actual: seek_idx as usize
        }
    );

    let mut buf = Vec::with_capacity(to_read);
    file.take(to_read as u64)
        .read_to_end(&mut buf)
        .context(UnableToReadBytesSnafu { path })?;

    // The output buffer could be smaller than `to_read` bytes if the end of the range is beyond
    // the end of the file.
=======
    file.seek(SeekFrom::Start(range.start)).map_err(|source| {
        let path = path.into();
        Error::Seek { source, path }
    })?;

    let mut buf = Vec::with_capacity(to_read as usize);
    let read = file.take(to_read).read_to_end(&mut buf).map_err(|source| {
        let path = path.into();
        Error::UnableToReadBytes { source, path }
    })? as u64;

    if read != to_read {
        let error = Error::OutOfRange {
            path: path.into(),
            expected: to_read,
            actual: read,
        };

        return Err(error.into());
    }

>>>>>>> 1019f5b2
    Ok(buf.into())
}

fn open_file(path: &PathBuf) -> Result<(File, Metadata)> {
    let ret = match File::open(path).and_then(|f| Ok((f.metadata()?, f))) {
        Err(e) => Err(match e.kind() {
            ErrorKind::NotFound => Error::NotFound {
                path: path.clone(),
                source: e,
            },
            _ => Error::UnableToOpenFile {
                path: path.clone(),
                source: e,
            },
        }),
        Ok((metadata, file)) => match !metadata.is_dir() {
            true => Ok((file, metadata)),
            false => Err(Error::NotFound {
                path: path.clone(),
                source: io::Error::new(ErrorKind::NotFound, "is directory"),
            }),
        },
    }?;
    Ok(ret)
}

fn convert_entry(entry: DirEntry, location: Path) -> Result<Option<ObjectMeta>> {
    match entry.metadata() {
        Ok(metadata) => Ok(Some(convert_metadata(metadata, location))),
        Err(e) => {
            if let Some(io_err) = e.io_error() {
                if io_err.kind() == ErrorKind::NotFound {
                    return Ok(None);
                }
            }
            Err(Error::Metadata {
                source: e.into(),
                path: location.to_string(),
            })?
        }
    }
}

fn last_modified(metadata: &Metadata) -> DateTime<Utc> {
    metadata
        .modified()
        .expect("Modified file time should be supported on this platform")
        .into()
}

fn get_etag(metadata: &Metadata) -> String {
    let inode = get_inode(metadata);
    let size = metadata.len();
    let mtime = metadata
        .modified()
        .ok()
        .and_then(|mtime| mtime.duration_since(SystemTime::UNIX_EPOCH).ok())
        .unwrap_or_default()
        .as_micros();

    // Use an ETag scheme based on that used by many popular HTTP servers
    // <https://httpd.apache.org/docs/2.2/mod/core.html#fileetag>
    // <https://stackoverflow.com/questions/47512043/how-etags-are-generated-and-configured>
    format!("{inode:x}-{mtime:x}-{size:x}")
}

fn convert_metadata(metadata: Metadata, location: Path) -> ObjectMeta {
    let last_modified = last_modified(&metadata);

    ObjectMeta {
        location,
        last_modified,
        size: metadata.len(),
        e_tag: Some(get_etag(&metadata)),
        version: None,
    }
}

#[cfg(unix)]
/// We include the inode when available to yield an ETag more resistant to collisions
/// and as used by popular web servers such as [Apache](https://httpd.apache.org/docs/2.2/mod/core.html#fileetag)
fn get_inode(metadata: &Metadata) -> u64 {
    std::os::unix::fs::MetadataExt::ino(metadata)
}

#[cfg(not(unix))]
/// On platforms where an inode isn't available, fallback to just relying on size and mtime
fn get_inode(_metadata: &Metadata) -> u64 {
    0
}

/// Convert walkdir results and converts not-found errors into `None`.
/// Convert broken symlinks to `None`.
fn convert_walkdir_result(
    res: std::result::Result<DirEntry, walkdir::Error>,
) -> Result<Option<DirEntry>> {
    match res {
        Ok(entry) => {
            // To check for broken symlink: call symlink_metadata() - it does not traverse symlinks);
            // if ok: check if entry is symlink; and try to read it by calling metadata().
            match symlink_metadata(entry.path()) {
                Ok(attr) => {
                    if attr.is_symlink() {
                        let target_metadata = metadata(entry.path());
                        match target_metadata {
                            Ok(_) => {
                                // symlink is valid
                                Ok(Some(entry))
                            }
                            Err(_) => {
                                // this is a broken symlink, return None
                                Ok(None)
                            }
                        }
                    } else {
                        Ok(Some(entry))
                    }
                }
                Err(_) => Ok(None),
            }
        }

        Err(walkdir_err) => match walkdir_err.io_error() {
            Some(io_err) => match io_err.kind() {
                ErrorKind::NotFound => Ok(None),
                _ => Err(Error::UnableToWalkDir {
                    source: walkdir_err,
                }
                .into()),
            },
            None => Err(Error::UnableToWalkDir {
                source: walkdir_err,
            }
            .into()),
        },
    }
}

#[cfg(test)]
mod tests {
    use std::fs;

    use futures::TryStreamExt;
    use tempfile::TempDir;

    #[cfg(target_family = "unix")]
    use tempfile::NamedTempFile;

    use crate::integration::*;

    use super::*;

    #[tokio::test]
    #[cfg(target_family = "unix")]
    async fn file_test() {
        let root = TempDir::new().unwrap();
        let integration = LocalFileSystem::new_with_prefix(root.path()).unwrap();

        put_get_delete_list(&integration).await;
        get_opts(&integration).await;
        list_uses_directories_correctly(&integration).await;
        list_with_delimiter(&integration).await;
        rename_and_copy(&integration).await;
        copy_if_not_exists(&integration).await;
        copy_rename_nonexistent_object(&integration).await;
        stream_get(&integration).await;
        put_opts(&integration, false).await;
    }

    #[test]
    #[cfg(target_family = "unix")]
    fn test_non_tokio() {
        let root = TempDir::new().unwrap();
        let integration = LocalFileSystem::new_with_prefix(root.path()).unwrap();
        futures::executor::block_on(async move {
            put_get_delete_list(&integration).await;
            list_uses_directories_correctly(&integration).await;
            list_with_delimiter(&integration).await;

            // Can't use stream_get test as WriteMultipart uses a tokio JoinSet
            let p = Path::from("manual_upload");
            let mut upload = integration.put_multipart(&p).await.unwrap();
            upload.put_part("123".into()).await.unwrap();
            upload.put_part("45678".into()).await.unwrap();
            let r = upload.complete().await.unwrap();

            let get = integration.get(&p).await.unwrap();
            assert_eq!(get.meta.e_tag.as_ref().unwrap(), r.e_tag.as_ref().unwrap());
            let actual = get.bytes().await.unwrap();
            assert_eq!(actual.as_ref(), b"12345678");
        });
    }

    #[tokio::test]
    async fn creates_dir_if_not_present() {
        let root = TempDir::new().unwrap();
        let integration = LocalFileSystem::new_with_prefix(root.path()).unwrap();

        let location = Path::from("nested/file/test_file");

        let data = Bytes::from("arbitrary data");

        integration
            .put(&location, data.clone().into())
            .await
            .unwrap();

        let read_data = integration
            .get(&location)
            .await
            .unwrap()
            .bytes()
            .await
            .unwrap();
        assert_eq!(&*read_data, data);
    }

    #[tokio::test]
    async fn unknown_length() {
        let root = TempDir::new().unwrap();
        let integration = LocalFileSystem::new_with_prefix(root.path()).unwrap();

        let location = Path::from("some_file");

        let data = Bytes::from("arbitrary data");

        integration
            .put(&location, data.clone().into())
            .await
            .unwrap();

        let read_data = integration
            .get(&location)
            .await
            .unwrap()
            .bytes()
            .await
            .unwrap();
        assert_eq!(&*read_data, data);
    }

    #[tokio::test]
    async fn range_request_start_beyond_end_of_file() {
        let root = TempDir::new().unwrap();
        let integration = LocalFileSystem::new_with_prefix(root.path()).unwrap();

        let location = Path::from("some_file");

        let data = Bytes::from("arbitrary data");

        integration
            .put(&location, data.clone().into())
            .await
            .unwrap();

        integration
            .get_range(&location, 100..200)
            .await
            .expect_err("Should error with start range beyond end of file");
    }

    #[tokio::test]
    async fn range_request_beyond_end_of_file() {
        let root = TempDir::new().unwrap();
        let integration = LocalFileSystem::new_with_prefix(root.path()).unwrap();

        let location = Path::from("some_file");

        let data = Bytes::from("arbitrary data");

        integration
            .put(&location, data.clone().into())
            .await
            .unwrap();

        let read_data = integration.get_range(&location, 0..100).await.unwrap();
        assert_eq!(&*read_data, data);
    }

    #[tokio::test]
    #[cfg(target_family = "unix")]
    // Fails on github actions runner (which runs the tests as root)
    #[ignore]
    async fn bubble_up_io_errors() {
        use std::{fs::set_permissions, os::unix::prelude::PermissionsExt};

        let root = TempDir::new().unwrap();

        // make non-readable
        let metadata = root.path().metadata().unwrap();
        let mut permissions = metadata.permissions();
        permissions.set_mode(0o000);
        set_permissions(root.path(), permissions).unwrap();

        let store = LocalFileSystem::new_with_prefix(root.path()).unwrap();

        let mut stream = store.list(None);
        let mut any_err = false;
        while let Some(res) = stream.next().await {
            if res.is_err() {
                any_err = true;
            }
        }
        assert!(any_err);

        // `list_with_delimiter
        assert!(store.list_with_delimiter(None).await.is_err());
    }

    const NON_EXISTENT_NAME: &str = "nonexistentname";

    #[tokio::test]
    async fn get_nonexistent_location() {
        let root = TempDir::new().unwrap();
        let integration = LocalFileSystem::new_with_prefix(root.path()).unwrap();

        let location = Path::from(NON_EXISTENT_NAME);

        let err = get_nonexistent_object(&integration, Some(location))
            .await
            .unwrap_err();
        if let crate::Error::NotFound { path, source } = err {
            let source_variant = source.downcast_ref::<std::io::Error>();
            assert!(
                matches!(source_variant, Some(std::io::Error { .. }),),
                "got: {source_variant:?}"
            );
            assert!(path.ends_with(NON_EXISTENT_NAME), "{}", path);
        } else {
            panic!("unexpected error type: {err:?}");
        }
    }

    #[tokio::test]
    async fn root() {
        let integration = LocalFileSystem::new();

        let canonical = std::path::Path::new("Cargo.toml").canonicalize().unwrap();
        let url = Url::from_directory_path(&canonical).unwrap();
        let path = Path::parse(url.path()).unwrap();

        let roundtrip = integration.path_to_filesystem(&path).unwrap();

        // Needed as on Windows canonicalize returns extended length path syntax
        // C:\Users\circleci -> \\?\C:\Users\circleci
        let roundtrip = roundtrip.canonicalize().unwrap();

        assert_eq!(roundtrip, canonical);

        integration.head(&path).await.unwrap();
    }

    #[tokio::test]
    #[cfg(target_family = "windows")]
    async fn test_list_root() {
        let fs = LocalFileSystem::new();
        let r = fs.list_with_delimiter(None).await.unwrap_err().to_string();

        assert!(
            r.contains("Unable to convert URL \"file:///\" to filesystem path"),
            "{}",
            r
        );
    }

    #[tokio::test]
    #[cfg(target_os = "linux")]
    async fn test_list_root() {
        let fs = LocalFileSystem::new();
        fs.list_with_delimiter(None).await.unwrap();
    }

    #[cfg(target_family = "unix")]
    async fn check_list(integration: &LocalFileSystem, prefix: Option<&Path>, expected: &[&str]) {
        let result: Vec<_> = integration.list(prefix).try_collect().await.unwrap();

        let mut strings: Vec<_> = result.iter().map(|x| x.location.as_ref()).collect();
        strings.sort_unstable();
        assert_eq!(&strings, expected)
    }

    #[tokio::test]
    #[cfg(target_family = "unix")]
    async fn test_symlink() {
        let root = TempDir::new().unwrap();
        let integration = LocalFileSystem::new_with_prefix(root.path()).unwrap();

        let subdir = root.path().join("a");
        std::fs::create_dir(&subdir).unwrap();
        let file = subdir.join("file.parquet");
        std::fs::write(file, "test").unwrap();

        check_list(&integration, None, &["a/file.parquet"]).await;
        integration
            .head(&Path::from("a/file.parquet"))
            .await
            .unwrap();

        // Follow out of tree symlink
        let other = NamedTempFile::new().unwrap();
        std::os::unix::fs::symlink(other.path(), root.path().join("test.parquet")).unwrap();

        // Should return test.parquet even though out of tree
        check_list(&integration, None, &["a/file.parquet", "test.parquet"]).await;

        // Can fetch test.parquet
        integration.head(&Path::from("test.parquet")).await.unwrap();

        // Follow in tree symlink
        std::os::unix::fs::symlink(&subdir, root.path().join("b")).unwrap();
        check_list(
            &integration,
            None,
            &["a/file.parquet", "b/file.parquet", "test.parquet"],
        )
        .await;
        check_list(&integration, Some(&Path::from("b")), &["b/file.parquet"]).await;

        // Can fetch through symlink
        integration
            .head(&Path::from("b/file.parquet"))
            .await
            .unwrap();

        // Ignore broken symlink
        std::os::unix::fs::symlink(root.path().join("foo.parquet"), root.path().join("c")).unwrap();

        check_list(
            &integration,
            None,
            &["a/file.parquet", "b/file.parquet", "test.parquet"],
        )
        .await;

        let mut r = integration.list_with_delimiter(None).await.unwrap();
        r.common_prefixes.sort_unstable();
        assert_eq!(r.common_prefixes.len(), 2);
        assert_eq!(r.common_prefixes[0].as_ref(), "a");
        assert_eq!(r.common_prefixes[1].as_ref(), "b");
        assert_eq!(r.objects.len(), 1);
        assert_eq!(r.objects[0].location.as_ref(), "test.parquet");

        let r = integration
            .list_with_delimiter(Some(&Path::from("a")))
            .await
            .unwrap();
        assert_eq!(r.common_prefixes.len(), 0);
        assert_eq!(r.objects.len(), 1);
        assert_eq!(r.objects[0].location.as_ref(), "a/file.parquet");

        // Deleting a symlink doesn't delete the source file
        integration
            .delete(&Path::from("test.parquet"))
            .await
            .unwrap();
        assert!(other.path().exists());

        check_list(&integration, None, &["a/file.parquet", "b/file.parquet"]).await;

        // Deleting through a symlink deletes both files
        integration
            .delete(&Path::from("b/file.parquet"))
            .await
            .unwrap();

        check_list(&integration, None, &[]).await;

        // Adding a file through a symlink creates in both paths
        integration
            .put(&Path::from("b/file.parquet"), vec![0, 1, 2].into())
            .await
            .unwrap();

        check_list(&integration, None, &["a/file.parquet", "b/file.parquet"]).await;
    }

    #[tokio::test]
    async fn invalid_path() {
        let root = TempDir::new().unwrap();
        let root = root.path().join("🙀");
        std::fs::create_dir(root.clone()).unwrap();

        // Invalid paths supported above root of store
        let integration = LocalFileSystem::new_with_prefix(root.clone()).unwrap();

        let directory = Path::from("directory");
        let object = directory.child("child.txt");
        let data = Bytes::from("arbitrary");
        integration.put(&object, data.clone().into()).await.unwrap();
        integration.head(&object).await.unwrap();
        let result = integration.get(&object).await.unwrap();
        assert_eq!(result.bytes().await.unwrap(), data);

        flatten_list_stream(&integration, None).await.unwrap();
        flatten_list_stream(&integration, Some(&directory))
            .await
            .unwrap();

        let result = integration
            .list_with_delimiter(Some(&directory))
            .await
            .unwrap();
        assert_eq!(result.objects.len(), 1);
        assert!(result.common_prefixes.is_empty());
        assert_eq!(result.objects[0].location, object);

        let emoji = root.join("💀");
        std::fs::write(emoji, "foo").unwrap();

        // Can list illegal file
        let mut paths = flatten_list_stream(&integration, None).await.unwrap();
        paths.sort_unstable();

        assert_eq!(
            paths,
            vec![
                Path::parse("directory/child.txt").unwrap(),
                Path::parse("💀").unwrap()
            ]
        );
    }

    #[tokio::test]
    async fn list_hides_incomplete_uploads() {
        let root = TempDir::new().unwrap();
        let integration = LocalFileSystem::new_with_prefix(root.path()).unwrap();
        let location = Path::from("some_file");

        let data = PutPayload::from("arbitrary data");
        let mut u1 = integration.put_multipart(&location).await.unwrap();
        u1.put_part(data.clone()).await.unwrap();

        let mut u2 = integration.put_multipart(&location).await.unwrap();
        u2.put_part(data).await.unwrap();

        let list = flatten_list_stream(&integration, None).await.unwrap();
        assert_eq!(list.len(), 0);

        assert_eq!(
            integration
                .list_with_delimiter(None)
                .await
                .unwrap()
                .objects
                .len(),
            0
        );
    }

    #[tokio::test]
    async fn filesystem_filename_with_percent() {
        let temp_dir = TempDir::new().unwrap();
        let integration = LocalFileSystem::new_with_prefix(temp_dir.path()).unwrap();
        let filename = "L%3ABC.parquet";

        std::fs::write(temp_dir.path().join(filename), "foo").unwrap();

        let res: Vec<_> = integration.list(None).try_collect().await.unwrap();
        assert_eq!(res.len(), 1);
        assert_eq!(res[0].location.as_ref(), filename);

        let res = integration.list_with_delimiter(None).await.unwrap();
        assert_eq!(res.objects.len(), 1);
        assert_eq!(res.objects[0].location.as_ref(), filename);
    }

    #[tokio::test]
    async fn relative_paths() {
        LocalFileSystem::new_with_prefix(".").unwrap();
        LocalFileSystem::new_with_prefix("..").unwrap();
        LocalFileSystem::new_with_prefix("../..").unwrap();

        let integration = LocalFileSystem::new();
        let path = Path::from_filesystem_path(".").unwrap();
        integration.list_with_delimiter(Some(&path)).await.unwrap();
    }

    #[test]
    fn test_valid_path() {
        let cases = [
            ("foo#123/test.txt", true),
            ("foo#123/test#23.txt", true),
            ("foo#123/test#34", false),
            ("foo😁/test#34", false),
            ("foo/test#😁34", true),
        ];

        for (case, expected) in cases {
            let path = Path::parse(case).unwrap();
            assert_eq!(is_valid_file_path(&path), expected);
        }
    }

    #[tokio::test]
    async fn test_intermediate_files() {
        let root = TempDir::new().unwrap();
        let integration = LocalFileSystem::new_with_prefix(root.path()).unwrap();

        let a = Path::parse("foo#123/test.txt").unwrap();
        integration.put(&a, "test".into()).await.unwrap();

        let list = flatten_list_stream(&integration, None).await.unwrap();
        assert_eq!(list, vec![a.clone()]);

        std::fs::write(root.path().join("bar#123"), "test").unwrap();

        // Should ignore file
        let list = flatten_list_stream(&integration, None).await.unwrap();
        assert_eq!(list, vec![a.clone()]);

        let b = Path::parse("bar#123").unwrap();
        let err = integration.get(&b).await.unwrap_err().to_string();
        assert_eq!(err, "Generic LocalFileSystem error: Filenames containing trailing '/#\\d+/' are not supported: bar#123");

        let c = Path::parse("foo#123.txt").unwrap();
        integration.put(&c, "test".into()).await.unwrap();

        let mut list = flatten_list_stream(&integration, None).await.unwrap();
        list.sort_unstable();
        assert_eq!(list, vec![c, a]);
    }

    #[tokio::test]
    #[cfg(target_os = "windows")]
    async fn filesystem_filename_with_colon() {
        let root = TempDir::new().unwrap();
        let integration = LocalFileSystem::new_with_prefix(root.path()).unwrap();
        let path = Path::parse("file%3Aname.parquet").unwrap();
        let location = Path::parse("file:name.parquet").unwrap();

        integration.put(&location, "test".into()).await.unwrap();
        let list = flatten_list_stream(&integration, None).await.unwrap();
        assert_eq!(list, vec![path.clone()]);

        let result = integration
            .get(&location)
            .await
            .unwrap()
            .bytes()
            .await
            .unwrap();
        assert_eq!(result, Bytes::from("test"));
    }

    #[tokio::test]
    async fn delete_dirs_automatically() {
        let root = TempDir::new().unwrap();
        let integration = LocalFileSystem::new_with_prefix(root.path())
            .unwrap()
            .with_automatic_cleanup(true);
        let location = Path::from("nested/file/test_file");
        let data = Bytes::from("arbitrary data");

        integration
            .put(&location, data.clone().into())
            .await
            .unwrap();

        let read_data = integration
            .get(&location)
            .await
            .unwrap()
            .bytes()
            .await
            .unwrap();

        assert_eq!(&*read_data, data);
        assert!(fs::read_dir(root.path()).unwrap().count() > 0);
        integration.delete(&location).await.unwrap();
        assert!(fs::read_dir(root.path()).unwrap().count() == 0);
    }
}

#[cfg(not(target_arch = "wasm32"))]
#[cfg(test)]
mod not_wasm_tests {
    use std::time::Duration;
    use tempfile::TempDir;

    use crate::local::LocalFileSystem;
    use crate::{ObjectStore, Path, PutPayload};

    #[tokio::test]
    async fn test_cleanup_intermediate_files() {
        let root = TempDir::new().unwrap();
        let integration = LocalFileSystem::new_with_prefix(root.path()).unwrap();

        let location = Path::from("some_file");
        let data = PutPayload::from_static(b"hello");
        let mut upload = integration.put_multipart(&location).await.unwrap();
        upload.put_part(data).await.unwrap();

        let file_count = std::fs::read_dir(root.path()).unwrap().count();
        assert_eq!(file_count, 1);
        drop(upload);

        for _ in 0..100 {
            tokio::time::sleep(Duration::from_millis(1)).await;
            let file_count = std::fs::read_dir(root.path()).unwrap().count();
            if file_count == 0 {
                return;
            }
        }
        panic!("Failed to cleanup file in 100ms")
    }
}

#[cfg(target_family = "unix")]
#[cfg(test)]
mod unix_test {
    use std::fs::OpenOptions;

    use nix::sys::stat;
    use nix::unistd;
    use tempfile::TempDir;

    use crate::local::LocalFileSystem;
    use crate::{ObjectStore, Path};

    #[tokio::test]
    async fn test_fifo() {
        let filename = "some_file";
        let root = TempDir::new().unwrap();
        let integration = LocalFileSystem::new_with_prefix(root.path()).unwrap();
        let path = root.path().join(filename);
        unistd::mkfifo(&path, stat::Mode::S_IRWXU).unwrap();

        // Need to open read and write side in parallel
        let spawned =
            tokio::task::spawn_blocking(|| OpenOptions::new().write(true).open(path).unwrap());

        let location = Path::from(filename);
        integration.head(&location).await.unwrap();
        integration.get(&location).await.unwrap();

        spawned.await.unwrap();
    }
}<|MERGE_RESOLUTION|>--- conflicted
+++ resolved
@@ -869,28 +869,6 @@
 
 pub(crate) fn read_range(file: &mut File, path: &PathBuf, range: Range<u64>) -> Result<Bytes> {
     let to_read = range.end - range.start;
-<<<<<<< HEAD
-    let seek_idx = file
-        .seek(SeekFrom::Start(range.start as u64))
-        .context(SeekSnafu { path })?;
-
-    ensure!(
-        seek_idx == range.start as u64,
-        OutOfRangeSnafu {
-            path,
-            expected: range.start,
-            actual: seek_idx as usize
-        }
-    );
-
-    let mut buf = Vec::with_capacity(to_read);
-    file.take(to_read as u64)
-        .read_to_end(&mut buf)
-        .context(UnableToReadBytesSnafu { path })?;
-
-    // The output buffer could be smaller than `to_read` bytes if the end of the range is beyond
-    // the end of the file.
-=======
     file.seek(SeekFrom::Start(range.start)).map_err(|source| {
         let path = path.into();
         Error::Seek { source, path }
@@ -912,7 +890,6 @@
         return Err(error.into());
     }
 
->>>>>>> 1019f5b2
     Ok(buf.into())
 }
 
