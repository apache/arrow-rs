--- conflicted
+++ resolved
@@ -644,7 +644,6 @@
             .await
             .unwrap();
         assert!(files.is_empty());
-<<<<<<< HEAD
 
         // Test handling of paths containing percent-encoded sequences
 
@@ -681,10 +680,6 @@
         assert_eq!(files, vec![path.clone()]);
 
         storage.delete(&path).await.unwrap();
-
-        Ok(())
-=======
->>>>>>> ce2bd1ef
     }
 
     fn get_vec_of_bytes(chunk_length: usize, num_chunks: usize) -> Vec<Bytes> {
