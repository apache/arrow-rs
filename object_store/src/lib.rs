--- conflicted
+++ resolved
@@ -1703,13 +1703,8 @@
     /// Test that the returned stream does not borrow the lifetime of Path
     fn list_store<'a>(
         store: &'a dyn ObjectStore,
-<<<<<<< HEAD
-        path_str: &'b str,
-    ) -> Result<BoxStream<'a, Result<ObjectMeta>>> {
-=======
         path_str: &str,
     ) -> BoxStream<'a, Result<ObjectMeta>> {
->>>>>>> fa7a61a4
         let path = Path::from(path_str);
         store.list(Some(&path))
     }
