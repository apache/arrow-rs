// Licensed to the Apache Software Foundation (ASF) under one
// or more contributor license agreements.  See the NOTICE file
// distributed with this work for additional information
// regarding copyright ownership.  The ASF licenses this file
// to you under the Apache License, Version 2.0 (the
// "License"); you may not use this file except in compliance
// with the License.  You may obtain a copy of the License at
//
//   http://www.apache.org/licenses/LICENSE-2.0
//
// Unless required by applicable law or agreed to in writing,
// software distributed under the License is distributed on an
// "AS IS" BASIS, WITHOUT WARRANTIES OR CONDITIONS OF ANY
// KIND, either express or implied.  See the License for the
// specific language governing permissions and limitations
// under the License.

//! Generic utilities reqwest based ObjectStore implementations

pub mod backoff;
#[cfg(test)]
pub mod mock_server;
#[cfg(any(feature = "aws", feature = "gcp", feature = "azure"))]
pub mod pagination;
pub mod retry;
#[cfg(any(feature = "aws", feature = "gcp", feature = "azure"))]
pub mod token;

<<<<<<< HEAD
#[cfg(any(feature = "aws", feature = "gcp", feature = "azure"))]
pub mod header;

#[cfg(any(feature = "aws", feature = "gcp"))]
pub mod list;

use crate::config::ConfigValue;
use reqwest::header::{HeaderMap, HeaderValue};
use reqwest::{Client, ClientBuilder, Proxy};
use serde::{Deserialize, Serialize};
=======
>>>>>>> 01904081
use std::collections::HashMap;
use std::str::FromStr;
use std::time::Duration;

use reqwest::header::{HeaderMap, HeaderValue};
use reqwest::{Client, ClientBuilder, Proxy};
use serde::{Deserialize, Serialize};

use crate::config::{fmt_duration, ConfigValue};
use crate::path::Path;

fn map_client_error(e: reqwest::Error) -> super::Error {
    super::Error::Generic {
        store: "HTTP client",
        source: Box::new(e),
    }
}

static DEFAULT_USER_AGENT: &str =
    concat!(env!("CARGO_PKG_NAME"), "/", env!("CARGO_PKG_VERSION"),);

/// Configuration keys for [`ClientOptions`]
#[derive(PartialEq, Eq, Hash, Clone, Debug, Copy, Deserialize, Serialize)]
#[non_exhaustive]
pub enum ClientConfigKey {
    /// Allow non-TLS, i.e. non-HTTPS connections
    AllowHttp,
    /// Skip certificate validation on https connections.
    ///
    /// # Warning
    ///
    /// You should think very carefully before using this method. If
    /// invalid certificates are trusted, *any* certificate for *any* site
    /// will be trusted for use. This includes expired certificates. This
    /// introduces significant vulnerabilities, and should only be used
    /// as a last resort or for testing
    AllowInvalidCertificates,
    /// Timeout for only the connect phase of a Client
    ConnectTimeout,
    /// default CONTENT_TYPE for uploads
    DefaultContentType,
    /// Only use http1 connections
    Http1Only,
    /// Interval for HTTP2 Ping frames should be sent to keep a connection alive.
    Http2KeepAliveInterval,
    /// Timeout for receiving an acknowledgement of the keep-alive ping.
    Http2KeepAliveTimeout,
    /// Enable HTTP2 keep alive pings for idle connections
    Http2KeepAliveWhileIdle,
    /// Only use http2 connections
    Http2Only,
    /// The pool max idle timeout
    ///
    /// This is the length of time an idle connection will be kept alive
    PoolIdleTimeout,
    /// maximum number of idle connections per host
    PoolMaxIdlePerHost,
    /// HTTP proxy to use for requests
    ProxyUrl,
    /// Request timeout
    ///
    /// The timeout is applied from when the request starts connecting until the
    /// response body has finished
    Timeout,
    /// User-Agent header to be used by this client
    UserAgent,
}

impl AsRef<str> for ClientConfigKey {
    fn as_ref(&self) -> &str {
        match self {
            Self::AllowHttp => "allow_http",
            Self::AllowInvalidCertificates => "allow_invalid_certificates",
            Self::ConnectTimeout => "connect_timeout",
            Self::DefaultContentType => "default_content_type",
            Self::Http1Only => "http1_only",
            Self::Http2Only => "http2_only",
            Self::Http2KeepAliveInterval => "http2_keep_alive_interval",
            Self::Http2KeepAliveTimeout => "http2_keep_alive_timeout",
            Self::Http2KeepAliveWhileIdle => "http2_keep_alive_while_idle",
            Self::PoolIdleTimeout => "pool_idle_timeout",
            Self::PoolMaxIdlePerHost => "pool_max_idle_per_host",
            Self::ProxyUrl => "proxy_url",
            Self::Timeout => "timeout",
            Self::UserAgent => "user_agent",
        }
    }
}

impl FromStr for ClientConfigKey {
    type Err = super::Error;

    fn from_str(s: &str) -> Result<Self, Self::Err> {
        match s {
            "allow_http" => Ok(Self::AllowHttp),
            "allow_invalid_certificates" => Ok(Self::AllowInvalidCertificates),
            "connect_timeout" => Ok(Self::ConnectTimeout),
            "default_content_type" => Ok(Self::DefaultContentType),
            "http1_only" => Ok(Self::Http1Only),
            "http2_only" => Ok(Self::Http2Only),
            "http2_keep_alive_interval" => Ok(Self::Http2KeepAliveInterval),
            "http2_keep_alive_timeout" => Ok(Self::Http2KeepAliveTimeout),
            "http2_keep_alive_while_idle" => Ok(Self::Http2KeepAliveWhileIdle),
            "pool_idle_timeout" => Ok(Self::PoolIdleTimeout),
            "pool_max_idle_per_host" => Ok(Self::PoolMaxIdlePerHost),
            "proxy_url" => Ok(Self::ProxyUrl),
            "timeout" => Ok(Self::Timeout),
            "user_agent" => Ok(Self::UserAgent),
            _ => Err(super::Error::UnknownConfigurationKey {
                store: "HTTP",
                key: s.into(),
            }),
        }
    }
}

/// HTTP client configuration for remote object stores
#[derive(Debug, Clone, Default)]
pub struct ClientOptions {
    user_agent: Option<ConfigValue<HeaderValue>>,
    content_type_map: HashMap<String, String>,
    default_content_type: Option<String>,
    default_headers: Option<HeaderMap>,
    proxy_url: Option<String>,
    allow_http: ConfigValue<bool>,
    allow_insecure: ConfigValue<bool>,
    timeout: Option<ConfigValue<Duration>>,
    connect_timeout: Option<ConfigValue<Duration>>,
    pool_idle_timeout: Option<ConfigValue<Duration>>,
    pool_max_idle_per_host: Option<ConfigValue<usize>>,
    http2_keep_alive_interval: Option<ConfigValue<Duration>>,
    http2_keep_alive_timeout: Option<ConfigValue<Duration>>,
    http2_keep_alive_while_idle: ConfigValue<bool>,
    http1_only: ConfigValue<bool>,
    http2_only: ConfigValue<bool>,
}

impl ClientOptions {
    /// Create a new [`ClientOptions`] with default values
    pub fn new() -> Self {
        Default::default()
    }

    /// Set an option by key
    pub fn with_config(mut self, key: ClientConfigKey, value: impl Into<String>) -> Self {
        match key {
            ClientConfigKey::AllowHttp => self.allow_http.parse(value),
            ClientConfigKey::AllowInvalidCertificates => self.allow_insecure.parse(value),
            ClientConfigKey::ConnectTimeout => {
                self.connect_timeout = Some(ConfigValue::Deferred(value.into()))
            }
            ClientConfigKey::DefaultContentType => {
                self.default_content_type = Some(value.into())
            }
            ClientConfigKey::Http1Only => self.http1_only.parse(value),
            ClientConfigKey::Http2Only => self.http2_only.parse(value),
            ClientConfigKey::Http2KeepAliveInterval => {
                self.http2_keep_alive_interval = Some(ConfigValue::Deferred(value.into()))
            }
            ClientConfigKey::Http2KeepAliveTimeout => {
                self.http2_keep_alive_timeout = Some(ConfigValue::Deferred(value.into()))
            }
            ClientConfigKey::Http2KeepAliveWhileIdle => {
                self.http2_keep_alive_while_idle.parse(value)
            }
            ClientConfigKey::PoolIdleTimeout => {
                self.pool_idle_timeout = Some(ConfigValue::Deferred(value.into()))
            }
            ClientConfigKey::PoolMaxIdlePerHost => {
                self.pool_max_idle_per_host = Some(ConfigValue::Deferred(value.into()))
            }
            ClientConfigKey::ProxyUrl => self.proxy_url = Some(value.into()),
            ClientConfigKey::Timeout => {
                self.timeout = Some(ConfigValue::Deferred(value.into()))
            }
            ClientConfigKey::UserAgent => {
                self.user_agent = Some(ConfigValue::Deferred(value.into()))
            }
        }
        self
    }

    /// Get an option by key
    pub fn get_config_value(&self, key: &ClientConfigKey) -> Option<String> {
        match key {
            ClientConfigKey::AllowHttp => Some(self.allow_http.to_string()),
            ClientConfigKey::AllowInvalidCertificates => {
                Some(self.allow_insecure.to_string())
            }
            ClientConfigKey::ConnectTimeout => {
                self.connect_timeout.as_ref().map(fmt_duration)
            }
            ClientConfigKey::DefaultContentType => self.default_content_type.clone(),
            ClientConfigKey::Http1Only => Some(self.http1_only.to_string()),
            ClientConfigKey::Http2KeepAliveInterval => {
                self.http2_keep_alive_interval.as_ref().map(fmt_duration)
            }
            ClientConfigKey::Http2KeepAliveTimeout => {
                self.http2_keep_alive_timeout.as_ref().map(fmt_duration)
            }
            ClientConfigKey::Http2KeepAliveWhileIdle => {
                Some(self.http2_keep_alive_while_idle.to_string())
            }
            ClientConfigKey::Http2Only => Some(self.http2_only.to_string()),
            ClientConfigKey::PoolIdleTimeout => {
                self.pool_idle_timeout.as_ref().map(fmt_duration)
            }
            ClientConfigKey::PoolMaxIdlePerHost => {
                self.pool_max_idle_per_host.as_ref().map(|v| v.to_string())
            }
            ClientConfigKey::ProxyUrl => self.proxy_url.clone(),
            ClientConfigKey::Timeout => self.timeout.as_ref().map(fmt_duration),
            ClientConfigKey::UserAgent => self
                .user_agent
                .as_ref()
                .and_then(|v| v.get().ok())
                .and_then(|v| v.to_str().ok().map(|s| s.to_string())),
        }
    }

    /// Sets the User-Agent header to be used by this client
    ///
    /// Default is based on the version of this crate
    pub fn with_user_agent(mut self, agent: HeaderValue) -> Self {
        self.user_agent = Some(agent.into());
        self
    }

    /// Set the default CONTENT_TYPE for uploads
    pub fn with_default_content_type(mut self, mime: impl Into<String>) -> Self {
        self.default_content_type = Some(mime.into());
        self
    }

    /// Set the CONTENT_TYPE for a given file extension
    pub fn with_content_type_for_suffix(
        mut self,
        extension: impl Into<String>,
        mime: impl Into<String>,
    ) -> Self {
        self.content_type_map.insert(extension.into(), mime.into());
        self
    }

    /// Sets the default headers for every request
    pub fn with_default_headers(mut self, headers: HeaderMap) -> Self {
        self.default_headers = Some(headers);
        self
    }

    /// Sets what protocol is allowed. If `allow_http` is :
    /// * false (default):  Only HTTPS are allowed
    /// * true:  HTTP and HTTPS are allowed
    pub fn with_allow_http(mut self, allow_http: bool) -> Self {
        self.allow_http = allow_http.into();
        self
    }
    /// Allows connections to invalid SSL certificates
    /// * false (default):  Only valid HTTPS certificates are allowed
    /// * true:  All HTTPS certificates are allowed
    ///
    /// # Warning
    ///
    /// You should think very carefully before using this method. If
    /// invalid certificates are trusted, *any* certificate for *any* site
    /// will be trusted for use. This includes expired certificates. This
    /// introduces significant vulnerabilities, and should only be used
    /// as a last resort or for testing
    pub fn with_allow_invalid_certificates(mut self, allow_insecure: bool) -> Self {
        self.allow_insecure = allow_insecure.into();
        self
    }

    /// Only use http1 connections
    pub fn with_http1_only(mut self) -> Self {
        self.http1_only = true.into();
        self
    }

    /// Only use http2 connections
    pub fn with_http2_only(mut self) -> Self {
        self.http2_only = true.into();
        self
    }

    /// Set an HTTP proxy to use for requests
    pub fn with_proxy_url(mut self, proxy_url: impl Into<String>) -> Self {
        self.proxy_url = Some(proxy_url.into());
        self
    }

    /// Set a request timeout
    ///
    /// The timeout is applied from when the request starts connecting until the
    /// response body has finished
    pub fn with_timeout(mut self, timeout: Duration) -> Self {
        self.timeout = Some(ConfigValue::Parsed(timeout));
        self
    }

    /// Set a timeout for only the connect phase of a Client
    pub fn with_connect_timeout(mut self, timeout: Duration) -> Self {
        self.connect_timeout = Some(ConfigValue::Parsed(timeout));
        self
    }

    /// Set the pool max idle timeout
    ///
    /// This is the length of time an idle connection will be kept alive
    ///
    /// Default is 90 seconds
    pub fn with_pool_idle_timeout(mut self, timeout: Duration) -> Self {
        self.pool_idle_timeout = Some(ConfigValue::Parsed(timeout));
        self
    }

    /// Set the maximum number of idle connections per host
    ///
    /// Default is no limit
    pub fn with_pool_max_idle_per_host(mut self, max: usize) -> Self {
        self.pool_max_idle_per_host = Some(max.into());
        self
    }

    /// Sets an interval for HTTP2 Ping frames should be sent to keep a connection alive.
    ///
    /// Default is disabled
    pub fn with_http2_keep_alive_interval(mut self, interval: Duration) -> Self {
        self.http2_keep_alive_interval = Some(ConfigValue::Parsed(interval));
        self
    }

    /// Sets a timeout for receiving an acknowledgement of the keep-alive ping.
    ///
    /// If the ping is not acknowledged within the timeout, the connection will be closed.
    /// Does nothing if http2_keep_alive_interval is disabled.
    ///
    /// Default is disabled
    pub fn with_http2_keep_alive_timeout(mut self, interval: Duration) -> Self {
        self.http2_keep_alive_timeout = Some(ConfigValue::Parsed(interval));
        self
    }

    /// Enable HTTP2 keep alive pings for idle connections
    ///
    /// If disabled, keep-alive pings are only sent while there are open request/response
    /// streams. If enabled, pings are also sent when no streams are active
    ///
    /// Default is disabled
    pub fn with_http2_keep_alive_while_idle(mut self) -> Self {
        self.http2_keep_alive_while_idle = true.into();
        self
    }

    /// Get the mime type for the file in `path` to be uploaded
    ///
    /// Gets the file extension from `path`, and returns the
    /// mime type if it was defined initially through
    /// `ClientOptions::with_content_type_for_suffix`
    ///
    /// Otherwise returns the default mime type if it was defined
    /// earlier through `ClientOptions::with_default_content_type`
    pub fn get_content_type(&self, path: &Path) -> Option<&str> {
        match path.extension() {
            Some(extension) => match self.content_type_map.get(extension) {
                Some(ct) => Some(ct.as_str()),
                None => self.default_content_type.as_deref(),
            },
            None => self.default_content_type.as_deref(),
        }
    }

    pub(crate) fn client(&self) -> super::Result<Client> {
        let mut builder = ClientBuilder::new();

        match &self.user_agent {
            Some(user_agent) => builder = builder.user_agent(user_agent.get()?),
            None => builder = builder.user_agent(DEFAULT_USER_AGENT),
        }

        if let Some(headers) = &self.default_headers {
            builder = builder.default_headers(headers.clone())
        }

        if let Some(proxy) = &self.proxy_url {
            let proxy = Proxy::all(proxy).map_err(map_client_error)?;
            builder = builder.proxy(proxy);
        }

        if let Some(timeout) = &self.timeout {
            builder = builder.timeout(timeout.get()?)
        }

        if let Some(timeout) = &self.connect_timeout {
            builder = builder.connect_timeout(timeout.get()?)
        }

        if let Some(timeout) = &self.pool_idle_timeout {
            builder = builder.pool_idle_timeout(timeout.get()?)
        }

        if let Some(max) = &self.pool_max_idle_per_host {
            builder = builder.pool_max_idle_per_host(max.get()?)
        }

        if let Some(interval) = &self.http2_keep_alive_interval {
            builder = builder.http2_keep_alive_interval(interval.get()?)
        }

        if let Some(interval) = &self.http2_keep_alive_timeout {
            builder = builder.http2_keep_alive_timeout(interval.get()?)
        }

        if self.http2_keep_alive_while_idle.get()? {
            builder = builder.http2_keep_alive_while_idle(true)
        }

        if self.http1_only.get()? {
            builder = builder.http1_only()
        }

        if self.http2_only.get()? {
            builder = builder.http2_prior_knowledge()
        }

        if self.allow_insecure.get()? {
            builder = builder.danger_accept_invalid_certs(true)
        }

        builder
            .https_only(!self.allow_http.get()?)
            .build()
            .map_err(map_client_error)
    }
}

#[cfg(test)]
mod tests {
    use super::*;
    use std::collections::HashMap;

    #[test]
    fn client_test_config_from_map() {
        let allow_http = "true".to_string();
        let allow_invalid_certificates = "false".to_string();
        let connect_timeout = "90 seconds".to_string();
        let default_content_type = "object_store:fake_default_content_type".to_string();
        let http1_only = "true".to_string();
        let http2_only = "false".to_string();
        let http2_keep_alive_interval = "90 seconds".to_string();
        let http2_keep_alive_timeout = "91 seconds".to_string();
        let http2_keep_alive_while_idle = "92 seconds".to_string();
        let pool_idle_timeout = "93 seconds".to_string();
        let pool_max_idle_per_host = "94".to_string();
        let proxy_url = "https://fake_proxy_url".to_string();
        let timeout = "95 seconds".to_string();
        let user_agent = "object_store:fake_user_agent".to_string();

        let options = HashMap::from([
            ("allow_http", allow_http.clone()),
            (
                "allow_invalid_certificates",
                allow_invalid_certificates.clone(),
            ),
            ("connect_timeout", connect_timeout.clone()),
            ("default_content_type", default_content_type.clone()),
            ("http1_only", http1_only.clone()),
            ("http2_only", http2_only.clone()),
            (
                "http2_keep_alive_interval",
                http2_keep_alive_interval.clone(),
            ),
            ("http2_keep_alive_timeout", http2_keep_alive_timeout.clone()),
            (
                "http2_keep_alive_while_idle",
                http2_keep_alive_while_idle.clone(),
            ),
            ("pool_idle_timeout", pool_idle_timeout.clone()),
            ("pool_max_idle_per_host", pool_max_idle_per_host.clone()),
            ("proxy_url", proxy_url.clone()),
            ("timeout", timeout.clone()),
            ("user_agent", user_agent.clone()),
        ]);

        let builder = options
            .into_iter()
            .fold(ClientOptions::new(), |builder, (key, value)| {
                builder.with_config(key.parse().unwrap(), value)
            });

        assert_eq!(
            builder
                .get_config_value(&ClientConfigKey::AllowHttp)
                .unwrap(),
            allow_http
        );
        assert_eq!(
            builder
                .get_config_value(&ClientConfigKey::AllowInvalidCertificates)
                .unwrap(),
            allow_invalid_certificates
        );
        assert_eq!(
            builder
                .get_config_value(&ClientConfigKey::ConnectTimeout)
                .unwrap(),
            connect_timeout
        );
        assert_eq!(
            builder
                .get_config_value(&ClientConfigKey::DefaultContentType)
                .unwrap(),
            default_content_type
        );
        assert_eq!(
            builder
                .get_config_value(&ClientConfigKey::Http1Only)
                .unwrap(),
            http1_only
        );
        assert_eq!(
            builder
                .get_config_value(&ClientConfigKey::Http2Only)
                .unwrap(),
            http2_only
        );
        assert_eq!(
            builder
                .get_config_value(&ClientConfigKey::Http2KeepAliveInterval)
                .unwrap(),
            http2_keep_alive_interval
        );
        assert_eq!(
            builder
                .get_config_value(&ClientConfigKey::Http2KeepAliveTimeout)
                .unwrap(),
            http2_keep_alive_timeout
        );
        assert_eq!(
            builder
                .get_config_value(&ClientConfigKey::Http2KeepAliveWhileIdle)
                .unwrap(),
            http2_keep_alive_while_idle
        );

        assert_eq!(
            builder
                .get_config_value(&ClientConfigKey::PoolIdleTimeout)
                .unwrap(),
            pool_idle_timeout
        );
        assert_eq!(
            builder
                .get_config_value(&ClientConfigKey::PoolMaxIdlePerHost)
                .unwrap(),
            pool_max_idle_per_host
        );
        assert_eq!(
            builder
                .get_config_value(&ClientConfigKey::ProxyUrl)
                .unwrap(),
            proxy_url
        );
        assert_eq!(
            builder.get_config_value(&ClientConfigKey::Timeout).unwrap(),
            timeout
        );
        assert_eq!(
            builder
                .get_config_value(&ClientConfigKey::UserAgent)
                .unwrap(),
            user_agent
        );
    }
}<|MERGE_RESOLUTION|>--- conflicted
+++ resolved
@@ -26,19 +26,12 @@
 #[cfg(any(feature = "aws", feature = "gcp", feature = "azure"))]
 pub mod token;
 
-<<<<<<< HEAD
 #[cfg(any(feature = "aws", feature = "gcp", feature = "azure"))]
 pub mod header;
 
 #[cfg(any(feature = "aws", feature = "gcp"))]
 pub mod list;
 
-use crate::config::ConfigValue;
-use reqwest::header::{HeaderMap, HeaderValue};
-use reqwest::{Client, ClientBuilder, Proxy};
-use serde::{Deserialize, Serialize};
-=======
->>>>>>> 01904081
 use std::collections::HashMap;
 use std::str::FromStr;
 use std::time::Duration;
