--- conflicted
+++ resolved
@@ -119,20 +119,6 @@
 //! Bob,Well done\n\
 //! Charlie,Excellent\n"
 //! );
-<<<<<<< HEAD
-=======
-//!
-//! // Trim only leading whitespace
-//! let mut output = Vec::new();
-//! WriterBuilder::new()
-//!     .with_ignore_leading_whitespace(true)
-//!     .build(&mut output)
-//!     .write(&batch)
-//!     .unwrap();
-//! assert_eq!(
-//!     String::from_utf8(output).unwrap(),
-//!     "name,comment\nAlice  ,Great job!  \nBob,Well done\nCharlie,Excellent  \n"
-//! );
 //! ```
 //!
 //! # Quoting Styles
@@ -186,7 +172,6 @@
 //!     "\"product\",\"price\"\n\"apple\",\"1.5\"\n\"banana,organic\",\"2.25\"\n\"cherry\",\"3.0\"\n"
 //! );
 //! ```
->>>>>>> 3b097a5e
 
 use arrow_array::*;
 use arrow_cast::display::*;
