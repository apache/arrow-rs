# Licensed to the Apache Software Foundation (ASF) under one
# or more contributor license agreements.  See the NOTICE file
# distributed with this work for additional information
# regarding copyright ownership.  The ASF licenses this file
# to you under the Apache License, Version 2.0 (the
# "License"); you may not use this file except in compliance
# with the License.  You may obtain a copy of the License at
#
#   http://www.apache.org/licenses/LICENSE-2.0
#
# Unless required by applicable law or agreed to in writing,
# software distributed under the License is distributed on an
# "AS IS" BASIS, WITHOUT WARRANTIES OR CONDITIONS OF ANY
# KIND, either express or implied.  See the License for the
# specific language governing permissions and limitations
# under the License.

[package]
name = "arrow-avro"
version = { workspace = true }
description = "Support for parsing Avro format into the Arrow format"
homepage = { workspace = true }
repository = { workspace = true }
authors = { workspace = true }
license = { workspace = true }
keywords = { workspace = true }
include = { workspace = true }
edition = { workspace = true }
rust-version = { workspace = true }

[lib]
name = "arrow_avro"
bench = false

[package.metadata.docs.rs]
all-features = true

[features]
default = ["deflate", "snappy", "zstd", "bzip2", "xz"]
deflate = ["flate2"]
snappy = ["snap", "crc"]

[dependencies]
arrow-schema = { workspace = true }
arrow-buffer = { workspace = true }
arrow-array = { workspace = true }
serde_json = { version = "1.0", default-features = false, features = ["std"] }
serde = { version = "1.0.188", features = ["derive"] }
flate2 = { version = "1.0", default-features = false, features = [
    "rust_backend",
], optional = true }
snap = { version = "1.0", default-features = false, optional = true }
zstd = { version = "0.13", default-features = false, optional = true }
bzip2 = { version = "0.6.0", optional = true }
xz = { version = "0.1", default-features = false, optional = true }
crc = { version = "3.0", optional = true }

[dev-dependencies]
<<<<<<< HEAD
rand = { version = "0.9", default-features = false, features = [
    "std",
    "std_rng",
    "thread_rng",
] }
=======
rand = { version = "0.9.1", default-features = false, features = ["std", "std_rng", "thread_rng"] }
>>>>>>> daf31bec
criterion = { version = "0.6.0", default-features = false }
tempfile = "3.3"
arrow = { workspace = true }
futures = "0.3.31"
bytes = "1.10.1"
async-stream = "0.3.6"

[[bench]]
name = "avro_reader"
harness = false<|MERGE_RESOLUTION|>--- conflicted
+++ resolved
@@ -56,15 +56,11 @@
 crc = { version = "3.0", optional = true }
 
 [dev-dependencies]
-<<<<<<< HEAD
-rand = { version = "0.9", default-features = false, features = [
+rand = { version = "0.9.1", default-features = false, features = [
     "std",
     "std_rng",
     "thread_rng",
 ] }
-=======
-rand = { version = "0.9.1", default-features = false, features = ["std", "std_rng", "thread_rng"] }
->>>>>>> daf31bec
 criterion = { version = "0.6.0", default-features = false }
 tempfile = "3.3"
 arrow = { workspace = true }
