# Licensed to the Apache Software Foundation (ASF) under one
# or more contributor license agreements.  See the NOTICE file
# distributed with this work for additional information
# regarding copyright ownership.  The ASF licenses this file
# to you under the Apache License, Version 2.0 (the
# "License"); you may not use this file except in compliance
# with the License.  You may obtain a copy of the License at
#
#   http://www.apache.org/licenses/LICENSE-2.0
#
# Unless required by applicable law or agreed to in writing,
# software distributed under the License is distributed on an
# "AS IS" BASIS, WITHOUT WARRANTIES OR CONDITIONS OF ANY
# KIND, either express or implied.  See the License for the
# specific language governing permissions and limitations
# under the License.

[package]
name = "arrow-avro"
version = { workspace = true }
description = "Support for parsing Avro format into the Arrow format"
homepage = { workspace = true }
repository = { workspace = true }
authors = { workspace = true }
license = { workspace = true }
keywords = { workspace = true }
include = { workspace = true }
edition = { workspace = true }
rust-version = { workspace = true }

[lib]
name = "arrow_avro"
path = "src/lib.rs"
bench = false

[features]
default = ["deflate", "snappy", "zstd", "bzip2", "xz"]
deflate = ["flate2"]
snappy = ["snap", "crc"]

[dependencies]
arrow-schema = { workspace = true }
arrow-buffer = { workspace = true }
arrow-array = { workspace = true }
arrow-data = { workspace = true }
serde_json = { version = "1.0", default-features = false, features = ["std"] }
serde = { version = "1.0.188", features = ["derive"] }
flate2 = { version = "1.0", default-features = false, features = ["rust_backend"], optional = true }
snap = { version = "1.0", default-features = false, optional = true }
zstd = { version = "0.13", default-features = false, optional = true }
bzip2 = { version = "0.4.4", default-features = false, optional = true }
xz = { version = "0.1.0", default-features = false, optional = true }
crc = { version = "3.0", optional = true }


[dev-dependencies]
<<<<<<< HEAD
bytes = "1.4"
futures = "0.3"
tokio = { version = "1.27", default-features = false, features = ["io-util", "macros", "rt-multi-thread"] }
rand = { version = "0.9", default-features = false, features = ["std", "std_rng", "thread_rng"] }
=======
rand = { version = "0.8", default-features = false, features = ["std", "std_rng"] }
>>>>>>> 2375c4f7
<|MERGE_RESOLUTION|>--- conflicted
+++ resolved
@@ -54,11 +54,7 @@
 
 
 [dev-dependencies]
-<<<<<<< HEAD
 bytes = "1.4"
 futures = "0.3"
 tokio = { version = "1.27", default-features = false, features = ["io-util", "macros", "rt-multi-thread"] }
-rand = { version = "0.9", default-features = false, features = ["std", "std_rng", "thread_rng"] }
-=======
-rand = { version = "0.8", default-features = false, features = ["std", "std_rng"] }
->>>>>>> 2375c4f7
+rand = { version = "0.9", default-features = false, features = ["std", "std_rng", "thread_rng"] }