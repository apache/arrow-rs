# Licensed to the Apache Software Foundation (ASF) under one
# or more contributor license agreements.  See the NOTICE file
# distributed with this work for additional information
# regarding copyright ownership.  The ASF licenses this file
# to you under the Apache License, Version 2.0 (the
# "License"); you may not use this file except in compliance
# with the License.  You may obtain a copy of the License at
#
#   http://www.apache.org/licenses/LICENSE-2.0
#
# Unless required by applicable law or agreed to in writing,
# software distributed under the License is distributed on an
# "AS IS" BASIS, WITHOUT WARRANTIES OR CONDITIONS OF ANY
# KIND, either express or implied.  See the License for the
# specific language governing permissions and limitations
# under the License.

[package]
name = "arrow-avro"
version = { workspace = true }
description = "Support for parsing Avro format into the Arrow format"
homepage = { workspace = true }
repository = { workspace = true }
authors = { workspace = true }
license = { workspace = true }
keywords = { workspace = true }
include = { workspace = true }
edition = { workspace = true }
rust-version = { workspace = true }

[lib]
name = "arrow_avro"
bench = false

[package.metadata.docs.rs]
all-features = true

[features]
default = ["deflate", "snappy", "zstd", "bzip2", "xz"]
deflate = ["flate2"]
snappy = ["snap", "crc"]

[dependencies]
arrow-schema = { workspace = true }
arrow-buffer = { workspace = true }
arrow-array = { workspace = true }
serde_json = { version = "1.0", default-features = false, features = ["std"] }
serde = { version = "1.0.188", features = ["derive"] }
flate2 = { version = "1.0", default-features = false, features = ["rust_backend"], optional = true }
snap = { version = "1.0", default-features = false, optional = true }
zstd = { version = "0.13", default-features = false, optional = true }
bzip2 = { version = "0.4.4", default-features = false, optional = true }
xz = { version = "0.1.0", default-features = false, optional = true }
crc = { version = "3.0", optional = true }

[dev-dependencies]
<<<<<<< HEAD
arrow-data = { workspace = true }
rand = { version = "0.8", default-features = false, features = ["std", "std_rng"] }
=======
rand = { version = "0.9", default-features = false, features = ["std", "std_rng", "thread_rng"] }
>>>>>>> 3ed9aeda
<|MERGE_RESOLUTION|>--- conflicted
+++ resolved
@@ -54,9 +54,5 @@
 crc = { version = "3.0", optional = true }
 
 [dev-dependencies]
-<<<<<<< HEAD
 arrow-data = { workspace = true }
-rand = { version = "0.8", default-features = false, features = ["std", "std_rng"] }
-=======
-rand = { version = "0.9", default-features = false, features = ["std", "std_rng", "thread_rng"] }
->>>>>>> 3ed9aeda
+rand = { version = "0.9", default-features = false, features = ["std", "std_rng", "thread_rng"] }