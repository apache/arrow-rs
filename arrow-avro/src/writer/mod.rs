--- conflicted
+++ resolved
@@ -762,10 +762,6 @@
     {
         use arrow::datatypes::{DataType, IntervalUnit};
         use std::io::BufReader;
-<<<<<<< HEAD
-        use tempfile::NamedTempFile;
-=======
->>>>>>> 2a8dfb3a
 
         // Read input Avro (duration + uuid)
         let in_file =
@@ -798,25 +794,12 @@
             arrow::compute::concat_batches(&in_schema, &input_batches).expect("concat input");
 
         // Write to a temp OCF and read back
-<<<<<<< HEAD
-        let tmp = NamedTempFile::new().expect("create temp file");
-        {
-            let out_file = File::create(tmp.path()).expect("create temp avro");
-            let mut writer = AvroWriter::new(out_file, in_schema.as_ref().clone())?;
-            writer.write(&input)?;
-            writer.finish()?;
-        }
-        let rt_file = File::open(tmp.path()).expect("open round_trip avro");
-        let rt_reader = ReaderBuilder::new()
-            .build(BufReader::new(rt_file))
-=======
         let mut writer = AvroWriter::new(Vec::<u8>::new(), in_schema.as_ref().clone())?;
         writer.write(&input)?;
         writer.finish()?;
         let bytes = writer.into_inner();
         let rt_reader = ReaderBuilder::new()
             .build(Cursor::new(bytes))
->>>>>>> 2a8dfb3a
             .expect("build round_trip reader");
         let rt_schema = rt_reader.schema();
         let rt_batches = rt_reader.collect::<Result<Vec<_>, _>>()?;
@@ -953,10 +936,7 @@
         let path =
             PathBuf::from(env!("CARGO_MANIFEST_DIR")).join("test/data/named_types_complex.avro");
         let rdr_file = File::open(&path).expect("open avro/named_types_complex.avro");
-<<<<<<< HEAD
-=======
-
->>>>>>> 2a8dfb3a
+
         let reader = ReaderBuilder::new()
             .build(BufReader::new(rdr_file))
             .expect("build reader for named_types_complex.avro");
@@ -1039,7 +1019,6 @@
         Ok(())
     }
 
-<<<<<<< HEAD
     // Union Roundtrip Test Helpers
 
     // Asserts that the `actual` schema is a semantically equivalent superset of the `expected` one.
@@ -1285,8 +1264,6 @@
         Ok(())
     }
 
-=======
->>>>>>> 2a8dfb3a
     #[test]
     fn test_enum_roundtrip_uses_reader_fixture() -> Result<(), ArrowError> {
         // Read the known-good enum file (same as reader::test_simple)
