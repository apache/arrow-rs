// Licensed to the Apache Software Foundation (ASF) under one
// or more contributor license agreements.  See the NOTICE file
// distributed with this work for additional information
// regarding copyright ownership.  The ASF licenses this file
// to you under the Apache License, Version 2.0 (the
// "License"); you may not use this file except in compliance
// with the License.  You may obtain a copy of the License at
//
//   http://www.apache.org/licenses/LICENSE-2.0
//
// Unless required by applicable law or agreed to in writing,
// software distributed under the License is distributed on an
// "AS IS" BASIS, WITHOUT WARRANTIES OR CONDITIONS OF ANY
// KIND, either express or implied.  See the License for the
// specific language governing permissions and limitations
// under the License.

//! Avro Encoder for Arrow types.

use crate::codec::{AvroDataType, AvroField, Codec};
use crate::schema::{Fingerprint, Nullability, Prefix};
use arrow_array::cast::AsArray;
use arrow_array::types::{
    ArrowPrimitiveType, Date32Type, DurationMicrosecondType, DurationMillisecondType,
    DurationNanosecondType, DurationSecondType, Float32Type, Float64Type, Int32Type, Int64Type,
    IntervalDayTimeType, IntervalMonthDayNanoType, IntervalYearMonthType, Time32MillisecondType,
    Time64MicrosecondType, TimestampMicrosecondType, TimestampMillisecondType,
};
use arrow_array::{
    Array, Decimal128Array, Decimal256Array, DictionaryArray, FixedSizeBinaryArray,
    GenericBinaryArray, GenericListArray, GenericStringArray, LargeListArray, ListArray, MapArray,
    OffsetSizeTrait, PrimitiveArray, RecordBatch, StringArray, StructArray, UnionArray,
};
#[cfg(feature = "small_decimals")]
use arrow_array::{Decimal32Array, Decimal64Array};
use arrow_buffer::NullBuffer;
<<<<<<< HEAD
use arrow_schema::{
    ArrowError, DataType, Field, IntervalUnit, Schema as ArrowSchema, TimeUnit, UnionMode,
};
use serde::Serialize;
=======
use arrow_schema::{ArrowError, DataType, Field, IntervalUnit, Schema as ArrowSchema, TimeUnit};
>>>>>>> 760b7b60
use std::io::Write;
use std::sync::Arc;
use uuid::Uuid;

/// Encode a single Avro-`long` using ZigZag + variable length, buffered.
///
/// Spec: <https://avro.apache.org/docs/1.11.1/specification/#binary-encoding>
#[inline]
pub(crate) fn write_long<W: Write + ?Sized>(out: &mut W, value: i64) -> Result<(), ArrowError> {
    let mut zz = ((value << 1) ^ (value >> 63)) as u64;
    // At most 10 bytes for 64-bit varint
    let mut buf = [0u8; 10];
    let mut i = 0;
    while (zz & !0x7F) != 0 {
        buf[i] = ((zz & 0x7F) as u8) | 0x80;
        i += 1;
        zz >>= 7;
    }
    buf[i] = (zz & 0x7F) as u8;
    i += 1;
    out.write_all(&buf[..i])
        .map_err(|e| ArrowError::IoError(format!("write long: {e}"), e))
}

#[inline]
fn write_int<W: Write + ?Sized>(out: &mut W, value: i32) -> Result<(), ArrowError> {
    write_long(out, value as i64)
}

#[inline]
fn write_len_prefixed<W: Write + ?Sized>(out: &mut W, bytes: &[u8]) -> Result<(), ArrowError> {
    write_long(out, bytes.len() as i64)?;
    out.write_all(bytes)
        .map_err(|e| ArrowError::IoError(format!("write bytes: {e}"), e))
}

#[inline]
fn write_bool<W: Write + ?Sized>(out: &mut W, v: bool) -> Result<(), ArrowError> {
    out.write_all(&[if v { 1 } else { 0 }])
        .map_err(|e| ArrowError::IoError(format!("write bool: {e}"), e))
}

/// Minimal two's-complement big-endian representation helper for Avro decimal (bytes).
///
/// For positive numbers, trim leading 0x00 until an essential byte is reached.
/// For negative numbers, trim leading 0xFF until an essential byte is reached.
/// The resulting slice still encodes the same signed value.
///
/// See Avro spec: decimal over `bytes` uses two's-complement big-endian
/// representation of the unscaled integer value. 1.11.1 specification.
#[inline]
fn minimal_twos_complement(be: &[u8]) -> &[u8] {
    if be.is_empty() {
        return be;
    }
    let sign_byte = if (be[0] & 0x80) != 0 { 0xFF } else { 0x00 };
    let mut k = 0usize;
    while k < be.len() && be[k] == sign_byte {
        k += 1;
    }
    if k == 0 {
        return be;
    }
    if k == be.len() {
        return &be[be.len() - 1..];
    }
    let drop = if ((be[k] ^ sign_byte) & 0x80) == 0 {
        k
    } else {
        k - 1
    };
    &be[drop..]
}

/// Sign-extend (or validate/truncate) big-endian integer bytes to exactly `n` bytes.
///
///
/// - If shorter than `n`, the slice is sign-extended by left-padding with the
///   sign byte (`0x00` for positive, `0xFF` for negative).
/// - If longer than `n`, the slice is truncated from the left. An overflow error
///   is returned if any of the truncated bytes are not redundant sign bytes,
///   or if the resulting value's sign bit would differ from the original.
/// - If the slice is already `n` bytes long, it is copied.
///
/// Used for encoding Avro decimal values into `fixed(N)` fields.
#[inline]
fn write_sign_extended<W: Write + ?Sized>(
    out: &mut W,
    src_be: &[u8],
    n: usize,
) -> Result<(), ArrowError> {
    let len = src_be.len();
    if len == n {
        return out
            .write_all(src_be)
            .map_err(|e| ArrowError::IoError(format!("write decimal fixed: {e}"), e));
    }
    let sign_byte = if len > 0 && (src_be[0] & 0x80) != 0 {
        0xFF
    } else {
        0x00
    };
    if len > n {
        let extra = len - n;
        if n == 0 && src_be.iter().all(|&b| b == sign_byte) {
            return Ok(());
        }
        // All truncated bytes must equal the sign byte, and the MSB of the first
        // retained byte must match the sign (otherwise overflow).
        if src_be[..extra].iter().any(|&b| b != sign_byte)
            || ((src_be[extra] ^ sign_byte) & 0x80) != 0
        {
            return Err(ArrowError::InvalidArgumentError(format!(
                "Decimal value with {len} bytes cannot be represented in {n} bytes without overflow",
            )));
        }
        return out
            .write_all(&src_be[extra..])
            .map_err(|e| ArrowError::IoError(format!("write decimal fixed: {e}"), e));
    }
    // len < n: prepend sign bytes (sign extension) then the payload
    let pad_len = n - len;
    // Fixed-size stack pads to avoid heap allocation on the hot path
    const ZPAD: [u8; 64] = [0x00; 64];
    const FPAD: [u8; 64] = [0xFF; 64];
    let pad = if sign_byte == 0x00 {
        &ZPAD[..]
    } else {
        &FPAD[..]
    };
    // Emit padding in 64‑byte chunks (minimizes write calls without allocating),
    // then write the original bytes.
    let mut rem = pad_len;
    while rem >= pad.len() {
        out.write_all(pad)
            .map_err(|e| ArrowError::IoError(format!("write decimal fixed: {e}"), e))?;
        rem -= pad.len();
    }
    if rem > 0 {
        out.write_all(&pad[..rem])
            .map_err(|e| ArrowError::IoError(format!("write decimal fixed: {e}"), e))?;
    }
    out.write_all(src_be)
        .map_err(|e| ArrowError::IoError(format!("write decimal fixed: {e}"), e))
}

/// Write the union branch index for an optional field.
///
/// Branch index is 0-based per Avro unions:
/// - Null-first (default): null => 0, value => 1
/// - Null-second (Impala): value => 0, null => 1
fn write_optional_index<W: Write + ?Sized>(
    out: &mut W,
    is_null: bool,
    null_order: Nullability,
) -> Result<(), ArrowError> {
    let byte = union_value_branch_byte(null_order, is_null);
    out.write_all(&[byte])
        .map_err(|e| ArrowError::IoError(format!("write union branch: {e}"), e))
}

#[derive(Debug, Clone)]
enum NullState {
    NonNullable,
    NullableNoNulls {
        union_value_byte: u8,
    },
    Nullable {
        nulls: NullBuffer,
        null_order: Nullability,
    },
}

/// Arrow to Avro FieldEncoder:
/// - Holds the inner `Encoder` (by value)
/// - Carries the per-site nullability **state** as a single enum that enforces invariants
pub(crate) struct FieldEncoder<'a> {
    encoder: Encoder<'a>,
    null_state: NullState,
}

impl<'a> FieldEncoder<'a> {
    fn make_encoder(
        array: &'a dyn Array,
        field: &Field,
        plan: &FieldPlan,
        nullability: Option<Nullability>,
    ) -> Result<Self, ArrowError> {
        let encoder = match plan {
            FieldPlan::Scalar => match array.data_type() {
                DataType::Null => Encoder::Null(NullEncoder),
                DataType::Boolean => Encoder::Boolean(BooleanEncoder(array.as_boolean())),
                DataType::Utf8 => {
                    Encoder::Utf8(Utf8GenericEncoder::<i32>(array.as_string::<i32>()))
                }
                DataType::LargeUtf8 => {
                    Encoder::Utf8Large(Utf8GenericEncoder::<i64>(array.as_string::<i64>()))
                }
                DataType::Int32 => Encoder::Int(IntEncoder(array.as_primitive::<Int32Type>())),
                DataType::Int64 => Encoder::Long(LongEncoder(array.as_primitive::<Int64Type>())),
                DataType::Date32 => Encoder::Date32(IntEncoder(array.as_primitive::<Date32Type>())),
                DataType::Time32(TimeUnit::Millisecond) => {
                    Encoder::Time32Millis(IntEncoder(array.as_primitive::<Time32MillisecondType>()))
                }
                DataType::Time64(TimeUnit::Microsecond) => {
                    Encoder::Time64Micros(LongEncoder(array.as_primitive::<Time64MicrosecondType>()))
                }
                DataType::Float32 => {
                    Encoder::Float32(F32Encoder(array.as_primitive::<Float32Type>()))
                }
                DataType::Float64 => {
                    Encoder::Float64(F64Encoder(array.as_primitive::<Float64Type>()))
                }
                DataType::Binary => Encoder::Binary(BinaryEncoder(array.as_binary::<i32>())),
                DataType::LargeBinary => {
                    Encoder::LargeBinary(BinaryEncoder(array.as_binary::<i64>()))
                }
                DataType::FixedSizeBinary(_len) => {
                    let arr = array
                        .as_any()
                        .downcast_ref::<FixedSizeBinaryArray>()
                        .ok_or_else(|| {
                            ArrowError::SchemaError("Expected FixedSizeBinaryArray".into())
                        })?;
                    Encoder::Fixed(FixedEncoder(arr))
                }
                DataType::Timestamp(unit, _) => match unit {
                    TimeUnit::Millisecond => Encoder::TimestampMillis(LongEncoder(
                        array.as_primitive::<TimestampMillisecondType>(),
                    )),
                    TimeUnit::Microsecond => Encoder::Timestamp(LongEncoder(
                        array.as_primitive::<TimestampMicrosecondType>(),
                    )),
                    other => {
                        return Err(ArrowError::NotYetImplemented(format!(
                            "Avro writer does not support Timestamp with unit {other:?}"
                        )));
                    }
                },
                DataType::Interval(unit) => match unit {
                    IntervalUnit::MonthDayNano => {
                        Encoder::IntervalMonthDayNano(DurationEncoder(
                            array.as_primitive::<IntervalMonthDayNanoType>(),
                        ))
                    }
                    IntervalUnit::YearMonth => {
                        Encoder::IntervalYearMonth(DurationEncoder(
                            array.as_primitive::<IntervalYearMonthType>(),
                        ))
                    }
                    IntervalUnit::DayTime => Encoder::IntervalDayTime(DurationEncoder(
                        array.as_primitive::<IntervalDayTimeType>(),
                    )),
                }
                DataType::Duration(tu) => {
                    match tu {
                        TimeUnit::Second => Encoder::DurationSeconds(LongEncoder(
                            array.as_primitive::<DurationSecondType>(),
                        )),
                        TimeUnit::Millisecond => Encoder::DurationMillis(LongEncoder(
                            array.as_primitive::<DurationMillisecondType>(),
                        )),
                        TimeUnit::Microsecond => Encoder::DurationMicros(LongEncoder(
                            array.as_primitive::<DurationMicrosecondType>(),
                        )),
                        TimeUnit::Nanosecond => Encoder::DurationNanos(LongEncoder(
                            array.as_primitive::<DurationNanosecondType>(),
                        )),
                    }
                }
                other => {
                    return Err(ArrowError::NotYetImplemented(format!(
                        "Avro scalar type not yet supported: {other:?}"
                    )));
                }
            },
            FieldPlan::Struct { bindings } => {
                let arr = array
                    .as_any()
                    .downcast_ref::<StructArray>()
                    .ok_or_else(|| ArrowError::SchemaError("Expected StructArray".into()))?;
                Encoder::Struct(Box::new(StructEncoder::try_new(arr, bindings)?))
            }
            FieldPlan::List {
                items_nullability,
                item_plan,
            } => match array.data_type() {
                DataType::List(_) => {
                    let arr = array
                        .as_any()
                        .downcast_ref::<ListArray>()
                        .ok_or_else(|| ArrowError::SchemaError("Expected ListArray".into()))?;
                    Encoder::List(Box::new(ListEncoder32::try_new(
                        arr,
                        *items_nullability,
                        item_plan.as_ref(),
                    )?))
                }
                DataType::LargeList(_) => {
                    let arr = array
                        .as_any()
                        .downcast_ref::<LargeListArray>()
                        .ok_or_else(|| ArrowError::SchemaError("Expected LargeListArray".into()))?;
                    Encoder::LargeList(Box::new(ListEncoder64::try_new(
                        arr,
                        *items_nullability,
                        item_plan.as_ref(),
                    )?))
                }
                other => {
                    return Err(ArrowError::SchemaError(format!(
                        "Avro array site requires Arrow List/LargeList, found: {other:?}"
                    )))
                }
            },
            FieldPlan::Decimal {size} => match array.data_type() {
                #[cfg(feature = "small_decimals")]
                DataType::Decimal32(_,_) => {
                    let arr = array
                        .as_any()
                        .downcast_ref::<Decimal32Array>()
                        .ok_or_else(|| ArrowError::SchemaError("Expected Decimal32Array".into()))?;
                    Encoder::Decimal32(DecimalEncoder::<4, Decimal32Array>::new(arr, *size))
                }
                #[cfg(feature = "small_decimals")]
                DataType::Decimal64(_,_) => {
                    let arr = array
                        .as_any()
                        .downcast_ref::<Decimal64Array>()
                        .ok_or_else(|| ArrowError::SchemaError("Expected Decimal64Array".into()))?;
                    Encoder::Decimal64(DecimalEncoder::<8, Decimal64Array>::new(arr, *size))
                }
                DataType::Decimal128(_,_) => {
                    let arr = array
                        .as_any()
                        .downcast_ref::<Decimal128Array>()
                        .ok_or_else(|| ArrowError::SchemaError("Expected Decimal128Array".into()))?;
                    Encoder::Decimal128(DecimalEncoder::<16, Decimal128Array>::new(arr, *size))
                }
                DataType::Decimal256(_,_) => {
                    let arr = array
                        .as_any()
                        .downcast_ref::<Decimal256Array>()
                        .ok_or_else(|| ArrowError::SchemaError("Expected Decimal256Array".into()))?;
                    Encoder::Decimal256(DecimalEncoder::<32, Decimal256Array>::new(arr, *size))
                }
                other => {
                    return Err(ArrowError::SchemaError(format!(
                        "Avro decimal site requires Arrow Decimal 32, 64, 128, or 256, found: {other:?}"
                    )))
                }
            },
            FieldPlan::Uuid => {
                let arr = array
                    .as_any()
                    .downcast_ref::<FixedSizeBinaryArray>()
                    .ok_or_else(|| ArrowError::SchemaError("Expected FixedSizeBinaryArray".into()))?;
                Encoder::Uuid(UuidEncoder(arr))
            }
            FieldPlan::Map { values_nullability,
                value_plan } => {
                let arr = array
                    .as_any()
                    .downcast_ref::<MapArray>()
                    .ok_or_else(|| ArrowError::SchemaError("Expected MapArray".into()))?;
                Encoder::Map(Box::new(MapEncoder::try_new(arr, *values_nullability, value_plan.as_ref())?))
            }
            FieldPlan::Enum { symbols} => match array.data_type() {
                DataType::Dictionary(key_dt, value_dt) => {
                    if **key_dt != DataType::Int32 || **value_dt != DataType::Utf8 {
                        return Err(ArrowError::SchemaError(
                            "Avro enum requires Dictionary<Int32, Utf8>".into(),
                        ));
                    }
                    let dict = array
                        .as_any()
                        .downcast_ref::<DictionaryArray<Int32Type>>()
                        .ok_or_else(|| {
                            ArrowError::SchemaError("Expected DictionaryArray<Int32>".into())
                        })?;

                    let values = dict
                        .values()
                        .as_any()
                        .downcast_ref::<StringArray>()
                        .ok_or_else(|| {
                            ArrowError::SchemaError("Dictionary values must be Utf8".into())
                        })?;
                    if values.len() != symbols.len() {
                        return Err(ArrowError::SchemaError(format!(
                            "Enum symbol length {} != dictionary size {}",
                            symbols.len(),
                            values.len()
                        )));
                    }
                    for i in 0..values.len() {
                        if values.value(i) != symbols[i].as_str() {
                            return Err(ArrowError::SchemaError(format!(
                                "Enum symbol mismatch at {i}: schema='{}' dict='{}'",
                                symbols[i],
                                values.value(i)
                            )));
                        }
                    }
                    let keys = dict.keys();
                    Encoder::Enum(EnumEncoder { keys })
                }
                other => {
                    return Err(ArrowError::SchemaError(format!(
                        "Avro enum site requires DataType::Dictionary, found: {other:?}"
                    )))
                }
            }
<<<<<<< HEAD
            FieldPlan::Union { bindings } => {
                let arr = array
                    .as_any()
                    .downcast_ref::<UnionArray>()
                    .ok_or_else(|| ArrowError::SchemaError("Expected UnionArray".into()))?;

                Encoder::Union(Box::new(UnionEncoder::try_new(arr, bindings)?))
            }
            other => {
                return Err(ArrowError::NotYetImplemented(format!(
                    "Avro writer: {other:?} not yet supported",
                )));
            }
=======
>>>>>>> 760b7b60
        };
        // Compute the effective null state from writer-declared nullability and data nulls.
        let null_state = match (nullability, array.null_count() > 0) {
            (None, false) => NullState::NonNullable,
            (None, true) => {
                return Err(ArrowError::InvalidArgumentError(format!(
                    "Avro site '{}' is non-nullable, but array contains nulls",
                    field.name()
                )));
            }
            (Some(order), false) => {
                // Optimization: drop any bitmap; emit a constant "value" branch byte.
                NullState::NullableNoNulls {
                    union_value_byte: union_value_branch_byte(order, false),
                }
            }
            (Some(null_order), true) => {
                let Some(nulls) = array.nulls().cloned() else {
                    return Err(ArrowError::InvalidArgumentError(format!(
                        "Array for Avro site '{}' reports nulls but has no null buffer",
                        field.name()
                    )));
                };
                NullState::Nullable { nulls, null_order }
            }
        };
        Ok(Self {
            encoder,
            null_state,
        })
    }

    fn encode<W: Write + ?Sized>(&mut self, out: &mut W, idx: usize) -> Result<(), ArrowError> {
        match &self.null_state {
            NullState::NonNullable => {}
            NullState::NullableNoNulls { union_value_byte } => out
                .write_all(&[*union_value_byte])
                .map_err(|e| ArrowError::IoError(format!("write union value branch: {e}"), e))?,
            NullState::Nullable { nulls, null_order } if nulls.is_null(idx) => {
                return write_optional_index(out, true, *null_order); // no value to write
            }
            NullState::Nullable { null_order, .. } => {
                write_optional_index(out, false, *null_order)?;
            }
        }
        self.encoder.encode(out, idx)
    }
}

fn union_value_branch_byte(null_order: Nullability, is_null: bool) -> u8 {
    let nulls_first = null_order == Nullability::default();
    if nulls_first == is_null {
        0x00
    } else {
        0x02
    }
}

/// Per‑site encoder plan for a field. This mirrors the Avro structure, so nested
/// optional branch order can be honored exactly as declared by the schema.
#[derive(Debug, Clone)]
enum FieldPlan {
    /// Non-nested scalar/logical type
    Scalar,
    /// Record/Struct with Avro‑ordered children
    Struct { bindings: Vec<FieldBinding> },
    /// Array with item‑site nullability and nested plan
    List {
        items_nullability: Option<Nullability>,
        item_plan: Box<FieldPlan>,
    },
    /// Avro decimal logical type (bytes or fixed). `size=None` => bytes(decimal), `Some(n)` => fixed(n)
    Decimal { size: Option<usize> },
    /// Avro UUID logical type (fixed)
    Uuid,
    /// Avro map with value‑site nullability and nested plan
    Map {
        values_nullability: Option<Nullability>,
        value_plan: Box<FieldPlan>,
    },
    /// Avro enum; maps to Arrow Dictionary<Int32, Utf8> with dictionary values
    /// exactly equal and ordered as the Avro enum `symbols`.
    Enum { symbols: Arc<[String]> },
    /// Avro union, maps to Arrow Union.
    Union { bindings: Vec<FieldBinding> },
}

#[derive(Debug, Clone)]
struct FieldBinding {
    /// Index of the Arrow field/column associated with this Avro field site
    arrow_index: usize,
    /// Nullability/order for this site (None for required fields)
    nullability: Option<Nullability>,
    /// Nested plan for this site
    plan: FieldPlan,
}

/// Builder for `RecordEncoder` write plan
#[derive(Debug)]
pub(crate) struct RecordEncoderBuilder<'a> {
    avro_root: &'a AvroField,
    arrow_schema: &'a ArrowSchema,
    fingerprint: Option<Fingerprint>,
}

impl<'a> RecordEncoderBuilder<'a> {
    /// Create a new builder from the Avro root and Arrow schema.
    pub(crate) fn new(avro_root: &'a AvroField, arrow_schema: &'a ArrowSchema) -> Self {
        Self {
            avro_root,
            arrow_schema,
            fingerprint: None,
        }
    }

    pub(crate) fn with_fingerprint(mut self, fingerprint: Option<Fingerprint>) -> Self {
        self.fingerprint = fingerprint;
        self
    }

    /// Build the `RecordEncoder` by walking the Avro **record** root in Avro order,
    /// resolving each field to an Arrow index by name.
    pub(crate) fn build(self) -> Result<RecordEncoder, ArrowError> {
        let avro_root_dt = self.avro_root.data_type();
        let Codec::Struct(root_fields) = avro_root_dt.codec() else {
            return Err(ArrowError::SchemaError(
                "Top-level Avro schema must be a record/struct".into(),
            ));
        };
        let mut columns = Vec::with_capacity(root_fields.len());
        for root_field in root_fields.as_ref() {
            let name = root_field.name();
            let arrow_index = self.arrow_schema.index_of(name).map_err(|e| {
                ArrowError::SchemaError(format!("Schema mismatch for field '{name}': {e}"))
            })?;
            columns.push(FieldBinding {
                arrow_index,
                nullability: root_field.data_type().nullability(),
                plan: FieldPlan::build(
                    root_field.data_type(),
                    self.arrow_schema.field(arrow_index),
                )?,
            });
        }
        Ok(RecordEncoder {
            columns,
            prefix: self.fingerprint.map(|fp| fp.make_prefix()),
        })
    }
}

/// A pre-computed plan for encoding a `RecordBatch` to Avro.
///
/// Derived from an Avro schema and an Arrow schema. It maps
/// top-level Avro fields to Arrow columns and contains a nested encoding plan
/// for each column.
#[derive(Debug, Clone)]
pub(crate) struct RecordEncoder {
    columns: Vec<FieldBinding>,
    /// Optional pre-built, variable-length prefix written before each record.
    prefix: Option<Prefix>,
}

impl RecordEncoder {
    fn prepare_for_batch<'a>(
        &'a self,
        batch: &'a RecordBatch,
    ) -> Result<Vec<FieldEncoder<'a>>, ArrowError> {
        let schema_binding = batch.schema();
        let fields = schema_binding.fields();
        let arrays = batch.columns();
        let mut out = Vec::with_capacity(self.columns.len());
        for col_plan in self.columns.iter() {
            let arrow_index = col_plan.arrow_index;
            let array = arrays.get(arrow_index).ok_or_else(|| {
                ArrowError::SchemaError(format!("Column index {arrow_index} out of range"))
            })?;
            let field = fields[arrow_index].as_ref();
            let encoder = prepare_value_site_encoder(
                array.as_ref(),
                field,
                col_plan.nullability,
                &col_plan.plan,
            )?;
            out.push(encoder);
        }
        Ok(out)
    }

    /// Encode a `RecordBatch` using this encoder plan.
    ///
    /// Tip: Wrap `out` in a `std::io::BufWriter` to reduce the overhead of many small writes.
    pub(crate) fn encode<W: Write>(
        &self,
        out: &mut W,
        batch: &RecordBatch,
    ) -> Result<(), ArrowError> {
        let mut column_encoders = self.prepare_for_batch(batch)?;
        let n = batch.num_rows();
        match self.prefix {
            Some(prefix) => {
                for row in 0..n {
                    out.write_all(prefix.as_slice())
                        .map_err(|e| ArrowError::IoError(format!("write prefix: {e}"), e))?;
                    for enc in column_encoders.iter_mut() {
                        enc.encode(out, row)?;
                    }
                }
            }
            None => {
                for row in 0..n {
                    for enc in column_encoders.iter_mut() {
                        enc.encode(out, row)?;
                    }
                }
            }
        }
        Ok(())
    }
}

fn find_struct_child_index(fields: &arrow_schema::Fields, name: &str) -> Option<usize> {
    fields.iter().position(|f| f.name() == name)
}

fn find_map_value_field_index(fields: &arrow_schema::Fields) -> Option<usize> {
    // Prefer common Arrow field names; fall back to second child if exactly two
    find_struct_child_index(fields, "value")
        .or_else(|| find_struct_child_index(fields, "values"))
        .or_else(|| if fields.len() == 2 { Some(1) } else { None })
}

impl FieldPlan {
    fn build(avro_dt: &AvroDataType, arrow_field: &Field) -> Result<Self, ArrowError> {
        if let DataType::FixedSizeBinary(len) = arrow_field.data_type() {
            // Extension-based detection (only when the feature is enabled)
            let ext_is_uuid = {
                #[cfg(feature = "canonical_extension_types")]
                {
                    matches!(
                        arrow_field.extension_type_name(),
                        Some("arrow.uuid") | Some("uuid")
                    )
                }
                #[cfg(not(feature = "canonical_extension_types"))]
                {
                    false
                }
            };
            let md_is_uuid = arrow_field
                .metadata()
                .get("logicalType")
                .map(|s| s.as_str())
                == Some("uuid");
            if ext_is_uuid || md_is_uuid {
                if *len != 16 {
                    return Err(ArrowError::InvalidArgumentError(
                        "logicalType=uuid requires FixedSizeBinary(16)".into(),
                    ));
                }
                return Ok(FieldPlan::Uuid);
            }
        }
        match avro_dt.codec() {
            Codec::Struct(avro_fields) => {
                let fields = match arrow_field.data_type() {
                    DataType::Struct(struct_fields) => struct_fields,
                    other => {
                        return Err(ArrowError::SchemaError(format!(
                            "Avro struct maps to Arrow Struct, found: {other:?}"
                        )))
                    }
                };
                let mut bindings = Vec::with_capacity(avro_fields.len());
                for avro_field in avro_fields.iter() {
                    let name = avro_field.name().to_string();
                    let idx = find_struct_child_index(fields, &name).ok_or_else(|| {
                        ArrowError::SchemaError(format!(
                            "Struct field '{name}' not present in Arrow field '{}'",
                            arrow_field.name()
                        ))
                    })?;
                    bindings.push(FieldBinding {
                        arrow_index: idx,
                        nullability: avro_field.data_type().nullability(),
                        plan: FieldPlan::build(avro_field.data_type(), fields[idx].as_ref())?,
                    });
                }
                Ok(FieldPlan::Struct { bindings })
            }
            Codec::List(items_dt) => match arrow_field.data_type() {
                DataType::List(field_ref) => Ok(FieldPlan::List {
                    items_nullability: items_dt.nullability(),
                    item_plan: Box::new(FieldPlan::build(items_dt.as_ref(), field_ref.as_ref())?),
                }),
                DataType::LargeList(field_ref) => Ok(FieldPlan::List {
                    items_nullability: items_dt.nullability(),
                    item_plan: Box::new(FieldPlan::build(items_dt.as_ref(), field_ref.as_ref())?),
                }),
                other => Err(ArrowError::SchemaError(format!(
                    "Avro array maps to Arrow List/LargeList, found: {other:?}"
                ))),
            },
            Codec::Map(values_dt) => {
                let entries_field = match arrow_field.data_type() {
                    DataType::Map(entries, _sorted) => entries.as_ref(),
                    other => {
                        return Err(ArrowError::SchemaError(format!(
                            "Avro map maps to Arrow DataType::Map, found: {other:?}"
                        )))
                    }
                };
                let entries_struct_fields = match entries_field.data_type() {
                    DataType::Struct(fs) => fs,
                    other => {
                        return Err(ArrowError::SchemaError(format!(
                            "Arrow Map entries must be Struct, found: {other:?}"
                        )))
                    }
                };
                let value_idx =
                    find_map_value_field_index(entries_struct_fields).ok_or_else(|| {
                        ArrowError::SchemaError("Map entries struct missing value field".into())
                    })?;
                let value_field = entries_struct_fields[value_idx].as_ref();
                let value_plan = FieldPlan::build(values_dt.as_ref(), value_field)?;
                Ok(FieldPlan::Map {
                    values_nullability: values_dt.nullability(),
                    value_plan: Box::new(value_plan),
                })
            }
            Codec::Enum(symbols) => match arrow_field.data_type() {
                DataType::Dictionary(key_dt, value_dt) => {
                    if **key_dt != DataType::Int32 {
                        return Err(ArrowError::SchemaError(
                            "Avro enum requires Dictionary<Int32, Utf8>".into(),
                        ));
                    }
                    if **value_dt != DataType::Utf8 {
                        return Err(ArrowError::SchemaError(
                            "Avro enum requires Dictionary<Int32, Utf8>".into(),
                        ));
                    }
                    Ok(FieldPlan::Enum {
                        symbols: symbols.clone(),
                    })
                }
                other => Err(ArrowError::SchemaError(format!(
                    "Avro enum maps to Arrow Dictionary<Int32, Utf8>, found: {other:?}"
                ))),
            },
            // decimal site (bytes or fixed(N)) with precision/scale validation
            Codec::Decimal(precision, scale_opt, fixed_size_opt) => {
                let (ap, as_) = match arrow_field.data_type() {
                    #[cfg(feature = "small_decimals")]
                    DataType::Decimal32(p, s) => (*p as usize, *s as i32),
                    #[cfg(feature = "small_decimals")]
                    DataType::Decimal64(p, s) => (*p as usize, *s as i32),
                    DataType::Decimal128(p, s) => (*p as usize, *s as i32),
                    DataType::Decimal256(p, s) => (*p as usize, *s as i32),
                    other => {
                        return Err(ArrowError::SchemaError(format!(
                            "Avro decimal requires Arrow decimal, got {other:?} for field '{}'",
                            arrow_field.name()
                        )))
                    }
                };
                let sc = scale_opt.unwrap_or(0) as i32; // Avro scale defaults to 0 if absent
                if ap != *precision || as_ != sc {
                    return Err(ArrowError::SchemaError(format!(
                        "Decimal precision/scale mismatch for field '{}': Avro({precision},{sc}) vs Arrow({ap},{as_})",
                        arrow_field.name()
                    )));
                }
                Ok(FieldPlan::Decimal {
                    size: *fixed_size_opt,
                })
            }
            Codec::Interval => match arrow_field.data_type() {
                DataType::Interval(IntervalUnit::MonthDayNano | IntervalUnit::YearMonth | IntervalUnit::DayTime
                ) => Ok(FieldPlan::Scalar),
                other => Err(ArrowError::SchemaError(format!(
                    "Avro duration logical type requires Arrow Interval(MonthDayNano), found: {other:?}"
                ))),
            }
            Codec::Union(avro_branches, _, UnionMode::Dense) => {
                let arrow_union_fields = match arrow_field.data_type() {
                    DataType::Union(fields, UnionMode::Dense) => fields,
                    DataType::Union(_, UnionMode::Sparse) => {
                        return Err(ArrowError::NotYetImplemented(
                            "Sparse Arrow unions are not yet supported".to_string(),
                        ));
                    }
                    other => {
                        return Err(ArrowError::SchemaError(format!(
                            "Avro union maps to Arrow Union, found: {other:?}"
                        )));
                    }
                };

                if avro_branches.len() != arrow_union_fields.len() {
                    return Err(ArrowError::SchemaError(format!(
                        "Mismatched number of branches between Avro union ({}) and Arrow union ({}) for field '{}'",
                        avro_branches.len(),
                        arrow_union_fields.len(),
                        arrow_field.name()
                    )));
                }

                let bindings = avro_branches
                    .iter()
                    .zip(arrow_union_fields.iter())
                    .enumerate()
                    .map(|(i, (avro_branch, (_, arrow_child_field)))| {
                        Ok(FieldBinding {
                            arrow_index: i,
                            nullability: avro_branch.nullability(),
                            plan: FieldPlan::build(avro_branch, arrow_child_field)?,
                        })
                    })
                    .collect::<Result<Vec<_>, ArrowError>>()?;

                Ok(FieldPlan::Union { bindings })
            }
            Codec::Union(_, _, UnionMode::Sparse) => {
                Err(ArrowError::NotYetImplemented(
                    "Sparse Arrow unions are not yet supported".to_string(),
                ))
            }
            _ => Ok(FieldPlan::Scalar),
        }
    }
}

enum Encoder<'a> {
    Boolean(BooleanEncoder<'a>),
    Int(IntEncoder<'a, Int32Type>),
    Long(LongEncoder<'a, Int64Type>),
    Timestamp(LongEncoder<'a, TimestampMicrosecondType>),
    TimestampMillis(LongEncoder<'a, TimestampMillisecondType>),
    Date32(IntEncoder<'a, Date32Type>),
    Time32Millis(IntEncoder<'a, Time32MillisecondType>),
    Time64Micros(LongEncoder<'a, Time64MicrosecondType>),
    DurationSeconds(LongEncoder<'a, DurationSecondType>),
    DurationMillis(LongEncoder<'a, DurationMillisecondType>),
    DurationMicros(LongEncoder<'a, DurationMicrosecondType>),
    DurationNanos(LongEncoder<'a, DurationNanosecondType>),
    Float32(F32Encoder<'a>),
    Float64(F64Encoder<'a>),
    Binary(BinaryEncoder<'a, i32>),
    LargeBinary(BinaryEncoder<'a, i64>),
    Utf8(Utf8Encoder<'a>),
    Utf8Large(Utf8LargeEncoder<'a>),
    List(Box<ListEncoder32<'a>>),
    LargeList(Box<ListEncoder64<'a>>),
    Struct(Box<StructEncoder<'a>>),
    /// Avro `fixed` encoder (raw bytes, no length)
    Fixed(FixedEncoder<'a>),
    /// Avro `uuid` logical type encoder (string with RFC‑4122 hyphenated text)
    Uuid(UuidEncoder<'a>),
    /// Avro `duration` logical type (Arrow Interval(MonthDayNano)) encoder
    IntervalMonthDayNano(DurationEncoder<'a, IntervalMonthDayNanoType>),
    /// Avro `duration` logical type (Arrow Interval(YearMonth)) encoder
    IntervalYearMonth(DurationEncoder<'a, IntervalYearMonthType>),
    /// Avro `duration` logical type (Arrow Interval(DayTime)) encoder
    IntervalDayTime(DurationEncoder<'a, IntervalDayTimeType>),
    #[cfg(feature = "small_decimals")]
    Decimal32(Decimal32Encoder<'a>),
    #[cfg(feature = "small_decimals")]
    Decimal64(Decimal64Encoder<'a>),
    Decimal128(Decimal128Encoder<'a>),
    Decimal256(Decimal256Encoder<'a>),
    /// Avro `enum` encoder: writes the key (int) as the enum index.
    Enum(EnumEncoder<'a>),
    Map(Box<MapEncoder<'a>>),
    Union(Box<UnionEncoder<'a>>),
    Null(NullEncoder),
}

impl<'a> Encoder<'a> {
    /// Encode the value at `idx`.
    fn encode<W: Write + ?Sized>(&mut self, out: &mut W, idx: usize) -> Result<(), ArrowError> {
        match self {
            Encoder::Boolean(e) => e.encode(out, idx),
            Encoder::Int(e) => e.encode(out, idx),
            Encoder::Long(e) => e.encode(out, idx),
            Encoder::Timestamp(e) => e.encode(out, idx),
            Encoder::TimestampMillis(e) => e.encode(out, idx),
            Encoder::Date32(e) => e.encode(out, idx),
            Encoder::Time32Millis(e) => e.encode(out, idx),
            Encoder::Time64Micros(e) => e.encode(out, idx),
            Encoder::DurationSeconds(e) => e.encode(out, idx),
            Encoder::DurationMicros(e) => e.encode(out, idx),
            Encoder::DurationMillis(e) => e.encode(out, idx),
            Encoder::DurationNanos(e) => e.encode(out, idx),
            Encoder::Float32(e) => e.encode(out, idx),
            Encoder::Float64(e) => e.encode(out, idx),
            Encoder::Binary(e) => e.encode(out, idx),
            Encoder::LargeBinary(e) => e.encode(out, idx),
            Encoder::Utf8(e) => e.encode(out, idx),
            Encoder::Utf8Large(e) => e.encode(out, idx),
            Encoder::List(e) => e.encode(out, idx),
            Encoder::LargeList(e) => e.encode(out, idx),
            Encoder::Struct(e) => e.encode(out, idx),
            Encoder::Fixed(e) => (e).encode(out, idx),
            Encoder::Uuid(e) => (e).encode(out, idx),
            Encoder::IntervalMonthDayNano(e) => (e).encode(out, idx),
            Encoder::IntervalYearMonth(e) => (e).encode(out, idx),
            Encoder::IntervalDayTime(e) => (e).encode(out, idx),
            #[cfg(feature = "small_decimals")]
            Encoder::Decimal32(e) => (e).encode(out, idx),
            #[cfg(feature = "small_decimals")]
            Encoder::Decimal64(e) => (e).encode(out, idx),
            Encoder::Decimal128(e) => (e).encode(out, idx),
            Encoder::Decimal256(e) => (e).encode(out, idx),
            Encoder::Map(e) => (e).encode(out, idx),
            Encoder::Enum(e) => (e).encode(out, idx),
            Encoder::Union(e) => (e).encode(out, idx),
            Encoder::Null(e) => (e).encode(out, idx),
        }
    }
}

struct BooleanEncoder<'a>(&'a arrow_array::BooleanArray);
impl BooleanEncoder<'_> {
    fn encode<W: Write + ?Sized>(&mut self, out: &mut W, idx: usize) -> Result<(), ArrowError> {
        write_bool(out, self.0.value(idx))
    }
}

/// Generic Avro `int` encoder for primitive arrays with `i32` native values.
struct IntEncoder<'a, P: ArrowPrimitiveType<Native = i32>>(&'a PrimitiveArray<P>);
impl<'a, P: ArrowPrimitiveType<Native = i32>> IntEncoder<'a, P> {
    fn encode<W: Write + ?Sized>(&mut self, out: &mut W, idx: usize) -> Result<(), ArrowError> {
        write_int(out, self.0.value(idx))
    }
}

/// Generic Avro `long` encoder for primitive arrays with `i64` native values.
struct LongEncoder<'a, P: ArrowPrimitiveType<Native = i64>>(&'a PrimitiveArray<P>);
impl<'a, P: ArrowPrimitiveType<Native = i64>> LongEncoder<'a, P> {
    fn encode<W: Write + ?Sized>(&mut self, out: &mut W, idx: usize) -> Result<(), ArrowError> {
        write_long(out, self.0.value(idx))
    }
}

/// Unified binary encoder generic over offset size (i32/i64).
struct BinaryEncoder<'a, O: OffsetSizeTrait>(&'a GenericBinaryArray<O>);
impl<'a, O: OffsetSizeTrait> BinaryEncoder<'a, O> {
    fn encode<W: Write + ?Sized>(&mut self, out: &mut W, idx: usize) -> Result<(), ArrowError> {
        write_len_prefixed(out, self.0.value(idx))
    }
}

struct F32Encoder<'a>(&'a arrow_array::Float32Array);
impl F32Encoder<'_> {
    fn encode<W: Write + ?Sized>(&mut self, out: &mut W, idx: usize) -> Result<(), ArrowError> {
        // Avro float: 4 bytes, IEEE-754 little-endian
        let bits = self.0.value(idx).to_bits();
        out.write_all(&bits.to_le_bytes())
            .map_err(|e| ArrowError::IoError(format!("write f32: {e}"), e))
    }
}

struct F64Encoder<'a>(&'a arrow_array::Float64Array);
impl F64Encoder<'_> {
    fn encode<W: Write + ?Sized>(&mut self, out: &mut W, idx: usize) -> Result<(), ArrowError> {
        // Avro double: 8 bytes, IEEE-754 little-endian
        let bits = self.0.value(idx).to_bits();
        out.write_all(&bits.to_le_bytes())
            .map_err(|e| ArrowError::IoError(format!("write f64: {e}"), e))
    }
}

struct Utf8GenericEncoder<'a, O: OffsetSizeTrait>(&'a GenericStringArray<O>);

impl<'a, O: OffsetSizeTrait> Utf8GenericEncoder<'a, O> {
    fn encode<W: Write + ?Sized>(&mut self, out: &mut W, idx: usize) -> Result<(), ArrowError> {
        write_len_prefixed(out, self.0.value(idx).as_bytes())
    }
}

type Utf8Encoder<'a> = Utf8GenericEncoder<'a, i32>;
type Utf8LargeEncoder<'a> = Utf8GenericEncoder<'a, i64>;

/// Internal key array kind used by Map encoder.
enum KeyKind<'a> {
    Utf8(&'a GenericStringArray<i32>),
    LargeUtf8(&'a GenericStringArray<i64>),
}
struct MapEncoder<'a> {
    map: &'a MapArray,
    keys: KeyKind<'a>,
    values: FieldEncoder<'a>,
    keys_offset: usize,
    values_offset: usize,
}

impl<'a> MapEncoder<'a> {
    fn try_new(
        map: &'a MapArray,
        values_nullability: Option<Nullability>,
        value_plan: &FieldPlan,
    ) -> Result<Self, ArrowError> {
        let keys_arr = map.keys();
        let keys_kind = match keys_arr.data_type() {
            DataType::Utf8 => KeyKind::Utf8(keys_arr.as_string::<i32>()),
            DataType::LargeUtf8 => KeyKind::LargeUtf8(keys_arr.as_string::<i64>()),
            other => {
                return Err(ArrowError::SchemaError(format!(
                    "Avro map requires string keys; Arrow key type must be Utf8/LargeUtf8, found: {other:?}"
                )))
            }
        };

        let entries_struct_fields = match map.data_type() {
            DataType::Map(entries, _) => match entries.data_type() {
                DataType::Struct(fs) => fs,
                other => {
                    return Err(ArrowError::SchemaError(format!(
                        "Arrow Map entries must be Struct, found: {other:?}"
                    )))
                }
            },
            _ => {
                return Err(ArrowError::SchemaError(
                    "Expected MapArray with DataType::Map".into(),
                ))
            }
        };

        let v_idx = find_map_value_field_index(entries_struct_fields).ok_or_else(|| {
            ArrowError::SchemaError("Map entries struct missing value field".into())
        })?;
        let value_field = entries_struct_fields[v_idx].as_ref();

        let values_enc = prepare_value_site_encoder(
            map.values().as_ref(),
            value_field,
            values_nullability,
            value_plan,
        )?;

        Ok(Self {
            map,
            keys: keys_kind,
            values: values_enc,
            keys_offset: keys_arr.offset(),
            values_offset: map.values().offset(),
        })
    }

    fn encode_map_entries<W, O>(
        out: &mut W,
        keys: &GenericStringArray<O>,
        keys_offset: usize,
        start: usize,
        end: usize,
        mut write_item: impl FnMut(&mut W, usize) -> Result<(), ArrowError>,
    ) -> Result<(), ArrowError>
    where
        W: Write + ?Sized,
        O: OffsetSizeTrait,
    {
        encode_blocked_range(out, start, end, |out, j| {
            let j_key = j.saturating_sub(keys_offset);
            write_len_prefixed(out, keys.value(j_key).as_bytes())?;
            write_item(out, j)
        })
    }

    fn encode<W: Write + ?Sized>(&mut self, out: &mut W, idx: usize) -> Result<(), ArrowError> {
        let offsets = self.map.offsets();
        let start = offsets[idx] as usize;
        let end = offsets[idx + 1] as usize;
        let write_item = |out: &mut W, j: usize| {
            let j_val = j.saturating_sub(self.values_offset);
            self.values.encode(out, j_val)
        };
        match self.keys {
            KeyKind::Utf8(arr) => MapEncoder::<'a>::encode_map_entries(
                out,
                arr,
                self.keys_offset,
                start,
                end,
                write_item,
            ),
            KeyKind::LargeUtf8(arr) => MapEncoder::<'a>::encode_map_entries(
                out,
                arr,
                self.keys_offset,
                start,
                end,
                write_item,
            ),
        }
    }
}

/// Avro `enum` encoder for Arrow `DictionaryArray<Int32, Utf8>`.
///
/// Per Avro spec, an enum is encoded as an **int** equal to the
/// zero-based position of the symbol in the schema’s `symbols` list.
/// We validate at construction that the dictionary values equal the symbols,
/// so we can directly write the key value here.
struct EnumEncoder<'a> {
    keys: &'a PrimitiveArray<Int32Type>,
}
impl EnumEncoder<'_> {
    fn encode<W: Write + ?Sized>(&mut self, out: &mut W, row: usize) -> Result<(), ArrowError> {
        write_int(out, self.keys.value(row))
    }
}

struct UnionEncoder<'a> {
    encoders: Vec<FieldEncoder<'a>>,
    array: &'a UnionArray,
}

impl<'a> UnionEncoder<'a> {
    fn try_new(array: &'a UnionArray, field_bindings: &[FieldBinding]) -> Result<Self, ArrowError> {
        let DataType::Union(fields, UnionMode::Dense) = array.data_type() else {
            return Err(ArrowError::SchemaError("Expected Dense UnionArray".into()));
        };

        if fields.len() != field_bindings.len() {
            return Err(ArrowError::SchemaError(format!(
                "Mismatched number of union branches between Arrow array ({}) and encoding plan ({})",
                fields.len(),
                field_bindings.len()
            )));
        }
        let mut encoders = Vec::with_capacity(fields.len());
        for (type_id, field_ref) in fields.iter() {
            let binding = field_bindings
                .get(type_id as usize)
                .ok_or_else(|| ArrowError::SchemaError("Binding and field mismatch".to_string()))?;

            let child = array.child(type_id).as_ref();

            let encoder = prepare_value_site_encoder(
                child,
                field_ref.as_ref(),
                binding.nullability,
                &binding.plan,
            )?;
            encoders.push(encoder);
        }
        Ok(Self { encoders, array })
    }

    fn encode<W: Write + ?Sized>(&mut self, out: &mut W, idx: usize) -> Result<(), ArrowError> {
        let type_id = self.array.type_ids()[idx];
        let branch_index = type_id as usize;
        write_int(out, type_id as i32)?;
        let child_row = self.array.value_offset(idx);

        let encoder = self
            .encoders
            .get_mut(branch_index)
            .ok_or_else(|| ArrowError::SchemaError(format!("Invalid type_id {}", type_id)))?;

        encoder.encode(out, child_row)
    }
}

struct StructEncoder<'a> {
    encoders: Vec<FieldEncoder<'a>>,
}

impl<'a> StructEncoder<'a> {
    fn try_new(
        array: &'a StructArray,
        field_bindings: &[FieldBinding],
    ) -> Result<Self, ArrowError> {
        let DataType::Struct(fields) = array.data_type() else {
            return Err(ArrowError::SchemaError("Expected Struct".into()));
        };
        let mut encoders = Vec::with_capacity(field_bindings.len());
        for field_binding in field_bindings {
            let idx = field_binding.arrow_index;
            let column = array.columns().get(idx).ok_or_else(|| {
                ArrowError::SchemaError(format!("Struct child index {idx} out of range"))
            })?;
            let field = fields.get(idx).ok_or_else(|| {
                ArrowError::SchemaError(format!("Struct child index {idx} out of range"))
            })?;
            let encoder = prepare_value_site_encoder(
                column.as_ref(),
                field,
                field_binding.nullability,
                &field_binding.plan,
            )?;
            encoders.push(encoder);
        }
        Ok(Self { encoders })
    }

    fn encode<W: Write + ?Sized>(&mut self, out: &mut W, idx: usize) -> Result<(), ArrowError> {
        for encoder in self.encoders.iter_mut() {
            encoder.encode(out, idx)?;
        }
        Ok(())
    }
}

struct NullEncoder;

impl NullEncoder {
    // Noop encoder path for Null branches in a union.
    fn encode<W: Write + ?Sized>(&mut self, _out: &mut W, _idx: usize) -> Result<(), ArrowError> {
        Ok(())
    }
}

/// Encode a blocked range of items with Avro array block framing.
///
/// `write_item` must take `(out, index)` to maintain the "out-first" convention.
fn encode_blocked_range<W: Write + ?Sized, F>(
    out: &mut W,
    start: usize,
    end: usize,
    mut write_item: F,
) -> Result<(), ArrowError>
where
    F: FnMut(&mut W, usize) -> Result<(), ArrowError>,
{
    let len = end.saturating_sub(start);
    if len == 0 {
        // Zero-length terminator per Avro spec.
        write_long(out, 0)?;
        return Ok(());
    }
    // Emit a single positive block for performance, then the end marker.
    write_long(out, len as i64)?;
    for row in start..end {
        write_item(out, row)?;
    }
    write_long(out, 0)?;
    Ok(())
}

struct ListEncoder<'a, O: OffsetSizeTrait> {
    list: &'a GenericListArray<O>,
    values: FieldEncoder<'a>,
    values_offset: usize,
}

type ListEncoder32<'a> = ListEncoder<'a, i32>;
type ListEncoder64<'a> = ListEncoder<'a, i64>;

impl<'a, O: OffsetSizeTrait> ListEncoder<'a, O> {
    fn try_new(
        list: &'a GenericListArray<O>,
        items_nullability: Option<Nullability>,
        item_plan: &FieldPlan,
    ) -> Result<Self, ArrowError> {
        let child_field = match list.data_type() {
            DataType::List(field) => field.as_ref(),
            DataType::LargeList(field) => field.as_ref(),
            _ => {
                return Err(ArrowError::SchemaError(
                    "Expected List or LargeList for ListEncoder".into(),
                ))
            }
        };
        let values_enc = prepare_value_site_encoder(
            list.values().as_ref(),
            child_field,
            items_nullability,
            item_plan,
        )?;
        Ok(Self {
            list,
            values: values_enc,
            values_offset: list.values().offset(),
        })
    }

    fn encode_list_range<W: Write + ?Sized>(
        &mut self,
        out: &mut W,
        start: usize,
        end: usize,
    ) -> Result<(), ArrowError> {
        encode_blocked_range(out, start, end, |out, row| {
            self.values
                .encode(out, row.saturating_sub(self.values_offset))
        })
    }

    fn encode<W: Write + ?Sized>(&mut self, out: &mut W, idx: usize) -> Result<(), ArrowError> {
        let offsets = self.list.offsets();
        let start = offsets[idx].to_usize().ok_or_else(|| {
            ArrowError::InvalidArgumentError(format!("Error converting offset[{idx}] to usize"))
        })?;
        let end = offsets[idx + 1].to_usize().ok_or_else(|| {
            ArrowError::InvalidArgumentError(format!(
                "Error converting offset[{}] to usize",
                idx + 1
            ))
        })?;
        self.encode_list_range(out, start, end)
    }
}

fn prepare_value_site_encoder<'a>(
    values_array: &'a dyn Array,
    value_field: &Field,
    nullability: Option<Nullability>,
    plan: &FieldPlan,
) -> Result<FieldEncoder<'a>, ArrowError> {
    // Effective nullability is computed here from the writer-declared site nullability and data.
    FieldEncoder::make_encoder(values_array, value_field, plan, nullability)
}

/// Avro `fixed` encoder for Arrow `FixedSizeBinaryArray`.
/// Spec: a fixed is encoded as exactly `size` bytes, with no length prefix.
struct FixedEncoder<'a>(&'a FixedSizeBinaryArray);
impl FixedEncoder<'_> {
    fn encode<W: Write + ?Sized>(&mut self, out: &mut W, idx: usize) -> Result<(), ArrowError> {
        let v = self.0.value(idx); // &[u8] of fixed width
        out.write_all(v)
            .map_err(|e| ArrowError::IoError(format!("write fixed bytes: {e}"), e))
    }
}

/// Avro UUID logical type encoder: Arrow FixedSizeBinary(16) → Avro string (UUID).
/// Spec: uuid is a logical type over string (RFC‑4122). We output hyphenated form.
struct UuidEncoder<'a>(&'a FixedSizeBinaryArray);
impl UuidEncoder<'_> {
    fn encode<W: Write + ?Sized>(&mut self, out: &mut W, idx: usize) -> Result<(), ArrowError> {
        let mut buf = [0u8; 1 + uuid::fmt::Hyphenated::LENGTH];
        buf[0] = 0x48;
        let v = self.0.value(idx);
        let u = Uuid::from_slice(v)
            .map_err(|e| ArrowError::InvalidArgumentError(format!("Invalid UUID bytes: {e}")))?;
        let _ = u.hyphenated().encode_lower(&mut buf[1..]);
        out.write_all(&buf)
            .map_err(|e| ArrowError::IoError(format!("write uuid: {e}"), e))
    }
}

#[derive(Copy, Clone)]
struct DurationParts {
    months: u32,
    days: u32,
    millis: u32,
}
/// Trait mapping an Arrow interval native value to Avro duration `(months, days, millis)`.
trait IntervalToDurationParts: ArrowPrimitiveType {
    fn duration_parts(native: Self::Native) -> Result<DurationParts, ArrowError>;
}
impl IntervalToDurationParts for IntervalMonthDayNanoType {
    fn duration_parts(native: Self::Native) -> Result<DurationParts, ArrowError> {
        let (months, days, nanos) = IntervalMonthDayNanoType::to_parts(native);
        if months < 0 || days < 0 || nanos < 0 {
            return Err(ArrowError::InvalidArgumentError(
                "Avro 'duration' cannot encode negative months/days/nanoseconds".into(),
            ));
        }
        if nanos % 1_000_000 != 0 {
            return Err(ArrowError::InvalidArgumentError(
                "Avro 'duration' requires whole milliseconds; nanoseconds must be divisible by 1_000_000"
                    .into(),
            ));
        }
        let millis = nanos / 1_000_000;
        if millis > u32::MAX as i64 {
            return Err(ArrowError::InvalidArgumentError(
                "Avro 'duration' milliseconds exceed u32::MAX".into(),
            ));
        }
        Ok(DurationParts {
            months: months as u32,
            days: days as u32,
            millis: millis as u32,
        })
    }
}
impl IntervalToDurationParts for IntervalYearMonthType {
    fn duration_parts(native: Self::Native) -> Result<DurationParts, ArrowError> {
        if native < 0 {
            return Err(ArrowError::InvalidArgumentError(
                "Avro 'duration' cannot encode negative months".into(),
            ));
        }
        Ok(DurationParts {
            months: native as u32,
            days: 0,
            millis: 0,
        })
    }
}
impl IntervalToDurationParts for IntervalDayTimeType {
    fn duration_parts(native: Self::Native) -> Result<DurationParts, ArrowError> {
        let (days, millis) = IntervalDayTimeType::to_parts(native);
        if days < 0 || millis < 0 {
            return Err(ArrowError::InvalidArgumentError(
                "Avro 'duration' cannot encode negative days or milliseconds".into(),
            ));
        }
        Ok(DurationParts {
            months: 0,
            days: days as u32,
            millis: millis as u32,
        })
    }
}
/// Single generic encoder used for all three interval units.
/// Writes Avro `fixed(12)` as three little-endian u32 values in one call.
struct DurationEncoder<'a, P: ArrowPrimitiveType + IntervalToDurationParts>(&'a PrimitiveArray<P>);
impl<'a, P: ArrowPrimitiveType + IntervalToDurationParts> DurationEncoder<'a, P> {
    #[inline(always)]
    fn encode<W: Write + ?Sized>(&mut self, out: &mut W, idx: usize) -> Result<(), ArrowError> {
        let parts = P::duration_parts(self.0.value(idx))?;
        let months = parts.months.to_le_bytes();
        let days = parts.days.to_le_bytes();
        let ms = parts.millis.to_le_bytes();
        // SAFETY
        // - Endianness & layout: Avro's `duration` logical type is encoded as fixed(12)
        //   with three *little-endian* unsigned 32-bit integers in order: (months, days, millis).
        //   We explicitly materialize exactly those 12 bytes.
        // - In-bounds indexing: `to_le_bytes()` on `u32` returns `[u8; 4]` by contract,
        //   therefore, the constant indices 0..=3 used below are *always* in-bounds.
        //   Rust will panic on out-of-bounds indexing, but there is no such path here;
        //   the compiler can also elide the bound checks for constant, provably in-range
        //   indices. [std docs; Rust Performance Book on bounds-check elimination]
        // - Memory safety: The `[u8; 12]` array is built on the stack by value, with no
        //   aliasing and no uninitialized memory. There is no `unsafe`.
        // - I/O: `write_all(&buf)` is fallible and its `Result` is propagated and mapped
        //   into `ArrowError`, so I/O errors are reported, not panicked.
        // Consequently, constructing `buf` with the constant indices below is safe and
        // panic-free under these validated preconditions.
        let buf = [
            months[0], months[1], months[2], months[3], days[0], days[1], days[2], days[3], ms[0],
            ms[1], ms[2], ms[3],
        ];
        out.write_all(&buf)
            .map_err(|e| ArrowError::IoError(format!("write duration: {e}"), e))
    }
}

/// Minimal trait to obtain a big-endian fixed-size byte array for a decimal's
/// unscaled integer value at `idx`.
trait DecimalBeBytes<const N: usize> {
    fn value_be_bytes(&self, idx: usize) -> [u8; N];
}
#[cfg(feature = "small_decimals")]
impl DecimalBeBytes<4> for Decimal32Array {
    fn value_be_bytes(&self, idx: usize) -> [u8; 4] {
        self.value(idx).to_be_bytes()
    }
}
#[cfg(feature = "small_decimals")]
impl DecimalBeBytes<8> for Decimal64Array {
    fn value_be_bytes(&self, idx: usize) -> [u8; 8] {
        self.value(idx).to_be_bytes()
    }
}
impl DecimalBeBytes<16> for Decimal128Array {
    fn value_be_bytes(&self, idx: usize) -> [u8; 16] {
        self.value(idx).to_be_bytes()
    }
}
impl DecimalBeBytes<32> for Decimal256Array {
    fn value_be_bytes(&self, idx: usize) -> [u8; 32] {
        // Arrow i256 → [u8; 32] big-endian
        self.value(idx).to_be_bytes()
    }
}

/// Generic Avro decimal encoder over Arrow decimal arrays.
/// - When `fixed_size` is `None` → Avro `bytes(decimal)`; writes the minimal
///   two's-complement representation with a length prefix.
/// - When `Some(n)` → Avro `fixed(n, decimal)`; sign-extends (or validates)
///   to exactly `n` bytes and writes them directly.
struct DecimalEncoder<'a, const N: usize, A: DecimalBeBytes<N>> {
    arr: &'a A,
    fixed_size: Option<usize>,
}

impl<'a, const N: usize, A: DecimalBeBytes<N>> DecimalEncoder<'a, N, A> {
    fn new(arr: &'a A, fixed_size: Option<usize>) -> Self {
        Self { arr, fixed_size }
    }

    fn encode<W: Write + ?Sized>(&mut self, out: &mut W, idx: usize) -> Result<(), ArrowError> {
        let be = self.arr.value_be_bytes(idx);
        match self.fixed_size {
            Some(n) => write_sign_extended(out, &be, n),
            None => write_len_prefixed(out, minimal_twos_complement(&be)),
        }
    }
}

#[cfg(feature = "small_decimals")]
type Decimal32Encoder<'a> = DecimalEncoder<'a, 4, Decimal32Array>;
#[cfg(feature = "small_decimals")]
type Decimal64Encoder<'a> = DecimalEncoder<'a, 8, Decimal64Array>;
type Decimal128Encoder<'a> = DecimalEncoder<'a, 16, Decimal128Array>;
type Decimal256Encoder<'a> = DecimalEncoder<'a, 32, Decimal256Array>;

#[cfg(test)]
mod tests {
    use super::*;
    use apache_avro::Schema;
    use arrow_array::types::Int32Type;
    use arrow_array::{
<<<<<<< HEAD
        Array, ArrayRef, BinaryArray, BooleanArray, Date32Array, Float32Array, Float64Array,
        Int32Array, Int64Array, LargeBinaryArray, LargeListArray, LargeStringArray, ListArray,
        NullArray, StringArray, Time32MillisecondArray, Time64MicrosecondArray,
        TimestampMicrosecondArray, TimestampMillisecondArray,
=======
        Array, ArrayRef, BinaryArray, BooleanArray, Float32Array, Float64Array, Int32Array,
        Int64Array, LargeBinaryArray, LargeListArray, LargeStringArray, ListArray, StringArray,
>>>>>>> 760b7b60
    };
    use arrow_buffer::Buffer;
    use arrow_schema::{DataType, Field, Fields, UnionFields};

    fn zigzag_i64(v: i64) -> u64 {
        ((v << 1) ^ (v >> 63)) as u64
    }

    fn varint(mut x: u64) -> Vec<u8> {
        let mut out = Vec::new();
        while (x & !0x7f) != 0 {
            out.push(((x & 0x7f) as u8) | 0x80);
            x >>= 7;
        }
        out.push((x & 0x7f) as u8);
        out
    }

    fn avro_long_bytes(v: i64) -> Vec<u8> {
        varint(zigzag_i64(v))
    }

    fn avro_len_prefixed_bytes(payload: &[u8]) -> Vec<u8> {
        let mut out = avro_long_bytes(payload.len() as i64);
        out.extend_from_slice(payload);
        out
    }

    fn duration_fixed12(months: u32, days: u32, millis: u32) -> [u8; 12] {
        let m = months.to_le_bytes();
        let d = days.to_le_bytes();
        let ms = millis.to_le_bytes();
        [
            m[0], m[1], m[2], m[3], d[0], d[1], d[2], d[3], ms[0], ms[1], ms[2], ms[3],
        ]
    }

    fn encode_all(
        array: &dyn Array,
        plan: &FieldPlan,
        nullability: Option<Nullability>,
    ) -> Vec<u8> {
        let field = Field::new("f", array.data_type().clone(), true);
        let mut enc = FieldEncoder::make_encoder(array, &field, plan, nullability).unwrap();
        let mut out = Vec::new();
        for i in 0..array.len() {
            enc.encode(&mut out, i).unwrap();
        }
        out
    }

    fn assert_bytes_eq(actual: &[u8], expected: &[u8]) {
        if actual != expected {
            let to_hex = |b: &[u8]| {
                b.iter()
                    .map(|x| format!("{:02X}", x))
                    .collect::<Vec<_>>()
                    .join(" ")
            };
            panic!(
                "mismatch\n  expected: [{}]\n    actual: [{}]",
                to_hex(expected),
                to_hex(actual)
            );
        }
    }

    #[test]
    fn binary_encoder() {
        let values: Vec<&[u8]> = vec![b"", b"ab", b"\x00\xFF"];
        let arr = BinaryArray::from_vec(values);
        let mut expected = Vec::new();
        for payload in [b"" as &[u8], b"ab", b"\x00\xFF"] {
            expected.extend(avro_len_prefixed_bytes(payload));
        }
        let got = encode_all(&arr, &FieldPlan::Scalar, None);
        assert_bytes_eq(&got, &expected);
    }

    #[test]
    fn large_binary_encoder() {
        let values: Vec<&[u8]> = vec![b"xyz", b""];
        let arr = LargeBinaryArray::from_vec(values);
        let mut expected = Vec::new();
        for payload in [b"xyz" as &[u8], b""] {
            expected.extend(avro_len_prefixed_bytes(payload));
        }
        let got = encode_all(&arr, &FieldPlan::Scalar, None);
        assert_bytes_eq(&got, &expected);
    }

    #[test]
    fn utf8_encoder() {
        let arr = StringArray::from(vec!["", "A", "BC"]);
        let mut expected = Vec::new();
        for s in ["", "A", "BC"] {
            expected.extend(avro_len_prefixed_bytes(s.as_bytes()));
        }
        let got = encode_all(&arr, &FieldPlan::Scalar, None);
        assert_bytes_eq(&got, &expected);
    }

    #[test]
    fn large_utf8_encoder() {
        let arr = LargeStringArray::from(vec!["hello", ""]);
        let mut expected = Vec::new();
        for s in ["hello", ""] {
            expected.extend(avro_len_prefixed_bytes(s.as_bytes()));
        }
        let got = encode_all(&arr, &FieldPlan::Scalar, None);
        assert_bytes_eq(&got, &expected);
    }

    #[test]
    fn list_encoder_int32() {
        // Build ListArray [[1,2], [], [3]]
        let values = Int32Array::from(vec![1, 2, 3]);
        let offsets = vec![0, 2, 2, 3];
        let list = ListArray::new(
            Field::new("item", DataType::Int32, true).into(),
            arrow_buffer::OffsetBuffer::new(offsets.into()),
            Arc::new(values) as ArrayRef,
            None,
        );
        // Avro array encoding per row
        let mut expected = Vec::new();
        // row 0: block len 2, items 1,2 then 0
        expected.extend(avro_long_bytes(2));
        expected.extend(avro_long_bytes(1));
        expected.extend(avro_long_bytes(2));
        expected.extend(avro_long_bytes(0));
        // row 1: empty
        expected.extend(avro_long_bytes(0));
        // row 2: one item 3
        expected.extend(avro_long_bytes(1));
        expected.extend(avro_long_bytes(3));
        expected.extend(avro_long_bytes(0));

        let plan = FieldPlan::List {
            items_nullability: None,
            item_plan: Box::new(FieldPlan::Scalar),
        };
        let got = encode_all(&list, &plan, None);
        assert_bytes_eq(&got, &expected);
    }

    #[test]
    fn struct_encoder_two_fields() {
        // Struct { a: Int32, b: Utf8 }
        let a = Int32Array::from(vec![1, 2]);
        let b = StringArray::from(vec!["x", "y"]);
        let fields = Fields::from(vec![
            Field::new("a", DataType::Int32, true),
            Field::new("b", DataType::Utf8, true),
        ]);
        let struct_arr = StructArray::new(
            fields.clone(),
            vec![Arc::new(a) as ArrayRef, Arc::new(b) as ArrayRef],
            None,
        );
        let plan = FieldPlan::Struct {
            bindings: vec![
                FieldBinding {
                    arrow_index: 0,
                    nullability: None,
                    plan: FieldPlan::Scalar,
                },
                FieldBinding {
                    arrow_index: 1,
                    nullability: None,
                    plan: FieldPlan::Scalar,
                },
            ],
        };
        let got = encode_all(&struct_arr, &plan, None);
        // Expected: rows concatenated: a then b
        let mut expected = Vec::new();
        expected.extend(avro_long_bytes(1)); // a=1
        expected.extend(avro_len_prefixed_bytes(b"x")); // b="x"
        expected.extend(avro_long_bytes(2)); // a=2
        expected.extend(avro_len_prefixed_bytes(b"y")); // b="y"
        assert_bytes_eq(&got, &expected);
    }

    #[test]
    fn enum_encoder_dictionary() {
        // symbols: ["A","B","C"], keys [2,0,1]
        let dict_values = StringArray::from(vec!["A", "B", "C"]);
        let keys = Int32Array::from(vec![2, 0, 1]);
        let dict =
            DictionaryArray::<Int32Type>::try_new(keys, Arc::new(dict_values) as ArrayRef).unwrap();
        let symbols = Arc::<[String]>::from(
            vec!["A".to_string(), "B".to_string(), "C".to_string()].into_boxed_slice(),
        );
        let plan = FieldPlan::Enum { symbols };
        let got = encode_all(&dict, &plan, None);
        let mut expected = Vec::new();
        expected.extend(avro_long_bytes(2));
        expected.extend(avro_long_bytes(0));
        expected.extend(avro_long_bytes(1));
        assert_bytes_eq(&got, &expected);
    }

    #[test]
    fn decimal_bytes_and_fixed() {
        // Use Decimal128 with small positives and negatives
        let dec = Decimal128Array::from(vec![1i128, -1i128, 0i128])
            .with_precision_and_scale(20, 0)
            .unwrap();
        // bytes(decimal): minimal two's complement length-prefixed
        let plan_bytes = FieldPlan::Decimal { size: None };
        let got_bytes = encode_all(&dec, &plan_bytes, None);
        // 1 -> 0x01; -1 -> 0xFF; 0 -> 0x00
        let mut expected_bytes = Vec::new();
        expected_bytes.extend(avro_len_prefixed_bytes(&[0x01]));
        expected_bytes.extend(avro_len_prefixed_bytes(&[0xFF]));
        expected_bytes.extend(avro_len_prefixed_bytes(&[0x00]));
        assert_bytes_eq(&got_bytes, &expected_bytes);

        let plan_fixed = FieldPlan::Decimal { size: Some(16) };
        let got_fixed = encode_all(&dec, &plan_fixed, None);
        let mut expected_fixed = Vec::new();
        expected_fixed.extend_from_slice(&1i128.to_be_bytes());
        expected_fixed.extend_from_slice(&(-1i128).to_be_bytes());
        expected_fixed.extend_from_slice(&0i128.to_be_bytes());
        assert_bytes_eq(&got_fixed, &expected_fixed);
    }

    #[test]
    fn decimal_bytes_256() {
        use arrow_buffer::i256;
        // Use Decimal256 with small positives and negatives
        let dec = Decimal256Array::from(vec![
            i256::from_i128(1),
            i256::from_i128(-1),
            i256::from_i128(0),
        ])
        .with_precision_and_scale(76, 0)
        .unwrap();
        // bytes(decimal): minimal two's complement length-prefixed
        let plan_bytes = FieldPlan::Decimal { size: None };
        let got_bytes = encode_all(&dec, &plan_bytes, None);
        // 1 -> 0x01; -1 -> 0xFF; 0 -> 0x00
        let mut expected_bytes = Vec::new();
        expected_bytes.extend(avro_len_prefixed_bytes(&[0x01]));
        expected_bytes.extend(avro_len_prefixed_bytes(&[0xFF]));
        expected_bytes.extend(avro_len_prefixed_bytes(&[0x00]));
        assert_bytes_eq(&got_bytes, &expected_bytes);

        // fixed(32): 32-byte big-endian two's complement
        let plan_fixed = FieldPlan::Decimal { size: Some(32) };
        let got_fixed = encode_all(&dec, &plan_fixed, None);
        let mut expected_fixed = Vec::new();
        expected_fixed.extend_from_slice(&i256::from_i128(1).to_be_bytes());
        expected_fixed.extend_from_slice(&i256::from_i128(-1).to_be_bytes());
        expected_fixed.extend_from_slice(&i256::from_i128(0).to_be_bytes());
        assert_bytes_eq(&got_fixed, &expected_fixed);
    }

    #[cfg(feature = "small_decimals")]
    #[test]
    fn decimal_bytes_and_fixed_32() {
        // Use Decimal32 with small positives and negatives
        let dec = Decimal32Array::from(vec![1i32, -1i32, 0i32])
            .with_precision_and_scale(9, 0)
            .unwrap();
        // bytes(decimal)
        let plan_bytes = FieldPlan::Decimal { size: None };
        let got_bytes = encode_all(&dec, &plan_bytes, None);
        let mut expected_bytes = Vec::new();
        expected_bytes.extend(avro_len_prefixed_bytes(&[0x01]));
        expected_bytes.extend(avro_len_prefixed_bytes(&[0xFF]));
        expected_bytes.extend(avro_len_prefixed_bytes(&[0x00]));
        assert_bytes_eq(&got_bytes, &expected_bytes);
        // fixed(4)
        let plan_fixed = FieldPlan::Decimal { size: Some(4) };
        let got_fixed = encode_all(&dec, &plan_fixed, None);
        let mut expected_fixed = Vec::new();
        expected_fixed.extend_from_slice(&1i32.to_be_bytes());
        expected_fixed.extend_from_slice(&(-1i32).to_be_bytes());
        expected_fixed.extend_from_slice(&0i32.to_be_bytes());
        assert_bytes_eq(&got_fixed, &expected_fixed);
    }

    #[cfg(feature = "small_decimals")]
    #[test]
    fn decimal_bytes_and_fixed_64() {
        // Use Decimal64 with small positives and negatives
        let dec = Decimal64Array::from(vec![1i64, -1i64, 0i64])
            .with_precision_and_scale(18, 0)
            .unwrap();
        // bytes(decimal)
        let plan_bytes = FieldPlan::Decimal { size: None };
        let got_bytes = encode_all(&dec, &plan_bytes, None);
        let mut expected_bytes = Vec::new();
        expected_bytes.extend(avro_len_prefixed_bytes(&[0x01]));
        expected_bytes.extend(avro_len_prefixed_bytes(&[0xFF]));
        expected_bytes.extend(avro_len_prefixed_bytes(&[0x00]));
        assert_bytes_eq(&got_bytes, &expected_bytes);
        // fixed(8)
        let plan_fixed = FieldPlan::Decimal { size: Some(8) };
        let got_fixed = encode_all(&dec, &plan_fixed, None);
        let mut expected_fixed = Vec::new();
        expected_fixed.extend_from_slice(&1i64.to_be_bytes());
        expected_fixed.extend_from_slice(&(-1i64).to_be_bytes());
        expected_fixed.extend_from_slice(&0i64.to_be_bytes());
        assert_bytes_eq(&got_fixed, &expected_fixed);
    }

    #[test]
    fn float32_and_float64_encoders() {
        let f32a = Float32Array::from(vec![0.0f32, -1.5f32, f32::from_bits(0x7fc00000)]); // includes a quiet NaN bit pattern
        let f64a = Float64Array::from(vec![0.0f64, -2.25f64]);
        // f32 expected
        let mut expected32 = Vec::new();
        for v in [0.0f32, -1.5f32, f32::from_bits(0x7fc00000)] {
            expected32.extend_from_slice(&v.to_bits().to_le_bytes());
        }
        let got32 = encode_all(&f32a, &FieldPlan::Scalar, None);
        assert_bytes_eq(&got32, &expected32);
        // f64 expected
        let mut expected64 = Vec::new();
        for v in [0.0f64, -2.25f64] {
            expected64.extend_from_slice(&v.to_bits().to_le_bytes());
        }
        let got64 = encode_all(&f64a, &FieldPlan::Scalar, None);
        assert_bytes_eq(&got64, &expected64);
    }

    #[test]
    fn long_encoder_int64() {
        let arr = Int64Array::from(vec![0i64, 1i64, -1i64, 2i64, -2i64, i64::MIN + 1]);
        let mut expected = Vec::new();
        for v in [0, 1, -1, 2, -2, i64::MIN + 1] {
            expected.extend(avro_long_bytes(v));
        }
        let got = encode_all(&arr, &FieldPlan::Scalar, None);
        assert_bytes_eq(&got, &expected);
    }

    #[test]
    fn fixed_encoder_plain() {
        // Two values of width 4
        let data = [[0xDE, 0xAD, 0xBE, 0xEF], [0x00, 0x01, 0x02, 0x03]];
        let values: Vec<Vec<u8>> = data.iter().map(|x| x.to_vec()).collect();
        let arr = FixedSizeBinaryArray::try_from_iter(values.into_iter()).unwrap();
        let got = encode_all(&arr, &FieldPlan::Scalar, None);
        let mut expected = Vec::new();
        expected.extend_from_slice(&data[0]);
        expected.extend_from_slice(&data[1]);
        assert_bytes_eq(&got, &expected);
    }

    #[test]
    fn uuid_encoder_test() {
        // Happy path
        let u = Uuid::parse_str("00112233-4455-6677-8899-aabbccddeeff").unwrap();
        let bytes = *u.as_bytes();
        let arr_ok = FixedSizeBinaryArray::try_from_iter(vec![bytes.to_vec()].into_iter()).unwrap();
        // Expected: length 36 (0x48) followed by hyphenated lowercase text
        let mut expected = Vec::new();
        expected.push(0x48);
        expected.extend_from_slice(u.hyphenated().to_string().as_bytes());
        let got = encode_all(&arr_ok, &FieldPlan::Uuid, None);
        assert_bytes_eq(&got, &expected);
    }

    #[test]
    fn uuid_encoder_error() {
        // Invalid UUID bytes: wrong length
        let arr =
            FixedSizeBinaryArray::try_new(10, arrow_buffer::Buffer::from(vec![0u8; 10]), None)
                .unwrap();
        let plan = FieldPlan::Uuid;

        let field = Field::new("f", arr.data_type().clone(), true);
        let mut enc = FieldEncoder::make_encoder(&arr, &field, &plan, None).unwrap();
        let mut out = Vec::new();
        let err = enc.encode(&mut out, 0).unwrap_err();
        match err {
            ArrowError::InvalidArgumentError(msg) => {
                assert!(msg.contains("Invalid UUID bytes"))
            }
            other => panic!("expected InvalidArgumentError, got {other:?}"),
        }
    }

    fn test_scalar_primitive_encoding<T>(
        non_nullable_data: &[T::Native],
        nullable_data: &[Option<T::Native>],
    ) where
        T: ArrowPrimitiveType,
        T::Native: Into<i64> + Copy,
        PrimitiveArray<T>: From<Vec<<T as ArrowPrimitiveType>::Native>>,
    {
        let plan = FieldPlan::Scalar;

        let array = PrimitiveArray::<T>::from(non_nullable_data.to_vec());
        let got = encode_all(&array, &plan, None);

        let mut expected = Vec::new();
        for &value in non_nullable_data {
            expected.extend(avro_long_bytes(value.into()));
        }
        assert_bytes_eq(&got, &expected);

        let array_nullable: PrimitiveArray<T> = nullable_data.iter().copied().collect();
        let got_nullable = encode_all(&array_nullable, &plan, Some(Nullability::NullFirst));

        let mut expected_nullable = Vec::new();
        for &opt_value in nullable_data {
            match opt_value {
                Some(value) => {
                    // Union index 1 for the value, then the value itself
                    expected_nullable.extend(avro_long_bytes(1));
                    expected_nullable.extend(avro_long_bytes(value.into()));
                }
                None => {
                    // Union index 0 for the null
                    expected_nullable.extend(avro_long_bytes(0));
                }
            }
        }
        assert_bytes_eq(&got_nullable, &expected_nullable);
    }

    #[test]
    fn date32_encoder() {
        test_scalar_primitive_encoding::<Date32Type>(
            &[
                19345, // 2022-12-20
                0,     // 1970-01-01 (epoch)
                -1,    // 1969-12-31 (pre-epoch)
            ],
            &[Some(19345), None],
        );
    }

    #[test]
    fn time32_millis_encoder() {
        test_scalar_primitive_encoding::<Time32MillisecondType>(
            &[
                0,        // Midnight
                49530123, // 13:45:30.123
                86399999, // 23:59:59.999
            ],
            &[None, Some(49530123)],
        );
    }

    #[test]
    fn time64_micros_encoder() {
        test_scalar_primitive_encoding::<Time64MicrosecondType>(
            &[
                0,           // Midnight
                86399999999, // 23:59:59.999999
            ],
            &[Some(86399999999), None],
        );
    }

    #[test]
    fn timestamp_millis_encoder() {
        test_scalar_primitive_encoding::<TimestampMillisecondType>(
            &[
                1704067200000, // 2024-01-01T00:00:00Z
                0,             // 1970-01-01T00:00:00Z (epoch)
                -123456789,    // Pre-epoch timestamp
            ],
            &[None, Some(1704067200000)],
        );
    }

    #[test]
    fn map_encoder_string_keys_int_values() {
        // Build MapArray with two rows
        // Row0: {"k1":1, "k2":2}
        // Row1: {}
        let keys = StringArray::from(vec!["k1", "k2"]);
        let values = Int32Array::from(vec![1, 2]);
        let entries_fields = Fields::from(vec![
            Field::new("key", DataType::Utf8, false),
            Field::new("value", DataType::Int32, true),
        ]);
        let entries = StructArray::new(
            entries_fields,
            vec![Arc::new(keys) as ArrayRef, Arc::new(values) as ArrayRef],
            None,
        );
        let offsets = arrow_buffer::OffsetBuffer::new(vec![0i32, 2, 2].into());
        let map = MapArray::new(
            Field::new("entries", entries.data_type().clone(), false).into(),
            offsets,
            entries,
            None,
            false,
        );
        let plan = FieldPlan::Map {
            values_nullability: None,
            value_plan: Box::new(FieldPlan::Scalar),
        };
        let got = encode_all(&map, &plan, None);
        let mut expected = Vec::new();
        // Row0: block 2 then pairs
        expected.extend(avro_long_bytes(2));
        expected.extend(avro_len_prefixed_bytes(b"k1"));
        expected.extend(avro_long_bytes(1));
        expected.extend(avro_len_prefixed_bytes(b"k2"));
        expected.extend(avro_long_bytes(2));
        expected.extend(avro_long_bytes(0));
        // Row1: empty
        expected.extend(avro_long_bytes(0));
        assert_bytes_eq(&got, &expected);
    }

    #[test]
    fn union_encoder_string_int() {
        let strings = StringArray::from(vec!["hello", "world"]);
        let ints = Int32Array::from(vec![10, 20, 30]);

        let union_fields = UnionFields::new(
            vec![0, 1],
            vec![
                Field::new("v_str", DataType::Utf8, true),
                Field::new("v_int", DataType::Int32, true),
            ],
        );

        let type_ids = Buffer::from_slice_ref([0_i8, 1, 1, 0, 1]);
        let offsets = Buffer::from_slice_ref([0_i32, 0, 1, 1, 2]);

        let union_array = UnionArray::try_new(
            union_fields,
            type_ids.into(),
            Some(offsets.into()),
            vec![Arc::new(strings), Arc::new(ints)],
        )
        .unwrap();

        let plan = FieldPlan::Union {
            bindings: vec![
                FieldBinding {
                    arrow_index: 0,
                    nullability: None,
                    plan: FieldPlan::Scalar,
                },
                FieldBinding {
                    arrow_index: 1,
                    nullability: None,
                    plan: FieldPlan::Scalar,
                },
            ],
        };

        let got = encode_all(&union_array, &plan, None);

        let mut expected = Vec::new();
        expected.extend(avro_long_bytes(0));
        expected.extend(avro_len_prefixed_bytes(b"hello"));
        expected.extend(avro_long_bytes(1));
        expected.extend(avro_long_bytes(10));
        expected.extend(avro_long_bytes(1));
        expected.extend(avro_long_bytes(20));
        expected.extend(avro_long_bytes(0));
        expected.extend(avro_len_prefixed_bytes(b"world"));
        expected.extend(avro_long_bytes(1));
        expected.extend(avro_long_bytes(30));

        assert_bytes_eq(&got, &expected);
    }

    #[test]
    fn union_encoder_null_string_int() {
        let nulls = NullArray::new(1);
        let strings = StringArray::from(vec!["hello"]);
        let ints = Int32Array::from(vec![10]);

        let union_fields = UnionFields::new(
            vec![0, 1, 2],
            vec![
                Field::new("v_null", DataType::Null, true),
                Field::new("v_str", DataType::Utf8, true),
                Field::new("v_int", DataType::Int32, true),
            ],
        );

        let type_ids = Buffer::from_slice_ref([0_i8, 1, 2]);
        // For a null value in a dense union, no value is added to a child array.
        // The offset points to the last value of that type. Since there's only one
        // null, and one of each other type, all offsets are 0.
        let offsets = Buffer::from_slice_ref([0_i32, 0, 0]);

        let union_array = UnionArray::try_new(
            union_fields,
            type_ids.into(),
            Some(offsets.into()),
            vec![Arc::new(nulls), Arc::new(strings), Arc::new(ints)],
        )
        .unwrap();

        let plan = FieldPlan::Union {
            bindings: vec![
                FieldBinding {
                    arrow_index: 0,
                    nullability: None,
                    plan: FieldPlan::Scalar,
                },
                FieldBinding {
                    arrow_index: 1,
                    nullability: None,
                    plan: FieldPlan::Scalar,
                },
                FieldBinding {
                    arrow_index: 2,
                    nullability: None,
                    plan: FieldPlan::Scalar,
                },
            ],
        };

        let got = encode_all(&union_array, &plan, None);

        let mut expected = Vec::new();
        expected.extend(avro_long_bytes(0));
        expected.extend(avro_long_bytes(1));
        expected.extend(avro_len_prefixed_bytes(b"hello"));
        expected.extend(avro_long_bytes(2));
        expected.extend(avro_long_bytes(10));

        assert_bytes_eq(&got, &expected);
    }

    #[test]
    fn list64_encoder_int32() {
        // LargeList [[1,2,3], []]
        let values = Int32Array::from(vec![1, 2, 3]);
        let offsets: Vec<i64> = vec![0, 3, 3];
        let list = LargeListArray::new(
            Field::new("item", DataType::Int32, true).into(),
            arrow_buffer::OffsetBuffer::new(offsets.into()),
            Arc::new(values) as ArrayRef,
            None,
        );
        let plan = FieldPlan::List {
            items_nullability: None,
            item_plan: Box::new(FieldPlan::Scalar),
        };
        let got = encode_all(&list, &plan, None);
        // Expected one block of 3 and then 0, then empty 0
        let mut expected = Vec::new();
        expected.extend(avro_long_bytes(3));
        expected.extend(avro_long_bytes(1));
        expected.extend(avro_long_bytes(2));
        expected.extend(avro_long_bytes(3));
        expected.extend(avro_long_bytes(0));
        expected.extend(avro_long_bytes(0));
        assert_bytes_eq(&got, &expected);
    }

    #[test]
    fn int_encoder_test() {
        let ints = Int32Array::from(vec![0, -1, 2]);
        let mut expected_i = Vec::new();
        for v in [0i32, -1, 2] {
            expected_i.extend(avro_long_bytes(v as i64));
        }
        let got_i = encode_all(&ints, &FieldPlan::Scalar, None);
        assert_bytes_eq(&got_i, &expected_i);
    }

    #[test]
    fn boolean_encoder_test() {
        let bools = BooleanArray::from(vec![true, false]);
        let mut expected_b = Vec::new();
        expected_b.extend_from_slice(&[1]);
        expected_b.extend_from_slice(&[0]);
        let got_b = encode_all(&bools, &FieldPlan::Scalar, None);
        assert_bytes_eq(&got_b, &expected_b);
    }

    #[test]
    #[cfg(feature = "avro_custom_types")]
    fn duration_encoding_seconds() {
        let arr: PrimitiveArray<DurationSecondType> = vec![0i64, -1, 2].into();
        let mut expected = Vec::new();
        for v in [0i64, -1, 2] {
            expected.extend_from_slice(&avro_long_bytes(v));
        }
        let got = encode_all(&arr, &FieldPlan::Scalar, None);
        assert_bytes_eq(&got, &expected);
    }

    #[test]
    #[cfg(feature = "avro_custom_types")]
    fn duration_encoding_milliseconds() {
        let arr: PrimitiveArray<DurationMillisecondType> = vec![1i64, 0, -2].into();
        let mut expected = Vec::new();
        for v in [1i64, 0, -2] {
            expected.extend_from_slice(&avro_long_bytes(v));
        }
        let got = encode_all(&arr, &FieldPlan::Scalar, None);
        assert_bytes_eq(&got, &expected);
    }

    #[test]
    #[cfg(feature = "avro_custom_types")]
    fn duration_encoding_microseconds() {
        let arr: PrimitiveArray<DurationMicrosecondType> = vec![5i64, -6, 7].into();
        let mut expected = Vec::new();
        for v in [5i64, -6, 7] {
            expected.extend_from_slice(&avro_long_bytes(v));
        }
        let got = encode_all(&arr, &FieldPlan::Scalar, None);
        assert_bytes_eq(&got, &expected);
    }

    #[test]
    #[cfg(feature = "avro_custom_types")]
    fn duration_encoding_nanoseconds() {
        let arr: PrimitiveArray<DurationNanosecondType> = vec![8i64, 9, -10].into();
        let mut expected = Vec::new();
        for v in [8i64, 9, -10] {
            expected.extend_from_slice(&avro_long_bytes(v));
        }
        let got = encode_all(&arr, &FieldPlan::Scalar, None);
        assert_bytes_eq(&got, &expected);
    }

    #[test]
    fn duration_encoder_year_month_happy_path() {
        let arr: PrimitiveArray<IntervalYearMonthType> = vec![0i32, 1i32, 25i32].into();
        let mut expected = Vec::new();
        for m in [0u32, 1u32, 25u32] {
            expected.extend_from_slice(&duration_fixed12(m, 0, 0));
        }
        let got = encode_all(&arr, &FieldPlan::Scalar, None);
        assert_bytes_eq(&got, &expected);
    }

    #[test]
    fn duration_encoder_year_month_rejects_negative() {
        let arr: PrimitiveArray<IntervalYearMonthType> = vec![-1i32].into();
        let field = Field::new("f", DataType::Interval(IntervalUnit::YearMonth), true);
        let mut enc = FieldEncoder::make_encoder(&arr, &field, &FieldPlan::Scalar, None).unwrap();
        let mut out = Vec::new();
        let err = enc.encode(&mut out, 0).unwrap_err();
        match err {
            ArrowError::InvalidArgumentError(msg) => {
                assert!(msg.contains("cannot encode negative months"))
            }
            other => panic!("expected InvalidArgumentError, got {other:?}"),
        }
    }

    #[test]
    fn duration_encoder_day_time_happy_path() {
        let v0 = IntervalDayTimeType::make_value(2, 500); // days=2, millis=500
        let v1 = IntervalDayTimeType::make_value(0, 0);
        let arr: PrimitiveArray<IntervalDayTimeType> = vec![v0, v1].into();
        let mut expected = Vec::new();
        expected.extend_from_slice(&duration_fixed12(0, 2, 500));
        expected.extend_from_slice(&duration_fixed12(0, 0, 0));
        let got = encode_all(&arr, &FieldPlan::Scalar, None);
        assert_bytes_eq(&got, &expected);
    }

    #[test]
    fn duration_encoder_day_time_rejects_negative() {
        let bad = IntervalDayTimeType::make_value(-1, 0);
        let arr: PrimitiveArray<IntervalDayTimeType> = vec![bad].into();
        let field = Field::new("f", DataType::Interval(IntervalUnit::DayTime), true);
        let mut enc = FieldEncoder::make_encoder(&arr, &field, &FieldPlan::Scalar, None).unwrap();
        let mut out = Vec::new();
        let err = enc.encode(&mut out, 0).unwrap_err();
        match err {
            ArrowError::InvalidArgumentError(msg) => {
                assert!(msg.contains("cannot encode negative days"))
            }
            other => panic!("expected InvalidArgumentError, got {other:?}"),
        }
    }

    #[test]
    fn duration_encoder_month_day_nano_happy_path() {
        let v0 = IntervalMonthDayNanoType::make_value(1, 2, 3_000_000); // -> millis = 3
        let v1 = IntervalMonthDayNanoType::make_value(0, 0, 0);
        let arr: PrimitiveArray<IntervalMonthDayNanoType> = vec![v0, v1].into();
        let mut expected = Vec::new();
        expected.extend_from_slice(&duration_fixed12(1, 2, 3));
        expected.extend_from_slice(&duration_fixed12(0, 0, 0));
        let got = encode_all(&arr, &FieldPlan::Scalar, None);
        assert_bytes_eq(&got, &expected);
    }

    #[test]
    fn duration_encoder_month_day_nano_rejects_non_ms_multiple() {
        let bad = IntervalMonthDayNanoType::make_value(0, 0, 1);
        let arr: PrimitiveArray<IntervalMonthDayNanoType> = vec![bad].into();
        let field = Field::new("f", DataType::Interval(IntervalUnit::MonthDayNano), true);
        let mut enc = FieldEncoder::make_encoder(&arr, &field, &FieldPlan::Scalar, None).unwrap();
        let mut out = Vec::new();
        let err = enc.encode(&mut out, 0).unwrap_err();
        match err {
            ArrowError::InvalidArgumentError(msg) => {
                assert!(msg.contains("requires whole milliseconds") || msg.contains("divisible"))
            }
            other => panic!("expected InvalidArgumentError, got {other:?}"),
        }
    }

    #[test]
    fn minimal_twos_complement_test() {
        let pos = [0x00, 0x00, 0x01];
        assert_eq!(minimal_twos_complement(&pos), &pos[2..]);
        let neg = [0xFF, 0xFF, 0x80]; // negative minimal is 0x80
        assert_eq!(minimal_twos_complement(&neg), &neg[2..]);
        let zero = [0x00, 0x00, 0x00];
        assert_eq!(minimal_twos_complement(&zero), &zero[2..]);
    }

    #[test]
    fn write_sign_extend_test() {
        let mut out = Vec::new();
        write_sign_extended(&mut out, &[0x01], 4).unwrap();
        assert_eq!(out, vec![0x00, 0x00, 0x00, 0x01]);
        out.clear();
        write_sign_extended(&mut out, &[0xFF], 4).unwrap();
        assert_eq!(out, vec![0xFF, 0xFF, 0xFF, 0xFF]);
        out.clear();
        // truncation success (sign bytes only removed)
        write_sign_extended(&mut out, &[0xFF, 0xFF, 0x80], 2).unwrap();
        assert_eq!(out, vec![0xFF, 0x80]);
        out.clear();
        // truncation overflow
        let err = write_sign_extended(&mut out, &[0x01, 0x00], 1).unwrap_err();
        match err {
            ArrowError::InvalidArgumentError(_) => {}
            _ => panic!("expected InvalidArgumentError"),
        }
    }

    #[test]
    fn duration_month_day_nano_overflow_millis() {
        // nanos leading to millis > u32::MAX
        let nanos = ((u64::from(u32::MAX) + 1) * 1_000_000) as i64;
        let v = IntervalMonthDayNanoType::make_value(0, 0, nanos);
        let arr: PrimitiveArray<IntervalMonthDayNanoType> = vec![v].into();
        let field = Field::new("f", DataType::Interval(IntervalUnit::MonthDayNano), true);
        let mut enc = FieldEncoder::make_encoder(&arr, &field, &FieldPlan::Scalar, None).unwrap();
        let mut out = Vec::new();
        let err = enc.encode(&mut out, 0).unwrap_err();
        match err {
            ArrowError::InvalidArgumentError(msg) => assert!(msg.contains("exceed u32::MAX")),
            _ => panic!("expected InvalidArgumentError"),
        }
    }

    #[test]
    fn fieldplan_decimal_precision_scale_mismatch_errors() {
        // Avro expects (10,2), Arrow has (12,2)
        use crate::codec::Codec;
        use std::collections::HashMap;
        let arrow_field = Field::new("d", DataType::Decimal128(12, 2), true);
        let avro_dt = AvroDataType::new(Codec::Decimal(10, Some(2), None), HashMap::new(), None);
        let err = FieldPlan::build(&avro_dt, &arrow_field).unwrap_err();
        match err {
            ArrowError::SchemaError(msg) => {
                assert!(msg.contains("Decimal precision/scale mismatch"))
            }
            _ => panic!("expected SchemaError"),
        }
    }
}<|MERGE_RESOLUTION|>--- conflicted
+++ resolved
@@ -34,14 +34,9 @@
 #[cfg(feature = "small_decimals")]
 use arrow_array::{Decimal32Array, Decimal64Array};
 use arrow_buffer::NullBuffer;
-<<<<<<< HEAD
 use arrow_schema::{
     ArrowError, DataType, Field, IntervalUnit, Schema as ArrowSchema, TimeUnit, UnionMode,
 };
-use serde::Serialize;
-=======
-use arrow_schema::{ArrowError, DataType, Field, IntervalUnit, Schema as ArrowSchema, TimeUnit};
->>>>>>> 760b7b60
 use std::io::Write;
 use std::sync::Arc;
 use uuid::Uuid;
@@ -455,7 +450,6 @@
                     )))
                 }
             }
-<<<<<<< HEAD
             FieldPlan::Union { bindings } => {
                 let arr = array
                     .as_any()
@@ -464,13 +458,6 @@
 
                 Encoder::Union(Box::new(UnionEncoder::try_new(arr, bindings)?))
             }
-            other => {
-                return Err(ArrowError::NotYetImplemented(format!(
-                    "Avro writer: {other:?} not yet supported",
-                )));
-            }
-=======
->>>>>>> 760b7b60
         };
         // Compute the effective null state from writer-declared nullability and data nulls.
         let null_state = match (nullability, array.null_count() > 0) {
@@ -1578,18 +1565,11 @@
 #[cfg(test)]
 mod tests {
     use super::*;
-    use apache_avro::Schema;
     use arrow_array::types::Int32Type;
     use arrow_array::{
-<<<<<<< HEAD
-        Array, ArrayRef, BinaryArray, BooleanArray, Date32Array, Float32Array, Float64Array,
-        Int32Array, Int64Array, LargeBinaryArray, LargeListArray, LargeStringArray, ListArray,
-        NullArray, StringArray, Time32MillisecondArray, Time64MicrosecondArray,
-        TimestampMicrosecondArray, TimestampMillisecondArray,
-=======
         Array, ArrayRef, BinaryArray, BooleanArray, Float32Array, Float64Array, Int32Array,
-        Int64Array, LargeBinaryArray, LargeListArray, LargeStringArray, ListArray, StringArray,
->>>>>>> 760b7b60
+        Int64Array, LargeBinaryArray, LargeListArray, LargeStringArray, ListArray, NullArray,
+        StringArray,
     };
     use arrow_buffer::Buffer;
     use arrow_schema::{DataType, Field, Fields, UnionFields};
