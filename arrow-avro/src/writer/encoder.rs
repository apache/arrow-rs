// Licensed to the Apache Software Foundation (ASF) under one
// or more contributor license agreements.  See the NOTICE file
// distributed with this work for additional information
// regarding copyright ownership.  The ASF licenses this file
// to you under the Apache License, Version 2.0 (the
// "License"); you may not use this file except in compliance
// with the License.  You may obtain a copy of the License at
//
//   http://www.apache.org/licenses/LICENSE-2.0
//
// Unless required by applicable law or agreed to in writing,
// software distributed under the License is distributed on an
// "AS IS" BASIS, WITHOUT WARRANTIES OR CONDITIONS OF ANY
// KIND, either express or implied.  See the License for the
// specific language governing permissions and limitations
// under the License.

//! Avro Encoder for Arrow types.

use crate::codec::{AvroDataType, AvroField, Codec};
use crate::schema::{Fingerprint, Nullability, Prefix};
use arrow_array::cast::AsArray;
use arrow_array::types::{
    ArrowPrimitiveType, Date32Type, DurationMicrosecondType, DurationMillisecondType,
    DurationNanosecondType, DurationSecondType, Float32Type, Float64Type, Int32Type, Int64Type,
    IntervalDayTimeType, IntervalMonthDayNanoType, IntervalYearMonthType, Time32MillisecondType,
    Time64MicrosecondType, TimestampMicrosecondType, TimestampMillisecondType,
};
use arrow_array::{
    Array, Decimal128Array, Decimal256Array, DictionaryArray, FixedSizeBinaryArray,
    GenericBinaryArray, GenericListArray, GenericStringArray, LargeListArray, ListArray, MapArray,
    OffsetSizeTrait, PrimitiveArray, RecordBatch, StringArray, StructArray, UnionArray,
};
#[cfg(feature = "small_decimals")]
use arrow_array::{Decimal32Array, Decimal64Array};
use arrow_buffer::NullBuffer;
use arrow_schema::{
    ArrowError, DataType, Field, IntervalUnit, Schema as ArrowSchema, TimeUnit, UnionMode,
};
use std::io::Write;
use std::sync::Arc;
use uuid::Uuid;

/// Encode a single Avro-`long` using ZigZag + variable length, buffered.
///
/// Spec: <https://avro.apache.org/docs/1.11.1/specification/#binary-encoding>
#[inline]
pub(crate) fn write_long<W: Write + ?Sized>(out: &mut W, value: i64) -> Result<(), ArrowError> {
    let mut zz = ((value << 1) ^ (value >> 63)) as u64;
    // At most 10 bytes for 64-bit varint
    let mut buf = [0u8; 10];
    let mut i = 0;
    while (zz & !0x7F) != 0 {
        buf[i] = ((zz & 0x7F) as u8) | 0x80;
        i += 1;
        zz >>= 7;
    }
    buf[i] = (zz & 0x7F) as u8;
    i += 1;
    out.write_all(&buf[..i])
        .map_err(|e| ArrowError::IoError(format!("write long: {e}"), e))
}

#[inline]
fn write_int<W: Write + ?Sized>(out: &mut W, value: i32) -> Result<(), ArrowError> {
    write_long(out, value as i64)
}

#[inline]
fn write_len_prefixed<W: Write + ?Sized>(out: &mut W, bytes: &[u8]) -> Result<(), ArrowError> {
    write_long(out, bytes.len() as i64)?;
    out.write_all(bytes)
        .map_err(|e| ArrowError::IoError(format!("write bytes: {e}"), e))
}

#[inline]
fn write_bool<W: Write + ?Sized>(out: &mut W, v: bool) -> Result<(), ArrowError> {
    out.write_all(&[if v { 1 } else { 0 }])
        .map_err(|e| ArrowError::IoError(format!("write bool: {e}"), e))
}

/// Minimal two's-complement big-endian representation helper for Avro decimal (bytes).
///
/// For positive numbers, trim leading 0x00 until an essential byte is reached.
/// For negative numbers, trim leading 0xFF until an essential byte is reached.
/// The resulting slice still encodes the same signed value.
///
/// See Avro spec: decimal over `bytes` uses two's-complement big-endian
/// representation of the unscaled integer value. 1.11.1 specification.
#[inline]
fn minimal_twos_complement(be: &[u8]) -> &[u8] {
    if be.is_empty() {
        return be;
    }
    let sign_byte = if (be[0] & 0x80) != 0 { 0xFF } else { 0x00 };
    let mut k = 0usize;
    while k < be.len() && be[k] == sign_byte {
        k += 1;
    }
    if k == 0 {
        return be;
    }
    if k == be.len() {
        return &be[be.len() - 1..];
    }
    let drop = if ((be[k] ^ sign_byte) & 0x80) == 0 {
        k
    } else {
        k - 1
    };
    &be[drop..]
}

/// Sign-extend (or validate/truncate) big-endian integer bytes to exactly `n` bytes.
///
///
/// - If shorter than `n`, the slice is sign-extended by left-padding with the
///   sign byte (`0x00` for positive, `0xFF` for negative).
/// - If longer than `n`, the slice is truncated from the left. An overflow error
///   is returned if any of the truncated bytes are not redundant sign bytes,
///   or if the resulting value's sign bit would differ from the original.
/// - If the slice is already `n` bytes long, it is copied.
///
/// Used for encoding Avro decimal values into `fixed(N)` fields.
#[inline]
fn write_sign_extended<W: Write + ?Sized>(
    out: &mut W,
    src_be: &[u8],
    n: usize,
) -> Result<(), ArrowError> {
    let len = src_be.len();
    if len == n {
        return out
            .write_all(src_be)
            .map_err(|e| ArrowError::IoError(format!("write decimal fixed: {e}"), e));
    }
    let sign_byte = if len > 0 && (src_be[0] & 0x80) != 0 {
        0xFF
    } else {
        0x00
    };
    if len > n {
        let extra = len - n;
        if n == 0 && src_be.iter().all(|&b| b == sign_byte) {
            return Ok(());
        }
        // All truncated bytes must equal the sign byte, and the MSB of the first
        // retained byte must match the sign (otherwise overflow).
        if src_be[..extra].iter().any(|&b| b != sign_byte)
            || ((src_be[extra] ^ sign_byte) & 0x80) != 0
        {
            return Err(ArrowError::InvalidArgumentError(format!(
                "Decimal value with {len} bytes cannot be represented in {n} bytes without overflow",
            )));
        }
        return out
            .write_all(&src_be[extra..])
            .map_err(|e| ArrowError::IoError(format!("write decimal fixed: {e}"), e));
    }
    // len < n: prepend sign bytes (sign extension) then the payload
    let pad_len = n - len;
    // Fixed-size stack pads to avoid heap allocation on the hot path
    const ZPAD: [u8; 64] = [0x00; 64];
    const FPAD: [u8; 64] = [0xFF; 64];
    let pad = if sign_byte == 0x00 {
        &ZPAD[..]
    } else {
        &FPAD[..]
    };
    // Emit padding in 64‑byte chunks (minimizes write calls without allocating),
    // then write the original bytes.
    let mut rem = pad_len;
    while rem >= pad.len() {
        out.write_all(pad)
            .map_err(|e| ArrowError::IoError(format!("write decimal fixed: {e}"), e))?;
        rem -= pad.len();
    }
    if rem > 0 {
        out.write_all(&pad[..rem])
            .map_err(|e| ArrowError::IoError(format!("write decimal fixed: {e}"), e))?;
    }
    out.write_all(src_be)
        .map_err(|e| ArrowError::IoError(format!("write decimal fixed: {e}"), e))
}

/// Write the union branch index for an optional field.
///
/// Branch index is 0-based per Avro unions:
/// - Null-first (default): null => 0, value => 1
/// - Null-second (Impala): value => 0, null => 1
fn write_optional_index<W: Write + ?Sized>(
    out: &mut W,
    is_null: bool,
    null_order: Nullability,
) -> Result<(), ArrowError> {
    let byte = union_value_branch_byte(null_order, is_null);
    out.write_all(&[byte])
        .map_err(|e| ArrowError::IoError(format!("write union branch: {e}"), e))
}

#[derive(Debug, Clone)]
enum NullState {
    NonNullable,
    NullableNoNulls {
        union_value_byte: u8,
    },
    Nullable {
        nulls: NullBuffer,
        null_order: Nullability,
    },
}

/// Arrow to Avro FieldEncoder:
/// - Holds the inner `Encoder` (by value)
/// - Carries the per-site nullability **state** as a single enum that enforces invariants
pub(crate) struct FieldEncoder<'a> {
    encoder: Encoder<'a>,
    null_state: NullState,
}

impl<'a> FieldEncoder<'a> {
    fn make_encoder(
        array: &'a dyn Array,
        field: &Field,
        plan: &FieldPlan,
        nullability: Option<Nullability>,
    ) -> Result<Self, ArrowError> {
        let encoder = match plan {
            FieldPlan::Scalar => match array.data_type() {
                DataType::Null => Encoder::Null,
                DataType::Boolean => Encoder::Boolean(BooleanEncoder(array.as_boolean())),
                DataType::Utf8 => {
                    Encoder::Utf8(Utf8GenericEncoder::<i32>(array.as_string::<i32>()))
                }
                DataType::LargeUtf8 => {
                    Encoder::Utf8Large(Utf8GenericEncoder::<i64>(array.as_string::<i64>()))
                }
                DataType::Int32 => Encoder::Int(IntEncoder(array.as_primitive::<Int32Type>())),
                DataType::Int64 => Encoder::Long(LongEncoder(array.as_primitive::<Int64Type>())),
                DataType::Date32 => Encoder::Date32(IntEncoder(array.as_primitive::<Date32Type>())),
                DataType::Time32(TimeUnit::Millisecond) => {
                    Encoder::Time32Millis(IntEncoder(array.as_primitive::<Time32MillisecondType>()))
                }
                DataType::Time64(TimeUnit::Microsecond) => {
                    Encoder::Time64Micros(LongEncoder(array.as_primitive::<Time64MicrosecondType>()))
                }
                DataType::Float32 => {
                    Encoder::Float32(F32Encoder(array.as_primitive::<Float32Type>()))
                }
                DataType::Float64 => {
                    Encoder::Float64(F64Encoder(array.as_primitive::<Float64Type>()))
                }
                DataType::Binary => Encoder::Binary(BinaryEncoder(array.as_binary::<i32>())),
                DataType::LargeBinary => {
                    Encoder::LargeBinary(BinaryEncoder(array.as_binary::<i64>()))
                }
                DataType::FixedSizeBinary(_len) => {
                    let arr = array
                        .as_any()
                        .downcast_ref::<FixedSizeBinaryArray>()
                        .ok_or_else(|| {
                            ArrowError::SchemaError("Expected FixedSizeBinaryArray".into())
                        })?;
                    Encoder::Fixed(FixedEncoder(arr))
                }
                DataType::Timestamp(unit, _) => match unit {
                    TimeUnit::Millisecond => Encoder::TimestampMillis(LongEncoder(
                        array.as_primitive::<TimestampMillisecondType>(),
                    )),
                    TimeUnit::Microsecond => Encoder::Timestamp(LongEncoder(
                        array.as_primitive::<TimestampMicrosecondType>(),
                    )),
                    other => {
                        return Err(ArrowError::NotYetImplemented(format!(
                            "Avro writer does not support Timestamp with unit {other:?}"
                        )));
                    }
                },
                DataType::Interval(unit) => match unit {
                    IntervalUnit::MonthDayNano => Encoder::IntervalMonthDayNano(DurationEncoder(
                        array.as_primitive::<IntervalMonthDayNanoType>(),
                    )),
                    IntervalUnit::YearMonth => Encoder::IntervalYearMonth(DurationEncoder(
                        array.as_primitive::<IntervalYearMonthType>(),
                    )),
                    IntervalUnit::DayTime => Encoder::IntervalDayTime(DurationEncoder(
                        array.as_primitive::<IntervalDayTimeType>(),
                    )),
                },
                DataType::Duration(tu) => match tu {
                    TimeUnit::Second => Encoder::DurationSeconds(LongEncoder(
                        array.as_primitive::<DurationSecondType>(),
                    )),
                    TimeUnit::Millisecond => Encoder::DurationMillis(LongEncoder(
                        array.as_primitive::<DurationMillisecondType>(),
                    )),
                    TimeUnit::Microsecond => Encoder::DurationMicros(LongEncoder(
                        array.as_primitive::<DurationMicrosecondType>(),
                    )),
                    TimeUnit::Nanosecond => Encoder::DurationNanos(LongEncoder(
                        array.as_primitive::<DurationNanosecondType>(),
                    )),
                },
                other => {
                    return Err(ArrowError::NotYetImplemented(format!(
                        "Avro scalar type not yet supported: {other:?}"
                    )));
                }
            },
            FieldPlan::Struct { bindings } => {
                let arr = array
                    .as_any()
                    .downcast_ref::<StructArray>()
                    .ok_or_else(|| ArrowError::SchemaError("Expected StructArray".into()))?;
                Encoder::Struct(Box::new(StructEncoder::try_new(arr, bindings)?))
            }
            FieldPlan::List {
                items_nullability,
                item_plan,
            } => match array.data_type() {
                DataType::List(_) => {
                    let arr = array
                        .as_any()
                        .downcast_ref::<ListArray>()
                        .ok_or_else(|| ArrowError::SchemaError("Expected ListArray".into()))?;
                    Encoder::List(Box::new(ListEncoder32::try_new(
                        arr,
                        *items_nullability,
                        item_plan.as_ref(),
                    )?))
                }
                DataType::LargeList(_) => {
                    let arr = array
                        .as_any()
                        .downcast_ref::<LargeListArray>()
                        .ok_or_else(|| ArrowError::SchemaError("Expected LargeListArray".into()))?;
                    Encoder::LargeList(Box::new(ListEncoder64::try_new(
                        arr,
                        *items_nullability,
                        item_plan.as_ref(),
                    )?))
                }
                other => {
                    return Err(ArrowError::SchemaError(format!(
                        "Avro array site requires Arrow List/LargeList, found: {other:?}"
                    )));
                }
            },
            FieldPlan::Decimal { size } => match array.data_type() {
                #[cfg(feature = "small_decimals")]
                DataType::Decimal32(_, _) => {
                    let arr = array
                        .as_any()
                        .downcast_ref::<Decimal32Array>()
                        .ok_or_else(|| ArrowError::SchemaError("Expected Decimal32Array".into()))?;
                    Encoder::Decimal32(DecimalEncoder::<4, Decimal32Array>::new(arr, *size))
                }
                #[cfg(feature = "small_decimals")]
                DataType::Decimal64(_, _) => {
                    let arr = array
                        .as_any()
                        .downcast_ref::<Decimal64Array>()
                        .ok_or_else(|| ArrowError::SchemaError("Expected Decimal64Array".into()))?;
                    Encoder::Decimal64(DecimalEncoder::<8, Decimal64Array>::new(arr, *size))
                }
                DataType::Decimal128(_, _) => {
                    let arr = array
                        .as_any()
                        .downcast_ref::<Decimal128Array>()
                        .ok_or_else(|| {
                            ArrowError::SchemaError("Expected Decimal128Array".into())
                        })?;
                    Encoder::Decimal128(DecimalEncoder::<16, Decimal128Array>::new(arr, *size))
                }
                DataType::Decimal256(_, _) => {
                    let arr = array
                        .as_any()
                        .downcast_ref::<Decimal256Array>()
                        .ok_or_else(|| {
                            ArrowError::SchemaError("Expected Decimal256Array".into())
                        })?;
                    Encoder::Decimal256(DecimalEncoder::<32, Decimal256Array>::new(arr, *size))
                }
                other => {
                    return Err(ArrowError::SchemaError(format!(
                        "Avro decimal site requires Arrow Decimal 32, 64, 128, or 256, found: {other:?}"
                    )));
                }
            },
            FieldPlan::Uuid => {
                let arr = array
                    .as_any()
                    .downcast_ref::<FixedSizeBinaryArray>()
                    .ok_or_else(|| {
                        ArrowError::SchemaError("Expected FixedSizeBinaryArray".into())
                    })?;
                Encoder::Uuid(UuidEncoder(arr))
            }
            FieldPlan::Map {
                values_nullability,
                value_plan,
            } => {
                let arr = array
                    .as_any()
                    .downcast_ref::<MapArray>()
                    .ok_or_else(|| ArrowError::SchemaError("Expected MapArray".into()))?;
                Encoder::Map(Box::new(MapEncoder::try_new(
                    arr,
                    *values_nullability,
                    value_plan.as_ref(),
                )?))
            }
            FieldPlan::Enum { symbols } => match array.data_type() {
                DataType::Dictionary(key_dt, value_dt) => {
                    if **key_dt != DataType::Int32 || **value_dt != DataType::Utf8 {
                        return Err(ArrowError::SchemaError(
                            "Avro enum requires Dictionary<Int32, Utf8>".into(),
                        ));
                    }
                    let dict = array
                        .as_any()
                        .downcast_ref::<DictionaryArray<Int32Type>>()
                        .ok_or_else(|| {
                            ArrowError::SchemaError("Expected DictionaryArray<Int32>".into())
                        })?;

                    let values = dict
                        .values()
                        .as_any()
                        .downcast_ref::<StringArray>()
                        .ok_or_else(|| {
                            ArrowError::SchemaError("Dictionary values must be Utf8".into())
                        })?;
                    if values.len() != symbols.len() {
                        return Err(ArrowError::SchemaError(format!(
                            "Enum symbol length {} != dictionary size {}",
                            symbols.len(),
                            values.len()
                        )));
                    }
                    for i in 0..values.len() {
                        if values.value(i) != symbols[i].as_str() {
                            return Err(ArrowError::SchemaError(format!(
                                "Enum symbol mismatch at {i}: schema='{}' dict='{}'",
                                symbols[i],
                                values.value(i)
                            )));
                        }
                    }
                    let keys = dict.keys();
                    Encoder::Enum(EnumEncoder { keys })
                }
                other => {
                    return Err(ArrowError::SchemaError(format!(
                        "Avro enum site requires DataType::Dictionary, found: {other:?}"
                    )));
                }
<<<<<<< HEAD
            },
=======
            }
            FieldPlan::Union { bindings } => {
                let arr = array
                    .as_any()
                    .downcast_ref::<UnionArray>()
                    .ok_or_else(|| ArrowError::SchemaError("Expected UnionArray".into()))?;

                Encoder::Union(Box::new(UnionEncoder::try_new(arr, bindings)?))
            }
>>>>>>> f19bda3e
        };
        // Compute the effective null state from writer-declared nullability and data nulls.
        let null_state = match (nullability, array.null_count() > 0) {
            (None, false) => NullState::NonNullable,
            (None, true) => {
                return Err(ArrowError::InvalidArgumentError(format!(
                    "Avro site '{}' is non-nullable, but array contains nulls",
                    field.name()
                )));
            }
            (Some(order), false) => {
                // Optimization: drop any bitmap; emit a constant "value" branch byte.
                NullState::NullableNoNulls {
                    union_value_byte: union_value_branch_byte(order, false),
                }
            }
            (Some(null_order), true) => {
                let Some(nulls) = array.nulls().cloned() else {
                    return Err(ArrowError::InvalidArgumentError(format!(
                        "Array for Avro site '{}' reports nulls but has no null buffer",
                        field.name()
                    )));
                };
                NullState::Nullable { nulls, null_order }
            }
        };
        Ok(Self {
            encoder,
            null_state,
        })
    }

    fn encode<W: Write + ?Sized>(&mut self, out: &mut W, idx: usize) -> Result<(), ArrowError> {
        match &self.null_state {
            NullState::NonNullable => {}
            NullState::NullableNoNulls { union_value_byte } => out
                .write_all(&[*union_value_byte])
                .map_err(|e| ArrowError::IoError(format!("write union value branch: {e}"), e))?,
            NullState::Nullable { nulls, null_order } if nulls.is_null(idx) => {
                return write_optional_index(out, true, *null_order); // no value to write
            }
            NullState::Nullable { null_order, .. } => {
                write_optional_index(out, false, *null_order)?;
            }
        }
        self.encoder.encode(out, idx)
    }
}

fn union_value_branch_byte(null_order: Nullability, is_null: bool) -> u8 {
    let nulls_first = null_order == Nullability::default();
    if nulls_first == is_null { 0x00 } else { 0x02 }
}

/// Per‑site encoder plan for a field. This mirrors the Avro structure, so nested
/// optional branch order can be honored exactly as declared by the schema.
#[derive(Debug, Clone)]
enum FieldPlan {
    /// Non-nested scalar/logical type
    Scalar,
    /// Record/Struct with Avro‑ordered children
    Struct { bindings: Vec<FieldBinding> },
    /// Array with item‑site nullability and nested plan
    List {
        items_nullability: Option<Nullability>,
        item_plan: Box<FieldPlan>,
    },
    /// Avro decimal logical type (bytes or fixed). `size=None` => bytes(decimal), `Some(n)` => fixed(n)
    Decimal { size: Option<usize> },
    /// Avro UUID logical type (fixed)
    Uuid,
    /// Avro map with value‑site nullability and nested plan
    Map {
        values_nullability: Option<Nullability>,
        value_plan: Box<FieldPlan>,
    },
    /// Avro enum; maps to Arrow Dictionary<Int32, Utf8> with dictionary values
    /// exactly equal and ordered as the Avro enum `symbols`.
    Enum { symbols: Arc<[String]> },
    /// Avro union, maps to Arrow Union.
    Union { bindings: Vec<FieldBinding> },
}

#[derive(Debug, Clone)]
struct FieldBinding {
    /// Index of the Arrow field/column associated with this Avro field site
    arrow_index: usize,
    /// Nullability/order for this site (None for required fields)
    nullability: Option<Nullability>,
    /// Nested plan for this site
    plan: FieldPlan,
}

/// Builder for `RecordEncoder` write plan
#[derive(Debug)]
pub(crate) struct RecordEncoderBuilder<'a> {
    avro_root: &'a AvroField,
    arrow_schema: &'a ArrowSchema,
    fingerprint: Option<Fingerprint>,
}

impl<'a> RecordEncoderBuilder<'a> {
    /// Create a new builder from the Avro root and Arrow schema.
    pub(crate) fn new(avro_root: &'a AvroField, arrow_schema: &'a ArrowSchema) -> Self {
        Self {
            avro_root,
            arrow_schema,
            fingerprint: None,
        }
    }

    pub(crate) fn with_fingerprint(mut self, fingerprint: Option<Fingerprint>) -> Self {
        self.fingerprint = fingerprint;
        self
    }

    /// Build the `RecordEncoder` by walking the Avro **record** root in Avro order,
    /// resolving each field to an Arrow index by name.
    pub(crate) fn build(self) -> Result<RecordEncoder, ArrowError> {
        let avro_root_dt = self.avro_root.data_type();
        let Codec::Struct(root_fields) = avro_root_dt.codec() else {
            return Err(ArrowError::SchemaError(
                "Top-level Avro schema must be a record/struct".into(),
            ));
        };
        let mut columns = Vec::with_capacity(root_fields.len());
        for root_field in root_fields.as_ref() {
            let name = root_field.name();
            let arrow_index = self.arrow_schema.index_of(name).map_err(|e| {
                ArrowError::SchemaError(format!("Schema mismatch for field '{name}': {e}"))
            })?;
            columns.push(FieldBinding {
                arrow_index,
                nullability: root_field.data_type().nullability(),
                plan: FieldPlan::build(
                    root_field.data_type(),
                    self.arrow_schema.field(arrow_index),
                )?,
            });
        }
        Ok(RecordEncoder {
            columns,
            prefix: self.fingerprint.map(|fp| fp.make_prefix()),
        })
    }
}

/// A pre-computed plan for encoding a `RecordBatch` to Avro.
///
/// Derived from an Avro schema and an Arrow schema. It maps
/// top-level Avro fields to Arrow columns and contains a nested encoding plan
/// for each column.
#[derive(Debug, Clone)]
pub(crate) struct RecordEncoder {
    columns: Vec<FieldBinding>,
    /// Optional pre-built, variable-length prefix written before each record.
    prefix: Option<Prefix>,
}

impl RecordEncoder {
    fn prepare_for_batch<'a>(
        &'a self,
        batch: &'a RecordBatch,
    ) -> Result<Vec<FieldEncoder<'a>>, ArrowError> {
        let schema_binding = batch.schema();
        let fields = schema_binding.fields();
        let arrays = batch.columns();
        let mut out = Vec::with_capacity(self.columns.len());
        for col_plan in self.columns.iter() {
            let arrow_index = col_plan.arrow_index;
            let array = arrays.get(arrow_index).ok_or_else(|| {
                ArrowError::SchemaError(format!("Column index {arrow_index} out of range"))
            })?;
            let field = fields[arrow_index].as_ref();
            let encoder = prepare_value_site_encoder(
                array.as_ref(),
                field,
                col_plan.nullability,
                &col_plan.plan,
            )?;
            out.push(encoder);
        }
        Ok(out)
    }

    /// Encode a `RecordBatch` using this encoder plan.
    ///
    /// Tip: Wrap `out` in a `std::io::BufWriter` to reduce the overhead of many small writes.
    pub(crate) fn encode<W: Write>(
        &self,
        out: &mut W,
        batch: &RecordBatch,
    ) -> Result<(), ArrowError> {
        let mut column_encoders = self.prepare_for_batch(batch)?;
        let n = batch.num_rows();
        match self.prefix {
            Some(prefix) => {
                for row in 0..n {
                    out.write_all(prefix.as_slice())
                        .map_err(|e| ArrowError::IoError(format!("write prefix: {e}"), e))?;
                    for enc in column_encoders.iter_mut() {
                        enc.encode(out, row)?;
                    }
                }
            }
            None => {
                for row in 0..n {
                    for enc in column_encoders.iter_mut() {
                        enc.encode(out, row)?;
                    }
                }
            }
        }
        Ok(())
    }
}

fn find_struct_child_index(fields: &arrow_schema::Fields, name: &str) -> Option<usize> {
    fields.iter().position(|f| f.name() == name)
}

fn find_map_value_field_index(fields: &arrow_schema::Fields) -> Option<usize> {
    // Prefer common Arrow field names; fall back to second child if exactly two
    find_struct_child_index(fields, "value")
        .or_else(|| find_struct_child_index(fields, "values"))
        .or_else(|| if fields.len() == 2 { Some(1) } else { None })
}

impl FieldPlan {
    fn build(avro_dt: &AvroDataType, arrow_field: &Field) -> Result<Self, ArrowError> {
        if let DataType::FixedSizeBinary(len) = arrow_field.data_type() {
            // Extension-based detection (only when the feature is enabled)
            let ext_is_uuid = {
                #[cfg(feature = "canonical_extension_types")]
                {
                    matches!(
                        arrow_field.extension_type_name(),
                        Some("arrow.uuid") | Some("uuid")
                    )
                }
                #[cfg(not(feature = "canonical_extension_types"))]
                {
                    false
                }
            };
            let md_is_uuid = arrow_field
                .metadata()
                .get("logicalType")
                .map(|s| s.as_str())
                == Some("uuid");
            if ext_is_uuid || md_is_uuid {
                if *len != 16 {
                    return Err(ArrowError::InvalidArgumentError(
                        "logicalType=uuid requires FixedSizeBinary(16)".into(),
                    ));
                }
                return Ok(FieldPlan::Uuid);
            }
        }
        match avro_dt.codec() {
            Codec::Struct(avro_fields) => {
                let fields = match arrow_field.data_type() {
                    DataType::Struct(struct_fields) => struct_fields,
                    other => {
                        return Err(ArrowError::SchemaError(format!(
                            "Avro struct maps to Arrow Struct, found: {other:?}"
                        )));
                    }
                };
                let mut bindings = Vec::with_capacity(avro_fields.len());
                for avro_field in avro_fields.iter() {
                    let name = avro_field.name().to_string();
                    let idx = find_struct_child_index(fields, &name).ok_or_else(|| {
                        ArrowError::SchemaError(format!(
                            "Struct field '{name}' not present in Arrow field '{}'",
                            arrow_field.name()
                        ))
                    })?;
                    bindings.push(FieldBinding {
                        arrow_index: idx,
                        nullability: avro_field.data_type().nullability(),
                        plan: FieldPlan::build(avro_field.data_type(), fields[idx].as_ref())?,
                    });
                }
                Ok(FieldPlan::Struct { bindings })
            }
            Codec::List(items_dt) => match arrow_field.data_type() {
                DataType::List(field_ref) => Ok(FieldPlan::List {
                    items_nullability: items_dt.nullability(),
                    item_plan: Box::new(FieldPlan::build(items_dt.as_ref(), field_ref.as_ref())?),
                }),
                DataType::LargeList(field_ref) => Ok(FieldPlan::List {
                    items_nullability: items_dt.nullability(),
                    item_plan: Box::new(FieldPlan::build(items_dt.as_ref(), field_ref.as_ref())?),
                }),
                other => Err(ArrowError::SchemaError(format!(
                    "Avro array maps to Arrow List/LargeList, found: {other:?}"
                ))),
            },
            Codec::Map(values_dt) => {
                let entries_field = match arrow_field.data_type() {
                    DataType::Map(entries, _sorted) => entries.as_ref(),
                    other => {
                        return Err(ArrowError::SchemaError(format!(
                            "Avro map maps to Arrow DataType::Map, found: {other:?}"
                        )));
                    }
                };
                let entries_struct_fields = match entries_field.data_type() {
                    DataType::Struct(fs) => fs,
                    other => {
                        return Err(ArrowError::SchemaError(format!(
                            "Arrow Map entries must be Struct, found: {other:?}"
                        )));
                    }
                };
                let value_idx =
                    find_map_value_field_index(entries_struct_fields).ok_or_else(|| {
                        ArrowError::SchemaError("Map entries struct missing value field".into())
                    })?;
                let value_field = entries_struct_fields[value_idx].as_ref();
                let value_plan = FieldPlan::build(values_dt.as_ref(), value_field)?;
                Ok(FieldPlan::Map {
                    values_nullability: values_dt.nullability(),
                    value_plan: Box::new(value_plan),
                })
            }
            Codec::Enum(symbols) => match arrow_field.data_type() {
                DataType::Dictionary(key_dt, value_dt) => {
                    if **key_dt != DataType::Int32 {
                        return Err(ArrowError::SchemaError(
                            "Avro enum requires Dictionary<Int32, Utf8>".into(),
                        ));
                    }
                    if **value_dt != DataType::Utf8 {
                        return Err(ArrowError::SchemaError(
                            "Avro enum requires Dictionary<Int32, Utf8>".into(),
                        ));
                    }
                    Ok(FieldPlan::Enum {
                        symbols: symbols.clone(),
                    })
                }
                other => Err(ArrowError::SchemaError(format!(
                    "Avro enum maps to Arrow Dictionary<Int32, Utf8>, found: {other:?}"
                ))),
            },
            // decimal site (bytes or fixed(N)) with precision/scale validation
            Codec::Decimal(precision, scale_opt, fixed_size_opt) => {
                let (ap, as_) = match arrow_field.data_type() {
                    #[cfg(feature = "small_decimals")]
                    DataType::Decimal32(p, s) => (*p as usize, *s as i32),
                    #[cfg(feature = "small_decimals")]
                    DataType::Decimal64(p, s) => (*p as usize, *s as i32),
                    DataType::Decimal128(p, s) => (*p as usize, *s as i32),
                    DataType::Decimal256(p, s) => (*p as usize, *s as i32),
                    other => {
                        return Err(ArrowError::SchemaError(format!(
                            "Avro decimal requires Arrow decimal, got {other:?} for field '{}'",
                            arrow_field.name()
                        )));
                    }
                };
                let sc = scale_opt.unwrap_or(0) as i32; // Avro scale defaults to 0 if absent
                if ap != *precision || as_ != sc {
                    return Err(ArrowError::SchemaError(format!(
                        "Decimal precision/scale mismatch for field '{}': Avro({precision},{sc}) vs Arrow({ap},{as_})",
                        arrow_field.name()
                    )));
                }
                Ok(FieldPlan::Decimal {
                    size: *fixed_size_opt,
                })
            }
            Codec::Interval => match arrow_field.data_type() {
                DataType::Interval(
                    IntervalUnit::MonthDayNano | IntervalUnit::YearMonth | IntervalUnit::DayTime,
                ) => Ok(FieldPlan::Scalar),
                other => Err(ArrowError::SchemaError(format!(
                    "Avro duration logical type requires Arrow Interval(MonthDayNano), found: {other:?}"
                ))),
<<<<<<< HEAD
            },
=======
            }
            Codec::Union(avro_branches, _, UnionMode::Dense) => {
                let arrow_union_fields = match arrow_field.data_type() {
                    DataType::Union(fields, UnionMode::Dense) => fields,
                    DataType::Union(_, UnionMode::Sparse) => {
                        return Err(ArrowError::NotYetImplemented(
                            "Sparse Arrow unions are not yet supported".to_string(),
                        ));
                    }
                    other => {
                        return Err(ArrowError::SchemaError(format!(
                            "Avro union maps to Arrow Union, found: {other:?}"
                        )));
                    }
                };

                if avro_branches.len() != arrow_union_fields.len() {
                    return Err(ArrowError::SchemaError(format!(
                        "Mismatched number of branches between Avro union ({}) and Arrow union ({}) for field '{}'",
                        avro_branches.len(),
                        arrow_union_fields.len(),
                        arrow_field.name()
                    )));
                }

                let bindings = avro_branches
                    .iter()
                    .zip(arrow_union_fields.iter())
                    .enumerate()
                    .map(|(i, (avro_branch, (_, arrow_child_field)))| {
                        Ok(FieldBinding {
                            arrow_index: i,
                            nullability: avro_branch.nullability(),
                            plan: FieldPlan::build(avro_branch, arrow_child_field)?,
                        })
                    })
                    .collect::<Result<Vec<_>, ArrowError>>()?;

                Ok(FieldPlan::Union { bindings })
            }
            Codec::Union(_, _, UnionMode::Sparse) => {
                Err(ArrowError::NotYetImplemented(
                    "Sparse Arrow unions are not yet supported".to_string(),
                ))
            }
>>>>>>> f19bda3e
            _ => Ok(FieldPlan::Scalar),
        }
    }
}

enum Encoder<'a> {
    Boolean(BooleanEncoder<'a>),
    Int(IntEncoder<'a, Int32Type>),
    Long(LongEncoder<'a, Int64Type>),
    Timestamp(LongEncoder<'a, TimestampMicrosecondType>),
    TimestampMillis(LongEncoder<'a, TimestampMillisecondType>),
    Date32(IntEncoder<'a, Date32Type>),
    Time32Millis(IntEncoder<'a, Time32MillisecondType>),
    Time64Micros(LongEncoder<'a, Time64MicrosecondType>),
    DurationSeconds(LongEncoder<'a, DurationSecondType>),
    DurationMillis(LongEncoder<'a, DurationMillisecondType>),
    DurationMicros(LongEncoder<'a, DurationMicrosecondType>),
    DurationNanos(LongEncoder<'a, DurationNanosecondType>),
    Float32(F32Encoder<'a>),
    Float64(F64Encoder<'a>),
    Binary(BinaryEncoder<'a, i32>),
    LargeBinary(BinaryEncoder<'a, i64>),
    Utf8(Utf8Encoder<'a>),
    Utf8Large(Utf8LargeEncoder<'a>),
    List(Box<ListEncoder32<'a>>),
    LargeList(Box<ListEncoder64<'a>>),
    Struct(Box<StructEncoder<'a>>),
    /// Avro `fixed` encoder (raw bytes, no length)
    Fixed(FixedEncoder<'a>),
    /// Avro `uuid` logical type encoder (string with RFC‑4122 hyphenated text)
    Uuid(UuidEncoder<'a>),
    /// Avro `duration` logical type (Arrow Interval(MonthDayNano)) encoder
    IntervalMonthDayNano(DurationEncoder<'a, IntervalMonthDayNanoType>),
    /// Avro `duration` logical type (Arrow Interval(YearMonth)) encoder
    IntervalYearMonth(DurationEncoder<'a, IntervalYearMonthType>),
    /// Avro `duration` logical type (Arrow Interval(DayTime)) encoder
    IntervalDayTime(DurationEncoder<'a, IntervalDayTimeType>),
    #[cfg(feature = "small_decimals")]
    Decimal32(Decimal32Encoder<'a>),
    #[cfg(feature = "small_decimals")]
    Decimal64(Decimal64Encoder<'a>),
    Decimal128(Decimal128Encoder<'a>),
    Decimal256(Decimal256Encoder<'a>),
    /// Avro `enum` encoder: writes the key (int) as the enum index.
    Enum(EnumEncoder<'a>),
    Map(Box<MapEncoder<'a>>),
    Union(Box<UnionEncoder<'a>>),
    Null,
}

impl<'a> Encoder<'a> {
    /// Encode the value at `idx`.
    fn encode<W: Write + ?Sized>(&mut self, out: &mut W, idx: usize) -> Result<(), ArrowError> {
        match self {
            Encoder::Boolean(e) => e.encode(out, idx),
            Encoder::Int(e) => e.encode(out, idx),
            Encoder::Long(e) => e.encode(out, idx),
            Encoder::Timestamp(e) => e.encode(out, idx),
            Encoder::TimestampMillis(e) => e.encode(out, idx),
            Encoder::Date32(e) => e.encode(out, idx),
            Encoder::Time32Millis(e) => e.encode(out, idx),
            Encoder::Time64Micros(e) => e.encode(out, idx),
            Encoder::DurationSeconds(e) => e.encode(out, idx),
            Encoder::DurationMicros(e) => e.encode(out, idx),
            Encoder::DurationMillis(e) => e.encode(out, idx),
            Encoder::DurationNanos(e) => e.encode(out, idx),
            Encoder::Float32(e) => e.encode(out, idx),
            Encoder::Float64(e) => e.encode(out, idx),
            Encoder::Binary(e) => e.encode(out, idx),
            Encoder::LargeBinary(e) => e.encode(out, idx),
            Encoder::Utf8(e) => e.encode(out, idx),
            Encoder::Utf8Large(e) => e.encode(out, idx),
            Encoder::List(e) => e.encode(out, idx),
            Encoder::LargeList(e) => e.encode(out, idx),
            Encoder::Struct(e) => e.encode(out, idx),
            Encoder::Fixed(e) => (e).encode(out, idx),
            Encoder::Uuid(e) => (e).encode(out, idx),
            Encoder::IntervalMonthDayNano(e) => (e).encode(out, idx),
            Encoder::IntervalYearMonth(e) => (e).encode(out, idx),
            Encoder::IntervalDayTime(e) => (e).encode(out, idx),
            #[cfg(feature = "small_decimals")]
            Encoder::Decimal32(e) => (e).encode(out, idx),
            #[cfg(feature = "small_decimals")]
            Encoder::Decimal64(e) => (e).encode(out, idx),
            Encoder::Decimal128(e) => (e).encode(out, idx),
            Encoder::Decimal256(e) => (e).encode(out, idx),
            Encoder::Map(e) => (e).encode(out, idx),
            Encoder::Enum(e) => (e).encode(out, idx),
            Encoder::Union(e) => (e).encode(out, idx),
            Encoder::Null => Ok(()),
        }
    }
}

struct BooleanEncoder<'a>(&'a arrow_array::BooleanArray);
impl BooleanEncoder<'_> {
    fn encode<W: Write + ?Sized>(&mut self, out: &mut W, idx: usize) -> Result<(), ArrowError> {
        write_bool(out, self.0.value(idx))
    }
}

/// Generic Avro `int` encoder for primitive arrays with `i32` native values.
struct IntEncoder<'a, P: ArrowPrimitiveType<Native = i32>>(&'a PrimitiveArray<P>);
impl<'a, P: ArrowPrimitiveType<Native = i32>> IntEncoder<'a, P> {
    fn encode<W: Write + ?Sized>(&mut self, out: &mut W, idx: usize) -> Result<(), ArrowError> {
        write_int(out, self.0.value(idx))
    }
}

/// Generic Avro `long` encoder for primitive arrays with `i64` native values.
struct LongEncoder<'a, P: ArrowPrimitiveType<Native = i64>>(&'a PrimitiveArray<P>);
impl<'a, P: ArrowPrimitiveType<Native = i64>> LongEncoder<'a, P> {
    fn encode<W: Write + ?Sized>(&mut self, out: &mut W, idx: usize) -> Result<(), ArrowError> {
        write_long(out, self.0.value(idx))
    }
}

/// Unified binary encoder generic over offset size (i32/i64).
struct BinaryEncoder<'a, O: OffsetSizeTrait>(&'a GenericBinaryArray<O>);
impl<'a, O: OffsetSizeTrait> BinaryEncoder<'a, O> {
    fn encode<W: Write + ?Sized>(&mut self, out: &mut W, idx: usize) -> Result<(), ArrowError> {
        write_len_prefixed(out, self.0.value(idx))
    }
}

struct F32Encoder<'a>(&'a arrow_array::Float32Array);
impl F32Encoder<'_> {
    fn encode<W: Write + ?Sized>(&mut self, out: &mut W, idx: usize) -> Result<(), ArrowError> {
        // Avro float: 4 bytes, IEEE-754 little-endian
        let bits = self.0.value(idx).to_bits();
        out.write_all(&bits.to_le_bytes())
            .map_err(|e| ArrowError::IoError(format!("write f32: {e}"), e))
    }
}

struct F64Encoder<'a>(&'a arrow_array::Float64Array);
impl F64Encoder<'_> {
    fn encode<W: Write + ?Sized>(&mut self, out: &mut W, idx: usize) -> Result<(), ArrowError> {
        // Avro double: 8 bytes, IEEE-754 little-endian
        let bits = self.0.value(idx).to_bits();
        out.write_all(&bits.to_le_bytes())
            .map_err(|e| ArrowError::IoError(format!("write f64: {e}"), e))
    }
}

struct Utf8GenericEncoder<'a, O: OffsetSizeTrait>(&'a GenericStringArray<O>);

impl<'a, O: OffsetSizeTrait> Utf8GenericEncoder<'a, O> {
    fn encode<W: Write + ?Sized>(&mut self, out: &mut W, idx: usize) -> Result<(), ArrowError> {
        write_len_prefixed(out, self.0.value(idx).as_bytes())
    }
}

type Utf8Encoder<'a> = Utf8GenericEncoder<'a, i32>;
type Utf8LargeEncoder<'a> = Utf8GenericEncoder<'a, i64>;

/// Internal key array kind used by Map encoder.
enum KeyKind<'a> {
    Utf8(&'a GenericStringArray<i32>),
    LargeUtf8(&'a GenericStringArray<i64>),
}
struct MapEncoder<'a> {
    map: &'a MapArray,
    keys: KeyKind<'a>,
    values: FieldEncoder<'a>,
    keys_offset: usize,
    values_offset: usize,
}

impl<'a> MapEncoder<'a> {
    fn try_new(
        map: &'a MapArray,
        values_nullability: Option<Nullability>,
        value_plan: &FieldPlan,
    ) -> Result<Self, ArrowError> {
        let keys_arr = map.keys();
        let keys_kind = match keys_arr.data_type() {
            DataType::Utf8 => KeyKind::Utf8(keys_arr.as_string::<i32>()),
            DataType::LargeUtf8 => KeyKind::LargeUtf8(keys_arr.as_string::<i64>()),
            other => {
                return Err(ArrowError::SchemaError(format!(
                    "Avro map requires string keys; Arrow key type must be Utf8/LargeUtf8, found: {other:?}"
                )));
            }
        };

        let entries_struct_fields = match map.data_type() {
            DataType::Map(entries, _) => match entries.data_type() {
                DataType::Struct(fs) => fs,
                other => {
                    return Err(ArrowError::SchemaError(format!(
                        "Arrow Map entries must be Struct, found: {other:?}"
                    )));
                }
            },
            _ => {
                return Err(ArrowError::SchemaError(
                    "Expected MapArray with DataType::Map".into(),
                ));
            }
        };

        let v_idx = find_map_value_field_index(entries_struct_fields).ok_or_else(|| {
            ArrowError::SchemaError("Map entries struct missing value field".into())
        })?;
        let value_field = entries_struct_fields[v_idx].as_ref();

        let values_enc = prepare_value_site_encoder(
            map.values().as_ref(),
            value_field,
            values_nullability,
            value_plan,
        )?;

        Ok(Self {
            map,
            keys: keys_kind,
            values: values_enc,
            keys_offset: keys_arr.offset(),
            values_offset: map.values().offset(),
        })
    }

    fn encode_map_entries<W, O>(
        out: &mut W,
        keys: &GenericStringArray<O>,
        keys_offset: usize,
        start: usize,
        end: usize,
        mut write_item: impl FnMut(&mut W, usize) -> Result<(), ArrowError>,
    ) -> Result<(), ArrowError>
    where
        W: Write + ?Sized,
        O: OffsetSizeTrait,
    {
        encode_blocked_range(out, start, end, |out, j| {
            let j_key = j.saturating_sub(keys_offset);
            write_len_prefixed(out, keys.value(j_key).as_bytes())?;
            write_item(out, j)
        })
    }

    fn encode<W: Write + ?Sized>(&mut self, out: &mut W, idx: usize) -> Result<(), ArrowError> {
        let offsets = self.map.offsets();
        let start = offsets[idx] as usize;
        let end = offsets[idx + 1] as usize;
        let write_item = |out: &mut W, j: usize| {
            let j_val = j.saturating_sub(self.values_offset);
            self.values.encode(out, j_val)
        };
        match self.keys {
            KeyKind::Utf8(arr) => MapEncoder::<'a>::encode_map_entries(
                out,
                arr,
                self.keys_offset,
                start,
                end,
                write_item,
            ),
            KeyKind::LargeUtf8(arr) => MapEncoder::<'a>::encode_map_entries(
                out,
                arr,
                self.keys_offset,
                start,
                end,
                write_item,
            ),
        }
    }
}

/// Avro `enum` encoder for Arrow `DictionaryArray<Int32, Utf8>`.
///
/// Per Avro spec, an enum is encoded as an **int** equal to the
/// zero-based position of the symbol in the schema’s `symbols` list.
/// We validate at construction that the dictionary values equal the symbols,
/// so we can directly write the key value here.
struct EnumEncoder<'a> {
    keys: &'a PrimitiveArray<Int32Type>,
}
impl EnumEncoder<'_> {
    fn encode<W: Write + ?Sized>(&mut self, out: &mut W, row: usize) -> Result<(), ArrowError> {
        write_int(out, self.keys.value(row))
    }
}

struct UnionEncoder<'a> {
    encoders: Vec<FieldEncoder<'a>>,
    array: &'a UnionArray,
}

impl<'a> UnionEncoder<'a> {
    fn try_new(array: &'a UnionArray, field_bindings: &[FieldBinding]) -> Result<Self, ArrowError> {
        let DataType::Union(fields, UnionMode::Dense) = array.data_type() else {
            return Err(ArrowError::SchemaError("Expected Dense UnionArray".into()));
        };

        if fields.len() != field_bindings.len() {
            return Err(ArrowError::SchemaError(format!(
                "Mismatched number of union branches between Arrow array ({}) and encoding plan ({})",
                fields.len(),
                field_bindings.len()
            )));
        }
        let mut encoders = Vec::with_capacity(fields.len());
        for (type_id, field_ref) in fields.iter() {
            let binding = field_bindings
                .get(type_id as usize)
                .ok_or_else(|| ArrowError::SchemaError("Binding and field mismatch".to_string()))?;

            let child = array.child(type_id).as_ref();

            let encoder = prepare_value_site_encoder(
                child,
                field_ref.as_ref(),
                binding.nullability,
                &binding.plan,
            )?;
            encoders.push(encoder);
        }
        Ok(Self { encoders, array })
    }

    fn encode<W: Write + ?Sized>(&mut self, out: &mut W, idx: usize) -> Result<(), ArrowError> {
        let type_id = self.array.type_ids()[idx];
        let branch_index = type_id as usize;
        write_int(out, type_id as i32)?;
        let child_row = self.array.value_offset(idx);

        let encoder = self
            .encoders
            .get_mut(branch_index)
            .ok_or_else(|| ArrowError::SchemaError(format!("Invalid type_id {type_id}")))?;

        encoder.encode(out, child_row)
    }
}

struct StructEncoder<'a> {
    encoders: Vec<FieldEncoder<'a>>,
}

impl<'a> StructEncoder<'a> {
    fn try_new(
        array: &'a StructArray,
        field_bindings: &[FieldBinding],
    ) -> Result<Self, ArrowError> {
        let DataType::Struct(fields) = array.data_type() else {
            return Err(ArrowError::SchemaError("Expected Struct".into()));
        };
        let mut encoders = Vec::with_capacity(field_bindings.len());
        for field_binding in field_bindings {
            let idx = field_binding.arrow_index;
            let column = array.columns().get(idx).ok_or_else(|| {
                ArrowError::SchemaError(format!("Struct child index {idx} out of range"))
            })?;
            let field = fields.get(idx).ok_or_else(|| {
                ArrowError::SchemaError(format!("Struct child index {idx} out of range"))
            })?;
            let encoder = prepare_value_site_encoder(
                column.as_ref(),
                field,
                field_binding.nullability,
                &field_binding.plan,
            )?;
            encoders.push(encoder);
        }
        Ok(Self { encoders })
    }

    fn encode<W: Write + ?Sized>(&mut self, out: &mut W, idx: usize) -> Result<(), ArrowError> {
        for encoder in self.encoders.iter_mut() {
            encoder.encode(out, idx)?;
        }
        Ok(())
    }
}

/// Encode a blocked range of items with Avro array block framing.
///
/// `write_item` must take `(out, index)` to maintain the "out-first" convention.
fn encode_blocked_range<W: Write + ?Sized, F>(
    out: &mut W,
    start: usize,
    end: usize,
    mut write_item: F,
) -> Result<(), ArrowError>
where
    F: FnMut(&mut W, usize) -> Result<(), ArrowError>,
{
    let len = end.saturating_sub(start);
    if len == 0 {
        // Zero-length terminator per Avro spec.
        write_long(out, 0)?;
        return Ok(());
    }
    // Emit a single positive block for performance, then the end marker.
    write_long(out, len as i64)?;
    for row in start..end {
        write_item(out, row)?;
    }
    write_long(out, 0)?;
    Ok(())
}

struct ListEncoder<'a, O: OffsetSizeTrait> {
    list: &'a GenericListArray<O>,
    values: FieldEncoder<'a>,
    values_offset: usize,
}

type ListEncoder32<'a> = ListEncoder<'a, i32>;
type ListEncoder64<'a> = ListEncoder<'a, i64>;

impl<'a, O: OffsetSizeTrait> ListEncoder<'a, O> {
    fn try_new(
        list: &'a GenericListArray<O>,
        items_nullability: Option<Nullability>,
        item_plan: &FieldPlan,
    ) -> Result<Self, ArrowError> {
        let child_field = match list.data_type() {
            DataType::List(field) => field.as_ref(),
            DataType::LargeList(field) => field.as_ref(),
            _ => {
                return Err(ArrowError::SchemaError(
                    "Expected List or LargeList for ListEncoder".into(),
                ));
            }
        };
        let values_enc = prepare_value_site_encoder(
            list.values().as_ref(),
            child_field,
            items_nullability,
            item_plan,
        )?;
        Ok(Self {
            list,
            values: values_enc,
            values_offset: list.values().offset(),
        })
    }

    fn encode_list_range<W: Write + ?Sized>(
        &mut self,
        out: &mut W,
        start: usize,
        end: usize,
    ) -> Result<(), ArrowError> {
        encode_blocked_range(out, start, end, |out, row| {
            self.values
                .encode(out, row.saturating_sub(self.values_offset))
        })
    }

    fn encode<W: Write + ?Sized>(&mut self, out: &mut W, idx: usize) -> Result<(), ArrowError> {
        let offsets = self.list.offsets();
        let start = offsets[idx].to_usize().ok_or_else(|| {
            ArrowError::InvalidArgumentError(format!("Error converting offset[{idx}] to usize"))
        })?;
        let end = offsets[idx + 1].to_usize().ok_or_else(|| {
            ArrowError::InvalidArgumentError(format!(
                "Error converting offset[{}] to usize",
                idx + 1
            ))
        })?;
        self.encode_list_range(out, start, end)
    }
}

fn prepare_value_site_encoder<'a>(
    values_array: &'a dyn Array,
    value_field: &Field,
    nullability: Option<Nullability>,
    plan: &FieldPlan,
) -> Result<FieldEncoder<'a>, ArrowError> {
    // Effective nullability is computed here from the writer-declared site nullability and data.
    FieldEncoder::make_encoder(values_array, value_field, plan, nullability)
}

/// Avro `fixed` encoder for Arrow `FixedSizeBinaryArray`.
/// Spec: a fixed is encoded as exactly `size` bytes, with no length prefix.
struct FixedEncoder<'a>(&'a FixedSizeBinaryArray);
impl FixedEncoder<'_> {
    fn encode<W: Write + ?Sized>(&mut self, out: &mut W, idx: usize) -> Result<(), ArrowError> {
        let v = self.0.value(idx); // &[u8] of fixed width
        out.write_all(v)
            .map_err(|e| ArrowError::IoError(format!("write fixed bytes: {e}"), e))
    }
}

/// Avro UUID logical type encoder: Arrow FixedSizeBinary(16) → Avro string (UUID).
/// Spec: uuid is a logical type over string (RFC‑4122). We output hyphenated form.
struct UuidEncoder<'a>(&'a FixedSizeBinaryArray);
impl UuidEncoder<'_> {
    fn encode<W: Write + ?Sized>(&mut self, out: &mut W, idx: usize) -> Result<(), ArrowError> {
        let mut buf = [0u8; 1 + uuid::fmt::Hyphenated::LENGTH];
        buf[0] = 0x48;
        let v = self.0.value(idx);
        let u = Uuid::from_slice(v)
            .map_err(|e| ArrowError::InvalidArgumentError(format!("Invalid UUID bytes: {e}")))?;
        let _ = u.hyphenated().encode_lower(&mut buf[1..]);
        out.write_all(&buf)
            .map_err(|e| ArrowError::IoError(format!("write uuid: {e}"), e))
    }
}

#[derive(Copy, Clone)]
struct DurationParts {
    months: u32,
    days: u32,
    millis: u32,
}
/// Trait mapping an Arrow interval native value to Avro duration `(months, days, millis)`.
trait IntervalToDurationParts: ArrowPrimitiveType {
    fn duration_parts(native: Self::Native) -> Result<DurationParts, ArrowError>;
}
impl IntervalToDurationParts for IntervalMonthDayNanoType {
    fn duration_parts(native: Self::Native) -> Result<DurationParts, ArrowError> {
        let (months, days, nanos) = IntervalMonthDayNanoType::to_parts(native);
        if months < 0 || days < 0 || nanos < 0 {
            return Err(ArrowError::InvalidArgumentError(
                "Avro 'duration' cannot encode negative months/days/nanoseconds".into(),
            ));
        }
        if nanos % 1_000_000 != 0 {
            return Err(ArrowError::InvalidArgumentError(
                "Avro 'duration' requires whole milliseconds; nanoseconds must be divisible by 1_000_000"
                    .into(),
            ));
        }
        let millis = nanos / 1_000_000;
        if millis > u32::MAX as i64 {
            return Err(ArrowError::InvalidArgumentError(
                "Avro 'duration' milliseconds exceed u32::MAX".into(),
            ));
        }
        Ok(DurationParts {
            months: months as u32,
            days: days as u32,
            millis: millis as u32,
        })
    }
}
impl IntervalToDurationParts for IntervalYearMonthType {
    fn duration_parts(native: Self::Native) -> Result<DurationParts, ArrowError> {
        if native < 0 {
            return Err(ArrowError::InvalidArgumentError(
                "Avro 'duration' cannot encode negative months".into(),
            ));
        }
        Ok(DurationParts {
            months: native as u32,
            days: 0,
            millis: 0,
        })
    }
}
impl IntervalToDurationParts for IntervalDayTimeType {
    fn duration_parts(native: Self::Native) -> Result<DurationParts, ArrowError> {
        let (days, millis) = IntervalDayTimeType::to_parts(native);
        if days < 0 || millis < 0 {
            return Err(ArrowError::InvalidArgumentError(
                "Avro 'duration' cannot encode negative days or milliseconds".into(),
            ));
        }
        Ok(DurationParts {
            months: 0,
            days: days as u32,
            millis: millis as u32,
        })
    }
}
/// Single generic encoder used for all three interval units.
/// Writes Avro `fixed(12)` as three little-endian u32 values in one call.
struct DurationEncoder<'a, P: ArrowPrimitiveType + IntervalToDurationParts>(&'a PrimitiveArray<P>);
impl<'a, P: ArrowPrimitiveType + IntervalToDurationParts> DurationEncoder<'a, P> {
    #[inline(always)]
    fn encode<W: Write + ?Sized>(&mut self, out: &mut W, idx: usize) -> Result<(), ArrowError> {
        let parts = P::duration_parts(self.0.value(idx))?;
        let months = parts.months.to_le_bytes();
        let days = parts.days.to_le_bytes();
        let ms = parts.millis.to_le_bytes();
        // SAFETY
        // - Endianness & layout: Avro's `duration` logical type is encoded as fixed(12)
        //   with three *little-endian* unsigned 32-bit integers in order: (months, days, millis).
        //   We explicitly materialize exactly those 12 bytes.
        // - In-bounds indexing: `to_le_bytes()` on `u32` returns `[u8; 4]` by contract,
        //   therefore, the constant indices 0..=3 used below are *always* in-bounds.
        //   Rust will panic on out-of-bounds indexing, but there is no such path here;
        //   the compiler can also elide the bound checks for constant, provably in-range
        //   indices. [std docs; Rust Performance Book on bounds-check elimination]
        // - Memory safety: The `[u8; 12]` array is built on the stack by value, with no
        //   aliasing and no uninitialized memory. There is no `unsafe`.
        // - I/O: `write_all(&buf)` is fallible and its `Result` is propagated and mapped
        //   into `ArrowError`, so I/O errors are reported, not panicked.
        // Consequently, constructing `buf` with the constant indices below is safe and
        // panic-free under these validated preconditions.
        let buf = [
            months[0], months[1], months[2], months[3], days[0], days[1], days[2], days[3], ms[0],
            ms[1], ms[2], ms[3],
        ];
        out.write_all(&buf)
            .map_err(|e| ArrowError::IoError(format!("write duration: {e}"), e))
    }
}

/// Minimal trait to obtain a big-endian fixed-size byte array for a decimal's
/// unscaled integer value at `idx`.
trait DecimalBeBytes<const N: usize> {
    fn value_be_bytes(&self, idx: usize) -> [u8; N];
}
#[cfg(feature = "small_decimals")]
impl DecimalBeBytes<4> for Decimal32Array {
    fn value_be_bytes(&self, idx: usize) -> [u8; 4] {
        self.value(idx).to_be_bytes()
    }
}
#[cfg(feature = "small_decimals")]
impl DecimalBeBytes<8> for Decimal64Array {
    fn value_be_bytes(&self, idx: usize) -> [u8; 8] {
        self.value(idx).to_be_bytes()
    }
}
impl DecimalBeBytes<16> for Decimal128Array {
    fn value_be_bytes(&self, idx: usize) -> [u8; 16] {
        self.value(idx).to_be_bytes()
    }
}
impl DecimalBeBytes<32> for Decimal256Array {
    fn value_be_bytes(&self, idx: usize) -> [u8; 32] {
        // Arrow i256 → [u8; 32] big-endian
        self.value(idx).to_be_bytes()
    }
}

/// Generic Avro decimal encoder over Arrow decimal arrays.
/// - When `fixed_size` is `None` → Avro `bytes(decimal)`; writes the minimal
///   two's-complement representation with a length prefix.
/// - When `Some(n)` → Avro `fixed(n, decimal)`; sign-extends (or validates)
///   to exactly `n` bytes and writes them directly.
struct DecimalEncoder<'a, const N: usize, A: DecimalBeBytes<N>> {
    arr: &'a A,
    fixed_size: Option<usize>,
}

impl<'a, const N: usize, A: DecimalBeBytes<N>> DecimalEncoder<'a, N, A> {
    fn new(arr: &'a A, fixed_size: Option<usize>) -> Self {
        Self { arr, fixed_size }
    }

    fn encode<W: Write + ?Sized>(&mut self, out: &mut W, idx: usize) -> Result<(), ArrowError> {
        let be = self.arr.value_be_bytes(idx);
        match self.fixed_size {
            Some(n) => write_sign_extended(out, &be, n),
            None => write_len_prefixed(out, minimal_twos_complement(&be)),
        }
    }
}

#[cfg(feature = "small_decimals")]
type Decimal32Encoder<'a> = DecimalEncoder<'a, 4, Decimal32Array>;
#[cfg(feature = "small_decimals")]
type Decimal64Encoder<'a> = DecimalEncoder<'a, 8, Decimal64Array>;
type Decimal128Encoder<'a> = DecimalEncoder<'a, 16, Decimal128Array>;
type Decimal256Encoder<'a> = DecimalEncoder<'a, 32, Decimal256Array>;

#[cfg(test)]
mod tests {
    use super::*;
    use arrow_array::types::Int32Type;
    use arrow_array::{
        Array, ArrayRef, BinaryArray, BooleanArray, Float32Array, Float64Array, Int32Array,
        Int64Array, LargeBinaryArray, LargeListArray, LargeStringArray, ListArray, NullArray,
        StringArray,
    };
    use arrow_buffer::Buffer;
    use arrow_schema::{DataType, Field, Fields, UnionFields};

    fn zigzag_i64(v: i64) -> u64 {
        ((v << 1) ^ (v >> 63)) as u64
    }

    fn varint(mut x: u64) -> Vec<u8> {
        let mut out = Vec::new();
        while (x & !0x7f) != 0 {
            out.push(((x & 0x7f) as u8) | 0x80);
            x >>= 7;
        }
        out.push((x & 0x7f) as u8);
        out
    }

    fn avro_long_bytes(v: i64) -> Vec<u8> {
        varint(zigzag_i64(v))
    }

    fn avro_len_prefixed_bytes(payload: &[u8]) -> Vec<u8> {
        let mut out = avro_long_bytes(payload.len() as i64);
        out.extend_from_slice(payload);
        out
    }

    fn duration_fixed12(months: u32, days: u32, millis: u32) -> [u8; 12] {
        let m = months.to_le_bytes();
        let d = days.to_le_bytes();
        let ms = millis.to_le_bytes();
        [
            m[0], m[1], m[2], m[3], d[0], d[1], d[2], d[3], ms[0], ms[1], ms[2], ms[3],
        ]
    }

    fn encode_all(
        array: &dyn Array,
        plan: &FieldPlan,
        nullability: Option<Nullability>,
    ) -> Vec<u8> {
        let field = Field::new("f", array.data_type().clone(), true);
        let mut enc = FieldEncoder::make_encoder(array, &field, plan, nullability).unwrap();
        let mut out = Vec::new();
        for i in 0..array.len() {
            enc.encode(&mut out, i).unwrap();
        }
        out
    }

    fn assert_bytes_eq(actual: &[u8], expected: &[u8]) {
        if actual != expected {
            let to_hex = |b: &[u8]| {
                b.iter()
                    .map(|x| format!("{:02X}", x))
                    .collect::<Vec<_>>()
                    .join(" ")
            };
            panic!(
                "mismatch\n  expected: [{}]\n    actual: [{}]",
                to_hex(expected),
                to_hex(actual)
            );
        }
    }

    #[test]
    fn binary_encoder() {
        let values: Vec<&[u8]> = vec![b"", b"ab", b"\x00\xFF"];
        let arr = BinaryArray::from_vec(values);
        let mut expected = Vec::new();
        for payload in [b"" as &[u8], b"ab", b"\x00\xFF"] {
            expected.extend(avro_len_prefixed_bytes(payload));
        }
        let got = encode_all(&arr, &FieldPlan::Scalar, None);
        assert_bytes_eq(&got, &expected);
    }

    #[test]
    fn large_binary_encoder() {
        let values: Vec<&[u8]> = vec![b"xyz", b""];
        let arr = LargeBinaryArray::from_vec(values);
        let mut expected = Vec::new();
        for payload in [b"xyz" as &[u8], b""] {
            expected.extend(avro_len_prefixed_bytes(payload));
        }
        let got = encode_all(&arr, &FieldPlan::Scalar, None);
        assert_bytes_eq(&got, &expected);
    }

    #[test]
    fn utf8_encoder() {
        let arr = StringArray::from(vec!["", "A", "BC"]);
        let mut expected = Vec::new();
        for s in ["", "A", "BC"] {
            expected.extend(avro_len_prefixed_bytes(s.as_bytes()));
        }
        let got = encode_all(&arr, &FieldPlan::Scalar, None);
        assert_bytes_eq(&got, &expected);
    }

    #[test]
    fn large_utf8_encoder() {
        let arr = LargeStringArray::from(vec!["hello", ""]);
        let mut expected = Vec::new();
        for s in ["hello", ""] {
            expected.extend(avro_len_prefixed_bytes(s.as_bytes()));
        }
        let got = encode_all(&arr, &FieldPlan::Scalar, None);
        assert_bytes_eq(&got, &expected);
    }

    #[test]
    fn list_encoder_int32() {
        // Build ListArray [[1,2], [], [3]]
        let values = Int32Array::from(vec![1, 2, 3]);
        let offsets = vec![0, 2, 2, 3];
        let list = ListArray::new(
            Field::new("item", DataType::Int32, true).into(),
            arrow_buffer::OffsetBuffer::new(offsets.into()),
            Arc::new(values) as ArrayRef,
            None,
        );
        // Avro array encoding per row
        let mut expected = Vec::new();
        // row 0: block len 2, items 1,2 then 0
        expected.extend(avro_long_bytes(2));
        expected.extend(avro_long_bytes(1));
        expected.extend(avro_long_bytes(2));
        expected.extend(avro_long_bytes(0));
        // row 1: empty
        expected.extend(avro_long_bytes(0));
        // row 2: one item 3
        expected.extend(avro_long_bytes(1));
        expected.extend(avro_long_bytes(3));
        expected.extend(avro_long_bytes(0));

        let plan = FieldPlan::List {
            items_nullability: None,
            item_plan: Box::new(FieldPlan::Scalar),
        };
        let got = encode_all(&list, &plan, None);
        assert_bytes_eq(&got, &expected);
    }

    #[test]
    fn struct_encoder_two_fields() {
        // Struct { a: Int32, b: Utf8 }
        let a = Int32Array::from(vec![1, 2]);
        let b = StringArray::from(vec!["x", "y"]);
        let fields = Fields::from(vec![
            Field::new("a", DataType::Int32, true),
            Field::new("b", DataType::Utf8, true),
        ]);
        let struct_arr = StructArray::new(
            fields.clone(),
            vec![Arc::new(a) as ArrayRef, Arc::new(b) as ArrayRef],
            None,
        );
        let plan = FieldPlan::Struct {
            bindings: vec![
                FieldBinding {
                    arrow_index: 0,
                    nullability: None,
                    plan: FieldPlan::Scalar,
                },
                FieldBinding {
                    arrow_index: 1,
                    nullability: None,
                    plan: FieldPlan::Scalar,
                },
            ],
        };
        let got = encode_all(&struct_arr, &plan, None);
        // Expected: rows concatenated: a then b
        let mut expected = Vec::new();
        expected.extend(avro_long_bytes(1)); // a=1
        expected.extend(avro_len_prefixed_bytes(b"x")); // b="x"
        expected.extend(avro_long_bytes(2)); // a=2
        expected.extend(avro_len_prefixed_bytes(b"y")); // b="y"
        assert_bytes_eq(&got, &expected);
    }

    #[test]
    fn enum_encoder_dictionary() {
        // symbols: ["A","B","C"], keys [2,0,1]
        let dict_values = StringArray::from(vec!["A", "B", "C"]);
        let keys = Int32Array::from(vec![2, 0, 1]);
        let dict =
            DictionaryArray::<Int32Type>::try_new(keys, Arc::new(dict_values) as ArrayRef).unwrap();
        let symbols = Arc::<[String]>::from(
            vec!["A".to_string(), "B".to_string(), "C".to_string()].into_boxed_slice(),
        );
        let plan = FieldPlan::Enum { symbols };
        let got = encode_all(&dict, &plan, None);
        let mut expected = Vec::new();
        expected.extend(avro_long_bytes(2));
        expected.extend(avro_long_bytes(0));
        expected.extend(avro_long_bytes(1));
        assert_bytes_eq(&got, &expected);
    }

    #[test]
    fn decimal_bytes_and_fixed() {
        // Use Decimal128 with small positives and negatives
        let dec = Decimal128Array::from(vec![1i128, -1i128, 0i128])
            .with_precision_and_scale(20, 0)
            .unwrap();
        // bytes(decimal): minimal two's complement length-prefixed
        let plan_bytes = FieldPlan::Decimal { size: None };
        let got_bytes = encode_all(&dec, &plan_bytes, None);
        // 1 -> 0x01; -1 -> 0xFF; 0 -> 0x00
        let mut expected_bytes = Vec::new();
        expected_bytes.extend(avro_len_prefixed_bytes(&[0x01]));
        expected_bytes.extend(avro_len_prefixed_bytes(&[0xFF]));
        expected_bytes.extend(avro_len_prefixed_bytes(&[0x00]));
        assert_bytes_eq(&got_bytes, &expected_bytes);

        let plan_fixed = FieldPlan::Decimal { size: Some(16) };
        let got_fixed = encode_all(&dec, &plan_fixed, None);
        let mut expected_fixed = Vec::new();
        expected_fixed.extend_from_slice(&1i128.to_be_bytes());
        expected_fixed.extend_from_slice(&(-1i128).to_be_bytes());
        expected_fixed.extend_from_slice(&0i128.to_be_bytes());
        assert_bytes_eq(&got_fixed, &expected_fixed);
    }

    #[test]
    fn decimal_bytes_256() {
        use arrow_buffer::i256;
        // Use Decimal256 with small positives and negatives
        let dec = Decimal256Array::from(vec![
            i256::from_i128(1),
            i256::from_i128(-1),
            i256::from_i128(0),
        ])
        .with_precision_and_scale(76, 0)
        .unwrap();
        // bytes(decimal): minimal two's complement length-prefixed
        let plan_bytes = FieldPlan::Decimal { size: None };
        let got_bytes = encode_all(&dec, &plan_bytes, None);
        // 1 -> 0x01; -1 -> 0xFF; 0 -> 0x00
        let mut expected_bytes = Vec::new();
        expected_bytes.extend(avro_len_prefixed_bytes(&[0x01]));
        expected_bytes.extend(avro_len_prefixed_bytes(&[0xFF]));
        expected_bytes.extend(avro_len_prefixed_bytes(&[0x00]));
        assert_bytes_eq(&got_bytes, &expected_bytes);

        // fixed(32): 32-byte big-endian two's complement
        let plan_fixed = FieldPlan::Decimal { size: Some(32) };
        let got_fixed = encode_all(&dec, &plan_fixed, None);
        let mut expected_fixed = Vec::new();
        expected_fixed.extend_from_slice(&i256::from_i128(1).to_be_bytes());
        expected_fixed.extend_from_slice(&i256::from_i128(-1).to_be_bytes());
        expected_fixed.extend_from_slice(&i256::from_i128(0).to_be_bytes());
        assert_bytes_eq(&got_fixed, &expected_fixed);
    }

    #[cfg(feature = "small_decimals")]
    #[test]
    fn decimal_bytes_and_fixed_32() {
        // Use Decimal32 with small positives and negatives
        let dec = Decimal32Array::from(vec![1i32, -1i32, 0i32])
            .with_precision_and_scale(9, 0)
            .unwrap();
        // bytes(decimal)
        let plan_bytes = FieldPlan::Decimal { size: None };
        let got_bytes = encode_all(&dec, &plan_bytes, None);
        let mut expected_bytes = Vec::new();
        expected_bytes.extend(avro_len_prefixed_bytes(&[0x01]));
        expected_bytes.extend(avro_len_prefixed_bytes(&[0xFF]));
        expected_bytes.extend(avro_len_prefixed_bytes(&[0x00]));
        assert_bytes_eq(&got_bytes, &expected_bytes);
        // fixed(4)
        let plan_fixed = FieldPlan::Decimal { size: Some(4) };
        let got_fixed = encode_all(&dec, &plan_fixed, None);
        let mut expected_fixed = Vec::new();
        expected_fixed.extend_from_slice(&1i32.to_be_bytes());
        expected_fixed.extend_from_slice(&(-1i32).to_be_bytes());
        expected_fixed.extend_from_slice(&0i32.to_be_bytes());
        assert_bytes_eq(&got_fixed, &expected_fixed);
    }

    #[cfg(feature = "small_decimals")]
    #[test]
    fn decimal_bytes_and_fixed_64() {
        // Use Decimal64 with small positives and negatives
        let dec = Decimal64Array::from(vec![1i64, -1i64, 0i64])
            .with_precision_and_scale(18, 0)
            .unwrap();
        // bytes(decimal)
        let plan_bytes = FieldPlan::Decimal { size: None };
        let got_bytes = encode_all(&dec, &plan_bytes, None);
        let mut expected_bytes = Vec::new();
        expected_bytes.extend(avro_len_prefixed_bytes(&[0x01]));
        expected_bytes.extend(avro_len_prefixed_bytes(&[0xFF]));
        expected_bytes.extend(avro_len_prefixed_bytes(&[0x00]));
        assert_bytes_eq(&got_bytes, &expected_bytes);
        // fixed(8)
        let plan_fixed = FieldPlan::Decimal { size: Some(8) };
        let got_fixed = encode_all(&dec, &plan_fixed, None);
        let mut expected_fixed = Vec::new();
        expected_fixed.extend_from_slice(&1i64.to_be_bytes());
        expected_fixed.extend_from_slice(&(-1i64).to_be_bytes());
        expected_fixed.extend_from_slice(&0i64.to_be_bytes());
        assert_bytes_eq(&got_fixed, &expected_fixed);
    }

    #[test]
    fn float32_and_float64_encoders() {
        let f32a = Float32Array::from(vec![0.0f32, -1.5f32, f32::from_bits(0x7fc00000)]); // includes a quiet NaN bit pattern
        let f64a = Float64Array::from(vec![0.0f64, -2.25f64]);
        // f32 expected
        let mut expected32 = Vec::new();
        for v in [0.0f32, -1.5f32, f32::from_bits(0x7fc00000)] {
            expected32.extend_from_slice(&v.to_bits().to_le_bytes());
        }
        let got32 = encode_all(&f32a, &FieldPlan::Scalar, None);
        assert_bytes_eq(&got32, &expected32);
        // f64 expected
        let mut expected64 = Vec::new();
        for v in [0.0f64, -2.25f64] {
            expected64.extend_from_slice(&v.to_bits().to_le_bytes());
        }
        let got64 = encode_all(&f64a, &FieldPlan::Scalar, None);
        assert_bytes_eq(&got64, &expected64);
    }

    #[test]
    fn long_encoder_int64() {
        let arr = Int64Array::from(vec![0i64, 1i64, -1i64, 2i64, -2i64, i64::MIN + 1]);
        let mut expected = Vec::new();
        for v in [0, 1, -1, 2, -2, i64::MIN + 1] {
            expected.extend(avro_long_bytes(v));
        }
        let got = encode_all(&arr, &FieldPlan::Scalar, None);
        assert_bytes_eq(&got, &expected);
    }

    #[test]
    fn fixed_encoder_plain() {
        // Two values of width 4
        let data = [[0xDE, 0xAD, 0xBE, 0xEF], [0x00, 0x01, 0x02, 0x03]];
        let values: Vec<Vec<u8>> = data.iter().map(|x| x.to_vec()).collect();
        let arr = FixedSizeBinaryArray::try_from_iter(values.into_iter()).unwrap();
        let got = encode_all(&arr, &FieldPlan::Scalar, None);
        let mut expected = Vec::new();
        expected.extend_from_slice(&data[0]);
        expected.extend_from_slice(&data[1]);
        assert_bytes_eq(&got, &expected);
    }

    #[test]
    fn uuid_encoder_test() {
        // Happy path
        let u = Uuid::parse_str("00112233-4455-6677-8899-aabbccddeeff").unwrap();
        let bytes = *u.as_bytes();
        let arr_ok = FixedSizeBinaryArray::try_from_iter(vec![bytes.to_vec()].into_iter()).unwrap();
        // Expected: length 36 (0x48) followed by hyphenated lowercase text
        let mut expected = Vec::new();
        expected.push(0x48);
        expected.extend_from_slice(u.hyphenated().to_string().as_bytes());
        let got = encode_all(&arr_ok, &FieldPlan::Uuid, None);
        assert_bytes_eq(&got, &expected);
    }

    #[test]
    fn uuid_encoder_error() {
        // Invalid UUID bytes: wrong length
        let arr =
            FixedSizeBinaryArray::try_new(10, arrow_buffer::Buffer::from(vec![0u8; 10]), None)
                .unwrap();
        let plan = FieldPlan::Uuid;

        let field = Field::new("f", arr.data_type().clone(), true);
        let mut enc = FieldEncoder::make_encoder(&arr, &field, &plan, None).unwrap();
        let mut out = Vec::new();
        let err = enc.encode(&mut out, 0).unwrap_err();
        match err {
            ArrowError::InvalidArgumentError(msg) => {
                assert!(msg.contains("Invalid UUID bytes"))
            }
            other => panic!("expected InvalidArgumentError, got {other:?}"),
        }
    }

    fn test_scalar_primitive_encoding<T>(
        non_nullable_data: &[T::Native],
        nullable_data: &[Option<T::Native>],
    ) where
        T: ArrowPrimitiveType,
        T::Native: Into<i64> + Copy,
        PrimitiveArray<T>: From<Vec<<T as ArrowPrimitiveType>::Native>>,
    {
        let plan = FieldPlan::Scalar;

        let array = PrimitiveArray::<T>::from(non_nullable_data.to_vec());
        let got = encode_all(&array, &plan, None);

        let mut expected = Vec::new();
        for &value in non_nullable_data {
            expected.extend(avro_long_bytes(value.into()));
        }
        assert_bytes_eq(&got, &expected);

        let array_nullable: PrimitiveArray<T> = nullable_data.iter().copied().collect();
        let got_nullable = encode_all(&array_nullable, &plan, Some(Nullability::NullFirst));

        let mut expected_nullable = Vec::new();
        for &opt_value in nullable_data {
            match opt_value {
                Some(value) => {
                    // Union index 1 for the value, then the value itself
                    expected_nullable.extend(avro_long_bytes(1));
                    expected_nullable.extend(avro_long_bytes(value.into()));
                }
                None => {
                    // Union index 0 for the null
                    expected_nullable.extend(avro_long_bytes(0));
                }
            }
        }
        assert_bytes_eq(&got_nullable, &expected_nullable);
    }

    #[test]
    fn date32_encoder() {
        test_scalar_primitive_encoding::<Date32Type>(
            &[
                19345, // 2022-12-20
                0,     // 1970-01-01 (epoch)
                -1,    // 1969-12-31 (pre-epoch)
            ],
            &[Some(19345), None],
        );
    }

    #[test]
    fn time32_millis_encoder() {
        test_scalar_primitive_encoding::<Time32MillisecondType>(
            &[
                0,        // Midnight
                49530123, // 13:45:30.123
                86399999, // 23:59:59.999
            ],
            &[None, Some(49530123)],
        );
    }

    #[test]
    fn time64_micros_encoder() {
        test_scalar_primitive_encoding::<Time64MicrosecondType>(
            &[
                0,           // Midnight
                86399999999, // 23:59:59.999999
            ],
            &[Some(86399999999), None],
        );
    }

    #[test]
    fn timestamp_millis_encoder() {
        test_scalar_primitive_encoding::<TimestampMillisecondType>(
            &[
                1704067200000, // 2024-01-01T00:00:00Z
                0,             // 1970-01-01T00:00:00Z (epoch)
                -123456789,    // Pre-epoch timestamp
            ],
            &[None, Some(1704067200000)],
        );
    }

    #[test]
    fn map_encoder_string_keys_int_values() {
        // Build MapArray with two rows
        // Row0: {"k1":1, "k2":2}
        // Row1: {}
        let keys = StringArray::from(vec!["k1", "k2"]);
        let values = Int32Array::from(vec![1, 2]);
        let entries_fields = Fields::from(vec![
            Field::new("key", DataType::Utf8, false),
            Field::new("value", DataType::Int32, true),
        ]);
        let entries = StructArray::new(
            entries_fields,
            vec![Arc::new(keys) as ArrayRef, Arc::new(values) as ArrayRef],
            None,
        );
        let offsets = arrow_buffer::OffsetBuffer::new(vec![0i32, 2, 2].into());
        let map = MapArray::new(
            Field::new("entries", entries.data_type().clone(), false).into(),
            offsets,
            entries,
            None,
            false,
        );
        let plan = FieldPlan::Map {
            values_nullability: None,
            value_plan: Box::new(FieldPlan::Scalar),
        };
        let got = encode_all(&map, &plan, None);
        let mut expected = Vec::new();
        // Row0: block 2 then pairs
        expected.extend(avro_long_bytes(2));
        expected.extend(avro_len_prefixed_bytes(b"k1"));
        expected.extend(avro_long_bytes(1));
        expected.extend(avro_len_prefixed_bytes(b"k2"));
        expected.extend(avro_long_bytes(2));
        expected.extend(avro_long_bytes(0));
        // Row1: empty
        expected.extend(avro_long_bytes(0));
        assert_bytes_eq(&got, &expected);
    }

    #[test]
    fn union_encoder_string_int() {
        let strings = StringArray::from(vec!["hello", "world"]);
        let ints = Int32Array::from(vec![10, 20, 30]);

        let union_fields = UnionFields::new(
            vec![0, 1],
            vec![
                Field::new("v_str", DataType::Utf8, true),
                Field::new("v_int", DataType::Int32, true),
            ],
        );

        let type_ids = Buffer::from_slice_ref([0_i8, 1, 1, 0, 1]);
        let offsets = Buffer::from_slice_ref([0_i32, 0, 1, 1, 2]);

        let union_array = UnionArray::try_new(
            union_fields,
            type_ids.into(),
            Some(offsets.into()),
            vec![Arc::new(strings), Arc::new(ints)],
        )
        .unwrap();

        let plan = FieldPlan::Union {
            bindings: vec![
                FieldBinding {
                    arrow_index: 0,
                    nullability: None,
                    plan: FieldPlan::Scalar,
                },
                FieldBinding {
                    arrow_index: 1,
                    nullability: None,
                    plan: FieldPlan::Scalar,
                },
            ],
        };

        let got = encode_all(&union_array, &plan, None);

        let mut expected = Vec::new();
        expected.extend(avro_long_bytes(0));
        expected.extend(avro_len_prefixed_bytes(b"hello"));
        expected.extend(avro_long_bytes(1));
        expected.extend(avro_long_bytes(10));
        expected.extend(avro_long_bytes(1));
        expected.extend(avro_long_bytes(20));
        expected.extend(avro_long_bytes(0));
        expected.extend(avro_len_prefixed_bytes(b"world"));
        expected.extend(avro_long_bytes(1));
        expected.extend(avro_long_bytes(30));

        assert_bytes_eq(&got, &expected);
    }

    #[test]
    fn union_encoder_null_string_int() {
        let nulls = NullArray::new(1);
        let strings = StringArray::from(vec!["hello"]);
        let ints = Int32Array::from(vec![10]);

        let union_fields = UnionFields::new(
            vec![0, 1, 2],
            vec![
                Field::new("v_null", DataType::Null, true),
                Field::new("v_str", DataType::Utf8, true),
                Field::new("v_int", DataType::Int32, true),
            ],
        );

        let type_ids = Buffer::from_slice_ref([0_i8, 1, 2]);
        // For a null value in a dense union, no value is added to a child array.
        // The offset points to the last value of that type. Since there's only one
        // null, and one of each other type, all offsets are 0.
        let offsets = Buffer::from_slice_ref([0_i32, 0, 0]);

        let union_array = UnionArray::try_new(
            union_fields,
            type_ids.into(),
            Some(offsets.into()),
            vec![Arc::new(nulls), Arc::new(strings), Arc::new(ints)],
        )
        .unwrap();

        let plan = FieldPlan::Union {
            bindings: vec![
                FieldBinding {
                    arrow_index: 0,
                    nullability: None,
                    plan: FieldPlan::Scalar,
                },
                FieldBinding {
                    arrow_index: 1,
                    nullability: None,
                    plan: FieldPlan::Scalar,
                },
                FieldBinding {
                    arrow_index: 2,
                    nullability: None,
                    plan: FieldPlan::Scalar,
                },
            ],
        };

        let got = encode_all(&union_array, &plan, None);

        let mut expected = Vec::new();
        expected.extend(avro_long_bytes(0));
        expected.extend(avro_long_bytes(1));
        expected.extend(avro_len_prefixed_bytes(b"hello"));
        expected.extend(avro_long_bytes(2));
        expected.extend(avro_long_bytes(10));

        assert_bytes_eq(&got, &expected);
    }

    #[test]
    fn list64_encoder_int32() {
        // LargeList [[1,2,3], []]
        let values = Int32Array::from(vec![1, 2, 3]);
        let offsets: Vec<i64> = vec![0, 3, 3];
        let list = LargeListArray::new(
            Field::new("item", DataType::Int32, true).into(),
            arrow_buffer::OffsetBuffer::new(offsets.into()),
            Arc::new(values) as ArrayRef,
            None,
        );
        let plan = FieldPlan::List {
            items_nullability: None,
            item_plan: Box::new(FieldPlan::Scalar),
        };
        let got = encode_all(&list, &plan, None);
        // Expected one block of 3 and then 0, then empty 0
        let mut expected = Vec::new();
        expected.extend(avro_long_bytes(3));
        expected.extend(avro_long_bytes(1));
        expected.extend(avro_long_bytes(2));
        expected.extend(avro_long_bytes(3));
        expected.extend(avro_long_bytes(0));
        expected.extend(avro_long_bytes(0));
        assert_bytes_eq(&got, &expected);
    }

    #[test]
    fn int_encoder_test() {
        let ints = Int32Array::from(vec![0, -1, 2]);
        let mut expected_i = Vec::new();
        for v in [0i32, -1, 2] {
            expected_i.extend(avro_long_bytes(v as i64));
        }
        let got_i = encode_all(&ints, &FieldPlan::Scalar, None);
        assert_bytes_eq(&got_i, &expected_i);
    }

    #[test]
    fn boolean_encoder_test() {
        let bools = BooleanArray::from(vec![true, false]);
        let mut expected_b = Vec::new();
        expected_b.extend_from_slice(&[1]);
        expected_b.extend_from_slice(&[0]);
        let got_b = encode_all(&bools, &FieldPlan::Scalar, None);
        assert_bytes_eq(&got_b, &expected_b);
    }

    #[test]
    #[cfg(feature = "avro_custom_types")]
    fn duration_encoding_seconds() {
        let arr: PrimitiveArray<DurationSecondType> = vec![0i64, -1, 2].into();
        let mut expected = Vec::new();
        for v in [0i64, -1, 2] {
            expected.extend_from_slice(&avro_long_bytes(v));
        }
        let got = encode_all(&arr, &FieldPlan::Scalar, None);
        assert_bytes_eq(&got, &expected);
    }

    #[test]
    #[cfg(feature = "avro_custom_types")]
    fn duration_encoding_milliseconds() {
        let arr: PrimitiveArray<DurationMillisecondType> = vec![1i64, 0, -2].into();
        let mut expected = Vec::new();
        for v in [1i64, 0, -2] {
            expected.extend_from_slice(&avro_long_bytes(v));
        }
        let got = encode_all(&arr, &FieldPlan::Scalar, None);
        assert_bytes_eq(&got, &expected);
    }

    #[test]
    #[cfg(feature = "avro_custom_types")]
    fn duration_encoding_microseconds() {
        let arr: PrimitiveArray<DurationMicrosecondType> = vec![5i64, -6, 7].into();
        let mut expected = Vec::new();
        for v in [5i64, -6, 7] {
            expected.extend_from_slice(&avro_long_bytes(v));
        }
        let got = encode_all(&arr, &FieldPlan::Scalar, None);
        assert_bytes_eq(&got, &expected);
    }

    #[test]
    #[cfg(feature = "avro_custom_types")]
    fn duration_encoding_nanoseconds() {
        let arr: PrimitiveArray<DurationNanosecondType> = vec![8i64, 9, -10].into();
        let mut expected = Vec::new();
        for v in [8i64, 9, -10] {
            expected.extend_from_slice(&avro_long_bytes(v));
        }
        let got = encode_all(&arr, &FieldPlan::Scalar, None);
        assert_bytes_eq(&got, &expected);
    }

    #[test]
    fn duration_encoder_year_month_happy_path() {
        let arr: PrimitiveArray<IntervalYearMonthType> = vec![0i32, 1i32, 25i32].into();
        let mut expected = Vec::new();
        for m in [0u32, 1u32, 25u32] {
            expected.extend_from_slice(&duration_fixed12(m, 0, 0));
        }
        let got = encode_all(&arr, &FieldPlan::Scalar, None);
        assert_bytes_eq(&got, &expected);
    }

    #[test]
    fn duration_encoder_year_month_rejects_negative() {
        let arr: PrimitiveArray<IntervalYearMonthType> = vec![-1i32].into();
        let field = Field::new("f", DataType::Interval(IntervalUnit::YearMonth), true);
        let mut enc = FieldEncoder::make_encoder(&arr, &field, &FieldPlan::Scalar, None).unwrap();
        let mut out = Vec::new();
        let err = enc.encode(&mut out, 0).unwrap_err();
        match err {
            ArrowError::InvalidArgumentError(msg) => {
                assert!(msg.contains("cannot encode negative months"))
            }
            other => panic!("expected InvalidArgumentError, got {other:?}"),
        }
    }

    #[test]
    fn duration_encoder_day_time_happy_path() {
        let v0 = IntervalDayTimeType::make_value(2, 500); // days=2, millis=500
        let v1 = IntervalDayTimeType::make_value(0, 0);
        let arr: PrimitiveArray<IntervalDayTimeType> = vec![v0, v1].into();
        let mut expected = Vec::new();
        expected.extend_from_slice(&duration_fixed12(0, 2, 500));
        expected.extend_from_slice(&duration_fixed12(0, 0, 0));
        let got = encode_all(&arr, &FieldPlan::Scalar, None);
        assert_bytes_eq(&got, &expected);
    }

    #[test]
    fn duration_encoder_day_time_rejects_negative() {
        let bad = IntervalDayTimeType::make_value(-1, 0);
        let arr: PrimitiveArray<IntervalDayTimeType> = vec![bad].into();
        let field = Field::new("f", DataType::Interval(IntervalUnit::DayTime), true);
        let mut enc = FieldEncoder::make_encoder(&arr, &field, &FieldPlan::Scalar, None).unwrap();
        let mut out = Vec::new();
        let err = enc.encode(&mut out, 0).unwrap_err();
        match err {
            ArrowError::InvalidArgumentError(msg) => {
                assert!(msg.contains("cannot encode negative days"))
            }
            other => panic!("expected InvalidArgumentError, got {other:?}"),
        }
    }

    #[test]
    fn duration_encoder_month_day_nano_happy_path() {
        let v0 = IntervalMonthDayNanoType::make_value(1, 2, 3_000_000); // -> millis = 3
        let v1 = IntervalMonthDayNanoType::make_value(0, 0, 0);
        let arr: PrimitiveArray<IntervalMonthDayNanoType> = vec![v0, v1].into();
        let mut expected = Vec::new();
        expected.extend_from_slice(&duration_fixed12(1, 2, 3));
        expected.extend_from_slice(&duration_fixed12(0, 0, 0));
        let got = encode_all(&arr, &FieldPlan::Scalar, None);
        assert_bytes_eq(&got, &expected);
    }

    #[test]
    fn duration_encoder_month_day_nano_rejects_non_ms_multiple() {
        let bad = IntervalMonthDayNanoType::make_value(0, 0, 1);
        let arr: PrimitiveArray<IntervalMonthDayNanoType> = vec![bad].into();
        let field = Field::new("f", DataType::Interval(IntervalUnit::MonthDayNano), true);
        let mut enc = FieldEncoder::make_encoder(&arr, &field, &FieldPlan::Scalar, None).unwrap();
        let mut out = Vec::new();
        let err = enc.encode(&mut out, 0).unwrap_err();
        match err {
            ArrowError::InvalidArgumentError(msg) => {
                assert!(msg.contains("requires whole milliseconds") || msg.contains("divisible"))
            }
            other => panic!("expected InvalidArgumentError, got {other:?}"),
        }
    }

    #[test]
    fn minimal_twos_complement_test() {
        let pos = [0x00, 0x00, 0x01];
        assert_eq!(minimal_twos_complement(&pos), &pos[2..]);
        let neg = [0xFF, 0xFF, 0x80]; // negative minimal is 0x80
        assert_eq!(minimal_twos_complement(&neg), &neg[2..]);
        let zero = [0x00, 0x00, 0x00];
        assert_eq!(minimal_twos_complement(&zero), &zero[2..]);
    }

    #[test]
    fn write_sign_extend_test() {
        let mut out = Vec::new();
        write_sign_extended(&mut out, &[0x01], 4).unwrap();
        assert_eq!(out, vec![0x00, 0x00, 0x00, 0x01]);
        out.clear();
        write_sign_extended(&mut out, &[0xFF], 4).unwrap();
        assert_eq!(out, vec![0xFF, 0xFF, 0xFF, 0xFF]);
        out.clear();
        // truncation success (sign bytes only removed)
        write_sign_extended(&mut out, &[0xFF, 0xFF, 0x80], 2).unwrap();
        assert_eq!(out, vec![0xFF, 0x80]);
        out.clear();
        // truncation overflow
        let err = write_sign_extended(&mut out, &[0x01, 0x00], 1).unwrap_err();
        match err {
            ArrowError::InvalidArgumentError(_) => {}
            _ => panic!("expected InvalidArgumentError"),
        }
    }

    #[test]
    fn duration_month_day_nano_overflow_millis() {
        // nanos leading to millis > u32::MAX
        let nanos = ((u64::from(u32::MAX) + 1) * 1_000_000) as i64;
        let v = IntervalMonthDayNanoType::make_value(0, 0, nanos);
        let arr: PrimitiveArray<IntervalMonthDayNanoType> = vec![v].into();
        let field = Field::new("f", DataType::Interval(IntervalUnit::MonthDayNano), true);
        let mut enc = FieldEncoder::make_encoder(&arr, &field, &FieldPlan::Scalar, None).unwrap();
        let mut out = Vec::new();
        let err = enc.encode(&mut out, 0).unwrap_err();
        match err {
            ArrowError::InvalidArgumentError(msg) => assert!(msg.contains("exceed u32::MAX")),
            _ => panic!("expected InvalidArgumentError"),
        }
    }

    #[test]
    fn fieldplan_decimal_precision_scale_mismatch_errors() {
        // Avro expects (10,2), Arrow has (12,2)
        use crate::codec::Codec;
        use std::collections::HashMap;
        let arrow_field = Field::new("d", DataType::Decimal128(12, 2), true);
        let avro_dt = AvroDataType::new(Codec::Decimal(10, Some(2), None), HashMap::new(), None);
        let err = FieldPlan::build(&avro_dt, &arrow_field).unwrap_err();
        match err {
            ArrowError::SchemaError(msg) => {
                assert!(msg.contains("Decimal precision/scale mismatch"))
            }
            _ => panic!("expected SchemaError"),
        }
    }
}<|MERGE_RESOLUTION|>--- conflicted
+++ resolved
@@ -241,9 +241,9 @@
                 DataType::Time32(TimeUnit::Millisecond) => {
                     Encoder::Time32Millis(IntEncoder(array.as_primitive::<Time32MillisecondType>()))
                 }
-                DataType::Time64(TimeUnit::Microsecond) => {
-                    Encoder::Time64Micros(LongEncoder(array.as_primitive::<Time64MicrosecondType>()))
-                }
+                DataType::Time64(TimeUnit::Microsecond) => Encoder::Time64Micros(LongEncoder(
+                    array.as_primitive::<Time64MicrosecondType>(),
+                )),
                 DataType::Float32 => {
                     Encoder::Float32(F32Encoder(array.as_primitive::<Float32Type>()))
                 }
@@ -455,10 +455,7 @@
                         "Avro enum site requires DataType::Dictionary, found: {other:?}"
                     )));
                 }
-<<<<<<< HEAD
             },
-=======
-            }
             FieldPlan::Union { bindings } => {
                 let arr = array
                     .as_any()
@@ -467,7 +464,6 @@
 
                 Encoder::Union(Box::new(UnionEncoder::try_new(arr, bindings)?))
             }
->>>>>>> f19bda3e
         };
         // Compute the effective null state from writer-declared nullability and data nulls.
         let null_state = match (nullability, array.null_count() > 0) {
@@ -849,10 +845,7 @@
                 other => Err(ArrowError::SchemaError(format!(
                     "Avro duration logical type requires Arrow Interval(MonthDayNano), found: {other:?}"
                 ))),
-<<<<<<< HEAD
             },
-=======
-            }
             Codec::Union(avro_branches, _, UnionMode::Dense) => {
                 let arrow_union_fields = match arrow_field.data_type() {
                     DataType::Union(fields, UnionMode::Dense) => fields,
@@ -892,12 +885,9 @@
 
                 Ok(FieldPlan::Union { bindings })
             }
-            Codec::Union(_, _, UnionMode::Sparse) => {
-                Err(ArrowError::NotYetImplemented(
-                    "Sparse Arrow unions are not yet supported".to_string(),
-                ))
-            }
->>>>>>> f19bda3e
+            Codec::Union(_, _, UnionMode::Sparse) => Err(ArrowError::NotYetImplemented(
+                "Sparse Arrow unions are not yet supported".to_string(),
+            )),
             _ => Ok(FieldPlan::Scalar),
         }
     }
