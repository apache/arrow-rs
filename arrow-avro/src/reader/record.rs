--- conflicted
+++ resolved
@@ -1229,12 +1229,7 @@
                 }
                 if n > (u32::MAX as usize) {
                     return Err(ArrowError::InvalidArgumentError(format!(
-<<<<<<< HEAD
-                        "RunEndEncoded length {} exceeds maximum supported by UInt32 indices for take",
-                        n
-=======
                         "RunEndEncoded length {n} exceeds maximum supported by UInt32 indices for take",
->>>>>>> 74c03864
                     )));
                 }
                 let run_count = run_starts.len();
@@ -1269,12 +1264,7 @@
                     2 => {
                         if n > i16::MAX as usize {
                             return Err(ArrowError::InvalidArgumentError(format!(
-<<<<<<< HEAD
-                                "RunEndEncoded length {} exceeds i16::MAX for run end width 2",
-                                n
-=======
                                 "RunEndEncoded length {n} exceeds i16::MAX for run end width 2"
->>>>>>> 74c03864
                             )));
                         }
                         build_run_array!(i16, Int16Type)
@@ -4674,7 +4664,6 @@
             .expect("Int32Array");
         assert_eq!(a.values(), &[1, 2, 3]);
     }
-<<<<<<< HEAD
 
     #[test]
     fn test_timestamp_nanos_decoding_utc() {
@@ -4764,6 +4753,4 @@
             other => panic!("expected Timestamp(Nanosecond, None), got {other:?}"),
         }
     }
-=======
->>>>>>> 74c03864
 }