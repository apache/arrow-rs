// Licensed to the Apache Software Foundation (ASF) under one
// or more contributor license agreements.  See the NOTICE file
// distributed with this work for additional information
// regarding copyright ownership.  The ASF licenses this file
// to you under the Apache License, Version 2.0 (the
// "License"); you may not use this file except in compliance
// with the License.  You may obtain a copy of the License at
//
//   http://www.apache.org/licenses/LICENSE-2.0
//
// Unless required by applicable law or agreed to in writing,
// software distributed under the License is distributed on an
// "AS IS" BASIS, WITHOUT WARRANTIES OR CONDITIONS OF ANY
// KIND, either express or implied.  See the License for the
// specific language governing permissions and limitations
// under the License.

use crate::codec::{
    AvroDataType, AvroField, AvroLiteral, Codec, Promotion, ResolutionInfo, ResolvedRecord,
<<<<<<< HEAD
    ResolvedUnion,
=======
>>>>>>> ca07b064
};
use crate::reader::block::{Block, BlockDecoder};
use crate::reader::cursor::AvroCursor;
use crate::schema::Nullability;
use arrow_array::builder::{
<<<<<<< HEAD
    Decimal128Builder, Decimal256Builder, Decimal32Builder, Decimal64Builder,
    IntervalMonthDayNanoBuilder,
=======
    Decimal128Builder, Decimal256Builder, IntervalMonthDayNanoBuilder, StringViewBuilder,
>>>>>>> ca07b064
};
#[cfg(feature = "small_decimals")]
use arrow_array::builder::{Decimal32Builder, Decimal64Builder};
use arrow_array::types::*;
use arrow_array::*;
use arrow_buffer::*;
use arrow_schema::{
    ArrowError, DataType, Field as ArrowField, FieldRef, Fields, Schema as ArrowSchema, SchemaRef,
<<<<<<< HEAD
    UnionFields, UnionMode, DECIMAL128_MAX_PRECISION, DECIMAL256_MAX_PRECISION,
=======
    DECIMAL128_MAX_PRECISION, DECIMAL256_MAX_PRECISION,
>>>>>>> ca07b064
};
#[cfg(feature = "small_decimals")]
use arrow_schema::{DECIMAL32_MAX_PRECISION, DECIMAL64_MAX_PRECISION};
use std::cmp::Ordering;
use std::sync::Arc;
use uuid::Uuid;

const DEFAULT_CAPACITY: usize = 1024;

/// Macro to decode a decimal payload for a given width and integer type.
macro_rules! decode_decimal {
    ($size:expr, $buf:expr, $builder:expr, $N:expr, $Int:ty) => {{
        let bytes = read_decimal_bytes_be::<{ $N }>($buf, $size)?;
        $builder.append_value(<$Int>::from_be_bytes(bytes));
    }};
}

/// Macro to finish a decimal builder into an array with precision/scale and nulls.
macro_rules! flush_decimal {
    ($builder:expr, $precision:expr, $scale:expr, $nulls:expr, $ArrayTy:ty) => {{
        let (_, vals, _) = $builder.finish().into_parts();
        let dec = <$ArrayTy>::new(vals, $nulls)
            .with_precision_and_scale(*$precision as u8, $scale.unwrap_or(0) as i8)
            .map_err(|e| ArrowError::ParseError(e.to_string()))?;
        Arc::new(dec) as ArrayRef
    }};
}

/// Macro to append a default decimal value from two's-complement big-endian bytes
/// into the corresponding decimal builder, with compile-time constructed error text.
macro_rules! append_decimal_default {
    ($lit:expr, $builder:expr, $N:literal, $Int:ty, $name:literal) => {{
        match $lit {
            AvroLiteral::Bytes(b) => {
                let ext = sign_cast_to::<$N>(b)?;
                let val = <$Int>::from_be_bytes(ext);
                $builder.append_value(val);
                Ok(())
            }
            _ => Err(ArrowError::InvalidArgumentError(
                concat!(
                    "Default for ",
                    $name,
                    " must be bytes (two's-complement big-endian)"
                )
                .to_string(),
            )),
        }
    }};
}

<<<<<<< HEAD
macro_rules! flush_union {
    ($fields:expr, $type_ids:expr, $offsets:expr, $encodings:expr) => {{
        let encoding_arrays = $encodings
            .iter_mut()
            .map(|d| d.flush(None))
            .collect::<Result<Vec<_>, _>>()?;
        let type_ids_buf: ScalarBuffer<i8> = flush_values($type_ids).into_iter().collect();
        let offsets_buf: ScalarBuffer<i32> = flush_values($offsets).into_iter().collect();
        let arr = UnionArray::try_new(
            $fields.clone(),
            type_ids_buf,
            Some(offsets_buf),
            encoding_arrays,
        )
        .map_err(|e| ArrowError::ParseError(e.to_string()))?;
        Arc::new(arr)
    }};
}

macro_rules! get_writer_union_action {
    ($buf:expr, $union_resolution:expr) => {{
        let branch = $buf.get_long()?;
        if branch < 0 {
            return Err(ArrowError::ParseError(format!(
                "Negative union branch index {branch}"
            )));
        }
        let idx = branch as usize;
        let dispatch = match $union_resolution.dispatch.as_deref() {
            Some(d) => d,
            None => {
                return Err(ArrowError::SchemaError(
                    "dispatch table missing for writer=union".to_string(),
                ));
            }
        };
        (idx, *dispatch.get(idx).unwrap_or(&BranchDispatch::NoMatch))
    }};
}

=======
>>>>>>> ca07b064
#[derive(Debug)]
pub(crate) struct RecordDecoderBuilder<'a> {
    data_type: &'a AvroDataType,
    use_utf8view: bool,
}

impl<'a> RecordDecoderBuilder<'a> {
    pub(crate) fn new(data_type: &'a AvroDataType) -> Self {
        Self {
            data_type,
            use_utf8view: false,
        }
    }

    pub(crate) fn with_utf8_view(mut self, use_utf8view: bool) -> Self {
        self.use_utf8view = use_utf8view;
        self
    }

    /// Builds the `RecordDecoder`.
    pub(crate) fn build(self) -> Result<RecordDecoder, ArrowError> {
        RecordDecoder::try_new_with_options(self.data_type, self.use_utf8view)
    }
}

/// Decodes avro encoded data into [`RecordBatch`]
#[derive(Debug)]
pub(crate) struct RecordDecoder {
    schema: SchemaRef,
    fields: Vec<Decoder>,
    use_utf8view: bool,
    projector: Option<Projector>,
}

impl RecordDecoder {
    /// Creates a new `RecordDecoderBuilder` for configuring a `RecordDecoder`.
    pub(crate) fn new(data_type: &'_ AvroDataType) -> Self {
        RecordDecoderBuilder::new(data_type).build().unwrap()
    }

    /// Create a new [`RecordDecoder`] from the provided [`AvroDataType`] with default options
    pub(crate) fn try_new(data_type: &AvroDataType) -> Result<Self, ArrowError> {
        RecordDecoderBuilder::new(data_type)
            .with_utf8_view(true)
            .build()
    }

    /// Creates a new [`RecordDecoder`] from the provided [`AvroDataType`] with additional options.
    ///
    /// This method allows you to customize how the Avro data is decoded into Arrow arrays.
    ///
    /// # Arguments
    /// * `data_type` - The Avro data type to decode.
    /// * `use_utf8view` - A flag indicating whether to use `Utf8View` for string types.
    ///
    /// # Errors
    /// This function will return an error if the provided `data_type` is not a `Record`.
    pub(crate) fn try_new_with_options(
        data_type: &AvroDataType,
        use_utf8view: bool,
    ) -> Result<Self, ArrowError> {
        match data_type.codec() {
            Codec::Struct(reader_fields) => {
                let mut arrow_fields = Vec::with_capacity(reader_fields.len());
                let mut encodings = Vec::with_capacity(reader_fields.len());
                for avro_field in reader_fields.iter() {
                    arrow_fields.push(avro_field.field());
                    encodings.push(Decoder::try_new(avro_field.data_type())?);
                }
                let projector = match data_type.resolution.as_ref() {
<<<<<<< HEAD
                    Some(ResolutionInfo::Record(rec)) => Some(
                        ProjectorBuilder::try_new(rec)
                            .with_reader_fields(reader_fields)
                            .build()?,
                    ),
=======
                    Some(ResolutionInfo::Record(rec)) => {
                        Some(ProjectorBuilder::try_new(rec, reader_fields).build()?)
                    }
>>>>>>> ca07b064
                    _ => None,
                };
                Ok(Self {
                    schema: Arc::new(ArrowSchema::new(arrow_fields)),
                    fields: encodings,
                    use_utf8view,
                    projector,
                })
            }
            other => Err(ArrowError::ParseError(format!(
                "Expected record got {other:?}"
            ))),
        }
    }

    /// Returns the decoder's `SchemaRef`
    pub(crate) fn schema(&self) -> &SchemaRef {
        &self.schema
    }

    /// Decode `count` records from `buf`
    pub(crate) fn decode(&mut self, buf: &[u8], count: usize) -> Result<usize, ArrowError> {
        let mut cursor = AvroCursor::new(buf);
        match self.projector.as_mut() {
            Some(proj) => {
                for _ in 0..count {
                    proj.project_record(&mut cursor, &mut self.fields)?;
                }
            }
            None => {
                for _ in 0..count {
                    for field in &mut self.fields {
                        field.decode(&mut cursor)?;
                    }
                }
            }
        }
        Ok(cursor.position())
    }

    /// Flush the decoded records into a [`RecordBatch`]
    pub(crate) fn flush(&mut self) -> Result<RecordBatch, ArrowError> {
        let arrays = self
            .fields
            .iter_mut()
            .map(|x| x.flush(None))
            .collect::<Result<Vec<_>, _>>()?;
        RecordBatch::try_new(self.schema.clone(), arrays)
    }
}

#[derive(Debug)]
struct EnumResolution {
    mapping: Arc<[i32]>,
    default_index: i32,
<<<<<<< HEAD
}

#[derive(Debug, Clone, Copy)]
enum BranchDispatch {
    NoMatch,
    ToReader {
        reader_idx: usize,
        promotion: Promotion,
    },
}

#[derive(Debug)]
struct UnionResolution {
    dispatch: Option<Arc<[BranchDispatch]>>,
    kind: UnionResolvedKind,
}

#[derive(Debug)]
enum UnionResolvedKind {
    Both {
        reader_type_codes: Arc<[i8]>,
    },
    ToSingle {
        target: Box<Decoder>,
    },
    FromSingle {
        reader_type_codes: Arc<[i8]>,
        target_reader_index: usize,
        promotion: Promotion,
    },
}

#[derive(Debug, Default)]
struct UnionResolutionBuilder {
    fields: Option<UnionFields>,
    resolved: Option<ResolvedUnion>,
}

impl UnionResolutionBuilder {
    #[inline]
    fn new() -> Self {
        Self {
            fields: None,
            resolved: None,
        }
    }

    #[inline]
    fn with_fields(mut self, fields: UnionFields) -> Self {
        self.fields = Some(fields);
        self
    }

    #[inline]
    fn with_resolved_union(mut self, resolved_union: &ResolvedUnion) -> Self {
        self.resolved = Some(resolved_union.clone());
        self
    }

    fn build(self) -> Result<UnionResolution, ArrowError> {
        let info = self.resolved.ok_or_else(|| {
            ArrowError::InvalidArgumentError(
                "UnionResolutionBuilder requires resolved_union to be provided".to_string(),
            )
        })?;
        match (info.writer_is_union, info.reader_is_union) {
            (true, true) => {
                let fields = self.fields.ok_or_else(|| {
                    ArrowError::InvalidArgumentError(
                        "UnionResolutionBuilder for reader union requires fields".to_string(),
                    )
                })?;
                let reader_type_codes: Vec<i8> =
                    fields.iter().map(|(tid, _)| tid).collect::<Vec<_>>();
                let dispatch: Vec<BranchDispatch> = info
                    .writer_to_reader
                    .iter()
                    .map(|m| match m {
                        Some((reader_index, promotion)) => BranchDispatch::ToReader {
                            reader_idx: *reader_index,
                            promotion: *promotion,
                        },
                        None => BranchDispatch::NoMatch,
                    })
                    .collect();
                Ok(UnionResolution {
                    dispatch: Some(Arc::from(dispatch)),
                    kind: UnionResolvedKind::Both {
                        reader_type_codes: Arc::from(reader_type_codes),
                    },
                })
            }
            (false, true) => {
                let fields = self.fields.ok_or_else(|| {
                    ArrowError::InvalidArgumentError(
                        "UnionResolutionBuilder for reader union requires fields".to_string(),
                    )
                })?;
                let reader_type_codes: Vec<i8> =
                    fields.iter().map(|(tid, _)| tid).collect::<Vec<_>>();
                let (target_reader_index, promotion) =
                    match info.writer_to_reader.first().and_then(|x| *x) {
                        Some(pair) => pair,
                        None => {
                            return Err(ArrowError::SchemaError(
                                "Writer schema does not match any reader union branch".to_string(),
                            ))
                        }
                    };
                Ok(UnionResolution {
                    dispatch: None,
                    kind: UnionResolvedKind::FromSingle {
                        reader_type_codes: Arc::from(reader_type_codes),
                        target_reader_index,
                        promotion,
                    },
                })
            }
            (true, false) => {
                let dispatch: Vec<BranchDispatch> = info
                    .writer_to_reader
                    .iter()
                    .map(|m| match m {
                        Some((reader_index, promotion)) => BranchDispatch::ToReader {
                            reader_idx: *reader_index,
                            promotion: *promotion,
                        },
                        None => BranchDispatch::NoMatch,
                    })
                    .collect();
                Ok(UnionResolution {
                    dispatch: Some(Arc::from(dispatch)),
                    kind: UnionResolvedKind::ToSingle {
                        target: Box::new(Decoder::Null(0)),
                    },
                })
            }
            (false, false) => Err(ArrowError::InvalidArgumentError(
                "UnionResolutionBuilder used for non-union case".to_string(),
            )),
        }
    }
=======
>>>>>>> ca07b064
}

#[derive(Debug)]
enum Decoder {
    Null(usize),
    Boolean(BooleanBufferBuilder),
    Int32(Vec<i32>),
    Int64(Vec<i64>),
    Float32(Vec<f32>),
    Float64(Vec<f64>),
    Date32(Vec<i32>),
    TimeMillis(Vec<i32>),
    TimeMicros(Vec<i64>),
    TimestampMillis(bool, Vec<i64>),
    TimestampMicros(bool, Vec<i64>),
    Int32ToInt64(Vec<i64>),
    Int32ToFloat32(Vec<f32>),
    Int32ToFloat64(Vec<f64>),
    Int64ToFloat32(Vec<f32>),
    Int64ToFloat64(Vec<f64>),
    Float32ToFloat64(Vec<f64>),
    BytesToString(OffsetBufferBuilder<i32>, Vec<u8>),
    StringToBytes(OffsetBufferBuilder<i32>, Vec<u8>),
    Binary(OffsetBufferBuilder<i32>, Vec<u8>),
    /// String data encoded as UTF-8 bytes, mapped to Arrow's StringArray
    String(OffsetBufferBuilder<i32>, Vec<u8>),
    /// String data encoded as UTF-8 bytes, but mapped to Arrow's StringViewArray
    StringView(OffsetBufferBuilder<i32>, Vec<u8>),
    Array(FieldRef, OffsetBufferBuilder<i32>, Box<Decoder>),
    Record(Fields, Vec<Decoder>, Option<Projector>),
    Map(
        FieldRef,
        OffsetBufferBuilder<i32>,
        OffsetBufferBuilder<i32>,
        Vec<u8>,
        Box<Decoder>,
    ),
    Fixed(i32, Vec<u8>),
    Enum(Vec<i32>, Arc<[String]>, Option<EnumResolution>),
    Duration(IntervalMonthDayNanoBuilder),
    Uuid(Vec<u8>),
    #[cfg(feature = "small_decimals")]
    Decimal32(usize, Option<usize>, Option<usize>, Decimal32Builder),
    #[cfg(feature = "small_decimals")]
    Decimal64(usize, Option<usize>, Option<usize>, Decimal64Builder),
    Decimal128(usize, Option<usize>, Option<usize>, Decimal128Builder),
    Decimal256(usize, Option<usize>, Option<usize>, Decimal256Builder),
    Union(
        UnionFields,
        Vec<i8>,
        Vec<i32>,
        Vec<Decoder>,
        Vec<i32>,
        Option<UnionResolution>,
    ),
    Nullable(Nullability, NullBufferBuilder, Box<Decoder>),
}

impl Decoder {
    fn try_new(data_type: &AvroDataType) -> Result<Self, ArrowError> {
        if let Some(ResolutionInfo::Union(info)) = data_type.resolution.as_ref() {
            if info.writer_is_union && !info.reader_is_union {
                let mut clone = data_type.clone();
                clone.resolution = None;
                let target = Box::new(Self::try_new_internal(&clone)?);
                let mut union_resolution = UnionResolutionBuilder::new()
                    .with_resolved_union(info)
                    .build()?;
                if let UnionResolvedKind::ToSingle { target: t } = &mut union_resolution.kind {
                    *t = target;
                }
                let base = Self::Union(
                    UnionFields::empty(),
                    Vec::new(),
                    Vec::new(),
                    Vec::new(),
                    Vec::new(),
                    Some(union_resolution),
                );
                return Ok(match data_type.nullability() {
                    Some(n) => {
                        Self::Nullable(n, NullBufferBuilder::new(DEFAULT_CAPACITY), Box::new(base))
                    }
                    None => base,
                });
            }
        }
        Self::try_new_internal(data_type)
    }

    fn try_new_internal(data_type: &AvroDataType) -> Result<Self, ArrowError> {
        let promotion = match data_type.resolution.as_ref() {
            Some(ResolutionInfo::Promotion(p)) => Some(p),
            _ => None,
        };
        let decoder = match (data_type.codec(), promotion) {
            (Codec::Int64, Some(Promotion::IntToLong)) => {
                Self::Int32ToInt64(Vec::with_capacity(DEFAULT_CAPACITY))
            }
            (Codec::Float32, Some(Promotion::IntToFloat)) => {
                Self::Int32ToFloat32(Vec::with_capacity(DEFAULT_CAPACITY))
            }
            (Codec::Float64, Some(Promotion::IntToDouble)) => {
                Self::Int32ToFloat64(Vec::with_capacity(DEFAULT_CAPACITY))
            }
            (Codec::Float32, Some(Promotion::LongToFloat)) => {
                Self::Int64ToFloat32(Vec::with_capacity(DEFAULT_CAPACITY))
            }
            (Codec::Float64, Some(Promotion::LongToDouble)) => {
                Self::Int64ToFloat64(Vec::with_capacity(DEFAULT_CAPACITY))
            }
            (Codec::Float64, Some(Promotion::FloatToDouble)) => {
                Self::Float32ToFloat64(Vec::with_capacity(DEFAULT_CAPACITY))
            }
            (Codec::Utf8, Some(Promotion::BytesToString))
            | (Codec::Utf8View, Some(Promotion::BytesToString)) => Self::BytesToString(
                OffsetBufferBuilder::new(DEFAULT_CAPACITY),
                Vec::with_capacity(DEFAULT_CAPACITY),
            ),
            (Codec::Binary, Some(Promotion::StringToBytes)) => Self::StringToBytes(
                OffsetBufferBuilder::new(DEFAULT_CAPACITY),
                Vec::with_capacity(DEFAULT_CAPACITY),
            ),
            (Codec::Null, _) => Self::Null(0),
            (Codec::Boolean, _) => Self::Boolean(BooleanBufferBuilder::new(DEFAULT_CAPACITY)),
            (Codec::Int32, _) => Self::Int32(Vec::with_capacity(DEFAULT_CAPACITY)),
            (Codec::Int64, _) => Self::Int64(Vec::with_capacity(DEFAULT_CAPACITY)),
            (Codec::Float32, _) => Self::Float32(Vec::with_capacity(DEFAULT_CAPACITY)),
            (Codec::Float64, _) => Self::Float64(Vec::with_capacity(DEFAULT_CAPACITY)),
            (Codec::Binary, _) => Self::Binary(
                OffsetBufferBuilder::new(DEFAULT_CAPACITY),
                Vec::with_capacity(DEFAULT_CAPACITY),
            ),
            (Codec::Utf8, _) => Self::String(
                OffsetBufferBuilder::new(DEFAULT_CAPACITY),
                Vec::with_capacity(DEFAULT_CAPACITY),
            ),
            (Codec::Utf8View, _) => Self::StringView(
                OffsetBufferBuilder::new(DEFAULT_CAPACITY),
                Vec::with_capacity(DEFAULT_CAPACITY),
            ),
            (Codec::Date32, _) => Self::Date32(Vec::with_capacity(DEFAULT_CAPACITY)),
            (Codec::TimeMillis, _) => Self::TimeMillis(Vec::with_capacity(DEFAULT_CAPACITY)),
            (Codec::TimeMicros, _) => Self::TimeMicros(Vec::with_capacity(DEFAULT_CAPACITY)),
            (Codec::TimestampMillis(is_utc), _) => {
                Self::TimestampMillis(*is_utc, Vec::with_capacity(DEFAULT_CAPACITY))
            }
            (Codec::TimestampMicros(is_utc), _) => {
                Self::TimestampMicros(*is_utc, Vec::with_capacity(DEFAULT_CAPACITY))
            }
            (Codec::Fixed(sz), _) => Self::Fixed(*sz, Vec::with_capacity(DEFAULT_CAPACITY)),
            (Codec::Decimal(precision, scale, size), _) => {
                let p = *precision;
                let s = *scale;
                let prec = p as u8;
                let scl = s.unwrap_or(0) as i8;
                #[cfg(feature = "small_decimals")]
                {
                    if p <= DECIMAL32_MAX_PRECISION as usize {
                        let builder = Decimal32Builder::with_capacity(DEFAULT_CAPACITY)
                            .with_precision_and_scale(prec, scl)?;
                        Self::Decimal32(p, s, *size, builder)
                    } else if p <= DECIMAL64_MAX_PRECISION as usize {
                        let builder = Decimal64Builder::with_capacity(DEFAULT_CAPACITY)
                            .with_precision_and_scale(prec, scl)?;
                        Self::Decimal64(p, s, *size, builder)
                    } else if p <= DECIMAL128_MAX_PRECISION as usize {
                        let builder = Decimal128Builder::with_capacity(DEFAULT_CAPACITY)
                            .with_precision_and_scale(prec, scl)?;
                        Self::Decimal128(p, s, *size, builder)
                    } else if p <= DECIMAL256_MAX_PRECISION as usize {
                        let builder = Decimal256Builder::with_capacity(DEFAULT_CAPACITY)
                            .with_precision_and_scale(prec, scl)?;
                        Self::Decimal256(p, s, *size, builder)
                    } else {
                        return Err(ArrowError::ParseError(format!(
                            "Decimal precision {p} exceeds maximum supported"
                        )));
                    }
                }
                #[cfg(not(feature = "small_decimals"))]
                {
                    if p <= DECIMAL128_MAX_PRECISION as usize {
                        let builder = Decimal128Builder::with_capacity(DEFAULT_CAPACITY)
                            .with_precision_and_scale(prec, scl)?;
                        Self::Decimal128(p, s, *size, builder)
                    } else if p <= DECIMAL256_MAX_PRECISION as usize {
                        let builder = Decimal256Builder::with_capacity(DEFAULT_CAPACITY)
                            .with_precision_and_scale(prec, scl)?;
                        Self::Decimal256(p, s, *size, builder)
                    } else {
                        return Err(ArrowError::ParseError(format!(
                            "Decimal precision {p} exceeds maximum supported"
                        )));
                    }
                }
            }
            (Codec::Interval, _) => Self::Duration(IntervalMonthDayNanoBuilder::new()),
            (Codec::List(item), _) => {
                let decoder = Self::try_new(item)?;
                Self::Array(
                    Arc::new(item.field_with_name("item")),
                    OffsetBufferBuilder::new(DEFAULT_CAPACITY),
                    Box::new(decoder),
                )
            }
            (Codec::Enum(symbols), _) => {
                let res = match data_type.resolution.as_ref() {
                    Some(ResolutionInfo::EnumMapping(mapping)) => Some(EnumResolution {
                        mapping: mapping.mapping.clone(),
                        default_index: mapping.default_index,
                    }),
                    _ => None,
                };
                Self::Enum(Vec::with_capacity(DEFAULT_CAPACITY), symbols.clone(), res)
            }
            (Codec::Struct(fields), _) => {
                let mut arrow_fields = Vec::with_capacity(fields.len());
                let mut encodings = Vec::with_capacity(fields.len());
                for avro_field in fields.iter() {
                    let encoding = Self::try_new(avro_field.data_type())?;
                    arrow_fields.push(avro_field.field());
                    encodings.push(encoding);
                }
                let projector =
                    if let Some(ResolutionInfo::Record(rec)) = data_type.resolution.as_ref() {
<<<<<<< HEAD
                        Some(
                            ProjectorBuilder::try_new(rec)
                                .with_reader_fields(fields)
                                .build()?,
                        )
=======
                        Some(ProjectorBuilder::try_new(rec, fields).build()?)
>>>>>>> ca07b064
                    } else {
                        None
                    };
                Self::Record(arrow_fields.into(), encodings, projector)
            }
            (Codec::Map(child), _) => {
                let val_field = child.field_with_name("value");
                let map_field = Arc::new(ArrowField::new(
                    "entries",
                    DataType::Struct(Fields::from(vec![
                        ArrowField::new("key", DataType::Utf8, false),
                        val_field,
                    ])),
                    false,
                ));
                let val_dec = Self::try_new(child)?;
                Self::Map(
                    map_field,
                    OffsetBufferBuilder::new(DEFAULT_CAPACITY),
                    OffsetBufferBuilder::new(DEFAULT_CAPACITY),
                    Vec::with_capacity(DEFAULT_CAPACITY),
                    Box::new(val_dec),
                )
            }
            (Codec::Union(encodings, fields, mode), _) => {
                if *mode != UnionMode::Dense {
                    return Err(ArrowError::NotYetImplemented(
                        "Sparse Arrow unions are not yet supported".to_string(),
                    ));
                }
                let mut decoders = Vec::with_capacity(encodings.len());
                for c in encodings.iter() {
                    decoders.push(Self::try_new_internal(c)?);
                }
                let union_resolution = match data_type.resolution.as_ref() {
                    Some(ResolutionInfo::Union(info)) if info.reader_is_union => Some(
                        UnionResolutionBuilder::new()
                            .with_fields(fields.clone())
                            .with_resolved_union(info)
                            .build()?,
                    ),
                    _ => None,
                };
                Self::Union(
                    fields.clone(),
                    Vec::with_capacity(DEFAULT_CAPACITY),
                    Vec::with_capacity(DEFAULT_CAPACITY),
                    decoders,
                    vec![0; encodings.len()],
                    union_resolution,
                )
            }
            (Codec::Uuid, _) => Self::Uuid(Vec::with_capacity(DEFAULT_CAPACITY)),
        };
        Ok(match data_type.nullability() {
            Some(nullability) => Self::Nullable(
                nullability,
                NullBufferBuilder::new(DEFAULT_CAPACITY),
                Box::new(decoder),
            ),
            None => decoder,
        })
    }

    /// Append a null record
    fn append_null(&mut self) {
        match self {
            Self::Null(count) => *count += 1,
            Self::Boolean(b) => b.append(false),
            Self::Int32(v) | Self::Date32(v) | Self::TimeMillis(v) => v.push(0),
            Self::Int64(v)
            | Self::Int32ToInt64(v)
            | Self::TimeMicros(v)
            | Self::TimestampMillis(_, v)
            | Self::TimestampMicros(_, v) => v.push(0),
            Self::Float32(v) | Self::Int32ToFloat32(v) | Self::Int64ToFloat32(v) => v.push(0.),
            Self::Float64(v)
            | Self::Int32ToFloat64(v)
            | Self::Int64ToFloat64(v)
            | Self::Float32ToFloat64(v) => v.push(0.),
            Self::Binary(offsets, _)
            | Self::String(offsets, _)
            | Self::StringView(offsets, _)
            | Self::BytesToString(offsets, _)
            | Self::StringToBytes(offsets, _) => {
                offsets.push_length(0);
            }
            Self::Uuid(v) => {
                v.extend([0; 16]);
            }
            Self::Array(_, offsets, _e) => {
                offsets.push_length(0);
            }
            Self::Record(_, e, _) => e.iter_mut().for_each(|e| e.append_null()),
            Self::Map(_, _koff, moff, _, _) => {
                moff.push_length(0);
            }
            Self::Fixed(sz, accum) => {
                accum.extend(std::iter::repeat_n(0u8, *sz as usize));
            }
            #[cfg(feature = "small_decimals")]
            Self::Decimal32(_, _, _, builder) => builder.append_value(0),
            #[cfg(feature = "small_decimals")]
            Self::Decimal64(_, _, _, builder) => builder.append_value(0),
            Self::Decimal128(_, _, _, builder) => builder.append_value(0),
            Self::Decimal256(_, _, _, builder) => builder.append_value(i256::ZERO),
            Self::Enum(indices, _, _) => indices.push(0),
            Self::Duration(builder) => builder.append_null(),
            Self::Union(fields, type_ids, offsets, encodings, encoding_counts, None) => {
                let mut chosen = None;
                for (i, ch) in encodings.iter().enumerate() {
                    if matches!(ch, Decoder::Null(_)) {
                        chosen = Some(i);
                        break;
                    }
                }
                let idx = chosen.unwrap_or(0);
                let type_id = fields
                    .iter()
                    .nth(idx)
                    .map(|(type_id, _)| type_id)
                    .unwrap_or_else(|| i8::try_from(idx).unwrap_or(0));
                type_ids.push(type_id);
                offsets.push(encoding_counts[idx]);
                encodings[idx].append_null();
                encoding_counts[idx] += 1;
            }
            Self::Union(
                fields,
                type_ids,
                offsets,
                encodings,
                encoding_counts,
                Some(union_resolution),
            ) => match &mut union_resolution.kind {
                UnionResolvedKind::Both { .. } => {
                    let mut chosen = None;
                    for (i, ch) in encodings.iter().enumerate() {
                        if matches!(ch, Decoder::Null(_)) {
                            chosen = Some(i);
                            break;
                        }
                    }
                    let idx = chosen.unwrap_or(0);
                    let type_id = fields
                        .iter()
                        .nth(idx)
                        .map(|(type_id, _)| type_id)
                        .unwrap_or_else(|| i8::try_from(idx).unwrap_or(0));
                    type_ids.push(type_id);
                    offsets.push(encoding_counts[idx]);
                    encodings[idx].append_null();
                    encoding_counts[idx] += 1;
                }
                UnionResolvedKind::ToSingle { target } => {
                    target.append_null();
                }
                UnionResolvedKind::FromSingle {
                    target_reader_index,
                    ..
                } => {
                    let type_id = fields
                        .iter()
                        .nth(*target_reader_index)
                        .map(|(type_id, _)| type_id)
                        .unwrap_or(0);
                    type_ids.push(type_id);
                    offsets.push(encoding_counts[*target_reader_index]);
                    encodings[*target_reader_index].append_null();
                    encoding_counts[*target_reader_index] += 1;
                }
            },
            Self::Nullable(_, null_buffer, inner) => {
                null_buffer.append(false);
                inner.append_null();
            }
        }
    }

    /// Append a single default literal into the decoder's buffers
    fn append_default(&mut self, lit: &AvroLiteral) -> Result<(), ArrowError> {
        match self {
            Self::Nullable(_, nb, inner) => {
                if matches!(lit, AvroLiteral::Null) {
                    nb.append(false);
                    inner.append_null();
                    Ok(())
                } else {
                    nb.append(true);
                    inner.append_default(lit)
                }
            }
            Self::Null(count) => match lit {
                AvroLiteral::Null => {
                    *count += 1;
                    Ok(())
                }
                _ => Err(ArrowError::InvalidArgumentError(
                    "Non-null default for null type".to_string(),
                )),
            },
            Self::Boolean(b) => match lit {
                AvroLiteral::Boolean(v) => {
                    b.append(*v);
                    Ok(())
                }
                _ => Err(ArrowError::InvalidArgumentError(
                    "Default for boolean must be boolean".to_string(),
                )),
            },
            Self::Int32(v) | Self::Date32(v) | Self::TimeMillis(v) => match lit {
                AvroLiteral::Int(i) => {
                    v.push(*i);
                    Ok(())
                }
                _ => Err(ArrowError::InvalidArgumentError(
                    "Default for int32/date32/time-millis must be int".to_string(),
                )),
            },
            Self::Int64(v)
            | Self::Int32ToInt64(v)
            | Self::TimeMicros(v)
            | Self::TimestampMillis(_, v)
            | Self::TimestampMicros(_, v) => match lit {
                AvroLiteral::Long(i) => {
                    v.push(*i);
                    Ok(())
                }
                AvroLiteral::Int(i) => {
                    v.push(*i as i64);
                    Ok(())
                }
                _ => Err(ArrowError::InvalidArgumentError(
                    "Default for long/time-micros/timestamp must be long or int".to_string(),
                )),
            },
            Self::Float32(v) | Self::Int32ToFloat32(v) | Self::Int64ToFloat32(v) => match lit {
                AvroLiteral::Float(f) => {
                    v.push(*f);
                    Ok(())
                }
                _ => Err(ArrowError::InvalidArgumentError(
                    "Default for float must be float".to_string(),
                )),
            },
            Self::Float64(v)
            | Self::Int32ToFloat64(v)
            | Self::Int64ToFloat64(v)
            | Self::Float32ToFloat64(v) => match lit {
                AvroLiteral::Double(f) => {
                    v.push(*f);
                    Ok(())
                }
                _ => Err(ArrowError::InvalidArgumentError(
                    "Default for double must be double".to_string(),
                )),
            },
            Self::Binary(offsets, values) | Self::StringToBytes(offsets, values) => match lit {
                AvroLiteral::Bytes(b) => {
                    offsets.push_length(b.len());
                    values.extend_from_slice(b);
                    Ok(())
                }
                _ => Err(ArrowError::InvalidArgumentError(
                    "Default for bytes must be bytes".to_string(),
                )),
            },
            Self::BytesToString(offsets, values)
            | Self::String(offsets, values)
            | Self::StringView(offsets, values) => match lit {
                AvroLiteral::String(s) => {
                    let b = s.as_bytes();
                    offsets.push_length(b.len());
                    values.extend_from_slice(b);
                    Ok(())
                }
                _ => Err(ArrowError::InvalidArgumentError(
                    "Default for string must be string".to_string(),
                )),
            },
            Self::Uuid(values) => match lit {
                AvroLiteral::String(s) => {
                    let uuid = Uuid::try_parse(s).map_err(|e| {
                        ArrowError::InvalidArgumentError(format!("Invalid UUID default: {s} ({e})"))
                    })?;
                    values.extend_from_slice(uuid.as_bytes());
                    Ok(())
                }
                _ => Err(ArrowError::InvalidArgumentError(
                    "Default for uuid must be string".to_string(),
                )),
            },
            Self::Fixed(sz, accum) => match lit {
                AvroLiteral::Bytes(b) => {
                    if b.len() != *sz as usize {
                        return Err(ArrowError::InvalidArgumentError(format!(
                            "Fixed default length {} does not match size {sz}",
                            b.len(),
                        )));
                    }
                    accum.extend_from_slice(b);
                    Ok(())
                }
                _ => Err(ArrowError::InvalidArgumentError(
                    "Default for fixed must be bytes".to_string(),
                )),
            },
            #[cfg(feature = "small_decimals")]
            Self::Decimal32(_, _, _, builder) => {
                append_decimal_default!(lit, builder, 4, i32, "decimal32")
            }
            #[cfg(feature = "small_decimals")]
            Self::Decimal64(_, _, _, builder) => {
                append_decimal_default!(lit, builder, 8, i64, "decimal64")
            }
            Self::Decimal128(_, _, _, builder) => {
                append_decimal_default!(lit, builder, 16, i128, "decimal128")
            }
            Self::Decimal256(_, _, _, builder) => {
                append_decimal_default!(lit, builder, 32, i256, "decimal256")
            }
            Self::Duration(builder) => match lit {
                AvroLiteral::Bytes(b) => {
                    if b.len() != 12 {
                        return Err(ArrowError::InvalidArgumentError(format!(
                            "Duration default must be exactly 12 bytes, got {}",
                            b.len()
                        )));
                    }
                    let months = u32::from_le_bytes([b[0], b[1], b[2], b[3]]);
                    let days = u32::from_le_bytes([b[4], b[5], b[6], b[7]]);
                    let millis = u32::from_le_bytes([b[8], b[9], b[10], b[11]]);
                    let nanos = (millis as i64) * 1_000_000;
                    builder.append_value(IntervalMonthDayNano::new(
                        months as i32,
                        days as i32,
                        nanos,
                    ));
                    Ok(())
                }
                _ => Err(ArrowError::InvalidArgumentError(
                    "Default for duration must be 12-byte little-endian months/days/millis"
                        .to_string(),
                )),
            },
            Self::Array(_, offsets, inner) => match lit {
                AvroLiteral::Array(items) => {
                    offsets.push_length(items.len());
                    for item in items {
                        inner.append_default(item)?;
                    }
                    Ok(())
                }
                _ => Err(ArrowError::InvalidArgumentError(
                    "Default for array must be an array literal".to_string(),
                )),
            },
            Self::Map(_, koff, moff, kdata, valdec) => match lit {
                AvroLiteral::Map(entries) => {
                    moff.push_length(entries.len());
                    for (k, v) in entries {
                        let kb = k.as_bytes();
                        koff.push_length(kb.len());
                        kdata.extend_from_slice(kb);
                        valdec.append_default(v)?;
                    }
                    Ok(())
                }
                _ => Err(ArrowError::InvalidArgumentError(
                    "Default for map must be a map/object literal".to_string(),
                )),
            },
            Self::Enum(indices, symbols, _) => match lit {
                AvroLiteral::Enum(sym) => {
                    let pos = symbols.iter().position(|s| s == sym).ok_or_else(|| {
                        ArrowError::InvalidArgumentError(format!(
                            "Enum default symbol {sym:?} not in reader symbols"
                        ))
                    })?;
                    indices.push(pos as i32);
                    Ok(())
                }
                _ => Err(ArrowError::InvalidArgumentError(
                    "Default for enum must be a symbol".to_string(),
                )),
            },
<<<<<<< HEAD
            Self::Union(fields, type_ids, offsets, encodings, encoding_counts, None) => {
                if encodings.is_empty() {
                    return Err(ArrowError::InvalidArgumentError(
                        "Union default cannot be applied to empty union".to_string(),
                    ));
                }
                let type_id = fields
                    .iter()
                    .nth(0)
                    .map(|(type_id, _)| type_id)
                    .unwrap_or(0_i8);
                type_ids.push(type_id);
                offsets.push(encoding_counts[0]);
                encodings[0].append_default(lit)?;
                encoding_counts[0] += 1;
                Ok(())
            }
            Self::Union(
                fields,
                type_ids,
                offsets,
                encodings,
                encoding_counts,
                Some(union_resolution),
            ) => match &mut union_resolution.kind {
                UnionResolvedKind::Both { .. } => {
                    if encodings.is_empty() {
                        return Err(ArrowError::InvalidArgumentError(
                            "Union default cannot be applied to empty union".to_string(),
                        ));
                    }
                    let type_id = fields
                        .iter()
                        .nth(0)
                        .map(|(type_id, _)| type_id)
                        .unwrap_or(0_i8);
                    type_ids.push(type_id);
                    offsets.push(encoding_counts[0]);
                    encodings[0].append_default(lit)?;
                    encoding_counts[0] += 1;
                    Ok(())
                }
                UnionResolvedKind::ToSingle { target } => target.append_default(lit),
                UnionResolvedKind::FromSingle {
                    target_reader_index,
                    ..
                } => {
                    let type_id = fields
                        .iter()
                        .nth(*target_reader_index)
                        .map(|(type_id, _)| type_id)
                        .unwrap_or(0_i8);
                    type_ids.push(type_id);
                    offsets.push(encoding_counts[*target_reader_index]);
                    encodings[*target_reader_index].append_default(lit)?;
                    encoding_counts[*target_reader_index] += 1;
                    Ok(())
                }
            },
=======
>>>>>>> ca07b064
            Self::Record(field_meta, decoders, projector) => match lit {
                AvroLiteral::Map(entries) => {
                    for (i, dec) in decoders.iter_mut().enumerate() {
                        let name = field_meta[i].name();
                        if let Some(sub) = entries.get(name) {
                            dec.append_default(sub)?;
                        } else if let Some(proj) = projector.as_ref() {
                            proj.project_default(dec, i)?;
                        } else {
                            dec.append_null();
                        }
                    }
                    Ok(())
                }
                AvroLiteral::Null => {
                    for (i, dec) in decoders.iter_mut().enumerate() {
                        if let Some(proj) = projector.as_ref() {
                            proj.project_default(dec, i)?;
                        } else {
                            dec.append_null();
                        }
                    }
                    Ok(())
                }
                _ => Err(ArrowError::InvalidArgumentError(
                    "Default for record must be a map/object or null".to_string(),
                )),
            },
        }
    }

    /// Decode a single record from `buf`
    fn decode(&mut self, buf: &mut AvroCursor<'_>) -> Result<(), ArrowError> {
        match self {
            Self::Null(x) => *x += 1,
            Self::Boolean(values) => values.append(buf.get_bool()?),
            Self::Int32(values) | Self::Date32(values) | Self::TimeMillis(values) => {
                values.push(buf.get_int()?)
            }
            Self::Int64(values)
            | Self::TimeMicros(values)
            | Self::TimestampMillis(_, values)
            | Self::TimestampMicros(_, values) => values.push(buf.get_long()?),
            Self::Float32(values) => values.push(buf.get_float()?),
            Self::Float64(values) => values.push(buf.get_double()?),
            Self::Int32ToInt64(values) => values.push(buf.get_int()? as i64),
            Self::Int32ToFloat32(values) => values.push(buf.get_int()? as f32),
            Self::Int32ToFloat64(values) => values.push(buf.get_int()? as f64),
            Self::Int64ToFloat32(values) => values.push(buf.get_long()? as f32),
            Self::Int64ToFloat64(values) => values.push(buf.get_long()? as f64),
            Self::Float32ToFloat64(values) => values.push(buf.get_float()? as f64),
            Self::StringToBytes(offsets, values)
            | Self::BytesToString(offsets, values)
            | Self::Binary(offsets, values)
            | Self::String(offsets, values)
            | Self::StringView(offsets, values) => {
                let data = buf.get_bytes()?;
                offsets.push_length(data.len());
                values.extend_from_slice(data);
            }
            Self::Uuid(values) => {
                let s_bytes = buf.get_bytes()?;
                let s = std::str::from_utf8(s_bytes).map_err(|e| {
                    ArrowError::ParseError(format!("UUID bytes are not valid UTF-8: {e}"))
                })?;
                let uuid = Uuid::try_parse(s)
                    .map_err(|e| ArrowError::ParseError(format!("Failed to parse uuid: {e}")))?;
                values.extend_from_slice(uuid.as_bytes());
            }
            Self::Array(_, off, encoding) => {
                let total_items = read_blocks(buf, |cursor| encoding.decode(cursor))?;
                off.push_length(total_items);
            }
            Self::Record(_, encodings, None) => {
                for encoding in encodings {
                    encoding.decode(buf)?;
                }
            }
            Self::Record(_, encodings, Some(proj)) => {
                proj.project_record(buf, encodings)?;
            }
            Self::Map(_, koff, moff, kdata, valdec) => {
                let newly_added = read_blocks(buf, |cur| {
                    let kb = cur.get_bytes()?;
                    koff.push_length(kb.len());
                    kdata.extend_from_slice(kb);
                    valdec.decode(cur)
                })?;
                moff.push_length(newly_added);
            }
            Self::Fixed(sz, accum) => {
                let fx = buf.get_fixed(*sz as usize)?;
                accum.extend_from_slice(fx);
            }
            #[cfg(feature = "small_decimals")]
            Self::Decimal32(_, _, size, builder) => {
                decode_decimal!(size, buf, builder, 4, i32);
            }
            #[cfg(feature = "small_decimals")]
            Self::Decimal64(_, _, size, builder) => {
                decode_decimal!(size, buf, builder, 8, i64);
            }
            Self::Decimal128(_, _, size, builder) => {
                decode_decimal!(size, buf, builder, 16, i128);
            }
            Self::Decimal256(_, _, size, builder) => {
                decode_decimal!(size, buf, builder, 32, i256);
            }
            Self::Enum(indices, _, None) => {
                indices.push(buf.get_int()?);
            }
            Self::Enum(indices, _, Some(res)) => {
                let raw = buf.get_int()?;
                let resolved = usize::try_from(raw)
                    .ok()
                    .and_then(|idx| res.mapping.get(idx).copied())
                    .filter(|&idx| idx >= 0)
                    .unwrap_or(res.default_index);
                if resolved >= 0 {
                    indices.push(resolved);
                } else {
                    return Err(ArrowError::ParseError(format!(
                        "Enum symbol index {raw} not resolvable and no default provided",
                    )));
                }
            }
            Self::Duration(builder) => {
                let b = buf.get_fixed(12)?;
                let months = u32::from_le_bytes(b[0..4].try_into().unwrap());
                let days = u32::from_le_bytes(b[4..8].try_into().unwrap());
                let millis = u32::from_le_bytes(b[8..12].try_into().unwrap());
                let nanos = (millis as i64) * 1_000_000;
                builder.append_value(IntervalMonthDayNano::new(months as i32, days as i32, nanos));
            }
            Self::Union(fields, type_ids, offsets, encodings, encoding_counts, None) => {
                let branch = buf.get_long()?;
                if branch < 0 {
                    return Err(ArrowError::ParseError(format!(
                        "Negative union branch index {branch}"
                    )));
                }
                let idx = branch as usize;
                if idx >= encodings.len() {
                    return Err(ArrowError::ParseError(format!(
                        "Union branch index {idx} out of range ({} branches)",
                        encodings.len()
                    )));
                }
                let type_id = fields
                    .iter()
                    .nth(idx)
                    .map(|(type_id, _)| type_id)
                    .unwrap_or_else(|| i8::try_from(idx).unwrap_or(0));
                type_ids.push(type_id);
                offsets.push(encoding_counts[idx]);
                encodings[idx].decode(buf)?;
                encoding_counts[idx] += 1;
            }
            Self::Union(
                _,
                type_ids,
                offsets,
                encodings,
                encoding_counts,
                Some(union_resolution),
            ) => match &mut union_resolution.kind {
                UnionResolvedKind::Both {
                    reader_type_codes, ..
                } => {
                    let (idx, action) = get_writer_union_action!(buf, union_resolution);
                    match action {
                        BranchDispatch::NoMatch => {
                            return Err(ArrowError::ParseError(format!(
                                "Union branch index {idx} not resolvable by reader schema"
                            )));
                        }
                        BranchDispatch::ToReader {
                            reader_idx,
                            promotion,
                        } => {
                            let type_id = reader_type_codes[reader_idx];
                            type_ids.push(type_id);
                            offsets.push(encoding_counts[reader_idx]);
                            encodings[reader_idx].decode_with_promotion(buf, promotion)?;
                            encoding_counts[reader_idx] += 1;
                        }
                    }
                }
                UnionResolvedKind::ToSingle { target } => {
                    let (idx, action) = get_writer_union_action!(buf, union_resolution);
                    match action {
                        BranchDispatch::NoMatch => {
                            return Err(ArrowError::ParseError(format!(
                                "Writer union branch {idx} does not resolve to reader type"
                            )));
                        }
                        BranchDispatch::ToReader { promotion, .. } => {
                            target.decode_with_promotion(buf, promotion)?;
                        }
                    }
                }
                UnionResolvedKind::FromSingle {
                    reader_type_codes,
                    target_reader_index,
                    promotion,
                    ..
                } => {
                    let type_id = reader_type_codes[*target_reader_index];
                    type_ids.push(type_id);
                    offsets.push(encoding_counts[*target_reader_index]);
                    encodings[*target_reader_index].decode_with_promotion(buf, *promotion)?;
                    encoding_counts[*target_reader_index] += 1;
                }
            },
            Self::Nullable(order, nb, encoding) => {
                let branch = buf.get_long()?;
                let is_not_null = match *order {
                    Nullability::NullFirst => branch != 0,
                    Nullability::NullSecond => branch == 0,
                };
                if is_not_null {
                    // It is important to decode before appending to null buffer in case of decode error
                    encoding.decode(buf)?;
                } else {
                    encoding.append_null();
                }
                nb.append(is_not_null);
            }
        }
        Ok(())
    }

    fn decode_with_promotion(
        &mut self,
        buf: &mut AvroCursor<'_>,
        promotion: Promotion,
    ) -> Result<(), ArrowError> {
        match promotion {
            Promotion::Direct => self.decode(buf),
            Promotion::IntToLong => match self {
                Self::Int64(v) => {
                    v.push(buf.get_int()? as i64);
                    Ok(())
                }
                _ => Err(ArrowError::ParseError(
                    "Promotion Int->Long target mismatch".into(),
                )),
            },
            Promotion::IntToFloat => match self {
                Self::Float32(v) => {
                    v.push(buf.get_int()? as f32);
                    Ok(())
                }
                _ => Err(ArrowError::ParseError(
                    "Promotion Int->Float target mismatch".into(),
                )),
            },
            Promotion::IntToDouble => match self {
                Self::Float64(v) => {
                    v.push(buf.get_int()? as f64);
                    Ok(())
                }
                _ => Err(ArrowError::ParseError(
                    "Promotion Int->Double target mismatch".into(),
                )),
            },
            Promotion::LongToFloat => match self {
                Self::Float32(v) => {
                    v.push(buf.get_long()? as f32);
                    Ok(())
                }
                _ => Err(ArrowError::ParseError(
                    "Promotion Long->Float target mismatch".into(),
                )),
            },
            Promotion::LongToDouble => match self {
                Self::Float64(v) => {
                    v.push(buf.get_long()? as f64);
                    Ok(())
                }
                _ => Err(ArrowError::ParseError(
                    "Promotion Long->Double target mismatch".into(),
                )),
            },
            Promotion::FloatToDouble => match self {
                Self::Float64(v) => {
                    v.push(buf.get_float()? as f64);
                    Ok(())
                }
                _ => Err(ArrowError::ParseError(
                    "Promotion Float->Double target mismatch".into(),
                )),
            },
            Promotion::StringToBytes => match self {
                Self::Binary(offsets, values) | Self::StringToBytes(offsets, values) => {
                    let data = buf.get_bytes()?;
                    offsets.push_length(data.len());
                    values.extend_from_slice(data);
                    Ok(())
                }
                _ => Err(ArrowError::ParseError(
                    "Promotion String->Bytes target mismatch".into(),
                )),
            },
            Promotion::BytesToString => match self {
                Self::String(offsets, values)
                | Self::StringView(offsets, values)
                | Self::BytesToString(offsets, values) => {
                    let data = buf.get_bytes()?;
                    offsets.push_length(data.len());
                    values.extend_from_slice(data);
                    Ok(())
                }
                _ => Err(ArrowError::ParseError(
                    "Promotion Bytes->String target mismatch".into(),
                )),
            },
        }
    }

    /// Flush decoded records to an [`ArrayRef`]
    fn flush(&mut self, nulls: Option<NullBuffer>) -> Result<ArrayRef, ArrowError> {
        Ok(match self {
            Self::Nullable(_, n, e) => e.flush(n.finish())?,
            Self::Null(size) => Arc::new(NullArray::new(std::mem::replace(size, 0))),
            Self::Boolean(b) => Arc::new(BooleanArray::new(b.finish(), nulls)),
            Self::Int32(values) => Arc::new(flush_primitive::<Int32Type>(values, nulls)),
            Self::Date32(values) => Arc::new(flush_primitive::<Date32Type>(values, nulls)),
            Self::Int64(values) => Arc::new(flush_primitive::<Int64Type>(values, nulls)),
            Self::TimeMillis(values) => {
                Arc::new(flush_primitive::<Time32MillisecondType>(values, nulls))
            }
            Self::TimeMicros(values) => {
                Arc::new(flush_primitive::<Time64MicrosecondType>(values, nulls))
            }
            Self::TimestampMillis(is_utc, values) => Arc::new(
                flush_primitive::<TimestampMillisecondType>(values, nulls)
                    .with_timezone_opt(is_utc.then(|| "+00:00")),
            ),
            Self::TimestampMicros(is_utc, values) => Arc::new(
                flush_primitive::<TimestampMicrosecondType>(values, nulls)
                    .with_timezone_opt(is_utc.then(|| "+00:00")),
            ),
            Self::Float32(values) => Arc::new(flush_primitive::<Float32Type>(values, nulls)),
            Self::Float64(values) => Arc::new(flush_primitive::<Float64Type>(values, nulls)),
            Self::Int32ToInt64(values) => Arc::new(flush_primitive::<Int64Type>(values, nulls)),
            Self::Int32ToFloat32(values) | Self::Int64ToFloat32(values) => {
                Arc::new(flush_primitive::<Float32Type>(values, nulls))
            }
            Self::Int32ToFloat64(values)
            | Self::Int64ToFloat64(values)
            | Self::Float32ToFloat64(values) => {
                Arc::new(flush_primitive::<Float64Type>(values, nulls))
            }
            Self::StringToBytes(offsets, values) | Self::Binary(offsets, values) => {
                let offsets = flush_offsets(offsets);
                let values = flush_values(values).into();
                Arc::new(BinaryArray::new(offsets, values, nulls))
            }
            Self::BytesToString(offsets, values) | Self::String(offsets, values) => {
                let offsets = flush_offsets(offsets);
                let values = flush_values(values).into();
                Arc::new(StringArray::new(offsets, values, nulls))
            }
            Self::StringView(offsets, values) => {
                let offsets = flush_offsets(offsets);
                let values = flush_values(values);
                let array = StringArray::new(offsets, values.into(), nulls.clone());
                let values: Vec<&str> = (0..array.len())
                    .map(|i| {
                        if array.is_valid(i) {
                            array.value(i)
                        } else {
                            ""
                        }
                    })
                    .collect();
                Arc::new(StringViewArray::from(values))
            }
            Self::Array(field, offsets, values) => {
                let values = values.flush(None)?;
                let offsets = flush_offsets(offsets);
                Arc::new(ListArray::new(field.clone(), offsets, values, nulls))
            }
            Self::Record(fields, encodings, _) => {
                let arrays = encodings
                    .iter_mut()
                    .map(|x| x.flush(None))
                    .collect::<Result<Vec<_>, _>>()?;
                Arc::new(StructArray::new(fields.clone(), arrays, nulls))
            }
            Self::Map(map_field, k_off, m_off, kdata, valdec) => {
                let moff = flush_offsets(m_off);
                let koff = flush_offsets(k_off);
                let kd = flush_values(kdata).into();
                let val_arr = valdec.flush(None)?;
                let key_arr = StringArray::new(koff, kd, None);
                if key_arr.len() != val_arr.len() {
                    return Err(ArrowError::InvalidArgumentError(format!(
                        "Map keys length ({}) != map values length ({})",
                        key_arr.len(),
                        val_arr.len()
                    )));
                }
                let final_len = moff.len() - 1;
                if let Some(n) = &nulls {
                    if n.len() != final_len {
                        return Err(ArrowError::InvalidArgumentError(format!(
                            "Map array null buffer length {} != final map length {final_len}",
                            n.len()
                        )));
                    }
                }
                let entries_fields = match map_field.data_type() {
                    DataType::Struct(fields) => fields.clone(),
                    other => {
                        return Err(ArrowError::InvalidArgumentError(format!(
                            "Map entries field must be a Struct, got {other:?}"
                        )))
                    }
                };
                let entries_struct =
                    StructArray::new(entries_fields, vec![Arc::new(key_arr), val_arr], None);
                let map_arr = MapArray::new(map_field.clone(), moff, entries_struct, nulls, false);
                Arc::new(map_arr)
            }
            Self::Fixed(sz, accum) => {
                let b: Buffer = flush_values(accum).into();
                let arr = FixedSizeBinaryArray::try_new(*sz, b, nulls)
                    .map_err(|e| ArrowError::ParseError(e.to_string()))?;
                Arc::new(arr)
            }
            Self::Uuid(values) => {
                let arr = FixedSizeBinaryArray::try_new(16, std::mem::take(values).into(), nulls)
                    .map_err(|e| ArrowError::ParseError(e.to_string()))?;
                Arc::new(arr)
            }
            #[cfg(feature = "small_decimals")]
            Self::Decimal32(precision, scale, _, builder) => {
                flush_decimal!(builder, precision, scale, nulls, Decimal32Array)
            }
            #[cfg(feature = "small_decimals")]
            Self::Decimal64(precision, scale, _, builder) => {
                flush_decimal!(builder, precision, scale, nulls, Decimal64Array)
            }
            Self::Decimal128(precision, scale, _, builder) => {
                flush_decimal!(builder, precision, scale, nulls, Decimal128Array)
            }
            Self::Decimal256(precision, scale, _, builder) => {
                flush_decimal!(builder, precision, scale, nulls, Decimal256Array)
            }
            Self::Enum(indices, symbols, _) => flush_dict(indices, symbols, nulls)?,
            Self::Duration(builder) => {
                let (_, vals, _) = builder.finish().into_parts();
                let vals = IntervalMonthDayNanoArray::try_new(vals, nulls)
                    .map_err(|e| ArrowError::ParseError(e.to_string()))?;
                Arc::new(vals)
            }
<<<<<<< HEAD
            Self::Union(fields, type_ids, offsets, encodings, _, None) => {
                flush_union!(fields, type_ids, offsets, encodings)
            }
            Self::Union(fields, type_ids, offsets, encodings, _, Some(union_resolution)) => {
                match &mut union_resolution.kind {
                    UnionResolvedKind::Both { .. } | UnionResolvedKind::FromSingle { .. } => {
                        flush_union!(fields, type_ids, offsets, encodings)
                    }
                    UnionResolvedKind::ToSingle { target } => target.flush(nulls)?,
                }
            }
=======
>>>>>>> ca07b064
        })
    }
}

#[derive(Debug, Copy, Clone)]
enum NegativeBlockBehavior {
    ProcessItems,
    SkipBySize,
}

#[inline]
fn skip_blocks(
    buf: &mut AvroCursor,
    mut skip_item: impl FnMut(&mut AvroCursor) -> Result<(), ArrowError>,
) -> Result<usize, ArrowError> {
    process_blockwise(
        buf,
        move |c| skip_item(c),
        NegativeBlockBehavior::SkipBySize,
    )
}

#[inline]
fn flush_dict(
    indices: &mut Vec<i32>,
    symbols: &[String],
    nulls: Option<NullBuffer>,
) -> Result<ArrayRef, ArrowError> {
    let keys = flush_primitive::<Int32Type>(indices, nulls);
    let values = Arc::new(StringArray::from_iter_values(
        symbols.iter().map(|s| s.as_str()),
    ));
    DictionaryArray::try_new(keys, values)
        .map_err(|e| ArrowError::ParseError(e.to_string()))
        .map(|arr| Arc::new(arr) as ArrayRef)
}

#[inline]
fn read_blocks(
    buf: &mut AvroCursor,
    decode_entry: impl FnMut(&mut AvroCursor) -> Result<(), ArrowError>,
) -> Result<usize, ArrowError> {
    process_blockwise(buf, decode_entry, NegativeBlockBehavior::ProcessItems)
}

#[inline]
fn process_blockwise(
    buf: &mut AvroCursor,
    mut on_item: impl FnMut(&mut AvroCursor) -> Result<(), ArrowError>,
    negative_behavior: NegativeBlockBehavior,
) -> Result<usize, ArrowError> {
    let mut total = 0usize;
    loop {
        // Read the block count
        //  positive = that many items
        //  negative = that many items + read block size
        //  See: https://avro.apache.org/docs/1.11.1/specification/#maps
        let block_count = buf.get_long()?;
        match block_count.cmp(&0) {
            Ordering::Equal => break,
            Ordering::Less => {
                let count = (-block_count) as usize;
                // A negative count is followed by a long of the size in bytes
                let size_in_bytes = buf.get_long()? as usize;
                match negative_behavior {
                    NegativeBlockBehavior::ProcessItems => {
                        // Process items one-by-one after reading size
                        for _ in 0..count {
                            on_item(buf)?;
                        }
                    }
                    NegativeBlockBehavior::SkipBySize => {
                        // Skip the entire block payload at once
                        let _ = buf.get_fixed(size_in_bytes)?;
                    }
                }
                total += count;
            }
            Ordering::Greater => {
                let count = block_count as usize;
                for _ in 0..count {
                    on_item(buf)?;
                }
                total += count;
            }
        }
    }
    Ok(total)
}

#[inline]
fn flush_values<T>(values: &mut Vec<T>) -> Vec<T> {
    std::mem::replace(values, Vec::with_capacity(DEFAULT_CAPACITY))
}

#[inline]
fn flush_offsets(offsets: &mut OffsetBufferBuilder<i32>) -> OffsetBuffer<i32> {
    std::mem::replace(offsets, OffsetBufferBuilder::new(DEFAULT_CAPACITY)).finish()
}

#[inline]
fn flush_primitive<T: ArrowPrimitiveType>(
    values: &mut Vec<T::Native>,
    nulls: Option<NullBuffer>,
) -> PrimitiveArray<T> {
    PrimitiveArray::new(flush_values(values).into(), nulls)
}

#[inline]
fn read_decimal_bytes_be<const N: usize>(
    buf: &mut AvroCursor<'_>,
    size: &Option<usize>,
) -> Result<[u8; N], ArrowError> {
    match size {
        Some(n) if *n == N => {
            let raw = buf.get_fixed(N)?;
            let mut arr = [0u8; N];
            arr.copy_from_slice(raw);
            Ok(arr)
        }
        Some(n) => {
            let raw = buf.get_fixed(*n)?;
            sign_cast_to::<N>(raw)
        }
        None => {
            let raw = buf.get_bytes()?;
            sign_cast_to::<N>(raw)
        }
    }
}

/// Sign-extend or (when larger) validate-and-truncate a big-endian two's-complement
/// integer into exactly `N` bytes. This matches Avro's decimal binary encoding:
/// the payload is a big-endian two's-complement integer, and when narrowing it must
/// be representable without changing sign or value.
///
/// If `raw.len() < N`, the value is sign-extended.
/// If `raw.len() > N`, all truncated leading bytes must match the sign-extension byte
/// and the MSB of the first kept byte must match the sign (to avoid silent overflow).
#[inline]
fn sign_cast_to<const N: usize>(raw: &[u8]) -> Result<[u8; N], ArrowError> {
    let len = raw.len();
    // Fast path: exact width, just copy
    if len == N {
        let mut out = [0u8; N];
        out.copy_from_slice(raw);
        return Ok(out);
    }
    // Determine sign byte from MSB of first byte (empty => positive)
    let first = raw.first().copied().unwrap_or(0u8);
    let sign_byte = if (first & 0x80) == 0 { 0x00 } else { 0xFF };
    // Pre-fill with sign byte to support sign extension
    let mut out = [sign_byte; N];
    if len > N {
        // Validate truncation: all dropped leading bytes must equal sign_byte,
        // and the MSB of the first kept byte must match the sign.
        let extra = len - N;
        // Any non-sign byte in the truncated prefix indicates overflow
        if raw[..extra].iter().any(|&b| b != sign_byte) {
            return Err(ArrowError::ParseError(format!(
                "Decimal value with {} bytes cannot be represented in {} bytes without overflow",
                len, N
            )));
        }
        if N > 0 {
            let first_kept = raw[extra];
            let sign_bit_mismatch = ((first_kept ^ sign_byte) & 0x80) != 0;
            if sign_bit_mismatch {
                return Err(ArrowError::ParseError(format!(
                    "Decimal value with {} bytes cannot be represented in {} bytes without overflow",
                    len, N
                )));
            }
        }
        out.copy_from_slice(&raw[extra..]);
        return Ok(out);
    }
    out[N - len..].copy_from_slice(raw);
    Ok(out)
}

#[derive(Debug)]
struct Projector {
    writer_to_reader: Arc<[Option<usize>]>,
    skip_decoders: Vec<Option<Skipper>>,
    field_defaults: Vec<Option<AvroLiteral>>,
    default_injections: Arc<[(usize, AvroLiteral)]>,
}

#[derive(Debug)]
struct ProjectorBuilder<'a> {
    rec: &'a ResolvedRecord,
<<<<<<< HEAD
    reader_fields: Option<Arc<[AvroField]>>,
=======
    reader_fields: Arc<[AvroField]>,
>>>>>>> ca07b064
}

impl<'a> ProjectorBuilder<'a> {
    #[inline]
<<<<<<< HEAD
    fn try_new(rec: &'a ResolvedRecord) -> Self {
        Self {
            rec,
            reader_fields: None,
=======
    fn try_new(rec: &'a ResolvedRecord, reader_fields: &Arc<[AvroField]>) -> Self {
        Self {
            rec,
            reader_fields: reader_fields.clone(),
>>>>>>> ca07b064
        }
    }

    #[inline]
<<<<<<< HEAD
    fn with_reader_fields(mut self, reader_fields: &Arc<[AvroField]>) -> Self {
        self.reader_fields = Some(reader_fields.clone());
        self
    }

    #[inline]
    fn build(self) -> Result<Projector, ArrowError> {
        let reader_fields = self.reader_fields.ok_or_else(|| {
            ArrowError::InvalidArgumentError(
                "ProjectorBuilder requires reader_fields to be provided".to_string(),
            )
        })?;
        let mut field_defaults: Vec<Option<AvroLiteral>> = Vec::with_capacity(reader_fields.len());
        for avro_field in reader_fields.iter() {
=======
    fn build(self) -> Result<Projector, ArrowError> {
        let reader_fields = self.reader_fields;
        let mut field_defaults: Vec<Option<AvroLiteral>> = Vec::with_capacity(reader_fields.len());
        for avro_field in reader_fields.as_ref() {
>>>>>>> ca07b064
            if let Some(ResolutionInfo::DefaultValue(lit)) =
                avro_field.data_type().resolution.as_ref()
            {
                field_defaults.push(Some(lit.clone()));
            } else {
                field_defaults.push(None);
            }
        }
        let mut default_injections: Vec<(usize, AvroLiteral)> =
            Vec::with_capacity(self.rec.default_fields.len());
<<<<<<< HEAD
        for &idx in self.rec.default_fields.iter() {
=======
        for &idx in self.rec.default_fields.as_ref() {
>>>>>>> ca07b064
            let lit = field_defaults
                .get(idx)
                .and_then(|lit| lit.clone())
                .unwrap_or(AvroLiteral::Null);
            default_injections.push((idx, lit));
        }
        let mut skip_decoders: Vec<Option<Skipper>> =
            Vec::with_capacity(self.rec.skip_fields.len());
<<<<<<< HEAD
        for datatype in self.rec.skip_fields.iter() {
=======
        for datatype in self.rec.skip_fields.as_ref() {
>>>>>>> ca07b064
            let skipper = match datatype {
                Some(datatype) => Some(Skipper::from_avro(datatype)?),
                None => None,
            };
            skip_decoders.push(skipper);
        }
        Ok(Projector {
            writer_to_reader: self.rec.writer_to_reader.clone(),
            skip_decoders,
            field_defaults,
            default_injections: default_injections.into(),
        })
    }
}

impl Projector {
    #[inline]
    fn project_default(&self, decoder: &mut Decoder, index: usize) -> Result<(), ArrowError> {
<<<<<<< HEAD
=======
        // SAFETY: `index` is obtained by listing the reader's record fields (i.e., from
        // `decoders.iter_mut().enumerate()`), and `field_defaults` was built in
        // `ProjectorBuilder::build` to have exactly one element per reader field.
        // Therefore, `index < self.field_defaults.len()` always holds here, so
        // `self.field_defaults[index]` cannot panic. We only take an immutable reference
        // via `.as_ref()`, and `self` is borrowed immutably.
>>>>>>> ca07b064
        if let Some(default_literal) = self.field_defaults[index].as_ref() {
            decoder.append_default(default_literal)
        } else {
            decoder.append_null();
            Ok(())
        }
    }

    #[inline]
    fn project_record(
        &mut self,
        buf: &mut AvroCursor<'_>,
        encodings: &mut [Decoder],
    ) -> Result<(), ArrowError> {
<<<<<<< HEAD
        let n_writer = self.writer_to_reader.len();
        let n_injections = self.default_injections.len();
        for index in 0..(n_writer + n_injections) {
            if index < n_writer {
                match (
                    self.writer_to_reader[index],
                    self.skip_decoders[index].as_mut(),
                ) {
                    (Some(reader_index), _) => encodings[reader_index].decode(buf)?,
                    (None, Some(skipper)) => skipper.skip(buf)?,
                    (None, None) => {
                        return Err(ArrowError::SchemaError(format!(
                            "No skipper available for writer-only field at index {index}",
                        )));
                    }
                }
            } else {
                let (reader_index, ref lit) = self.default_injections[index - n_writer];
                encodings[reader_index].append_default(lit)?;
            }
        }
=======
        debug_assert_eq!(
            self.writer_to_reader.len(),
            self.skip_decoders.len(),
            "internal invariant: mapping and skipper lists must have equal length"
        );
        for (i, (mapping, skipper_opt)) in self
            .writer_to_reader
            .iter()
            .zip(self.skip_decoders.iter_mut())
            .enumerate()
        {
            match (mapping, skipper_opt.as_mut()) {
                (Some(reader_index), _) => encodings[*reader_index].decode(buf)?,
                (None, Some(skipper)) => skipper.skip(buf)?,
                (None, None) => {
                    return Err(ArrowError::SchemaError(format!(
                        "No skipper available for writer-only field at index {i}",
                    )));
                }
            }
        }
        for (reader_index, lit) in self.default_injections.as_ref() {
            encodings[*reader_index].append_default(lit)?;
        }
>>>>>>> ca07b064
        Ok(())
    }
}

/// Lightweight skipper for non‑projected writer fields
/// (fields present in the writer schema but omitted by the reader/projection);
/// per Avro 1.11.1 schema resolution these fields are ignored.
///
/// <https://avro.apache.org/docs/1.11.1/specification/#schema-resolution>
#[derive(Debug)]
enum Skipper {
    Null,
    Boolean,
    Int32,
    Int64,
    Float32,
    Float64,
    Bytes,
    String,
    Date32,
    TimeMillis,
    TimeMicros,
    TimestampMillis,
    TimestampMicros,
    Fixed(usize),
    Decimal(Option<usize>),
    UuidString,
    Enum,
    DurationFixed12,
    List(Box<Skipper>),
    Map(Box<Skipper>),
    Struct(Vec<Skipper>),
    Union(Vec<Skipper>),
    Nullable(Nullability, Box<Skipper>),
}

impl Skipper {
    fn from_avro(dt: &AvroDataType) -> Result<Self, ArrowError> {
        let mut base = match dt.codec() {
            Codec::Null => Self::Null,
            Codec::Boolean => Self::Boolean,
            Codec::Int32 | Codec::Date32 | Codec::TimeMillis => Self::Int32,
            Codec::Int64 => Self::Int64,
            Codec::TimeMicros => Self::TimeMicros,
            Codec::TimestampMillis(_) => Self::TimestampMillis,
            Codec::TimestampMicros(_) => Self::TimestampMicros,
            Codec::Float32 => Self::Float32,
            Codec::Float64 => Self::Float64,
            Codec::Binary => Self::Bytes,
            Codec::Utf8 | Codec::Utf8View => Self::String,
            Codec::Fixed(sz) => Self::Fixed(*sz as usize),
            Codec::Decimal(_, _, size) => Self::Decimal(*size),
            Codec::Uuid => Self::UuidString, // encoded as string
            Codec::Enum(_) => Self::Enum,
            Codec::List(item) => Self::List(Box::new(Skipper::from_avro(item)?)),
            Codec::Struct(fields) => Self::Struct(
                fields
                    .iter()
                    .map(|f| Skipper::from_avro(f.data_type()))
                    .collect::<Result<_, _>>()?,
            ),
            Codec::Map(values) => Self::Map(Box::new(Skipper::from_avro(values)?)),
            Codec::Interval => Self::DurationFixed12,
            Codec::Union(encodings, _, _) => Self::Union(
                encodings
                    .iter()
                    .map(Skipper::from_avro)
                    .collect::<Result<_, _>>()?,
            ),
            _ => {
                return Err(ArrowError::NotYetImplemented(format!(
                    "Skipper not implemented for codec {:?}",
                    dt.codec()
                )));
            }
        };
        if let Some(n) = dt.nullability() {
            base = Self::Nullable(n, Box::new(base));
        }
        Ok(base)
    }

    fn skip(&mut self, buf: &mut AvroCursor<'_>) -> Result<(), ArrowError> {
        match self {
            Self::Null => Ok(()),
            Self::Boolean => {
                buf.get_bool()?;
                Ok(())
            }
            Self::Int32 | Self::Date32 | Self::TimeMillis => {
                buf.get_int()?;
                Ok(())
            }
            Self::Int64 | Self::TimeMicros | Self::TimestampMillis | Self::TimestampMicros => {
                buf.get_long()?;
                Ok(())
            }
            Self::Float32 => {
                buf.get_float()?;
                Ok(())
            }
            Self::Float64 => {
                buf.get_double()?;
                Ok(())
            }
            Self::Bytes | Self::String | Self::UuidString => {
                buf.get_bytes()?;
                Ok(())
            }
            Self::Fixed(sz) => {
                buf.get_fixed(*sz)?;
                Ok(())
            }
            Self::Decimal(size) => {
                if let Some(s) = size {
                    buf.get_fixed(*s)
                } else {
                    buf.get_bytes()
                }?;
                Ok(())
            }
            Self::Enum => {
                buf.get_int()?;
                Ok(())
            }
            Self::DurationFixed12 => {
                buf.get_fixed(12)?;
                Ok(())
            }
            Self::List(item) => {
                skip_blocks(buf, |c| item.skip(c))?;
                Ok(())
            }
            Self::Map(value) => {
                skip_blocks(buf, |c| {
                    c.get_bytes()?; // key
                    value.skip(c)
                })?;
                Ok(())
            }
            Self::Struct(fields) => {
                for f in fields.iter_mut() {
                    f.skip(buf)?
                }
                Ok(())
            }
            Self::Union(encodings) => {
                // Union tag must be ZigZag-decoded
                let branch = buf.get_long()?;
                if branch < 0 {
                    return Err(ArrowError::ParseError(format!(
                        "Negative union branch index {branch}"
                    )));
                }
                let idx = branch as usize;
                if let Some(encoding) = encodings.get_mut(idx) {
                    encoding.skip(buf)
                } else {
                    Err(ArrowError::ParseError(format!(
                        "Union branch index {idx} out of range for skipper ({} branches)",
                        encodings.len()
                    )))
                }
            }
            Self::Nullable(order, inner) => {
                let branch = buf.get_long()?;
                let is_not_null = match *order {
                    Nullability::NullFirst => branch != 0,
                    Nullability::NullSecond => branch == 0,
                };
                if is_not_null {
                    inner.skip(buf)?;
                }
                Ok(())
            }
        }
    }
}

#[cfg(test)]
mod tests {
    use super::*;
    use crate::codec::AvroField;
    use crate::schema::{PrimitiveType, Schema, TypeName};
<<<<<<< HEAD
    use arrow_array::{
        cast::AsArray, Array, Decimal128Array, Decimal256Array, Decimal32Array, DictionaryArray,
        FixedSizeBinaryArray, IntervalMonthDayNanoArray, ListArray, MapArray, StringArray,
        StructArray,
    };
=======
    use arrow_array::cast::AsArray;
    use indexmap::IndexMap;
>>>>>>> ca07b064

    fn encode_avro_int(value: i32) -> Vec<u8> {
        let mut buf = Vec::new();
        let mut v = (value << 1) ^ (value >> 31);
        while v & !0x7F != 0 {
            buf.push(((v & 0x7F) | 0x80) as u8);
            v >>= 7;
        }
        buf.push(v as u8);
        buf
    }

    fn encode_avro_long(value: i64) -> Vec<u8> {
        let mut buf = Vec::new();
        let mut v = (value << 1) ^ (value >> 63);
        while v & !0x7F != 0 {
            buf.push(((v & 0x7F) | 0x80) as u8);
            v >>= 7;
        }
        buf.push(v as u8);
        buf
    }

    fn encode_avro_bytes(bytes: &[u8]) -> Vec<u8> {
        let mut buf = encode_avro_long(bytes.len() as i64);
        buf.extend_from_slice(bytes);
        buf
    }

    fn avro_from_codec(codec: Codec) -> AvroDataType {
        AvroDataType::new(codec, Default::default(), None)
    }

    fn decoder_for_promotion(
        writer: PrimitiveType,
        reader: PrimitiveType,
        use_utf8view: bool,
    ) -> Decoder {
        let ws = Schema::TypeName(TypeName::Primitive(writer));
        let rs = Schema::TypeName(TypeName::Primitive(reader));
        let field =
            AvroField::resolve_from_writer_and_reader(&ws, &rs, use_utf8view, false).unwrap();
        Decoder::try_new(field.data_type()).unwrap()
    }

    #[test]
    fn test_union_resolution_writer_union_reader_union_reorder_and_promotion_dense() {
        let ws = Schema::Union(vec![
            Schema::TypeName(TypeName::Primitive(PrimitiveType::Int)),
            Schema::TypeName(TypeName::Primitive(PrimitiveType::String)),
        ]);
        let rs = Schema::Union(vec![
            Schema::TypeName(TypeName::Primitive(PrimitiveType::String)),
            Schema::TypeName(TypeName::Primitive(PrimitiveType::Long)),
        ]);
        let field = AvroField::resolve_from_writer_and_reader(&ws, &rs, false, false).unwrap();
        let mut dec = Decoder::try_new(field.data_type()).unwrap();
        let mut rec1 = encode_avro_long(0);
        rec1.extend(encode_avro_int(7));
        let mut cur1 = AvroCursor::new(&rec1);
        dec.decode(&mut cur1).unwrap();
        let mut rec2 = encode_avro_long(1);
        rec2.extend(encode_avro_bytes("abc".as_bytes()));
        let mut cur2 = AvroCursor::new(&rec2);
        dec.decode(&mut cur2).unwrap();
        let arr = dec.flush(None).unwrap();
        let ua = arr
            .as_any()
            .downcast_ref::<UnionArray>()
            .expect("dense union output");
        assert_eq!(
            ua.type_id(0),
            1,
            "first value must select reader 'long' branch"
        );
        assert_eq!(ua.value_offset(0), 0);
        assert_eq!(
            ua.type_id(1),
            0,
            "second value must select reader 'string' branch"
        );
        assert_eq!(ua.value_offset(1), 0);
        let long_child = ua.child(1).as_any().downcast_ref::<Int64Array>().unwrap();
        assert_eq!(long_child.len(), 1);
        assert_eq!(long_child.value(0), 7);
        let str_child = ua.child(0).as_any().downcast_ref::<StringArray>().unwrap();
        assert_eq!(str_child.len(), 1);
        assert_eq!(str_child.value(0), "abc");
    }

    #[test]
    fn test_union_resolution_writer_union_reader_nonunion_promotion_int_to_long() {
        let ws = Schema::Union(vec![
            Schema::TypeName(TypeName::Primitive(PrimitiveType::Int)),
            Schema::TypeName(TypeName::Primitive(PrimitiveType::String)),
        ]);
        let rs = Schema::TypeName(TypeName::Primitive(PrimitiveType::Long));
        let field = AvroField::resolve_from_writer_and_reader(&ws, &rs, false, false).unwrap();
        let mut dec = Decoder::try_new(field.data_type()).unwrap();
        let mut data = encode_avro_long(0);
        data.extend(encode_avro_int(5));
        let mut cur = AvroCursor::new(&data);
        dec.decode(&mut cur).unwrap();
        let arr = dec.flush(None).unwrap();
        let out = arr.as_any().downcast_ref::<Int64Array>().unwrap();
        assert_eq!(out.len(), 1);
        assert_eq!(out.value(0), 5);
    }

    #[test]
    fn test_union_resolution_writer_union_reader_nonunion_mismatch_errors() {
        let ws = Schema::Union(vec![
            Schema::TypeName(TypeName::Primitive(PrimitiveType::Int)),
            Schema::TypeName(TypeName::Primitive(PrimitiveType::String)),
        ]);
        let rs = Schema::TypeName(TypeName::Primitive(PrimitiveType::Long));
        let field = AvroField::resolve_from_writer_and_reader(&ws, &rs, false, false).unwrap();
        let mut dec = Decoder::try_new(field.data_type()).unwrap();
        let mut data = encode_avro_long(1);
        data.extend(encode_avro_bytes("z".as_bytes()));
        let mut cur = AvroCursor::new(&data);
        let res = dec.decode(&mut cur);
        assert!(
            res.is_err(),
            "expected error when writer union branch does not resolve to reader non-union type"
        );
    }

    #[test]
    fn test_union_resolution_writer_nonunion_reader_union_selects_matching_branch() {
        let ws = Schema::TypeName(TypeName::Primitive(PrimitiveType::Int));
        let rs = Schema::Union(vec![
            Schema::TypeName(TypeName::Primitive(PrimitiveType::String)),
            Schema::TypeName(TypeName::Primitive(PrimitiveType::Long)),
        ]);
        let field = AvroField::resolve_from_writer_and_reader(&ws, &rs, false, false).unwrap();
        let mut dec = Decoder::try_new(field.data_type()).unwrap();
        let data = encode_avro_int(6);
        let mut cur = AvroCursor::new(&data);
        dec.decode(&mut cur).unwrap();
        let arr = dec.flush(None).unwrap();
        let ua = arr
            .as_any()
            .downcast_ref::<UnionArray>()
            .expect("dense union output");
        assert_eq!(ua.len(), 1);
        assert_eq!(
            ua.type_id(0),
            1,
            "must resolve to reader 'long' branch (type_id 1)"
        );
        assert_eq!(ua.value_offset(0), 0);
        let long_child = ua.child(1).as_any().downcast_ref::<Int64Array>().unwrap();
        assert_eq!(long_child.len(), 1);
        assert_eq!(long_child.value(0), 6);
        let str_child = ua.child(0).as_any().downcast_ref::<StringArray>().unwrap();
        assert_eq!(str_child.len(), 0, "string branch must be empty");
    }

    #[test]
    fn test_union_resolution_writer_union_reader_union_unmapped_branch_errors() {
        let ws = Schema::Union(vec![
            Schema::TypeName(TypeName::Primitive(PrimitiveType::Int)),
            Schema::TypeName(TypeName::Primitive(PrimitiveType::Boolean)),
        ]);
        let rs = Schema::Union(vec![
            Schema::TypeName(TypeName::Primitive(PrimitiveType::String)),
            Schema::TypeName(TypeName::Primitive(PrimitiveType::Long)),
        ]);
        let field = AvroField::resolve_from_writer_and_reader(&ws, &rs, false, false).unwrap();
        let mut dec = Decoder::try_new(field.data_type()).unwrap();
        let mut data = encode_avro_long(1);
        data.push(1);
        let mut cur = AvroCursor::new(&data);
        let res = dec.decode(&mut cur);
        assert!(
            res.is_err(),
            "expected error for unmapped writer 'boolean' branch"
        );
    }

    #[test]
    fn test_schema_resolution_promotion_int_to_long() {
        let mut dec = decoder_for_promotion(PrimitiveType::Int, PrimitiveType::Long, false);
        assert!(matches!(dec, Decoder::Int32ToInt64(_)));
        for v in [0, 1, -2, 123456] {
            let data = encode_avro_int(v);
            let mut cur = AvroCursor::new(&data);
            dec.decode(&mut cur).unwrap();
        }
        let arr = dec.flush(None).unwrap();
        let a = arr.as_any().downcast_ref::<Int64Array>().unwrap();
        assert_eq!(a.value(0), 0);
        assert_eq!(a.value(1), 1);
        assert_eq!(a.value(2), -2);
        assert_eq!(a.value(3), 123456);
    }

    #[test]
    fn test_schema_resolution_promotion_int_to_float() {
        let mut dec = decoder_for_promotion(PrimitiveType::Int, PrimitiveType::Float, false);
        assert!(matches!(dec, Decoder::Int32ToFloat32(_)));
        for v in [0, 42, -7] {
            let data = encode_avro_int(v);
            let mut cur = AvroCursor::new(&data);
            dec.decode(&mut cur).unwrap();
        }
        let arr = dec.flush(None).unwrap();
        let a = arr.as_any().downcast_ref::<Float32Array>().unwrap();
        assert_eq!(a.value(0), 0.0);
        assert_eq!(a.value(1), 42.0);
        assert_eq!(a.value(2), -7.0);
    }

    #[test]
    fn test_schema_resolution_promotion_int_to_double() {
        let mut dec = decoder_for_promotion(PrimitiveType::Int, PrimitiveType::Double, false);
        assert!(matches!(dec, Decoder::Int32ToFloat64(_)));
        for v in [1, -1, 10_000] {
            let data = encode_avro_int(v);
            let mut cur = AvroCursor::new(&data);
            dec.decode(&mut cur).unwrap();
        }
        let arr = dec.flush(None).unwrap();
        let a = arr.as_any().downcast_ref::<Float64Array>().unwrap();
        assert_eq!(a.value(0), 1.0);
        assert_eq!(a.value(1), -1.0);
        assert_eq!(a.value(2), 10_000.0);
    }

    #[test]
    fn test_schema_resolution_promotion_long_to_float() {
        let mut dec = decoder_for_promotion(PrimitiveType::Long, PrimitiveType::Float, false);
        assert!(matches!(dec, Decoder::Int64ToFloat32(_)));
        for v in [0_i64, 1_000_000_i64, -123_i64] {
            let data = encode_avro_long(v);
            let mut cur = AvroCursor::new(&data);
            dec.decode(&mut cur).unwrap();
        }
        let arr = dec.flush(None).unwrap();
        let a = arr.as_any().downcast_ref::<Float32Array>().unwrap();
        assert_eq!(a.value(0), 0.0);
        assert_eq!(a.value(1), 1_000_000.0);
        assert_eq!(a.value(2), -123.0);
    }

    #[test]
    fn test_schema_resolution_promotion_long_to_double() {
        let mut dec = decoder_for_promotion(PrimitiveType::Long, PrimitiveType::Double, false);
        assert!(matches!(dec, Decoder::Int64ToFloat64(_)));
        for v in [2_i64, -2_i64, 9_223_372_i64] {
            let data = encode_avro_long(v);
            let mut cur = AvroCursor::new(&data);
            dec.decode(&mut cur).unwrap();
        }
        let arr = dec.flush(None).unwrap();
        let a = arr.as_any().downcast_ref::<Float64Array>().unwrap();
        assert_eq!(a.value(0), 2.0);
        assert_eq!(a.value(1), -2.0);
        assert_eq!(a.value(2), 9_223_372.0);
    }

    #[test]
    fn test_schema_resolution_promotion_float_to_double() {
        let mut dec = decoder_for_promotion(PrimitiveType::Float, PrimitiveType::Double, false);
        assert!(matches!(dec, Decoder::Float32ToFloat64(_)));
        for v in [0.5_f32, -3.25_f32, 1.0e6_f32] {
            let data = v.to_le_bytes().to_vec();
            let mut cur = AvroCursor::new(&data);
            dec.decode(&mut cur).unwrap();
        }
        let arr = dec.flush(None).unwrap();
        let a = arr.as_any().downcast_ref::<Float64Array>().unwrap();
        assert_eq!(a.value(0), 0.5_f64);
        assert_eq!(a.value(1), -3.25_f64);
        assert_eq!(a.value(2), 1.0e6_f64);
    }

    #[test]
    fn test_schema_resolution_promotion_bytes_to_string_utf8() {
        let mut dec = decoder_for_promotion(PrimitiveType::Bytes, PrimitiveType::String, false);
        assert!(matches!(dec, Decoder::BytesToString(_, _)));
        for s in ["hello", "world", "héllo"] {
            let data = encode_avro_bytes(s.as_bytes());
            let mut cur = AvroCursor::new(&data);
            dec.decode(&mut cur).unwrap();
        }
        let arr = dec.flush(None).unwrap();
        let a = arr.as_any().downcast_ref::<StringArray>().unwrap();
        assert_eq!(a.value(0), "hello");
        assert_eq!(a.value(1), "world");
        assert_eq!(a.value(2), "héllo");
    }

    #[test]
    fn test_schema_resolution_promotion_bytes_to_string_utf8view_enabled() {
        let mut dec = decoder_for_promotion(PrimitiveType::Bytes, PrimitiveType::String, true);
        assert!(matches!(dec, Decoder::BytesToString(_, _)));
        let data = encode_avro_bytes("abc".as_bytes());
        let mut cur = AvroCursor::new(&data);
        dec.decode(&mut cur).unwrap();
        let arr = dec.flush(None).unwrap();
        let a = arr.as_any().downcast_ref::<StringArray>().unwrap();
        assert_eq!(a.value(0), "abc");
    }

    #[test]
    fn test_schema_resolution_promotion_string_to_bytes() {
        let mut dec = decoder_for_promotion(PrimitiveType::String, PrimitiveType::Bytes, false);
        assert!(matches!(dec, Decoder::StringToBytes(_, _)));
        for s in ["", "abc", "data"] {
            let data = encode_avro_bytes(s.as_bytes());
            let mut cur = AvroCursor::new(&data);
            dec.decode(&mut cur).unwrap();
        }
        let arr = dec.flush(None).unwrap();
        let a = arr.as_any().downcast_ref::<BinaryArray>().unwrap();
        assert_eq!(a.value(0), b"");
        assert_eq!(a.value(1), b"abc");
        assert_eq!(a.value(2), "data".as_bytes());
    }

    #[test]
    fn test_schema_resolution_no_promotion_passthrough_int() {
        let ws = Schema::TypeName(TypeName::Primitive(PrimitiveType::Int));
        let rs = Schema::TypeName(TypeName::Primitive(PrimitiveType::Int));
        let field = AvroField::resolve_from_writer_and_reader(&ws, &rs, false, false).unwrap();
        let mut dec = Decoder::try_new(field.data_type()).unwrap();
        assert!(matches!(dec, Decoder::Int32(_)));
        for v in [7, -9] {
            let data = encode_avro_int(v);
            let mut cur = AvroCursor::new(&data);
            dec.decode(&mut cur).unwrap();
        }
        let arr = dec.flush(None).unwrap();
        let a = arr.as_any().downcast_ref::<Int32Array>().unwrap();
        assert_eq!(a.value(0), 7);
        assert_eq!(a.value(1), -9);
    }

    #[test]
    fn test_schema_resolution_illegal_promotion_int_to_boolean_errors() {
        let ws = Schema::TypeName(TypeName::Primitive(PrimitiveType::Int));
        let rs = Schema::TypeName(TypeName::Primitive(PrimitiveType::Boolean));
        let res = AvroField::resolve_from_writer_and_reader(&ws, &rs, false, false);
        assert!(res.is_err(), "expected error for illegal promotion");
    }

    #[test]
    fn test_map_decoding_one_entry() {
        let value_type = avro_from_codec(Codec::Utf8);
        let map_type = avro_from_codec(Codec::Map(Arc::new(value_type)));
        let mut decoder = Decoder::try_new(&map_type).unwrap();
        // Encode a single map with one entry: {"hello": "world"}
        let mut data = Vec::new();
        data.extend_from_slice(&encode_avro_long(1));
        data.extend_from_slice(&encode_avro_bytes(b"hello")); // key
        data.extend_from_slice(&encode_avro_bytes(b"world")); // value
        data.extend_from_slice(&encode_avro_long(0));
        let mut cursor = AvroCursor::new(&data);
        decoder.decode(&mut cursor).unwrap();
        let array = decoder.flush(None).unwrap();
        let map_arr = array.as_any().downcast_ref::<MapArray>().unwrap();
        assert_eq!(map_arr.len(), 1); // one map
        assert_eq!(map_arr.value_length(0), 1);
        let entries = map_arr.value(0);
        let struct_entries = entries.as_any().downcast_ref::<StructArray>().unwrap();
        assert_eq!(struct_entries.len(), 1);
        let key_arr = struct_entries
            .column_by_name("key")
            .unwrap()
            .as_any()
            .downcast_ref::<StringArray>()
            .unwrap();
        let val_arr = struct_entries
            .column_by_name("value")
            .unwrap()
            .as_any()
            .downcast_ref::<StringArray>()
            .unwrap();
        assert_eq!(key_arr.value(0), "hello");
        assert_eq!(val_arr.value(0), "world");
    }

    #[test]
    fn test_map_decoding_empty() {
        let value_type = avro_from_codec(Codec::Utf8);
        let map_type = avro_from_codec(Codec::Map(Arc::new(value_type)));
        let mut decoder = Decoder::try_new(&map_type).unwrap();
        let data = encode_avro_long(0);
        decoder.decode(&mut AvroCursor::new(&data)).unwrap();
        let array = decoder.flush(None).unwrap();
        let map_arr = array.as_any().downcast_ref::<MapArray>().unwrap();
        assert_eq!(map_arr.len(), 1);
        assert_eq!(map_arr.value_length(0), 0);
    }

    #[test]
    fn test_fixed_decoding() {
        let avro_type = avro_from_codec(Codec::Fixed(3));
        let mut decoder = Decoder::try_new(&avro_type).expect("Failed to create decoder");

        let data1 = [1u8, 2, 3];
        let mut cursor1 = AvroCursor::new(&data1);
        decoder
            .decode(&mut cursor1)
            .expect("Failed to decode data1");
        assert_eq!(cursor1.position(), 3, "Cursor should advance by fixed size");
        let data2 = [4u8, 5, 6];
        let mut cursor2 = AvroCursor::new(&data2);
        decoder
            .decode(&mut cursor2)
            .expect("Failed to decode data2");
        assert_eq!(cursor2.position(), 3, "Cursor should advance by fixed size");
        let array = decoder.flush(None).expect("Failed to flush decoder");
        assert_eq!(array.len(), 2, "Array should contain two items");
        let fixed_size_binary_array = array
            .as_any()
            .downcast_ref::<FixedSizeBinaryArray>()
            .expect("Failed to downcast to FixedSizeBinaryArray");
        assert_eq!(
            fixed_size_binary_array.value_length(),
            3,
            "Fixed size of binary values should be 3"
        );
        assert_eq!(
            fixed_size_binary_array.value(0),
            &[1, 2, 3],
            "First item mismatch"
        );
        assert_eq!(
            fixed_size_binary_array.value(1),
            &[4, 5, 6],
            "Second item mismatch"
        );
    }

    #[test]
    fn test_fixed_decoding_empty() {
        let avro_type = avro_from_codec(Codec::Fixed(5));
        let mut decoder = Decoder::try_new(&avro_type).expect("Failed to create decoder");

        let array = decoder
            .flush(None)
            .expect("Failed to flush decoder for empty input");

        assert_eq!(array.len(), 0, "Array should be empty");
        let fixed_size_binary_array = array
            .as_any()
            .downcast_ref::<FixedSizeBinaryArray>()
            .expect("Failed to downcast to FixedSizeBinaryArray for empty array");

        assert_eq!(
            fixed_size_binary_array.value_length(),
            5,
            "Fixed size of binary values should be 5 as per type"
        );
    }

    #[test]
    fn test_uuid_decoding() {
        let avro_type = avro_from_codec(Codec::Uuid);
        let mut decoder = Decoder::try_new(&avro_type).expect("Failed to create decoder");
        let uuid_str = "f81d4fae-7dec-11d0-a765-00a0c91e6bf6";
        let data = encode_avro_bytes(uuid_str.as_bytes());
        let mut cursor = AvroCursor::new(&data);
        decoder.decode(&mut cursor).expect("Failed to decode data");
        assert_eq!(
            cursor.position(),
            data.len(),
            "Cursor should advance by varint size + data size"
        );
        let array = decoder.flush(None).expect("Failed to flush decoder");
        let fixed_size_binary_array = array
            .as_any()
            .downcast_ref::<FixedSizeBinaryArray>()
            .expect("Array should be a FixedSizeBinaryArray");
        assert_eq!(fixed_size_binary_array.len(), 1);
        assert_eq!(fixed_size_binary_array.value_length(), 16);
        let expected_bytes = [
            0xf8, 0x1d, 0x4f, 0xae, 0x7d, 0xec, 0x11, 0xd0, 0xa7, 0x65, 0x00, 0xa0, 0xc9, 0x1e,
            0x6b, 0xf6,
        ];
        assert_eq!(fixed_size_binary_array.value(0), &expected_bytes);
    }

    #[test]
    fn test_array_decoding() {
        let item_dt = avro_from_codec(Codec::Int32);
        let list_dt = avro_from_codec(Codec::List(Arc::new(item_dt)));
        let mut decoder = Decoder::try_new(&list_dt).unwrap();
        let mut row1 = Vec::new();
        row1.extend_from_slice(&encode_avro_long(2));
        row1.extend_from_slice(&encode_avro_int(10));
        row1.extend_from_slice(&encode_avro_int(20));
        row1.extend_from_slice(&encode_avro_long(0));
        let row2 = encode_avro_long(0);
        let mut cursor = AvroCursor::new(&row1);
        decoder.decode(&mut cursor).unwrap();
        let mut cursor2 = AvroCursor::new(&row2);
        decoder.decode(&mut cursor2).unwrap();
        let array = decoder.flush(None).unwrap();
        let list_arr = array.as_any().downcast_ref::<ListArray>().unwrap();
        assert_eq!(list_arr.len(), 2);
        let offsets = list_arr.value_offsets();
        assert_eq!(offsets, &[0, 2, 2]);
        let values = list_arr.values();
        let int_arr = values.as_primitive::<Int32Type>();
        assert_eq!(int_arr.len(), 2);
        assert_eq!(int_arr.value(0), 10);
        assert_eq!(int_arr.value(1), 20);
    }

    #[test]
    fn test_array_decoding_with_negative_block_count() {
        let item_dt = avro_from_codec(Codec::Int32);
        let list_dt = avro_from_codec(Codec::List(Arc::new(item_dt)));
        let mut decoder = Decoder::try_new(&list_dt).unwrap();
        let mut data = encode_avro_long(-3);
        data.extend_from_slice(&encode_avro_long(12));
        data.extend_from_slice(&encode_avro_int(1));
        data.extend_from_slice(&encode_avro_int(2));
        data.extend_from_slice(&encode_avro_int(3));
        data.extend_from_slice(&encode_avro_long(0));
        let mut cursor = AvroCursor::new(&data);
        decoder.decode(&mut cursor).unwrap();
        let array = decoder.flush(None).unwrap();
        let list_arr = array.as_any().downcast_ref::<ListArray>().unwrap();
        assert_eq!(list_arr.len(), 1);
        assert_eq!(list_arr.value_length(0), 3);
        let values = list_arr.values().as_primitive::<Int32Type>();
        assert_eq!(values.len(), 3);
        assert_eq!(values.value(0), 1);
        assert_eq!(values.value(1), 2);
        assert_eq!(values.value(2), 3);
    }

    #[test]
    fn test_nested_array_decoding() {
        let inner_ty = avro_from_codec(Codec::List(Arc::new(avro_from_codec(Codec::Int32))));
        let nested_ty = avro_from_codec(Codec::List(Arc::new(inner_ty.clone())));
        let mut decoder = Decoder::try_new(&nested_ty).unwrap();
        let mut buf = Vec::new();
        buf.extend(encode_avro_long(1));
        buf.extend(encode_avro_long(2));
        buf.extend(encode_avro_int(5));
        buf.extend(encode_avro_int(6));
        buf.extend(encode_avro_long(0));
        buf.extend(encode_avro_long(0));
        let mut cursor = AvroCursor::new(&buf);
        decoder.decode(&mut cursor).unwrap();
        let arr = decoder.flush(None).unwrap();
        let outer = arr.as_any().downcast_ref::<ListArray>().unwrap();
        assert_eq!(outer.len(), 1);
        assert_eq!(outer.value_length(0), 1);
        let inner = outer.values().as_any().downcast_ref::<ListArray>().unwrap();
        assert_eq!(inner.len(), 1);
        assert_eq!(inner.value_length(0), 2);
        let values = inner
            .values()
            .as_any()
            .downcast_ref::<Int32Array>()
            .unwrap();
        assert_eq!(values.values(), &[5, 6]);
    }

    #[test]
    fn test_array_decoding_empty_array() {
        let value_type = avro_from_codec(Codec::Utf8);
        let map_type = avro_from_codec(Codec::List(Arc::new(value_type)));
        let mut decoder = Decoder::try_new(&map_type).unwrap();
        let data = encode_avro_long(0);
        decoder.decode(&mut AvroCursor::new(&data)).unwrap();
        let array = decoder.flush(None).unwrap();
        let list_arr = array.as_any().downcast_ref::<ListArray>().unwrap();
        assert_eq!(list_arr.len(), 1);
        assert_eq!(list_arr.value_length(0), 0);
    }

    #[test]
    fn test_decimal_decoding_fixed256() {
        let dt = avro_from_codec(Codec::Decimal(50, Some(2), Some(32)));
        let mut decoder = Decoder::try_new(&dt).unwrap();
        let row1 = [
            0x00, 0x00, 0x00, 0x00, 0x00, 0x00, 0x00, 0x00, 0x00, 0x00, 0x00, 0x00, 0x00, 0x00,
            0x00, 0x00, 0x00, 0x00, 0x00, 0x00, 0x00, 0x00, 0x00, 0x00, 0x00, 0x00, 0x00, 0x00,
            0x00, 0x00, 0x30, 0x39,
        ];
        let row2 = [
            0xFF, 0xFF, 0xFF, 0xFF, 0xFF, 0xFF, 0xFF, 0xFF, 0xFF, 0xFF, 0xFF, 0xFF, 0xFF, 0xFF,
            0xFF, 0xFF, 0xFF, 0xFF, 0xFF, 0xFF, 0xFF, 0xFF, 0xFF, 0xFF, 0xFF, 0xFF, 0xFF, 0xFF,
            0xFF, 0xFF, 0xFF, 0x85,
        ];
        let mut data = Vec::new();
        data.extend_from_slice(&row1);
        data.extend_from_slice(&row2);
        let mut cursor = AvroCursor::new(&data);
        decoder.decode(&mut cursor).unwrap();
        decoder.decode(&mut cursor).unwrap();
        let arr = decoder.flush(None).unwrap();
        let dec = arr.as_any().downcast_ref::<Decimal256Array>().unwrap();
        assert_eq!(dec.len(), 2);
        assert_eq!(dec.value_as_string(0), "123.45");
        assert_eq!(dec.value_as_string(1), "-1.23");
    }

    #[test]
    fn test_decimal_decoding_fixed128() {
        let dt = avro_from_codec(Codec::Decimal(28, Some(2), Some(16)));
        let mut decoder = Decoder::try_new(&dt).unwrap();
        let row1 = [
            0x00, 0x00, 0x00, 0x00, 0x00, 0x00, 0x00, 0x00, 0x00, 0x00, 0x00, 0x00, 0x00, 0x00,
            0x30, 0x39,
        ];
        let row2 = [
            0xFF, 0xFF, 0xFF, 0xFF, 0xFF, 0xFF, 0xFF, 0xFF, 0xFF, 0xFF, 0xFF, 0xFF, 0xFF, 0xFF,
            0xFF, 0x85,
        ];
        let mut data = Vec::new();
        data.extend_from_slice(&row1);
        data.extend_from_slice(&row2);
        let mut cursor = AvroCursor::new(&data);
        decoder.decode(&mut cursor).unwrap();
        decoder.decode(&mut cursor).unwrap();
        let arr = decoder.flush(None).unwrap();
        let dec = arr.as_any().downcast_ref::<Decimal128Array>().unwrap();
        assert_eq!(dec.len(), 2);
        assert_eq!(dec.value_as_string(0), "123.45");
        assert_eq!(dec.value_as_string(1), "-1.23");
    }

    #[test]
    fn test_decimal_decoding_fixed32_from_32byte_fixed_storage() {
        let dt = avro_from_codec(Codec::Decimal(5, Some(2), Some(32)));
        let mut decoder = Decoder::try_new(&dt).unwrap();
        let row1 = [
            0x00, 0x00, 0x00, 0x00, 0x00, 0x00, 0x00, 0x00, 0x00, 0x00, 0x00, 0x00, 0x00, 0x00,
            0x00, 0x00, 0x00, 0x00, 0x00, 0x00, 0x00, 0x00, 0x00, 0x00, 0x00, 0x00, 0x00, 0x00,
            0x00, 0x00, 0x30, 0x39,
        ];
        let row2 = [
            0xFF, 0xFF, 0xFF, 0xFF, 0xFF, 0xFF, 0xFF, 0xFF, 0xFF, 0xFF, 0xFF, 0xFF, 0xFF, 0xFF,
            0xFF, 0xFF, 0xFF, 0xFF, 0xFF, 0xFF, 0xFF, 0xFF, 0xFF, 0xFF, 0xFF, 0xFF, 0xFF, 0xFF,
            0xFF, 0xFF, 0xFF, 0x85,
        ];
        let mut data = Vec::new();
        data.extend_from_slice(&row1);
        data.extend_from_slice(&row2);
        let mut cursor = AvroCursor::new(&data);
        decoder.decode(&mut cursor).unwrap();
        decoder.decode(&mut cursor).unwrap();
        let arr = decoder.flush(None).unwrap();
        #[cfg(feature = "small_decimals")]
        {
            let dec = arr.as_any().downcast_ref::<Decimal32Array>().unwrap();
            assert_eq!(dec.len(), 2);
            assert_eq!(dec.value_as_string(0), "123.45");
            assert_eq!(dec.value_as_string(1), "-1.23");
        }
        #[cfg(not(feature = "small_decimals"))]
        {
            let dec = arr.as_any().downcast_ref::<Decimal128Array>().unwrap();
            assert_eq!(dec.len(), 2);
            assert_eq!(dec.value_as_string(0), "123.45");
            assert_eq!(dec.value_as_string(1), "-1.23");
        }
    }

    #[test]
    fn test_decimal_decoding_fixed32_from_16byte_fixed_storage() {
        let dt = avro_from_codec(Codec::Decimal(5, Some(2), Some(16)));
        let mut decoder = Decoder::try_new(&dt).unwrap();
        let row1 = [
            0x00, 0x00, 0x00, 0x00, 0x00, 0x00, 0x00, 0x00, 0x00, 0x00, 0x00, 0x00, 0x00, 0x00,
            0x30, 0x39,
        ];
        let row2 = [
            0xFF, 0xFF, 0xFF, 0xFF, 0xFF, 0xFF, 0xFF, 0xFF, 0xFF, 0xFF, 0xFF, 0xFF, 0xFF, 0xFF,
            0xFF, 0x85,
        ];
        let mut data = Vec::new();
        data.extend_from_slice(&row1);
        data.extend_from_slice(&row2);
        let mut cursor = AvroCursor::new(&data);
        decoder.decode(&mut cursor).unwrap();
        decoder.decode(&mut cursor).unwrap();

        let arr = decoder.flush(None).unwrap();
        #[cfg(feature = "small_decimals")]
        {
            let dec = arr.as_any().downcast_ref::<Decimal32Array>().unwrap();
            assert_eq!(dec.len(), 2);
            assert_eq!(dec.value_as_string(0), "123.45");
            assert_eq!(dec.value_as_string(1), "-1.23");
        }
        #[cfg(not(feature = "small_decimals"))]
        {
            let dec = arr.as_any().downcast_ref::<Decimal128Array>().unwrap();
            assert_eq!(dec.len(), 2);
            assert_eq!(dec.value_as_string(0), "123.45");
            assert_eq!(dec.value_as_string(1), "-1.23");
        }
    }

    #[test]
    fn test_decimal_decoding_bytes_with_nulls() {
        let dt = avro_from_codec(Codec::Decimal(4, Some(1), None));
        let inner = Decoder::try_new(&dt).unwrap();
        let mut decoder = Decoder::Nullable(
            Nullability::NullSecond,
            NullBufferBuilder::new(DEFAULT_CAPACITY),
            Box::new(inner),
        );
        let mut data = Vec::new();
        data.extend_from_slice(&encode_avro_int(0));
        data.extend_from_slice(&encode_avro_bytes(&[0x04, 0xD2]));
        data.extend_from_slice(&encode_avro_int(1));
        data.extend_from_slice(&encode_avro_int(0));
        data.extend_from_slice(&encode_avro_bytes(&[0xFB, 0x2E]));
        let mut cursor = AvroCursor::new(&data);
        decoder.decode(&mut cursor).unwrap();
        decoder.decode(&mut cursor).unwrap();
        decoder.decode(&mut cursor).unwrap();
        let arr = decoder.flush(None).unwrap();
        #[cfg(feature = "small_decimals")]
        {
            let dec_arr = arr.as_any().downcast_ref::<Decimal32Array>().unwrap();
            assert_eq!(dec_arr.len(), 3);
            assert!(dec_arr.is_valid(0));
            assert!(!dec_arr.is_valid(1));
            assert!(dec_arr.is_valid(2));
            assert_eq!(dec_arr.value_as_string(0), "123.4");
            assert_eq!(dec_arr.value_as_string(2), "-123.4");
        }
        #[cfg(not(feature = "small_decimals"))]
        {
            let dec_arr = arr.as_any().downcast_ref::<Decimal128Array>().unwrap();
            assert_eq!(dec_arr.len(), 3);
            assert!(dec_arr.is_valid(0));
            assert!(!dec_arr.is_valid(1));
            assert!(dec_arr.is_valid(2));
            assert_eq!(dec_arr.value_as_string(0), "123.4");
            assert_eq!(dec_arr.value_as_string(2), "-123.4");
        }
    }

    #[test]
    fn test_decimal_decoding_bytes_with_nulls_fixed_size_narrow_result() {
        let dt = avro_from_codec(Codec::Decimal(6, Some(2), Some(16)));
        let inner = Decoder::try_new(&dt).unwrap();
        let mut decoder = Decoder::Nullable(
            Nullability::NullSecond,
            NullBufferBuilder::new(DEFAULT_CAPACITY),
            Box::new(inner),
        );
        let row1 = [
            0x00, 0x00, 0x00, 0x00, 0x00, 0x00, 0x00, 0x00, 0x00, 0x00, 0x00, 0x00, 0x00, 0x01,
            0xE2, 0x40,
        ];
        let row3 = [
            0xFF, 0xFF, 0xFF, 0xFF, 0xFF, 0xFF, 0xFF, 0xFF, 0xFF, 0xFF, 0xFF, 0xFF, 0xFF, 0xFE,
            0x1D, 0xC0,
        ];
        let mut data = Vec::new();
        data.extend_from_slice(&encode_avro_int(0));
        data.extend_from_slice(&row1);
        data.extend_from_slice(&encode_avro_int(1));
        data.extend_from_slice(&encode_avro_int(0));
        data.extend_from_slice(&row3);
        let mut cursor = AvroCursor::new(&data);
        decoder.decode(&mut cursor).unwrap();
        decoder.decode(&mut cursor).unwrap();
        decoder.decode(&mut cursor).unwrap();
        let arr = decoder.flush(None).unwrap();
        #[cfg(feature = "small_decimals")]
        {
            let dec_arr = arr.as_any().downcast_ref::<Decimal32Array>().unwrap();
            assert_eq!(dec_arr.len(), 3);
            assert!(dec_arr.is_valid(0));
            assert!(!dec_arr.is_valid(1));
            assert!(dec_arr.is_valid(2));
            assert_eq!(dec_arr.value_as_string(0), "1234.56");
            assert_eq!(dec_arr.value_as_string(2), "-1234.56");
        }
        #[cfg(not(feature = "small_decimals"))]
        {
            let dec_arr = arr.as_any().downcast_ref::<Decimal128Array>().unwrap();
            assert_eq!(dec_arr.len(), 3);
            assert!(dec_arr.is_valid(0));
            assert!(!dec_arr.is_valid(1));
            assert!(dec_arr.is_valid(2));
            assert_eq!(dec_arr.value_as_string(0), "1234.56");
            assert_eq!(dec_arr.value_as_string(2), "-1234.56");
        }
    }

    #[test]
    fn test_enum_decoding() {
        let symbols: Arc<[String]> = vec!["A", "B", "C"].into_iter().map(String::from).collect();
        let avro_type = avro_from_codec(Codec::Enum(symbols.clone()));
        let mut decoder = Decoder::try_new(&avro_type).unwrap();
        let mut data = Vec::new();
        data.extend_from_slice(&encode_avro_int(2));
        data.extend_from_slice(&encode_avro_int(0));
        data.extend_from_slice(&encode_avro_int(1));
        let mut cursor = AvroCursor::new(&data);
        decoder.decode(&mut cursor).unwrap();
        decoder.decode(&mut cursor).unwrap();
        decoder.decode(&mut cursor).unwrap();
        let array = decoder.flush(None).unwrap();
        let dict_array = array
            .as_any()
            .downcast_ref::<DictionaryArray<Int32Type>>()
            .unwrap();
        assert_eq!(dict_array.len(), 3);
        let values = dict_array
            .values()
            .as_any()
            .downcast_ref::<StringArray>()
            .unwrap();
        assert_eq!(values.value(0), "A");
        assert_eq!(values.value(1), "B");
        assert_eq!(values.value(2), "C");
        assert_eq!(dict_array.keys().values(), &[2, 0, 1]);
    }

    #[test]
    fn test_enum_decoding_with_nulls() {
        let symbols: Arc<[String]> = vec!["X", "Y"].into_iter().map(String::from).collect();
        let enum_codec = Codec::Enum(symbols.clone());
        let avro_type =
            AvroDataType::new(enum_codec, Default::default(), Some(Nullability::NullFirst));
        let mut decoder = Decoder::try_new(&avro_type).unwrap();
        let mut data = Vec::new();
        data.extend_from_slice(&encode_avro_long(1));
        data.extend_from_slice(&encode_avro_int(1));
        data.extend_from_slice(&encode_avro_long(0));
        data.extend_from_slice(&encode_avro_long(1));
        data.extend_from_slice(&encode_avro_int(0));
        let mut cursor = AvroCursor::new(&data);
        decoder.decode(&mut cursor).unwrap();
        decoder.decode(&mut cursor).unwrap();
        decoder.decode(&mut cursor).unwrap();
        let array = decoder.flush(None).unwrap();
        let dict_array = array
            .as_any()
            .downcast_ref::<DictionaryArray<Int32Type>>()
            .unwrap();
        assert_eq!(dict_array.len(), 3);
        assert!(dict_array.is_valid(0));
        assert!(dict_array.is_null(1));
        assert!(dict_array.is_valid(2));
        let expected_keys = Int32Array::from(vec![Some(1), None, Some(0)]);
        assert_eq!(dict_array.keys(), &expected_keys);
        let values = dict_array
            .values()
            .as_any()
            .downcast_ref::<StringArray>()
            .unwrap();
        assert_eq!(values.value(0), "X");
        assert_eq!(values.value(1), "Y");
    }

    #[test]
    fn test_duration_decoding_with_nulls() {
        let duration_codec = Codec::Interval;
        let avro_type = AvroDataType::new(
            duration_codec,
            Default::default(),
            Some(Nullability::NullFirst),
        );
        let mut decoder = Decoder::try_new(&avro_type).unwrap();
        let mut data = Vec::new();
        // First value: 1 month, 2 days, 3 millis
        data.extend_from_slice(&encode_avro_long(1)); // not null
        let mut duration1 = Vec::new();
        duration1.extend_from_slice(&1u32.to_le_bytes());
        duration1.extend_from_slice(&2u32.to_le_bytes());
        duration1.extend_from_slice(&3u32.to_le_bytes());
        data.extend_from_slice(&duration1);
        // Second value: null
        data.extend_from_slice(&encode_avro_long(0)); // null
        data.extend_from_slice(&encode_avro_long(1)); // not null
        let mut duration2 = Vec::new();
        duration2.extend_from_slice(&4u32.to_le_bytes());
        duration2.extend_from_slice(&5u32.to_le_bytes());
        duration2.extend_from_slice(&6u32.to_le_bytes());
        data.extend_from_slice(&duration2);
        let mut cursor = AvroCursor::new(&data);
        decoder.decode(&mut cursor).unwrap();
        decoder.decode(&mut cursor).unwrap();
        decoder.decode(&mut cursor).unwrap();
        let array = decoder.flush(None).unwrap();
        let interval_array = array
            .as_any()
            .downcast_ref::<IntervalMonthDayNanoArray>()
            .unwrap();
        assert_eq!(interval_array.len(), 3);
        assert!(interval_array.is_valid(0));
        assert!(interval_array.is_null(1));
        assert!(interval_array.is_valid(2));
        let expected = IntervalMonthDayNanoArray::from(vec![
            Some(IntervalMonthDayNano {
                months: 1,
                days: 2,
                nanoseconds: 3_000_000,
            }),
            None,
            Some(IntervalMonthDayNano {
                months: 4,
                days: 5,
                nanoseconds: 6_000_000,
            }),
        ]);
        assert_eq!(interval_array, &expected);
    }

    #[test]
    fn test_duration_decoding_empty() {
        let duration_codec = Codec::Interval;
        let avro_type = AvroDataType::new(duration_codec, Default::default(), None);
        let mut decoder = Decoder::try_new(&avro_type).unwrap();
        let array = decoder.flush(None).unwrap();
        assert_eq!(array.len(), 0);
    }

    #[test]
    fn test_nullable_decode_error_bitmap_corruption() {
        // Nullable Int32 with ['T','null'] encoding (NullSecond)
        let avro_type = AvroDataType::new(
            Codec::Int32,
            Default::default(),
            Some(Nullability::NullSecond),
        );
        let mut decoder = Decoder::try_new(&avro_type).unwrap();

        // Row 1: union branch 1 (null)
        let mut row1 = Vec::new();
        row1.extend_from_slice(&encode_avro_int(1));

        // Row 2: union branch 0 (non-null) but missing the int payload -> decode error
        let mut row2 = Vec::new();
        row2.extend_from_slice(&encode_avro_int(0)); // branch = 0 => non-null

        // Row 3: union branch 0 (non-null) with correct int payload -> should succeed
        let mut row3 = Vec::new();
        row3.extend_from_slice(&encode_avro_int(0)); // branch
        row3.extend_from_slice(&encode_avro_int(42)); // actual value

        decoder.decode(&mut AvroCursor::new(&row1)).unwrap();
        assert!(decoder.decode(&mut AvroCursor::new(&row2)).is_err()); // decode error
        decoder.decode(&mut AvroCursor::new(&row3)).unwrap();

        let array = decoder.flush(None).unwrap();

        // Should contain 2 elements: row1 (null) and row3 (42)
        assert_eq!(array.len(), 2);
        let int_array = array.as_any().downcast_ref::<Int32Array>().unwrap();
        assert!(int_array.is_null(0)); // row1 is null
        assert_eq!(int_array.value(1), 42); // row3 value is 42
    }

    #[test]
    fn test_enum_mapping_reordered_symbols() {
        let reader_symbols: Arc<[String]> =
            vec!["B".to_string(), "C".to_string(), "A".to_string()].into();
        let mapping: Arc<[i32]> = Arc::from(vec![2, 0, 1]);
        let default_index: i32 = -1;
        let mut dec = Decoder::Enum(
            Vec::with_capacity(DEFAULT_CAPACITY),
            reader_symbols.clone(),
            Some(EnumResolution {
                mapping,
                default_index,
            }),
        );
        let mut data = Vec::new();
        data.extend_from_slice(&encode_avro_int(0));
        data.extend_from_slice(&encode_avro_int(1));
        data.extend_from_slice(&encode_avro_int(2));
        let mut cur = AvroCursor::new(&data);
        dec.decode(&mut cur).unwrap();
        dec.decode(&mut cur).unwrap();
        dec.decode(&mut cur).unwrap();
        let arr = dec.flush(None).unwrap();
        let dict = arr
            .as_any()
            .downcast_ref::<DictionaryArray<Int32Type>>()
            .unwrap();
        let expected_keys = Int32Array::from(vec![2, 0, 1]);
        assert_eq!(dict.keys(), &expected_keys);
        let values = dict
            .values()
            .as_any()
            .downcast_ref::<StringArray>()
            .unwrap();
        assert_eq!(values.value(0), "B");
        assert_eq!(values.value(1), "C");
        assert_eq!(values.value(2), "A");
    }

    #[test]
    fn test_enum_mapping_unknown_symbol_and_out_of_range_fall_back_to_default() {
        let reader_symbols: Arc<[String]> = vec!["A".to_string(), "B".to_string()].into();
        let default_index: i32 = 1;
        let mapping: Arc<[i32]> = Arc::from(vec![0, 1]);
        let mut dec = Decoder::Enum(
            Vec::with_capacity(DEFAULT_CAPACITY),
            reader_symbols.clone(),
            Some(EnumResolution {
                mapping,
                default_index,
            }),
        );
        let mut data = Vec::new();
        data.extend_from_slice(&encode_avro_int(0));
        data.extend_from_slice(&encode_avro_int(1));
        data.extend_from_slice(&encode_avro_int(99));
        let mut cur = AvroCursor::new(&data);
        dec.decode(&mut cur).unwrap();
        dec.decode(&mut cur).unwrap();
        dec.decode(&mut cur).unwrap();
        let arr = dec.flush(None).unwrap();
        let dict = arr
            .as_any()
            .downcast_ref::<DictionaryArray<Int32Type>>()
            .unwrap();
        let expected_keys = Int32Array::from(vec![0, 1, 1]);
        assert_eq!(dict.keys(), &expected_keys);
        let values = dict
            .values()
            .as_any()
            .downcast_ref::<StringArray>()
            .unwrap();
        assert_eq!(values.value(0), "A");
        assert_eq!(values.value(1), "B");
    }

    #[test]
    fn test_enum_mapping_unknown_symbol_without_default_errors() {
        let reader_symbols: Arc<[String]> = vec!["A".to_string()].into();
        let default_index: i32 = -1; // indicates no default at type-level
        let mapping: Arc<[i32]> = Arc::from(vec![-1]);
        let mut dec = Decoder::Enum(
            Vec::with_capacity(DEFAULT_CAPACITY),
            reader_symbols,
            Some(EnumResolution {
                mapping,
                default_index,
            }),
        );
        let data = encode_avro_int(0);
        let mut cur = AvroCursor::new(&data);
        let err = dec
            .decode(&mut cur)
            .expect_err("expected decode error for unresolved enum without default");
        let msg = err.to_string();
        assert!(
            msg.contains("not resolvable") && msg.contains("no default"),
            "unexpected error message: {msg}"
        );
    }

    fn make_record_resolved_decoder(
        reader_fields: &[(&str, DataType, bool)],
        writer_to_reader: Vec<Option<usize>>,
        skip_decoders: Vec<Option<Skipper>>,
    ) -> Decoder {
        let mut field_refs: Vec<FieldRef> = Vec::with_capacity(reader_fields.len());
        let mut encodings: Vec<Decoder> = Vec::with_capacity(reader_fields.len());
        for (name, dt, nullable) in reader_fields {
            field_refs.push(Arc::new(ArrowField::new(*name, dt.clone(), *nullable)));
            let enc = match dt {
                DataType::Int32 => Decoder::Int32(Vec::new()),
                DataType::Int64 => Decoder::Int64(Vec::new()),
                DataType::Utf8 => {
                    Decoder::String(OffsetBufferBuilder::new(DEFAULT_CAPACITY), Vec::new())
                }
                other => panic!("Unsupported test reader field type: {other:?}"),
            };
            encodings.push(enc);
        }
        let fields: Fields = field_refs.into();
        Decoder::Record(
            fields,
            encodings,
            Some(Projector {
                writer_to_reader: Arc::from(writer_to_reader),
                skip_decoders,
                field_defaults: vec![None; reader_fields.len()],
                default_injections: Arc::from(Vec::<(usize, AvroLiteral)>::new()),
            }),
        )
    }

    #[test]
    fn test_skip_writer_trailing_field_int32() {
        let mut dec = make_record_resolved_decoder(
            &[("id", arrow_schema::DataType::Int32, false)],
            vec![Some(0), None],
            vec![None, Some(super::Skipper::Int32)],
        );
        let mut data = Vec::new();
        data.extend_from_slice(&encode_avro_int(7));
        data.extend_from_slice(&encode_avro_int(999));
        let mut cur = AvroCursor::new(&data);
        dec.decode(&mut cur).unwrap();
        assert_eq!(cur.position(), data.len());
        let arr = dec.flush(None).unwrap();
        let struct_arr = arr.as_any().downcast_ref::<StructArray>().unwrap();
        assert_eq!(struct_arr.len(), 1);
        let id = struct_arr
            .column_by_name("id")
            .unwrap()
            .as_any()
            .downcast_ref::<Int32Array>()
            .unwrap();
        assert_eq!(id.value(0), 7);
    }

    #[test]
    fn test_skip_writer_middle_field_string() {
        let mut dec = make_record_resolved_decoder(
            &[
                ("id", DataType::Int32, false),
                ("score", DataType::Int64, false),
            ],
            vec![Some(0), None, Some(1)],
            vec![None, Some(Skipper::String), None],
        );
        let mut data = Vec::new();
        data.extend_from_slice(&encode_avro_int(42));
        data.extend_from_slice(&encode_avro_bytes(b"abcdef"));
        data.extend_from_slice(&encode_avro_long(1000));
        let mut cur = AvroCursor::new(&data);
        dec.decode(&mut cur).unwrap();
        assert_eq!(cur.position(), data.len());
        let arr = dec.flush(None).unwrap();
        let s = arr.as_any().downcast_ref::<StructArray>().unwrap();
        let id = s
            .column_by_name("id")
            .unwrap()
            .as_any()
            .downcast_ref::<Int32Array>()
            .unwrap();
        let score = s
            .column_by_name("score")
            .unwrap()
            .as_any()
            .downcast_ref::<Int64Array>()
            .unwrap();
        assert_eq!(id.value(0), 42);
        assert_eq!(score.value(0), 1000);
    }

    #[test]
    fn test_skip_writer_array_with_negative_block_count_fast() {
        let mut dec = make_record_resolved_decoder(
            &[("id", DataType::Int32, false)],
            vec![None, Some(0)],
            vec![Some(super::Skipper::List(Box::new(Skipper::Int32))), None],
        );
        let mut array_payload = Vec::new();
        array_payload.extend_from_slice(&encode_avro_int(1));
        array_payload.extend_from_slice(&encode_avro_int(2));
        array_payload.extend_from_slice(&encode_avro_int(3));
        let mut data = Vec::new();
        data.extend_from_slice(&encode_avro_long(-3));
        data.extend_from_slice(&encode_avro_long(array_payload.len() as i64));
        data.extend_from_slice(&array_payload);
        data.extend_from_slice(&encode_avro_long(0));
        data.extend_from_slice(&encode_avro_int(5));
        let mut cur = AvroCursor::new(&data);
        dec.decode(&mut cur).unwrap();
        assert_eq!(cur.position(), data.len());
        let arr = dec.flush(None).unwrap();
        let s = arr.as_any().downcast_ref::<StructArray>().unwrap();
        let id = s
            .column_by_name("id")
            .unwrap()
            .as_any()
            .downcast_ref::<Int32Array>()
            .unwrap();
        assert_eq!(id.len(), 1);
        assert_eq!(id.value(0), 5);
    }

    #[test]
    fn test_skip_writer_map_with_negative_block_count_fast() {
        let mut dec = make_record_resolved_decoder(
            &[("id", DataType::Int32, false)],
            vec![None, Some(0)],
            vec![Some(Skipper::Map(Box::new(Skipper::Int32))), None],
        );
        let mut entries = Vec::new();
        entries.extend_from_slice(&encode_avro_bytes(b"k1"));
        entries.extend_from_slice(&encode_avro_int(10));
        entries.extend_from_slice(&encode_avro_bytes(b"k2"));
        entries.extend_from_slice(&encode_avro_int(20));
        let mut data = Vec::new();
        data.extend_from_slice(&encode_avro_long(-2));
        data.extend_from_slice(&encode_avro_long(entries.len() as i64));
        data.extend_from_slice(&entries);
        data.extend_from_slice(&encode_avro_long(0));
        data.extend_from_slice(&encode_avro_int(123));
        let mut cur = AvroCursor::new(&data);
        dec.decode(&mut cur).unwrap();
        assert_eq!(cur.position(), data.len());
        let arr = dec.flush(None).unwrap();
        let s = arr.as_any().downcast_ref::<StructArray>().unwrap();
        let id = s
            .column_by_name("id")
            .unwrap()
            .as_any()
            .downcast_ref::<Int32Array>()
            .unwrap();
        assert_eq!(id.len(), 1);
        assert_eq!(id.value(0), 123);
    }

    #[test]
    fn test_skip_writer_nullable_field_union_nullfirst() {
        let mut dec = make_record_resolved_decoder(
            &[("id", DataType::Int32, false)],
            vec![None, Some(0)],
            vec![
                Some(super::Skipper::Nullable(
                    Nullability::NullFirst,
                    Box::new(super::Skipper::Int32),
                )),
                None,
            ],
        );
        let mut row1 = Vec::new();
        row1.extend_from_slice(&encode_avro_long(0));
        row1.extend_from_slice(&encode_avro_int(5));
        let mut row2 = Vec::new();
        row2.extend_from_slice(&encode_avro_long(1));
        row2.extend_from_slice(&encode_avro_int(123));
        row2.extend_from_slice(&encode_avro_int(7));
        let mut cur1 = AvroCursor::new(&row1);
        let mut cur2 = AvroCursor::new(&row2);
        dec.decode(&mut cur1).unwrap();
        dec.decode(&mut cur2).unwrap();
        assert_eq!(cur1.position(), row1.len());
        assert_eq!(cur2.position(), row2.len());
        let arr = dec.flush(None).unwrap();
        let s = arr.as_any().downcast_ref::<StructArray>().unwrap();
        let id = s
            .column_by_name("id")
            .unwrap()
            .as_any()
            .downcast_ref::<Int32Array>()
            .unwrap();
        assert_eq!(id.len(), 2);
        assert_eq!(id.value(0), 5);
        assert_eq!(id.value(1), 7);
    }

<<<<<<< HEAD
    fn make_dense_union_avro(
        children: Vec<(Codec, &'static str, DataType)>,
        type_ids: Vec<i8>,
    ) -> AvroDataType {
        let mut avro_children: Vec<AvroDataType> = Vec::with_capacity(children.len());
        let mut fields: Vec<arrow_schema::Field> = Vec::with_capacity(children.len());

        for (codec, name, dt) in children.into_iter() {
            avro_children.push(AvroDataType::new(codec, Default::default(), None));
            fields.push(arrow_schema::Field::new(name, dt, true));
        }
        let union_fields = UnionFields::new(type_ids, fields);
        let union_codec = Codec::Union(avro_children.into(), union_fields, UnionMode::Dense);
        AvroDataType::new(union_codec, Default::default(), None)
    }

    #[test]
    fn test_union_dense_two_children_custom_type_ids() {
        let union_dt = make_dense_union_avro(
            vec![
                (Codec::Int32, "i", DataType::Int32),
                (Codec::Utf8, "s", DataType::Utf8),
            ],
            vec![2, 5],
        );
        let mut dec = Decoder::try_new(&union_dt).unwrap();
        let mut r1 = Vec::new();
        r1.extend_from_slice(&encode_avro_long(0));
        r1.extend_from_slice(&encode_avro_int(7));
        let mut r2 = Vec::new();
        r2.extend_from_slice(&encode_avro_long(1));
        r2.extend_from_slice(&encode_avro_bytes(b"x"));
        let mut r3 = Vec::new();
        r3.extend_from_slice(&encode_avro_long(0));
        r3.extend_from_slice(&encode_avro_int(-1));
        dec.decode(&mut AvroCursor::new(&r1)).unwrap();
        dec.decode(&mut AvroCursor::new(&r2)).unwrap();
        dec.decode(&mut AvroCursor::new(&r3)).unwrap();
        let array = dec.flush(None).unwrap();
        let ua = array
            .as_any()
            .downcast_ref::<UnionArray>()
            .expect("expected UnionArray");
        assert_eq!(ua.len(), 3);
        assert_eq!(ua.type_id(0), 2);
        assert_eq!(ua.type_id(1), 5);
        assert_eq!(ua.type_id(2), 2);
        assert_eq!(ua.value_offset(0), 0);
        assert_eq!(ua.value_offset(1), 0);
        assert_eq!(ua.value_offset(2), 1);
        let int_child = ua
            .child(2)
            .as_any()
            .downcast_ref::<Int32Array>()
            .expect("int child");
        assert_eq!(int_child.len(), 2);
        assert_eq!(int_child.value(0), 7);
        assert_eq!(int_child.value(1), -1);
        let str_child = ua
            .child(5)
            .as_any()
            .downcast_ref::<StringArray>()
            .expect("string child");
        assert_eq!(str_child.len(), 1);
        assert_eq!(str_child.value(0), "x");
    }

    #[test]
    fn test_union_dense_with_null_and_string_children() {
        let union_dt = make_dense_union_avro(
            vec![
                (Codec::Null, "n", DataType::Null),
                (Codec::Utf8, "s", DataType::Utf8),
            ],
            vec![42, 7],
        );
        let mut dec = Decoder::try_new(&union_dt).unwrap();
        let r1 = encode_avro_long(0);
        let mut r2 = Vec::new();
        r2.extend_from_slice(&encode_avro_long(1));
        r2.extend_from_slice(&encode_avro_bytes(b"abc"));
        let r3 = encode_avro_long(0);
        dec.decode(&mut AvroCursor::new(&r1)).unwrap();
        dec.decode(&mut AvroCursor::new(&r2)).unwrap();
        dec.decode(&mut AvroCursor::new(&r3)).unwrap();
        let array = dec.flush(None).unwrap();
        let ua = array
            .as_any()
            .downcast_ref::<UnionArray>()
            .expect("expected UnionArray");
        assert_eq!(ua.len(), 3);
        assert_eq!(ua.type_id(0), 42);
        assert_eq!(ua.type_id(1), 7);
        assert_eq!(ua.type_id(2), 42);
        assert_eq!(ua.value_offset(0), 0);
        assert_eq!(ua.value_offset(1), 0);
        assert_eq!(ua.value_offset(2), 1);
        let null_child = ua
            .child(42)
            .as_any()
            .downcast_ref::<NullArray>()
            .expect("null child");
        assert_eq!(null_child.len(), 2);
        let str_child = ua
            .child(7)
            .as_any()
            .downcast_ref::<StringArray>()
            .expect("string child");
        assert_eq!(str_child.len(), 1);
        assert_eq!(str_child.value(0), "abc");
    }

    #[test]
    fn test_union_decode_negative_branch_index_errors() {
        let union_dt = make_dense_union_avro(
            vec![
                (Codec::Int32, "i", DataType::Int32),
                (Codec::Utf8, "s", DataType::Utf8),
            ],
            vec![0, 1],
        );
        let mut dec = Decoder::try_new(&union_dt).unwrap();
        let row = encode_avro_long(-1); // decodes back to -1
        let err = dec
            .decode(&mut AvroCursor::new(&row))
            .expect_err("expected error for negative branch index");
        let msg = err.to_string();
        assert!(
            msg.contains("Negative union branch index"),
            "unexpected error message: {msg}"
        );
    }

    #[test]
    fn test_union_decode_out_of_range_branch_index_errors() {
        let union_dt = make_dense_union_avro(
            vec![
                (Codec::Int32, "i", DataType::Int32),
                (Codec::Utf8, "s", DataType::Utf8),
            ],
            vec![10, 11],
        );
        let mut dec = Decoder::try_new(&union_dt).unwrap();
        let row = encode_avro_long(2);
        let err = dec
            .decode(&mut AvroCursor::new(&row))
            .expect_err("expected error for out-of-range branch index");
        let msg = err.to_string();
        assert!(
            msg.contains("out of range"),
            "unexpected error message: {msg}"
        );
    }

    #[test]
    fn test_union_sparse_mode_not_supported() {
        let children: Vec<AvroDataType> = vec![
            AvroDataType::new(Codec::Int32, Default::default(), None),
            AvroDataType::new(Codec::Utf8, Default::default(), None),
        ];
        let uf = UnionFields::new(
            vec![1, 3],
            vec![
                arrow_schema::Field::new("i", DataType::Int32, true),
                arrow_schema::Field::new("s", DataType::Utf8, true),
            ],
        );
        let codec = Codec::Union(children.into(), uf, UnionMode::Sparse);
        let dt = AvroDataType::new(codec, Default::default(), None);
        let err = Decoder::try_new(&dt).expect_err("sparse union should not be supported");
        let msg = err.to_string();
        assert!(
            msg.contains("Sparse Arrow unions are not yet supported"),
            "unexpected error message: {msg}"
        );
=======
    fn make_record_decoder_with_projector_defaults(
        reader_fields: &[(&str, DataType, bool)],
        field_defaults: Vec<Option<AvroLiteral>>,
        default_injections: Vec<(usize, AvroLiteral)>,
        writer_to_reader_len: usize,
    ) -> Decoder {
        assert_eq!(
            field_defaults.len(),
            reader_fields.len(),
            "field_defaults must have one entry per reader field"
        );
        let mut field_refs: Vec<FieldRef> = Vec::with_capacity(reader_fields.len());
        let mut encodings: Vec<Decoder> = Vec::with_capacity(reader_fields.len());
        for (name, dt, nullable) in reader_fields {
            field_refs.push(Arc::new(ArrowField::new(*name, dt.clone(), *nullable)));
            let enc = match dt {
                DataType::Int32 => Decoder::Int32(Vec::with_capacity(DEFAULT_CAPACITY)),
                DataType::Int64 => Decoder::Int64(Vec::with_capacity(DEFAULT_CAPACITY)),
                DataType::Utf8 => Decoder::String(
                    OffsetBufferBuilder::new(DEFAULT_CAPACITY),
                    Vec::with_capacity(DEFAULT_CAPACITY),
                ),
                other => panic!("Unsupported test field type in helper: {other:?}"),
            };
            encodings.push(enc);
        }
        let fields: Fields = field_refs.into();
        let skip_decoders: Vec<Option<Skipper>> =
            (0..writer_to_reader_len).map(|_| None::<Skipper>).collect();
        let projector = Projector {
            writer_to_reader: Arc::from(vec![None; writer_to_reader_len]),
            skip_decoders,
            field_defaults,
            default_injections: Arc::from(default_injections),
        };
        Decoder::Record(fields, encodings, Some(projector))
    }

    #[test]
    fn test_default_append_int32_and_int64_from_int_and_long() {
        let mut d_i32 = Decoder::Int32(Vec::with_capacity(DEFAULT_CAPACITY));
        d_i32.append_default(&AvroLiteral::Int(42)).unwrap();
        let arr = d_i32.flush(None).unwrap();
        let a = arr.as_any().downcast_ref::<Int32Array>().unwrap();
        assert_eq!(a.len(), 1);
        assert_eq!(a.value(0), 42);
        let mut d_i64 = Decoder::Int64(Vec::with_capacity(DEFAULT_CAPACITY));
        d_i64.append_default(&AvroLiteral::Int(5)).unwrap();
        d_i64.append_default(&AvroLiteral::Long(7)).unwrap();
        let arr64 = d_i64.flush(None).unwrap();
        let a64 = arr64.as_any().downcast_ref::<Int64Array>().unwrap();
        assert_eq!(a64.len(), 2);
        assert_eq!(a64.value(0), 5);
        assert_eq!(a64.value(1), 7);
    }

    #[test]
    fn test_default_append_floats_and_doubles() {
        let mut d_f32 = Decoder::Float32(Vec::with_capacity(DEFAULT_CAPACITY));
        d_f32.append_default(&AvroLiteral::Float(1.5)).unwrap();
        let arr32 = d_f32.flush(None).unwrap();
        let a = arr32.as_any().downcast_ref::<Float32Array>().unwrap();
        assert_eq!(a.value(0), 1.5);
        let mut d_f64 = Decoder::Float64(Vec::with_capacity(DEFAULT_CAPACITY));
        d_f64.append_default(&AvroLiteral::Double(2.25)).unwrap();
        let arr64 = d_f64.flush(None).unwrap();
        let b = arr64.as_any().downcast_ref::<Float64Array>().unwrap();
        assert_eq!(b.value(0), 2.25);
    }

    #[test]
    fn test_default_append_string_and_bytes() {
        let mut d_str = Decoder::String(
            OffsetBufferBuilder::new(DEFAULT_CAPACITY),
            Vec::with_capacity(DEFAULT_CAPACITY),
        );
        d_str
            .append_default(&AvroLiteral::String("hi".into()))
            .unwrap();
        let s_arr = d_str.flush(None).unwrap();
        let arr = s_arr.as_any().downcast_ref::<StringArray>().unwrap();
        assert_eq!(arr.value(0), "hi");
        let mut d_bytes = Decoder::Binary(
            OffsetBufferBuilder::new(DEFAULT_CAPACITY),
            Vec::with_capacity(DEFAULT_CAPACITY),
        );
        d_bytes
            .append_default(&AvroLiteral::Bytes(vec![1, 2, 3]))
            .unwrap();
        let b_arr = d_bytes.flush(None).unwrap();
        let barr = b_arr.as_any().downcast_ref::<BinaryArray>().unwrap();
        assert_eq!(barr.value(0), &[1, 2, 3]);
        let mut d_str_err = Decoder::String(
            OffsetBufferBuilder::new(DEFAULT_CAPACITY),
            Vec::with_capacity(DEFAULT_CAPACITY),
        );
        let err = d_str_err
            .append_default(&AvroLiteral::Bytes(vec![0x61, 0x62]))
            .unwrap_err();
        assert!(
            err.to_string()
                .contains("Default for string must be string"),
            "unexpected error: {err:?}"
        );
    }

    #[test]
    fn test_default_append_nullable_int32_null_and_value() {
        let inner = Decoder::Int32(Vec::with_capacity(DEFAULT_CAPACITY));
        let mut dec = Decoder::Nullable(
            Nullability::NullFirst,
            NullBufferBuilder::new(DEFAULT_CAPACITY),
            Box::new(inner),
        );
        dec.append_default(&AvroLiteral::Null).unwrap();
        dec.append_default(&AvroLiteral::Int(11)).unwrap();
        let arr = dec.flush(None).unwrap();
        let a = arr.as_any().downcast_ref::<Int32Array>().unwrap();
        assert_eq!(a.len(), 2);
        assert!(a.is_null(0));
        assert_eq!(a.value(1), 11);
    }

    #[test]
    fn test_default_append_array_of_ints() {
        let list_dt = avro_from_codec(Codec::List(Arc::new(avro_from_codec(Codec::Int32))));
        let mut d = Decoder::try_new(&list_dt).unwrap();
        let items = vec![
            AvroLiteral::Int(1),
            AvroLiteral::Int(2),
            AvroLiteral::Int(3),
        ];
        d.append_default(&AvroLiteral::Array(items)).unwrap();
        let arr = d.flush(None).unwrap();
        let list = arr.as_any().downcast_ref::<ListArray>().unwrap();
        assert_eq!(list.len(), 1);
        assert_eq!(list.value_length(0), 3);
        let vals = list.values().as_any().downcast_ref::<Int32Array>().unwrap();
        assert_eq!(vals.values(), &[1, 2, 3]);
    }

    #[test]
    fn test_default_append_map_string_to_int() {
        let map_dt = avro_from_codec(Codec::Map(Arc::new(avro_from_codec(Codec::Int32))));
        let mut d = Decoder::try_new(&map_dt).unwrap();
        let mut m: IndexMap<String, AvroLiteral> = IndexMap::new();
        m.insert("k1".to_string(), AvroLiteral::Int(10));
        m.insert("k2".to_string(), AvroLiteral::Int(20));
        d.append_default(&AvroLiteral::Map(m)).unwrap();
        let arr = d.flush(None).unwrap();
        let map = arr.as_any().downcast_ref::<MapArray>().unwrap();
        assert_eq!(map.len(), 1);
        assert_eq!(map.value_length(0), 2);
        let binding = map.value(0);
        let entries = binding.as_any().downcast_ref::<StructArray>().unwrap();
        let k = entries
            .column_by_name("key")
            .unwrap()
            .as_any()
            .downcast_ref::<StringArray>()
            .unwrap();
        let v = entries
            .column_by_name("value")
            .unwrap()
            .as_any()
            .downcast_ref::<Int32Array>()
            .unwrap();
        let keys: std::collections::HashSet<&str> = (0..k.len()).map(|i| k.value(i)).collect();
        assert_eq!(keys, ["k1", "k2"].into_iter().collect());
        let vals: std::collections::HashSet<i32> = (0..v.len()).map(|i| v.value(i)).collect();
        assert_eq!(vals, [10, 20].into_iter().collect());
    }

    #[test]
    fn test_default_append_enum_by_symbol() {
        let symbols: Arc<[String]> = vec!["A".into(), "B".into(), "C".into()].into();
        let mut d = Decoder::Enum(Vec::with_capacity(DEFAULT_CAPACITY), symbols.clone(), None);
        d.append_default(&AvroLiteral::Enum("B".into())).unwrap();
        let arr = d.flush(None).unwrap();
        let dict = arr
            .as_any()
            .downcast_ref::<DictionaryArray<Int32Type>>()
            .unwrap();
        assert_eq!(dict.len(), 1);
        let expected = Int32Array::from(vec![1]);
        assert_eq!(dict.keys(), &expected);
        let values = dict
            .values()
            .as_any()
            .downcast_ref::<StringArray>()
            .unwrap();
        assert_eq!(values.value(1), "B");
    }

    #[test]
    fn test_default_append_uuid_and_type_error() {
        let mut d = Decoder::Uuid(Vec::with_capacity(DEFAULT_CAPACITY));
        let uuid_str = "123e4567-e89b-12d3-a456-426614174000";
        d.append_default(&AvroLiteral::String(uuid_str.into()))
            .unwrap();
        let arr_ref = d.flush(None).unwrap();
        let arr = arr_ref
            .as_any()
            .downcast_ref::<FixedSizeBinaryArray>()
            .unwrap();
        assert_eq!(arr.value_length(), 16);
        assert_eq!(arr.len(), 1);
        let mut d2 = Decoder::Uuid(Vec::with_capacity(DEFAULT_CAPACITY));
        let err = d2
            .append_default(&AvroLiteral::Bytes(vec![0u8; 16]))
            .unwrap_err();
        assert!(
            err.to_string().contains("Default for uuid must be string"),
            "unexpected error: {err:?}"
        );
    }

    #[test]
    fn test_default_append_fixed_and_length_mismatch() {
        let mut d = Decoder::Fixed(4, Vec::with_capacity(DEFAULT_CAPACITY));
        d.append_default(&AvroLiteral::Bytes(vec![1, 2, 3, 4]))
            .unwrap();
        let arr_ref = d.flush(None).unwrap();
        let arr = arr_ref
            .as_any()
            .downcast_ref::<FixedSizeBinaryArray>()
            .unwrap();
        assert_eq!(arr.value_length(), 4);
        assert_eq!(arr.value(0), &[1, 2, 3, 4]);
        let mut d_err = Decoder::Fixed(4, Vec::with_capacity(DEFAULT_CAPACITY));
        let err = d_err
            .append_default(&AvroLiteral::Bytes(vec![1, 2, 3]))
            .unwrap_err();
        assert!(
            err.to_string().contains("Fixed default length"),
            "unexpected error: {err:?}"
        );
    }

    #[test]
    fn test_default_append_duration_and_length_validation() {
        let dt = avro_from_codec(Codec::Interval);
        let mut d = Decoder::try_new(&dt).unwrap();
        let mut bytes = Vec::with_capacity(12);
        bytes.extend_from_slice(&1u32.to_le_bytes());
        bytes.extend_from_slice(&2u32.to_le_bytes());
        bytes.extend_from_slice(&3u32.to_le_bytes());
        d.append_default(&AvroLiteral::Bytes(bytes)).unwrap();
        let arr_ref = d.flush(None).unwrap();
        let arr = arr_ref
            .as_any()
            .downcast_ref::<IntervalMonthDayNanoArray>()
            .unwrap();
        assert_eq!(arr.len(), 1);
        let v = arr.value(0);
        assert_eq!(v.months, 1);
        assert_eq!(v.days, 2);
        assert_eq!(v.nanoseconds, 3_000_000);
        let mut d_err = Decoder::try_new(&avro_from_codec(Codec::Interval)).unwrap();
        let err = d_err
            .append_default(&AvroLiteral::Bytes(vec![0u8; 11]))
            .unwrap_err();
        assert!(
            err.to_string()
                .contains("Duration default must be exactly 12 bytes"),
            "unexpected error: {err:?}"
        );
    }

    #[test]
    fn test_default_append_decimal256_from_bytes() {
        let dt = avro_from_codec(Codec::Decimal(50, Some(2), Some(32)));
        let mut d = Decoder::try_new(&dt).unwrap();
        let pos: [u8; 32] = [
            0x00, 0x00, 0x00, 0x00, 0x00, 0x00, 0x00, 0x00, 0x00, 0x00, 0x00, 0x00, 0x00, 0x00,
            0x00, 0x00, 0x00, 0x00, 0x00, 0x00, 0x00, 0x00, 0x00, 0x00, 0x00, 0x00, 0x00, 0x00,
            0x00, 0x00, 0x30, 0x39,
        ];
        d.append_default(&AvroLiteral::Bytes(pos.to_vec())).unwrap();
        let neg: [u8; 32] = [
            0xFF, 0xFF, 0xFF, 0xFF, 0xFF, 0xFF, 0xFF, 0xFF, 0xFF, 0xFF, 0xFF, 0xFF, 0xFF, 0xFF,
            0xFF, 0xFF, 0xFF, 0xFF, 0xFF, 0xFF, 0xFF, 0xFF, 0xFF, 0xFF, 0xFF, 0xFF, 0xFF, 0xFF,
            0xFF, 0xFF, 0xFF, 0x85,
        ];
        d.append_default(&AvroLiteral::Bytes(neg.to_vec())).unwrap();
        let arr = d.flush(None).unwrap();
        let dec = arr.as_any().downcast_ref::<Decimal256Array>().unwrap();
        assert_eq!(dec.len(), 2);
        assert_eq!(dec.value_as_string(0), "123.45");
        assert_eq!(dec.value_as_string(1), "-1.23");
    }

    #[test]
    fn test_record_append_default_map_missing_fields_uses_projector_field_defaults() {
        let field_defaults = vec![None, Some(AvroLiteral::String("hi".into()))];
        let mut rec = make_record_decoder_with_projector_defaults(
            &[("a", DataType::Int32, false), ("b", DataType::Utf8, false)],
            field_defaults,
            vec![],
            0,
        );
        let mut map: IndexMap<String, AvroLiteral> = IndexMap::new();
        map.insert("a".to_string(), AvroLiteral::Int(7));
        rec.append_default(&AvroLiteral::Map(map)).unwrap();
        let arr = rec.flush(None).unwrap();
        let s = arr.as_any().downcast_ref::<StructArray>().unwrap();
        let a = s
            .column_by_name("a")
            .unwrap()
            .as_any()
            .downcast_ref::<Int32Array>()
            .unwrap();
        let b = s
            .column_by_name("b")
            .unwrap()
            .as_any()
            .downcast_ref::<StringArray>()
            .unwrap();
        assert_eq!(a.value(0), 7);
        assert_eq!(b.value(0), "hi");
    }

    #[test]
    fn test_record_append_default_null_uses_projector_field_defaults() {
        let field_defaults = vec![
            Some(AvroLiteral::Int(5)),
            Some(AvroLiteral::String("x".into())),
        ];
        let mut rec = make_record_decoder_with_projector_defaults(
            &[("a", DataType::Int32, false), ("b", DataType::Utf8, false)],
            field_defaults,
            vec![],
            0,
        );
        rec.append_default(&AvroLiteral::Null).unwrap();
        let arr = rec.flush(None).unwrap();
        let s = arr.as_any().downcast_ref::<StructArray>().unwrap();
        let a = s
            .column_by_name("a")
            .unwrap()
            .as_any()
            .downcast_ref::<Int32Array>()
            .unwrap();
        let b = s
            .column_by_name("b")
            .unwrap()
            .as_any()
            .downcast_ref::<StringArray>()
            .unwrap();
        assert_eq!(a.value(0), 5);
        assert_eq!(b.value(0), "x");
    }

    #[test]
    fn test_record_append_default_missing_fields_without_projector_defaults_yields_type_nulls_or_empties(
    ) {
        let fields = vec![("a", DataType::Int32, true), ("b", DataType::Utf8, true)];
        let mut field_refs: Vec<FieldRef> = Vec::new();
        let mut encoders: Vec<Decoder> = Vec::new();
        for (name, dt, nullable) in &fields {
            field_refs.push(Arc::new(ArrowField::new(*name, dt.clone(), *nullable)));
        }
        let enc_a = Decoder::Nullable(
            Nullability::NullSecond,
            NullBufferBuilder::new(DEFAULT_CAPACITY),
            Box::new(Decoder::Int32(Vec::with_capacity(DEFAULT_CAPACITY))),
        );
        let enc_b = Decoder::Nullable(
            Nullability::NullSecond,
            NullBufferBuilder::new(DEFAULT_CAPACITY),
            Box::new(Decoder::String(
                OffsetBufferBuilder::new(DEFAULT_CAPACITY),
                Vec::with_capacity(DEFAULT_CAPACITY),
            )),
        );
        encoders.push(enc_a);
        encoders.push(enc_b);
        let projector = Projector {
            writer_to_reader: Arc::from(vec![]),
            skip_decoders: vec![],
            field_defaults: vec![None, None], // no defaults -> append_null
            default_injections: Arc::from(Vec::<(usize, AvroLiteral)>::new()),
        };
        let mut rec = Decoder::Record(field_refs.into(), encoders, Some(projector));
        let mut map: IndexMap<String, AvroLiteral> = IndexMap::new();
        map.insert("a".to_string(), AvroLiteral::Int(9));
        rec.append_default(&AvroLiteral::Map(map)).unwrap();
        let arr = rec.flush(None).unwrap();
        let s = arr.as_any().downcast_ref::<StructArray>().unwrap();
        let a = s
            .column_by_name("a")
            .unwrap()
            .as_any()
            .downcast_ref::<Int32Array>()
            .unwrap();
        let b = s
            .column_by_name("b")
            .unwrap()
            .as_any()
            .downcast_ref::<StringArray>()
            .unwrap();
        assert!(a.is_valid(0));
        assert_eq!(a.value(0), 9);
        assert!(b.is_null(0));
    }

    #[test]
    fn test_projector_default_injection_when_writer_lacks_fields() {
        let defaults = vec![None, None];
        let injections = vec![
            (0, AvroLiteral::Int(99)),
            (1, AvroLiteral::String("alice".into())),
        ];
        let mut rec = make_record_decoder_with_projector_defaults(
            &[
                ("id", DataType::Int32, false),
                ("name", DataType::Utf8, false),
            ],
            defaults,
            injections,
            0,
        );
        rec.decode(&mut AvroCursor::new(&[])).unwrap();
        let arr = rec.flush(None).unwrap();
        let s = arr.as_any().downcast_ref::<StructArray>().unwrap();
        let id = s
            .column_by_name("id")
            .unwrap()
            .as_any()
            .downcast_ref::<Int32Array>()
            .unwrap();
        let name = s
            .column_by_name("name")
            .unwrap()
            .as_any()
            .downcast_ref::<StringArray>()
            .unwrap();
        assert_eq!(id.value(0), 99);
        assert_eq!(name.value(0), "alice");
>>>>>>> ca07b064
    }
}<|MERGE_RESOLUTION|>--- conflicted
+++ resolved
@@ -17,21 +17,13 @@
 
 use crate::codec::{
     AvroDataType, AvroField, AvroLiteral, Codec, Promotion, ResolutionInfo, ResolvedRecord,
-<<<<<<< HEAD
     ResolvedUnion,
-=======
->>>>>>> ca07b064
 };
 use crate::reader::block::{Block, BlockDecoder};
 use crate::reader::cursor::AvroCursor;
 use crate::schema::Nullability;
 use arrow_array::builder::{
-<<<<<<< HEAD
-    Decimal128Builder, Decimal256Builder, Decimal32Builder, Decimal64Builder,
-    IntervalMonthDayNanoBuilder,
-=======
     Decimal128Builder, Decimal256Builder, IntervalMonthDayNanoBuilder, StringViewBuilder,
->>>>>>> ca07b064
 };
 #[cfg(feature = "small_decimals")]
 use arrow_array::builder::{Decimal32Builder, Decimal64Builder};
@@ -40,11 +32,7 @@
 use arrow_buffer::*;
 use arrow_schema::{
     ArrowError, DataType, Field as ArrowField, FieldRef, Fields, Schema as ArrowSchema, SchemaRef,
-<<<<<<< HEAD
     UnionFields, UnionMode, DECIMAL128_MAX_PRECISION, DECIMAL256_MAX_PRECISION,
-=======
-    DECIMAL128_MAX_PRECISION, DECIMAL256_MAX_PRECISION,
->>>>>>> ca07b064
 };
 #[cfg(feature = "small_decimals")]
 use arrow_schema::{DECIMAL32_MAX_PRECISION, DECIMAL64_MAX_PRECISION};
@@ -96,7 +84,6 @@
     }};
 }
 
-<<<<<<< HEAD
 macro_rules! flush_union {
     ($fields:expr, $type_ids:expr, $offsets:expr, $encodings:expr) => {{
         let encoding_arrays = $encodings
@@ -137,8 +124,6 @@
     }};
 }
 
-=======
->>>>>>> ca07b064
 #[derive(Debug)]
 pub(crate) struct RecordDecoderBuilder<'a> {
     data_type: &'a AvroDataType,
@@ -209,17 +194,9 @@
                     encodings.push(Decoder::try_new(avro_field.data_type())?);
                 }
                 let projector = match data_type.resolution.as_ref() {
-<<<<<<< HEAD
-                    Some(ResolutionInfo::Record(rec)) => Some(
-                        ProjectorBuilder::try_new(rec)
-                            .with_reader_fields(reader_fields)
-                            .build()?,
-                    ),
-=======
                     Some(ResolutionInfo::Record(rec)) => {
                         Some(ProjectorBuilder::try_new(rec, reader_fields).build()?)
                     }
->>>>>>> ca07b064
                     _ => None,
                 };
                 Ok(Self {
@@ -275,7 +252,6 @@
 struct EnumResolution {
     mapping: Arc<[i32]>,
     default_index: i32,
-<<<<<<< HEAD
 }
 
 #[derive(Debug, Clone, Copy)]
@@ -418,8 +394,6 @@
             )),
         }
     }
-=======
->>>>>>> ca07b064
 }
 
 #[derive(Debug)]
@@ -646,15 +620,7 @@
                 }
                 let projector =
                     if let Some(ResolutionInfo::Record(rec)) = data_type.resolution.as_ref() {
-<<<<<<< HEAD
-                        Some(
-                            ProjectorBuilder::try_new(rec)
-                                .with_reader_fields(fields)
-                                .build()?,
-                        )
-=======
                         Some(ProjectorBuilder::try_new(rec, fields).build()?)
->>>>>>> ca07b064
                     } else {
                         None
                     };
@@ -1041,7 +1007,6 @@
                     "Default for enum must be a symbol".to_string(),
                 )),
             },
-<<<<<<< HEAD
             Self::Union(fields, type_ids, offsets, encodings, encoding_counts, None) => {
                 if encodings.is_empty() {
                     return Err(ArrowError::InvalidArgumentError(
@@ -1101,8 +1066,6 @@
                     Ok(())
                 }
             },
-=======
->>>>>>> ca07b064
             Self::Record(field_meta, decoders, projector) => match lit {
                 AvroLiteral::Map(entries) => {
                     for (i, dec) in decoders.iter_mut().enumerate() {
@@ -1561,7 +1524,6 @@
                     .map_err(|e| ArrowError::ParseError(e.to_string()))?;
                 Arc::new(vals)
             }
-<<<<<<< HEAD
             Self::Union(fields, type_ids, offsets, encodings, _, None) => {
                 flush_union!(fields, type_ids, offsets, encodings)
             }
@@ -1573,8 +1535,6 @@
                     UnionResolvedKind::ToSingle { target } => target.flush(nulls)?,
                 }
             }
-=======
->>>>>>> ca07b064
         })
     }
 }
@@ -1767,51 +1727,23 @@
 #[derive(Debug)]
 struct ProjectorBuilder<'a> {
     rec: &'a ResolvedRecord,
-<<<<<<< HEAD
-    reader_fields: Option<Arc<[AvroField]>>,
-=======
     reader_fields: Arc<[AvroField]>,
->>>>>>> ca07b064
 }
 
 impl<'a> ProjectorBuilder<'a> {
     #[inline]
-<<<<<<< HEAD
-    fn try_new(rec: &'a ResolvedRecord) -> Self {
-        Self {
-            rec,
-            reader_fields: None,
-=======
     fn try_new(rec: &'a ResolvedRecord, reader_fields: &Arc<[AvroField]>) -> Self {
         Self {
             rec,
             reader_fields: reader_fields.clone(),
->>>>>>> ca07b064
         }
     }
 
     #[inline]
-<<<<<<< HEAD
-    fn with_reader_fields(mut self, reader_fields: &Arc<[AvroField]>) -> Self {
-        self.reader_fields = Some(reader_fields.clone());
-        self
-    }
-
-    #[inline]
-    fn build(self) -> Result<Projector, ArrowError> {
-        let reader_fields = self.reader_fields.ok_or_else(|| {
-            ArrowError::InvalidArgumentError(
-                "ProjectorBuilder requires reader_fields to be provided".to_string(),
-            )
-        })?;
-        let mut field_defaults: Vec<Option<AvroLiteral>> = Vec::with_capacity(reader_fields.len());
-        for avro_field in reader_fields.iter() {
-=======
     fn build(self) -> Result<Projector, ArrowError> {
         let reader_fields = self.reader_fields;
         let mut field_defaults: Vec<Option<AvroLiteral>> = Vec::with_capacity(reader_fields.len());
         for avro_field in reader_fields.as_ref() {
->>>>>>> ca07b064
             if let Some(ResolutionInfo::DefaultValue(lit)) =
                 avro_field.data_type().resolution.as_ref()
             {
@@ -1822,11 +1754,7 @@
         }
         let mut default_injections: Vec<(usize, AvroLiteral)> =
             Vec::with_capacity(self.rec.default_fields.len());
-<<<<<<< HEAD
-        for &idx in self.rec.default_fields.iter() {
-=======
         for &idx in self.rec.default_fields.as_ref() {
->>>>>>> ca07b064
             let lit = field_defaults
                 .get(idx)
                 .and_then(|lit| lit.clone())
@@ -1835,11 +1763,7 @@
         }
         let mut skip_decoders: Vec<Option<Skipper>> =
             Vec::with_capacity(self.rec.skip_fields.len());
-<<<<<<< HEAD
-        for datatype in self.rec.skip_fields.iter() {
-=======
         for datatype in self.rec.skip_fields.as_ref() {
->>>>>>> ca07b064
             let skipper = match datatype {
                 Some(datatype) => Some(Skipper::from_avro(datatype)?),
                 None => None,
@@ -1858,15 +1782,12 @@
 impl Projector {
     #[inline]
     fn project_default(&self, decoder: &mut Decoder, index: usize) -> Result<(), ArrowError> {
-<<<<<<< HEAD
-=======
         // SAFETY: `index` is obtained by listing the reader's record fields (i.e., from
         // `decoders.iter_mut().enumerate()`), and `field_defaults` was built in
         // `ProjectorBuilder::build` to have exactly one element per reader field.
         // Therefore, `index < self.field_defaults.len()` always holds here, so
         // `self.field_defaults[index]` cannot panic. We only take an immutable reference
         // via `.as_ref()`, and `self` is borrowed immutably.
->>>>>>> ca07b064
         if let Some(default_literal) = self.field_defaults[index].as_ref() {
             decoder.append_default(default_literal)
         } else {
@@ -1881,29 +1802,6 @@
         buf: &mut AvroCursor<'_>,
         encodings: &mut [Decoder],
     ) -> Result<(), ArrowError> {
-<<<<<<< HEAD
-        let n_writer = self.writer_to_reader.len();
-        let n_injections = self.default_injections.len();
-        for index in 0..(n_writer + n_injections) {
-            if index < n_writer {
-                match (
-                    self.writer_to_reader[index],
-                    self.skip_decoders[index].as_mut(),
-                ) {
-                    (Some(reader_index), _) => encodings[reader_index].decode(buf)?,
-                    (None, Some(skipper)) => skipper.skip(buf)?,
-                    (None, None) => {
-                        return Err(ArrowError::SchemaError(format!(
-                            "No skipper available for writer-only field at index {index}",
-                        )));
-                    }
-                }
-            } else {
-                let (reader_index, ref lit) = self.default_injections[index - n_writer];
-                encodings[reader_index].append_default(lit)?;
-            }
-        }
-=======
         debug_assert_eq!(
             self.writer_to_reader.len(),
             self.skip_decoders.len(),
@@ -1928,7 +1826,6 @@
         for (reader_index, lit) in self.default_injections.as_ref() {
             encodings[*reader_index].append_default(lit)?;
         }
->>>>>>> ca07b064
         Ok(())
     }
 }
@@ -2113,16 +2010,12 @@
     use super::*;
     use crate::codec::AvroField;
     use crate::schema::{PrimitiveType, Schema, TypeName};
-<<<<<<< HEAD
     use arrow_array::{
         cast::AsArray, Array, Decimal128Array, Decimal256Array, Decimal32Array, DictionaryArray,
         FixedSizeBinaryArray, IntervalMonthDayNanoArray, ListArray, MapArray, StringArray,
         StructArray,
     };
-=======
-    use arrow_array::cast::AsArray;
     use indexmap::IndexMap;
->>>>>>> ca07b064
 
     fn encode_avro_int(value: i32) -> Vec<u8> {
         let mut buf = Vec::new();
@@ -3382,7 +3275,6 @@
         assert_eq!(id.value(1), 7);
     }
 
-<<<<<<< HEAD
     fn make_dense_union_avro(
         children: Vec<(Codec, &'static str, DataType)>,
         type_ids: Vec<i8>,
@@ -3558,7 +3450,8 @@
             msg.contains("Sparse Arrow unions are not yet supported"),
             "unexpected error message: {msg}"
         );
-=======
+    }
+
     fn make_record_decoder_with_projector_defaults(
         reader_fields: &[(&str, DataType, bool)],
         field_defaults: Vec<Option<AvroLiteral>>,
@@ -3998,6 +3891,5 @@
             .unwrap();
         assert_eq!(id.value(0), 99);
         assert_eq!(name.value(0), "alice");
->>>>>>> ca07b064
     }
 }