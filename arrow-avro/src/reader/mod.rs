// Licensed to the Apache Software Foundation (ASF) under one
// or more contributor license agreements.  See the NOTICE file
// distributed with this work for additional information
// regarding copyright ownership.  The ASF licenses this file
// to you under the Apache License, Version 2.0 (the
// "License"); you may not use this file except in compliance
// with the License.  You may obtain a copy of the License at
//
//   http://www.apache.org/licenses/LICENSE-2.0
//
// Unless required by applicable law or agreed to in writing,
// software distributed under the License is distributed on an
// "AS IS" BASIS, WITHOUT WARRANTIES OR CONDITIONS OF ANY
// KIND, either express or implied.  See the License for the
// specific language governing permissions and limitations
// under the License.

//! Avro reader
//!
//! This module provides facilities to read Apache Avro-encoded files or streams
//! into Arrow's `RecordBatch` format. In particular, it introduces:
//!
//! * `ReaderBuilder`: Configures Avro reading, e.g., batch size
//! * `Reader`: Yields `RecordBatch` values, implementing `Iterator`
//! * `Decoder`: A low-level push-based decoder for Avro records
//!
//! # Basic Usage
//!
//! `Reader` can be used directly with synchronous data sources, such as [`std::fs::File`].
//!
//! ## Reading a Single Batch
//!
//! ```
//! # use std::fs::File;
//! # use std::io::BufReader;
//! # use arrow_avro::reader::ReaderBuilder;
//! # let path = "avro/alltypes_plain.avro";
//! # let path = match std::env::var("ARROW_TEST_DATA") {
//! #   Ok(dir) => format!("{dir}/{path}"),
//! #   Err(_) => format!("../testing/data/{path}")
//! # };
//! let file = File::open(path).unwrap();
//! let mut avro = ReaderBuilder::new().build(BufReader::new(file)).unwrap();
//! let batch = avro.next().unwrap();
//! ```
//!
//! # Async Usage
//!
//! The lower-level `Decoder` can be integrated with various forms of async data streams,
//! and is designed to be agnostic to different async IO primitives within
//! the Rust ecosystem. It works by incrementally decoding Avro data from byte slices.
//!
//! For example, see below for how it could be used with an arbitrary `Stream` of `Bytes`:
//!
//! ```
//! # use std::task::{Poll, ready};
//! # use bytes::{Buf, Bytes};
//! # use arrow_schema::ArrowError;
//! # use futures::stream::{Stream, StreamExt};
//! # use arrow_array::RecordBatch;
//! # use arrow_avro::reader::Decoder;
//!
//! fn decode_stream<S: Stream<Item = Bytes> + Unpin>(
//!     mut decoder: Decoder,
//!     mut input: S,
//! ) -> impl Stream<Item = Result<RecordBatch, ArrowError>> {
//!     let mut buffered = Bytes::new();
//!     futures::stream::poll_fn(move |cx| {
//!         loop {
//!             if buffered.is_empty() {
//!                 buffered = match ready!(input.poll_next_unpin(cx)) {
//!                     Some(b) => b,
//!                     None => break,
//!                 };
//!             }
//!             let decoded = match decoder.decode(buffered.as_ref()) {
//!                 Ok(decoded) => decoded,
//!                 Err(e) => return Poll::Ready(Some(Err(e))),
//!             };
//!             let read = buffered.len();
//!             buffered.advance(decoded);
//!             if decoded != read {
//!                 break
//!             }
//!         }
//!         // Convert any fully-decoded rows to a RecordBatch, if available
//!         Poll::Ready(decoder.flush().transpose())
//!     })
//! }
//! ```
//!

use crate::codec::{AvroField, AvroFieldBuilder};
use crate::schema::{
    compare_schemas, generate_fingerprint, AvroSchema, Fingerprint, FingerprintAlgorithm, Schema,
    SchemaStore, SINGLE_OBJECT_MAGIC,
};
use arrow_array::{Array, RecordBatch, RecordBatchReader};
use arrow_schema::{ArrowError, SchemaRef};
use block::BlockDecoder;
use header::{Header, HeaderDecoder};
use indexmap::IndexMap;
use record::RecordDecoder;
use std::collections::HashMap;
use std::io::BufRead;

mod block;
mod cursor;
mod header;
mod record;
mod vlq;

/// Read the Avro file header (magic, metadata, sync marker) from `reader`.
fn read_header<R: BufRead>(mut reader: R) -> Result<Header, ArrowError> {
    let mut decoder = HeaderDecoder::default();
    loop {
        let buf = reader.fill_buf()?;
        if buf.is_empty() {
            break;
        }
        let read = buf.len();
        let decoded = decoder.decode(buf)?;
        reader.consume(decoded);
        if decoded != read {
            break;
        }
    }
    decoder.flush().ok_or_else(|| {
        ArrowError::ParseError("Unexpected EOF while reading Avro header".to_string())
    })
}

/// A low-level interface for decoding Avro-encoded bytes into Arrow `RecordBatch`.
#[derive(Debug)]
pub struct Decoder {
    active_decoder: RecordDecoder,
    active_fingerprint: Option<Fingerprint>,
    batch_size: usize,
    remaining_capacity: usize,
    cache: IndexMap<Fingerprint, RecordDecoder>,
    fingerprint_algorithm: FingerprintAlgorithm,
    expect_prefix: bool,
    utf8_view: bool,
    strict_mode: bool,
    pending_schema: Option<(Fingerprint, RecordDecoder)>,
}

impl Decoder {
    /// Return the Arrow schema for the rows decoded by this decoder
    pub fn schema(&self) -> SchemaRef {
        self.active_decoder.schema().clone()
    }

    /// Return the configured maximum number of rows per batch
    pub fn batch_size(&self) -> usize {
        self.batch_size
    }

    /// Feed `data` into the decoder row by row until we either:
    /// - consume all bytes in `data`, or
    /// - reach `batch_size` decoded rows.
    ///
    /// Returns the number of bytes consumed.
    pub fn decode(&mut self, data: &[u8]) -> Result<usize, ArrowError> {
        if self.expect_prefix
            && data.len() >= SINGLE_OBJECT_MAGIC.len()
            && !data.starts_with(&SINGLE_OBJECT_MAGIC)
        {
            return Err(ArrowError::ParseError(
                "Expected single‑object encoding fingerprint prefix for first message \
                 (writer_schema_store is set but active_fingerprint is None)"
                    .into(),
            ));
        }
        let mut total_consumed = 0usize;
        // The loop stops when the batch is full, a schema change is staged,
        // or handle_prefix indicates we need more bytes (Some(0)).
        while total_consumed < data.len() && self.remaining_capacity > 0 {
            if let Some(n) = self.handle_prefix(&data[total_consumed..])? {
                // We either consumed a prefix (n > 0) and need a schema switch, or we need
                // more bytes to make a decision. Either way, this decoding attempt is finished.
                total_consumed += n;
            }
            // No prefix: decode one row and keep going.
            let n = self.active_decoder.decode(&data[total_consumed..], 1)?;
            self.remaining_capacity -= 1;
            total_consumed += n;
        }
        Ok(total_consumed)
    }

    // Attempt to handle a single‑object‑encoding prefix at the current position.
    //
    // * Ok(None) – buffer does not start with the prefix.
    // * Ok(Some(0)) – prefix detected, but the buffer is too short; caller should await more bytes.
    // * Ok(Some(n)) – consumed `n > 0` bytes of a complete prefix (magic and fingerprint).
    fn handle_prefix(&mut self, buf: &[u8]) -> Result<Option<usize>, ArrowError> {
        // If there is no schema store, prefixes are unrecognized.
        if !self.expect_prefix {
            return Ok(None);
        }
        // Need at least the magic bytes to decide (2 bytes).
        let Some(magic_bytes) = buf.get(..SINGLE_OBJECT_MAGIC.len()) else {
            return Ok(Some(0)); // Get more bytes
        };
        // Bail out early if the magic does not match.
        if magic_bytes != SINGLE_OBJECT_MAGIC {
            return Ok(None); // Continue to decode the next record
        }
        // Try to parse the fingerprint that follows the magic.
        let fingerprint_size = match self.fingerprint_algorithm {
            FingerprintAlgorithm::Rabin => self
                .handle_fingerprint(&buf[SINGLE_OBJECT_MAGIC.len()..], |bytes| {
                    Fingerprint::Rabin(u64::from_le_bytes(bytes))
                })?,
        };
        // Convert the inner result into a “bytes consumed” count.
        // NOTE: Incomplete fingerprint consumes no bytes.
        let consumed = fingerprint_size.map_or(0, |n| n + SINGLE_OBJECT_MAGIC.len());
        Ok(Some(consumed))
    }

    // Attempts to read and install a new fingerprint of `N` bytes.
    //
    // * Ok(None) – insufficient bytes (`buf.len() < `N`).
    // * Ok(Some(N)) – fingerprint consumed (always `N`).
    fn handle_fingerprint<const N: usize>(
        &mut self,
        buf: &[u8],
        fingerprint_from: impl FnOnce([u8; N]) -> Fingerprint,
    ) -> Result<Option<usize>, ArrowError> {
        // Need enough bytes to get fingerprint (next N bytes)
        let Some(fingerprint_bytes) = buf.get(..N) else {
            return Ok(None); // Insufficient bytes
        };
        // SAFETY: length checked above.
        let new_fingerprint = fingerprint_from(fingerprint_bytes.try_into().unwrap());
        // If the fingerprint indicates a schema change, prepare to switch decoders.
        if self.active_fingerprint != Some(new_fingerprint) {
            let Some(new_decoder) = self.cache.shift_remove(&new_fingerprint) else {
                return Err(ArrowError::ParseError(format!(
                    "Unknown fingerprint: {new_fingerprint:?}"
                )));
            };
            self.pending_schema = Some((new_fingerprint, new_decoder));
            // If there are already decoded rows, we must flush them first.
            // Reducing `remaining_capacity` to 0 ensures `flush` is called next.
            if self.remaining_capacity < self.batch_size {
                self.remaining_capacity = 0;
            }
        }
        Ok(Some(N))
    }

    /// Produce a `RecordBatch` if at least one row is fully decoded, returning
    /// `Ok(None)` if no new rows are available.
    pub fn flush(&mut self) -> Result<Option<RecordBatch>, ArrowError> {
        if self.remaining_capacity == self.batch_size {
            return Ok(None);
        }
        let batch = self.active_decoder.flush()?;
        self.remaining_capacity = self.batch_size;
        // Apply any staged schema switch.
        if let Some((new_fingerprint, new_decoder)) = self.pending_schema.take() {
            if let Some(old_fingerprint) = self.active_fingerprint.replace(new_fingerprint) {
                let old_decoder = std::mem::replace(&mut self.active_decoder, new_decoder);
                self.cache.shift_remove(&old_fingerprint);
                self.cache.insert(old_fingerprint, old_decoder);
            } else {
                self.active_decoder = new_decoder;
            }
        }
        Ok(Some(batch))
    }

    /// Returns the number of rows that can be added to this decoder before it is full.
    pub fn capacity(&self) -> usize {
        self.remaining_capacity
    }

    /// Returns true if the decoder has reached its capacity for the current batch.
    pub fn batch_is_full(&self) -> bool {
        self.remaining_capacity == 0
    }
}

/// A builder to create an [`Avro Reader`](Reader) that reads Avro data
/// into Arrow `RecordBatch`.
#[derive(Debug)]
pub struct ReaderBuilder {
    batch_size: usize,
    strict_mode: bool,
    utf8_view: bool,
    reader_schema: Option<AvroSchema>,
    writer_schema_store: Option<SchemaStore>,
    active_fingerprint: Option<Fingerprint>,
}

impl Default for ReaderBuilder {
    fn default() -> Self {
        Self {
            batch_size: 1024,
            strict_mode: false,
            utf8_view: false,
            reader_schema: None,
            writer_schema_store: None,
            active_fingerprint: None,
        }
    }
}

impl ReaderBuilder {
    /// Creates a new [`ReaderBuilder`] with default settings:
    /// - `batch_size` = 1024
    /// - `strict_mode` = false
    /// - `utf8_view` = false
    /// - `reader_schema` = None
    /// - `writer_schema_store` = None
    /// - `active_fingerprint` = None
    pub fn new() -> Self {
        Self::default()
    }

    fn make_record_decoder(
        &self,
        writer_schema: &Schema,
        reader_schema: Option<&AvroSchema>,
    ) -> Result<RecordDecoder, ArrowError> {
        let mut builder = AvroFieldBuilder::new(writer_schema);
        if let Some(reader_schema) = reader_schema {
            builder = builder.with_reader_schema(reader_schema.clone());
        }
        let root = builder
            .with_utf8view(self.utf8_view)
            .with_strict_mode(self.strict_mode)
            .build()?;
        RecordDecoder::try_new_with_options(root.data_type(), self.utf8_view)
    }

    fn make_decoder_with_parts(
        &self,
        active_decoder: RecordDecoder,
        active_fingerprint: Option<Fingerprint>,
        cache: IndexMap<Fingerprint, RecordDecoder>,
        expect_prefix: bool,
        fingerprint_algorithm: FingerprintAlgorithm,
    ) -> Decoder {
        Decoder {
            batch_size: self.batch_size,
            remaining_capacity: self.batch_size,
            active_fingerprint,
            active_decoder,
            cache,
            expect_prefix,
            utf8_view: self.utf8_view,
            fingerprint_algorithm,
            strict_mode: self.strict_mode,
            pending_schema: None,
        }
    }

    fn make_decoder(
        &self,
        header: Option<&Header>,
        reader_schema: Option<&AvroSchema>,
    ) -> Result<Decoder, ArrowError> {
        if let Some(hdr) = header {
            let writer_schema = hdr
                .schema()
                .map_err(|e| ArrowError::ExternalError(Box::new(e)))?
                .ok_or_else(|| {
                    ArrowError::ParseError("No Avro schema present in file header".into())
                })?;
            let record_decoder = self.make_record_decoder(&writer_schema, reader_schema)?;
            return Ok(self.make_decoder_with_parts(
                record_decoder,
                None,
                IndexMap::new(),
                false,
                FingerprintAlgorithm::Rabin,
            ));
        }
        let store = self.writer_schema_store.as_ref().ok_or_else(|| {
            ArrowError::ParseError("Writer schema store required for raw Avro".into())
        })?;
        let fingerprints = store.fingerprints();
        if fingerprints.is_empty() {
            return Err(ArrowError::ParseError(
                "Writer schema store must contain at least one schema".into(),
            ));
        }
        let start_fingerprint = self
            .active_fingerprint
            .or_else(|| fingerprints.first().copied())
            .ok_or_else(|| {
                ArrowError::ParseError("Could not determine initial schema fingerprint".into())
            })?;
        let mut cache = IndexMap::with_capacity(fingerprints.len().saturating_sub(1));
        let mut active_decoder: Option<RecordDecoder> = None;
        for fingerprint in store.fingerprints() {
            let avro_schema = match store.lookup(&fingerprint) {
                Some(schema) => schema,
                None => {
                    return Err(ArrowError::ComputeError(format!(
                        "Fingerprint {fingerprint:?} not found in schema store",
                    )));
                }
            };
            let writer_schema = avro_schema.schema()?;
            let decoder = self.make_record_decoder(&writer_schema, reader_schema)?;
            if fingerprint == start_fingerprint {
                active_decoder = Some(decoder);
            } else {
                cache.insert(fingerprint, decoder);
            }
        }
        let active_decoder = active_decoder.ok_or_else(|| {
            ArrowError::ComputeError(format!(
                "Initial fingerprint {start_fingerprint:?} not found in schema store"
            ))
        })?;
        Ok(self.make_decoder_with_parts(
            active_decoder,
            Some(start_fingerprint),
            cache,
            true,
            store.fingerprint_algorithm(),
        ))
    }

    /// Sets the row-based batch size
    pub fn with_batch_size(mut self, batch_size: usize) -> Self {
        self.batch_size = batch_size;
        self
    }

    /// Set whether to use StringViewArray for string data
    ///
    /// When enabled, string data from Avro files will be loaded into
    /// Arrow's StringViewArray instead of the standard StringArray.
    pub fn with_utf8_view(mut self, utf8_view: bool) -> Self {
        self.utf8_view = utf8_view;
        self
    }

    /// Get whether StringViewArray is enabled for string data
    pub fn use_utf8view(&self) -> bool {
        self.utf8_view
    }

    /// Controls whether certain Avro unions of the form `[T, "null"]` should produce an error.
    pub fn with_strict_mode(mut self, strict_mode: bool) -> Self {
        self.strict_mode = strict_mode;
        self
    }

    /// Sets the Avro reader schema.
    ///
    /// If a schema is not provided, the schema will be read from the Avro file header.
    pub fn with_reader_schema(mut self, schema: AvroSchema) -> Self {
        self.reader_schema = Some(schema);
        self
    }

    /// Sets the `SchemaStore` used for resolving writer schemas.
    ///
    /// This is necessary when decoding single-object encoded data that identifies
    /// schemas by a fingerprint. The store allows the decoder to look up the
    /// full writer schema from a fingerprint embedded in the data.
    ///
    /// Defaults to `None`.
    pub fn with_writer_schema_store(mut self, store: SchemaStore) -> Self {
        self.writer_schema_store = Some(store);
        self
    }

    /// Sets the initial schema fingerprint for decoding single-object encoded data.
    ///
    /// This is useful when the data stream does not begin with a schema definition
    /// or fingerprint, allowing the decoder to start with a known schema from the
    /// `SchemaStore`.
    ///
    /// Defaults to `None`.
    pub fn with_active_fingerprint(mut self, fp: Fingerprint) -> Self {
        self.active_fingerprint = Some(fp);
        self
    }

    /// Create a [`Reader`] from this builder and a `BufRead`
    pub fn build<R: BufRead>(self, mut reader: R) -> Result<Reader<R>, ArrowError> {
        let header = read_header(&mut reader)?;
        let decoder = self.make_decoder(Some(&header), self.reader_schema.as_ref())?;
        Ok(Reader {
            reader,
            header,
            decoder,
            block_decoder: BlockDecoder::default(),
            block_data: Vec::new(),
            block_cursor: 0,
            finished: false,
        })
    }

    /// Create a [`Decoder`] from this builder.
    pub fn build_decoder(self) -> Result<Decoder, ArrowError> {
        if self.writer_schema_store.is_none() {
            return Err(ArrowError::InvalidArgumentError(
                "Building a decoder requires a writer schema store".to_string(),
            ));
        }
        self.make_decoder(None, self.reader_schema.as_ref())
    }
}

/// A high-level Avro `Reader` that reads container-file blocks
/// and feeds them into a row-level [`Decoder`].
#[derive(Debug)]
pub struct Reader<R: BufRead> {
    reader: R,
    header: Header,
    decoder: Decoder,
    block_decoder: BlockDecoder,
    block_data: Vec<u8>,
    block_cursor: usize,
    finished: bool,
}

impl<R: BufRead> Reader<R> {
    /// Return the Arrow schema discovered from the Avro file header
    pub fn schema(&self) -> SchemaRef {
        self.decoder.schema()
    }

    /// Return the Avro container-file header
    pub fn avro_header(&self) -> &Header {
        &self.header
    }

    /// Reads the next [`RecordBatch`] from the Avro file or `Ok(None)` on EOF
    fn read(&mut self) -> Result<Option<RecordBatch>, ArrowError> {
        'outer: while !self.finished && !self.decoder.batch_is_full() {
            while self.block_cursor == self.block_data.len() {
                let buf = self.reader.fill_buf()?;
                if buf.is_empty() {
                    self.finished = true;
                    break 'outer;
                }
                // Try to decode another block from the buffered reader.
                let consumed = self.block_decoder.decode(buf)?;
                self.reader.consume(consumed);
                if let Some(block) = self.block_decoder.flush() {
                    // Successfully decoded a block.
                    let block_data = if let Some(ref codec) = self.header.compression()? {
                        codec.decompress(&block.data)?
                    } else {
                        block.data
                    };
                    self.block_data = block_data;
                    self.block_cursor = 0;
                } else if consumed == 0 {
                    // The block decoder made no progress on a non-empty buffer.
                    return Err(ArrowError::ParseError(
                        "Could not decode next Avro block from partial data".to_string(),
                    ));
                }
            }
            // Try to decode more rows from the current block.
            let consumed = self.decoder.decode(&self.block_data[self.block_cursor..])?;
            self.block_cursor += consumed;
        }
        self.decoder.flush()
    }
}

impl<R: BufRead> Iterator for Reader<R> {
    type Item = Result<RecordBatch, ArrowError>;

    fn next(&mut self) -> Option<Self::Item> {
        self.read().transpose()
    }
}

impl<R: BufRead> RecordBatchReader for Reader<R> {
    fn schema(&self) -> SchemaRef {
        self.schema()
    }
}

#[cfg(test)]
mod test {
    use crate::codec::{AvroDataType, AvroField, AvroFieldBuilder, Codec};
    use crate::compression::CompressionCodec;
    use crate::reader::record::RecordDecoder;
    use crate::reader::vlq::VLQDecoder;
    use crate::reader::{read_header, Decoder, Reader, ReaderBuilder};
<<<<<<< HEAD
    use crate::schema::AVRO_ENUM_SYMBOLS_METADATA_KEY;
=======
    use crate::schema::{
        AvroSchema, Fingerprint, FingerprintAlgorithm, PrimitiveType, Schema as AvroRaw,
        SchemaStore, SINGLE_OBJECT_MAGIC,
    };
>>>>>>> 04f217b6
    use crate::test_util::arrow_test_data;
    use arrow::array::ArrayDataBuilder;
    use arrow_array::builder::{
        ArrayBuilder, BooleanBuilder, Float32Builder, Float64Builder, Int32Builder, Int64Builder,
        ListBuilder, MapBuilder, StringBuilder, StructBuilder,
    };
    use arrow_array::types::{Int32Type, IntervalMonthDayNanoType};
    use arrow_array::*;
    use arrow_buffer::{Buffer, NullBuffer, OffsetBuffer, ScalarBuffer};
    use arrow_schema::{ArrowError, DataType, Field, Fields, IntervalUnit, Schema};
    use bytes::{Buf, BufMut, Bytes};
    use futures::executor::block_on;
    use futures::{stream, Stream, StreamExt, TryStreamExt};
    use std::collections::HashMap;
    use std::fs;
    use std::fs::File;
    use std::io::{BufReader, Cursor, Read};
    use std::sync::Arc;
    use std::task::{ready, Poll};

    fn read_file(path: &str, batch_size: usize, utf8_view: bool) -> RecordBatch {
        let file = File::open(path).unwrap();
        let reader = ReaderBuilder::new()
            .with_batch_size(batch_size)
            .with_utf8_view(utf8_view)
            .build(BufReader::new(file))
            .unwrap();
        let schema = reader.schema();
        let batches = reader.collect::<Result<Vec<_>, _>>().unwrap();
        arrow::compute::concat_batches(&schema, &batches).unwrap()
    }

    fn read_file_strict(
        path: &str,
        batch_size: usize,
        utf8_view: bool,
    ) -> Result<Reader<BufReader<File>>, ArrowError> {
        let file = File::open(path)?;
        ReaderBuilder::new()
            .with_batch_size(batch_size)
            .with_utf8_view(utf8_view)
            .with_strict_mode(true)
            .build(BufReader::new(file))
    }

    fn decode_stream<S: Stream<Item = Bytes> + Unpin>(
        mut decoder: Decoder,
        mut input: S,
    ) -> impl Stream<Item = Result<RecordBatch, ArrowError>> {
        async_stream::try_stream! {
            if let Some(data) = input.next().await {
                let consumed = decoder.decode(&data)?;
                if consumed < data.len() {
                    Err(ArrowError::ParseError(
                        "did not consume all bytes".to_string(),
                    ))?;
                }
            }
            if let Some(batch) = decoder.flush()? {
                yield batch
            }
        }
    }

    fn make_record_schema(pt: PrimitiveType) -> AvroSchema {
        let js = format!(
            r#"{{"type":"record","name":"TestRecord","fields":[{{"name":"a","type":"{}"}}]}}"#,
            pt.as_ref()
        );
        AvroSchema::new(js)
    }

    fn make_two_schema_store() -> (
        SchemaStore,
        Fingerprint,
        Fingerprint,
        AvroSchema,
        AvroSchema,
    ) {
        let schema_int = make_record_schema(PrimitiveType::Int);
        let schema_long = make_record_schema(PrimitiveType::Long);
        let mut store = SchemaStore::new();
        let fp_int = store
            .register(schema_int.clone())
            .expect("register int schema");
        let fp_long = store
            .register(schema_long.clone())
            .expect("register long schema");
        (store, fp_int, fp_long, schema_int, schema_long)
    }

    fn make_prefix(fp: Fingerprint) -> Vec<u8> {
        match fp {
            Fingerprint::Rabin(v) => {
                let mut out = Vec::with_capacity(2 + 8);
                out.extend_from_slice(&SINGLE_OBJECT_MAGIC);
                out.extend_from_slice(&v.to_le_bytes());
                out
            }
        }
    }

    fn make_decoder(store: &SchemaStore, fp: Fingerprint, reader_schema: &AvroSchema) -> Decoder {
        ReaderBuilder::new()
            .with_batch_size(8)
            .with_reader_schema(reader_schema.clone())
            .with_writer_schema_store(store.clone())
            .with_active_fingerprint(fp)
            .build_decoder()
            .expect("decoder")
    }

    #[test]
    fn test_schema_store_register_lookup() {
        let schema_int = make_record_schema(PrimitiveType::Int);
        let schema_long = make_record_schema(PrimitiveType::Long);
        let mut store = SchemaStore::new();
        let fp_int = store.register(schema_int.clone()).unwrap();
        let fp_long = store.register(schema_long.clone()).unwrap();
        assert_eq!(store.lookup(&fp_int).cloned(), Some(schema_int));
        assert_eq!(store.lookup(&fp_long).cloned(), Some(schema_long));
        assert_eq!(store.fingerprint_algorithm(), FingerprintAlgorithm::Rabin);
    }

    #[test]
    fn test_unknown_fingerprint_is_error() {
        let (store, fp_int, _fp_long, schema_int, _schema_long) = make_two_schema_store();
        let unknown_fp = Fingerprint::Rabin(0xDEAD_BEEF_DEAD_BEEF);
        let prefix = make_prefix(unknown_fp);
        let mut decoder = make_decoder(&store, fp_int, &schema_int);
        let err = decoder.decode(&prefix).expect_err("decode should error");
        let msg = err.to_string();
        assert!(
            msg.contains("Unknown fingerprint"),
            "unexpected message: {msg}"
        );
    }

    #[test]
    fn test_missing_initial_fingerprint_error() {
        let (store, _fp_int, _fp_long, schema_int, _schema_long) = make_two_schema_store();
        let mut decoder = ReaderBuilder::new()
            .with_batch_size(8)
            .with_reader_schema(schema_int.clone())
            .with_writer_schema_store(store)
            .build_decoder()
            .unwrap();
        let buf = [0x02u8, 0x00u8];
        let err = decoder.decode(&buf).expect_err("decode should error");
        let msg = err.to_string();
        assert!(
            msg.contains("Expected single‑object encoding fingerprint"),
            "unexpected message: {msg}"
        );
    }

    #[test]
    fn test_handle_prefix_no_schema_store() {
        let (store, fp_int, _fp_long, schema_int, _schema_long) = make_two_schema_store();
        let mut decoder = make_decoder(&store, fp_int, &schema_int);
        decoder.expect_prefix = false;
        let res = decoder
            .handle_prefix(&SINGLE_OBJECT_MAGIC[..])
            .expect("handle_prefix");
        assert!(res.is_none(), "Expected None when expect_prefix is false");
    }

    #[test]
    fn test_handle_prefix_incomplete_magic() {
        let (store, fp_int, _fp_long, schema_int, _schema_long) = make_two_schema_store();
        let mut decoder = make_decoder(&store, fp_int, &schema_int);
        let buf = &SINGLE_OBJECT_MAGIC[..1];
        let res = decoder.handle_prefix(buf).unwrap();
        assert_eq!(res, Some(0));
        assert!(decoder.pending_schema.is_none());
    }

    #[test]
    fn test_handle_prefix_magic_mismatch() {
        let (store, fp_int, _fp_long, schema_int, _schema_long) = make_two_schema_store();
        let mut decoder = make_decoder(&store, fp_int, &schema_int);
        let buf = [0xFFu8, 0x00u8, 0x01u8];
        let res = decoder.handle_prefix(&buf).unwrap();
        assert!(res.is_none());
    }

    #[test]
    fn test_handle_prefix_incomplete_fingerprint() {
        let (store, fp_int, fp_long, schema_int, _schema_long) = make_two_schema_store();
        let mut decoder = make_decoder(&store, fp_int, &schema_int);
        let long_bytes = match fp_long {
            Fingerprint::Rabin(v) => v.to_le_bytes(),
        };
        let mut buf = Vec::from(SINGLE_OBJECT_MAGIC);
        buf.extend_from_slice(&long_bytes[..4]);
        let res = decoder.handle_prefix(&buf).unwrap();
        assert_eq!(res, Some(0));
        assert!(decoder.pending_schema.is_none());
    }

    #[test]
    fn test_handle_prefix_valid_prefix_switches_schema() {
        let (store, fp_int, fp_long, schema_int, schema_long) = make_two_schema_store();
        let mut decoder = make_decoder(&store, fp_int, &schema_int);
        let writer_schema_long = schema_long.schema().unwrap();
        let root_long = AvroFieldBuilder::new(&writer_schema_long).build().unwrap();
        let long_decoder =
            RecordDecoder::try_new_with_options(root_long.data_type(), decoder.utf8_view).unwrap();
        let _ = decoder.cache.insert(fp_long, long_decoder);
        let mut buf = Vec::from(SINGLE_OBJECT_MAGIC);
        let Fingerprint::Rabin(v) = fp_long;
        buf.extend_from_slice(&v.to_le_bytes());
        let consumed = decoder.handle_prefix(&buf).unwrap().unwrap();
        assert_eq!(consumed, buf.len());
        assert!(decoder.pending_schema.is_some());
        assert_eq!(decoder.pending_schema.as_ref().unwrap().0, fp_long);
    }

    #[test]
    fn test_utf8view_support() {
        let schema_json = r#"{
            "type": "record",
            "name": "test",
            "fields": [{
                "name": "str_field",
                "type": "string"
            }]
        }"#;

        let schema: crate::schema::Schema = serde_json::from_str(schema_json).unwrap();
        let avro_field = AvroField::try_from(&schema).unwrap();

        let data_type = avro_field.data_type();

        struct TestHelper;
        impl TestHelper {
            fn with_utf8view(field: &Field) -> Field {
                match field.data_type() {
                    DataType::Utf8 => {
                        Field::new(field.name(), DataType::Utf8View, field.is_nullable())
                            .with_metadata(field.metadata().clone())
                    }
                    _ => field.clone(),
                }
            }
        }

        let field = TestHelper::with_utf8view(&Field::new("str_field", DataType::Utf8, false));

        assert_eq!(field.data_type(), &DataType::Utf8View);

        let array = StringViewArray::from(vec!["test1", "test2"]);
        let batch =
            RecordBatch::try_from_iter(vec![("str_field", Arc::new(array) as ArrayRef)]).unwrap();

        assert!(batch.column(0).as_any().is::<StringViewArray>());
    }

    #[test]
    fn test_read_zero_byte_avro_file() {
        let batch = read_file("test/data/zero_byte.avro", 3, false);
        let schema = batch.schema();
        assert_eq!(schema.fields().len(), 1);
        let field = schema.field(0);
        assert_eq!(field.name(), "data");
        assert_eq!(field.data_type(), &DataType::Binary);
        assert!(field.is_nullable());
        assert_eq!(batch.num_rows(), 3);
        assert_eq!(batch.num_columns(), 1);
        let binary_array = batch
            .column(0)
            .as_any()
            .downcast_ref::<BinaryArray>()
            .unwrap();
        assert!(binary_array.is_null(0));
        assert!(binary_array.is_valid(1));
        assert_eq!(binary_array.value(1), b"");
        assert!(binary_array.is_valid(2));
        assert_eq!(binary_array.value(2), b"some bytes");
    }

    #[test]
    fn test_alltypes() {
        let files = [
            "avro/alltypes_plain.avro",
            "avro/alltypes_plain.snappy.avro",
            "avro/alltypes_plain.zstandard.avro",
            "avro/alltypes_plain.bzip2.avro",
            "avro/alltypes_plain.xz.avro",
        ];

        let expected = RecordBatch::try_from_iter_with_nullable([
            (
                "id",
                Arc::new(Int32Array::from(vec![4, 5, 6, 7, 2, 3, 0, 1])) as _,
                true,
            ),
            (
                "bool_col",
                Arc::new(BooleanArray::from_iter((0..8).map(|x| Some(x % 2 == 0)))) as _,
                true,
            ),
            (
                "tinyint_col",
                Arc::new(Int32Array::from_iter_values((0..8).map(|x| x % 2))) as _,
                true,
            ),
            (
                "smallint_col",
                Arc::new(Int32Array::from_iter_values((0..8).map(|x| x % 2))) as _,
                true,
            ),
            (
                "int_col",
                Arc::new(Int32Array::from_iter_values((0..8).map(|x| x % 2))) as _,
                true,
            ),
            (
                "bigint_col",
                Arc::new(Int64Array::from_iter_values((0..8).map(|x| (x % 2) * 10))) as _,
                true,
            ),
            (
                "float_col",
                Arc::new(Float32Array::from_iter_values(
                    (0..8).map(|x| (x % 2) as f32 * 1.1),
                )) as _,
                true,
            ),
            (
                "double_col",
                Arc::new(Float64Array::from_iter_values(
                    (0..8).map(|x| (x % 2) as f64 * 10.1),
                )) as _,
                true,
            ),
            (
                "date_string_col",
                Arc::new(BinaryArray::from_iter_values([
                    [48, 51, 47, 48, 49, 47, 48, 57],
                    [48, 51, 47, 48, 49, 47, 48, 57],
                    [48, 52, 47, 48, 49, 47, 48, 57],
                    [48, 52, 47, 48, 49, 47, 48, 57],
                    [48, 50, 47, 48, 49, 47, 48, 57],
                    [48, 50, 47, 48, 49, 47, 48, 57],
                    [48, 49, 47, 48, 49, 47, 48, 57],
                    [48, 49, 47, 48, 49, 47, 48, 57],
                ])) as _,
                true,
            ),
            (
                "string_col",
                Arc::new(BinaryArray::from_iter_values((0..8).map(|x| [48 + x % 2]))) as _,
                true,
            ),
            (
                "timestamp_col",
                Arc::new(
                    TimestampMicrosecondArray::from_iter_values([
                        1235865600000000, // 2009-03-01T00:00:00.000
                        1235865660000000, // 2009-03-01T00:01:00.000
                        1238544000000000, // 2009-04-01T00:00:00.000
                        1238544060000000, // 2009-04-01T00:01:00.000
                        1233446400000000, // 2009-02-01T00:00:00.000
                        1233446460000000, // 2009-02-01T00:01:00.000
                        1230768000000000, // 2009-01-01T00:00:00.000
                        1230768060000000, // 2009-01-01T00:01:00.000
                    ])
                    .with_timezone("+00:00"),
                ) as _,
                true,
            ),
        ])
        .unwrap();

        for file in files {
            let file = arrow_test_data(file);

            assert_eq!(read_file(&file, 8, false), expected);
            assert_eq!(read_file(&file, 3, false), expected);
        }
    }

    #[test]
    fn test_alltypes_dictionary() {
        let file = "avro/alltypes_dictionary.avro";
        let expected = RecordBatch::try_from_iter_with_nullable([
            ("id", Arc::new(Int32Array::from(vec![0, 1])) as _, true),
            (
                "bool_col",
                Arc::new(BooleanArray::from(vec![Some(true), Some(false)])) as _,
                true,
            ),
            (
                "tinyint_col",
                Arc::new(Int32Array::from(vec![0, 1])) as _,
                true,
            ),
            (
                "smallint_col",
                Arc::new(Int32Array::from(vec![0, 1])) as _,
                true,
            ),
            ("int_col", Arc::new(Int32Array::from(vec![0, 1])) as _, true),
            (
                "bigint_col",
                Arc::new(Int64Array::from(vec![0, 10])) as _,
                true,
            ),
            (
                "float_col",
                Arc::new(Float32Array::from(vec![0.0, 1.1])) as _,
                true,
            ),
            (
                "double_col",
                Arc::new(Float64Array::from(vec![0.0, 10.1])) as _,
                true,
            ),
            (
                "date_string_col",
                Arc::new(BinaryArray::from_iter_values([b"01/01/09", b"01/01/09"])) as _,
                true,
            ),
            (
                "string_col",
                Arc::new(BinaryArray::from_iter_values([b"0", b"1"])) as _,
                true,
            ),
            (
                "timestamp_col",
                Arc::new(
                    TimestampMicrosecondArray::from_iter_values([
                        1230768000000000, // 2009-01-01T00:00:00.000
                        1230768060000000, // 2009-01-01T00:01:00.000
                    ])
                    .with_timezone("+00:00"),
                ) as _,
                true,
            ),
        ])
        .unwrap();
        let file_path = arrow_test_data(file);
        let batch_large = read_file(&file_path, 8, false);
        assert_eq!(
            batch_large, expected,
            "Decoded RecordBatch does not match for file {file}"
        );
        let batch_small = read_file(&file_path, 3, false);
        assert_eq!(
            batch_small, expected,
            "Decoded RecordBatch (batch size 3) does not match for file {file}"
        );
    }

    #[test]
    fn test_alltypes_nulls_plain() {
        let file = "avro/alltypes_nulls_plain.avro";
        let expected = RecordBatch::try_from_iter_with_nullable([
            (
                "string_col",
                Arc::new(StringArray::from(vec![None::<&str>])) as _,
                true,
            ),
            ("int_col", Arc::new(Int32Array::from(vec![None])) as _, true),
            (
                "bool_col",
                Arc::new(BooleanArray::from(vec![None])) as _,
                true,
            ),
            (
                "bigint_col",
                Arc::new(Int64Array::from(vec![None])) as _,
                true,
            ),
            (
                "float_col",
                Arc::new(Float32Array::from(vec![None])) as _,
                true,
            ),
            (
                "double_col",
                Arc::new(Float64Array::from(vec![None])) as _,
                true,
            ),
            (
                "bytes_col",
                Arc::new(BinaryArray::from(vec![None::<&[u8]>])) as _,
                true,
            ),
        ])
        .unwrap();
        let file_path = arrow_test_data(file);
        let batch_large = read_file(&file_path, 8, false);
        assert_eq!(
            batch_large, expected,
            "Decoded RecordBatch does not match for file {file}"
        );
        let batch_small = read_file(&file_path, 3, false);
        assert_eq!(
            batch_small, expected,
            "Decoded RecordBatch (batch size 3) does not match for file {file}"
        );
    }

    #[test]
    fn test_binary() {
        let file = arrow_test_data("avro/binary.avro");
        let batch = read_file(&file, 8, false);
        let expected = RecordBatch::try_from_iter_with_nullable([(
            "foo",
            Arc::new(BinaryArray::from_iter_values(vec![
                b"\x00".as_ref(),
                b"\x01".as_ref(),
                b"\x02".as_ref(),
                b"\x03".as_ref(),
                b"\x04".as_ref(),
                b"\x05".as_ref(),
                b"\x06".as_ref(),
                b"\x07".as_ref(),
                b"\x08".as_ref(),
                b"\t".as_ref(),
                b"\n".as_ref(),
                b"\x0b".as_ref(),
            ])) as Arc<dyn Array>,
            true,
        )])
        .unwrap();
        assert_eq!(batch, expected);
    }

    #[test]
    fn test_decode_stream_with_schema() {
        struct TestCase<'a> {
            name: &'a str,
            schema: &'a str,
            expected_error: Option<&'a str>,
        }
        let tests = vec![
            TestCase {
                name: "success",
                schema: r#"{"type":"record","name":"test","fields":[{"name":"f2","type":"string"}]}"#,
                expected_error: None,
            },
            TestCase {
                name: "valid schema invalid data",
                schema: r#"{"type":"record","name":"test","fields":[{"name":"f2","type":"long"}]}"#,
                expected_error: Some("did not consume all bytes"),
            },
        ];
        for test in tests {
            let avro_schema = AvroSchema::new(test.schema.to_string());
            let mut store = SchemaStore::new();
            let fp = store.register(avro_schema.clone()).unwrap();
            let prefix = make_prefix(fp);
            let record_val = "some_string";
            let mut body = prefix;
            body.push((record_val.len() as u8) << 1);
            body.extend_from_slice(record_val.as_bytes());
            let decoder_res = ReaderBuilder::new()
                .with_batch_size(1)
                .with_writer_schema_store(store)
                .with_active_fingerprint(fp)
                .build_decoder();
            let decoder = match decoder_res {
                Ok(d) => d,
                Err(e) => {
                    if let Some(expected) = test.expected_error {
                        assert!(
                            e.to_string().contains(expected),
                            "Test '{}' failed at build – expected '{expected}', got '{e}'",
                            test.name
                        );
                        continue;
                    } else {
                        panic!("Test '{}' failed during build: {e}", test.name);
                    }
                }
            };
            let stream = Box::pin(stream::once(async { Bytes::from(body) }));
            let decoded_stream = decode_stream(decoder, stream);
            let batches_result: Result<Vec<RecordBatch>, ArrowError> =
                block_on(decoded_stream.try_collect());
            match (batches_result, test.expected_error) {
                (Ok(batches), None) => {
                    let batch =
                        arrow::compute::concat_batches(&batches[0].schema(), &batches).unwrap();
                    let expected_field = Field::new("f2", DataType::Utf8, false);
                    let expected_schema = Arc::new(Schema::new(vec![expected_field]));
                    let expected_array = Arc::new(StringArray::from(vec![record_val]));
                    let expected_batch =
                        RecordBatch::try_new(expected_schema, vec![expected_array]).unwrap();
                    assert_eq!(batch, expected_batch, "Test '{}'", test.name);
                }
                (Err(e), Some(expected)) => {
                    assert!(
                        e.to_string().contains(expected),
                        "Test '{}' – expected error containing '{expected}', got '{e}'",
                        test.name
                    );
                }
                (Ok(_), Some(expected)) => {
                    panic!(
                        "Test '{}' expected failure ('{expected}') but succeeded",
                        test.name
                    );
                }
                (Err(e), None) => {
                    panic!("Test '{}' unexpectedly failed with '{e}'", test.name);
                }
            }
        }
    }

    #[test]
    fn test_decimal() {
        let files = [
            ("avro/fixed_length_decimal.avro", 25, 2),
            ("avro/fixed_length_decimal_legacy.avro", 13, 2),
            ("avro/int32_decimal.avro", 4, 2),
            ("avro/int64_decimal.avro", 10, 2),
        ];
        let decimal_values: Vec<i128> = (1..=24).map(|n| n as i128 * 100).collect();
        for (file, precision, scale) in files {
            let file_path = arrow_test_data(file);
            let actual_batch = read_file(&file_path, 8, false);
            let expected_array = Decimal128Array::from_iter_values(decimal_values.clone())
                .with_precision_and_scale(precision, scale)
                .unwrap();
            let mut meta = HashMap::new();
            meta.insert("precision".to_string(), precision.to_string());
            meta.insert("scale".to_string(), scale.to_string());
            let field_with_meta = Field::new("value", DataType::Decimal128(precision, scale), true)
                .with_metadata(meta);
            let expected_schema = Arc::new(Schema::new(vec![field_with_meta]));
            let expected_batch =
                RecordBatch::try_new(expected_schema.clone(), vec![Arc::new(expected_array)])
                    .expect("Failed to build expected RecordBatch");
            assert_eq!(
                actual_batch, expected_batch,
                "Decoded RecordBatch does not match the expected Decimal128 data for file {file}"
            );
            let actual_batch_small = read_file(&file_path, 3, false);
            assert_eq!(
                actual_batch_small,
                expected_batch,
                "Decoded RecordBatch does not match the expected Decimal128 data for file {file} with batch size 3"
            );
        }
    }

    #[test]
    fn test_dict_pages_offset_zero() {
        let file = arrow_test_data("avro/dict-page-offset-zero.avro");
        let batch = read_file(&file, 32, false);
        let num_rows = batch.num_rows();
        let expected_field = Int32Array::from(vec![Some(1552); num_rows]);
        let expected = RecordBatch::try_from_iter_with_nullable([(
            "l_partkey",
            Arc::new(expected_field) as Arc<dyn Array>,
            true,
        )])
        .unwrap();
        assert_eq!(batch, expected);
    }

    #[test]
    fn test_list_columns() {
        let file = arrow_test_data("avro/list_columns.avro");
        let mut int64_list_builder = ListBuilder::new(Int64Builder::new());
        {
            {
                let values = int64_list_builder.values();
                values.append_value(1);
                values.append_value(2);
                values.append_value(3);
            }
            int64_list_builder.append(true);
        }
        {
            {
                let values = int64_list_builder.values();
                values.append_null();
                values.append_value(1);
            }
            int64_list_builder.append(true);
        }
        {
            {
                let values = int64_list_builder.values();
                values.append_value(4);
            }
            int64_list_builder.append(true);
        }
        let int64_list = int64_list_builder.finish();
        let mut utf8_list_builder = ListBuilder::new(StringBuilder::new());
        {
            {
                let values = utf8_list_builder.values();
                values.append_value("abc");
                values.append_value("efg");
                values.append_value("hij");
            }
            utf8_list_builder.append(true);
        }
        {
            utf8_list_builder.append(false);
        }
        {
            {
                let values = utf8_list_builder.values();
                values.append_value("efg");
                values.append_null();
                values.append_value("hij");
                values.append_value("xyz");
            }
            utf8_list_builder.append(true);
        }
        let utf8_list = utf8_list_builder.finish();
        let expected = RecordBatch::try_from_iter_with_nullable([
            ("int64_list", Arc::new(int64_list) as Arc<dyn Array>, true),
            ("utf8_list", Arc::new(utf8_list) as Arc<dyn Array>, true),
        ])
        .unwrap();
        let batch = read_file(&file, 8, false);
        assert_eq!(batch, expected);
    }

    #[test]
    fn test_nested_lists() {
        use arrow_data::ArrayDataBuilder;
        let file = arrow_test_data("avro/nested_lists.snappy.avro");
        let inner_values = StringArray::from(vec![
            Some("a"),
            Some("b"),
            Some("c"),
            Some("d"),
            Some("a"),
            Some("b"),
            Some("c"),
            Some("d"),
            Some("e"),
            Some("a"),
            Some("b"),
            Some("c"),
            Some("d"),
            Some("e"),
            Some("f"),
        ]);
        let inner_offsets = Buffer::from_slice_ref([0, 2, 3, 3, 4, 6, 8, 8, 9, 11, 13, 14, 14, 15]);
        let inner_validity = [
            true, true, false, true, true, true, false, true, true, true, true, false, true,
        ];
        let inner_null_buffer = Buffer::from_iter(inner_validity.iter().copied());
        let inner_field = Field::new("item", DataType::Utf8, true);
        let inner_list_data = ArrayDataBuilder::new(DataType::List(Arc::new(inner_field)))
            .len(13)
            .add_buffer(inner_offsets)
            .add_child_data(inner_values.to_data())
            .null_bit_buffer(Some(inner_null_buffer))
            .build()
            .unwrap();
        let inner_list_array = ListArray::from(inner_list_data);
        let middle_offsets = Buffer::from_slice_ref([0, 2, 4, 6, 8, 11, 13]);
        let middle_validity = [true; 6];
        let middle_null_buffer = Buffer::from_iter(middle_validity.iter().copied());
        let middle_field = Field::new("item", inner_list_array.data_type().clone(), true);
        let middle_list_data = ArrayDataBuilder::new(DataType::List(Arc::new(middle_field)))
            .len(6)
            .add_buffer(middle_offsets)
            .add_child_data(inner_list_array.to_data())
            .null_bit_buffer(Some(middle_null_buffer))
            .build()
            .unwrap();
        let middle_list_array = ListArray::from(middle_list_data);
        let outer_offsets = Buffer::from_slice_ref([0, 2, 4, 6]);
        let outer_null_buffer = Buffer::from_slice_ref([0b111]); // all 3 rows valid
        let outer_field = Field::new("item", middle_list_array.data_type().clone(), true);
        let outer_list_data = ArrayDataBuilder::new(DataType::List(Arc::new(outer_field)))
            .len(3)
            .add_buffer(outer_offsets)
            .add_child_data(middle_list_array.to_data())
            .null_bit_buffer(Some(outer_null_buffer))
            .build()
            .unwrap();
        let a_expected = ListArray::from(outer_list_data);
        let b_expected = Int32Array::from(vec![1, 1, 1]);
        let expected = RecordBatch::try_from_iter_with_nullable([
            ("a", Arc::new(a_expected) as Arc<dyn Array>, true),
            ("b", Arc::new(b_expected) as Arc<dyn Array>, true),
        ])
        .unwrap();
        let left = read_file(&file, 8, false);
        assert_eq!(left, expected, "Mismatch for batch size=8");
        let left_small = read_file(&file, 3, false);
        assert_eq!(left_small, expected, "Mismatch for batch size=3");
    }

    #[test]
    fn test_simple() {
        let tests = [
            ("avro/simple_enum.avro", 4, build_expected_enum(), 2),
            ("avro/simple_fixed.avro", 2, build_expected_fixed(), 1),
        ];

        fn build_expected_enum() -> RecordBatch {
            // Build the DictionaryArrays for f1, f2, f3
            let keys_f1 = Int32Array::from(vec![0, 1, 2, 3]);
            let vals_f1 = StringArray::from(vec!["a", "b", "c", "d"]);
            let f1_dict =
                DictionaryArray::<Int32Type>::try_new(keys_f1, Arc::new(vals_f1)).unwrap();
            let keys_f2 = Int32Array::from(vec![2, 3, 0, 1]);
            let vals_f2 = StringArray::from(vec!["e", "f", "g", "h"]);
            let f2_dict =
                DictionaryArray::<Int32Type>::try_new(keys_f2, Arc::new(vals_f2)).unwrap();
            let keys_f3 = Int32Array::from(vec![Some(1), Some(2), None, Some(0)]);
            let vals_f3 = StringArray::from(vec!["i", "j", "k"]);
            let f3_dict =
                DictionaryArray::<Int32Type>::try_new(keys_f3, Arc::new(vals_f3)).unwrap();
            let dict_type =
                DataType::Dictionary(Box::new(DataType::Int32), Box::new(DataType::Utf8));
            let mut md_f1 = HashMap::new();
            md_f1.insert(
                AVRO_ENUM_SYMBOLS_METADATA_KEY.to_string(),
                r#"["a","b","c","d"]"#.to_string(),
            );
            let f1_field = Field::new("f1", dict_type.clone(), false).with_metadata(md_f1);
            let mut md_f2 = HashMap::new();
            md_f2.insert(
                AVRO_ENUM_SYMBOLS_METADATA_KEY.to_string(),
                r#"["e","f","g","h"]"#.to_string(),
            );
            let f2_field = Field::new("f2", dict_type.clone(), false).with_metadata(md_f2);
            let mut md_f3 = HashMap::new();
            md_f3.insert(
                AVRO_ENUM_SYMBOLS_METADATA_KEY.to_string(),
                r#"["i","j","k"]"#.to_string(),
            );
            let f3_field = Field::new("f3", dict_type.clone(), true).with_metadata(md_f3);
            let expected_schema = Arc::new(Schema::new(vec![f1_field, f2_field, f3_field]));
            RecordBatch::try_new(
                expected_schema,
                vec![
                    Arc::new(f1_dict) as Arc<dyn Array>,
                    Arc::new(f2_dict) as Arc<dyn Array>,
                    Arc::new(f3_dict) as Arc<dyn Array>,
                ],
            )
            .unwrap()
        }

        fn build_expected_fixed() -> RecordBatch {
            let f1 =
                FixedSizeBinaryArray::try_from_iter(vec![b"abcde", b"12345"].into_iter()).unwrap();
            let f2 =
                FixedSizeBinaryArray::try_from_iter(vec![b"fghijklmno", b"1234567890"].into_iter())
                    .unwrap();
            let f3 = FixedSizeBinaryArray::try_from_sparse_iter_with_size(
                vec![Some(b"ABCDEF" as &[u8]), None].into_iter(),
                6,
            )
            .unwrap();
            let expected_schema = Arc::new(Schema::new(vec![
                Field::new("f1", DataType::FixedSizeBinary(5), false),
                Field::new("f2", DataType::FixedSizeBinary(10), false),
                Field::new("f3", DataType::FixedSizeBinary(6), true),
            ]));
            RecordBatch::try_new(
                expected_schema,
                vec![
                    Arc::new(f1) as Arc<dyn Array>,
                    Arc::new(f2) as Arc<dyn Array>,
                    Arc::new(f3) as Arc<dyn Array>,
                ],
            )
            .unwrap()
        }
        for (file_name, batch_size, expected, alt_batch_size) in tests {
            let file = arrow_test_data(file_name);
            let actual = read_file(&file, batch_size, false);
            assert_eq!(actual, expected);
            let actual2 = read_file(&file, alt_batch_size, false);
            assert_eq!(actual2, expected);
        }
    }

    #[test]
    fn test_single_nan() {
        let file = arrow_test_data("avro/single_nan.avro");
        let actual = read_file(&file, 1, false);
        use arrow_array::Float64Array;
        let schema = Arc::new(Schema::new(vec![Field::new(
            "mycol",
            DataType::Float64,
            true,
        )]));
        let col = Float64Array::from(vec![None]);
        let expected = RecordBatch::try_new(schema, vec![Arc::new(col)]).unwrap();
        assert_eq!(actual, expected);
        let actual2 = read_file(&file, 2, false);
        assert_eq!(actual2, expected);
    }

    #[test]
    fn test_duration_uuid() {
        let batch = read_file("test/data/duration_uuid.avro", 4, false);
        let schema = batch.schema();
        let fields = schema.fields();
        assert_eq!(fields.len(), 2);
        assert_eq!(fields[0].name(), "duration_field");
        assert_eq!(
            fields[0].data_type(),
            &DataType::Interval(IntervalUnit::MonthDayNano)
        );
        assert_eq!(fields[1].name(), "uuid_field");
        assert_eq!(fields[1].data_type(), &DataType::FixedSizeBinary(16));
        assert_eq!(batch.num_rows(), 4);
        assert_eq!(batch.num_columns(), 2);
        let duration_array = batch
            .column(0)
            .as_any()
            .downcast_ref::<IntervalMonthDayNanoArray>()
            .unwrap();
        let expected_duration_array: IntervalMonthDayNanoArray = [
            Some(IntervalMonthDayNanoType::make_value(1, 15, 500_000_000)),
            Some(IntervalMonthDayNanoType::make_value(0, 5, 2_500_000_000)),
            Some(IntervalMonthDayNanoType::make_value(2, 0, 0)),
            Some(IntervalMonthDayNanoType::make_value(12, 31, 999_000_000)),
        ]
        .iter()
        .copied()
        .collect();
        assert_eq!(&expected_duration_array, duration_array);
        let uuid_array = batch
            .column(1)
            .as_any()
            .downcast_ref::<FixedSizeBinaryArray>()
            .unwrap();
        let expected_uuid_array = FixedSizeBinaryArray::try_from_sparse_iter_with_size(
            [
                Some([
                    0xfe, 0x7b, 0xc3, 0x0b, 0x4c, 0xe8, 0x4c, 0x5e, 0xb6, 0x7c, 0x22, 0x34, 0xa2,
                    0xd3, 0x8e, 0x66,
                ]),
                Some([
                    0xb3, 0x3f, 0x2a, 0xd7, 0x97, 0xb4, 0x4d, 0xe1, 0x8b, 0xfe, 0x94, 0x94, 0x1d,
                    0x60, 0x15, 0x6e,
                ]),
                Some([
                    0x5f, 0x74, 0x92, 0x64, 0x07, 0x4b, 0x40, 0x05, 0x84, 0xbf, 0x11, 0x5e, 0xa8,
                    0x4e, 0xd2, 0x0a,
                ]),
                Some([
                    0x08, 0x26, 0xcc, 0x06, 0xd2, 0xe3, 0x45, 0x99, 0xb4, 0xad, 0xaf, 0x5f, 0xa6,
                    0x90, 0x5c, 0xdb,
                ]),
            ]
            .into_iter(),
            16,
        )
        .unwrap();
        assert_eq!(&expected_uuid_array, uuid_array);
    }

    #[test]
    fn test_datapage_v2() {
        let file = arrow_test_data("avro/datapage_v2.snappy.avro");
        let batch = read_file(&file, 8, false);
        let a = StringArray::from(vec![
            Some("abc"),
            Some("abc"),
            Some("abc"),
            None,
            Some("abc"),
        ]);
        let b = Int32Array::from(vec![Some(1), Some(2), Some(3), Some(4), Some(5)]);
        let c = Float64Array::from(vec![Some(2.0), Some(3.0), Some(4.0), Some(5.0), Some(2.0)]);
        let d = BooleanArray::from(vec![
            Some(true),
            Some(true),
            Some(true),
            Some(false),
            Some(true),
        ]);
        let e_values = Int32Array::from(vec![
            Some(1),
            Some(2),
            Some(3),
            Some(1),
            Some(2),
            Some(3),
            Some(1),
            Some(2),
        ]);
        let e_offsets = OffsetBuffer::new(ScalarBuffer::from(vec![0i32, 3, 3, 3, 6, 8]));
        let e_validity = Some(NullBuffer::from(vec![true, false, false, true, true]));
        let field_e = Arc::new(Field::new("item", DataType::Int32, true));
        let e = ListArray::new(field_e, e_offsets, Arc::new(e_values), e_validity);
        let expected = RecordBatch::try_from_iter_with_nullable([
            ("a", Arc::new(a) as Arc<dyn Array>, true),
            ("b", Arc::new(b) as Arc<dyn Array>, true),
            ("c", Arc::new(c) as Arc<dyn Array>, true),
            ("d", Arc::new(d) as Arc<dyn Array>, true),
            ("e", Arc::new(e) as Arc<dyn Array>, true),
        ])
        .unwrap();
        assert_eq!(batch, expected);
    }

    #[test]
    fn test_nested_records() {
        let f1_f1_1 = StringArray::from(vec!["aaa", "bbb"]);
        let f1_f1_2 = Int32Array::from(vec![10, 20]);
        let rounded_pi = (std::f64::consts::PI * 100.0).round() / 100.0;
        let f1_f1_3_1 = Float64Array::from(vec![rounded_pi, rounded_pi]);
        let f1_f1_3 = StructArray::from(vec![(
            Arc::new(Field::new("f1_3_1", DataType::Float64, false)),
            Arc::new(f1_f1_3_1) as Arc<dyn Array>,
        )]);
        let f1_expected = StructArray::from(vec![
            (
                Arc::new(Field::new("f1_1", DataType::Utf8, false)),
                Arc::new(f1_f1_1) as Arc<dyn Array>,
            ),
            (
                Arc::new(Field::new("f1_2", DataType::Int32, false)),
                Arc::new(f1_f1_2) as Arc<dyn Array>,
            ),
            (
                Arc::new(Field::new(
                    "f1_3",
                    DataType::Struct(Fields::from(vec![Field::new(
                        "f1_3_1",
                        DataType::Float64,
                        false,
                    )])),
                    false,
                )),
                Arc::new(f1_f1_3) as Arc<dyn Array>,
            ),
        ]);

        let f2_fields = vec![
            Field::new("f2_1", DataType::Boolean, false),
            Field::new("f2_2", DataType::Float32, false),
        ];
        let f2_struct_builder = StructBuilder::new(
            f2_fields
                .iter()
                .map(|f| Arc::new(f.clone()))
                .collect::<Vec<Arc<Field>>>(),
            vec![
                Box::new(BooleanBuilder::new()) as Box<dyn arrow_array::builder::ArrayBuilder>,
                Box::new(Float32Builder::new()) as Box<dyn arrow_array::builder::ArrayBuilder>,
            ],
        );
        let mut f2_list_builder = ListBuilder::new(f2_struct_builder);
        {
            let struct_builder = f2_list_builder.values();
            struct_builder.append(true);
            {
                let b = struct_builder.field_builder::<BooleanBuilder>(0).unwrap();
                b.append_value(true);
            }
            {
                let b = struct_builder.field_builder::<Float32Builder>(1).unwrap();
                b.append_value(1.2_f32);
            }
            struct_builder.append(true);
            {
                let b = struct_builder.field_builder::<BooleanBuilder>(0).unwrap();
                b.append_value(true);
            }
            {
                let b = struct_builder.field_builder::<Float32Builder>(1).unwrap();
                b.append_value(2.2_f32);
            }
            f2_list_builder.append(true);
        }
        {
            let struct_builder = f2_list_builder.values();
            struct_builder.append(true);
            {
                let b = struct_builder.field_builder::<BooleanBuilder>(0).unwrap();
                b.append_value(false);
            }
            {
                let b = struct_builder.field_builder::<Float32Builder>(1).unwrap();
                b.append_value(10.2_f32);
            }
            f2_list_builder.append(true);
        }

        let list_array_with_nullable_items = f2_list_builder.finish();

        let item_field = Arc::new(Field::new(
            "item",
            list_array_with_nullable_items.values().data_type().clone(),
            false,
        ));
        let list_data_type = DataType::List(item_field);

        let f2_array_data = list_array_with_nullable_items
            .to_data()
            .into_builder()
            .data_type(list_data_type)
            .build()
            .unwrap();
        let f2_expected = ListArray::from(f2_array_data);

        let mut f3_struct_builder = StructBuilder::new(
            vec![Arc::new(Field::new("f3_1", DataType::Utf8, false))],
            vec![Box::new(StringBuilder::new()) as Box<dyn ArrayBuilder>],
        );
        f3_struct_builder.append(true);
        {
            let b = f3_struct_builder.field_builder::<StringBuilder>(0).unwrap();
            b.append_value("xyz");
        }
        f3_struct_builder.append(false);
        {
            let b = f3_struct_builder.field_builder::<StringBuilder>(0).unwrap();
            b.append_null();
        }
        let f3_expected = f3_struct_builder.finish();
        let f4_fields = [Field::new("f4_1", DataType::Int64, false)];
        let f4_struct_builder = StructBuilder::new(
            f4_fields
                .iter()
                .map(|f| Arc::new(f.clone()))
                .collect::<Vec<Arc<Field>>>(),
            vec![Box::new(Int64Builder::new()) as Box<dyn arrow_array::builder::ArrayBuilder>],
        );
        let mut f4_list_builder = ListBuilder::new(f4_struct_builder);
        {
            let struct_builder = f4_list_builder.values();
            struct_builder.append(true);
            {
                let b = struct_builder.field_builder::<Int64Builder>(0).unwrap();
                b.append_value(200);
            }
            struct_builder.append(false);
            {
                let b = struct_builder.field_builder::<Int64Builder>(0).unwrap();
                b.append_null();
            }
            f4_list_builder.append(true);
        }
        {
            let struct_builder = f4_list_builder.values();
            struct_builder.append(false);
            {
                let b = struct_builder.field_builder::<Int64Builder>(0).unwrap();
                b.append_null();
            }
            struct_builder.append(true);
            {
                let b = struct_builder.field_builder::<Int64Builder>(0).unwrap();
                b.append_value(300);
            }
            f4_list_builder.append(true);
        }
        let f4_expected = f4_list_builder.finish();

        let expected = RecordBatch::try_from_iter_with_nullable([
            ("f1", Arc::new(f1_expected) as Arc<dyn Array>, false),
            ("f2", Arc::new(f2_expected) as Arc<dyn Array>, false),
            ("f3", Arc::new(f3_expected) as Arc<dyn Array>, true),
            ("f4", Arc::new(f4_expected) as Arc<dyn Array>, false),
        ])
        .unwrap();

        let file = arrow_test_data("avro/nested_records.avro");
        let batch_large = read_file(&file, 8, false);
        assert_eq!(
            batch_large, expected,
            "Decoded RecordBatch does not match expected data for nested records (batch size 8)"
        );
        let batch_small = read_file(&file, 3, false);
        assert_eq!(
            batch_small, expected,
            "Decoded RecordBatch does not match expected data for nested records (batch size 3)"
        );
    }

    #[test]
    fn test_repeated_no_annotation() {
        let file = arrow_test_data("avro/repeated_no_annotation.avro");
        let batch_large = read_file(&file, 8, false);
        use arrow_array::{Int32Array, Int64Array, ListArray, StringArray, StructArray};
        use arrow_buffer::Buffer;
        use arrow_schema::{DataType, Field, Fields};
        let id_array = Int32Array::from(vec![1, 2, 3, 4, 5, 6]);
        let number_array = Int64Array::from(vec![
            Some(5555555555),
            Some(1111111111),
            Some(1111111111),
            Some(2222222222),
            Some(3333333333),
        ]);
        let kind_array =
            StringArray::from(vec![None, Some("home"), Some("home"), None, Some("mobile")]);
        let phone_fields = Fields::from(vec![
            Field::new("number", DataType::Int64, true),
            Field::new("kind", DataType::Utf8, true),
        ]);
        let phone_struct_data = ArrayDataBuilder::new(DataType::Struct(phone_fields))
            .len(5)
            .child_data(vec![number_array.into_data(), kind_array.into_data()])
            .build()
            .unwrap();
        let phone_struct_array = StructArray::from(phone_struct_data);
        let phone_list_offsets = Buffer::from_slice_ref([0, 0, 0, 0, 1, 2, 5]);
        let phone_list_validity = Buffer::from_iter([false, false, true, true, true, true]);
        let phone_item_field = Field::new("item", phone_struct_array.data_type().clone(), true);
        let phone_list_data = ArrayDataBuilder::new(DataType::List(Arc::new(phone_item_field)))
            .len(6)
            .add_buffer(phone_list_offsets)
            .null_bit_buffer(Some(phone_list_validity))
            .child_data(vec![phone_struct_array.into_data()])
            .build()
            .unwrap();
        let phone_list_array = ListArray::from(phone_list_data);
        let phone_numbers_validity = Buffer::from_iter([false, false, true, true, true, true]);
        let phone_numbers_field = Field::new("phone", phone_list_array.data_type().clone(), true);
        let phone_numbers_struct_data =
            ArrayDataBuilder::new(DataType::Struct(Fields::from(vec![phone_numbers_field])))
                .len(6)
                .null_bit_buffer(Some(phone_numbers_validity))
                .child_data(vec![phone_list_array.into_data()])
                .build()
                .unwrap();
        let phone_numbers_struct_array = StructArray::from(phone_numbers_struct_data);
        let expected = arrow_array::RecordBatch::try_from_iter_with_nullable([
            ("id", Arc::new(id_array) as _, true),
            (
                "phoneNumbers",
                Arc::new(phone_numbers_struct_array) as _,
                true,
            ),
        ])
        .unwrap();
        assert_eq!(batch_large, expected, "Mismatch for batch_size=8");
        let batch_small = read_file(&file, 3, false);
        assert_eq!(batch_small, expected, "Mismatch for batch_size=3");
    }

    #[test]
    fn test_nonnullable_impala() {
        let file = arrow_test_data("avro/nonnullable.impala.avro");
        let id = Int64Array::from(vec![Some(8)]);
        let mut int_array_builder = ListBuilder::new(Int32Builder::new());
        {
            let vb = int_array_builder.values();
            vb.append_value(-1);
        }
        int_array_builder.append(true); // finalize one sub-list
        let int_array = int_array_builder.finish();
        let mut iaa_builder = ListBuilder::new(ListBuilder::new(Int32Builder::new()));
        {
            let inner_list_builder = iaa_builder.values();
            {
                let vb = inner_list_builder.values();
                vb.append_value(-1);
                vb.append_value(-2);
            }
            inner_list_builder.append(true);
            inner_list_builder.append(true);
        }
        iaa_builder.append(true);
        let int_array_array = iaa_builder.finish();
        use arrow_array::builder::MapFieldNames;
        let field_names = MapFieldNames {
            entry: "entries".to_string(),
            key: "key".to_string(),
            value: "value".to_string(),
        };
        let mut int_map_builder =
            MapBuilder::new(Some(field_names), StringBuilder::new(), Int32Builder::new());
        {
            let (keys, vals) = int_map_builder.entries();
            keys.append_value("k1");
            vals.append_value(-1);
        }
        int_map_builder.append(true).unwrap(); // finalize map for row 0
        let int_map = int_map_builder.finish();
        let field_names2 = MapFieldNames {
            entry: "entries".to_string(),
            key: "key".to_string(),
            value: "value".to_string(),
        };
        let mut ima_builder = ListBuilder::new(MapBuilder::new(
            Some(field_names2),
            StringBuilder::new(),
            Int32Builder::new(),
        ));
        {
            let map_builder = ima_builder.values();
            map_builder.append(true).unwrap();
            {
                let (keys, vals) = map_builder.entries();
                keys.append_value("k1");
                vals.append_value(1);
            }
            map_builder.append(true).unwrap();
            map_builder.append(true).unwrap();
            map_builder.append(true).unwrap();
        }
        ima_builder.append(true);
        let int_map_array_ = ima_builder.finish();
        let mut nested_sb = StructBuilder::new(
            vec![
                Arc::new(Field::new("a", DataType::Int32, true)),
                Arc::new(Field::new(
                    "B",
                    DataType::List(Arc::new(Field::new("item", DataType::Int32, true))),
                    true,
                )),
                Arc::new(Field::new(
                    "c",
                    DataType::Struct(
                        vec![Field::new(
                            "D",
                            DataType::List(Arc::new(Field::new(
                                "item",
                                DataType::List(Arc::new(Field::new(
                                    "item",
                                    DataType::Struct(
                                        vec![
                                            Field::new("e", DataType::Int32, true),
                                            Field::new("f", DataType::Utf8, true),
                                        ]
                                        .into(),
                                    ),
                                    true,
                                ))),
                                true,
                            ))),
                            true,
                        )]
                        .into(),
                    ),
                    true,
                )),
                Arc::new(Field::new(
                    "G",
                    DataType::Map(
                        Arc::new(Field::new(
                            "entries",
                            DataType::Struct(
                                vec![
                                    Field::new("key", DataType::Utf8, false),
                                    Field::new(
                                        "value",
                                        DataType::Struct(
                                            vec![Field::new(
                                                "h",
                                                DataType::Struct(
                                                    vec![Field::new(
                                                        "i",
                                                        DataType::List(Arc::new(Field::new(
                                                            "item",
                                                            DataType::Float64,
                                                            true,
                                                        ))),
                                                        true,
                                                    )]
                                                    .into(),
                                                ),
                                                true,
                                            )]
                                            .into(),
                                        ),
                                        true,
                                    ),
                                ]
                                .into(),
                            ),
                            false,
                        )),
                        false,
                    ),
                    true,
                )),
            ],
            vec![
                Box::new(Int32Builder::new()),
                Box::new(ListBuilder::new(Int32Builder::new())),
                {
                    let d_field = Field::new(
                        "D",
                        DataType::List(Arc::new(Field::new(
                            "item",
                            DataType::List(Arc::new(Field::new(
                                "item",
                                DataType::Struct(
                                    vec![
                                        Field::new("e", DataType::Int32, true),
                                        Field::new("f", DataType::Utf8, true),
                                    ]
                                    .into(),
                                ),
                                true,
                            ))),
                            true,
                        ))),
                        true,
                    );
                    Box::new(StructBuilder::new(
                        vec![Arc::new(d_field)],
                        vec![Box::new({
                            let ef_struct_builder = StructBuilder::new(
                                vec![
                                    Arc::new(Field::new("e", DataType::Int32, true)),
                                    Arc::new(Field::new("f", DataType::Utf8, true)),
                                ],
                                vec![
                                    Box::new(Int32Builder::new()),
                                    Box::new(StringBuilder::new()),
                                ],
                            );
                            let list_of_ef = ListBuilder::new(ef_struct_builder);
                            ListBuilder::new(list_of_ef)
                        })],
                    ))
                },
                {
                    let map_field_names = MapFieldNames {
                        entry: "entries".to_string(),
                        key: "key".to_string(),
                        value: "value".to_string(),
                    };
                    let i_list_builder = ListBuilder::new(Float64Builder::new());
                    let h_struct = StructBuilder::new(
                        vec![Arc::new(Field::new(
                            "i",
                            DataType::List(Arc::new(Field::new("item", DataType::Float64, true))),
                            true,
                        ))],
                        vec![Box::new(i_list_builder)],
                    );
                    let g_value_builder = StructBuilder::new(
                        vec![Arc::new(Field::new(
                            "h",
                            DataType::Struct(
                                vec![Field::new(
                                    "i",
                                    DataType::List(Arc::new(Field::new(
                                        "item",
                                        DataType::Float64,
                                        true,
                                    ))),
                                    true,
                                )]
                                .into(),
                            ),
                            true,
                        ))],
                        vec![Box::new(h_struct)],
                    );
                    Box::new(MapBuilder::new(
                        Some(map_field_names),
                        StringBuilder::new(),
                        g_value_builder,
                    ))
                },
            ],
        );
        nested_sb.append(true);
        {
            let a_builder = nested_sb.field_builder::<Int32Builder>(0).unwrap();
            a_builder.append_value(-1);
        }
        {
            let b_builder = nested_sb
                .field_builder::<ListBuilder<Int32Builder>>(1)
                .unwrap();
            {
                let vb = b_builder.values();
                vb.append_value(-1);
            }
            b_builder.append(true);
        }
        {
            let c_struct_builder = nested_sb.field_builder::<StructBuilder>(2).unwrap();
            c_struct_builder.append(true);
            let d_list_builder = c_struct_builder
                .field_builder::<ListBuilder<ListBuilder<StructBuilder>>>(0)
                .unwrap();
            {
                let sub_list_builder = d_list_builder.values();
                {
                    let ef_struct = sub_list_builder.values();
                    ef_struct.append(true);
                    {
                        let e_b = ef_struct.field_builder::<Int32Builder>(0).unwrap();
                        e_b.append_value(-1);
                        let f_b = ef_struct.field_builder::<StringBuilder>(1).unwrap();
                        f_b.append_value("nonnullable");
                    }
                    sub_list_builder.append(true);
                }
                d_list_builder.append(true);
            }
        }
        {
            let g_map_builder = nested_sb
                .field_builder::<MapBuilder<StringBuilder, StructBuilder>>(3)
                .unwrap();
            g_map_builder.append(true).unwrap();
        }
        let nested_struct = nested_sb.finish();
        let expected = RecordBatch::try_from_iter_with_nullable([
            ("ID", Arc::new(id) as Arc<dyn Array>, true),
            ("Int_Array", Arc::new(int_array), true),
            ("int_array_array", Arc::new(int_array_array), true),
            ("Int_Map", Arc::new(int_map), true),
            ("int_map_array", Arc::new(int_map_array_), true),
            ("nested_Struct", Arc::new(nested_struct), true),
        ])
        .unwrap();
        let batch_large = read_file(&file, 8, false);
        assert_eq!(batch_large, expected, "Mismatch for batch_size=8");
        let batch_small = read_file(&file, 3, false);
        assert_eq!(batch_small, expected, "Mismatch for batch_size=3");
    }

    #[test]
    fn test_nonnullable_impala_strict() {
        let file = arrow_test_data("avro/nonnullable.impala.avro");
        let err = read_file_strict(&file, 8, false).unwrap_err();
        assert!(err.to_string().contains(
            "Found Avro union of the form ['T','null'], which is disallowed in strict_mode"
        ));
    }

    #[test]
    fn test_nullable_impala() {
        let file = arrow_test_data("avro/nullable.impala.avro");
        let batch1 = read_file(&file, 3, false);
        let batch2 = read_file(&file, 8, false);
        assert_eq!(batch1, batch2);
        let batch = batch1;
        assert_eq!(batch.num_rows(), 7);
        let id_array = batch
            .column(0)
            .as_any()
            .downcast_ref::<Int64Array>()
            .expect("id column should be an Int64Array");
        let expected_ids = [1, 2, 3, 4, 5, 6, 7];
        for (i, &expected_id) in expected_ids.iter().enumerate() {
            assert_eq!(id_array.value(i), expected_id, "Mismatch in id at row {i}",);
        }
        let int_array = batch
            .column(1)
            .as_any()
            .downcast_ref::<ListArray>()
            .expect("int_array column should be a ListArray");
        {
            let offsets = int_array.value_offsets();
            let start = offsets[0] as usize;
            let end = offsets[1] as usize;
            let values = int_array
                .values()
                .as_any()
                .downcast_ref::<Int32Array>()
                .expect("Values of int_array should be an Int32Array");
            let row0: Vec<Option<i32>> = (start..end).map(|i| Some(values.value(i))).collect();
            assert_eq!(
                row0,
                vec![Some(1), Some(2), Some(3)],
                "Mismatch in int_array row 0"
            );
        }
        let nested_struct = batch
            .column(5)
            .as_any()
            .downcast_ref::<StructArray>()
            .expect("nested_struct column should be a StructArray");
        let a_array = nested_struct
            .column_by_name("A")
            .expect("Field A should exist in nested_struct")
            .as_any()
            .downcast_ref::<Int32Array>()
            .expect("Field A should be an Int32Array");
        assert_eq!(a_array.value(0), 1, "Mismatch in nested_struct.A at row 0");
        assert!(
            !a_array.is_valid(1),
            "Expected null in nested_struct.A at row 1"
        );
        assert!(
            !a_array.is_valid(3),
            "Expected null in nested_struct.A at row 3"
        );
        assert_eq!(a_array.value(6), 7, "Mismatch in nested_struct.A at row 6");
    }

    #[test]
    fn test_nullable_impala_strict() {
        let file = arrow_test_data("avro/nullable.impala.avro");
        let err = read_file_strict(&file, 8, false).unwrap_err();
        assert!(err.to_string().contains(
            "Found Avro union of the form ['T','null'], which is disallowed in strict_mode"
        ));
    }

    #[test]
    fn test_nested_record_type_reuse() {
        // The .avro file has the following schema:
        // {
        // "type" : "record",
        // "name" : "Record",
        // "fields" : [ {
        //     "name" : "nested",
        //     "type" : {
        //     "type" : "record",
        //     "name" : "Nested",
        //     "fields" : [ {
        //         "name" : "nested_int",
        //         "type" : "int"
        //     } ]
        //     }
        // }, {
        //     "name" : "nestedRecord",
        //     "type" : "Nested"
        // }, {
        //     "name" : "nestedArray",
        //     "type" : {
        //     "type" : "array",
        //     "items" : "Nested"
        //     }
        // } ]
        // }
        let batch = read_file("test/data/nested_record_reuse.avro", 8, false);
        let schema = batch.schema();

        // Verify schema structure
        assert_eq!(schema.fields().len(), 3);
        let fields = schema.fields();
        assert_eq!(fields[0].name(), "nested");
        assert_eq!(fields[1].name(), "nestedRecord");
        assert_eq!(fields[2].name(), "nestedArray");
        assert!(matches!(fields[0].data_type(), DataType::Struct(_)));
        assert!(matches!(fields[1].data_type(), DataType::Struct(_)));
        assert!(matches!(fields[2].data_type(), DataType::List(_)));

        // Validate that the nested record type
        if let DataType::Struct(nested_fields) = fields[0].data_type() {
            assert_eq!(nested_fields.len(), 1);
            assert_eq!(nested_fields[0].name(), "nested_int");
            assert_eq!(nested_fields[0].data_type(), &DataType::Int32);
        }

        // Validate that the nested record type is reused
        assert_eq!(fields[0].data_type(), fields[1].data_type());
        if let DataType::List(array_field) = fields[2].data_type() {
            assert_eq!(array_field.data_type(), fields[0].data_type());
        }

        // Validate data
        assert_eq!(batch.num_rows(), 2);
        assert_eq!(batch.num_columns(), 3);

        // Validate the first column (nested)
        let nested_col = batch
            .column(0)
            .as_any()
            .downcast_ref::<StructArray>()
            .unwrap();
        let nested_int_array = nested_col
            .column_by_name("nested_int")
            .unwrap()
            .as_any()
            .downcast_ref::<Int32Array>()
            .unwrap();
        assert_eq!(nested_int_array.value(0), 42);
        assert_eq!(nested_int_array.value(1), 99);

        // Validate the second column (nestedRecord)
        let nested_record_col = batch
            .column(1)
            .as_any()
            .downcast_ref::<StructArray>()
            .unwrap();
        let nested_record_int_array = nested_record_col
            .column_by_name("nested_int")
            .unwrap()
            .as_any()
            .downcast_ref::<Int32Array>()
            .unwrap();
        assert_eq!(nested_record_int_array.value(0), 100);
        assert_eq!(nested_record_int_array.value(1), 200);

        // Validate the third column (nestedArray)
        let nested_array_col = batch
            .column(2)
            .as_any()
            .downcast_ref::<ListArray>()
            .unwrap();
        assert_eq!(nested_array_col.len(), 2);
        let first_array_struct = nested_array_col.value(0);
        let first_array_struct_array = first_array_struct
            .as_any()
            .downcast_ref::<StructArray>()
            .unwrap();
        let first_array_int_values = first_array_struct_array
            .column_by_name("nested_int")
            .unwrap()
            .as_any()
            .downcast_ref::<Int32Array>()
            .unwrap();
        assert_eq!(first_array_int_values.len(), 3);
        assert_eq!(first_array_int_values.value(0), 1);
        assert_eq!(first_array_int_values.value(1), 2);
        assert_eq!(first_array_int_values.value(2), 3);
    }

    #[test]
    fn test_enum_type_reuse() {
        // The .avro file has the following schema:
        // {
        //     "type" : "record",
        //     "name" : "Record",
        //     "fields" : [ {
        //       "name" : "status",
        //       "type" : {
        //         "type" : "enum",
        //         "name" : "Status",
        //         "symbols" : [ "ACTIVE", "INACTIVE", "PENDING" ]
        //       }
        //     }, {
        //       "name" : "backupStatus",
        //       "type" : "Status"
        //     }, {
        //       "name" : "statusHistory",
        //       "type" : {
        //         "type" : "array",
        //         "items" : "Status"
        //       }
        //     } ]
        //   }
        let batch = read_file("test/data/enum_reuse.avro", 8, false);
        let schema = batch.schema();

        // Verify schema structure
        assert_eq!(schema.fields().len(), 3);
        let fields = schema.fields();
        assert_eq!(fields[0].name(), "status");
        assert_eq!(fields[1].name(), "backupStatus");
        assert_eq!(fields[2].name(), "statusHistory");
        assert!(matches!(fields[0].data_type(), DataType::Dictionary(_, _)));
        assert!(matches!(fields[1].data_type(), DataType::Dictionary(_, _)));
        assert!(matches!(fields[2].data_type(), DataType::List(_)));

        if let DataType::Dictionary(key_type, value_type) = fields[0].data_type() {
            assert_eq!(key_type.as_ref(), &DataType::Int32);
            assert_eq!(value_type.as_ref(), &DataType::Utf8);
        }

        // Validate that the enum types are reused
        assert_eq!(fields[0].data_type(), fields[1].data_type());
        if let DataType::List(array_field) = fields[2].data_type() {
            assert_eq!(array_field.data_type(), fields[0].data_type());
        }

        // Validate data - should have 2 rows
        assert_eq!(batch.num_rows(), 2);
        assert_eq!(batch.num_columns(), 3);

        // Get status enum values
        let status_col = batch
            .column(0)
            .as_any()
            .downcast_ref::<DictionaryArray<Int32Type>>()
            .unwrap();
        let status_values = status_col
            .values()
            .as_any()
            .downcast_ref::<StringArray>()
            .unwrap();

        // First row should be "ACTIVE", second row should be "PENDING"
        assert_eq!(
            status_values.value(status_col.key(0).unwrap() as usize),
            "ACTIVE"
        );
        assert_eq!(
            status_values.value(status_col.key(1).unwrap() as usize),
            "PENDING"
        );

        // Get backupStatus enum values (same as status)
        let backup_status_col = batch
            .column(1)
            .as_any()
            .downcast_ref::<DictionaryArray<Int32Type>>()
            .unwrap();
        let backup_status_values = backup_status_col
            .values()
            .as_any()
            .downcast_ref::<StringArray>()
            .unwrap();

        // First row should be "INACTIVE", second row should be "ACTIVE"
        assert_eq!(
            backup_status_values.value(backup_status_col.key(0).unwrap() as usize),
            "INACTIVE"
        );
        assert_eq!(
            backup_status_values.value(backup_status_col.key(1).unwrap() as usize),
            "ACTIVE"
        );

        // Get statusHistory array
        let status_history_col = batch
            .column(2)
            .as_any()
            .downcast_ref::<ListArray>()
            .unwrap();
        assert_eq!(status_history_col.len(), 2);

        // Validate first row's array data
        let first_array_dict = status_history_col.value(0);
        let first_array_dict_array = first_array_dict
            .as_any()
            .downcast_ref::<DictionaryArray<Int32Type>>()
            .unwrap();
        let first_array_values = first_array_dict_array
            .values()
            .as_any()
            .downcast_ref::<StringArray>()
            .unwrap();

        // First row: ["PENDING", "ACTIVE", "INACTIVE"]
        assert_eq!(first_array_dict_array.len(), 3);
        assert_eq!(
            first_array_values.value(first_array_dict_array.key(0).unwrap() as usize),
            "PENDING"
        );
        assert_eq!(
            first_array_values.value(first_array_dict_array.key(1).unwrap() as usize),
            "ACTIVE"
        );
        assert_eq!(
            first_array_values.value(first_array_dict_array.key(2).unwrap() as usize),
            "INACTIVE"
        );
    }
}<|MERGE_RESOLUTION|>--- conflicted
+++ resolved
@@ -593,14 +593,10 @@
     use crate::reader::record::RecordDecoder;
     use crate::reader::vlq::VLQDecoder;
     use crate::reader::{read_header, Decoder, Reader, ReaderBuilder};
-<<<<<<< HEAD
-    use crate::schema::AVRO_ENUM_SYMBOLS_METADATA_KEY;
-=======
     use crate::schema::{
         AvroSchema, Fingerprint, FingerprintAlgorithm, PrimitiveType, Schema as AvroRaw,
-        SchemaStore, SINGLE_OBJECT_MAGIC,
+        SchemaStore, AVRO_ENUM_SYMBOLS_METADATA_KEY, SINGLE_OBJECT_MAGIC,
     };
->>>>>>> 04f217b6
     use crate::test_util::arrow_test_data;
     use arrow::array::ArrayDataBuilder;
     use arrow_array::builder::{
