// Licensed to the Apache Software Foundation (ASF) under one
// or more contributor license agreements.  See the NOTICE file
// distributed with this work for additional information
// regarding copyright ownership.  The ASF licenses this file
// to you under the Apache License, Version 2.0 (the
// "License"); you may not use this file except in compliance
// with the License.  You may obtain a copy of the License at
//
//   http://www.apache.org/licenses/LICENSE-2.0
//
// Unless required by applicable law or agreed to in writing,
// software distributed under the License is distributed on an
// "AS IS" BASIS, WITHOUT WARRANTIES OR CONDITIONS OF ANY
// KIND, either express or implied.  See the License for the
// specific language governing permissions and limitations
// under the License.

//! Avro reader
//!
//! This module provides facilities to read Apache Avro-encoded files or streams
//! into Arrow's `RecordBatch` format. In particular, it introduces:
//!
//! * `ReaderBuilder`: Configures Avro reading, e.g., batch size
//! * `Reader`: Yields `RecordBatch` values, implementing `Iterator`
//! * `Decoder`: A low-level push-based decoder for Avro records
//!
//! # Basic Usage
//!
//! `Reader` can be used directly with synchronous data sources, such as [`std::fs::File`].
//!
//! ## Reading a Single Batch
//!
//! ```
//! # use std::fs::File;
//! # use std::io::BufReader;
//! # use arrow_avro::reader::ReaderBuilder;
//!
//! let file = File::open("../testing/data/avro/alltypes_plain.avro").unwrap();
//! let mut avro = ReaderBuilder::new().build(BufReader::new(file)).unwrap();
//! let batch = avro.next().unwrap();
//! ```
//!
//! # Async Usage
//!
//! The lower-level `Decoder` can be integrated with various forms of async data streams,
//! and is designed to be agnostic to different async IO primitives within
//! the Rust ecosystem. It works by incrementally decoding Avro data from byte slices.
//!
//! For example, see below for how it could be used with an arbitrary `Stream` of `Bytes`:
//!
//! ```
//! # use std::task::{Poll, ready};
//! # use bytes::{Buf, Bytes};
//! # use arrow_schema::ArrowError;
//! # use futures::stream::{Stream, StreamExt};
//! # use arrow_array::RecordBatch;
//! # use arrow_avro::reader::Decoder;
//!
//! fn decode_stream<S: Stream<Item = Bytes> + Unpin>(
//!     mut decoder: Decoder,
//!     mut input: S,
//! ) -> impl Stream<Item = Result<RecordBatch, ArrowError>> {
//!     let mut buffered = Bytes::new();
//!     futures::stream::poll_fn(move |cx| {
//!         loop {
//!             if buffered.is_empty() {
//!                 buffered = match ready!(input.poll_next_unpin(cx)) {
//!                     Some(b) => b,
//!                     None => break,
//!                 };
//!             }
//!             let decoded = match decoder.decode(buffered.as_ref()) {
//!                 Ok(decoded) => decoded,
//!                 Err(e) => return Poll::Ready(Some(Err(e))),
//!             };
//!             let read = buffered.len();
//!             buffered.advance(decoded);
//!             if decoded != read {
//!                 break
//!             }
//!         }
//!         // Convert any fully-decoded rows to a RecordBatch, if available
//!         Poll::Ready(decoder.flush().transpose())
//!     })
//! }
//! ```
//!

use crate::codec::AvroField;
use crate::schema::Schema as AvroSchema;
use arrow_array::{RecordBatch, RecordBatchReader};
use arrow_schema::{ArrowError, SchemaRef};
use block::BlockDecoder;
use header::{Header, HeaderDecoder};
use record::RecordDecoder;
use std::io::BufRead;

mod block;
mod cursor;
mod header;
mod record;
mod vlq;

/// Read the Avro file header (magic, metadata, sync marker) from `reader`.
fn read_header<R: BufRead>(mut reader: R) -> Result<Header, ArrowError> {
    let mut decoder = HeaderDecoder::default();
    loop {
        let buf = reader.fill_buf()?;
        if buf.is_empty() {
            break;
        }
        let read = buf.len();
        let decoded = decoder.decode(buf)?;
        reader.consume(decoded);
        if decoded != read {
            break;
        }
    }
    decoder.flush().ok_or_else(|| {
        ArrowError::ParseError("Unexpected EOF while reading Avro header".to_string())
    })
}

/// A low-level interface for decoding Avro-encoded bytes into Arrow `RecordBatch`.
#[derive(Debug)]
pub struct Decoder {
    record_decoder: RecordDecoder,
    batch_size: usize,
    decoded_rows: usize,
}

impl Decoder {
    fn new(record_decoder: RecordDecoder, batch_size: usize) -> Self {
        Self {
            record_decoder,
            batch_size,
            decoded_rows: 0,
        }
    }

    /// Return the Arrow schema for the rows decoded by this decoder
    pub fn schema(&self) -> SchemaRef {
        self.record_decoder.schema().clone()
    }

    /// Return the configured maximum number of rows per batch
    pub fn batch_size(&self) -> usize {
        self.batch_size
    }

    /// Feed `data` into the decoder row by row until we either:
    /// - consume all bytes in `data`, or
    /// - reach `batch_size` decoded rows.
    ///
    /// Returns the number of bytes consumed.
    pub fn decode(&mut self, data: &[u8]) -> Result<usize, ArrowError> {
        let mut total_consumed = 0usize;
        while total_consumed < data.len() && self.decoded_rows < self.batch_size {
            let consumed = self.record_decoder.decode(&data[total_consumed..], 1)?;
            if consumed == 0 {
                break;
            }
            total_consumed += consumed;
            self.decoded_rows += 1;
        }
        Ok(total_consumed)
    }

    /// Produce a `RecordBatch` if at least one row is fully decoded, returning
    /// `Ok(None)` if no new rows are available.
    pub fn flush(&mut self) -> Result<Option<RecordBatch>, ArrowError> {
        if self.decoded_rows == 0 {
            Ok(None)
        } else {
            let batch = self.record_decoder.flush()?;
            self.decoded_rows = 0;
            Ok(Some(batch))
        }
    }

    /// Returns the number of rows that can be added to this decoder before it is full.
    pub fn capacity(&self) -> usize {
        self.batch_size.saturating_sub(self.decoded_rows)
    }

    /// Returns true if the decoder has reached its capacity for the current batch.
    pub fn batch_is_full(&self) -> bool {
        self.capacity() == 0
    }
}

/// A builder to create an [`Avro Reader`](Reader) that reads Avro data
/// into Arrow `RecordBatch`.
#[derive(Debug)]
pub struct ReaderBuilder {
    batch_size: usize,
    strict_mode: bool,
    utf8_view: bool,
    schema: Option<AvroSchema<'static>>,
}

impl Default for ReaderBuilder {
    fn default() -> Self {
        Self {
            batch_size: 1024,
            strict_mode: false,
            utf8_view: false,
            schema: None,
        }
    }
}

impl ReaderBuilder {
    /// Creates a new [`ReaderBuilder`] with default settings:
    /// - `batch_size` = 1024
    /// - `strict_mode` = false
    /// - `utf8_view` = false
    /// - `schema` = None
    pub fn new() -> Self {
        Self::default()
    }

    fn make_record_decoder(&self, schema: &AvroSchema<'_>) -> Result<RecordDecoder, ArrowError> {
        let root_field = AvroField::try_from(schema)?;
        RecordDecoder::try_new_with_options(
            root_field.data_type(),
            self.utf8_view,
            self.strict_mode,
        )
    }

    fn build_impl<R: BufRead>(self, reader: &mut R) -> Result<(Header, Decoder), ArrowError> {
        let header = read_header(reader)?;
        let record_decoder = if let Some(schema) = &self.schema {
            self.make_record_decoder(schema)?
        } else {
            let avro_schema: Option<AvroSchema<'_>> = header
                .schema()
                .map_err(|e| ArrowError::ExternalError(Box::new(e)))?;
            let avro_schema = avro_schema.ok_or_else(|| {
                ArrowError::ParseError("No Avro schema present in file header".to_string())
            })?;
            self.make_record_decoder(&avro_schema)?
        };
        let decoder = Decoder::new(record_decoder, self.batch_size);
        Ok((header, decoder))
    }

    /// Sets the row-based batch size
    pub fn with_batch_size(mut self, batch_size: usize) -> Self {
        self.batch_size = batch_size;
        self
    }

    /// Set whether to use StringViewArray for string data
    ///
    /// When enabled, string data from Avro files will be loaded into
    /// Arrow's StringViewArray instead of the standard StringArray.
    pub fn with_utf8_view(mut self, utf8_view: bool) -> Self {
        self.utf8_view = utf8_view;
        self
    }

    /// Get whether StringViewArray is enabled for string data
    pub fn use_utf8view(&self) -> bool {
        self.utf8_view
    }

    /// Controls whether certain Avro unions of the form `[T, "null"]` should produce an error.
    pub fn with_strict_mode(mut self, strict_mode: bool) -> Self {
        self.strict_mode = strict_mode;
        self
    }

    /// Sets the Avro schema.
    ///
    /// If a schema is not provided, the schema will be read from the Avro file header.
    pub fn with_schema(mut self, schema: AvroSchema<'static>) -> Self {
        self.schema = Some(schema);
        self
    }

    /// Create a [`Reader`] from this builder and a `BufRead`
    pub fn build<R: BufRead>(self, mut reader: R) -> Result<Reader<R>, ArrowError> {
        let (header, decoder) = self.build_impl(&mut reader)?;
        Ok(Reader {
            reader,
            header,
            decoder,
            block_decoder: BlockDecoder::default(),
            block_data: Vec::new(),
            block_cursor: 0,
            finished: false,
        })
    }

    /// Create a [`Decoder`] from this builder and a `BufRead` by
    /// reading and parsing the Avro file's header. This will
    /// not create a full [`Reader`].
    pub fn build_decoder<R: BufRead>(self, mut reader: R) -> Result<Decoder, ArrowError> {
        match self.schema {
            Some(ref schema) => {
                let record_decoder = self.make_record_decoder(schema)?;
                Ok(Decoder::new(record_decoder, self.batch_size))
            }
            None => {
                let (_, decoder) = self.build_impl(&mut reader)?;
                Ok(decoder)
            }
        }
    }
}

/// A high-level Avro `Reader` that reads container-file blocks
/// and feeds them into a row-level [`Decoder`].
#[derive(Debug)]
pub struct Reader<R: BufRead> {
    reader: R,
    header: Header,
    decoder: Decoder,
    block_decoder: BlockDecoder,
    block_data: Vec<u8>,
    block_cursor: usize,
    finished: bool,
}

impl<R: BufRead> Reader<R> {
    /// Return the Arrow schema discovered from the Avro file header
    pub fn schema(&self) -> SchemaRef {
        self.decoder.schema()
    }

    /// Return the Avro container-file header
    pub fn avro_header(&self) -> &Header {
        &self.header
    }

    /// Reads the next [`RecordBatch`] from the Avro file or `Ok(None)` on EOF
    fn read(&mut self) -> Result<Option<RecordBatch>, ArrowError> {
        'outer: while !self.finished && !self.decoder.batch_is_full() {
            while self.block_cursor == self.block_data.len() {
                let buf = self.reader.fill_buf()?;
                if buf.is_empty() {
                    self.finished = true;
                    break 'outer;
                }
                // Try to decode another block from the buffered reader.
                let consumed = self.block_decoder.decode(buf)?;
                self.reader.consume(consumed);
                if let Some(block) = self.block_decoder.flush() {
                    // Successfully decoded a block.
                    let block_data = if let Some(ref codec) = self.header.compression()? {
                        codec.decompress(&block.data)?
                    } else {
                        block.data
                    };
                    self.block_data = block_data;
                    self.block_cursor = 0;
                } else if consumed == 0 {
                    // The block decoder made no progress on a non-empty buffer.
                    return Err(ArrowError::ParseError(
                        "Could not decode next Avro block from partial data".to_string(),
                    ));
                }
            }
            // Try to decode more rows from the current block.
            let consumed = self.decoder.decode(&self.block_data[self.block_cursor..])?;
            if consumed == 0 && self.block_cursor < self.block_data.len() {
                self.block_cursor = self.block_data.len();
            } else {
                self.block_cursor += consumed;
            }
        }
        self.decoder.flush()
    }
}

impl<R: BufRead> Iterator for Reader<R> {
    type Item = Result<RecordBatch, ArrowError>;

    fn next(&mut self) -> Option<Self::Item> {
        match self.read() {
            Ok(Some(batch)) => Some(Ok(batch)),
            Ok(None) => None,
            Err(e) => Some(Err(e)),
        }
    }
}

impl<R: BufRead> RecordBatchReader for Reader<R> {
    fn schema(&self) -> SchemaRef {
        self.schema()
    }
}

#[cfg(test)]
mod test {
    use crate::codec::{AvroDataType, AvroField, Codec};
    use crate::compression::CompressionCodec;
    use crate::reader::record::RecordDecoder;
    use crate::reader::vlq::VLQDecoder;
    use crate::reader::{read_header, Decoder, ReaderBuilder};
    use crate::test_util::arrow_test_data;
    use arrow_array::types::Int32Type;
    use arrow_array::*;
<<<<<<< HEAD
    use arrow_schema::{ArrowError, DataType, Field, Schema};
    use bytes::{Buf, BufMut, Bytes};
    use futures::executor::block_on;
    use futures::{stream, Stream, StreamExt, TryStreamExt};
=======
    use arrow_schema::{DataType, Field, Schema};
>>>>>>> 6f337639
    use std::collections::HashMap;
    use std::fs;
    use std::fs::File;
    use std::io::{BufReader, Cursor, Read};
    use std::sync::Arc;
    use std::task::{ready, Poll};

    fn read_file(path: &str, batch_size: usize, utf8_view: bool) -> RecordBatch {
        let file = File::open(path).unwrap();
        let reader = ReaderBuilder::new()
            .with_batch_size(batch_size)
            .with_utf8_view(utf8_view)
            .build(BufReader::new(file))
            .unwrap();
        let schema = reader.schema();
        let batches = reader.collect::<Result<Vec<_>, _>>().unwrap();
        arrow::compute::concat_batches(&schema, &batches).unwrap()
    }

<<<<<<< HEAD
    fn decode_stream<S: Stream<Item = Bytes> + Unpin>(
        mut decoder: Decoder,
        mut input: S,
    ) -> impl Stream<Item = Result<RecordBatch, ArrowError>> {
        let mut buffered = Bytes::new();
        futures::stream::poll_fn(move |cx| {
            loop {
                if buffered.is_empty() {
                    buffered = match ready!(input.poll_next_unpin(cx)) {
                        Some(b) => b,
                        None => break,
                    };
                }
                let decoded = match decoder.decode(buffered.as_ref()) {
                    Ok(decoded) => decoded,
                    Err(e) => return Poll::Ready(Some(Err(e))),
                };
                let read = buffered.len();
                buffered.advance(decoded);
                if decoded != read {
                    break;
                }
=======
    fn read_file_with_options(
        file: &str,
        batch_size: usize,
        options: &crate::ReadOptions,
    ) -> RecordBatch {
        let file = File::open(file).unwrap();
        let mut reader = BufReader::new(file);
        let header = read_header(&mut reader).unwrap();
        let compression = header.compression().unwrap();
        let schema = header.schema().unwrap().unwrap();
        let root = AvroField::try_from(&schema).unwrap();

        let mut decoder =
            RecordDecoder::try_new_with_options(root.data_type(), options.clone()).unwrap();

        for result in read_blocks(reader) {
            let block = result.unwrap();
            assert_eq!(block.sync, header.sync());

            let mut decode_data = |data: &[u8]| {
                let mut offset = 0;
                let mut remaining = block.count;
                while remaining > 0 {
                    let to_read = remaining.min(batch_size);
                    if to_read == 0 {
                        break;
                    }
                    offset += decoder.decode(&data[offset..], to_read).unwrap();
                    remaining -= to_read;
                }
                assert_eq!(offset, data.len());
            };

            if let Some(c) = compression {
                let decompressed = c.decompress(&block.data).unwrap();
                decode_data(&decompressed);
            } else {
                decode_data(&block.data);
>>>>>>> 6f337639
            }
            Poll::Ready(decoder.flush().transpose())
        })
    }

    #[test]
    fn test_utf8view_support() {
        let schema_json = r#"{
            "type": "record",
            "name": "test",
            "fields": [{
                "name": "str_field",
                "type": "string"
            }]
        }"#;

        let schema: crate::schema::Schema = serde_json::from_str(schema_json).unwrap();
        let avro_field = AvroField::try_from(&schema).unwrap();

        let data_type = avro_field.data_type();

        struct TestHelper;
        impl TestHelper {
            fn with_utf8view(field: &Field) -> Field {
                match field.data_type() {
                    DataType::Utf8 => {
                        Field::new(field.name(), DataType::Utf8View, field.is_nullable())
                            .with_metadata(field.metadata().clone())
                    }
                    _ => field.clone(),
                }
            }
        }

        let field = TestHelper::with_utf8view(&Field::new("str_field", DataType::Utf8, false));

        assert_eq!(field.data_type(), &DataType::Utf8View);

        let array = StringViewArray::from(vec!["test1", "test2"]);
        let batch =
            RecordBatch::try_from_iter(vec![("str_field", Arc::new(array) as ArrayRef)]).unwrap();

        assert!(batch.column(0).as_any().is::<StringViewArray>());
    }

    #[test]
    fn test_alltypes() {
        let files = [
            "avro/alltypes_plain.avro",
            "avro/alltypes_plain.snappy.avro",
            "avro/alltypes_plain.zstandard.avro",
        ];

        let expected = RecordBatch::try_from_iter_with_nullable([
            (
                "id",
                Arc::new(Int32Array::from(vec![4, 5, 6, 7, 2, 3, 0, 1])) as _,
                true,
            ),
            (
                "bool_col",
                Arc::new(BooleanArray::from_iter((0..8).map(|x| Some(x % 2 == 0)))) as _,
                true,
            ),
            (
                "tinyint_col",
                Arc::new(Int32Array::from_iter_values((0..8).map(|x| x % 2))) as _,
                true,
            ),
            (
                "smallint_col",
                Arc::new(Int32Array::from_iter_values((0..8).map(|x| x % 2))) as _,
                true,
            ),
            (
                "int_col",
                Arc::new(Int32Array::from_iter_values((0..8).map(|x| x % 2))) as _,
                true,
            ),
            (
                "bigint_col",
                Arc::new(Int64Array::from_iter_values((0..8).map(|x| (x % 2) * 10))) as _,
                true,
            ),
            (
                "float_col",
                Arc::new(Float32Array::from_iter_values(
                    (0..8).map(|x| (x % 2) as f32 * 1.1),
                )) as _,
                true,
            ),
            (
                "double_col",
                Arc::new(Float64Array::from_iter_values(
                    (0..8).map(|x| (x % 2) as f64 * 10.1),
                )) as _,
                true,
            ),
            (
                "date_string_col",
                Arc::new(BinaryArray::from_iter_values([
                    [48, 51, 47, 48, 49, 47, 48, 57],
                    [48, 51, 47, 48, 49, 47, 48, 57],
                    [48, 52, 47, 48, 49, 47, 48, 57],
                    [48, 52, 47, 48, 49, 47, 48, 57],
                    [48, 50, 47, 48, 49, 47, 48, 57],
                    [48, 50, 47, 48, 49, 47, 48, 57],
                    [48, 49, 47, 48, 49, 47, 48, 57],
                    [48, 49, 47, 48, 49, 47, 48, 57],
                ])) as _,
                true,
            ),
            (
                "string_col",
                Arc::new(BinaryArray::from_iter_values((0..8).map(|x| [48 + x % 2]))) as _,
                true,
            ),
            (
                "timestamp_col",
                Arc::new(
                    TimestampMicrosecondArray::from_iter_values([
                        1235865600000000, // 2009-03-01T00:00:00.000
                        1235865660000000, // 2009-03-01T00:01:00.000
                        1238544000000000, // 2009-04-01T00:00:00.000
                        1238544060000000, // 2009-04-01T00:01:00.000
                        1233446400000000, // 2009-02-01T00:00:00.000
                        1233446460000000, // 2009-02-01T00:01:00.000
                        1230768000000000, // 2009-01-01T00:00:00.000
                        1230768060000000, // 2009-01-01T00:01:00.000
                    ])
                    .with_timezone("+00:00"),
                ) as _,
                true,
            ),
        ])
        .unwrap();

        for file in files {
            let file = arrow_test_data(file);

            assert_eq!(read_file(&file, 8, false), expected);
            assert_eq!(read_file(&file, 3, false), expected);
        }
    }

    #[test]
<<<<<<< HEAD
    fn test_decode_stream_with_schema() {
        const PROVIDED_SCHEMA: &str =
            r#"{"type":"record","name":"test","fields":[{"name":"f2","type":"string"}]}"#;
        let schema_s2: crate::schema::Schema = serde_json::from_str(PROVIDED_SCHEMA).unwrap();
        let record_val = "some_string";
        let mut body = vec![];
        body.push((record_val.len() as u8) << 1);
        body.extend_from_slice(record_val.as_bytes());
        let mut reader_placeholder = Cursor::new(&[] as &[u8]);
        let decoder = ReaderBuilder::new()
            .with_batch_size(1)
            .with_schema(schema_s2)
            .build_decoder(&mut reader_placeholder)
            .unwrap();
        let stream = Box::pin(stream::once(async { Bytes::from(body) }));
        let decoded_stream = decode_stream(decoder, stream);
        let batches: Vec<RecordBatch> = block_on(decoded_stream.try_collect()).unwrap();
        let batch = arrow::compute::concat_batches(&batches[0].schema(), &batches).unwrap();
        let expected_field = Field::new("f2", DataType::Utf8, false);
        let expected_schema = Arc::new(Schema::new(vec![expected_field]));
        let expected_array = Arc::new(StringArray::from(vec![record_val]));
        let expected_batch = RecordBatch::try_new(expected_schema, vec![expected_array]).unwrap();
        assert_eq!(batch, expected_batch);
        assert_eq!(batch.schema().field(0).name(), "f2");
=======
    fn test_decimal() {
        let files = [
            ("avro/fixed_length_decimal.avro", 25, 2),
            ("avro/fixed_length_decimal_legacy.avro", 13, 2),
            ("avro/int32_decimal.avro", 4, 2),
            ("avro/int64_decimal.avro", 10, 2),
        ];
        let decimal_values: Vec<i128> = (1..=24).map(|n| n as i128 * 100).collect();
        for (file, precision, scale) in files {
            let file_path = arrow_test_data(file);
            let actual_batch = read_file(&file_path, 8);
            let expected_array = Decimal128Array::from_iter_values(decimal_values.clone())
                .with_precision_and_scale(precision, scale)
                .unwrap();
            let mut meta = HashMap::new();
            meta.insert("precision".to_string(), precision.to_string());
            meta.insert("scale".to_string(), scale.to_string());
            let field_with_meta = Field::new("value", DataType::Decimal128(precision, scale), true)
                .with_metadata(meta);
            let expected_schema = Arc::new(Schema::new(vec![field_with_meta]));
            let expected_batch =
                RecordBatch::try_new(expected_schema.clone(), vec![Arc::new(expected_array)])
                    .expect("Failed to build expected RecordBatch");
            assert_eq!(
                actual_batch, expected_batch,
                "Decoded RecordBatch does not match the expected Decimal128 data for file {file}"
            );
            let actual_batch_small = read_file(&file_path, 3);
            assert_eq!(
                actual_batch_small,
                expected_batch,
                "Decoded RecordBatch does not match the expected Decimal128 data for file {file} with batch size 3"
            );
        }
    }

    #[test]
    fn test_simple() {
        let tests = [
            ("avro/simple_enum.avro", 4, build_expected_enum(), 2),
            ("avro/simple_fixed.avro", 2, build_expected_fixed(), 1),
        ];

        fn build_expected_enum() -> RecordBatch {
            // Build the DictionaryArrays for f1, f2, f3
            let keys_f1 = Int32Array::from(vec![0, 1, 2, 3]);
            let vals_f1 = StringArray::from(vec!["a", "b", "c", "d"]);
            let f1_dict =
                DictionaryArray::<Int32Type>::try_new(keys_f1, Arc::new(vals_f1)).unwrap();
            let keys_f2 = Int32Array::from(vec![2, 3, 0, 1]);
            let vals_f2 = StringArray::from(vec!["e", "f", "g", "h"]);
            let f2_dict =
                DictionaryArray::<Int32Type>::try_new(keys_f2, Arc::new(vals_f2)).unwrap();
            let keys_f3 = Int32Array::from(vec![Some(1), Some(2), None, Some(0)]);
            let vals_f3 = StringArray::from(vec!["i", "j", "k"]);
            let f3_dict =
                DictionaryArray::<Int32Type>::try_new(keys_f3, Arc::new(vals_f3)).unwrap();
            let dict_type =
                DataType::Dictionary(Box::new(DataType::Int32), Box::new(DataType::Utf8));
            let mut md_f1 = HashMap::new();
            md_f1.insert(
                "avro.enum.symbols".to_string(),
                r#"["a","b","c","d"]"#.to_string(),
            );
            let f1_field = Field::new("f1", dict_type.clone(), false).with_metadata(md_f1);
            let mut md_f2 = HashMap::new();
            md_f2.insert(
                "avro.enum.symbols".to_string(),
                r#"["e","f","g","h"]"#.to_string(),
            );
            let f2_field = Field::new("f2", dict_type.clone(), false).with_metadata(md_f2);
            let mut md_f3 = HashMap::new();
            md_f3.insert(
                "avro.enum.symbols".to_string(),
                r#"["i","j","k"]"#.to_string(),
            );
            let f3_field = Field::new("f3", dict_type.clone(), true).with_metadata(md_f3);
            let expected_schema = Arc::new(Schema::new(vec![f1_field, f2_field, f3_field]));
            RecordBatch::try_new(
                expected_schema,
                vec![
                    Arc::new(f1_dict) as Arc<dyn Array>,
                    Arc::new(f2_dict) as Arc<dyn Array>,
                    Arc::new(f3_dict) as Arc<dyn Array>,
                ],
            )
            .unwrap()
        }

        fn build_expected_fixed() -> RecordBatch {
            let f1 =
                FixedSizeBinaryArray::try_from_iter(vec![b"abcde", b"12345"].into_iter()).unwrap();
            let f2 =
                FixedSizeBinaryArray::try_from_iter(vec![b"fghijklmno", b"1234567890"].into_iter())
                    .unwrap();
            let f3 = FixedSizeBinaryArray::try_from_sparse_iter_with_size(
                vec![Some(b"ABCDEF" as &[u8]), None].into_iter(),
                6,
            )
            .unwrap();
            let expected_schema = Arc::new(Schema::new(vec![
                Field::new("f1", DataType::FixedSizeBinary(5), false),
                Field::new("f2", DataType::FixedSizeBinary(10), false),
                Field::new("f3", DataType::FixedSizeBinary(6), true),
            ]));
            RecordBatch::try_new(
                expected_schema,
                vec![
                    Arc::new(f1) as Arc<dyn Array>,
                    Arc::new(f2) as Arc<dyn Array>,
                    Arc::new(f3) as Arc<dyn Array>,
                ],
            )
            .unwrap()
        }
        for (file_name, batch_size, expected, alt_batch_size) in tests {
            let file = arrow_test_data(file_name);
            let actual = read_file(&file, batch_size);
            assert_eq!(actual, expected);
            let actual2 = read_file(&file, alt_batch_size);
            assert_eq!(actual2, expected);
        }
>>>>>>> 6f337639
    }
}<|MERGE_RESOLUTION|>--- conflicted
+++ resolved
@@ -403,14 +403,10 @@
     use crate::test_util::arrow_test_data;
     use arrow_array::types::Int32Type;
     use arrow_array::*;
-<<<<<<< HEAD
     use arrow_schema::{ArrowError, DataType, Field, Schema};
     use bytes::{Buf, BufMut, Bytes};
     use futures::executor::block_on;
     use futures::{stream, Stream, StreamExt, TryStreamExt};
-=======
-    use arrow_schema::{DataType, Field, Schema};
->>>>>>> 6f337639
     use std::collections::HashMap;
     use std::fs;
     use std::fs::File;
@@ -430,7 +426,6 @@
         arrow::compute::concat_batches(&schema, &batches).unwrap()
     }
 
-<<<<<<< HEAD
     fn decode_stream<S: Stream<Item = Bytes> + Unpin>(
         mut decoder: Decoder,
         mut input: S,
@@ -453,46 +448,6 @@
                 if decoded != read {
                     break;
                 }
-=======
-    fn read_file_with_options(
-        file: &str,
-        batch_size: usize,
-        options: &crate::ReadOptions,
-    ) -> RecordBatch {
-        let file = File::open(file).unwrap();
-        let mut reader = BufReader::new(file);
-        let header = read_header(&mut reader).unwrap();
-        let compression = header.compression().unwrap();
-        let schema = header.schema().unwrap().unwrap();
-        let root = AvroField::try_from(&schema).unwrap();
-
-        let mut decoder =
-            RecordDecoder::try_new_with_options(root.data_type(), options.clone()).unwrap();
-
-        for result in read_blocks(reader) {
-            let block = result.unwrap();
-            assert_eq!(block.sync, header.sync());
-
-            let mut decode_data = |data: &[u8]| {
-                let mut offset = 0;
-                let mut remaining = block.count;
-                while remaining > 0 {
-                    let to_read = remaining.min(batch_size);
-                    if to_read == 0 {
-                        break;
-                    }
-                    offset += decoder.decode(&data[offset..], to_read).unwrap();
-                    remaining -= to_read;
-                }
-                assert_eq!(offset, data.len());
-            };
-
-            if let Some(c) = compression {
-                let decompressed = c.decompress(&block.data).unwrap();
-                decode_data(&decompressed);
-            } else {
-                decode_data(&block.data);
->>>>>>> 6f337639
             }
             Poll::Ready(decoder.flush().transpose())
         })
@@ -639,7 +594,6 @@
     }
 
     #[test]
-<<<<<<< HEAD
     fn test_decode_stream_with_schema() {
         const PROVIDED_SCHEMA: &str =
             r#"{"type":"record","name":"test","fields":[{"name":"f2","type":"string"}]}"#;
@@ -664,7 +618,9 @@
         let expected_batch = RecordBatch::try_new(expected_schema, vec![expected_array]).unwrap();
         assert_eq!(batch, expected_batch);
         assert_eq!(batch.schema().field(0).name(), "f2");
-=======
+    }
+
+    #[test]
     fn test_decimal() {
         let files = [
             ("avro/fixed_length_decimal.avro", 25, 2),
@@ -675,7 +631,7 @@
         let decimal_values: Vec<i128> = (1..=24).map(|n| n as i128 * 100).collect();
         for (file, precision, scale) in files {
             let file_path = arrow_test_data(file);
-            let actual_batch = read_file(&file_path, 8);
+            let actual_batch = read_file(&file_path, 8, false);
             let expected_array = Decimal128Array::from_iter_values(decimal_values.clone())
                 .with_precision_and_scale(precision, scale)
                 .unwrap();
@@ -692,7 +648,7 @@
                 actual_batch, expected_batch,
                 "Decoded RecordBatch does not match the expected Decimal128 data for file {file}"
             );
-            let actual_batch_small = read_file(&file_path, 3);
+            let actual_batch_small = read_file(&file_path, 3, false);
             assert_eq!(
                 actual_batch_small,
                 expected_batch,
@@ -782,11 +738,10 @@
         }
         for (file_name, batch_size, expected, alt_batch_size) in tests {
             let file = arrow_test_data(file_name);
-            let actual = read_file(&file, batch_size);
+            let actual = read_file(&file, batch_size, false);
             assert_eq!(actual, expected);
-            let actual2 = read_file(&file, alt_batch_size);
+            let actual2 = read_file(&file, alt_batch_size, false);
             assert_eq!(actual2, expected);
         }
->>>>>>> 6f337639
     }
 }