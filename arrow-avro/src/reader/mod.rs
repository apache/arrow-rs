// Licensed to the Apache Software Foundation (ASF) under one
// or more contributor license agreements.  See the NOTICE file
// distributed with this work for additional information
// regarding copyright ownership.  The ASF licenses this file
// to you under the Apache License, Version 2.0 (the
// "License"); you may not use this file except in compliance
// with the License.  You may obtain a copy of the License at
//
//   http://www.apache.org/licenses/LICENSE-2.0
//
// Unless required by applicable law or agreed to in writing,
// software distributed under the License is distributed on an
// "AS IS" BASIS, WITHOUT WARRANTIES OR CONDITIONS OF ANY
// KIND, either express or implied.  See the License for the
// specific language governing permissions and limitations
// under the License.

//! Avro reader
//!
//! Facilities to read Apache Avro–encoded data into Arrow's `RecordBatch` format.
//!
//! ### Limitations
//!
//!- **Avro unions with > 127 branches are not supported.**
//!  When decoding Avro unions to Arrow `UnionArray`, Arrow stores the union
//!  type identifiers in an **8‑bit signed** buffer (`i8`). This implies a
//!  practical limit of **127** distinct branch ids. Inputs that resolve to
//!  more than 127 branches will return an error. If you truly need more,
//!  model the schema as a **union of unions**, per the Arrow format spec.
//!
//!  See: Arrow Columnar Format — Dense Union (“types buffer: 8‑bit signed;
//!  a union with more than 127 possible types can be modeled as a union of
//!  unions”).
//!
//! This module exposes three layers of the API surface, from highest to lowest-level:
//!
//! * [`ReaderBuilder`](crate::reader::ReaderBuilder): configures how Avro is read (batch size, strict union handling,
//!   string representation, reader schema, etc.) and produces either:
//!   * a `Reader` for **Avro Object Container Files (OCF)** read from any `BufRead`, or
//!   * a low-level `Decoder` for **single‑object encoded** Avro bytes and Confluent
//!     **Schema Registry** framed messages.
//! * [`Reader`](crate::reader::Reader): a convenient, synchronous iterator over `RecordBatch` decoded from an OCF
//!   input. Implements [`Iterator<Item = Result<RecordBatch, ArrowError>>`] and
//!   `RecordBatchReader`.
//! * [`Decoder`](crate::reader::Decoder): a push‑based row decoder that consumes raw Avro bytes and yields ready
//!   `RecordBatch` values when batches fill. This is suitable for integrating with async
//!   byte streams, network protocols, or other custom data sources.
//!
//! ## Encodings and when to use which type
//!
//! * **Object Container File (OCF)**: A self‑describing file format with a header containing
//!   the writer schema, optional compression codec, and a sync marker, followed by one or
//!   more data blocks. Use `Reader` for this format. See the Avro 1.11.1 specification
//!   (“Object Container Files”). <https://avro.apache.org/docs/1.11.1/specification/#object-container-files>
//! * **Single‑Object Encoding**: A stream‑friendly framing that prefixes each record body with
//!   the 2‑byte marker `0xC3 0x01` followed by the **8‑byte little‑endian CRC‑64‑AVRO Rabin
//!   fingerprint** of the writer schema, then the Avro binary body. Use `Decoder` with a
//!   populated `SchemaStore` to resolve fingerprints to full schemas.
//!   See “Single object encoding” in the Avro 1.11.1 spec.
//!   <https://avro.apache.org/docs/1.11.1/specification/#single-object-encoding>
//! * **Confluent Schema Registry wire format**: A 1‑byte magic `0x00`, a **4‑byte big‑endian**
//!   schema ID, then the Avro‑encoded body. Use `Decoder` with a `SchemaStore` configured
//!   for `FingerprintAlgorithm::None` and entries keyed by `Fingerprint::Id`. See
//!   Confluent’s “Wire format” documentation.
//!   <https://docs.confluent.io/platform/current/schema-registry/fundamentals/serdes-develop/index.html#wire-format>
//!
//! ## Basic file usage (OCF)
//!
//! Use `ReaderBuilder::build` to construct a `Reader` from any `BufRead`. The doctest below
//! creates a tiny OCF in memory using `AvroWriter` and then reads it back.
//!
//! ```
//! use std::io::Cursor;
//! use std::sync::Arc;
//! use arrow_array::{ArrayRef, Int32Array, RecordBatch};
//! use arrow_schema::{DataType, Field, Schema};
//! use arrow_avro::writer::AvroWriter;
//! use arrow_avro::reader::ReaderBuilder;
//!
//! # fn main() -> Result<(), Box<dyn std::error::Error>> {
//! // Build a minimal Arrow schema and batch
//! let schema = Schema::new(vec![Field::new("id", DataType::Int32, false)]);
//! let batch = RecordBatch::try_new(
//!     Arc::new(schema.clone()),
//!     vec![Arc::new(Int32Array::from(vec![1, 2, 3])) as ArrayRef],
//! )?;
//!
//! // Write an Avro OCF to memory
//! let buffer: Vec<u8> = Vec::new();
//! let mut writer = AvroWriter::new(buffer, schema.clone())?;
//! writer.write(&batch)?;
//! writer.finish()?;
//! let bytes = writer.into_inner();
//!
//! // Read it back with ReaderBuilder
//! let mut reader = ReaderBuilder::new().build(Cursor::new(bytes))?;
//! let out = reader.next().unwrap()?;
//! assert_eq!(out.num_rows(), 3);
//! # Ok(()) }
//! ```
//!
//! ## Streaming usage (single‑object / Confluent)
//!
//! The `Decoder` lets you integrate Avro decoding with **any** source of bytes by
//! periodically calling `Decoder::decode` with new data and calling `Decoder::flush`
//! to get a `RecordBatch` once at least one row is complete.
//!
//! The example below shows how to decode from an arbitrary stream of `bytes::Bytes` using
//! `futures` utilities. Note: this is illustrative and keeps a single in‑memory `Bytes`
//! buffer for simplicity—real applications typically maintain a rolling buffer.
//!
//! ```
//! use bytes::{Buf, Bytes};
//! use futures::{Stream, StreamExt};
//! use std::task::{Poll, ready};
//! use arrow_array::RecordBatch;
//! use arrow_schema::ArrowError;
//! use arrow_avro::reader::Decoder;
//!
//! /// Decode a stream of Avro-framed bytes into RecordBatch values.
//! fn decode_stream<S: Stream<Item = Bytes> + Unpin>(
//!     mut decoder: Decoder,
//!     mut input: S,
//! ) -> impl Stream<Item = Result<RecordBatch, ArrowError>> {
//!     let mut buffered = Bytes::new();
//!     futures::stream::poll_fn(move |cx| {
//!         loop {
//!             if buffered.is_empty() {
//!                 buffered = match ready!(input.poll_next_unpin(cx)) {
//!                     Some(b) => b,
//!                     None => break, // EOF
//!                 };
//!             }
//!             // Feed as much as possible
//!             let decoded = match decoder.decode(buffered.as_ref()) {
//!                 Ok(n) => n,
//!                 Err(e) => return Poll::Ready(Some(Err(e))),
//!             };
//!             let read = buffered.len();
//!             buffered.advance(decoded);
//!             if decoded != read {
//!                 // decoder made partial progress; request more bytes
//!                 break
//!             }
//!         }
//!         // Return a batch if one or more rows are complete
//!         Poll::Ready(decoder.flush().transpose())
//!     })
//! }
//! ```
//!
//! ### Building and using a `Decoder` for **single‑object encoding** (Rabin fingerprints)
//!
//! The doctest below **writes** a single‑object framed record using the Avro writer
//! (no manual varints) for the writer schema
//! (`{"type":"record","name":"User","fields":[{"name":"id","type":"long"}]}`)
//! and then decodes it into a `RecordBatch`.
//!
//! ```
//! use std::sync::Arc;
//! use std::collections::HashMap;
//! use arrow_array::{ArrayRef, Int64Array, RecordBatch};
//! use arrow_schema::{DataType, Field, Schema};
//! use arrow_avro::schema::{AvroSchema, SchemaStore, SCHEMA_METADATA_KEY, FingerprintStrategy};
//! use arrow_avro::writer::{WriterBuilder, format::AvroBinaryFormat};
//! use arrow_avro::reader::ReaderBuilder;
//!
//! # fn main() -> Result<(), Box<dyn std::error::Error>> {
//! // Register the writer schema (Rabin fingerprint by default).
//! let mut store = SchemaStore::new();
//! let avro_schema = AvroSchema::new(r#"{"type":"record","name":"User","fields":[
//!   {"name":"id","type":"long"}]}"#.to_string());
//! let _fp = store.register(avro_schema.clone())?;
//!
//! // Create a single-object framed record { id: 42 } with the Avro writer.
//! let mut md = HashMap::new();
//! md.insert(SCHEMA_METADATA_KEY.to_string(), avro_schema.json_string.clone());
//! let arrow = Schema::new_with_metadata(vec![Field::new("id", DataType::Int64, false)], md);
//! let batch = RecordBatch::try_new(
//!     Arc::new(arrow.clone()),
//!     vec![Arc::new(Int64Array::from(vec![42])) as ArrayRef],
//! )?;
//! let mut w = WriterBuilder::new(arrow)
//!     .with_fingerprint_strategy(FingerprintStrategy::Rabin) // SOE prefix
//!     .build::<_, AvroBinaryFormat>(Vec::new())?;
//! w.write(&batch)?;
//! w.finish()?;
//! let frame = w.into_inner(); // C3 01 + fp + Avro body
//!
//! // Decode with a `Decoder`
//! let mut dec = ReaderBuilder::new()
//!   .with_writer_schema_store(store)
//!   .with_batch_size(1024)
//!   .build_decoder()?;
//!
//! dec.decode(&frame)?;
//! let out = dec.flush()?.expect("one batch");
//! assert_eq!(out.num_rows(), 1);
//! # Ok(()) }
//! ```
//!
//! See Avro 1.11.1 “Single object encoding” for details of the 2‑byte marker
//! and little‑endian CRC‑64‑AVRO fingerprint:
//! <https://avro.apache.org/docs/1.11.1/specification/#single-object-encoding>
//!
//! ### Building and using a `Decoder` for **Confluent Schema Registry** framing
//!
//! The Confluent wire format is: 1‑byte magic `0x00`, then a **4‑byte big‑endian** schema ID,
//! then the Avro body. The doctest below crafts two messages for the same schema ID and
//! decodes them into a single `RecordBatch` with two rows.
//!
//! ```
//! use std::sync::Arc;
//! use std::collections::HashMap;
//! use arrow_array::{ArrayRef, Int64Array, StringArray, RecordBatch};
//! use arrow_schema::{DataType, Field, Schema};
//! use arrow_avro::schema::{AvroSchema, SchemaStore, Fingerprint, FingerprintAlgorithm, SCHEMA_METADATA_KEY, FingerprintStrategy};
//! use arrow_avro::writer::{WriterBuilder, format::AvroBinaryFormat};
//! use arrow_avro::reader::ReaderBuilder;
//!
//! # fn main() -> Result<(), Box<dyn std::error::Error>> {
//! // Set up a store keyed by numeric IDs (Confluent).
//! let mut store = SchemaStore::new_with_type(FingerprintAlgorithm::None);
//! let schema_id = 7u32;
//! let avro_schema = AvroSchema::new(r#"{"type":"record","name":"User","fields":[
//!   {"name":"id","type":"long"}, {"name":"name","type":"string"}]}"#.to_string());
//! store.set(Fingerprint::Id(schema_id), avro_schema.clone())?;
//!
//! // Write two Confluent-framed messages {id:1,name:"a"} and {id:2,name:"b"}.
//! fn msg(id: i64, name: &str, schema: &AvroSchema, schema_id: u32) -> Result<Vec<u8>, Box<dyn std::error::Error>> {
//!     let mut md = HashMap::new();
//!     md.insert(SCHEMA_METADATA_KEY.to_string(), schema.json_string.clone());
//!     let arrow = Schema::new_with_metadata(
//!         vec![Field::new("id", DataType::Int64, false), Field::new("name", DataType::Utf8, false)],
//!         md,
//!     );
//!     let batch = RecordBatch::try_new(
//!         Arc::new(arrow.clone()),
//!         vec![
//!           Arc::new(Int64Array::from(vec![id])) as ArrayRef,
//!           Arc::new(StringArray::from(vec![name])) as ArrayRef,
//!         ],
//!     )?;
//!     let mut w = WriterBuilder::new(arrow)
//!         .with_fingerprint_strategy(FingerprintStrategy::Id(schema_id)) // 0x00 + ID + body
//!         .build::<_, AvroBinaryFormat>(Vec::new())?;
//!     w.write(&batch)?; w.finish()?;
//!     Ok(w.into_inner())
//! }
//! let m1 = msg(1, "a", &avro_schema, schema_id)?;
//! let m2 = msg(2, "b", &avro_schema, schema_id)?;
//!
//! // Decode both into a single batch.
//! let mut dec = ReaderBuilder::new()
//!   .with_writer_schema_store(store)
//!   .with_batch_size(1024)
//!   .build_decoder()?;
//! dec.decode(&m1)?;
//! dec.decode(&m2)?;
//! let batch = dec.flush()?.expect("batch");
//! assert_eq!(batch.num_rows(), 2);
//! # Ok(()) }
//! ```
//!
//! See Confluent’s “Wire format” notes: magic byte `0x00`, 4‑byte **big‑endian** schema ID,
//! then the Avro‑encoded payload.
//! <https://docs.confluent.io/platform/current/schema-registry/fundamentals/serdes-develop/index.html#wire-format>
//!
//! ## Schema resolution (reader vs. writer schemas)
//!
//! Avro supports resolving data written with one schema (“writer”) into another (“reader”)
//! using rules like **field aliases**, **default values**, and **numeric promotions**.
//! In practice this lets you evolve schemas over time while remaining compatible with old data.
//!
//! *Spec background:* See Avro’s **Schema Resolution** (aliases, defaults) and the Confluent
//! **Wire format** (magic `0x00` + big‑endian schema id + Avro body).
//! <https://avro.apache.org/docs/1.11.1/specification/#schema-resolution>
//! <https://docs.confluent.io/platform/current/schema-registry/fundamentals/serdes-develop/index.html#wire-format>
//!
//! ### OCF example: rename a field and add a default via a reader schema
//!
//! Below we write an OCF with a *writer schema* having fields `id: long`, `name: string`.
//! We then read it with a *reader schema* that:
//! - **renames** `name` to `full_name` via `aliases`, and
//! - **adds** `is_active: boolean` with a **default** value `true`.
//!
//! ```
//! use std::io::Cursor;
//! use std::sync::Arc;
//! use arrow_array::{ArrayRef, Int64Array, StringArray, RecordBatch};
//! use arrow_schema::{DataType, Field, Schema};
//! use arrow_avro::writer::AvroWriter;
//! use arrow_avro::reader::ReaderBuilder;
//! use arrow_avro::schema::AvroSchema;
//!
//! # fn main() -> Result<(), Box<dyn std::error::Error>> {
//! // Writer (past version): { id: long, name: string }
//! let writer_arrow = Schema::new(vec![
//!     Field::new("id", DataType::Int64, false),
//!     Field::new("name", DataType::Utf8, false),
//! ]);
//! let batch = RecordBatch::try_new(
//!     Arc::new(writer_arrow.clone()),
//!     vec![
//!         Arc::new(Int64Array::from(vec![1, 2])) as ArrayRef,
//!         Arc::new(StringArray::from(vec!["a", "b"])) as ArrayRef,
//!     ],
//! )?;
//!
//! // Write an OCF entirely in memory
//! let mut w = AvroWriter::new(Vec::<u8>::new(), writer_arrow)?;
//! w.write(&batch)?;
//! w.finish()?;
//! let bytes = w.into_inner();
//!
//! // Reader (current version):
//! //  - record name "topLevelRecord" matches the crate's default for OCF
//! //  - rename `name` -> `full_name` using aliases (optional)
//! let reader_json = r#"
//! {
//!   "type": "record",
//!   "name": "topLevelRecord",
//!   "fields": [
//!     { "name": "id", "type": "long" },
//!     { "name": "full_name", "type": ["null","string"], "aliases": ["name"], "default": null },
//!     { "name": "is_active", "type": "boolean", "default": true }
//!   ]
//! }"#;
//!
//! let mut reader = ReaderBuilder::new()
//!   .with_reader_schema(AvroSchema::new(reader_json.to_string()))
//!   .build(Cursor::new(bytes))?;
//!
//! let out = reader.next().unwrap()?;
//! assert_eq!(out.num_rows(), 2);
//! # Ok(()) }
//! ```
//!
//! ### Confluent single‑object example: resolve *past* writer versions to the topic’s **current** reader schema
//!
//! In this scenario, the **reader schema** is the topic’s *current* schema, while the two
//! **writer schemas** registered under Confluent IDs **1** and **2** represent *past versions*.
//! The decoder uses the reader schema to resolve both versions.
//!
//! ```
//! use std::sync::Arc;
//! use std::collections::HashMap;
//! use arrow_avro::reader::ReaderBuilder;
//! use arrow_avro::schema::{
//!     AvroSchema, Fingerprint, FingerprintAlgorithm, SchemaStore,
//!     SCHEMA_METADATA_KEY, FingerprintStrategy,
//! };
//! use arrow_array::{ArrayRef, Int32Array, Int64Array, StringArray, RecordBatch};
//! use arrow_schema::{DataType, Field, Schema};
//!
//! fn main() -> Result<(), Box<dyn std::error::Error>> {
//!     // Reader: current topic schema (no reader-added fields)
//!     //   {"type":"record","name":"User","fields":[
//!     //     {"name":"id","type":"long"},
//!     //     {"name":"name","type":"string"}]}
//!     let reader_schema = AvroSchema::new(
//!         r#"{"type":"record","name":"User",
//!             "fields":[{"name":"id","type":"long"},{"name":"name","type":"string"}]}"#
//!             .to_string(),
//!     );
//!
//!     // Register two *writer* schemas under Confluent IDs 0 and 1
//!     let writer_v0 = AvroSchema::new(
//!         r#"{"type":"record","name":"User",
//!             "fields":[{"name":"id","type":"int"},{"name":"name","type":"string"}]}"#
//!             .to_string(),
//!     );
//!     let writer_v1 = AvroSchema::new(
//!         r#"{"type":"record","name":"User",
//!             "fields":[{"name":"id","type":"long"},{"name":"name","type":"string"},
//!                       {"name":"email","type":["null","string"],"default":null}]}"#
//!             .to_string(),
//!     );
//!
//!     let id_v0: u32 = 0;
//!     let id_v1: u32 = 1;
//!
//!     let mut store = SchemaStore::new_with_type(FingerprintAlgorithm::None); // integer IDs
//!     store.set(Fingerprint::Id(id_v0), writer_v0.clone())?;
//!     store.set(Fingerprint::Id(id_v1), writer_v1.clone())?;
//!
//!     // Write two Confluent-framed messages using each writer version
//!     // frame0: writer v0 body {id:1001_i32, name:"v0-alice"}
//!     let mut md0 = HashMap::new();
//!     md0.insert(SCHEMA_METADATA_KEY.to_string(), writer_v0.json_string.clone());
//!     let arrow0 = Schema::new_with_metadata(
//!         vec![Field::new("id", DataType::Int32, false),
//!              Field::new("name", DataType::Utf8, false)], md0);
//!     let batch0 = RecordBatch::try_new(
//!         Arc::new(arrow0.clone()),
//!         vec![Arc::new(Int32Array::from(vec![1001])) as ArrayRef,
//!              Arc::new(StringArray::from(vec!["v0-alice"])) as ArrayRef])?;
//!     let mut w0 = arrow_avro::writer::WriterBuilder::new(arrow0)
//!         .with_fingerprint_strategy(FingerprintStrategy::Id(id_v0))
//!         .build::<_, arrow_avro::writer::format::AvroBinaryFormat>(Vec::new())?;
//!     w0.write(&batch0)?; w0.finish()?;
//!     let frame0 = w0.into_inner(); // 0x00 + id_v0 + body
//!
//!     // frame1: writer v1 body {id:2002_i64, name:"v1-bob", email: Some("bob@example.com")}
//!     let mut md1 = HashMap::new();
//!    md1.insert(SCHEMA_METADATA_KEY.to_string(), writer_v1.json_string.clone());
//!     let arrow1 = Schema::new_with_metadata(
//!         vec![Field::new("id", DataType::Int64, false),
//!              Field::new("name", DataType::Utf8, false),
//!              Field::new("email", DataType::Utf8, true)], md1);
//!     let batch1 = RecordBatch::try_new(
//!         Arc::new(arrow1.clone()),
//!         vec![Arc::new(Int64Array::from(vec![2002])) as ArrayRef,
//!              Arc::new(StringArray::from(vec!["v1-bob"])) as ArrayRef,
//!              Arc::new(StringArray::from(vec![Some("bob@example.com")])) as ArrayRef])?;
//!     let mut w1 = arrow_avro::writer::WriterBuilder::new(arrow1)
//!         .with_fingerprint_strategy(FingerprintStrategy::Id(id_v1))
//!         .build::<_, arrow_avro::writer::format::AvroBinaryFormat>(Vec::new())?;
//!     w1.write(&batch1)?; w1.finish()?;
//!     let frame1 = w1.into_inner(); // 0x00 + id_v1 + body
//!
//!     // Build a streaming Decoder that understands Confluent framing
//!     let mut decoder = ReaderBuilder::new()
//!         .with_reader_schema(reader_schema)
//!         .with_writer_schema_store(store)
//!         .with_batch_size(8) // small demo batches
//!         .build_decoder()?;
//!
//!     // Decode each whole frame, then drain completed rows with flush()
//!     let mut total_rows = 0usize;
//!
//!     let consumed0 = decoder.decode(&frame0)?;
//!     assert_eq!(consumed0, frame0.len(), "decoder must consume the whole frame");
//!     while let Some(batch) = decoder.flush()? { total_rows += batch.num_rows(); }
//!
//!     let consumed1 = decoder.decode(&frame1)?;
//!     assert_eq!(consumed1, frame1.len(), "decoder must consume the whole frame");
//!     while let Some(batch) = decoder.flush()? { total_rows += batch.num_rows(); }
//!
//!     // We sent 2 records so we should get 2 rows (possibly one per flush)
//!     assert_eq!(total_rows, 2);
//!     Ok(())
//! }
//! ```
//!
//! ## Schema evolution and batch boundaries
//!
//! `Decoder` supports mid‑stream schema changes when the input framing carries a schema
//! fingerprint (single‑object or Confluent). When a new fingerprint is observed:
//!
//! * If the current `RecordBatch` is **empty**, the decoder switches to the new schema
//!   immediately.
//! * If not, the decoder finishes the current batch first and only then switches.
//!
//! Consequently, the schema of batches produced by `Decoder::flush` may change over time,
//! and `Decoder` intentionally does **not** implement `RecordBatchReader`. In contrast,
//! `Reader` (OCF) has a single writer schema for the entire file and therefore implements
//! `RecordBatchReader`.
//!
//! ## Performance & memory
//!
//! * `batch_size` controls the maximum number of rows per `RecordBatch`. Larger batches
//!   amortize per‑batch overhead; smaller batches reduce peak memory usage and latency.
//! * When `utf8_view` is enabled, string columns use Arrow’s `StringViewArray`, which can
//!   reduce allocations for short strings.
//! * For OCF, blocks may be compressed; `Reader` will decompress using the codec specified
//!   in the file header and feed uncompressed bytes to the row `Decoder`.
//!
//! ## Error handling
//!
//! * Incomplete inputs return parse errors with "Unexpected EOF"; callers typically provide
//!   more bytes and try again.
//! * If a fingerprint is unknown to the provided `SchemaStore`, decoding fails with a
//!   descriptive error. Populate the store up front to avoid this.
//!
//! ---
use crate::codec::AvroFieldBuilder;
use crate::reader::header::read_header;
use crate::schema::{
    AvroSchema, CONFLUENT_MAGIC, Fingerprint, FingerprintAlgorithm, SINGLE_OBJECT_MAGIC, Schema,
    SchemaStore,
};
use arrow_array::{RecordBatch, RecordBatchReader};
use arrow_schema::{ArrowError, SchemaRef};
use block::BlockDecoder;
use header::Header;
use indexmap::IndexMap;
use record::RecordDecoder;
use std::io::BufRead;

mod block;
mod cursor;
mod header;
mod record;
mod vlq;

fn is_incomplete_data(err: &ArrowError) -> bool {
    matches!(
        err,
        ArrowError::ParseError(msg)
            if msg.contains("Unexpected EOF")
    )
}

/// A low‑level, push‑based decoder from Avro bytes to Arrow `RecordBatch`.
///
/// `Decoder` is designed for **streaming** scenarios:
///
/// * You *feed* freshly received bytes using `Self::decode`, potentially multiple times,
///   until at least one row is complete.
/// * You then *drain* completed rows with `Self::flush`, which yields a `RecordBatch`
///   if any rows were finished since the last flush.
///
/// Unlike `Reader`, which is specialized for Avro **Object Container Files**, `Decoder`
/// understands **framed single‑object** inputs and **Confluent Schema Registry** messages,
/// switching schemas mid‑stream when the framing indicates a new fingerprint.
///
/// ### Supported prefixes
///
/// On each new row boundary, `Decoder` tries to match one of the following "prefixes":
///
/// * **Single‑Object encoding**: magic `0xC3 0x01` + schema fingerprint (length depends on
///   the configured `FingerprintAlgorithm`); see `SINGLE_OBJECT_MAGIC`.
/// * **Confluent wire format**: magic `0x00` + 4‑byte big‑endian schema id; see
///   `CONFLUENT_MAGIC`.
///
/// The active fingerprint determines which cached row decoder is used to decode the following
/// record body bytes.
///
/// ### Schema switching semantics
///
/// When a new fingerprint is observed:
///
/// * If the current batch is empty, the decoder switches immediately;
/// * Otherwise, the current batch is finalized on the next `flush` and only then
///   does the decoder switch to the new schema. This guarantees that a single `RecordBatch`
///   never mixes rows with different schemas.
///
/// ### Examples
///
/// Build and use a `Decoder` for single‑object encoding:
///
/// ```
/// use arrow_avro::schema::{AvroSchema, SchemaStore};
/// use arrow_avro::reader::ReaderBuilder;
///
/// # fn main() -> Result<(), Box<dyn std::error::Error>> {
/// // Use a record schema at the top level so we can build an Arrow RecordBatch
/// let mut store = SchemaStore::new(); // Rabin fingerprinting by default
/// let avro = AvroSchema::new(
///     r#"{"type":"record","name":"E","fields":[{"name":"x","type":"long"}]}"#.to_string()
/// );
/// let fp = store.register(avro)?;
///
/// // --- Hidden: write a single-object framed row {x:7} ---
/// # use std::sync::Arc;
/// # use std::collections::HashMap;
/// # use arrow_array::{ArrayRef, Int64Array, RecordBatch};
/// # use arrow_schema::{DataType, Field, Schema};
/// # use arrow_avro::schema::{SCHEMA_METADATA_KEY, FingerprintStrategy};
/// # use arrow_avro::writer::{WriterBuilder, format::AvroBinaryFormat};
/// # let mut md = HashMap::new();
/// # md.insert(SCHEMA_METADATA_KEY.to_string(),
/// #     r#"{"type":"record","name":"E","fields":[{"name":"x","type":"long"}]}"#.to_string());
/// # let arrow = Schema::new_with_metadata(vec![Field::new("x", DataType::Int64, false)], md);
/// # let batch = RecordBatch::try_new(Arc::new(arrow.clone()), vec![Arc::new(Int64Array::from(vec![7])) as ArrayRef])?;
/// # let mut w = WriterBuilder::new(arrow)
/// #     .with_fingerprint_strategy(fp.into())
/// #     .build::<_, AvroBinaryFormat>(Vec::new())?;
/// # w.write(&batch)?; w.finish()?; let frame = w.into_inner();
///
/// let mut decoder = ReaderBuilder::new()
///     .with_writer_schema_store(store)
///     .with_batch_size(16)
///     .build_decoder()?;
///
/// # decoder.decode(&frame)?;
/// let batch = decoder.flush()?.expect("one row");
/// assert_eq!(batch.num_rows(), 1);
/// # Ok(()) }
/// ```
///
/// *Background:* Avro's single‑object encoding is defined as `0xC3 0x01` + 8‑byte
/// little‑endian CRC‑64‑AVRO fingerprint of the **writer schema** + Avro binary body.
/// See the Avro 1.11.1 spec for details. <https://avro.apache.org/docs/1.11.1/specification/#single-object-encoding>
///
/// Build and use a `Decoder` for Confluent Registry messages:
///
/// ```
/// use arrow_avro::schema::{AvroSchema, SchemaStore, Fingerprint, FingerprintAlgorithm};
/// use arrow_avro::reader::ReaderBuilder;
///
/// # fn main() -> Result<(), Box<dyn std::error::Error>> {
/// let mut store = SchemaStore::new_with_type(FingerprintAlgorithm::None);
/// store.set(Fingerprint::Id(1234), AvroSchema::new(r#"{"type":"record","name":"E","fields":[{"name":"x","type":"long"}]}"#.to_string()))?;
///
/// // --- Hidden: encode two Confluent-framed messages {x:1} and {x:2} ---
/// # use std::sync::Arc;
/// # use std::collections::HashMap;
/// # use arrow_array::{ArrayRef, Int64Array, RecordBatch};
/// # use arrow_schema::{DataType, Field, Schema};
/// # use arrow_avro::schema::{SCHEMA_METADATA_KEY, FingerprintStrategy};
/// # use arrow_avro::writer::{WriterBuilder, format::AvroBinaryFormat};
/// # fn msg(x: i64) -> Result<Vec<u8>, Box<dyn std::error::Error>> {
/// #   let mut md = HashMap::new();
/// #   md.insert(SCHEMA_METADATA_KEY.to_string(),
/// #     r#"{"type":"record","name":"E","fields":[{"name":"x","type":"long"}]}"#.to_string());
/// #   let arrow = Schema::new_with_metadata(vec![Field::new("x", DataType::Int64, false)], md);
/// #   let batch = RecordBatch::try_new(Arc::new(arrow.clone()), vec![Arc::new(Int64Array::from(vec![x])) as ArrayRef])?;
/// #   let mut w = WriterBuilder::new(arrow)
/// #       .with_fingerprint_strategy(FingerprintStrategy::Id(1234))
/// #       .build::<_, AvroBinaryFormat>(Vec::new())?;
/// #   w.write(&batch)?; w.finish()?; Ok(w.into_inner())
/// # }
/// # let m1 = msg(1)?;
/// # let m2 = msg(2)?;
///
/// let mut decoder = ReaderBuilder::new()
///     .with_writer_schema_store(store)
///     .build_decoder()?;
/// # decoder.decode(&m1)?;
/// # decoder.decode(&m2)?;
/// let batch = decoder.flush()?.expect("two rows");
/// assert_eq!(batch.num_rows(), 2);
/// # Ok(()) }
/// ```
#[derive(Debug)]
pub struct Decoder {
    active_decoder: RecordDecoder,
    active_fingerprint: Option<Fingerprint>,
    batch_size: usize,
    remaining_capacity: usize,
    cache: IndexMap<Fingerprint, RecordDecoder>,
    fingerprint_algorithm: FingerprintAlgorithm,
    pending_schema: Option<(Fingerprint, RecordDecoder)>,
    awaiting_body: bool,
}

impl Decoder {
    /// Returns the Arrow schema for the rows decoded by this decoder.
    ///
    /// **Note:** With single‑object or Confluent framing, the schema may change
    /// at a row boundary when the input indicates a new fingerprint.
    pub fn schema(&self) -> SchemaRef {
        self.active_decoder.schema().clone()
    }

    /// Returns the configured maximum number of rows per batch.
    pub fn batch_size(&self) -> usize {
        self.batch_size
    }

    /// Feed a chunk of bytes into the decoder.
    ///
    /// This will:
    ///
    /// * Decode at most `Self::batch_size` rows;
    /// * Return the number of input bytes **consumed** from `data` (which may be 0 if more
    ///   bytes are required, or less than `data.len()` if a prefix/body straddles the
    ///   chunk boundary);
    /// * Defer producing a `RecordBatch` until you call `Self::flush`.
    ///
    /// # Returns
    /// The number of bytes consumed from `data`.
    ///
    /// # Errors
    /// Returns an error if:
    ///
    /// * The input indicates an unknown fingerprint (not present in the provided
    ///   `SchemaStore`;
    /// * The Avro body is malformed;
    /// * A strict‑mode union rule is violated (see `ReaderBuilder::with_strict_mode`).
    pub fn decode(&mut self, data: &[u8]) -> Result<usize, ArrowError> {
        let mut total_consumed = 0usize;
        while total_consumed < data.len() && self.remaining_capacity > 0 {
            if self.awaiting_body {
                match self.active_decoder.decode(&data[total_consumed..], 1) {
                    Ok(n) => {
                        self.remaining_capacity -= 1;
                        total_consumed += n;
                        self.awaiting_body = false;
                        continue;
                    }
                    Err(ref e) if is_incomplete_data(e) => break,
                    err => return err,
                };
            }
            match self.handle_prefix(&data[total_consumed..])? {
                Some(0) => break, // Insufficient bytes
                Some(n) => {
                    total_consumed += n;
                    self.apply_pending_schema_if_batch_empty();
                    self.awaiting_body = true;
                }
                None => {
                    return Err(ArrowError::ParseError(
                        "Missing magic bytes and fingerprint".to_string(),
                    ));
                }
            }
        }
        Ok(total_consumed)
    }

    // Attempt to handle a prefix at the current position.
    // * Ok(None) – buffer does not start with the prefix.
    // * Ok(Some(0)) – prefix detected, but the buffer is too short; caller should await more bytes.
    // * Ok(Some(n)) – consumed `n > 0` bytes of a complete prefix (magic and fingerprint).
    fn handle_prefix(&mut self, buf: &[u8]) -> Result<Option<usize>, ArrowError> {
        match self.fingerprint_algorithm {
            FingerprintAlgorithm::Rabin => {
                self.handle_prefix_common(buf, &SINGLE_OBJECT_MAGIC, |bytes| {
                    Fingerprint::Rabin(u64::from_le_bytes(bytes))
                })
            }
            FingerprintAlgorithm::None => {
                self.handle_prefix_common(buf, &CONFLUENT_MAGIC, |bytes| {
                    Fingerprint::Id(u32::from_be_bytes(bytes))
                })
            }
            #[cfg(feature = "md5")]
            FingerprintAlgorithm::MD5 => {
                self.handle_prefix_common(buf, &SINGLE_OBJECT_MAGIC, |bytes| {
                    Fingerprint::MD5(bytes)
                })
            }
            #[cfg(feature = "sha256")]
            FingerprintAlgorithm::SHA256 => {
                self.handle_prefix_common(buf, &SINGLE_OBJECT_MAGIC, |bytes| {
                    Fingerprint::SHA256(bytes)
                })
            }
        }
    }

    /// This method checks for the provided `magic` bytes at the start of `buf` and, if present,
    /// attempts to read the following fingerprint of `N` bytes, converting it to a
    /// `Fingerprint` using `fingerprint_from`.
    fn handle_prefix_common<const MAGIC_LEN: usize, const N: usize>(
        &mut self,
        buf: &[u8],
        magic: &[u8; MAGIC_LEN],
        fingerprint_from: impl FnOnce([u8; N]) -> Fingerprint,
    ) -> Result<Option<usize>, ArrowError> {
        // Need at least the magic bytes to decide
        // 2 bytes for Avro Spec and 1 byte for Confluent Wire Protocol.
        if buf.len() < MAGIC_LEN {
            return Ok(Some(0));
        }
        // Bail out early if the magic does not match.
        if &buf[..MAGIC_LEN] != magic {
            return Ok(None);
        }
        // Try to parse the fingerprint that follows the magic.
        let consumed_fp = self.handle_fingerprint(&buf[MAGIC_LEN..], fingerprint_from)?;
        // Convert the inner result into a “bytes consumed” count.
        // NOTE: Incomplete fingerprint consumes no bytes.
        Ok(Some(consumed_fp.map_or(0, |n| n + MAGIC_LEN)))
    }

    // Attempts to read and install a new fingerprint of `N` bytes.
    //
    // * Ok(None) – insufficient bytes (`buf.len() < `N`).
    // * Ok(Some(N)) – fingerprint consumed (always `N`).
    fn handle_fingerprint<const N: usize>(
        &mut self,
        buf: &[u8],
        fingerprint_from: impl FnOnce([u8; N]) -> Fingerprint,
    ) -> Result<Option<usize>, ArrowError> {
        // Need enough bytes to get fingerprint (next N bytes)
        let Some(fingerprint_bytes) = buf.get(..N) else {
            return Ok(None); // insufficient bytes
        };
        // SAFETY: length checked above.
        let new_fingerprint = fingerprint_from(fingerprint_bytes.try_into().unwrap());
        // If the fingerprint indicates a schema change, prepare to switch decoders.
        if self.active_fingerprint != Some(new_fingerprint) {
            let Some(new_decoder) = self.cache.shift_remove(&new_fingerprint) else {
                return Err(ArrowError::ParseError(format!(
                    "Unknown fingerprint: {new_fingerprint:?}"
                )));
            };
            self.pending_schema = Some((new_fingerprint, new_decoder));
            // If there are already decoded rows, we must flush them first.
            // Reducing `remaining_capacity` to 0 ensures `flush` is called next.
            if self.remaining_capacity < self.batch_size {
                self.remaining_capacity = 0;
            }
        }
        Ok(Some(N))
    }

    fn apply_pending_schema(&mut self) {
        if let Some((new_fingerprint, new_decoder)) = self.pending_schema.take() {
            if let Some(old_fingerprint) = self.active_fingerprint.replace(new_fingerprint) {
                let old_decoder = std::mem::replace(&mut self.active_decoder, new_decoder);
                self.cache.shift_remove(&old_fingerprint);
                self.cache.insert(old_fingerprint, old_decoder);
            } else {
                self.active_decoder = new_decoder;
            }
        }
    }

    fn apply_pending_schema_if_batch_empty(&mut self) {
        if self.batch_is_empty() {
            self.apply_pending_schema();
        }
    }

    fn flush_and_reset(&mut self) -> Result<Option<RecordBatch>, ArrowError> {
        if self.batch_is_empty() {
            return Ok(None);
        }
        let batch = self.active_decoder.flush()?;
        self.remaining_capacity = self.batch_size;
        Ok(Some(batch))
    }

    /// Produce a `RecordBatch` if at least one row is fully decoded, returning
    /// `Ok(None)` if no new rows are available.
    ///
    /// If a schema change was detected while decoding rows for the current batch, the
    /// schema switch is applied **after** flushing this batch, so the **next** batch
    /// (if any) may have a different schema.
    pub fn flush(&mut self) -> Result<Option<RecordBatch>, ArrowError> {
        // We must flush the active decoder before switching to the pending one.
        let batch = self.flush_and_reset();
        self.apply_pending_schema();
        batch
    }

    /// Returns the number of rows that can be added to this decoder before it is full.
    pub fn capacity(&self) -> usize {
        self.remaining_capacity
    }

    /// Returns true if the decoder has reached its capacity for the current batch.
    pub fn batch_is_full(&self) -> bool {
        self.remaining_capacity == 0
    }

    /// Returns true if the decoder has not decoded any batches yet (i.e., the current batch is empty).
    pub fn batch_is_empty(&self) -> bool {
        self.remaining_capacity == self.batch_size
    }

    // Decode either the block count or remaining capacity from `data` (an OCF block payload).
    //
    // Returns the number of bytes consumed from `data` along with the number of records decoded.
    fn decode_block(&mut self, data: &[u8], count: usize) -> Result<(usize, usize), ArrowError> {
        // OCF decoding never interleaves records across blocks, so no chunking.
        let to_decode = std::cmp::min(count, self.remaining_capacity);
        if to_decode == 0 {
            return Ok((0, 0));
        }
        let consumed = self.active_decoder.decode(data, to_decode)?;
        self.remaining_capacity -= to_decode;
        Ok((consumed, to_decode))
    }

    // Produce a `RecordBatch` if at least one row is fully decoded, returning
    // `Ok(None)` if no new rows are available.
    fn flush_block(&mut self) -> Result<Option<RecordBatch>, ArrowError> {
        self.flush_and_reset()
    }
}

/// A builder that configures and constructs Avro readers and decoders.
///
/// `ReaderBuilder` is the primary entry point for this module. It supports:
///
/// * OCF reading via `Self::build`, returning a `Reader` over any `BufRead`;
/// * streaming decoding via `Self::build_decoder`, returning a `Decoder`.
///
/// ### Options
///
/// * **`batch_size`**: Max rows per `RecordBatch` (default: `1024`). See `Self::with_batch_size`.
/// * **`utf8_view`**: Use Arrow `StringViewArray` for string columns (default: `false`).
///   See `Self::with_utf8_view`.
/// * **`strict_mode`**: Opt‑in to stricter union handling (default: `false`).
///   See `Self::with_strict_mode`.
/// * **`reader_schema`**: Optional reader schema (projection / evolution) used when decoding
///   values (default: `None`). See `Self::with_reader_schema`.
/// * **`writer_schema_store`**: Required for building a `Decoder` for single‑object or
///   Confluent framing. Maps fingerprints to Avro schemas. See `Self::with_writer_schema_store`.
/// * **`active_fingerprint`**: Optional starting fingerprint for streaming decode when the
///   first frame omits one (rare). See `Self::with_active_fingerprint`.
///
/// ### Examples
///
/// Read an OCF file in batches of 4096 rows:
///
/// ```no_run
/// use std::fs::File;
/// use std::io::BufReader;
/// use arrow_avro::reader::ReaderBuilder;
///
/// let file = File::open("data.avro")?;
/// let mut reader = ReaderBuilder::new()
///     .with_batch_size(4096)
///     .build(BufReader::new(file))?;
/// # Ok::<(), Box<dyn std::error::Error>>(())
/// ```
///
/// Build a `Decoder` for Confluent messages:
///
/// ```
/// use arrow_avro::schema::{AvroSchema, SchemaStore, Fingerprint, FingerprintAlgorithm};
/// use arrow_avro::reader::ReaderBuilder;
///
/// let mut store = SchemaStore::new_with_type(FingerprintAlgorithm::None);
/// store.set(Fingerprint::Id(1234), AvroSchema::new(r#"{"type":"record","name":"E","fields":[]}"#.to_string()))?;
///
/// let decoder = ReaderBuilder::new()
///     .with_writer_schema_store(store)
///     .build_decoder()?;
/// # Ok::<(), Box<dyn std::error::Error>>(())
/// ```
#[derive(Debug)]
pub struct ReaderBuilder {
    batch_size: usize,
    strict_mode: bool,
    utf8_view: bool,
    reader_schema: Option<AvroSchema>,
    writer_schema_store: Option<SchemaStore>,
    active_fingerprint: Option<Fingerprint>,
}

impl Default for ReaderBuilder {
    fn default() -> Self {
        Self {
            batch_size: 1024,
            strict_mode: false,
            utf8_view: false,
            reader_schema: None,
            writer_schema_store: None,
            active_fingerprint: None,
        }
    }
}

impl ReaderBuilder {
    /// Creates a new `ReaderBuilder` with defaults:
    ///
    /// * `batch_size = 1024`
    /// * `strict_mode = false`
    /// * `utf8_view = false`
    /// * `reader_schema = None`
    /// * `writer_schema_store = None`
    /// * `active_fingerprint = None`
    pub fn new() -> Self {
        Self::default()
    }

    fn make_record_decoder(
        &self,
        writer_schema: &Schema,
        reader_schema: Option<&Schema>,
    ) -> Result<RecordDecoder, ArrowError> {
        let mut builder = AvroFieldBuilder::new(writer_schema);
        if let Some(reader_schema) = reader_schema {
            builder = builder.with_reader_schema(reader_schema);
        }
        let root = builder
            .with_utf8view(self.utf8_view)
            .with_strict_mode(self.strict_mode)
            .build()?;
        RecordDecoder::try_new_with_options(root.data_type())
    }

    fn make_record_decoder_from_schemas(
        &self,
        writer_schema: &Schema,
        reader_schema: Option<&AvroSchema>,
    ) -> Result<RecordDecoder, ArrowError> {
        let reader_schema_raw = reader_schema.map(|s| s.schema()).transpose()?;
        self.make_record_decoder(writer_schema, reader_schema_raw.as_ref())
    }

    fn make_decoder_with_parts(
        &self,
        active_decoder: RecordDecoder,
        active_fingerprint: Option<Fingerprint>,
        cache: IndexMap<Fingerprint, RecordDecoder>,
        fingerprint_algorithm: FingerprintAlgorithm,
    ) -> Decoder {
        Decoder {
            batch_size: self.batch_size,
            remaining_capacity: self.batch_size,
            active_fingerprint,
            active_decoder,
            cache,
            fingerprint_algorithm,
            pending_schema: None,
            awaiting_body: false,
        }
    }

    fn make_decoder(
        &self,
        header: Option<&Header>,
        reader_schema: Option<&AvroSchema>,
    ) -> Result<Decoder, ArrowError> {
        if let Some(hdr) = header {
            let writer_schema = hdr
                .schema()
                .map_err(|e| ArrowError::ExternalError(Box::new(e)))?
                .ok_or_else(|| {
                    ArrowError::ParseError("No Avro schema present in file header".into())
                })?;
            let record_decoder =
                self.make_record_decoder_from_schemas(&writer_schema, reader_schema)?;
            return Ok(self.make_decoder_with_parts(
                record_decoder,
                None,
                IndexMap::new(),
                FingerprintAlgorithm::Rabin,
            ));
        }
        let store = self.writer_schema_store.as_ref().ok_or_else(|| {
            ArrowError::ParseError("Writer schema store required for raw Avro".into())
        })?;
        let fingerprints = store.fingerprints();
        if fingerprints.is_empty() {
            return Err(ArrowError::ParseError(
                "Writer schema store must contain at least one schema".into(),
            ));
        }
        let start_fingerprint = self
            .active_fingerprint
            .or_else(|| fingerprints.first().copied())
            .ok_or_else(|| {
                ArrowError::ParseError("Could not determine initial schema fingerprint".into())
            })?;
        let mut cache = IndexMap::with_capacity(fingerprints.len().saturating_sub(1));
        let mut active_decoder: Option<RecordDecoder> = None;
        for fingerprint in store.fingerprints() {
            let avro_schema = match store.lookup(&fingerprint) {
                Some(schema) => schema,
                None => {
                    return Err(ArrowError::ComputeError(format!(
                        "Fingerprint {fingerprint:?} not found in schema store",
                    )));
                }
            };
            let writer_schema = avro_schema.schema()?;
            let record_decoder =
                self.make_record_decoder_from_schemas(&writer_schema, reader_schema)?;
            if fingerprint == start_fingerprint {
                active_decoder = Some(record_decoder);
            } else {
                cache.insert(fingerprint, record_decoder);
            }
        }
        let active_decoder = active_decoder.ok_or_else(|| {
            ArrowError::ComputeError(format!(
                "Initial fingerprint {start_fingerprint:?} not found in schema store"
            ))
        })?;
        Ok(self.make_decoder_with_parts(
            active_decoder,
            Some(start_fingerprint),
            cache,
            store.fingerprint_algorithm(),
        ))
    }

    /// Sets the **row‑based batch size**.
    ///
    /// Each call to `Decoder::flush` or each iteration of `Reader` yields a batch with
    /// *up to* this many rows. Larger batches can reduce overhead; smaller batches can
    /// reduce peak memory usage and latency.
    pub fn with_batch_size(mut self, batch_size: usize) -> Self {
        self.batch_size = batch_size;
        self
    }

    /// Choose Arrow's `StringViewArray` for UTF‑8 string data.
    ///
    /// When enabled, textual Avro fields are loaded into Arrow’s **StringViewArray**
    /// instead of the standard `StringArray`. This can improve performance for workloads
    /// with many short strings by reducing allocations.
    pub fn with_utf8_view(mut self, utf8_view: bool) -> Self {
        self.utf8_view = utf8_view;
        self
    }

    /// Returns whether `StringViewArray` is enabled for string data.
    pub fn use_utf8view(&self) -> bool {
        self.utf8_view
    }

    /// Enable stricter behavior for certain Avro unions (e.g., `[T, "null"]`).
    ///
    /// When `true`, ambiguous or lossy unions that would otherwise be coerced may instead
    /// produce a descriptive error. Use this to catch schema issues early during ingestion.
    pub fn with_strict_mode(mut self, strict_mode: bool) -> Self {
        self.strict_mode = strict_mode;
        self
    }

    /// Sets the **reader schema** used during decoding.
    ///
    /// If not provided, the writer schema from the OCF header (for `Reader`) or the
    /// schema looked up from the fingerprint (for `Decoder`) is used directly.
    ///
    /// A reader schema can be used for **schema evolution** or **projection**.
    pub fn with_reader_schema(mut self, schema: AvroSchema) -> Self {
        self.reader_schema = Some(schema);
        self
    }

    /// Sets the `SchemaStore` used to resolve writer schemas by fingerprint.
    ///
    /// This is required when building a `Decoder` for **single‑object encoding** or the
    /// **Confluent** wire format. The store maps a fingerprint (Rabin / MD5 / SHA‑256 /
    /// ID) to a full Avro schema.
    ///
    /// Defaults to `None`.
    pub fn with_writer_schema_store(mut self, store: SchemaStore) -> Self {
        self.writer_schema_store = Some(store);
        self
    }

    /// Sets the initial schema fingerprint for stream decoding.
    ///
    /// This can be useful for streams that **do not include** a fingerprint before the first
    /// record body (uncommon). If not set, the first observed fingerprint is used.
    pub fn with_active_fingerprint(mut self, fp: Fingerprint) -> Self {
        self.active_fingerprint = Some(fp);
        self
    }

    /// Build a `Reader` (OCF) from this builder and a `BufRead`.
    ///
    /// This reads and validates the OCF header, initializes an internal row decoder from
    /// the discovered writer (and optional reader) schema, and prepares to iterate blocks,
    /// decompressing if necessary.
    pub fn build<R: BufRead>(self, mut reader: R) -> Result<Reader<R>, ArrowError> {
        let header = read_header(&mut reader)?;
        let decoder = self.make_decoder(Some(&header), self.reader_schema.as_ref())?;
        Ok(Reader {
            reader,
            header,
            decoder,
            block_decoder: BlockDecoder::default(),
            block_data: Vec::new(),
            block_count: 0,
            block_cursor: 0,
            finished: false,
        })
    }

    /// Build a streaming `Decoder` from this builder.
    ///
    /// # Requirements
    /// * `SchemaStore` **must** be provided via `Self::with_writer_schema_store`.
    /// * The store should contain **all** fingerprints that may appear on the stream.
    ///
    /// # Errors
    /// * Returns [`ArrowError::InvalidArgumentError`] if the schema store is missing
    pub fn build_decoder(self) -> Result<Decoder, ArrowError> {
        if self.writer_schema_store.is_none() {
            return Err(ArrowError::InvalidArgumentError(
                "Building a decoder requires a writer schema store".to_string(),
            ));
        }
        self.make_decoder(None, self.reader_schema.as_ref())
    }
}

/// A high‑level Avro **Object Container File** reader.
///
/// `Reader` pulls blocks from a `BufRead` source, handles optional block compression,
/// and decodes them row‑by‑row into Arrow `RecordBatch` values using an internal
/// `Decoder`. It implements both:
///
/// * [`Iterator<Item = Result<RecordBatch, ArrowError>>`], and
/// * `RecordBatchReader`, guaranteeing a consistent schema across all produced batches.
///
#[derive(Debug)]
pub struct Reader<R: BufRead> {
    reader: R,
    header: Header,
    decoder: Decoder,
    block_decoder: BlockDecoder,
    block_data: Vec<u8>,
    block_count: usize,
    block_cursor: usize,
    finished: bool,
}

impl<R: BufRead> Reader<R> {
    /// Returns the Arrow schema discovered from the Avro file header (or derived via
    /// the optional reader schema).
    pub fn schema(&self) -> SchemaRef {
        self.decoder.schema()
    }

    /// Returns a reference to the parsed Avro container‑file header (magic, metadata, codec, sync).
    pub fn avro_header(&self) -> &Header {
        &self.header
    }

    /// Reads the next `RecordBatch` from the Avro file, or `Ok(None)` on EOF.
    ///
    /// Batches are bounded by `batch_size`; a single OCF block may yield multiple batches,
    /// and a batch may also span multiple blocks.
    fn read(&mut self) -> Result<Option<RecordBatch>, ArrowError> {
        'outer: while !self.finished && !self.decoder.batch_is_full() {
            while self.block_cursor == self.block_data.len() {
                let buf = self.reader.fill_buf()?;
                if buf.is_empty() {
                    self.finished = true;
                    break 'outer;
                }
                // Try to decode another block from the buffered reader.
                let consumed = self.block_decoder.decode(buf)?;
                self.reader.consume(consumed);
                if let Some(block) = self.block_decoder.flush() {
                    // Successfully decoded a block.
                    self.block_data = if let Some(ref codec) = self.header.compression()? {
                        codec.decompress(&block.data)?
                    } else {
                        block.data
                    };
                    self.block_count = block.count;
                    self.block_cursor = 0;
                } else if consumed == 0 {
                    // The block decoder made no progress on a non-empty buffer.
                    return Err(ArrowError::ParseError(
                        "Could not decode next Avro block from partial data".to_string(),
                    ));
                }
            }
            // Decode as many rows as will fit in the current batch
            if self.block_cursor < self.block_data.len() {
                let (consumed, records_decoded) = self
                    .decoder
                    .decode_block(&self.block_data[self.block_cursor..], self.block_count)?;
                self.block_cursor += consumed;
                self.block_count -= records_decoded;
            }
        }
        self.decoder.flush_block()
    }
}

impl<R: BufRead> Iterator for Reader<R> {
    type Item = Result<RecordBatch, ArrowError>;

    fn next(&mut self) -> Option<Self::Item> {
        self.read().transpose()
    }
}

impl<R: BufRead> RecordBatchReader for Reader<R> {
    fn schema(&self) -> SchemaRef {
        self.schema()
    }
}

#[cfg(test)]
mod test {
    use crate::codec::AvroFieldBuilder;
    use crate::reader::record::RecordDecoder;
<<<<<<< HEAD
    use crate::reader::vlq::VLQDecoder;
    use crate::reader::{Decoder, Reader, ReaderBuilder, read_header};
    use crate::schema::{
        AVRO_ENUM_SYMBOLS_METADATA_KEY, AvroSchema, CONFLUENT_MAGIC, Fingerprint,
        FingerprintAlgorithm, PrimitiveType, SINGLE_OBJECT_MAGIC, Schema as AvroRaw, SchemaStore,
=======
    use crate::reader::{Decoder, Reader, ReaderBuilder};
    use crate::schema::{
        AvroSchema, Fingerprint, FingerprintAlgorithm, PrimitiveType, SchemaStore,
        AVRO_ENUM_SYMBOLS_METADATA_KEY, CONFLUENT_MAGIC, SINGLE_OBJECT_MAGIC,
>>>>>>> 760b7b60
    };
    use crate::test_util::arrow_test_data;
    use crate::writer::AvroWriter;
    use arrow::array::ArrayDataBuilder;
    use arrow_array::builder::{
        ArrayBuilder, BooleanBuilder, Float32Builder, Float64Builder, Int32Builder, Int64Builder,
        ListBuilder, MapBuilder, StringBuilder, StructBuilder,
    };
    use arrow_array::cast::AsArray;
    #[cfg(not(feature = "avro_custom_types"))]
    use arrow_array::types::Int64Type;
    #[cfg(feature = "avro_custom_types")]
    use arrow_array::types::{
        DurationMicrosecondType, DurationMillisecondType, DurationNanosecondType,
        DurationSecondType,
    };
    use arrow_array::types::{Int32Type, IntervalMonthDayNanoType};
    use arrow_array::*;
    use arrow_buffer::{
        Buffer, IntervalMonthDayNano, NullBuffer, OffsetBuffer, ScalarBuffer, i256,
    };
    #[cfg(feature = "avro_custom_types")]
    use arrow_schema::{
        ArrowError, DataType, Field, FieldRef, Fields, IntervalUnit, Schema, TimeUnit, UnionFields,
        UnionMode,
    };
    #[cfg(not(feature = "avro_custom_types"))]
    use arrow_schema::{
        ArrowError, DataType, Field, FieldRef, Fields, IntervalUnit, Schema, UnionFields, UnionMode,
    };
    use bytes::Bytes;
    use futures::executor::block_on;
    use futures::{Stream, StreamExt, TryStreamExt, stream};
    use serde_json::{Value, json};
    use std::collections::HashMap;
    use std::fs::File;
    use std::io::{BufReader, Cursor};
    use std::sync::Arc;
<<<<<<< HEAD
    use std::task::{Poll, ready};
=======
>>>>>>> 760b7b60

    fn read_file(path: &str, batch_size: usize, utf8_view: bool) -> RecordBatch {
        let file = File::open(path).unwrap();
        let reader = ReaderBuilder::new()
            .with_batch_size(batch_size)
            .with_utf8_view(utf8_view)
            .build(BufReader::new(file))
            .unwrap();
        let schema = reader.schema();
        let batches = reader.collect::<Result<Vec<_>, _>>().unwrap();
        arrow::compute::concat_batches(&schema, &batches).unwrap()
    }

    fn read_file_strict(
        path: &str,
        batch_size: usize,
        utf8_view: bool,
    ) -> Result<Reader<BufReader<File>>, ArrowError> {
        let file = File::open(path)?;
        ReaderBuilder::new()
            .with_batch_size(batch_size)
            .with_utf8_view(utf8_view)
            .with_strict_mode(true)
            .build(BufReader::new(file))
    }

    fn decode_stream<S: Stream<Item = Bytes> + Unpin>(
        mut decoder: Decoder,
        mut input: S,
    ) -> impl Stream<Item = Result<RecordBatch, ArrowError>> {
        async_stream::try_stream! {
            if let Some(data) = input.next().await {
                let consumed = decoder.decode(&data)?;
                if consumed < data.len() {
                    Err(ArrowError::ParseError(
                        "did not consume all bytes".to_string(),
                    ))?;
                }
            }
            if let Some(batch) = decoder.flush()? {
                yield batch
            }
        }
    }

    fn make_record_schema(pt: PrimitiveType) -> AvroSchema {
        let js = format!(
            r#"{{"type":"record","name":"TestRecord","fields":[{{"name":"a","type":"{}"}}]}}"#,
            pt.as_ref()
        );
        AvroSchema::new(js)
    }

    fn make_two_schema_store() -> (
        SchemaStore,
        Fingerprint,
        Fingerprint,
        AvroSchema,
        AvroSchema,
    ) {
        let schema_int = make_record_schema(PrimitiveType::Int);
        let schema_long = make_record_schema(PrimitiveType::Long);
        let mut store = SchemaStore::new();
        let fp_int = store
            .register(schema_int.clone())
            .expect("register int schema");
        let fp_long = store
            .register(schema_long.clone())
            .expect("register long schema");
        (store, fp_int, fp_long, schema_int, schema_long)
    }

    fn make_prefix(fp: Fingerprint) -> Vec<u8> {
        match fp {
            Fingerprint::Rabin(v) => {
                let mut out = Vec::with_capacity(2 + 8);
                out.extend_from_slice(&SINGLE_OBJECT_MAGIC);
                out.extend_from_slice(&v.to_le_bytes());
                out
            }
            Fingerprint::Id(v) => {
                panic!("make_prefix expects a Rabin fingerprint, got ({v})");
            }
            #[cfg(feature = "md5")]
            Fingerprint::MD5(v) => {
                panic!("make_prefix expects a Rabin fingerprint, got ({v:?})");
            }
            #[cfg(feature = "sha256")]
            Fingerprint::SHA256(id) => {
                panic!("make_prefix expects a Rabin fingerprint, got ({id:?})");
            }
        }
    }

    fn make_decoder(store: &SchemaStore, fp: Fingerprint, reader_schema: &AvroSchema) -> Decoder {
        ReaderBuilder::new()
            .with_batch_size(8)
            .with_reader_schema(reader_schema.clone())
            .with_writer_schema_store(store.clone())
            .with_active_fingerprint(fp)
            .build_decoder()
            .expect("decoder")
    }

    fn make_id_prefix(id: u32, additional: usize) -> Vec<u8> {
        let capacity = CONFLUENT_MAGIC.len() + size_of::<u32>() + additional;
        let mut out = Vec::with_capacity(capacity);
        out.extend_from_slice(&CONFLUENT_MAGIC);
        out.extend_from_slice(&id.to_be_bytes());
        out
    }

    fn make_message_id(id: u32, value: i64) -> Vec<u8> {
        let encoded_value = encode_zigzag(value);
        let mut msg = make_id_prefix(id, encoded_value.len());
        msg.extend_from_slice(&encoded_value);
        msg
    }

    fn make_value_schema(pt: PrimitiveType) -> AvroSchema {
        let json_schema = format!(
            r#"{{"type":"record","name":"S","fields":[{{"name":"v","type":"{}"}}]}}"#,
            pt.as_ref()
        );
        AvroSchema::new(json_schema)
    }

    fn encode_zigzag(value: i64) -> Vec<u8> {
        let mut n = ((value << 1) ^ (value >> 63)) as u64;
        let mut out = Vec::new();
        loop {
            if (n & !0x7F) == 0 {
                out.push(n as u8);
                break;
            } else {
                out.push(((n & 0x7F) | 0x80) as u8);
                n >>= 7;
            }
        }
        out
    }

    fn make_message(fp: Fingerprint, value: i64) -> Vec<u8> {
        let mut msg = make_prefix(fp);
        msg.extend_from_slice(&encode_zigzag(value));
        msg
    }

    fn load_writer_schema_json(path: &str) -> Value {
        let file = File::open(path).unwrap();
        let header = super::read_header(BufReader::new(file)).unwrap();
        let schema = header.schema().unwrap().unwrap();
        serde_json::to_value(&schema).unwrap()
    }

    fn make_reader_schema_with_promotions(
        path: &str,
        promotions: &HashMap<&str, &str>,
    ) -> AvroSchema {
        let mut root = load_writer_schema_json(path);
        assert_eq!(root["type"], "record", "writer schema must be a record");
        let fields = root
            .get_mut("fields")
            .and_then(|f| f.as_array_mut())
            .expect("record has fields");
        for f in fields.iter_mut() {
            let Some(name) = f.get("name").and_then(|n| n.as_str()) else {
                continue;
            };
            if let Some(new_ty) = promotions.get(name) {
                let ty = f.get_mut("type").expect("field has a type");
                match ty {
                    Value::String(_) => {
                        *ty = Value::String((*new_ty).to_string());
                    }
                    // Union
                    Value::Array(arr) => {
                        for b in arr.iter_mut() {
                            match b {
                                Value::String(s) if s != "null" => {
                                    *b = Value::String((*new_ty).to_string());
                                    break;
                                }
                                Value::Object(_) => {
                                    *b = Value::String((*new_ty).to_string());
                                    break;
                                }
                                _ => {}
                            }
                        }
                    }
                    Value::Object(_) => {
                        *ty = Value::String((*new_ty).to_string());
                    }
                    _ => {}
                }
            }
        }
        AvroSchema::new(root.to_string())
    }

    fn make_reader_schema_with_enum_remap(
        path: &str,
        remap: &HashMap<&str, Vec<&str>>,
    ) -> AvroSchema {
        let mut root = load_writer_schema_json(path);
        assert_eq!(root["type"], "record", "writer schema must be a record");
        let fields = root
            .get_mut("fields")
            .and_then(|f| f.as_array_mut())
            .expect("record has fields");

        fn to_symbols_array(symbols: &[&str]) -> Value {
            Value::Array(symbols.iter().map(|s| Value::String((*s).into())).collect())
        }

        fn update_enum_symbols(ty: &mut Value, symbols: &Value) {
            match ty {
                Value::Object(map) => {
                    if matches!(map.get("type"), Some(Value::String(t)) if t == "enum") {
                        map.insert("symbols".to_string(), symbols.clone());
                    }
                }
                Value::Array(arr) => {
                    for b in arr.iter_mut() {
                        if let Value::Object(map) = b {
                            if matches!(map.get("type"), Some(Value::String(t)) if t == "enum") {
                                map.insert("symbols".to_string(), symbols.clone());
                            }
                        }
                    }
                }
                _ => {}
            }
        }
        for f in fields.iter_mut() {
            let Some(name) = f.get("name").and_then(|n| n.as_str()) else {
                continue;
            };
            if let Some(new_symbols) = remap.get(name) {
                let symbols_val = to_symbols_array(new_symbols);
                let ty = f.get_mut("type").expect("field has a type");
                update_enum_symbols(ty, &symbols_val);
            }
        }
        AvroSchema::new(root.to_string())
    }

    fn read_alltypes_with_reader_schema(path: &str, reader_schema: AvroSchema) -> RecordBatch {
        let file = File::open(path).unwrap();
        let reader = ReaderBuilder::new()
            .with_batch_size(1024)
            .with_utf8_view(false)
            .with_reader_schema(reader_schema)
            .build(BufReader::new(file))
            .unwrap();
        let schema = reader.schema();
        let batches = reader.collect::<Result<Vec<_>, _>>().unwrap();
        arrow::compute::concat_batches(&schema, &batches).unwrap()
    }

    fn make_reader_schema_with_selected_fields_in_order(
        path: &str,
        selected: &[&str],
    ) -> AvroSchema {
        let mut root = load_writer_schema_json(path);
        assert_eq!(root["type"], "record", "writer schema must be a record");
        let writer_fields = root
            .get("fields")
            .and_then(|f| f.as_array())
            .expect("record has fields");
        let mut field_map: HashMap<String, Value> = HashMap::with_capacity(writer_fields.len());
        for f in writer_fields {
            if let Some(name) = f.get("name").and_then(|n| n.as_str()) {
                field_map.insert(name.to_string(), f.clone());
            }
        }
        let mut new_fields = Vec::with_capacity(selected.len());
        for name in selected {
            let f = field_map
                .get(*name)
                .unwrap_or_else(|| panic!("field '{name}' not found in writer schema"))
                .clone();
            new_fields.push(f);
        }
        root["fields"] = Value::Array(new_fields);
        AvroSchema::new(root.to_string())
    }

    fn write_ocf(schema: &Schema, batches: &[RecordBatch]) -> Vec<u8> {
        let mut w = AvroWriter::new(Vec::<u8>::new(), schema.clone()).expect("writer");
        for b in batches {
            w.write(b).expect("write");
        }
        w.finish().expect("finish");
        w.into_inner()
    }

    #[test]
    fn writer_string_reader_nullable_with_alias() -> Result<(), Box<dyn std::error::Error>> {
        // Writer: { id: long, name: string }
        let writer_schema = Schema::new(vec![
            Field::new("id", DataType::Int64, false),
            Field::new("name", DataType::Utf8, false),
        ]);
        let batch = RecordBatch::try_new(
            Arc::new(writer_schema.clone()),
            vec![
                Arc::new(Int64Array::from(vec![1, 2])) as ArrayRef,
                Arc::new(StringArray::from(vec!["a", "b"])) as ArrayRef,
            ],
        )?;
        let bytes = write_ocf(&writer_schema, &[batch]);
        let reader_json = r#"
    {
      "type": "record",
      "name": "topLevelRecord",
      "fields": [
        { "name": "id", "type": "long" },
        { "name": "full_name", "type": ["null","string"], "aliases": ["name"], "default": null },
        { "name": "is_active", "type": "boolean", "default": true }
      ]
    }"#;
        let mut reader = ReaderBuilder::new()
            .with_reader_schema(AvroSchema::new(reader_json.to_string()))
            .build(Cursor::new(bytes))?;
        let out = reader.next().unwrap()?;
        // Evolved aliased field should be non-null and match original writer values
        let full_name = out.column(1).as_string::<i32>();
        assert_eq!(full_name.value(0), "a");
        assert_eq!(full_name.value(1), "b");

        Ok(())
    }

    #[test]
    fn writer_string_reader_string_null_order_second() -> Result<(), Box<dyn std::error::Error>> {
        // Writer: { name: string }
        let writer_schema = Schema::new(vec![Field::new("name", DataType::Utf8, false)]);
        let batch = RecordBatch::try_new(
            Arc::new(writer_schema.clone()),
            vec![Arc::new(StringArray::from(vec!["x", "y"])) as ArrayRef],
        )?;
        let bytes = write_ocf(&writer_schema, &[batch]);

        // Reader: ["string","null"] (NullSecond)
        let reader_json = r#"
    {
      "type":"record", "name":"topLevelRecord",
      "fields":[ { "name":"name", "type":["string","null"], "default":"x" } ]
    }"#;

        let mut reader = ReaderBuilder::new()
            .with_reader_schema(AvroSchema::new(reader_json.to_string()))
            .build(Cursor::new(bytes))?;

        let out = reader.next().unwrap()?;
        assert_eq!(out.num_rows(), 2);

        // Should decode as non-null strings (writer non-union -> reader union)
        let name = out.column(0).as_string::<i32>();
        assert_eq!(name.value(0), "x");
        assert_eq!(name.value(1), "y");

        Ok(())
    }

    #[test]
    fn promotion_writer_int_reader_nullable_long() -> Result<(), Box<dyn std::error::Error>> {
        // Writer: { v: int }
        let writer_schema = Schema::new(vec![Field::new("v", DataType::Int32, false)]);
        let batch = RecordBatch::try_new(
            Arc::new(writer_schema.clone()),
            vec![Arc::new(Int32Array::from(vec![1, 2, 3])) as ArrayRef],
        )?;
        let bytes = write_ocf(&writer_schema, &[batch]);

        // Reader: { v: ["null","long"] }
        let reader_json = r#"
    {
      "type":"record", "name":"topLevelRecord",
      "fields":[ { "name":"v", "type":["null","long"], "default": null } ]
    }"#;

        let mut reader = ReaderBuilder::new()
            .with_reader_schema(AvroSchema::new(reader_json.to_string()))
            .build(Cursor::new(bytes))?;

        let out = reader.next().unwrap()?;
        assert_eq!(out.num_rows(), 3);

        // Should have promoted to Int64 and be non-null (no union tag in writer)
        let v = out
            .column(0)
            .as_primitive::<arrow_array::types::Int64Type>();
        assert_eq!(v.values(), &[1, 2, 3]);
        assert!(
            out.column(0).nulls().is_none(),
            "expected no validity bitmap for all-valid column"
        );

        Ok(())
    }

    #[test]
    fn test_alltypes_schema_promotion_mixed() {
        let files = [
            "avro/alltypes_plain.avro",
            "avro/alltypes_plain.snappy.avro",
            "avro/alltypes_plain.zstandard.avro",
            "avro/alltypes_plain.bzip2.avro",
            "avro/alltypes_plain.xz.avro",
        ];
        for file in files {
            let file = arrow_test_data(file);
            let mut promotions: HashMap<&str, &str> = HashMap::new();
            promotions.insert("id", "long");
            promotions.insert("tinyint_col", "float");
            promotions.insert("smallint_col", "double");
            promotions.insert("int_col", "double");
            promotions.insert("bigint_col", "double");
            promotions.insert("float_col", "double");
            promotions.insert("date_string_col", "string");
            promotions.insert("string_col", "string");
            let reader_schema = make_reader_schema_with_promotions(&file, &promotions);
            let batch = read_alltypes_with_reader_schema(&file, reader_schema);
            let expected = RecordBatch::try_from_iter_with_nullable([
                (
                    "id",
                    Arc::new(Int64Array::from(vec![4i64, 5, 6, 7, 2, 3, 0, 1])) as _,
                    true,
                ),
                (
                    "bool_col",
                    Arc::new(BooleanArray::from_iter((0..8).map(|x| Some(x % 2 == 0)))) as _,
                    true,
                ),
                (
                    "tinyint_col",
                    Arc::new(Float32Array::from_iter_values(
                        (0..8).map(|x| (x % 2) as f32),
                    )) as _,
                    true,
                ),
                (
                    "smallint_col",
                    Arc::new(Float64Array::from_iter_values(
                        (0..8).map(|x| (x % 2) as f64),
                    )) as _,
                    true,
                ),
                (
                    "int_col",
                    Arc::new(Float64Array::from_iter_values(
                        (0..8).map(|x| (x % 2) as f64),
                    )) as _,
                    true,
                ),
                (
                    "bigint_col",
                    Arc::new(Float64Array::from_iter_values(
                        (0..8).map(|x| ((x % 2) * 10) as f64),
                    )) as _,
                    true,
                ),
                (
                    "float_col",
                    Arc::new(Float64Array::from_iter_values(
                        (0..8).map(|x| ((x % 2) as f32 * 1.1f32) as f64),
                    )) as _,
                    true,
                ),
                (
                    "double_col",
                    Arc::new(Float64Array::from_iter_values(
                        (0..8).map(|x| (x % 2) as f64 * 10.1),
                    )) as _,
                    true,
                ),
                (
                    "date_string_col",
                    Arc::new(StringArray::from(vec![
                        "03/01/09", "03/01/09", "04/01/09", "04/01/09", "02/01/09", "02/01/09",
                        "01/01/09", "01/01/09",
                    ])) as _,
                    true,
                ),
                (
                    "string_col",
                    Arc::new(StringArray::from(
                        (0..8)
                            .map(|x| if x % 2 == 0 { "0" } else { "1" })
                            .collect::<Vec<_>>(),
                    )) as _,
                    true,
                ),
                (
                    "timestamp_col",
                    Arc::new(
                        TimestampMicrosecondArray::from_iter_values([
                            1235865600000000, // 2009-03-01T00:00:00.000
                            1235865660000000, // 2009-03-01T00:01:00.000
                            1238544000000000, // 2009-04-01T00:00:00.000
                            1238544060000000, // 2009-04-01T00:01:00.000
                            1233446400000000, // 2009-02-01T00:00:00.000
                            1233446460000000, // 2009-02-01T00:01:00.000
                            1230768000000000, // 2009-01-01T00:00:00.000
                            1230768060000000, // 2009-01-01T00:01:00.000
                        ])
                        .with_timezone("+00:00"),
                    ) as _,
                    true,
                ),
            ])
            .unwrap();
            assert_eq!(batch, expected, "mismatch for file {file}");
        }
    }

    #[test]
    fn test_alltypes_schema_promotion_long_to_float_only() {
        let files = [
            "avro/alltypes_plain.avro",
            "avro/alltypes_plain.snappy.avro",
            "avro/alltypes_plain.zstandard.avro",
            "avro/alltypes_plain.bzip2.avro",
            "avro/alltypes_plain.xz.avro",
        ];
        for file in files {
            let file = arrow_test_data(file);
            let mut promotions: HashMap<&str, &str> = HashMap::new();
            promotions.insert("bigint_col", "float");
            let reader_schema = make_reader_schema_with_promotions(&file, &promotions);
            let batch = read_alltypes_with_reader_schema(&file, reader_schema);
            let expected = RecordBatch::try_from_iter_with_nullable([
                (
                    "id",
                    Arc::new(Int32Array::from(vec![4, 5, 6, 7, 2, 3, 0, 1])) as _,
                    true,
                ),
                (
                    "bool_col",
                    Arc::new(BooleanArray::from_iter((0..8).map(|x| Some(x % 2 == 0)))) as _,
                    true,
                ),
                (
                    "tinyint_col",
                    Arc::new(Int32Array::from_iter_values((0..8).map(|x| x % 2))) as _,
                    true,
                ),
                (
                    "smallint_col",
                    Arc::new(Int32Array::from_iter_values((0..8).map(|x| x % 2))) as _,
                    true,
                ),
                (
                    "int_col",
                    Arc::new(Int32Array::from_iter_values((0..8).map(|x| x % 2))) as _,
                    true,
                ),
                (
                    "bigint_col",
                    Arc::new(Float32Array::from_iter_values(
                        (0..8).map(|x| ((x % 2) * 10) as f32),
                    )) as _,
                    true,
                ),
                (
                    "float_col",
                    Arc::new(Float32Array::from_iter_values(
                        (0..8).map(|x| (x % 2) as f32 * 1.1),
                    )) as _,
                    true,
                ),
                (
                    "double_col",
                    Arc::new(Float64Array::from_iter_values(
                        (0..8).map(|x| (x % 2) as f64 * 10.1),
                    )) as _,
                    true,
                ),
                (
                    "date_string_col",
                    Arc::new(BinaryArray::from_iter_values([
                        [48, 51, 47, 48, 49, 47, 48, 57],
                        [48, 51, 47, 48, 49, 47, 48, 57],
                        [48, 52, 47, 48, 49, 47, 48, 57],
                        [48, 52, 47, 48, 49, 47, 48, 57],
                        [48, 50, 47, 48, 49, 47, 48, 57],
                        [48, 50, 47, 48, 49, 47, 48, 57],
                        [48, 49, 47, 48, 49, 47, 48, 57],
                        [48, 49, 47, 48, 49, 47, 48, 57],
                    ])) as _,
                    true,
                ),
                (
                    "string_col",
                    Arc::new(BinaryArray::from_iter_values((0..8).map(|x| [48 + x % 2]))) as _,
                    true,
                ),
                (
                    "timestamp_col",
                    Arc::new(
                        TimestampMicrosecondArray::from_iter_values([
                            1235865600000000, // 2009-03-01T00:00:00.000
                            1235865660000000, // 2009-03-01T00:01:00.000
                            1238544000000000, // 2009-04-01T00:00:00.000
                            1238544060000000, // 2009-04-01T00:01:00.000
                            1233446400000000, // 2009-02-01T00:00:00.000
                            1233446460000000, // 2009-02-01T00:01:00.000
                            1230768000000000, // 2009-01-01T00:00:00.000
                            1230768060000000, // 2009-01-01T00:01:00.000
                        ])
                        .with_timezone("+00:00"),
                    ) as _,
                    true,
                ),
            ])
            .unwrap();
            assert_eq!(batch, expected, "mismatch for file {file}");
        }
    }

    #[test]
    fn test_alltypes_schema_promotion_bytes_to_string_only() {
        let files = [
            "avro/alltypes_plain.avro",
            "avro/alltypes_plain.snappy.avro",
            "avro/alltypes_plain.zstandard.avro",
            "avro/alltypes_plain.bzip2.avro",
            "avro/alltypes_plain.xz.avro",
        ];
        for file in files {
            let file = arrow_test_data(file);
            let mut promotions: HashMap<&str, &str> = HashMap::new();
            promotions.insert("date_string_col", "string");
            promotions.insert("string_col", "string");
            let reader_schema = make_reader_schema_with_promotions(&file, &promotions);
            let batch = read_alltypes_with_reader_schema(&file, reader_schema);
            let expected = RecordBatch::try_from_iter_with_nullable([
                (
                    "id",
                    Arc::new(Int32Array::from(vec![4, 5, 6, 7, 2, 3, 0, 1])) as _,
                    true,
                ),
                (
                    "bool_col",
                    Arc::new(BooleanArray::from_iter((0..8).map(|x| Some(x % 2 == 0)))) as _,
                    true,
                ),
                (
                    "tinyint_col",
                    Arc::new(Int32Array::from_iter_values((0..8).map(|x| x % 2))) as _,
                    true,
                ),
                (
                    "smallint_col",
                    Arc::new(Int32Array::from_iter_values((0..8).map(|x| x % 2))) as _,
                    true,
                ),
                (
                    "int_col",
                    Arc::new(Int32Array::from_iter_values((0..8).map(|x| x % 2))) as _,
                    true,
                ),
                (
                    "bigint_col",
                    Arc::new(Int64Array::from_iter_values((0..8).map(|x| (x % 2) * 10))) as _,
                    true,
                ),
                (
                    "float_col",
                    Arc::new(Float32Array::from_iter_values(
                        (0..8).map(|x| (x % 2) as f32 * 1.1),
                    )) as _,
                    true,
                ),
                (
                    "double_col",
                    Arc::new(Float64Array::from_iter_values(
                        (0..8).map(|x| (x % 2) as f64 * 10.1),
                    )) as _,
                    true,
                ),
                (
                    "date_string_col",
                    Arc::new(StringArray::from(vec![
                        "03/01/09", "03/01/09", "04/01/09", "04/01/09", "02/01/09", "02/01/09",
                        "01/01/09", "01/01/09",
                    ])) as _,
                    true,
                ),
                (
                    "string_col",
                    Arc::new(StringArray::from(
                        (0..8)
                            .map(|x| if x % 2 == 0 { "0" } else { "1" })
                            .collect::<Vec<_>>(),
                    )) as _,
                    true,
                ),
                (
                    "timestamp_col",
                    Arc::new(
                        TimestampMicrosecondArray::from_iter_values([
                            1235865600000000, // 2009-03-01T00:00:00.000
                            1235865660000000, // 2009-03-01T00:01:00.000
                            1238544000000000, // 2009-04-01T00:00:00.000
                            1238544060000000, // 2009-04-01T00:01:00.000
                            1233446400000000, // 2009-02-01T00:00:00.000
                            1233446460000000, // 2009-02-01T00:01:00.000
                            1230768000000000, // 2009-01-01T00:00:00.000
                            1230768060000000, // 2009-01-01T00:01:00.000
                        ])
                        .with_timezone("+00:00"),
                    ) as _,
                    true,
                ),
            ])
            .unwrap();
            assert_eq!(batch, expected, "mismatch for file {file}");
        }
    }

    #[test]
    fn test_alltypes_illegal_promotion_bool_to_double_errors() {
        let file = arrow_test_data("avro/alltypes_plain.avro");
        let mut promotions: HashMap<&str, &str> = HashMap::new();
        promotions.insert("bool_col", "double"); // illegal
        let reader_schema = make_reader_schema_with_promotions(&file, &promotions);
        let file_handle = File::open(&file).unwrap();
        let result = ReaderBuilder::new()
            .with_reader_schema(reader_schema)
            .build(BufReader::new(file_handle));
        let err = result.expect_err("expected illegal promotion to error");
        let msg = err.to_string();
        assert!(
            msg.contains("Illegal promotion") || msg.contains("illegal promotion"),
            "unexpected error: {msg}"
        );
    }

    #[test]
    fn test_simple_enum_with_reader_schema_mapping() {
        let file = arrow_test_data("avro/simple_enum.avro");
        let mut remap: HashMap<&str, Vec<&str>> = HashMap::new();
        remap.insert("f1", vec!["d", "c", "b", "a"]);
        remap.insert("f2", vec!["h", "g", "f", "e"]);
        remap.insert("f3", vec!["k", "i", "j"]);
        let reader_schema = make_reader_schema_with_enum_remap(&file, &remap);
        let actual = read_alltypes_with_reader_schema(&file, reader_schema);
        let dict_type = DataType::Dictionary(Box::new(DataType::Int32), Box::new(DataType::Utf8));
        let f1_keys = Int32Array::from(vec![3, 2, 1, 0]);
        let f1_vals = StringArray::from(vec!["d", "c", "b", "a"]);
        let f1 = DictionaryArray::<Int32Type>::try_new(f1_keys, Arc::new(f1_vals)).unwrap();
        let mut md_f1 = HashMap::new();
        md_f1.insert(
            AVRO_ENUM_SYMBOLS_METADATA_KEY.to_string(),
            r#"["d","c","b","a"]"#.to_string(),
        );
        let f1_field = Field::new("f1", dict_type.clone(), false).with_metadata(md_f1);
        let f2_keys = Int32Array::from(vec![1, 0, 3, 2]);
        let f2_vals = StringArray::from(vec!["h", "g", "f", "e"]);
        let f2 = DictionaryArray::<Int32Type>::try_new(f2_keys, Arc::new(f2_vals)).unwrap();
        let mut md_f2 = HashMap::new();
        md_f2.insert(
            AVRO_ENUM_SYMBOLS_METADATA_KEY.to_string(),
            r#"["h","g","f","e"]"#.to_string(),
        );
        let f2_field = Field::new("f2", dict_type.clone(), false).with_metadata(md_f2);
        let f3_keys = Int32Array::from(vec![Some(2), Some(0), None, Some(1)]);
        let f3_vals = StringArray::from(vec!["k", "i", "j"]);
        let f3 = DictionaryArray::<Int32Type>::try_new(f3_keys, Arc::new(f3_vals)).unwrap();
        let mut md_f3 = HashMap::new();
        md_f3.insert(
            AVRO_ENUM_SYMBOLS_METADATA_KEY.to_string(),
            r#"["k","i","j"]"#.to_string(),
        );
        let f3_field = Field::new("f3", dict_type.clone(), true).with_metadata(md_f3);
        let expected_schema = Arc::new(Schema::new(vec![f1_field, f2_field, f3_field]));
        let expected = RecordBatch::try_new(
            expected_schema,
            vec![Arc::new(f1) as ArrayRef, Arc::new(f2), Arc::new(f3)],
        )
        .unwrap();
        assert_eq!(actual, expected);
    }

    #[test]
    fn test_schema_store_register_lookup() {
        let schema_int = make_record_schema(PrimitiveType::Int);
        let schema_long = make_record_schema(PrimitiveType::Long);
        let mut store = SchemaStore::new();
        let fp_int = store.register(schema_int.clone()).unwrap();
        let fp_long = store.register(schema_long.clone()).unwrap();
        assert_eq!(store.lookup(&fp_int).cloned(), Some(schema_int));
        assert_eq!(store.lookup(&fp_long).cloned(), Some(schema_long));
        assert_eq!(store.fingerprint_algorithm(), FingerprintAlgorithm::Rabin);
    }

    #[test]
    fn test_unknown_fingerprint_is_error() {
        let (store, fp_int, _fp_long, _schema_int, schema_long) = make_two_schema_store();
        let unknown_fp = Fingerprint::Rabin(0xDEAD_BEEF_DEAD_BEEF);
        let prefix = make_prefix(unknown_fp);
        let mut decoder = make_decoder(&store, fp_int, &schema_long);
        let err = decoder.decode(&prefix).expect_err("decode should error");
        let msg = err.to_string();
        assert!(
            msg.contains("Unknown fingerprint"),
            "unexpected message: {msg}"
        );
    }

    #[test]
    fn test_handle_prefix_incomplete_magic() {
        let (store, fp_int, _fp_long, _schema_int, schema_long) = make_two_schema_store();
        let mut decoder = make_decoder(&store, fp_int, &schema_long);
        let buf = &SINGLE_OBJECT_MAGIC[..1];
        let res = decoder.handle_prefix(buf).unwrap();
        assert_eq!(res, Some(0));
        assert!(decoder.pending_schema.is_none());
    }

    #[test]
    fn test_handle_prefix_magic_mismatch() {
        let (store, fp_int, _fp_long, _schema_int, schema_long) = make_two_schema_store();
        let mut decoder = make_decoder(&store, fp_int, &schema_long);
        let buf = [0xFFu8, 0x00u8, 0x01u8];
        let res = decoder.handle_prefix(&buf).unwrap();
        assert!(res.is_none());
    }

    #[test]
    fn test_handle_prefix_incomplete_fingerprint() {
        let (store, fp_int, fp_long, _schema_int, schema_long) = make_two_schema_store();
        let mut decoder = make_decoder(&store, fp_int, &schema_long);
        let long_bytes = match fp_long {
            Fingerprint::Rabin(v) => v.to_le_bytes(),
            Fingerprint::Id(id) => panic!("expected Rabin fingerprint, got ({id})"),
            #[cfg(feature = "md5")]
            Fingerprint::MD5(v) => panic!("expected Rabin fingerprint, got ({v:?})"),
            #[cfg(feature = "sha256")]
            Fingerprint::SHA256(v) => panic!("expected Rabin fingerprint, got ({v:?})"),
        };
        let mut buf = Vec::from(SINGLE_OBJECT_MAGIC);
        buf.extend_from_slice(&long_bytes[..4]);
        let res = decoder.handle_prefix(&buf).unwrap();
        assert_eq!(res, Some(0));
        assert!(decoder.pending_schema.is_none());
    }

    #[test]
    fn test_handle_prefix_valid_prefix_switches_schema() {
        let (store, fp_int, fp_long, _schema_int, schema_long) = make_two_schema_store();
        let mut decoder = make_decoder(&store, fp_int, &schema_long);
        let writer_schema_long = schema_long.schema().unwrap();
        let root_long = AvroFieldBuilder::new(&writer_schema_long).build().unwrap();
        let long_decoder = RecordDecoder::try_new_with_options(root_long.data_type()).unwrap();
        let _ = decoder.cache.insert(fp_long, long_decoder);
        let mut buf = Vec::from(SINGLE_OBJECT_MAGIC);
        match fp_long {
            Fingerprint::Rabin(v) => buf.extend_from_slice(&v.to_le_bytes()),
            Fingerprint::Id(id) => panic!("expected Rabin fingerprint, got ({id})"),
            #[cfg(feature = "md5")]
            Fingerprint::MD5(v) => panic!("expected Rabin fingerprint, got ({v:?})"),
            #[cfg(feature = "sha256")]
            Fingerprint::SHA256(v) => panic!("expected Rabin fingerprint, got ({v:?})"),
        }
        let consumed = decoder.handle_prefix(&buf).unwrap().unwrap();
        assert_eq!(consumed, buf.len());
        assert!(decoder.pending_schema.is_some());
        assert_eq!(decoder.pending_schema.as_ref().unwrap().0, fp_long);
    }

    #[test]
    fn test_two_messages_same_schema() {
        let writer_schema = make_value_schema(PrimitiveType::Int);
        let reader_schema = writer_schema.clone();
        let mut store = SchemaStore::new();
        let fp = store.register(writer_schema).unwrap();
        let msg1 = make_message(fp, 42);
        let msg2 = make_message(fp, 11);
        let input = [msg1.clone(), msg2.clone()].concat();
        let mut decoder = ReaderBuilder::new()
            .with_batch_size(8)
            .with_reader_schema(reader_schema.clone())
            .with_writer_schema_store(store)
            .with_active_fingerprint(fp)
            .build_decoder()
            .unwrap();
        let _ = decoder.decode(&input).unwrap();
        let batch = decoder.flush().unwrap().expect("batch");
        assert_eq!(batch.num_rows(), 2);
        let col = batch
            .column(0)
            .as_any()
            .downcast_ref::<Int32Array>()
            .unwrap();
        assert_eq!(col.value(0), 42);
        assert_eq!(col.value(1), 11);
    }

    #[test]
    fn test_two_messages_schema_switch() {
        let w_int = make_value_schema(PrimitiveType::Int);
        let w_long = make_value_schema(PrimitiveType::Long);
        let mut store = SchemaStore::new();
        let fp_int = store.register(w_int).unwrap();
        let fp_long = store.register(w_long).unwrap();
        let msg_int = make_message(fp_int, 1);
        let msg_long = make_message(fp_long, 123456789_i64);
        let mut decoder = ReaderBuilder::new()
            .with_batch_size(8)
            .with_writer_schema_store(store)
            .with_active_fingerprint(fp_int)
            .build_decoder()
            .unwrap();
        let _ = decoder.decode(&msg_int).unwrap();
        let batch1 = decoder.flush().unwrap().expect("batch1");
        assert_eq!(batch1.num_rows(), 1);
        assert_eq!(
            batch1
                .column(0)
                .as_any()
                .downcast_ref::<Int32Array>()
                .unwrap()
                .value(0),
            1
        );
        let _ = decoder.decode(&msg_long).unwrap();
        let batch2 = decoder.flush().unwrap().expect("batch2");
        assert_eq!(batch2.num_rows(), 1);
        assert_eq!(
            batch2
                .column(0)
                .as_any()
                .downcast_ref::<Int64Array>()
                .unwrap()
                .value(0),
            123456789_i64
        );
    }

    #[test]
    fn test_two_messages_same_schema_id() {
        let writer_schema = make_value_schema(PrimitiveType::Int);
        let reader_schema = writer_schema.clone();
        let id = 100u32;
        // Set up store with None fingerprint algorithm and register schema by id
        let mut store = SchemaStore::new_with_type(FingerprintAlgorithm::None);
        let _ = store
            .set(Fingerprint::Id(id), writer_schema.clone())
            .expect("set id schema");
        let msg1 = make_message_id(id, 21);
        let msg2 = make_message_id(id, 22);
        let input = [msg1.clone(), msg2.clone()].concat();
        let mut decoder = ReaderBuilder::new()
            .with_batch_size(8)
            .with_reader_schema(reader_schema)
            .with_writer_schema_store(store)
            .with_active_fingerprint(Fingerprint::Id(id))
            .build_decoder()
            .unwrap();
        let _ = decoder.decode(&input).unwrap();
        let batch = decoder.flush().unwrap().expect("batch");
        assert_eq!(batch.num_rows(), 2);
        let col = batch
            .column(0)
            .as_any()
            .downcast_ref::<Int32Array>()
            .unwrap();
        assert_eq!(col.value(0), 21);
        assert_eq!(col.value(1), 22);
    }

    #[test]
    fn test_unknown_id_fingerprint_is_error() {
        let writer_schema = make_value_schema(PrimitiveType::Int);
        let id_known = 7u32;
        let id_unknown = 9u32;
        let mut store = SchemaStore::new_with_type(FingerprintAlgorithm::None);
        let _ = store
            .set(Fingerprint::Id(id_known), writer_schema.clone())
            .expect("set id schema");
        let mut decoder = ReaderBuilder::new()
            .with_batch_size(8)
            .with_reader_schema(writer_schema)
            .with_writer_schema_store(store)
            .with_active_fingerprint(Fingerprint::Id(id_known))
            .build_decoder()
            .unwrap();
        let prefix = make_id_prefix(id_unknown, 0);
        let err = decoder.decode(&prefix).expect_err("decode should error");
        let msg = err.to_string();
        assert!(
            msg.contains("Unknown fingerprint"),
            "unexpected message: {msg}"
        );
    }

    #[test]
    fn test_handle_prefix_id_incomplete_magic() {
        let writer_schema = make_value_schema(PrimitiveType::Int);
        let id = 5u32;
        let mut store = SchemaStore::new_with_type(FingerprintAlgorithm::None);
        let _ = store
            .set(Fingerprint::Id(id), writer_schema.clone())
            .expect("set id schema");
        let mut decoder = ReaderBuilder::new()
            .with_batch_size(8)
            .with_reader_schema(writer_schema)
            .with_writer_schema_store(store)
            .with_active_fingerprint(Fingerprint::Id(id))
            .build_decoder()
            .unwrap();
        let buf = &CONFLUENT_MAGIC[..0]; // empty incomplete magic
        let res = decoder.handle_prefix(buf).unwrap();
        assert_eq!(res, Some(0));
        assert!(decoder.pending_schema.is_none());
    }

    #[test]
    fn test_decode_stream_with_schema() {
        struct TestCase<'a> {
            name: &'a str,
            schema: &'a str,
            expected_error: Option<&'a str>,
        }
        let tests = vec![
            TestCase {
                name: "success",
                schema: r#"{"type":"record","name":"test","fields":[{"name":"f2","type":"string"}]}"#,
                expected_error: None,
            },
            TestCase {
                name: "valid schema invalid data",
                schema: r#"{"type":"record","name":"test","fields":[{"name":"f2","type":"long"}]}"#,
                expected_error: Some("did not consume all bytes"),
            },
        ];
        for test in tests {
            let avro_schema = AvroSchema::new(test.schema.to_string());
            let mut store = SchemaStore::new();
            let fp = store.register(avro_schema.clone()).unwrap();
            let prefix = make_prefix(fp);
            let record_val = "some_string";
            let mut body = prefix;
            body.push((record_val.len() as u8) << 1);
            body.extend_from_slice(record_val.as_bytes());
            let decoder_res = ReaderBuilder::new()
                .with_batch_size(1)
                .with_writer_schema_store(store)
                .with_active_fingerprint(fp)
                .build_decoder();
            let decoder = match decoder_res {
                Ok(d) => d,
                Err(e) => {
                    if let Some(expected) = test.expected_error {
                        assert!(
                            e.to_string().contains(expected),
                            "Test '{}' failed at build – expected '{expected}', got '{e}'",
                            test.name
                        );
                        continue;
                    } else {
                        panic!("Test '{}' failed during build: {e}", test.name);
                    }
                }
            };
            let stream = Box::pin(stream::once(async { Bytes::from(body) }));
            let decoded_stream = decode_stream(decoder, stream);
            let batches_result: Result<Vec<RecordBatch>, ArrowError> =
                block_on(decoded_stream.try_collect());
            match (batches_result, test.expected_error) {
                (Ok(batches), None) => {
                    let batch =
                        arrow::compute::concat_batches(&batches[0].schema(), &batches).unwrap();
                    let expected_field = Field::new("f2", DataType::Utf8, false);
                    let expected_schema = Arc::new(Schema::new(vec![expected_field]));
                    let expected_array = Arc::new(StringArray::from(vec![record_val]));
                    let expected_batch =
                        RecordBatch::try_new(expected_schema, vec![expected_array]).unwrap();
                    assert_eq!(batch, expected_batch, "Test '{}'", test.name);
                }
                (Err(e), Some(expected)) => {
                    assert!(
                        e.to_string().contains(expected),
                        "Test '{}' – expected error containing '{expected}', got '{e}'",
                        test.name
                    );
                }
                (Ok(_), Some(expected)) => {
                    panic!(
                        "Test '{}' expected failure ('{expected}') but succeeded",
                        test.name
                    );
                }
                (Err(e), None) => {
                    panic!("Test '{}' unexpectedly failed with '{e}'", test.name);
                }
            }
        }
    }

    #[test]
    fn test_utf8view_support() {
        struct TestHelper;
        impl TestHelper {
            fn with_utf8view(field: &Field) -> Field {
                match field.data_type() {
                    DataType::Utf8 => {
                        Field::new(field.name(), DataType::Utf8View, field.is_nullable())
                            .with_metadata(field.metadata().clone())
                    }
                    _ => field.clone(),
                }
            }
        }

        let field = TestHelper::with_utf8view(&Field::new("str_field", DataType::Utf8, false));

        assert_eq!(field.data_type(), &DataType::Utf8View);

        let array = StringViewArray::from(vec!["test1", "test2"]);
        let batch =
            RecordBatch::try_from_iter(vec![("str_field", Arc::new(array) as ArrayRef)]).unwrap();

        assert!(batch.column(0).as_any().is::<StringViewArray>());
    }

    fn make_reader_schema_with_default_fields(
        path: &str,
        default_fields: Vec<Value>,
    ) -> AvroSchema {
        let mut root = load_writer_schema_json(path);
        assert_eq!(root["type"], "record", "writer schema must be a record");
        root.as_object_mut()
            .expect("schema is a JSON object")
            .insert("fields".to_string(), Value::Array(default_fields));
        AvroSchema::new(root.to_string())
    }

    #[test]
    fn test_schema_resolution_defaults_all_supported_types() {
        let path = "test/data/skippable_types.avro";
        let duration_default = "\u{0000}".repeat(12);
        let reader_schema = make_reader_schema_with_default_fields(
            path,
            vec![
                serde_json::json!({"name":"d_bool","type":"boolean","default":true}),
                serde_json::json!({"name":"d_int","type":"int","default":42}),
                serde_json::json!({"name":"d_long","type":"long","default":12345}),
                serde_json::json!({"name":"d_float","type":"float","default":1.5}),
                serde_json::json!({"name":"d_double","type":"double","default":2.25}),
                serde_json::json!({"name":"d_bytes","type":"bytes","default":"XYZ"}),
                serde_json::json!({"name":"d_string","type":"string","default":"hello"}),
                serde_json::json!({"name":"d_date","type":{"type":"int","logicalType":"date"},"default":0}),
                serde_json::json!({"name":"d_time_ms","type":{"type":"int","logicalType":"time-millis"},"default":1000}),
                serde_json::json!({"name":"d_time_us","type":{"type":"long","logicalType":"time-micros"},"default":2000}),
                serde_json::json!({"name":"d_ts_ms","type":{"type":"long","logicalType":"local-timestamp-millis"},"default":0}),
                serde_json::json!({"name":"d_ts_us","type":{"type":"long","logicalType":"local-timestamp-micros"},"default":0}),
                serde_json::json!({"name":"d_decimal","type":{"type":"bytes","logicalType":"decimal","precision":10,"scale":2},"default":""}),
                serde_json::json!({"name":"d_fixed","type":{"type":"fixed","name":"F4","size":4},"default":"ABCD"}),
                serde_json::json!({"name":"d_enum","type":{"type":"enum","name":"E","symbols":["A","B","C"]},"default":"A"}),
                serde_json::json!({"name":"d_duration","type":{"type":"fixed","name":"Dur","size":12,"logicalType":"duration"},"default":duration_default}),
                serde_json::json!({"name":"d_uuid","type":{"type":"string","logicalType":"uuid"},"default":"00000000-0000-0000-0000-000000000000"}),
                serde_json::json!({"name":"d_array","type":{"type":"array","items":"int"},"default":[1,2,3]}),
                serde_json::json!({"name":"d_map","type":{"type":"map","values":"long"},"default":{"a":1,"b":2}}),
                serde_json::json!({"name":"d_record","type":{
              "type":"record","name":"DefaultRec","fields":[
                  {"name":"x","type":"int"},
                  {"name":"y","type":["null","string"],"default":null}
              ]
        },"default":{"x":7}}),
                serde_json::json!({"name":"d_nullable_null","type":["null","int"],"default":null}),
                serde_json::json!({"name":"d_nullable_value","type":["int","null"],"default":123}),
            ],
        );
        let actual = read_alltypes_with_reader_schema(path, reader_schema);
        let num_rows = actual.num_rows();
        assert!(num_rows > 0, "skippable_types.avro should contain rows");
        assert_eq!(
            actual.num_columns(),
            22,
            "expected exactly our defaulted fields"
        );
        let mut arrays: Vec<Arc<dyn Array>> = Vec::with_capacity(22);
        arrays.push(Arc::new(BooleanArray::from_iter(std::iter::repeat_n(
            Some(true),
            num_rows,
        ))));
        arrays.push(Arc::new(Int32Array::from_iter_values(std::iter::repeat_n(
            42, num_rows,
        ))));
        arrays.push(Arc::new(Int64Array::from_iter_values(std::iter::repeat_n(
            12345, num_rows,
        ))));
        arrays.push(Arc::new(Float32Array::from_iter_values(
            std::iter::repeat_n(1.5f32, num_rows),
        )));
        arrays.push(Arc::new(Float64Array::from_iter_values(
            std::iter::repeat_n(2.25f64, num_rows),
        )));
        arrays.push(Arc::new(BinaryArray::from_iter_values(
            std::iter::repeat_n(b"XYZ".as_ref(), num_rows),
        )));
        arrays.push(Arc::new(StringArray::from_iter_values(
            std::iter::repeat_n("hello", num_rows),
        )));
        arrays.push(Arc::new(Date32Array::from_iter_values(
            std::iter::repeat_n(0, num_rows),
        )));
        arrays.push(Arc::new(Time32MillisecondArray::from_iter_values(
            std::iter::repeat_n(1_000, num_rows),
        )));
        arrays.push(Arc::new(Time64MicrosecondArray::from_iter_values(
            std::iter::repeat_n(2_000i64, num_rows),
        )));
        arrays.push(Arc::new(TimestampMillisecondArray::from_iter_values(
            std::iter::repeat_n(0i64, num_rows),
        )));
        arrays.push(Arc::new(TimestampMicrosecondArray::from_iter_values(
            std::iter::repeat_n(0i64, num_rows),
        )));
        #[cfg(feature = "small_decimals")]
        let decimal = Decimal64Array::from_iter_values(std::iter::repeat_n(0i64, num_rows))
            .with_precision_and_scale(10, 2)
            .unwrap();
        #[cfg(not(feature = "small_decimals"))]
        let decimal = Decimal128Array::from_iter_values(std::iter::repeat_n(0i128, num_rows))
            .with_precision_and_scale(10, 2)
            .unwrap();
        arrays.push(Arc::new(decimal));
        let fixed_iter = std::iter::repeat_n(Some(*b"ABCD"), num_rows);
        arrays.push(Arc::new(
            FixedSizeBinaryArray::try_from_sparse_iter_with_size(fixed_iter, 4).unwrap(),
        ));
        let enum_keys = Int32Array::from_iter_values(std::iter::repeat_n(0, num_rows));
        let enum_values = StringArray::from_iter_values(["A", "B", "C"]);
        let enum_arr =
            DictionaryArray::<Int32Type>::try_new(enum_keys, Arc::new(enum_values)).unwrap();
        arrays.push(Arc::new(enum_arr));
        let duration_values = std::iter::repeat_n(
            Some(IntervalMonthDayNanoType::make_value(0, 0, 0)),
            num_rows,
        );
        let duration_arr: IntervalMonthDayNanoArray = duration_values.collect();
        arrays.push(Arc::new(duration_arr));
        let uuid_bytes = [0u8; 16];
        let uuid_iter = std::iter::repeat_n(Some(uuid_bytes), num_rows);
        arrays.push(Arc::new(
            FixedSizeBinaryArray::try_from_sparse_iter_with_size(uuid_iter, 16).unwrap(),
        ));
        let item_field = Arc::new(Field::new(
            Field::LIST_FIELD_DEFAULT_NAME,
            DataType::Int32,
            false,
        ));
        let mut list_builder = ListBuilder::new(Int32Builder::new()).with_field(item_field);
        for _ in 0..num_rows {
            list_builder.values().append_value(1);
            list_builder.values().append_value(2);
            list_builder.values().append_value(3);
            list_builder.append(true);
        }
        arrays.push(Arc::new(list_builder.finish()));
        let values_field = Arc::new(Field::new("value", DataType::Int64, false));
        let mut map_builder = MapBuilder::new(
            Some(builder::MapFieldNames {
                entry: "entries".to_string(),
                key: "key".to_string(),
                value: "value".to_string(),
            }),
            StringBuilder::new(),
            Int64Builder::new(),
        )
        .with_values_field(values_field);
        for _ in 0..num_rows {
            let (keys, vals) = map_builder.entries();
            keys.append_value("a");
            vals.append_value(1);
            keys.append_value("b");
            vals.append_value(2);
            map_builder.append(true).unwrap();
        }
        arrays.push(Arc::new(map_builder.finish()));
        let rec_fields: Fields = Fields::from(vec![
            Field::new("x", DataType::Int32, false),
            Field::new("y", DataType::Utf8, true),
        ]);
        let mut sb = StructBuilder::new(
            rec_fields.clone(),
            vec![
                Box::new(Int32Builder::new()),
                Box::new(StringBuilder::new()),
            ],
        );
        for _ in 0..num_rows {
            sb.field_builder::<Int32Builder>(0).unwrap().append_value(7);
            sb.field_builder::<StringBuilder>(1).unwrap().append_null();
            sb.append(true);
        }
        arrays.push(Arc::new(sb.finish()));
        arrays.push(Arc::new(Int32Array::from_iter(std::iter::repeat_n(
            None::<i32>,
            num_rows,
        ))));
        arrays.push(Arc::new(Int32Array::from_iter_values(std::iter::repeat_n(
            123, num_rows,
        ))));
        let expected = RecordBatch::try_new(actual.schema(), arrays).unwrap();
        assert_eq!(
            actual, expected,
            "defaults should materialize correctly for all fields"
        );
    }

    #[test]
    fn test_schema_resolution_default_enum_invalid_symbol_errors() {
        let path = "test/data/skippable_types.avro";
        let bad_schema = make_reader_schema_with_default_fields(
            path,
            vec![serde_json::json!({
                "name":"bad_enum",
                "type":{"type":"enum","name":"E","symbols":["A","B","C"]},
                "default":"Z"
            })],
        );
        let file = File::open(path).unwrap();
        let res = ReaderBuilder::new()
            .with_reader_schema(bad_schema)
            .build(BufReader::new(file));
        let err = res.expect_err("expected enum default validation to fail");
        let msg = err.to_string();
        let lower_msg = msg.to_lowercase();
        assert!(
            lower_msg.contains("enum")
                && (lower_msg.contains("symbol") || lower_msg.contains("default")),
            "unexpected error: {msg}"
        );
    }

    #[test]
    fn test_schema_resolution_default_fixed_size_mismatch_errors() {
        let path = "test/data/skippable_types.avro";
        let bad_schema = make_reader_schema_with_default_fields(
            path,
            vec![serde_json::json!({
                "name":"bad_fixed",
                "type":{"type":"fixed","name":"F","size":4},
                "default":"ABC"
            })],
        );
        let file = File::open(path).unwrap();
        let res = ReaderBuilder::new()
            .with_reader_schema(bad_schema)
            .build(BufReader::new(file));
        let err = res.expect_err("expected fixed default validation to fail");
        let msg = err.to_string();
        let lower_msg = msg.to_lowercase();
        assert!(
            lower_msg.contains("fixed")
                && (lower_msg.contains("size")
                    || lower_msg.contains("length")
                    || lower_msg.contains("does not match")),
            "unexpected error: {msg}"
        );
    }

    #[test]
    fn test_alltypes_skip_writer_fields_keep_double_only() {
        let file = arrow_test_data("avro/alltypes_plain.avro");
        let reader_schema =
            make_reader_schema_with_selected_fields_in_order(&file, &["double_col"]);
        let batch = read_alltypes_with_reader_schema(&file, reader_schema);
        let expected = RecordBatch::try_from_iter_with_nullable([(
            "double_col",
            Arc::new(Float64Array::from_iter_values(
                (0..8).map(|x| (x % 2) as f64 * 10.1),
            )) as _,
            true,
        )])
        .unwrap();
        assert_eq!(batch, expected);
    }

    #[test]
    fn test_alltypes_skip_writer_fields_reorder_and_skip_many() {
        let file = arrow_test_data("avro/alltypes_plain.avro");
        let reader_schema =
            make_reader_schema_with_selected_fields_in_order(&file, &["timestamp_col", "id"]);
        let batch = read_alltypes_with_reader_schema(&file, reader_schema);
        let expected = RecordBatch::try_from_iter_with_nullable([
            (
                "timestamp_col",
                Arc::new(
                    TimestampMicrosecondArray::from_iter_values([
                        1235865600000000, // 2009-03-01T00:00:00.000
                        1235865660000000, // 2009-03-01T00:01:00.000
                        1238544000000000, // 2009-04-01T00:00:00.000
                        1238544060000000, // 2009-04-01T00:01:00.000
                        1233446400000000, // 2009-02-01T00:00:00.000
                        1233446460000000, // 2009-02-01T00:01:00.000
                        1230768000000000, // 2009-01-01T00:00:00.000
                        1230768060000000, // 2009-01-01T00:01:00.000
                    ])
                    .with_timezone("+00:00"),
                ) as _,
                true,
            ),
            (
                "id",
                Arc::new(Int32Array::from(vec![4, 5, 6, 7, 2, 3, 0, 1])) as _,
                true,
            ),
        ])
        .unwrap();
        assert_eq!(batch, expected);
    }

    #[test]
    fn test_skippable_types_project_each_field_individually() {
        let path = "test/data/skippable_types.avro";
        let full = read_file(path, 1024, false);
        let schema_full = full.schema();
        let num_rows = full.num_rows();
        let writer_json = load_writer_schema_json(path);
        assert_eq!(
            writer_json["type"], "record",
            "writer schema must be a record"
        );
        let fields_json = writer_json
            .get("fields")
            .and_then(|f| f.as_array())
            .expect("record has fields");
        assert_eq!(
            schema_full.fields().len(),
            fields_json.len(),
            "full read column count vs writer fields"
        );
        for (idx, f) in fields_json.iter().enumerate() {
            let name = f
                .get("name")
                .and_then(|n| n.as_str())
                .unwrap_or_else(|| panic!("field at index {idx} has no name"));
            let reader_schema = make_reader_schema_with_selected_fields_in_order(path, &[name]);
            let projected = read_alltypes_with_reader_schema(path, reader_schema);
            assert_eq!(
                projected.num_columns(),
                1,
                "projected batch should contain exactly the selected column '{name}'"
            );
            assert_eq!(
                projected.num_rows(),
                num_rows,
                "row count mismatch for projected column '{name}'"
            );
            let field = schema_full.field(idx).clone();
            let col = full.column(idx).clone();
            let expected =
                RecordBatch::try_new(Arc::new(Schema::new(vec![field])), vec![col]).unwrap();
            // Equality means: (1) read the right column values; and (2) all other
            // writer fields were skipped correctly for this projection (no misalignment).
            assert_eq!(
                projected, expected,
                "projected column '{name}' mismatch vs full read column"
            );
        }
    }

    #[test]
    fn test_union_fields_avro_nullable_and_general_unions() {
        let path = "test/data/union_fields.avro";
        let batch = read_file(path, 1024, false);
        let schema = batch.schema();
        let idx = schema.index_of("nullable_int_nullfirst").unwrap();
        let a = batch.column(idx).as_primitive::<Int32Type>();
        assert_eq!(a.len(), 4);
        assert!(a.is_null(0));
        assert_eq!(a.value(1), 42);
        assert!(a.is_null(2));
        assert_eq!(a.value(3), 0);
        let idx = schema.index_of("nullable_string_nullsecond").unwrap();
        let s = batch
            .column(idx)
            .as_any()
            .downcast_ref::<StringArray>()
            .expect("nullable_string_nullsecond should be Utf8");
        assert_eq!(s.len(), 4);
        assert_eq!(s.value(0), "s1");
        assert!(s.is_null(1));
        assert_eq!(s.value(2), "s3");
        assert!(s.is_valid(3)); // empty string, not null
        assert_eq!(s.value(3), "");
        let idx = schema.index_of("union_prim").unwrap();
        let u = batch
            .column(idx)
            .as_any()
            .downcast_ref::<UnionArray>()
            .expect("union_prim should be Union");
        let fields = match u.data_type() {
            DataType::Union(fields, mode) => {
                assert!(matches!(mode, UnionMode::Dense), "expect dense unions");
                fields
            }
            other => panic!("expected Union, got {other:?}"),
        };
        let tid_by_name = |name: &str| -> i8 {
            for (tid, f) in fields.iter() {
                if f.name() == name {
                    return tid;
                }
            }
            panic!("union child '{name}' not found");
        };
        let expected_type_ids = vec![
            tid_by_name("long"),
            tid_by_name("int"),
            tid_by_name("float"),
            tid_by_name("double"),
        ];
        let type_ids: Vec<i8> = u.type_ids().iter().copied().collect();
        assert_eq!(
            type_ids, expected_type_ids,
            "branch selection for union_prim rows"
        );
        let longs = u
            .child(tid_by_name("long"))
            .as_any()
            .downcast_ref::<Int64Array>()
            .unwrap();
        assert_eq!(longs.len(), 1);
        let ints = u
            .child(tid_by_name("int"))
            .as_any()
            .downcast_ref::<Int32Array>()
            .unwrap();
        assert_eq!(ints.len(), 1);
        let floats = u
            .child(tid_by_name("float"))
            .as_any()
            .downcast_ref::<Float32Array>()
            .unwrap();
        assert_eq!(floats.len(), 1);
        let doubles = u
            .child(tid_by_name("double"))
            .as_any()
            .downcast_ref::<Float64Array>()
            .unwrap();
        assert_eq!(doubles.len(), 1);
        let idx = schema.index_of("union_bytes_vs_string").unwrap();
        let u = batch
            .column(idx)
            .as_any()
            .downcast_ref::<UnionArray>()
            .expect("union_bytes_vs_string should be Union");
        let fields = match u.data_type() {
            DataType::Union(fields, _) => fields,
            other => panic!("expected Union, got {other:?}"),
        };
        let tid_by_name = |name: &str| -> i8 {
            for (tid, f) in fields.iter() {
                if f.name() == name {
                    return tid;
                }
            }
            panic!("union child '{name}' not found");
        };
        let tid_bytes = tid_by_name("bytes");
        let tid_string = tid_by_name("string");
        let type_ids: Vec<i8> = u.type_ids().iter().copied().collect();
        assert_eq!(
            type_ids,
            vec![tid_bytes, tid_string, tid_string, tid_bytes],
            "branch selection for bytes/string union"
        );
        let s_child = u
            .child(tid_string)
            .as_any()
            .downcast_ref::<StringArray>()
            .unwrap();
        assert_eq!(s_child.len(), 2);
        assert_eq!(s_child.value(0), "hello");
        assert_eq!(s_child.value(1), "world");
        let b_child = u
            .child(tid_bytes)
            .as_any()
            .downcast_ref::<BinaryArray>()
            .unwrap();
        assert_eq!(b_child.len(), 2);
        assert_eq!(b_child.value(0), &[0x00, 0xFF, 0x7F]);
        assert_eq!(b_child.value(1), b""); // previously: &[]
        let idx = schema.index_of("union_enum_records_array_map").unwrap();
        let u = batch
            .column(idx)
            .as_any()
            .downcast_ref::<UnionArray>()
            .expect("union_enum_records_array_map should be Union");
        let fields = match u.data_type() {
            DataType::Union(fields, _) => fields,
            other => panic!("expected Union, got {other:?}"),
        };
        let mut tid_enum: Option<i8> = None;
        let mut tid_rec_a: Option<i8> = None;
        let mut tid_rec_b: Option<i8> = None;
        let mut tid_array: Option<i8> = None;
        for (tid, f) in fields.iter() {
            match f.data_type() {
                DataType::Dictionary(_, _) => tid_enum = Some(tid),
                DataType::Struct(childs) => {
                    if childs.len() == 2 && childs[0].name() == "a" && childs[1].name() == "b" {
                        tid_rec_a = Some(tid);
                    } else if childs.len() == 2
                        && childs[0].name() == "x"
                        && childs[1].name() == "y"
                    {
                        tid_rec_b = Some(tid);
                    }
                }
                DataType::List(_) => tid_array = Some(tid),
                _ => {}
            }
        }
        let (tid_enum, tid_rec_a, tid_rec_b, tid_array) = (
            tid_enum.expect("enum child"),
            tid_rec_a.expect("RecA child"),
            tid_rec_b.expect("RecB child"),
            tid_array.expect("array<long> child"),
        );
        let type_ids: Vec<i8> = u.type_ids().iter().copied().collect();
        assert_eq!(
            type_ids,
            vec![tid_enum, tid_rec_a, tid_rec_b, tid_array],
            "branch selection for complex union"
        );
        let dict = u
            .child(tid_enum)
            .as_any()
            .downcast_ref::<DictionaryArray<Int32Type>>()
            .unwrap();
        assert_eq!(dict.len(), 1);
        assert!(dict.is_valid(0));
        let rec_a = u
            .child(tid_rec_a)
            .as_any()
            .downcast_ref::<StructArray>()
            .unwrap();
        assert_eq!(rec_a.len(), 1);
        let a_val = rec_a
            .column_by_name("a")
            .unwrap()
            .as_any()
            .downcast_ref::<Int32Array>()
            .unwrap();
        assert_eq!(a_val.value(0), 7);
        let b_val = rec_a
            .column_by_name("b")
            .unwrap()
            .as_any()
            .downcast_ref::<StringArray>()
            .unwrap();
        assert_eq!(b_val.value(0), "x");
        // RecB row: {"x": 123456789, "y": b"\xFF\x00"}
        let rec_b = u
            .child(tid_rec_b)
            .as_any()
            .downcast_ref::<StructArray>()
            .unwrap();
        let x_val = rec_b
            .column_by_name("x")
            .unwrap()
            .as_any()
            .downcast_ref::<Int64Array>()
            .unwrap();
        assert_eq!(x_val.value(0), 123_456_789_i64);
        let y_val = rec_b
            .column_by_name("y")
            .unwrap()
            .as_any()
            .downcast_ref::<BinaryArray>()
            .unwrap();
        assert_eq!(y_val.value(0), &[0xFF, 0x00]);
        let arr = u
            .child(tid_array)
            .as_any()
            .downcast_ref::<ListArray>()
            .unwrap();
        assert_eq!(arr.len(), 1);
        let first_values = arr.value(0);
        let longs = first_values.as_any().downcast_ref::<Int64Array>().unwrap();
        assert_eq!(longs.len(), 3);
        assert_eq!(longs.value(0), 1);
        assert_eq!(longs.value(1), 2);
        assert_eq!(longs.value(2), 3);
        let idx = schema.index_of("union_date_or_fixed4").unwrap();
        let u = batch
            .column(idx)
            .as_any()
            .downcast_ref::<UnionArray>()
            .expect("union_date_or_fixed4 should be Union");
        let fields = match u.data_type() {
            DataType::Union(fields, _) => fields,
            other => panic!("expected Union, got {other:?}"),
        };
        let mut tid_date: Option<i8> = None;
        let mut tid_fixed: Option<i8> = None;
        for (tid, f) in fields.iter() {
            match f.data_type() {
                DataType::Date32 => tid_date = Some(tid),
                DataType::FixedSizeBinary(4) => tid_fixed = Some(tid),
                _ => {}
            }
        }
        let (tid_date, tid_fixed) = (tid_date.expect("date"), tid_fixed.expect("fixed(4)"));
        let type_ids: Vec<i8> = u.type_ids().iter().copied().collect();
        assert_eq!(
            type_ids,
            vec![tid_date, tid_fixed, tid_date, tid_fixed],
            "branch selection for date/fixed4 union"
        );
        let dates = u
            .child(tid_date)
            .as_any()
            .downcast_ref::<Date32Array>()
            .unwrap();
        assert_eq!(dates.len(), 2);
        assert_eq!(dates.value(0), 19_000); // ~2022‑01‑15
        assert_eq!(dates.value(1), 0); // epoch
        let fixed = u
            .child(tid_fixed)
            .as_any()
            .downcast_ref::<FixedSizeBinaryArray>()
            .unwrap();
        assert_eq!(fixed.len(), 2);
        assert_eq!(fixed.value(0), b"ABCD");
        assert_eq!(fixed.value(1), &[0x00, 0x11, 0x22, 0x33]);
    }

    #[test]
    fn test_union_schema_resolution_all_type_combinations() {
        let path = "test/data/union_fields.avro";
        let baseline = read_file(path, 1024, false);
        let baseline_schema = baseline.schema();
        let mut root = load_writer_schema_json(path);
        assert_eq!(root["type"], "record", "writer schema must be a record");
        let fields = root
            .get_mut("fields")
            .and_then(|f| f.as_array_mut())
            .expect("record has fields");
        fn is_named_type(obj: &Value, ty: &str, nm: &str) -> bool {
            obj.get("type").and_then(|v| v.as_str()) == Some(ty)
                && obj.get("name").and_then(|v| v.as_str()) == Some(nm)
        }
        fn is_logical(obj: &Value, prim: &str, lt: &str) -> bool {
            obj.get("type").and_then(|v| v.as_str()) == Some(prim)
                && obj.get("logicalType").and_then(|v| v.as_str()) == Some(lt)
        }
        fn find_first(arr: &[Value], pred: impl Fn(&Value) -> bool) -> Option<Value> {
            arr.iter().find(|v| pred(v)).cloned()
        }
        fn prim(s: &str) -> Value {
            Value::String(s.to_string())
        }
        for f in fields.iter_mut() {
            let Some(name) = f.get("name").and_then(|n| n.as_str()) else {
                continue;
            };
            match name {
                // Flip null ordering – should not affect values
                "nullable_int_nullfirst" => {
                    f["type"] = json!(["int", "null"]);
                }
                "nullable_string_nullsecond" => {
                    f["type"] = json!(["null", "string"]);
                }
                "union_prim" => {
                    let orig = f["type"].as_array().unwrap().clone();
                    let long = prim("long");
                    let double = prim("double");
                    let string = prim("string");
                    let bytes = prim("bytes");
                    let boolean = prim("boolean");
                    assert!(orig.contains(&long));
                    assert!(orig.contains(&double));
                    assert!(orig.contains(&string));
                    assert!(orig.contains(&bytes));
                    assert!(orig.contains(&boolean));
                    f["type"] = json!([long, double, string, bytes, boolean]);
                }
                "union_bytes_vs_string" => {
                    f["type"] = json!(["string", "bytes"]);
                }
                "union_fixed_dur_decfix" => {
                    let orig = f["type"].as_array().unwrap().clone();
                    let fx8 = find_first(&orig, |o| is_named_type(o, "fixed", "Fx8")).unwrap();
                    let dur12 = find_first(&orig, |o| is_named_type(o, "fixed", "Dur12")).unwrap();
                    let decfix16 =
                        find_first(&orig, |o| is_named_type(o, "fixed", "DecFix16")).unwrap();
                    f["type"] = json!([decfix16, dur12, fx8]);
                }
                "union_enum_records_array_map" => {
                    let orig = f["type"].as_array().unwrap().clone();
                    let enum_color = find_first(&orig, |o| {
                        o.get("type").and_then(|v| v.as_str()) == Some("enum")
                    })
                    .unwrap();
                    let rec_a = find_first(&orig, |o| is_named_type(o, "record", "RecA")).unwrap();
                    let rec_b = find_first(&orig, |o| is_named_type(o, "record", "RecB")).unwrap();
                    let arr = find_first(&orig, |o| {
                        o.get("type").and_then(|v| v.as_str()) == Some("array")
                    })
                    .unwrap();
                    let map = find_first(&orig, |o| {
                        o.get("type").and_then(|v| v.as_str()) == Some("map")
                    })
                    .unwrap();
                    f["type"] = json!([arr, map, rec_b, rec_a, enum_color]);
                }
                "union_date_or_fixed4" => {
                    let orig = f["type"].as_array().unwrap().clone();
                    let date = find_first(&orig, |o| is_logical(o, "int", "date")).unwrap();
                    let fx4 = find_first(&orig, |o| is_named_type(o, "fixed", "Fx4")).unwrap();
                    f["type"] = json!([fx4, date]);
                }
                "union_time_millis_or_enum" => {
                    let orig = f["type"].as_array().unwrap().clone();
                    let time_ms =
                        find_first(&orig, |o| is_logical(o, "int", "time-millis")).unwrap();
                    let en = find_first(&orig, |o| {
                        o.get("type").and_then(|v| v.as_str()) == Some("enum")
                    })
                    .unwrap();
                    f["type"] = json!([en, time_ms]);
                }
                "union_time_micros_or_string" => {
                    let orig = f["type"].as_array().unwrap().clone();
                    let time_us =
                        find_first(&orig, |o| is_logical(o, "long", "time-micros")).unwrap();
                    f["type"] = json!(["string", time_us]);
                }
                "union_ts_millis_utc_or_array" => {
                    let orig = f["type"].as_array().unwrap().clone();
                    let ts_ms =
                        find_first(&orig, |o| is_logical(o, "long", "timestamp-millis")).unwrap();
                    let arr = find_first(&orig, |o| {
                        o.get("type").and_then(|v| v.as_str()) == Some("array")
                    })
                    .unwrap();
                    f["type"] = json!([arr, ts_ms]);
                }
                "union_ts_micros_local_or_bytes" => {
                    let orig = f["type"].as_array().unwrap().clone();
                    let lts_us =
                        find_first(&orig, |o| is_logical(o, "long", "local-timestamp-micros"))
                            .unwrap();
                    f["type"] = json!(["bytes", lts_us]);
                }
                "union_uuid_or_fixed10" => {
                    let orig = f["type"].as_array().unwrap().clone();
                    let uuid = find_first(&orig, |o| is_logical(o, "string", "uuid")).unwrap();
                    let fx10 = find_first(&orig, |o| is_named_type(o, "fixed", "Fx10")).unwrap();
                    f["type"] = json!([fx10, uuid]);
                }
                "union_dec_bytes_or_dec_fixed" => {
                    let orig = f["type"].as_array().unwrap().clone();
                    let dec_bytes = find_first(&orig, |o| {
                        o.get("type").and_then(|v| v.as_str()) == Some("bytes")
                            && o.get("logicalType").and_then(|v| v.as_str()) == Some("decimal")
                    })
                    .unwrap();
                    let dec_fix = find_first(&orig, |o| {
                        is_named_type(o, "fixed", "DecFix20")
                            && o.get("logicalType").and_then(|v| v.as_str()) == Some("decimal")
                    })
                    .unwrap();
                    f["type"] = json!([dec_fix, dec_bytes]);
                }
                "union_null_bytes_string" => {
                    f["type"] = json!(["bytes", "string", "null"]);
                }
                "array_of_union" => {
                    let obj = f
                        .get_mut("type")
                        .expect("array type")
                        .as_object_mut()
                        .unwrap();
                    obj.insert("items".to_string(), json!(["string", "long"]));
                }
                "map_of_union" => {
                    let obj = f
                        .get_mut("type")
                        .expect("map type")
                        .as_object_mut()
                        .unwrap();
                    obj.insert("values".to_string(), json!(["double", "null"]));
                }
                "record_with_union_field" => {
                    let rec = f
                        .get_mut("type")
                        .expect("record type")
                        .as_object_mut()
                        .unwrap();
                    let rec_fields = rec.get_mut("fields").unwrap().as_array_mut().unwrap();
                    let mut found = false;
                    for rf in rec_fields.iter_mut() {
                        if rf.get("name").and_then(|v| v.as_str()) == Some("u") {
                            rf["type"] = json!(["string", "long"]); // rely on int→long promotion
                            found = true;
                            break;
                        }
                    }
                    assert!(found, "field 'u' expected in HasUnion");
                }
                "union_ts_micros_utc_or_map" => {
                    let orig = f["type"].as_array().unwrap().clone();
                    let ts_us =
                        find_first(&orig, |o| is_logical(o, "long", "timestamp-micros")).unwrap();
                    let map = find_first(&orig, |o| {
                        o.get("type").and_then(|v| v.as_str()) == Some("map")
                    })
                    .unwrap();
                    f["type"] = json!([map, ts_us]);
                }
                "union_ts_millis_local_or_string" => {
                    let orig = f["type"].as_array().unwrap().clone();
                    let lts_ms =
                        find_first(&orig, |o| is_logical(o, "long", "local-timestamp-millis"))
                            .unwrap();
                    f["type"] = json!(["string", lts_ms]);
                }
                "union_bool_or_string" => {
                    f["type"] = json!(["string", "boolean"]);
                }
                _ => {}
            }
        }
        let reader_schema = AvroSchema::new(root.to_string());
        let resolved = read_alltypes_with_reader_schema(path, reader_schema);

        fn branch_token(dt: &DataType) -> String {
            match dt {
                DataType::Null => "null".into(),
                DataType::Boolean => "boolean".into(),
                DataType::Int32 => "int".into(),
                DataType::Int64 => "long".into(),
                DataType::Float32 => "float".into(),
                DataType::Float64 => "double".into(),
                DataType::Binary => "bytes".into(),
                DataType::Utf8 => "string".into(),
                DataType::Date32 => "date".into(),
                DataType::Time32(arrow_schema::TimeUnit::Millisecond) => "time-millis".into(),
                DataType::Time64(arrow_schema::TimeUnit::Microsecond) => "time-micros".into(),
                DataType::Timestamp(arrow_schema::TimeUnit::Millisecond, tz) => if tz.is_some() {
                    "timestamp-millis"
                } else {
                    "local-timestamp-millis"
                }
                .into(),
                DataType::Timestamp(arrow_schema::TimeUnit::Microsecond, tz) => if tz.is_some() {
                    "timestamp-micros"
                } else {
                    "local-timestamp-micros"
                }
                .into(),
                DataType::Interval(IntervalUnit::MonthDayNano) => "duration".into(),
                DataType::FixedSizeBinary(n) => format!("fixed{n}"),
                DataType::Dictionary(_, _) => "enum".into(),
                DataType::Decimal128(p, s) => format!("decimal({p},{s})"),
                DataType::Decimal256(p, s) => format!("decimal({p},{s})"),
                #[cfg(feature = "small_decimals")]
                DataType::Decimal64(p, s) => format!("decimal({p},{s})"),
                DataType::Struct(fields) => {
                    if fields.len() == 2 && fields[0].name() == "a" && fields[1].name() == "b" {
                        "record:RecA".into()
                    } else if fields.len() == 2
                        && fields[0].name() == "x"
                        && fields[1].name() == "y"
                    {
                        "record:RecB".into()
                    } else {
                        "record".into()
                    }
                }
                DataType::List(_) => "array".into(),
                DataType::Map(_, _) => "map".into(),
                other => format!("{other:?}"),
            }
        }

        fn union_tokens(u: &UnionArray) -> (Vec<i8>, HashMap<i8, String>) {
            let fields = match u.data_type() {
                DataType::Union(fields, _) => fields,
                other => panic!("expected Union, got {other:?}"),
            };
            let mut dict: HashMap<i8, String> = HashMap::with_capacity(fields.len());
            for (tid, f) in fields.iter() {
                dict.insert(tid, branch_token(f.data_type()));
            }
            let ids: Vec<i8> = u.type_ids().iter().copied().collect();
            (ids, dict)
        }

        fn expected_token(field_name: &str, writer_token: &str) -> String {
            match field_name {
                "union_prim" => match writer_token {
                    "int" => "long".into(),
                    "float" => "double".into(),
                    other => other.into(),
                },
                "record_with_union_field.u" => match writer_token {
                    "int" => "long".into(),
                    other => other.into(),
                },
                _ => writer_token.into(),
            }
        }

        fn get_union<'a>(
            rb: &'a RecordBatch,
            schema: arrow_schema::SchemaRef,
            fname: &str,
        ) -> &'a UnionArray {
            let idx = schema.index_of(fname).unwrap();
            rb.column(idx)
                .as_any()
                .downcast_ref::<UnionArray>()
                .unwrap_or_else(|| panic!("{fname} should be a Union"))
        }

        fn assert_union_equivalent(field_name: &str, u_writer: &UnionArray, u_reader: &UnionArray) {
            let (ids_w, dict_w) = union_tokens(u_writer);
            let (ids_r, dict_r) = union_tokens(u_reader);
            assert_eq!(
                ids_w.len(),
                ids_r.len(),
                "{field_name}: row count mismatch between baseline and resolved"
            );
            for (i, (id_w, id_r)) in ids_w.iter().zip(ids_r.iter()).enumerate() {
                let w_tok = dict_w.get(id_w).unwrap();
                let want = expected_token(field_name, w_tok);
                let got = dict_r.get(id_r).unwrap();
                assert_eq!(
                    got, &want,
                    "{field_name}: row {i} resolved to wrong union branch (writer={w_tok}, expected={want}, got={got})"
                );
            }
        }

        for (fname, dt) in [
            ("nullable_int_nullfirst", DataType::Int32),
            ("nullable_string_nullsecond", DataType::Utf8),
        ] {
            let idx_b = baseline_schema.index_of(fname).unwrap();
            let idx_r = resolved.schema().index_of(fname).unwrap();
            let col_b = baseline.column(idx_b);
            let col_r = resolved.column(idx_r);
            assert_eq!(
                col_b.data_type(),
                &dt,
                "baseline {fname} should decode as non-union with nullability"
            );
            assert_eq!(
                col_b.as_ref(),
                col_r.as_ref(),
                "{fname}: values must be identical regardless of null-branch order"
            );
        }
        let union_fields = [
            "union_prim",
            "union_bytes_vs_string",
            "union_fixed_dur_decfix",
            "union_enum_records_array_map",
            "union_date_or_fixed4",
            "union_time_millis_or_enum",
            "union_time_micros_or_string",
            "union_ts_millis_utc_or_array",
            "union_ts_micros_local_or_bytes",
            "union_uuid_or_fixed10",
            "union_dec_bytes_or_dec_fixed",
            "union_null_bytes_string",
            "union_ts_micros_utc_or_map",
            "union_ts_millis_local_or_string",
            "union_bool_or_string",
        ];
        for fname in union_fields {
            let u_b = get_union(&baseline, baseline_schema.clone(), fname);
            let u_r = get_union(&resolved, resolved.schema(), fname);
            assert_union_equivalent(fname, u_b, u_r);
        }
        {
            let fname = "array_of_union";
            let idx_b = baseline_schema.index_of(fname).unwrap();
            let idx_r = resolved.schema().index_of(fname).unwrap();
            let arr_b = baseline
                .column(idx_b)
                .as_any()
                .downcast_ref::<ListArray>()
                .expect("array_of_union should be a List");
            let arr_r = resolved
                .column(idx_r)
                .as_any()
                .downcast_ref::<ListArray>()
                .expect("array_of_union should be a List");
            assert_eq!(
                arr_b.value_offsets(),
                arr_r.value_offsets(),
                "{fname}: list offsets changed after resolution"
            );
            let u_b = arr_b
                .values()
                .as_any()
                .downcast_ref::<UnionArray>()
                .expect("array items should be Union");
            let u_r = arr_r
                .values()
                .as_any()
                .downcast_ref::<UnionArray>()
                .expect("array items should be Union");
            let (ids_b, dict_b) = union_tokens(u_b);
            let (ids_r, dict_r) = union_tokens(u_r);
            assert_eq!(ids_b.len(), ids_r.len(), "{fname}: values length mismatch");
            for (i, (id_b, id_r)) in ids_b.iter().zip(ids_r.iter()).enumerate() {
                let w_tok = dict_b.get(id_b).unwrap();
                let got = dict_r.get(id_r).unwrap();
                assert_eq!(
                    got, w_tok,
                    "{fname}: value {i} resolved to wrong branch (writer={w_tok}, got={got})"
                );
            }
        }
        {
            let fname = "map_of_union";
            let idx_b = baseline_schema.index_of(fname).unwrap();
            let idx_r = resolved.schema().index_of(fname).unwrap();
            let map_b = baseline
                .column(idx_b)
                .as_any()
                .downcast_ref::<MapArray>()
                .expect("map_of_union should be a Map");
            let map_r = resolved
                .column(idx_r)
                .as_any()
                .downcast_ref::<MapArray>()
                .expect("map_of_union should be a Map");
            assert_eq!(
                map_b.value_offsets(),
                map_r.value_offsets(),
                "{fname}: map value offsets changed after resolution"
            );
            let ent_b = map_b.entries();
            let ent_r = map_r.entries();
            let val_b_any = ent_b.column(1).as_ref();
            let val_r_any = ent_r.column(1).as_ref();
            let b_union = val_b_any.as_any().downcast_ref::<UnionArray>();
            let r_union = val_r_any.as_any().downcast_ref::<UnionArray>();
            if let (Some(u_b), Some(u_r)) = (b_union, r_union) {
                assert_union_equivalent(fname, u_b, u_r);
            } else {
                assert_eq!(
                    val_b_any.data_type(),
                    val_r_any.data_type(),
                    "{fname}: value data types differ after resolution"
                );
                assert_eq!(
                    val_b_any, val_r_any,
                    "{fname}: value arrays differ after resolution (nullable value column case)"
                );
                let value_nullable = |m: &MapArray| -> bool {
                    match m.data_type() {
                        DataType::Map(entries_field, _sorted) => match entries_field.data_type() {
                            DataType::Struct(fields) => {
                                assert_eq!(fields.len(), 2, "entries struct must have 2 fields");
                                assert_eq!(fields[0].name(), "key");
                                assert_eq!(fields[1].name(), "value");
                                fields[1].is_nullable()
                            }
                            other => panic!("Map entries field must be Struct, got {other:?}"),
                        },
                        other => panic!("expected Map data type, got {other:?}"),
                    }
                };
                assert!(
                    value_nullable(map_b),
                    "{fname}: baseline Map value field should be nullable per Arrow spec"
                );
                assert!(
                    value_nullable(map_r),
                    "{fname}: resolved Map value field should be nullable per Arrow spec"
                );
            }
        }
        {
            let fname = "record_with_union_field";
            let idx_b = baseline_schema.index_of(fname).unwrap();
            let idx_r = resolved.schema().index_of(fname).unwrap();
            let rec_b = baseline
                .column(idx_b)
                .as_any()
                .downcast_ref::<StructArray>()
                .expect("record_with_union_field should be a Struct");
            let rec_r = resolved
                .column(idx_r)
                .as_any()
                .downcast_ref::<StructArray>()
                .expect("record_with_union_field should be a Struct");
            let u_b = rec_b
                .column_by_name("u")
                .unwrap()
                .as_any()
                .downcast_ref::<UnionArray>()
                .expect("field 'u' should be Union (baseline)");
            let u_r = rec_r
                .column_by_name("u")
                .unwrap()
                .as_any()
                .downcast_ref::<UnionArray>()
                .expect("field 'u' should be Union (resolved)");
            assert_union_equivalent("record_with_union_field.u", u_b, u_r);
        }
    }

    #[test]
    fn test_union_fields_end_to_end_expected_arrays() {
        fn tid_by_name(fields: &UnionFields, want: &str) -> i8 {
            for (tid, f) in fields.iter() {
                if f.name() == want {
                    return tid;
                }
            }
            panic!("union child '{want}' not found")
        }

        fn tid_by_dt(fields: &UnionFields, pred: impl Fn(&DataType) -> bool) -> i8 {
            for (tid, f) in fields.iter() {
                if pred(f.data_type()) {
                    return tid;
                }
            }
            panic!("no union child matches predicate")
        }

        fn uuid16_from_str(s: &str) -> [u8; 16] {
            fn hex(b: u8) -> u8 {
                match b {
                    b'0'..=b'9' => b - b'0',
                    b'a'..=b'f' => b - b'a' + 10,
                    b'A'..=b'F' => b - b'A' + 10,
                    _ => panic!("invalid hex"),
                }
            }
            let mut out = [0u8; 16];
            let bytes = s.as_bytes();
            let (mut i, mut j) = (0, 0);
            while i < bytes.len() {
                if bytes[i] == b'-' {
                    i += 1;
                    continue;
                }
                let hi = hex(bytes[i]);
                let lo = hex(bytes[i + 1]);
                out[j] = (hi << 4) | lo;
                j += 1;
                i += 2;
            }
            assert_eq!(j, 16, "uuid must decode to 16 bytes");
            out
        }

        fn empty_child_for(dt: &DataType) -> Arc<dyn Array> {
            match dt {
                DataType::Null => Arc::new(NullArray::new(0)),
                DataType::Boolean => Arc::new(BooleanArray::from(Vec::<bool>::new())),
                DataType::Int32 => Arc::new(Int32Array::from(Vec::<i32>::new())),
                DataType::Int64 => Arc::new(Int64Array::from(Vec::<i64>::new())),
                DataType::Float32 => Arc::new(arrow_array::Float32Array::from(Vec::<f32>::new())),
                DataType::Float64 => Arc::new(arrow_array::Float64Array::from(Vec::<f64>::new())),
                DataType::Binary => Arc::new(BinaryArray::from(Vec::<&[u8]>::new())),
                DataType::Utf8 => Arc::new(StringArray::from(Vec::<&str>::new())),
                DataType::Date32 => Arc::new(arrow_array::Date32Array::from(Vec::<i32>::new())),
                DataType::Time32(arrow_schema::TimeUnit::Millisecond) => {
                    Arc::new(Time32MillisecondArray::from(Vec::<i32>::new()))
                }
                DataType::Time64(arrow_schema::TimeUnit::Microsecond) => {
                    Arc::new(Time64MicrosecondArray::from(Vec::<i64>::new()))
                }
                DataType::Timestamp(arrow_schema::TimeUnit::Millisecond, tz) => {
                    let a = TimestampMillisecondArray::from(Vec::<i64>::new());
                    Arc::new(if let Some(tz) = tz {
                        a.with_timezone(tz.clone())
                    } else {
                        a
                    })
                }
                DataType::Timestamp(arrow_schema::TimeUnit::Microsecond, tz) => {
                    let a = TimestampMicrosecondArray::from(Vec::<i64>::new());
                    Arc::new(if let Some(tz) = tz {
                        a.with_timezone(tz.clone())
                    } else {
                        a
                    })
                }
                DataType::Interval(IntervalUnit::MonthDayNano) => {
                    Arc::new(arrow_array::IntervalMonthDayNanoArray::from(Vec::<
                        IntervalMonthDayNano,
                    >::new(
                    )))
                }
                DataType::FixedSizeBinary(n) => Arc::new(FixedSizeBinaryArray::new_null(*n, 0)),
                DataType::Dictionary(k, v) => {
                    assert_eq!(**k, DataType::Int32, "expect int32 keys for enums");
                    let keys = Int32Array::from(Vec::<i32>::new());
                    let values = match v.as_ref() {
                        DataType::Utf8 => {
                            Arc::new(StringArray::from(Vec::<&str>::new())) as ArrayRef
                        }
                        other => panic!("unexpected dictionary value type {other:?}"),
                    };
                    Arc::new(DictionaryArray::<Int32Type>::try_new(keys, values).unwrap())
                }
                DataType::List(field) => {
                    let values: ArrayRef = match field.data_type() {
                        DataType::Int32 => {
                            Arc::new(Int32Array::from(Vec::<i32>::new())) as ArrayRef
                        }
                        DataType::Int64 => {
                            Arc::new(Int64Array::from(Vec::<i64>::new())) as ArrayRef
                        }
                        DataType::Utf8 => {
                            Arc::new(StringArray::from(Vec::<&str>::new())) as ArrayRef
                        }
                        DataType::Union(_, _) => {
                            let (uf, _) = if let DataType::Union(f, m) = field.data_type() {
                                (f.clone(), m)
                            } else {
                                unreachable!()
                            };
                            let children: Vec<ArrayRef> = uf
                                .iter()
                                .map(|(_, f)| empty_child_for(f.data_type()))
                                .collect();
                            Arc::new(
                                UnionArray::try_new(
                                    uf.clone(),
                                    ScalarBuffer::<i8>::from(Vec::<i8>::new()),
                                    Some(ScalarBuffer::<i32>::from(Vec::<i32>::new())),
                                    children,
                                )
                                .unwrap(),
                            ) as ArrayRef
                        }
                        other => panic!("unsupported list item type: {other:?}"),
                    };
                    let offsets = OffsetBuffer::new(ScalarBuffer::<i32>::from(vec![0]));
                    Arc::new(ListArray::try_new(field.clone(), offsets, values, None).unwrap())
                }
                DataType::Map(entry_field, ordered) => {
                    let DataType::Struct(childs) = entry_field.data_type() else {
                        panic!("map entries must be struct")
                    };
                    let key_field = &childs[0];
                    let val_field = &childs[1];
                    assert_eq!(key_field.data_type(), &DataType::Utf8);
                    let keys = StringArray::from(Vec::<&str>::new());
                    let vals: ArrayRef = match val_field.data_type() {
                        DataType::Float64 => {
                            Arc::new(arrow_array::Float64Array::from(Vec::<f64>::new())) as ArrayRef
                        }
                        DataType::Int64 => {
                            Arc::new(Int64Array::from(Vec::<i64>::new())) as ArrayRef
                        }
                        DataType::Utf8 => {
                            Arc::new(StringArray::from(Vec::<&str>::new())) as ArrayRef
                        }
                        DataType::Union(uf, _) => {
                            let ch: Vec<ArrayRef> = uf
                                .iter()
                                .map(|(_, f)| empty_child_for(f.data_type()))
                                .collect();
                            Arc::new(
                                UnionArray::try_new(
                                    uf.clone(),
                                    ScalarBuffer::<i8>::from(Vec::<i8>::new()),
                                    Some(ScalarBuffer::<i32>::from(Vec::<i32>::new())),
                                    ch,
                                )
                                .unwrap(),
                            ) as ArrayRef
                        }
                        other => panic!("unsupported map value type: {other:?}"),
                    };
                    let entries = StructArray::new(
                        Fields::from(vec![key_field.as_ref().clone(), val_field.as_ref().clone()]),
                        vec![Arc::new(keys) as ArrayRef, vals],
                        None,
                    );
                    let offsets = OffsetBuffer::new(ScalarBuffer::<i32>::from(vec![0]));
                    Arc::new(MapArray::new(
                        entry_field.clone(),
                        offsets,
                        entries,
                        None,
                        *ordered,
                    ))
                }
                other => panic!("empty_child_for: unhandled type {other:?}"),
            }
        }

        fn mk_dense_union(
            fields: &UnionFields,
            type_ids: Vec<i8>,
            offsets: Vec<i32>,
            provide: impl Fn(&Field) -> Option<ArrayRef>,
        ) -> ArrayRef {
            let children: Vec<ArrayRef> = fields
                .iter()
                .map(|(_, f)| provide(f).unwrap_or_else(|| empty_child_for(f.data_type())))
                .collect();

            Arc::new(
                UnionArray::try_new(
                    fields.clone(),
                    ScalarBuffer::<i8>::from(type_ids),
                    Some(ScalarBuffer::<i32>::from(offsets)),
                    children,
                )
                .unwrap(),
            ) as ArrayRef
        }

        // Dates / times / timestamps from the Avro content block:
        let date_a: i32 = 19_000;
        let time_ms_a: i32 = 13 * 3_600_000 + 45 * 60_000 + 30_000 + 123;
        let time_us_b: i64 = 23 * 3_600_000_000 + 59 * 60_000_000 + 59 * 1_000_000 + 999_999;
        let ts_ms_2024_01_01: i64 = 1_704_067_200_000;
        let ts_us_2024_01_01: i64 = ts_ms_2024_01_01 * 1000;
        // Fixed / bytes-like values:
        let fx8_a: [u8; 8] = *b"ABCDEFGH";
        let fx4_abcd: [u8; 4] = *b"ABCD";
        let fx4_misc: [u8; 4] = [0x00, 0x11, 0x22, 0x33];
        let fx10_ascii: [u8; 10] = *b"0123456789";
        let fx10_aa: [u8; 10] = [0xAA; 10];
        // Duration logical values as MonthDayNano:
        let dur_a = IntervalMonthDayNanoType::make_value(1, 2, 3_000_000_000);
        let dur_b = IntervalMonthDayNanoType::make_value(12, 31, 999_000_000);
        // UUID logical values (stored as 16-byte FixedSizeBinary in Arrow):
        let uuid1 = uuid16_from_str("fe7bc30b-4ce8-4c5e-b67c-2234a2d38e66");
        let uuid2 = uuid16_from_str("0826cc06-d2e3-4599-b4ad-af5fa6905cdb");
        // Decimals from Avro content:
        let dec_b_scale2_pos: i128 = 123_456; // "1234.56" bytes-decimal -> (precision=10, scale=2)
        let dec_fix16_neg: i128 = -101; // "-1.01" fixed(16) decimal(10,2)
        let dec_fix20_s4: i128 = 1_234_567_891_234; // "123456789.1234" fixed(20) decimal(20,4)
        let dec_fix20_s4_neg: i128 = -123; // "-0.0123" fixed(20) decimal(20,4)
        let path = "test/data/union_fields.avro";
        let actual = read_file(path, 1024, false);
        let schema = actual.schema();
        // Helper to fetch union metadata for a column
        let get_union = |name: &str| -> (UnionFields, UnionMode) {
            let idx = schema.index_of(name).unwrap();
            match schema.field(idx).data_type() {
                DataType::Union(f, m) => (f.clone(), *m),
                other => panic!("{name} should be a Union, got {other:?}"),
            }
        };
        let mut expected_cols: Vec<ArrayRef> = Vec::with_capacity(schema.fields().len());
        // 1) ["null","int"]: Int32 (nullable)
        expected_cols.push(Arc::new(Int32Array::from(vec![
            None,
            Some(42),
            None,
            Some(0),
        ])));
        // 2) ["string","null"]: Utf8 (nullable)
        expected_cols.push(Arc::new(StringArray::from(vec![
            Some("s1"),
            None,
            Some("s3"),
            Some(""),
        ])));
        // 3) union_prim: ["boolean","int","long","float","double","bytes","string"]
        {
            let (uf, mode) = get_union("union_prim");
            assert!(matches!(mode, UnionMode::Dense));
            let tids = vec![
                tid_by_name(&uf, "long"),
                tid_by_name(&uf, "int"),
                tid_by_name(&uf, "float"),
                tid_by_name(&uf, "double"),
            ];
            let offs = vec![0, 0, 0, 0];
            let arr = mk_dense_union(&uf, tids, offs, |f| match f.name().as_str() {
                "int" => Some(Arc::new(Int32Array::from(vec![-1])) as ArrayRef),
                "long" => Some(Arc::new(Int64Array::from(vec![1_234_567_890_123i64])) as ArrayRef),
                "float" => {
                    Some(Arc::new(arrow_array::Float32Array::from(vec![1.25f32])) as ArrayRef)
                }
                "double" => {
                    Some(Arc::new(arrow_array::Float64Array::from(vec![-2.5f64])) as ArrayRef)
                }
                _ => None,
            });
            expected_cols.push(arr);
        }
        // 4) union_bytes_vs_string: ["bytes","string"]
        {
            let (uf, _) = get_union("union_bytes_vs_string");
            let tids = vec![
                tid_by_name(&uf, "bytes"),
                tid_by_name(&uf, "string"),
                tid_by_name(&uf, "string"),
                tid_by_name(&uf, "bytes"),
            ];
            let offs = vec![0, 0, 1, 1];
            let arr = mk_dense_union(&uf, tids, offs, |f| match f.name().as_str() {
                "bytes" => Some(
                    Arc::new(BinaryArray::from(vec![&[0x00, 0xFF, 0x7F][..], &[][..]])) as ArrayRef,
                ),
                "string" => Some(Arc::new(StringArray::from(vec!["hello", "world"])) as ArrayRef),
                _ => None,
            });
            expected_cols.push(arr);
        }
        // 5) union_fixed_dur_decfix: [Fx8, Dur12, DecFix16(decimal(10,2))]
        {
            let (uf, _) = get_union("union_fixed_dur_decfix");
            let tid_fx8 = tid_by_dt(&uf, |dt| matches!(dt, DataType::FixedSizeBinary(8)));
            let tid_dur = tid_by_dt(&uf, |dt| {
                matches!(
                    dt,
                    DataType::Interval(arrow_schema::IntervalUnit::MonthDayNano)
                )
            });
            let tid_dec = tid_by_dt(&uf, |dt| match dt {
                #[cfg(feature = "small_decimals")]
                DataType::Decimal64(10, 2) => true,
                DataType::Decimal128(10, 2) | DataType::Decimal256(10, 2) => true,
                _ => false,
            });
            let tids = vec![tid_fx8, tid_dur, tid_dec, tid_dur];
            let offs = vec![0, 0, 0, 1];
            let arr = mk_dense_union(&uf, tids, offs, |f| match f.data_type() {
                DataType::FixedSizeBinary(8) => {
                    let it = [Some(fx8_a)].into_iter();
                    Some(Arc::new(
                        FixedSizeBinaryArray::try_from_sparse_iter_with_size(it, 8).unwrap(),
                    ) as ArrayRef)
                }
                DataType::Interval(IntervalUnit::MonthDayNano) => {
                    Some(Arc::new(arrow_array::IntervalMonthDayNanoArray::from(vec![
                        dur_a, dur_b,
                    ])) as ArrayRef)
                }
                #[cfg(feature = "small_decimals")]
                DataType::Decimal64(10, 2) => {
                    let a = arrow_array::Decimal64Array::from_iter_values([dec_fix16_neg as i64]);
                    Some(Arc::new(a.with_precision_and_scale(10, 2).unwrap()) as ArrayRef)
                }
                DataType::Decimal128(10, 2) => {
                    let a = arrow_array::Decimal128Array::from_iter_values([dec_fix16_neg]);
                    Some(Arc::new(a.with_precision_and_scale(10, 2).unwrap()) as ArrayRef)
                }
                DataType::Decimal256(10, 2) => {
                    let a = arrow_array::Decimal256Array::from_iter_values([i256::from_i128(
                        dec_fix16_neg,
                    )]);
                    Some(Arc::new(a.with_precision_and_scale(10, 2).unwrap()) as ArrayRef)
                }
                _ => None,
            });
            expected_cols.push(arr);
        }
        // 6) union_enum_records_array_map: [enum ColorU, record RecA, record RecB, array<long>, map<string>]
        {
            let (uf, _) = get_union("union_enum_records_array_map");
            let tid_enum = tid_by_dt(&uf, |dt| matches!(dt, DataType::Dictionary(_, _)));
            let tid_reca = tid_by_dt(&uf, |dt| {
                if let DataType::Struct(fs) = dt {
                    fs.len() == 2 && fs[0].name() == "a" && fs[1].name() == "b"
                } else {
                    false
                }
            });
            let tid_recb = tid_by_dt(&uf, |dt| {
                if let DataType::Struct(fs) = dt {
                    fs.len() == 2 && fs[0].name() == "x" && fs[1].name() == "y"
                } else {
                    false
                }
            });
            let tid_arr = tid_by_dt(&uf, |dt| matches!(dt, DataType::List(_)));
            let tids = vec![tid_enum, tid_reca, tid_recb, tid_arr];
            let offs = vec![0, 0, 0, 0];
            let arr = mk_dense_union(&uf, tids, offs, |f| match f.data_type() {
                DataType::Dictionary(_, _) => {
                    let keys = Int32Array::from(vec![0i32]); // "RED"
                    let values =
                        Arc::new(StringArray::from(vec!["RED", "GREEN", "BLUE"])) as ArrayRef;
                    Some(
                        Arc::new(DictionaryArray::<Int32Type>::try_new(keys, values).unwrap())
                            as ArrayRef,
                    )
                }
                DataType::Struct(fs)
                    if fs.len() == 2 && fs[0].name() == "a" && fs[1].name() == "b" =>
                {
                    let a = Int32Array::from(vec![7]);
                    let b = StringArray::from(vec!["x"]);
                    Some(Arc::new(StructArray::new(
                        fs.clone(),
                        vec![Arc::new(a), Arc::new(b)],
                        None,
                    )) as ArrayRef)
                }
                DataType::Struct(fs)
                    if fs.len() == 2 && fs[0].name() == "x" && fs[1].name() == "y" =>
                {
                    let x = Int64Array::from(vec![123_456_789i64]);
                    let y = BinaryArray::from(vec![&[0xFF, 0x00][..]]);
                    Some(Arc::new(StructArray::new(
                        fs.clone(),
                        vec![Arc::new(x), Arc::new(y)],
                        None,
                    )) as ArrayRef)
                }
                DataType::List(field) => {
                    let values = Int64Array::from(vec![1i64, 2, 3]);
                    let offsets = OffsetBuffer::new(ScalarBuffer::<i32>::from(vec![0, 3]));
                    Some(Arc::new(
                        ListArray::try_new(field.clone(), offsets, Arc::new(values), None).unwrap(),
                    ) as ArrayRef)
                }
                DataType::Map(_, _) => None,
                other => panic!("unexpected child {other:?}"),
            });
            expected_cols.push(arr);
        }
        // 7) union_date_or_fixed4: [date32, fixed(4)]
        {
            let (uf, _) = get_union("union_date_or_fixed4");
            let tid_date = tid_by_dt(&uf, |dt| matches!(dt, DataType::Date32));
            let tid_fx4 = tid_by_dt(&uf, |dt| matches!(dt, DataType::FixedSizeBinary(4)));
            let tids = vec![tid_date, tid_fx4, tid_date, tid_fx4];
            let offs = vec![0, 0, 1, 1];
            let arr = mk_dense_union(&uf, tids, offs, |f| match f.data_type() {
                DataType::Date32 => {
                    Some(Arc::new(arrow_array::Date32Array::from(vec![date_a, 0])) as ArrayRef)
                }
                DataType::FixedSizeBinary(4) => {
                    let it = [Some(fx4_abcd), Some(fx4_misc)].into_iter();
                    Some(Arc::new(
                        FixedSizeBinaryArray::try_from_sparse_iter_with_size(it, 4).unwrap(),
                    ) as ArrayRef)
                }
                _ => None,
            });
            expected_cols.push(arr);
        }
        // 8) union_time_millis_or_enum: [time-millis, enum OnOff]
        {
            let (uf, _) = get_union("union_time_millis_or_enum");
            let tid_ms = tid_by_dt(&uf, |dt| {
                matches!(dt, DataType::Time32(arrow_schema::TimeUnit::Millisecond))
            });
            let tid_en = tid_by_dt(&uf, |dt| matches!(dt, DataType::Dictionary(_, _)));
            let tids = vec![tid_ms, tid_en, tid_en, tid_ms];
            let offs = vec![0, 0, 1, 1];
            let arr = mk_dense_union(&uf, tids, offs, |f| match f.data_type() {
                DataType::Time32(arrow_schema::TimeUnit::Millisecond) => {
                    Some(Arc::new(Time32MillisecondArray::from(vec![time_ms_a, 0])) as ArrayRef)
                }
                DataType::Dictionary(_, _) => {
                    let keys = Int32Array::from(vec![0i32, 1]); // "ON", "OFF"
                    let values = Arc::new(StringArray::from(vec!["ON", "OFF"])) as ArrayRef;
                    Some(
                        Arc::new(DictionaryArray::<Int32Type>::try_new(keys, values).unwrap())
                            as ArrayRef,
                    )
                }
                _ => None,
            });
            expected_cols.push(arr);
        }
        // 9) union_time_micros_or_string: [time-micros, string]
        {
            let (uf, _) = get_union("union_time_micros_or_string");
            let tid_us = tid_by_dt(&uf, |dt| {
                matches!(dt, DataType::Time64(arrow_schema::TimeUnit::Microsecond))
            });
            let tid_s = tid_by_name(&uf, "string");
            let tids = vec![tid_s, tid_us, tid_s, tid_s];
            let offs = vec![0, 0, 1, 2];
            let arr = mk_dense_union(&uf, tids, offs, |f| match f.data_type() {
                DataType::Time64(arrow_schema::TimeUnit::Microsecond) => {
                    Some(Arc::new(Time64MicrosecondArray::from(vec![time_us_b])) as ArrayRef)
                }
                DataType::Utf8 => {
                    Some(Arc::new(StringArray::from(vec!["evening", "night", ""])) as ArrayRef)
                }
                _ => None,
            });
            expected_cols.push(arr);
        }
        // 10) union_ts_millis_utc_or_array: [timestamp-millis(TZ), array<int>]
        {
            let (uf, _) = get_union("union_ts_millis_utc_or_array");
            let tid_ts = tid_by_dt(&uf, |dt| {
                matches!(
                    dt,
                    DataType::Timestamp(arrow_schema::TimeUnit::Millisecond, _)
                )
            });
            let tid_arr = tid_by_dt(&uf, |dt| matches!(dt, DataType::List(_)));
            let tids = vec![tid_ts, tid_arr, tid_arr, tid_ts];
            let offs = vec![0, 0, 1, 1];
            let arr = mk_dense_union(&uf, tids, offs, |f| match f.data_type() {
                DataType::Timestamp(arrow_schema::TimeUnit::Millisecond, tz) => {
                    let a = TimestampMillisecondArray::from(vec![
                        ts_ms_2024_01_01,
                        ts_ms_2024_01_01 + 86_400_000,
                    ]);
                    Some(Arc::new(if let Some(tz) = tz {
                        a.with_timezone(tz.clone())
                    } else {
                        a
                    }) as ArrayRef)
                }
                DataType::List(field) => {
                    let values = Int32Array::from(vec![0, 1, 2, -1, 0, 1]);
                    let offsets = OffsetBuffer::new(ScalarBuffer::<i32>::from(vec![0, 3, 6]));
                    Some(Arc::new(
                        ListArray::try_new(field.clone(), offsets, Arc::new(values), None).unwrap(),
                    ) as ArrayRef)
                }
                _ => None,
            });
            expected_cols.push(arr);
        }
        // 11) union_ts_micros_local_or_bytes: [local-timestamp-micros, bytes]
        {
            let (uf, _) = get_union("union_ts_micros_local_or_bytes");
            let tid_lts = tid_by_dt(&uf, |dt| {
                matches!(
                    dt,
                    DataType::Timestamp(arrow_schema::TimeUnit::Microsecond, None)
                )
            });
            let tid_b = tid_by_name(&uf, "bytes");
            let tids = vec![tid_b, tid_lts, tid_b, tid_b];
            let offs = vec![0, 0, 1, 2];
            let arr = mk_dense_union(&uf, tids, offs, |f| match f.data_type() {
                DataType::Timestamp(arrow_schema::TimeUnit::Microsecond, None) => Some(Arc::new(
                    TimestampMicrosecondArray::from(vec![ts_us_2024_01_01]),
                )
                    as ArrayRef),
                DataType::Binary => Some(Arc::new(BinaryArray::from(vec![
                    &b"\x11\x22\x33"[..],
                    &b"\x00"[..],
                    &b"\x10\x20\x30\x40"[..],
                ])) as ArrayRef),
                _ => None,
            });
            expected_cols.push(arr);
        }
        // 12) union_uuid_or_fixed10: [uuid(string)->fixed(16), fixed(10)]
        {
            let (uf, _) = get_union("union_uuid_or_fixed10");
            let tid_fx16 = tid_by_dt(&uf, |dt| matches!(dt, DataType::FixedSizeBinary(16)));
            let tid_fx10 = tid_by_dt(&uf, |dt| matches!(dt, DataType::FixedSizeBinary(10)));
            let tids = vec![tid_fx16, tid_fx10, tid_fx16, tid_fx10];
            let offs = vec![0, 0, 1, 1];
            let arr = mk_dense_union(&uf, tids, offs, |f| match f.data_type() {
                DataType::FixedSizeBinary(16) => {
                    let it = [Some(uuid1), Some(uuid2)].into_iter();
                    Some(Arc::new(
                        FixedSizeBinaryArray::try_from_sparse_iter_with_size(it, 16).unwrap(),
                    ) as ArrayRef)
                }
                DataType::FixedSizeBinary(10) => {
                    let it = [Some(fx10_ascii), Some(fx10_aa)].into_iter();
                    Some(Arc::new(
                        FixedSizeBinaryArray::try_from_sparse_iter_with_size(it, 10).unwrap(),
                    ) as ArrayRef)
                }
                _ => None,
            });
            expected_cols.push(arr);
        }
        // 13) union_dec_bytes_or_dec_fixed: [bytes dec(10,2), fixed(20) dec(20,4)]
        {
            let (uf, _) = get_union("union_dec_bytes_or_dec_fixed");
            let tid_b10s2 = tid_by_dt(&uf, |dt| match dt {
                #[cfg(feature = "small_decimals")]
                DataType::Decimal64(10, 2) => true,
                DataType::Decimal128(10, 2) | DataType::Decimal256(10, 2) => true,
                _ => false,
            });
            let tid_f20s4 = tid_by_dt(&uf, |dt| {
                matches!(
                    dt,
                    DataType::Decimal128(20, 4) | DataType::Decimal256(20, 4)
                )
            });
            let tids = vec![tid_b10s2, tid_f20s4, tid_b10s2, tid_f20s4];
            let offs = vec![0, 0, 1, 1];
            let arr = mk_dense_union(&uf, tids, offs, |f| match f.data_type() {
                #[cfg(feature = "small_decimals")]
                DataType::Decimal64(10, 2) => {
                    let a = Decimal64Array::from_iter_values([dec_b_scale2_pos as i64, 0i64]);
                    Some(Arc::new(a.with_precision_and_scale(10, 2).unwrap()) as ArrayRef)
                }
                DataType::Decimal128(10, 2) => {
                    let a = Decimal128Array::from_iter_values([dec_b_scale2_pos, 0]);
                    Some(Arc::new(a.with_precision_and_scale(10, 2).unwrap()) as ArrayRef)
                }
                DataType::Decimal256(10, 2) => {
                    let a = Decimal256Array::from_iter_values([
                        i256::from_i128(dec_b_scale2_pos),
                        i256::from(0),
                    ]);
                    Some(Arc::new(a.with_precision_and_scale(10, 2).unwrap()) as ArrayRef)
                }
                DataType::Decimal128(20, 4) => {
                    let a = Decimal128Array::from_iter_values([dec_fix20_s4_neg, dec_fix20_s4]);
                    Some(Arc::new(a.with_precision_and_scale(20, 4).unwrap()) as ArrayRef)
                }
                DataType::Decimal256(20, 4) => {
                    let a = Decimal256Array::from_iter_values([
                        i256::from_i128(dec_fix20_s4_neg),
                        i256::from_i128(dec_fix20_s4),
                    ]);
                    Some(Arc::new(a.with_precision_and_scale(20, 4).unwrap()) as ArrayRef)
                }
                _ => None,
            });
            expected_cols.push(arr);
        }
        // 14) union_null_bytes_string: ["null","bytes","string"]
        {
            let (uf, _) = get_union("union_null_bytes_string");
            let tid_n = tid_by_name(&uf, "null");
            let tid_b = tid_by_name(&uf, "bytes");
            let tid_s = tid_by_name(&uf, "string");
            let tids = vec![tid_n, tid_b, tid_s, tid_s];
            let offs = vec![0, 0, 0, 1];
            let arr = mk_dense_union(&uf, tids, offs, |f| match f.name().as_str() {
                "null" => Some(Arc::new(arrow_array::NullArray::new(1)) as ArrayRef),
                "bytes" => Some(Arc::new(BinaryArray::from(vec![&b"\x01\x02"[..]])) as ArrayRef),
                "string" => Some(Arc::new(StringArray::from(vec!["text", "u"])) as ArrayRef),
                _ => None,
            });
            expected_cols.push(arr);
        }
        // 15) array_of_union: array<[long,string]>
        {
            let idx = schema.index_of("array_of_union").unwrap();
            let dt = schema.field(idx).data_type().clone();
            let (item_field, _) = match &dt {
                DataType::List(f) => (f.clone(), ()),
                other => panic!("array_of_union must be List, got {other:?}"),
            };
            let (uf, _) = match item_field.data_type() {
                DataType::Union(f, m) => (f.clone(), m),
                other => panic!("array_of_union items must be Union, got {other:?}"),
            };
            let tid_l = tid_by_name(&uf, "long");
            let tid_s = tid_by_name(&uf, "string");
            let type_ids = vec![tid_l, tid_s, tid_l, tid_s, tid_l, tid_l, tid_s, tid_l];
            let offsets = vec![0, 0, 1, 1, 2, 3, 2, 4];
            let values_union =
                mk_dense_union(&uf, type_ids, offsets, |f| match f.name().as_str() {
                    "long" => {
                        Some(Arc::new(Int64Array::from(vec![1i64, -5, 42, -1, 0])) as ArrayRef)
                    }
                    "string" => Some(Arc::new(StringArray::from(vec!["a", "", "z"])) as ArrayRef),
                    _ => None,
                });
            let list_offsets = OffsetBuffer::new(ScalarBuffer::<i32>::from(vec![0, 3, 5, 6, 8]));
            expected_cols.push(Arc::new(
                ListArray::try_new(item_field.clone(), list_offsets, values_union, None).unwrap(),
            ));
        }
        // 16) map_of_union: map<[null,double]>
        {
            let idx = schema.index_of("map_of_union").unwrap();
            let dt = schema.field(idx).data_type().clone();
            let (entry_field, ordered) = match &dt {
                DataType::Map(f, ordered) => (f.clone(), *ordered),
                other => panic!("map_of_union must be Map, got {other:?}"),
            };
            let DataType::Struct(entry_fields) = entry_field.data_type() else {
                panic!("map entries must be struct")
            };
            let key_field = entry_fields[0].clone();
            let val_field = entry_fields[1].clone();
            let keys = StringArray::from(vec!["a", "b", "x", "pi"]);
            let rounded_pi = (std::f64::consts::PI * 100_000.0).round() / 100_000.0;
            let values: ArrayRef = match val_field.data_type() {
                DataType::Union(uf, _) => {
                    let tid_n = tid_by_name(uf, "null");
                    let tid_d = tid_by_name(uf, "double");
                    let tids = vec![tid_n, tid_d, tid_d, tid_d];
                    let offs = vec![0, 0, 1, 2];
                    mk_dense_union(uf, tids, offs, |f| match f.name().as_str() {
                        "null" => Some(Arc::new(NullArray::new(1)) as ArrayRef),
                        "double" => Some(Arc::new(arrow_array::Float64Array::from(vec![
                            2.5f64, -0.5f64, rounded_pi,
                        ])) as ArrayRef),
                        _ => None,
                    })
                }
                DataType::Float64 => Arc::new(arrow_array::Float64Array::from(vec![
                    None,
                    Some(2.5),
                    Some(-0.5),
                    Some(rounded_pi),
                ])),
                other => panic!("unexpected map value type {other:?}"),
            };
            let entries = StructArray::new(
                Fields::from(vec![key_field.as_ref().clone(), val_field.as_ref().clone()]),
                vec![Arc::new(keys) as ArrayRef, values],
                None,
            );
            let offsets = OffsetBuffer::new(ScalarBuffer::<i32>::from(vec![0, 2, 3, 3, 4]));
            expected_cols.push(Arc::new(MapArray::new(
                entry_field,
                offsets,
                entries,
                None,
                ordered,
            )));
        }
        // 17) record_with_union_field: struct { id:int, u:[int,string] }
        {
            let idx = schema.index_of("record_with_union_field").unwrap();
            let DataType::Struct(rec_fields) = schema.field(idx).data_type() else {
                panic!("record_with_union_field should be Struct")
            };
            let id = Int32Array::from(vec![1, 2, 3, 4]);
            let u_field = rec_fields.iter().find(|f| f.name() == "u").unwrap();
            let DataType::Union(uf, _) = u_field.data_type() else {
                panic!("u must be Union")
            };
            let tid_i = tid_by_name(uf, "int");
            let tid_s = tid_by_name(uf, "string");
            let tids = vec![tid_s, tid_i, tid_i, tid_s];
            let offs = vec![0, 0, 1, 1];
            let u = mk_dense_union(uf, tids, offs, |f| match f.name().as_str() {
                "int" => Some(Arc::new(Int32Array::from(vec![99, 0])) as ArrayRef),
                "string" => Some(Arc::new(StringArray::from(vec!["one", "four"])) as ArrayRef),
                _ => None,
            });
            let rec = StructArray::new(rec_fields.clone(), vec![Arc::new(id) as ArrayRef, u], None);
            expected_cols.push(Arc::new(rec));
        }
        // 18) union_ts_micros_utc_or_map: [timestamp-micros(TZ), map<long>]
        {
            let (uf, _) = get_union("union_ts_micros_utc_or_map");
            let tid_ts = tid_by_dt(&uf, |dt| {
                matches!(
                    dt,
                    DataType::Timestamp(arrow_schema::TimeUnit::Microsecond, Some(_))
                )
            });
            let tid_map = tid_by_dt(&uf, |dt| matches!(dt, DataType::Map(_, _)));
            let tids = vec![tid_ts, tid_map, tid_ts, tid_map];
            let offs = vec![0, 0, 1, 1];
            let arr = mk_dense_union(&uf, tids, offs, |f| match f.data_type() {
                DataType::Timestamp(arrow_schema::TimeUnit::Microsecond, tz) => {
                    let a = TimestampMicrosecondArray::from(vec![ts_us_2024_01_01, 0i64]);
                    Some(Arc::new(if let Some(tz) = tz {
                        a.with_timezone(tz.clone())
                    } else {
                        a
                    }) as ArrayRef)
                }
                DataType::Map(entry_field, ordered) => {
                    let DataType::Struct(fs) = entry_field.data_type() else {
                        panic!("map entries must be struct")
                    };
                    let key_field = fs[0].clone();
                    let val_field = fs[1].clone();
                    assert_eq!(key_field.data_type(), &DataType::Utf8);
                    assert_eq!(val_field.data_type(), &DataType::Int64);
                    let keys = StringArray::from(vec!["k1", "k2", "n"]);
                    let vals = Int64Array::from(vec![1i64, 2, 0]);
                    let entries = StructArray::new(
                        Fields::from(vec![key_field.as_ref().clone(), val_field.as_ref().clone()]),
                        vec![Arc::new(keys) as ArrayRef, Arc::new(vals) as ArrayRef],
                        None,
                    );
                    let offsets = OffsetBuffer::new(ScalarBuffer::<i32>::from(vec![0, 2, 3]));
                    Some(Arc::new(MapArray::new(
                        entry_field.clone(),
                        offsets,
                        entries,
                        None,
                        *ordered,
                    )) as ArrayRef)
                }
                _ => None,
            });
            expected_cols.push(arr);
        }
        // 19) union_ts_millis_local_or_string: [local-timestamp-millis, string]
        {
            let (uf, _) = get_union("union_ts_millis_local_or_string");
            let tid_ts = tid_by_dt(&uf, |dt| {
                matches!(
                    dt,
                    DataType::Timestamp(arrow_schema::TimeUnit::Millisecond, None)
                )
            });
            let tid_s = tid_by_name(&uf, "string");
            let tids = vec![tid_s, tid_ts, tid_s, tid_s];
            let offs = vec![0, 0, 1, 2];
            let arr = mk_dense_union(&uf, tids, offs, |f| match f.data_type() {
                DataType::Timestamp(arrow_schema::TimeUnit::Millisecond, None) => Some(Arc::new(
                    TimestampMillisecondArray::from(vec![ts_ms_2024_01_01]),
                )
                    as ArrayRef),
                DataType::Utf8 => {
                    Some(
                        Arc::new(StringArray::from(vec!["local midnight", "done", ""])) as ArrayRef,
                    )
                }
                _ => None,
            });
            expected_cols.push(arr);
        }
        // 20) union_bool_or_string: ["boolean","string"]
        {
            let (uf, _) = get_union("union_bool_or_string");
            let tid_b = tid_by_name(&uf, "boolean");
            let tid_s = tid_by_name(&uf, "string");
            let tids = vec![tid_b, tid_s, tid_b, tid_s];
            let offs = vec![0, 0, 1, 1];
            let arr = mk_dense_union(&uf, tids, offs, |f| match f.name().as_str() {
                "boolean" => Some(Arc::new(BooleanArray::from(vec![true, false])) as ArrayRef),
                "string" => Some(Arc::new(StringArray::from(vec!["no", "yes"])) as ArrayRef),
                _ => None,
            });
            expected_cols.push(arr);
        }
        let expected = RecordBatch::try_new(schema.clone(), expected_cols).unwrap();
        assert_eq!(
            actual, expected,
            "full end-to-end equality for union_fields.avro"
        );
    }

    #[test]
    fn test_read_zero_byte_avro_file() {
        let batch = read_file("test/data/zero_byte.avro", 3, false);
        let schema = batch.schema();
        assert_eq!(schema.fields().len(), 1);
        let field = schema.field(0);
        assert_eq!(field.name(), "data");
        assert_eq!(field.data_type(), &DataType::Binary);
        assert!(field.is_nullable());
        assert_eq!(batch.num_rows(), 3);
        assert_eq!(batch.num_columns(), 1);
        let binary_array = batch
            .column(0)
            .as_any()
            .downcast_ref::<BinaryArray>()
            .unwrap();
        assert!(binary_array.is_null(0));
        assert!(binary_array.is_valid(1));
        assert_eq!(binary_array.value(1), b"");
        assert!(binary_array.is_valid(2));
        assert_eq!(binary_array.value(2), b"some bytes");
    }

    #[test]
    fn test_alltypes() {
        let files = [
            "avro/alltypes_plain.avro",
            "avro/alltypes_plain.snappy.avro",
            "avro/alltypes_plain.zstandard.avro",
            "avro/alltypes_plain.bzip2.avro",
            "avro/alltypes_plain.xz.avro",
        ];

        let expected = RecordBatch::try_from_iter_with_nullable([
            (
                "id",
                Arc::new(Int32Array::from(vec![4, 5, 6, 7, 2, 3, 0, 1])) as _,
                true,
            ),
            (
                "bool_col",
                Arc::new(BooleanArray::from_iter((0..8).map(|x| Some(x % 2 == 0)))) as _,
                true,
            ),
            (
                "tinyint_col",
                Arc::new(Int32Array::from_iter_values((0..8).map(|x| x % 2))) as _,
                true,
            ),
            (
                "smallint_col",
                Arc::new(Int32Array::from_iter_values((0..8).map(|x| x % 2))) as _,
                true,
            ),
            (
                "int_col",
                Arc::new(Int32Array::from_iter_values((0..8).map(|x| x % 2))) as _,
                true,
            ),
            (
                "bigint_col",
                Arc::new(Int64Array::from_iter_values((0..8).map(|x| (x % 2) * 10))) as _,
                true,
            ),
            (
                "float_col",
                Arc::new(Float32Array::from_iter_values(
                    (0..8).map(|x| (x % 2) as f32 * 1.1),
                )) as _,
                true,
            ),
            (
                "double_col",
                Arc::new(Float64Array::from_iter_values(
                    (0..8).map(|x| (x % 2) as f64 * 10.1),
                )) as _,
                true,
            ),
            (
                "date_string_col",
                Arc::new(BinaryArray::from_iter_values([
                    [48, 51, 47, 48, 49, 47, 48, 57],
                    [48, 51, 47, 48, 49, 47, 48, 57],
                    [48, 52, 47, 48, 49, 47, 48, 57],
                    [48, 52, 47, 48, 49, 47, 48, 57],
                    [48, 50, 47, 48, 49, 47, 48, 57],
                    [48, 50, 47, 48, 49, 47, 48, 57],
                    [48, 49, 47, 48, 49, 47, 48, 57],
                    [48, 49, 47, 48, 49, 47, 48, 57],
                ])) as _,
                true,
            ),
            (
                "string_col",
                Arc::new(BinaryArray::from_iter_values((0..8).map(|x| [48 + x % 2]))) as _,
                true,
            ),
            (
                "timestamp_col",
                Arc::new(
                    TimestampMicrosecondArray::from_iter_values([
                        1235865600000000, // 2009-03-01T00:00:00.000
                        1235865660000000, // 2009-03-01T00:01:00.000
                        1238544000000000, // 2009-04-01T00:00:00.000
                        1238544060000000, // 2009-04-01T00:01:00.000
                        1233446400000000, // 2009-02-01T00:00:00.000
                        1233446460000000, // 2009-02-01T00:01:00.000
                        1230768000000000, // 2009-01-01T00:00:00.000
                        1230768060000000, // 2009-01-01T00:01:00.000
                    ])
                    .with_timezone("+00:00"),
                ) as _,
                true,
            ),
        ])
        .unwrap();

        for file in files {
            let file = arrow_test_data(file);

            assert_eq!(read_file(&file, 8, false), expected);
            assert_eq!(read_file(&file, 3, false), expected);
        }
    }

    #[test]
    fn test_alltypes_dictionary() {
        let file = "avro/alltypes_dictionary.avro";
        let expected = RecordBatch::try_from_iter_with_nullable([
            ("id", Arc::new(Int32Array::from(vec![0, 1])) as _, true),
            (
                "bool_col",
                Arc::new(BooleanArray::from(vec![Some(true), Some(false)])) as _,
                true,
            ),
            (
                "tinyint_col",
                Arc::new(Int32Array::from(vec![0, 1])) as _,
                true,
            ),
            (
                "smallint_col",
                Arc::new(Int32Array::from(vec![0, 1])) as _,
                true,
            ),
            ("int_col", Arc::new(Int32Array::from(vec![0, 1])) as _, true),
            (
                "bigint_col",
                Arc::new(Int64Array::from(vec![0, 10])) as _,
                true,
            ),
            (
                "float_col",
                Arc::new(Float32Array::from(vec![0.0, 1.1])) as _,
                true,
            ),
            (
                "double_col",
                Arc::new(Float64Array::from(vec![0.0, 10.1])) as _,
                true,
            ),
            (
                "date_string_col",
                Arc::new(BinaryArray::from_iter_values([b"01/01/09", b"01/01/09"])) as _,
                true,
            ),
            (
                "string_col",
                Arc::new(BinaryArray::from_iter_values([b"0", b"1"])) as _,
                true,
            ),
            (
                "timestamp_col",
                Arc::new(
                    TimestampMicrosecondArray::from_iter_values([
                        1230768000000000, // 2009-01-01T00:00:00.000
                        1230768060000000, // 2009-01-01T00:01:00.000
                    ])
                    .with_timezone("+00:00"),
                ) as _,
                true,
            ),
        ])
        .unwrap();
        let file_path = arrow_test_data(file);
        let batch_large = read_file(&file_path, 8, false);
        assert_eq!(
            batch_large, expected,
            "Decoded RecordBatch does not match for file {file}"
        );
        let batch_small = read_file(&file_path, 3, false);
        assert_eq!(
            batch_small, expected,
            "Decoded RecordBatch (batch size 3) does not match for file {file}"
        );
    }

    #[test]
    fn test_alltypes_nulls_plain() {
        let file = "avro/alltypes_nulls_plain.avro";
        let expected = RecordBatch::try_from_iter_with_nullable([
            (
                "string_col",
                Arc::new(StringArray::from(vec![None::<&str>])) as _,
                true,
            ),
            ("int_col", Arc::new(Int32Array::from(vec![None])) as _, true),
            (
                "bool_col",
                Arc::new(BooleanArray::from(vec![None])) as _,
                true,
            ),
            (
                "bigint_col",
                Arc::new(Int64Array::from(vec![None])) as _,
                true,
            ),
            (
                "float_col",
                Arc::new(Float32Array::from(vec![None])) as _,
                true,
            ),
            (
                "double_col",
                Arc::new(Float64Array::from(vec![None])) as _,
                true,
            ),
            (
                "bytes_col",
                Arc::new(BinaryArray::from(vec![None::<&[u8]>])) as _,
                true,
            ),
        ])
        .unwrap();
        let file_path = arrow_test_data(file);
        let batch_large = read_file(&file_path, 8, false);
        assert_eq!(
            batch_large, expected,
            "Decoded RecordBatch does not match for file {file}"
        );
        let batch_small = read_file(&file_path, 3, false);
        assert_eq!(
            batch_small, expected,
            "Decoded RecordBatch (batch size 3) does not match for file {file}"
        );
    }

    #[test]
    fn test_binary() {
        let file = arrow_test_data("avro/binary.avro");
        let batch = read_file(&file, 8, false);
        let expected = RecordBatch::try_from_iter_with_nullable([(
            "foo",
            Arc::new(BinaryArray::from_iter_values(vec![
                b"\x00" as &[u8],
                b"\x01" as &[u8],
                b"\x02" as &[u8],
                b"\x03" as &[u8],
                b"\x04" as &[u8],
                b"\x05" as &[u8],
                b"\x06" as &[u8],
                b"\x07" as &[u8],
                b"\x08" as &[u8],
                b"\t" as &[u8],
                b"\n" as &[u8],
                b"\x0b" as &[u8],
            ])) as Arc<dyn Array>,
            true,
        )])
        .unwrap();
        assert_eq!(batch, expected);
    }

    #[test]
    fn test_decimal() {
        // Choose expected Arrow types depending on the `small_decimals` feature flag.
        // With `small_decimals` enabled, Decimal32/Decimal64 are used where their
        // precision allows; otherwise, those cases resolve to Decimal128.
        #[cfg(feature = "small_decimals")]
        let files: [(&str, DataType); 8] = [
            (
                "avro/fixed_length_decimal.avro",
                DataType::Decimal128(25, 2),
            ),
            (
                "avro/fixed_length_decimal_legacy.avro",
                DataType::Decimal64(13, 2),
            ),
            ("avro/int32_decimal.avro", DataType::Decimal32(4, 2)),
            ("avro/int64_decimal.avro", DataType::Decimal64(10, 2)),
            (
                "test/data/int256_decimal.avro",
                DataType::Decimal256(76, 10),
            ),
            (
                "test/data/fixed256_decimal.avro",
                DataType::Decimal256(76, 10),
            ),
            (
                "test/data/fixed_length_decimal_legacy_32.avro",
                DataType::Decimal32(9, 2),
            ),
            ("test/data/int128_decimal.avro", DataType::Decimal128(38, 2)),
        ];
        #[cfg(not(feature = "small_decimals"))]
        let files: [(&str, DataType); 8] = [
            (
                "avro/fixed_length_decimal.avro",
                DataType::Decimal128(25, 2),
            ),
            (
                "avro/fixed_length_decimal_legacy.avro",
                DataType::Decimal128(13, 2),
            ),
            ("avro/int32_decimal.avro", DataType::Decimal128(4, 2)),
            ("avro/int64_decimal.avro", DataType::Decimal128(10, 2)),
            (
                "test/data/int256_decimal.avro",
                DataType::Decimal256(76, 10),
            ),
            (
                "test/data/fixed256_decimal.avro",
                DataType::Decimal256(76, 10),
            ),
            (
                "test/data/fixed_length_decimal_legacy_32.avro",
                DataType::Decimal128(9, 2),
            ),
            ("test/data/int128_decimal.avro", DataType::Decimal128(38, 2)),
        ];
        for (file, expected_dt) in files {
            let (precision, scale) = match expected_dt {
                DataType::Decimal32(p, s)
                | DataType::Decimal64(p, s)
                | DataType::Decimal128(p, s)
                | DataType::Decimal256(p, s) => (p, s),
                _ => unreachable!("Unexpected decimal type in test inputs"),
            };
            assert!(scale >= 0, "test data uses non-negative scales only");
            let scale_u32 = scale as u32;
            let file_path: String = if file.starts_with("avro/") {
                arrow_test_data(file)
            } else {
                std::path::PathBuf::from(env!("CARGO_MANIFEST_DIR"))
                    .join(file)
                    .to_string_lossy()
                    .into_owned()
            };
            let pow10: i128 = 10i128.pow(scale_u32);
            let values_i128: Vec<i128> = (1..=24).map(|n| (n as i128) * pow10).collect();
            let build_expected = |dt: &DataType, values: &[i128]| -> ArrayRef {
                match *dt {
                    #[cfg(feature = "small_decimals")]
                    DataType::Decimal32(p, s) => {
                        let it = values.iter().map(|&v| v as i32);
                        Arc::new(
                            Decimal32Array::from_iter_values(it)
                                .with_precision_and_scale(p, s)
                                .unwrap(),
                        )
                    }
                    #[cfg(feature = "small_decimals")]
                    DataType::Decimal64(p, s) => {
                        let it = values.iter().map(|&v| v as i64);
                        Arc::new(
                            Decimal64Array::from_iter_values(it)
                                .with_precision_and_scale(p, s)
                                .unwrap(),
                        )
                    }
                    DataType::Decimal128(p, s) => {
                        let it = values.iter().copied();
                        Arc::new(
                            Decimal128Array::from_iter_values(it)
                                .with_precision_and_scale(p, s)
                                .unwrap(),
                        )
                    }
                    DataType::Decimal256(p, s) => {
                        let it = values.iter().map(|&v| i256::from_i128(v));
                        Arc::new(
                            Decimal256Array::from_iter_values(it)
                                .with_precision_and_scale(p, s)
                                .unwrap(),
                        )
                    }
                    _ => unreachable!("Unexpected decimal type in test"),
                }
            };
            let actual_batch = read_file(&file_path, 8, false);
            let actual_nullable = actual_batch.schema().field(0).is_nullable();
            let expected_array = build_expected(&expected_dt, &values_i128);
            let mut meta = HashMap::new();
            meta.insert("precision".to_string(), precision.to_string());
            meta.insert("scale".to_string(), scale.to_string());
            let field =
                Field::new("value", expected_dt.clone(), actual_nullable).with_metadata(meta);
            let expected_schema = Arc::new(Schema::new(vec![field]));
            let expected_batch =
                RecordBatch::try_new(expected_schema.clone(), vec![expected_array]).unwrap();
            assert_eq!(
                actual_batch, expected_batch,
                "Decoded RecordBatch does not match for {file}"
            );
            let actual_batch_small = read_file(&file_path, 3, false);
            assert_eq!(
                actual_batch_small, expected_batch,
                "Decoded RecordBatch does not match for {file} with batch size 3"
            );
        }
    }

    #[test]
    fn test_read_duration_logical_types_feature_toggle() -> Result<(), ArrowError> {
        let file_path = std::path::PathBuf::from(env!("CARGO_MANIFEST_DIR"))
            .join("test/data/duration_logical_types.avro")
            .to_string_lossy()
            .into_owned();

        let actual_batch = read_file(&file_path, 4, false);

        let expected_batch = {
            #[cfg(feature = "avro_custom_types")]
            {
                println!("Testing with 'avro_custom_types' feature ENABLED");
                let schema = Arc::new(Schema::new(vec![
                    Field::new(
                        "duration_time_nanos",
                        DataType::Duration(TimeUnit::Nanosecond),
                        false,
                    ),
                    Field::new(
                        "duration_time_micros",
                        DataType::Duration(TimeUnit::Microsecond),
                        false,
                    ),
                    Field::new(
                        "duration_time_millis",
                        DataType::Duration(TimeUnit::Millisecond),
                        false,
                    ),
                    Field::new(
                        "duration_time_seconds",
                        DataType::Duration(TimeUnit::Second),
                        false,
                    ),
                ]));

                let nanos = Arc::new(PrimitiveArray::<DurationNanosecondType>::from(vec![
                    10, 20, 30, 40,
                ])) as ArrayRef;
                let micros = Arc::new(PrimitiveArray::<DurationMicrosecondType>::from(vec![
                    100, 200, 300, 400,
                ])) as ArrayRef;
                let millis = Arc::new(PrimitiveArray::<DurationMillisecondType>::from(vec![
                    1000, 2000, 3000, 4000,
                ])) as ArrayRef;
                let seconds = Arc::new(PrimitiveArray::<DurationSecondType>::from(vec![1, 2, 3, 4]))
                    as ArrayRef;

                RecordBatch::try_new(schema, vec![nanos, micros, millis, seconds])?
            }
            #[cfg(not(feature = "avro_custom_types"))]
            {
                let schema = Arc::new(Schema::new(vec![
                    Field::new("duration_time_nanos", DataType::Int64, false).with_metadata(
                        [(
                            "logicalType".to_string(),
                            "arrow.duration-nanos".to_string(),
                        )]
                        .into(),
                    ),
                    Field::new("duration_time_micros", DataType::Int64, false).with_metadata(
                        [(
                            "logicalType".to_string(),
                            "arrow.duration-micros".to_string(),
                        )]
                        .into(),
                    ),
                    Field::new("duration_time_millis", DataType::Int64, false).with_metadata(
                        [(
                            "logicalType".to_string(),
                            "arrow.duration-millis".to_string(),
                        )]
                        .into(),
                    ),
                    Field::new("duration_time_seconds", DataType::Int64, false).with_metadata(
                        [(
                            "logicalType".to_string(),
                            "arrow.duration-seconds".to_string(),
                        )]
                        .into(),
                    ),
                ]));

                let nanos =
                    Arc::new(PrimitiveArray::<Int64Type>::from(vec![10, 20, 30, 40])) as ArrayRef;
                let micros = Arc::new(PrimitiveArray::<Int64Type>::from(vec![100, 200, 300, 400]))
                    as ArrayRef;
                let millis = Arc::new(PrimitiveArray::<Int64Type>::from(vec![
                    1000, 2000, 3000, 4000,
                ])) as ArrayRef;
                let seconds =
                    Arc::new(PrimitiveArray::<Int64Type>::from(vec![1, 2, 3, 4])) as ArrayRef;

                RecordBatch::try_new(schema, vec![nanos, micros, millis, seconds])?
            }
        };

        assert_eq!(actual_batch, expected_batch);

        Ok(())
    }

    #[test]
    fn test_dict_pages_offset_zero() {
        let file = arrow_test_data("avro/dict-page-offset-zero.avro");
        let batch = read_file(&file, 32, false);
        let num_rows = batch.num_rows();
        let expected_field = Int32Array::from(vec![Some(1552); num_rows]);
        let expected = RecordBatch::try_from_iter_with_nullable([(
            "l_partkey",
            Arc::new(expected_field) as Arc<dyn Array>,
            true,
        )])
        .unwrap();
        assert_eq!(batch, expected);
    }

    #[test]
    fn test_list_columns() {
        let file = arrow_test_data("avro/list_columns.avro");
        let mut int64_list_builder = ListBuilder::new(Int64Builder::new());
        {
            {
                let values = int64_list_builder.values();
                values.append_value(1);
                values.append_value(2);
                values.append_value(3);
            }
            int64_list_builder.append(true);
        }
        {
            {
                let values = int64_list_builder.values();
                values.append_null();
                values.append_value(1);
            }
            int64_list_builder.append(true);
        }
        {
            {
                let values = int64_list_builder.values();
                values.append_value(4);
            }
            int64_list_builder.append(true);
        }
        let int64_list = int64_list_builder.finish();
        let mut utf8_list_builder = ListBuilder::new(StringBuilder::new());
        {
            {
                let values = utf8_list_builder.values();
                values.append_value("abc");
                values.append_value("efg");
                values.append_value("hij");
            }
            utf8_list_builder.append(true);
        }
        {
            utf8_list_builder.append(false);
        }
        {
            {
                let values = utf8_list_builder.values();
                values.append_value("efg");
                values.append_null();
                values.append_value("hij");
                values.append_value("xyz");
            }
            utf8_list_builder.append(true);
        }
        let utf8_list = utf8_list_builder.finish();
        let expected = RecordBatch::try_from_iter_with_nullable([
            ("int64_list", Arc::new(int64_list) as Arc<dyn Array>, true),
            ("utf8_list", Arc::new(utf8_list) as Arc<dyn Array>, true),
        ])
        .unwrap();
        let batch = read_file(&file, 8, false);
        assert_eq!(batch, expected);
    }

    #[test]
    fn test_nested_lists() {
        use arrow_data::ArrayDataBuilder;
        let file = arrow_test_data("avro/nested_lists.snappy.avro");
        let inner_values = StringArray::from(vec![
            Some("a"),
            Some("b"),
            Some("c"),
            Some("d"),
            Some("a"),
            Some("b"),
            Some("c"),
            Some("d"),
            Some("e"),
            Some("a"),
            Some("b"),
            Some("c"),
            Some("d"),
            Some("e"),
            Some("f"),
        ]);
        let inner_offsets = Buffer::from_slice_ref([0, 2, 3, 3, 4, 6, 8, 8, 9, 11, 13, 14, 14, 15]);
        let inner_validity = [
            true, true, false, true, true, true, false, true, true, true, true, false, true,
        ];
        let inner_null_buffer = Buffer::from_iter(inner_validity.iter().copied());
        let inner_field = Field::new("item", DataType::Utf8, true);
        let inner_list_data = ArrayDataBuilder::new(DataType::List(Arc::new(inner_field)))
            .len(13)
            .add_buffer(inner_offsets)
            .add_child_data(inner_values.to_data())
            .null_bit_buffer(Some(inner_null_buffer))
            .build()
            .unwrap();
        let inner_list_array = ListArray::from(inner_list_data);
        let middle_offsets = Buffer::from_slice_ref([0, 2, 4, 6, 8, 11, 13]);
        let middle_validity = [true; 6];
        let middle_null_buffer = Buffer::from_iter(middle_validity.iter().copied());
        let middle_field = Field::new("item", inner_list_array.data_type().clone(), true);
        let middle_list_data = ArrayDataBuilder::new(DataType::List(Arc::new(middle_field)))
            .len(6)
            .add_buffer(middle_offsets)
            .add_child_data(inner_list_array.to_data())
            .null_bit_buffer(Some(middle_null_buffer))
            .build()
            .unwrap();
        let middle_list_array = ListArray::from(middle_list_data);
        let outer_offsets = Buffer::from_slice_ref([0, 2, 4, 6]);
        let outer_null_buffer = Buffer::from_slice_ref([0b111]); // all 3 rows valid
        let outer_field = Field::new("item", middle_list_array.data_type().clone(), true);
        let outer_list_data = ArrayDataBuilder::new(DataType::List(Arc::new(outer_field)))
            .len(3)
            .add_buffer(outer_offsets)
            .add_child_data(middle_list_array.to_data())
            .null_bit_buffer(Some(outer_null_buffer))
            .build()
            .unwrap();
        let a_expected = ListArray::from(outer_list_data);
        let b_expected = Int32Array::from(vec![1, 1, 1]);
        let expected = RecordBatch::try_from_iter_with_nullable([
            ("a", Arc::new(a_expected) as Arc<dyn Array>, true),
            ("b", Arc::new(b_expected) as Arc<dyn Array>, true),
        ])
        .unwrap();
        let left = read_file(&file, 8, false);
        assert_eq!(left, expected, "Mismatch for batch size=8");
        let left_small = read_file(&file, 3, false);
        assert_eq!(left_small, expected, "Mismatch for batch size=3");
    }

    #[test]
    fn test_simple() {
        let tests = [
            ("avro/simple_enum.avro", 4, build_expected_enum(), 2),
            ("avro/simple_fixed.avro", 2, build_expected_fixed(), 1),
        ];

        fn build_expected_enum() -> RecordBatch {
            // Build the DictionaryArrays for f1, f2, f3
            let keys_f1 = Int32Array::from(vec![0, 1, 2, 3]);
            let vals_f1 = StringArray::from(vec!["a", "b", "c", "d"]);
            let f1_dict =
                DictionaryArray::<Int32Type>::try_new(keys_f1, Arc::new(vals_f1)).unwrap();
            let keys_f2 = Int32Array::from(vec![2, 3, 0, 1]);
            let vals_f2 = StringArray::from(vec!["e", "f", "g", "h"]);
            let f2_dict =
                DictionaryArray::<Int32Type>::try_new(keys_f2, Arc::new(vals_f2)).unwrap();
            let keys_f3 = Int32Array::from(vec![Some(1), Some(2), None, Some(0)]);
            let vals_f3 = StringArray::from(vec!["i", "j", "k"]);
            let f3_dict =
                DictionaryArray::<Int32Type>::try_new(keys_f3, Arc::new(vals_f3)).unwrap();
            let dict_type =
                DataType::Dictionary(Box::new(DataType::Int32), Box::new(DataType::Utf8));
            let mut md_f1 = HashMap::new();
            md_f1.insert(
                AVRO_ENUM_SYMBOLS_METADATA_KEY.to_string(),
                r#"["a","b","c","d"]"#.to_string(),
            );
            let f1_field = Field::new("f1", dict_type.clone(), false).with_metadata(md_f1);
            let mut md_f2 = HashMap::new();
            md_f2.insert(
                AVRO_ENUM_SYMBOLS_METADATA_KEY.to_string(),
                r#"["e","f","g","h"]"#.to_string(),
            );
            let f2_field = Field::new("f2", dict_type.clone(), false).with_metadata(md_f2);
            let mut md_f3 = HashMap::new();
            md_f3.insert(
                AVRO_ENUM_SYMBOLS_METADATA_KEY.to_string(),
                r#"["i","j","k"]"#.to_string(),
            );
            let f3_field = Field::new("f3", dict_type.clone(), true).with_metadata(md_f3);
            let expected_schema = Arc::new(Schema::new(vec![f1_field, f2_field, f3_field]));
            RecordBatch::try_new(
                expected_schema,
                vec![
                    Arc::new(f1_dict) as Arc<dyn Array>,
                    Arc::new(f2_dict) as Arc<dyn Array>,
                    Arc::new(f3_dict) as Arc<dyn Array>,
                ],
            )
            .unwrap()
        }

        fn build_expected_fixed() -> RecordBatch {
            let f1 =
                FixedSizeBinaryArray::try_from_iter(vec![b"abcde", b"12345"].into_iter()).unwrap();
            let f2 =
                FixedSizeBinaryArray::try_from_iter(vec![b"fghijklmno", b"1234567890"].into_iter())
                    .unwrap();
            let f3 = FixedSizeBinaryArray::try_from_sparse_iter_with_size(
                vec![Some(b"ABCDEF" as &[u8]), None].into_iter(),
                6,
            )
            .unwrap();
            let expected_schema = Arc::new(Schema::new(vec![
                Field::new("f1", DataType::FixedSizeBinary(5), false),
                Field::new("f2", DataType::FixedSizeBinary(10), false),
                Field::new("f3", DataType::FixedSizeBinary(6), true),
            ]));
            RecordBatch::try_new(
                expected_schema,
                vec![
                    Arc::new(f1) as Arc<dyn Array>,
                    Arc::new(f2) as Arc<dyn Array>,
                    Arc::new(f3) as Arc<dyn Array>,
                ],
            )
            .unwrap()
        }
        for (file_name, batch_size, expected, alt_batch_size) in tests {
            let file = arrow_test_data(file_name);
            let actual = read_file(&file, batch_size, false);
            assert_eq!(actual, expected);
            let actual2 = read_file(&file, alt_batch_size, false);
            assert_eq!(actual2, expected);
        }
    }

    #[test]
    fn test_single_nan() {
        let file = arrow_test_data("avro/single_nan.avro");
        let actual = read_file(&file, 1, false);
        use arrow_array::Float64Array;
        let schema = Arc::new(Schema::new(vec![Field::new(
            "mycol",
            DataType::Float64,
            true,
        )]));
        let col = Float64Array::from(vec![None]);
        let expected = RecordBatch::try_new(schema, vec![Arc::new(col)]).unwrap();
        assert_eq!(actual, expected);
        let actual2 = read_file(&file, 2, false);
        assert_eq!(actual2, expected);
    }

    #[test]
    fn test_duration_uuid() {
        let batch = read_file("test/data/duration_uuid.avro", 4, false);
        let schema = batch.schema();
        let fields = schema.fields();
        assert_eq!(fields.len(), 2);
        assert_eq!(fields[0].name(), "duration_field");
        assert_eq!(
            fields[0].data_type(),
            &DataType::Interval(IntervalUnit::MonthDayNano)
        );
        assert_eq!(fields[1].name(), "uuid_field");
        assert_eq!(fields[1].data_type(), &DataType::FixedSizeBinary(16));
        assert_eq!(batch.num_rows(), 4);
        assert_eq!(batch.num_columns(), 2);
        let duration_array = batch
            .column(0)
            .as_any()
            .downcast_ref::<IntervalMonthDayNanoArray>()
            .unwrap();
        let expected_duration_array: IntervalMonthDayNanoArray = [
            Some(IntervalMonthDayNanoType::make_value(1, 15, 500_000_000)),
            Some(IntervalMonthDayNanoType::make_value(0, 5, 2_500_000_000)),
            Some(IntervalMonthDayNanoType::make_value(2, 0, 0)),
            Some(IntervalMonthDayNanoType::make_value(12, 31, 999_000_000)),
        ]
        .iter()
        .copied()
        .collect();
        assert_eq!(&expected_duration_array, duration_array);
        let uuid_array = batch
            .column(1)
            .as_any()
            .downcast_ref::<FixedSizeBinaryArray>()
            .unwrap();
        let expected_uuid_array = FixedSizeBinaryArray::try_from_sparse_iter_with_size(
            [
                Some([
                    0xfe, 0x7b, 0xc3, 0x0b, 0x4c, 0xe8, 0x4c, 0x5e, 0xb6, 0x7c, 0x22, 0x34, 0xa2,
                    0xd3, 0x8e, 0x66,
                ]),
                Some([
                    0xb3, 0x3f, 0x2a, 0xd7, 0x97, 0xb4, 0x4d, 0xe1, 0x8b, 0xfe, 0x94, 0x94, 0x1d,
                    0x60, 0x15, 0x6e,
                ]),
                Some([
                    0x5f, 0x74, 0x92, 0x64, 0x07, 0x4b, 0x40, 0x05, 0x84, 0xbf, 0x11, 0x5e, 0xa8,
                    0x4e, 0xd2, 0x0a,
                ]),
                Some([
                    0x08, 0x26, 0xcc, 0x06, 0xd2, 0xe3, 0x45, 0x99, 0xb4, 0xad, 0xaf, 0x5f, 0xa6,
                    0x90, 0x5c, 0xdb,
                ]),
            ]
            .into_iter(),
            16,
        )
        .unwrap();
        assert_eq!(&expected_uuid_array, uuid_array);
    }

    #[test]
    fn test_datapage_v2() {
        let file = arrow_test_data("avro/datapage_v2.snappy.avro");
        let batch = read_file(&file, 8, false);
        let a = StringArray::from(vec![
            Some("abc"),
            Some("abc"),
            Some("abc"),
            None,
            Some("abc"),
        ]);
        let b = Int32Array::from(vec![Some(1), Some(2), Some(3), Some(4), Some(5)]);
        let c = Float64Array::from(vec![Some(2.0), Some(3.0), Some(4.0), Some(5.0), Some(2.0)]);
        let d = BooleanArray::from(vec![
            Some(true),
            Some(true),
            Some(true),
            Some(false),
            Some(true),
        ]);
        let e_values = Int32Array::from(vec![
            Some(1),
            Some(2),
            Some(3),
            Some(1),
            Some(2),
            Some(3),
            Some(1),
            Some(2),
        ]);
        let e_offsets = OffsetBuffer::new(ScalarBuffer::from(vec![0i32, 3, 3, 3, 6, 8]));
        let e_validity = Some(NullBuffer::from(vec![true, false, false, true, true]));
        let field_e = Arc::new(Field::new("item", DataType::Int32, true));
        let e = ListArray::new(field_e, e_offsets, Arc::new(e_values), e_validity);
        let expected = RecordBatch::try_from_iter_with_nullable([
            ("a", Arc::new(a) as Arc<dyn Array>, true),
            ("b", Arc::new(b) as Arc<dyn Array>, true),
            ("c", Arc::new(c) as Arc<dyn Array>, true),
            ("d", Arc::new(d) as Arc<dyn Array>, true),
            ("e", Arc::new(e) as Arc<dyn Array>, true),
        ])
        .unwrap();
        assert_eq!(batch, expected);
    }

    #[test]
    fn test_nested_records() {
        let f1_f1_1 = StringArray::from(vec!["aaa", "bbb"]);
        let f1_f1_2 = Int32Array::from(vec![10, 20]);
        let rounded_pi = (std::f64::consts::PI * 100.0).round() / 100.0;
        let f1_f1_3_1 = Float64Array::from(vec![rounded_pi, rounded_pi]);
        let f1_f1_3 = StructArray::from(vec![(
            Arc::new(Field::new("f1_3_1", DataType::Float64, false)),
            Arc::new(f1_f1_3_1) as Arc<dyn Array>,
        )]);
        let f1_expected = StructArray::from(vec![
            (
                Arc::new(Field::new("f1_1", DataType::Utf8, false)),
                Arc::new(f1_f1_1) as Arc<dyn Array>,
            ),
            (
                Arc::new(Field::new("f1_2", DataType::Int32, false)),
                Arc::new(f1_f1_2) as Arc<dyn Array>,
            ),
            (
                Arc::new(Field::new(
                    "f1_3",
                    DataType::Struct(Fields::from(vec![Field::new(
                        "f1_3_1",
                        DataType::Float64,
                        false,
                    )])),
                    false,
                )),
                Arc::new(f1_f1_3) as Arc<dyn Array>,
            ),
        ]);

        let f2_fields = vec![
            Field::new("f2_1", DataType::Boolean, false),
            Field::new("f2_2", DataType::Float32, false),
        ];
        let f2_struct_builder = StructBuilder::new(
            f2_fields
                .iter()
                .map(|f| Arc::new(f.clone()))
                .collect::<Vec<Arc<Field>>>(),
            vec![
                Box::new(BooleanBuilder::new()) as Box<dyn arrow_array::builder::ArrayBuilder>,
                Box::new(Float32Builder::new()) as Box<dyn arrow_array::builder::ArrayBuilder>,
            ],
        );
        let mut f2_list_builder = ListBuilder::new(f2_struct_builder);
        {
            let struct_builder = f2_list_builder.values();
            struct_builder.append(true);
            {
                let b = struct_builder.field_builder::<BooleanBuilder>(0).unwrap();
                b.append_value(true);
            }
            {
                let b = struct_builder.field_builder::<Float32Builder>(1).unwrap();
                b.append_value(1.2_f32);
            }
            struct_builder.append(true);
            {
                let b = struct_builder.field_builder::<BooleanBuilder>(0).unwrap();
                b.append_value(true);
            }
            {
                let b = struct_builder.field_builder::<Float32Builder>(1).unwrap();
                b.append_value(2.2_f32);
            }
            f2_list_builder.append(true);
        }
        {
            let struct_builder = f2_list_builder.values();
            struct_builder.append(true);
            {
                let b = struct_builder.field_builder::<BooleanBuilder>(0).unwrap();
                b.append_value(false);
            }
            {
                let b = struct_builder.field_builder::<Float32Builder>(1).unwrap();
                b.append_value(10.2_f32);
            }
            f2_list_builder.append(true);
        }

        let list_array_with_nullable_items = f2_list_builder.finish();

        let item_field = Arc::new(Field::new(
            "item",
            list_array_with_nullable_items.values().data_type().clone(),
            false,
        ));
        let list_data_type = DataType::List(item_field);

        let f2_array_data = list_array_with_nullable_items
            .to_data()
            .into_builder()
            .data_type(list_data_type)
            .build()
            .unwrap();
        let f2_expected = ListArray::from(f2_array_data);

        let mut f3_struct_builder = StructBuilder::new(
            vec![Arc::new(Field::new("f3_1", DataType::Utf8, false))],
            vec![Box::new(StringBuilder::new()) as Box<dyn ArrayBuilder>],
        );
        f3_struct_builder.append(true);
        {
            let b = f3_struct_builder.field_builder::<StringBuilder>(0).unwrap();
            b.append_value("xyz");
        }
        f3_struct_builder.append(false);
        {
            let b = f3_struct_builder.field_builder::<StringBuilder>(0).unwrap();
            b.append_null();
        }
        let f3_expected = f3_struct_builder.finish();
        let f4_fields = [Field::new("f4_1", DataType::Int64, false)];
        let f4_struct_builder = StructBuilder::new(
            f4_fields
                .iter()
                .map(|f| Arc::new(f.clone()))
                .collect::<Vec<Arc<Field>>>(),
            vec![Box::new(Int64Builder::new()) as Box<dyn arrow_array::builder::ArrayBuilder>],
        );
        let mut f4_list_builder = ListBuilder::new(f4_struct_builder);
        {
            let struct_builder = f4_list_builder.values();
            struct_builder.append(true);
            {
                let b = struct_builder.field_builder::<Int64Builder>(0).unwrap();
                b.append_value(200);
            }
            struct_builder.append(false);
            {
                let b = struct_builder.field_builder::<Int64Builder>(0).unwrap();
                b.append_null();
            }
            f4_list_builder.append(true);
        }
        {
            let struct_builder = f4_list_builder.values();
            struct_builder.append(false);
            {
                let b = struct_builder.field_builder::<Int64Builder>(0).unwrap();
                b.append_null();
            }
            struct_builder.append(true);
            {
                let b = struct_builder.field_builder::<Int64Builder>(0).unwrap();
                b.append_value(300);
            }
            f4_list_builder.append(true);
        }
        let f4_expected = f4_list_builder.finish();

        let expected = RecordBatch::try_from_iter_with_nullable([
            ("f1", Arc::new(f1_expected) as Arc<dyn Array>, false),
            ("f2", Arc::new(f2_expected) as Arc<dyn Array>, false),
            ("f3", Arc::new(f3_expected) as Arc<dyn Array>, true),
            ("f4", Arc::new(f4_expected) as Arc<dyn Array>, false),
        ])
        .unwrap();

        let file = arrow_test_data("avro/nested_records.avro");
        let batch_large = read_file(&file, 8, false);
        assert_eq!(
            batch_large, expected,
            "Decoded RecordBatch does not match expected data for nested records (batch size 8)"
        );
        let batch_small = read_file(&file, 3, false);
        assert_eq!(
            batch_small, expected,
            "Decoded RecordBatch does not match expected data for nested records (batch size 3)"
        );
    }

    #[test]
    fn test_repeated_no_annotation() {
        let file = arrow_test_data("avro/repeated_no_annotation.avro");
        let batch_large = read_file(&file, 8, false);
        use arrow_array::{Int32Array, Int64Array, ListArray, StringArray, StructArray};
        use arrow_buffer::Buffer;
        use arrow_schema::{DataType, Field, Fields};
        let id_array = Int32Array::from(vec![1, 2, 3, 4, 5, 6]);
        let number_array = Int64Array::from(vec![
            Some(5555555555),
            Some(1111111111),
            Some(1111111111),
            Some(2222222222),
            Some(3333333333),
        ]);
        let kind_array =
            StringArray::from(vec![None, Some("home"), Some("home"), None, Some("mobile")]);
        let phone_fields = Fields::from(vec![
            Field::new("number", DataType::Int64, true),
            Field::new("kind", DataType::Utf8, true),
        ]);
        let phone_struct_data = ArrayDataBuilder::new(DataType::Struct(phone_fields))
            .len(5)
            .child_data(vec![number_array.into_data(), kind_array.into_data()])
            .build()
            .unwrap();
        let phone_struct_array = StructArray::from(phone_struct_data);
        let phone_list_offsets = Buffer::from_slice_ref([0, 0, 0, 0, 1, 2, 5]);
        let phone_list_validity = Buffer::from_iter([false, false, true, true, true, true]);
        let phone_item_field = Field::new("item", phone_struct_array.data_type().clone(), true);
        let phone_list_data = ArrayDataBuilder::new(DataType::List(Arc::new(phone_item_field)))
            .len(6)
            .add_buffer(phone_list_offsets)
            .null_bit_buffer(Some(phone_list_validity))
            .child_data(vec![phone_struct_array.into_data()])
            .build()
            .unwrap();
        let phone_list_array = ListArray::from(phone_list_data);
        let phone_numbers_validity = Buffer::from_iter([false, false, true, true, true, true]);
        let phone_numbers_field = Field::new("phone", phone_list_array.data_type().clone(), true);
        let phone_numbers_struct_data =
            ArrayDataBuilder::new(DataType::Struct(Fields::from(vec![phone_numbers_field])))
                .len(6)
                .null_bit_buffer(Some(phone_numbers_validity))
                .child_data(vec![phone_list_array.into_data()])
                .build()
                .unwrap();
        let phone_numbers_struct_array = StructArray::from(phone_numbers_struct_data);
        let expected = arrow_array::RecordBatch::try_from_iter_with_nullable([
            ("id", Arc::new(id_array) as _, true),
            (
                "phoneNumbers",
                Arc::new(phone_numbers_struct_array) as _,
                true,
            ),
        ])
        .unwrap();
        assert_eq!(batch_large, expected, "Mismatch for batch_size=8");
        let batch_small = read_file(&file, 3, false);
        assert_eq!(batch_small, expected, "Mismatch for batch_size=3");
    }

    #[test]
    fn test_nonnullable_impala() {
        let file = arrow_test_data("avro/nonnullable.impala.avro");
        let id = Int64Array::from(vec![Some(8)]);
        let mut int_array_builder = ListBuilder::new(Int32Builder::new());
        {
            let vb = int_array_builder.values();
            vb.append_value(-1);
        }
        int_array_builder.append(true); // finalize one sub-list
        let int_array = int_array_builder.finish();
        let mut iaa_builder = ListBuilder::new(ListBuilder::new(Int32Builder::new()));
        {
            let inner_list_builder = iaa_builder.values();
            {
                let vb = inner_list_builder.values();
                vb.append_value(-1);
                vb.append_value(-2);
            }
            inner_list_builder.append(true);
            inner_list_builder.append(true);
        }
        iaa_builder.append(true);
        let int_array_array = iaa_builder.finish();
        use arrow_array::builder::MapFieldNames;
        let field_names = MapFieldNames {
            entry: "entries".to_string(),
            key: "key".to_string(),
            value: "value".to_string(),
        };
        let mut int_map_builder =
            MapBuilder::new(Some(field_names), StringBuilder::new(), Int32Builder::new());
        {
            let (keys, vals) = int_map_builder.entries();
            keys.append_value("k1");
            vals.append_value(-1);
        }
        int_map_builder.append(true).unwrap(); // finalize map for row 0
        let int_map = int_map_builder.finish();
        let field_names2 = MapFieldNames {
            entry: "entries".to_string(),
            key: "key".to_string(),
            value: "value".to_string(),
        };
        let mut ima_builder = ListBuilder::new(MapBuilder::new(
            Some(field_names2),
            StringBuilder::new(),
            Int32Builder::new(),
        ));
        {
            let map_builder = ima_builder.values();
            map_builder.append(true).unwrap();
            {
                let (keys, vals) = map_builder.entries();
                keys.append_value("k1");
                vals.append_value(1);
            }
            map_builder.append(true).unwrap();
            map_builder.append(true).unwrap();
            map_builder.append(true).unwrap();
        }
        ima_builder.append(true);
        let int_map_array_ = ima_builder.finish();
        let mut nested_sb = StructBuilder::new(
            vec![
                Arc::new(Field::new("a", DataType::Int32, true)),
                Arc::new(Field::new(
                    "B",
                    DataType::List(Arc::new(Field::new("item", DataType::Int32, true))),
                    true,
                )),
                Arc::new(Field::new(
                    "c",
                    DataType::Struct(
                        vec![Field::new(
                            "D",
                            DataType::List(Arc::new(Field::new(
                                "item",
                                DataType::List(Arc::new(Field::new(
                                    "item",
                                    DataType::Struct(
                                        vec![
                                            Field::new("e", DataType::Int32, true),
                                            Field::new("f", DataType::Utf8, true),
                                        ]
                                        .into(),
                                    ),
                                    true,
                                ))),
                                true,
                            ))),
                            true,
                        )]
                        .into(),
                    ),
                    true,
                )),
                Arc::new(Field::new(
                    "G",
                    DataType::Map(
                        Arc::new(Field::new(
                            "entries",
                            DataType::Struct(
                                vec![
                                    Field::new("key", DataType::Utf8, false),
                                    Field::new(
                                        "value",
                                        DataType::Struct(
                                            vec![Field::new(
                                                "h",
                                                DataType::Struct(
                                                    vec![Field::new(
                                                        "i",
                                                        DataType::List(Arc::new(Field::new(
                                                            "item",
                                                            DataType::Float64,
                                                            true,
                                                        ))),
                                                        true,
                                                    )]
                                                    .into(),
                                                ),
                                                true,
                                            )]
                                            .into(),
                                        ),
                                        true,
                                    ),
                                ]
                                .into(),
                            ),
                            false,
                        )),
                        false,
                    ),
                    true,
                )),
            ],
            vec![
                Box::new(Int32Builder::new()),
                Box::new(ListBuilder::new(Int32Builder::new())),
                {
                    let d_field = Field::new(
                        "D",
                        DataType::List(Arc::new(Field::new(
                            "item",
                            DataType::List(Arc::new(Field::new(
                                "item",
                                DataType::Struct(
                                    vec![
                                        Field::new("e", DataType::Int32, true),
                                        Field::new("f", DataType::Utf8, true),
                                    ]
                                    .into(),
                                ),
                                true,
                            ))),
                            true,
                        ))),
                        true,
                    );
                    Box::new(StructBuilder::new(
                        vec![Arc::new(d_field)],
                        vec![Box::new({
                            let ef_struct_builder = StructBuilder::new(
                                vec![
                                    Arc::new(Field::new("e", DataType::Int32, true)),
                                    Arc::new(Field::new("f", DataType::Utf8, true)),
                                ],
                                vec![
                                    Box::new(Int32Builder::new()),
                                    Box::new(StringBuilder::new()),
                                ],
                            );
                            let list_of_ef = ListBuilder::new(ef_struct_builder);
                            ListBuilder::new(list_of_ef)
                        })],
                    ))
                },
                {
                    let map_field_names = MapFieldNames {
                        entry: "entries".to_string(),
                        key: "key".to_string(),
                        value: "value".to_string(),
                    };
                    let i_list_builder = ListBuilder::new(Float64Builder::new());
                    let h_struct = StructBuilder::new(
                        vec![Arc::new(Field::new(
                            "i",
                            DataType::List(Arc::new(Field::new("item", DataType::Float64, true))),
                            true,
                        ))],
                        vec![Box::new(i_list_builder)],
                    );
                    let g_value_builder = StructBuilder::new(
                        vec![Arc::new(Field::new(
                            "h",
                            DataType::Struct(
                                vec![Field::new(
                                    "i",
                                    DataType::List(Arc::new(Field::new(
                                        "item",
                                        DataType::Float64,
                                        true,
                                    ))),
                                    true,
                                )]
                                .into(),
                            ),
                            true,
                        ))],
                        vec![Box::new(h_struct)],
                    );
                    Box::new(MapBuilder::new(
                        Some(map_field_names),
                        StringBuilder::new(),
                        g_value_builder,
                    ))
                },
            ],
        );
        nested_sb.append(true);
        {
            let a_builder = nested_sb.field_builder::<Int32Builder>(0).unwrap();
            a_builder.append_value(-1);
        }
        {
            let b_builder = nested_sb
                .field_builder::<ListBuilder<Int32Builder>>(1)
                .unwrap();
            {
                let vb = b_builder.values();
                vb.append_value(-1);
            }
            b_builder.append(true);
        }
        {
            let c_struct_builder = nested_sb.field_builder::<StructBuilder>(2).unwrap();
            c_struct_builder.append(true);
            let d_list_builder = c_struct_builder
                .field_builder::<ListBuilder<ListBuilder<StructBuilder>>>(0)
                .unwrap();
            {
                let sub_list_builder = d_list_builder.values();
                {
                    let ef_struct = sub_list_builder.values();
                    ef_struct.append(true);
                    {
                        let e_b = ef_struct.field_builder::<Int32Builder>(0).unwrap();
                        e_b.append_value(-1);
                        let f_b = ef_struct.field_builder::<StringBuilder>(1).unwrap();
                        f_b.append_value("nonnullable");
                    }
                    sub_list_builder.append(true);
                }
                d_list_builder.append(true);
            }
        }
        {
            let g_map_builder = nested_sb
                .field_builder::<MapBuilder<StringBuilder, StructBuilder>>(3)
                .unwrap();
            g_map_builder.append(true).unwrap();
        }
        let nested_struct = nested_sb.finish();
        let expected = RecordBatch::try_from_iter_with_nullable([
            ("ID", Arc::new(id) as Arc<dyn Array>, true),
            ("Int_Array", Arc::new(int_array), true),
            ("int_array_array", Arc::new(int_array_array), true),
            ("Int_Map", Arc::new(int_map), true),
            ("int_map_array", Arc::new(int_map_array_), true),
            ("nested_Struct", Arc::new(nested_struct), true),
        ])
        .unwrap();
        let batch_large = read_file(&file, 8, false);
        assert_eq!(batch_large, expected, "Mismatch for batch_size=8");
        let batch_small = read_file(&file, 3, false);
        assert_eq!(batch_small, expected, "Mismatch for batch_size=3");
    }

    #[test]
    fn test_nonnullable_impala_strict() {
        let file = arrow_test_data("avro/nonnullable.impala.avro");
        let err = read_file_strict(&file, 8, false).unwrap_err();
        assert!(err.to_string().contains(
            "Found Avro union of the form ['T','null'], which is disallowed in strict_mode"
        ));
    }

    #[test]
    fn test_nullable_impala() {
        let file = arrow_test_data("avro/nullable.impala.avro");
        let batch1 = read_file(&file, 3, false);
        let batch2 = read_file(&file, 8, false);
        assert_eq!(batch1, batch2);
        let batch = batch1;
        assert_eq!(batch.num_rows(), 7);
        let id_array = batch
            .column(0)
            .as_any()
            .downcast_ref::<Int64Array>()
            .expect("id column should be an Int64Array");
        let expected_ids = [1, 2, 3, 4, 5, 6, 7];
        for (i, &expected_id) in expected_ids.iter().enumerate() {
            assert_eq!(id_array.value(i), expected_id, "Mismatch in id at row {i}",);
        }
        let int_array = batch
            .column(1)
            .as_any()
            .downcast_ref::<ListArray>()
            .expect("int_array column should be a ListArray");
        {
            let offsets = int_array.value_offsets();
            let start = offsets[0] as usize;
            let end = offsets[1] as usize;
            let values = int_array
                .values()
                .as_any()
                .downcast_ref::<Int32Array>()
                .expect("Values of int_array should be an Int32Array");
            let row0: Vec<Option<i32>> = (start..end).map(|i| Some(values.value(i))).collect();
            assert_eq!(
                row0,
                vec![Some(1), Some(2), Some(3)],
                "Mismatch in int_array row 0"
            );
        }
        let nested_struct = batch
            .column(5)
            .as_any()
            .downcast_ref::<StructArray>()
            .expect("nested_struct column should be a StructArray");
        let a_array = nested_struct
            .column_by_name("A")
            .expect("Field A should exist in nested_struct")
            .as_any()
            .downcast_ref::<Int32Array>()
            .expect("Field A should be an Int32Array");
        assert_eq!(a_array.value(0), 1, "Mismatch in nested_struct.A at row 0");
        assert!(
            !a_array.is_valid(1),
            "Expected null in nested_struct.A at row 1"
        );
        assert!(
            !a_array.is_valid(3),
            "Expected null in nested_struct.A at row 3"
        );
        assert_eq!(a_array.value(6), 7, "Mismatch in nested_struct.A at row 6");
    }

    #[test]
    fn test_nullable_impala_strict() {
        let file = arrow_test_data("avro/nullable.impala.avro");
        let err = read_file_strict(&file, 8, false).unwrap_err();
        assert!(err.to_string().contains(
            "Found Avro union of the form ['T','null'], which is disallowed in strict_mode"
        ));
    }

    #[test]
    fn test_nested_record_type_reuse() {
        // The .avro file has the following schema:
        // {
        // "type" : "record",
        // "name" : "Record",
        // "fields" : [ {
        //     "name" : "nested",
        //     "type" : {
        //     "type" : "record",
        //     "name" : "Nested",
        //     "fields" : [ {
        //         "name" : "nested_int",
        //         "type" : "int"
        //     } ]
        //     }
        // }, {
        //     "name" : "nestedRecord",
        //     "type" : "Nested"
        // }, {
        //     "name" : "nestedArray",
        //     "type" : {
        //     "type" : "array",
        //     "items" : "Nested"
        //     }
        // } ]
        // }
        let batch = read_file("test/data/nested_record_reuse.avro", 8, false);
        let schema = batch.schema();

        // Verify schema structure
        assert_eq!(schema.fields().len(), 3);
        let fields = schema.fields();
        assert_eq!(fields[0].name(), "nested");
        assert_eq!(fields[1].name(), "nestedRecord");
        assert_eq!(fields[2].name(), "nestedArray");
        assert!(matches!(fields[0].data_type(), DataType::Struct(_)));
        assert!(matches!(fields[1].data_type(), DataType::Struct(_)));
        assert!(matches!(fields[2].data_type(), DataType::List(_)));

        // Validate that the nested record type
        if let DataType::Struct(nested_fields) = fields[0].data_type() {
            assert_eq!(nested_fields.len(), 1);
            assert_eq!(nested_fields[0].name(), "nested_int");
            assert_eq!(nested_fields[0].data_type(), &DataType::Int32);
        }

        // Validate that the nested record type is reused
        assert_eq!(fields[0].data_type(), fields[1].data_type());
        if let DataType::List(array_field) = fields[2].data_type() {
            assert_eq!(array_field.data_type(), fields[0].data_type());
        }

        // Validate data
        assert_eq!(batch.num_rows(), 2);
        assert_eq!(batch.num_columns(), 3);

        // Validate the first column (nested)
        let nested_col = batch
            .column(0)
            .as_any()
            .downcast_ref::<StructArray>()
            .unwrap();
        let nested_int_array = nested_col
            .column_by_name("nested_int")
            .unwrap()
            .as_any()
            .downcast_ref::<Int32Array>()
            .unwrap();
        assert_eq!(nested_int_array.value(0), 42);
        assert_eq!(nested_int_array.value(1), 99);

        // Validate the second column (nestedRecord)
        let nested_record_col = batch
            .column(1)
            .as_any()
            .downcast_ref::<StructArray>()
            .unwrap();
        let nested_record_int_array = nested_record_col
            .column_by_name("nested_int")
            .unwrap()
            .as_any()
            .downcast_ref::<Int32Array>()
            .unwrap();
        assert_eq!(nested_record_int_array.value(0), 100);
        assert_eq!(nested_record_int_array.value(1), 200);

        // Validate the third column (nestedArray)
        let nested_array_col = batch
            .column(2)
            .as_any()
            .downcast_ref::<ListArray>()
            .unwrap();
        assert_eq!(nested_array_col.len(), 2);
        let first_array_struct = nested_array_col.value(0);
        let first_array_struct_array = first_array_struct
            .as_any()
            .downcast_ref::<StructArray>()
            .unwrap();
        let first_array_int_values = first_array_struct_array
            .column_by_name("nested_int")
            .unwrap()
            .as_any()
            .downcast_ref::<Int32Array>()
            .unwrap();
        assert_eq!(first_array_int_values.len(), 3);
        assert_eq!(first_array_int_values.value(0), 1);
        assert_eq!(first_array_int_values.value(1), 2);
        assert_eq!(first_array_int_values.value(2), 3);
    }

    #[test]
    fn test_enum_type_reuse() {
        // The .avro file has the following schema:
        // {
        //     "type" : "record",
        //     "name" : "Record",
        //     "fields" : [ {
        //       "name" : "status",
        //       "type" : {
        //         "type" : "enum",
        //         "name" : "Status",
        //         "symbols" : [ "ACTIVE", "INACTIVE", "PENDING" ]
        //       }
        //     }, {
        //       "name" : "backupStatus",
        //       "type" : "Status"
        //     }, {
        //       "name" : "statusHistory",
        //       "type" : {
        //         "type" : "array",
        //         "items" : "Status"
        //       }
        //     } ]
        //   }
        let batch = read_file("test/data/enum_reuse.avro", 8, false);
        let schema = batch.schema();

        // Verify schema structure
        assert_eq!(schema.fields().len(), 3);
        let fields = schema.fields();
        assert_eq!(fields[0].name(), "status");
        assert_eq!(fields[1].name(), "backupStatus");
        assert_eq!(fields[2].name(), "statusHistory");
        assert!(matches!(fields[0].data_type(), DataType::Dictionary(_, _)));
        assert!(matches!(fields[1].data_type(), DataType::Dictionary(_, _)));
        assert!(matches!(fields[2].data_type(), DataType::List(_)));

        if let DataType::Dictionary(key_type, value_type) = fields[0].data_type() {
            assert_eq!(key_type.as_ref(), &DataType::Int32);
            assert_eq!(value_type.as_ref(), &DataType::Utf8);
        }

        // Validate that the enum types are reused
        assert_eq!(fields[0].data_type(), fields[1].data_type());
        if let DataType::List(array_field) = fields[2].data_type() {
            assert_eq!(array_field.data_type(), fields[0].data_type());
        }

        // Validate data - should have 2 rows
        assert_eq!(batch.num_rows(), 2);
        assert_eq!(batch.num_columns(), 3);

        // Get status enum values
        let status_col = batch
            .column(0)
            .as_any()
            .downcast_ref::<DictionaryArray<Int32Type>>()
            .unwrap();
        let status_values = status_col
            .values()
            .as_any()
            .downcast_ref::<StringArray>()
            .unwrap();

        // First row should be "ACTIVE", second row should be "PENDING"
        assert_eq!(
            status_values.value(status_col.key(0).unwrap() as usize),
            "ACTIVE"
        );
        assert_eq!(
            status_values.value(status_col.key(1).unwrap() as usize),
            "PENDING"
        );

        // Get backupStatus enum values (same as status)
        let backup_status_col = batch
            .column(1)
            .as_any()
            .downcast_ref::<DictionaryArray<Int32Type>>()
            .unwrap();
        let backup_status_values = backup_status_col
            .values()
            .as_any()
            .downcast_ref::<StringArray>()
            .unwrap();

        // First row should be "INACTIVE", second row should be "ACTIVE"
        assert_eq!(
            backup_status_values.value(backup_status_col.key(0).unwrap() as usize),
            "INACTIVE"
        );
        assert_eq!(
            backup_status_values.value(backup_status_col.key(1).unwrap() as usize),
            "ACTIVE"
        );

        // Get statusHistory array
        let status_history_col = batch
            .column(2)
            .as_any()
            .downcast_ref::<ListArray>()
            .unwrap();
        assert_eq!(status_history_col.len(), 2);

        // Validate first row's array data
        let first_array_dict = status_history_col.value(0);
        let first_array_dict_array = first_array_dict
            .as_any()
            .downcast_ref::<DictionaryArray<Int32Type>>()
            .unwrap();
        let first_array_values = first_array_dict_array
            .values()
            .as_any()
            .downcast_ref::<StringArray>()
            .unwrap();

        // First row: ["PENDING", "ACTIVE", "INACTIVE"]
        assert_eq!(first_array_dict_array.len(), 3);
        assert_eq!(
            first_array_values.value(first_array_dict_array.key(0).unwrap() as usize),
            "PENDING"
        );
        assert_eq!(
            first_array_values.value(first_array_dict_array.key(1).unwrap() as usize),
            "ACTIVE"
        );
        assert_eq!(
            first_array_values.value(first_array_dict_array.key(2).unwrap() as usize),
            "INACTIVE"
        );
    }

    #[test]
    fn comprehensive_e2e_test() {
        let path = "test/data/comprehensive_e2e.avro";
        let batch = read_file(path, 1024, false);
        let schema = batch.schema();

        #[inline]
        fn tid_by_name(fields: &UnionFields, want: &str) -> i8 {
            for (tid, f) in fields.iter() {
                if f.name() == want {
                    return tid;
                }
            }
            panic!("union child '{want}' not found");
        }

        #[inline]
        fn tid_by_dt(fields: &UnionFields, pred: impl Fn(&DataType) -> bool) -> i8 {
            for (tid, f) in fields.iter() {
                if pred(f.data_type()) {
                    return tid;
                }
            }
            panic!("no union child matches predicate");
        }

        fn mk_dense_union(
            fields: &UnionFields,
            type_ids: Vec<i8>,
            offsets: Vec<i32>,
            provide: impl Fn(&Field) -> Option<ArrayRef>,
        ) -> ArrayRef {
            fn empty_child_for(dt: &DataType) -> Arc<dyn Array> {
                match dt {
                    DataType::Null => Arc::new(NullArray::new(0)),
                    DataType::Boolean => Arc::new(BooleanArray::from(Vec::<bool>::new())),
                    DataType::Int32 => Arc::new(Int32Array::from(Vec::<i32>::new())),
                    DataType::Int64 => Arc::new(Int64Array::from(Vec::<i64>::new())),
                    DataType::Float32 => Arc::new(Float32Array::from(Vec::<f32>::new())),
                    DataType::Float64 => Arc::new(Float64Array::from(Vec::<f64>::new())),
                    DataType::Binary => Arc::new(BinaryArray::from(Vec::<&[u8]>::new())),
                    DataType::Utf8 => Arc::new(StringArray::from(Vec::<&str>::new())),
                    DataType::Date32 => Arc::new(Date32Array::from(Vec::<i32>::new())),
                    DataType::Time32(arrow_schema::TimeUnit::Millisecond) => {
                        Arc::new(Time32MillisecondArray::from(Vec::<i32>::new()))
                    }
                    DataType::Time64(arrow_schema::TimeUnit::Microsecond) => {
                        Arc::new(Time64MicrosecondArray::from(Vec::<i64>::new()))
                    }
                    DataType::Timestamp(arrow_schema::TimeUnit::Millisecond, tz) => {
                        let a = TimestampMillisecondArray::from(Vec::<i64>::new());
                        Arc::new(if let Some(tz) = tz {
                            a.with_timezone(tz.clone())
                        } else {
                            a
                        })
                    }
                    DataType::Timestamp(arrow_schema::TimeUnit::Microsecond, tz) => {
                        let a = TimestampMicrosecondArray::from(Vec::<i64>::new());
                        Arc::new(if let Some(tz) = tz {
                            a.with_timezone(tz.clone())
                        } else {
                            a
                        })
                    }
                    DataType::Interval(IntervalUnit::MonthDayNano) => Arc::new(
                        IntervalMonthDayNanoArray::from(Vec::<IntervalMonthDayNano>::new()),
                    ),
                    DataType::FixedSizeBinary(sz) => Arc::new(
                        FixedSizeBinaryArray::try_from_sparse_iter_with_size(
                            std::iter::empty::<Option<Vec<u8>>>(),
                            *sz,
                        )
                        .unwrap(),
                    ),
                    DataType::Dictionary(_, _) => {
                        let keys = Int32Array::from(Vec::<i32>::new());
                        let values = Arc::new(StringArray::from(Vec::<&str>::new()));
                        Arc::new(DictionaryArray::<Int32Type>::try_new(keys, values).unwrap())
                    }
                    DataType::Struct(fields) => {
                        let children: Vec<ArrayRef> = fields
                            .iter()
                            .map(|f| empty_child_for(f.data_type()) as ArrayRef)
                            .collect();
                        Arc::new(StructArray::new(fields.clone(), children, None))
                    }
                    DataType::List(field) => {
                        let offsets = OffsetBuffer::new(ScalarBuffer::<i32>::from(vec![0]));
                        Arc::new(
                            ListArray::try_new(
                                field.clone(),
                                offsets,
                                empty_child_for(field.data_type()),
                                None,
                            )
                            .unwrap(),
                        )
                    }
                    DataType::Map(entry_field, is_sorted) => {
                        let (key_field, val_field) = match entry_field.data_type() {
                            DataType::Struct(fs) => (fs[0].clone(), fs[1].clone()),
                            other => panic!("unexpected map entries type: {other:?}"),
                        };
                        let keys = StringArray::from(Vec::<&str>::new());
                        let vals: ArrayRef = match val_field.data_type() {
                            DataType::Null => Arc::new(NullArray::new(0)) as ArrayRef,
                            DataType::Boolean => {
                                Arc::new(BooleanArray::from(Vec::<bool>::new())) as ArrayRef
                            }
                            DataType::Int32 => {
                                Arc::new(Int32Array::from(Vec::<i32>::new())) as ArrayRef
                            }
                            DataType::Int64 => {
                                Arc::new(Int64Array::from(Vec::<i64>::new())) as ArrayRef
                            }
                            DataType::Float32 => {
                                Arc::new(Float32Array::from(Vec::<f32>::new())) as ArrayRef
                            }
                            DataType::Float64 => {
                                Arc::new(Float64Array::from(Vec::<f64>::new())) as ArrayRef
                            }
                            DataType::Utf8 => {
                                Arc::new(StringArray::from(Vec::<&str>::new())) as ArrayRef
                            }
                            DataType::Binary => {
                                Arc::new(BinaryArray::from(Vec::<&[u8]>::new())) as ArrayRef
                            }
                            DataType::Union(uf, _) => {
                                let children: Vec<ArrayRef> = uf
                                    .iter()
                                    .map(|(_, f)| empty_child_for(f.data_type()))
                                    .collect();
                                Arc::new(
                                    UnionArray::try_new(
                                        uf.clone(),
                                        ScalarBuffer::<i8>::from(Vec::<i8>::new()),
                                        Some(ScalarBuffer::<i32>::from(Vec::<i32>::new())),
                                        children,
                                    )
                                    .unwrap(),
                                ) as ArrayRef
                            }
                            other => panic!("unsupported map value type: {other:?}"),
                        };
                        let entries = StructArray::new(
                            Fields::from(vec![
                                key_field.as_ref().clone(),
                                val_field.as_ref().clone(),
                            ]),
                            vec![Arc::new(keys) as ArrayRef, vals],
                            None,
                        );
                        let offsets = OffsetBuffer::new(ScalarBuffer::<i32>::from(vec![0]));
                        Arc::new(MapArray::new(
                            entry_field.clone(),
                            offsets,
                            entries,
                            None,
                            *is_sorted,
                        ))
                    }
                    other => panic!("empty_child_for: unhandled type {other:?}"),
                }
            }
            let children: Vec<ArrayRef> = fields
                .iter()
                .map(|(_, f)| provide(f).unwrap_or_else(|| empty_child_for(f.data_type())))
                .collect();
            Arc::new(
                UnionArray::try_new(
                    fields.clone(),
                    ScalarBuffer::<i8>::from(type_ids),
                    Some(ScalarBuffer::<i32>::from(offsets)),
                    children,
                )
                .unwrap(),
            ) as ArrayRef
        }

        #[inline]
        fn uuid16_from_str(s: &str) -> [u8; 16] {
            let mut out = [0u8; 16];
            let mut idx = 0usize;
            let mut hi: Option<u8> = None;
            for ch in s.chars() {
                if ch == '-' {
                    continue;
                }
                let v = ch.to_digit(16).expect("invalid hex digit in UUID") as u8;
                if let Some(h) = hi {
                    out[idx] = (h << 4) | v;
                    idx += 1;
                    hi = None;
                } else {
                    hi = Some(v);
                }
            }
            assert_eq!(idx, 16, "UUID must decode to 16 bytes");
            out
        }
        let date_a: i32 = 19_000; // 2022-01-08
        let time_ms_a: i32 = 12 * 3_600_000 + 34 * 60_000 + 56_000 + 789;
        let time_us_eod: i64 = 86_400_000_000 - 1;
        let ts_ms_2024_01_01: i64 = 1_704_067_200_000; // 2024-01-01T00:00:00Z
        let ts_us_2024_01_01: i64 = ts_ms_2024_01_01 * 1_000;
        let dur_small = IntervalMonthDayNanoType::make_value(1, 2, 3_000_000_000);
        let dur_zero = IntervalMonthDayNanoType::make_value(0, 0, 0);
        let dur_large =
            IntervalMonthDayNanoType::make_value(12, 31, ((86_400_000 - 1) as i64) * 1_000_000);
        let dur_2years = IntervalMonthDayNanoType::make_value(24, 0, 0);
        let uuid1 = uuid16_from_str("fe7bc30b-4ce8-4c5e-b67c-2234a2d38e66");
        let uuid2 = uuid16_from_str("0826cc06-d2e3-4599-b4ad-af5fa6905cdb");

        #[inline]
        fn push_like(
            reader_schema: &arrow_schema::Schema,
            name: &str,
            arr: ArrayRef,
            fields: &mut Vec<FieldRef>,
            cols: &mut Vec<ArrayRef>,
        ) {
            let src = reader_schema
                .field_with_name(name)
                .unwrap_or_else(|_| panic!("source schema missing field '{name}'"));
            let mut f = Field::new(name, arr.data_type().clone(), src.is_nullable());
            let md = src.metadata();
            if !md.is_empty() {
                f = f.with_metadata(md.clone());
            }
            fields.push(Arc::new(f));
            cols.push(arr);
        }

        let mut fields: Vec<FieldRef> = Vec::new();
        let mut columns: Vec<ArrayRef> = Vec::new();
        push_like(
            schema.as_ref(),
            "id",
            Arc::new(Int64Array::from(vec![1, 2, 3, 4])) as ArrayRef,
            &mut fields,
            &mut columns,
        );
        push_like(
            schema.as_ref(),
            "flag",
            Arc::new(BooleanArray::from(vec![true, false, true, false])) as ArrayRef,
            &mut fields,
            &mut columns,
        );
        push_like(
            schema.as_ref(),
            "ratio_f32",
            Arc::new(Float32Array::from(vec![1.25f32, -0.0, 3.5, 9.75])) as ArrayRef,
            &mut fields,
            &mut columns,
        );
        push_like(
            schema.as_ref(),
            "ratio_f64",
            Arc::new(Float64Array::from(vec![2.5f64, -1.0, 7.0, -2.25])) as ArrayRef,
            &mut fields,
            &mut columns,
        );
        push_like(
            schema.as_ref(),
            "count_i32",
            Arc::new(Int32Array::from(vec![7, -1, 0, 123])) as ArrayRef,
            &mut fields,
            &mut columns,
        );
        push_like(
            schema.as_ref(),
            "count_i64",
            Arc::new(Int64Array::from(vec![
                7_000_000_000i64,
                -2,
                0,
                -9_876_543_210i64,
            ])) as ArrayRef,
            &mut fields,
            &mut columns,
        );
        push_like(
            schema.as_ref(),
            "opt_i32_nullfirst",
            Arc::new(Int32Array::from(vec![None, Some(42), None, Some(0)])) as ArrayRef,
            &mut fields,
            &mut columns,
        );
        push_like(
            schema.as_ref(),
            "opt_str_nullsecond",
            Arc::new(StringArray::from(vec![
                Some("alpha"),
                None,
                Some("s3"),
                Some(""),
            ])) as ArrayRef,
            &mut fields,
            &mut columns,
        );
        {
            let uf = match schema
                .field_with_name("tri_union_prim")
                .unwrap()
                .data_type()
            {
                DataType::Union(f, UnionMode::Dense) => f.clone(),
                other => panic!("tri_union_prim should be dense union, got {other:?}"),
            };
            let tid_i = tid_by_name(&uf, "int");
            let tid_s = tid_by_name(&uf, "string");
            let tid_b = tid_by_name(&uf, "boolean");
            let tids = vec![tid_i, tid_s, tid_b, tid_s];
            let offs = vec![0, 0, 0, 1];
            let arr = mk_dense_union(&uf, tids, offs, |f| match f.data_type() {
                DataType::Int32 => Some(Arc::new(Int32Array::from(vec![0])) as ArrayRef),
                DataType::Utf8 => Some(Arc::new(StringArray::from(vec!["hi", ""])) as ArrayRef),
                DataType::Boolean => Some(Arc::new(BooleanArray::from(vec![true])) as ArrayRef),
                _ => None,
            });
            push_like(
                schema.as_ref(),
                "tri_union_prim",
                arr,
                &mut fields,
                &mut columns,
            );
        }

        push_like(
            schema.as_ref(),
            "str_utf8",
            Arc::new(StringArray::from(vec!["hello", "", "world", "✓ unicode"])) as ArrayRef,
            &mut fields,
            &mut columns,
        );
        push_like(
            schema.as_ref(),
            "raw_bytes",
            Arc::new(BinaryArray::from(vec![
                b"\x00\x01".as_ref(),
                b"".as_ref(),
                b"\xFF\x00".as_ref(),
                b"\x10\x20\x30\x40".as_ref(),
            ])) as ArrayRef,
            &mut fields,
            &mut columns,
        );
        {
            let it = [
                Some(*b"0123456789ABCDEF"),
                Some([0u8; 16]),
                Some(*b"ABCDEFGHIJKLMNOP"),
                Some([0xAA; 16]),
            ]
            .into_iter();
            let arr =
                Arc::new(FixedSizeBinaryArray::try_from_sparse_iter_with_size(it, 16).unwrap())
                    as ArrayRef;
            push_like(
                schema.as_ref(),
                "fx16_plain",
                arr,
                &mut fields,
                &mut columns,
            );
        }
        {
            #[cfg(feature = "small_decimals")]
            let dec10_2 = Arc::new(
                Decimal64Array::from_iter_values([123456i64, -1, 0, 9_999_999_999i64])
                    .with_precision_and_scale(10, 2)
                    .unwrap(),
            ) as ArrayRef;
            #[cfg(not(feature = "small_decimals"))]
            let dec10_2 = Arc::new(
                Decimal128Array::from_iter_values([123456i128, -1, 0, 9_999_999_999i128])
                    .with_precision_and_scale(10, 2)
                    .unwrap(),
            ) as ArrayRef;
            push_like(
                schema.as_ref(),
                "dec_bytes_s10_2",
                dec10_2,
                &mut fields,
                &mut columns,
            );
        }
        {
            #[cfg(feature = "small_decimals")]
            let dec20_4 = Arc::new(
                Decimal128Array::from_iter_values([1_234_567_891_234i128, -420_000i128, 0, -1i128])
                    .with_precision_and_scale(20, 4)
                    .unwrap(),
            ) as ArrayRef;
            #[cfg(not(feature = "small_decimals"))]
            let dec20_4 = Arc::new(
                Decimal128Array::from_iter_values([1_234_567_891_234i128, -420_000i128, 0, -1i128])
                    .with_precision_and_scale(20, 4)
                    .unwrap(),
            ) as ArrayRef;
            push_like(
                schema.as_ref(),
                "dec_fix_s20_4",
                dec20_4,
                &mut fields,
                &mut columns,
            );
        }
        {
            let it = [Some(uuid1), Some(uuid2), Some(uuid1), Some(uuid2)].into_iter();
            let arr =
                Arc::new(FixedSizeBinaryArray::try_from_sparse_iter_with_size(it, 16).unwrap())
                    as ArrayRef;
            push_like(schema.as_ref(), "uuid_str", arr, &mut fields, &mut columns);
        }
        push_like(
            schema.as_ref(),
            "d_date",
            Arc::new(Date32Array::from(vec![date_a, 0, 1, 365])) as ArrayRef,
            &mut fields,
            &mut columns,
        );
        push_like(
            schema.as_ref(),
            "t_millis",
            Arc::new(Time32MillisecondArray::from(vec![
                time_ms_a,
                0,
                1,
                86_400_000 - 1,
            ])) as ArrayRef,
            &mut fields,
            &mut columns,
        );
        push_like(
            schema.as_ref(),
            "t_micros",
            Arc::new(Time64MicrosecondArray::from(vec![
                time_us_eod,
                0,
                1,
                1_000_000,
            ])) as ArrayRef,
            &mut fields,
            &mut columns,
        );
        {
            let a = TimestampMillisecondArray::from(vec![
                ts_ms_2024_01_01,
                -1,
                ts_ms_2024_01_01 + 123,
                0,
            ])
            .with_timezone("+00:00");
            push_like(
                schema.as_ref(),
                "ts_millis_utc",
                Arc::new(a) as ArrayRef,
                &mut fields,
                &mut columns,
            );
        }
        {
            let a = TimestampMicrosecondArray::from(vec![
                ts_us_2024_01_01,
                1,
                ts_us_2024_01_01 + 456,
                0,
            ])
            .with_timezone("+00:00");
            push_like(
                schema.as_ref(),
                "ts_micros_utc",
                Arc::new(a) as ArrayRef,
                &mut fields,
                &mut columns,
            );
        }
        push_like(
            schema.as_ref(),
            "ts_millis_local",
            Arc::new(TimestampMillisecondArray::from(vec![
                ts_ms_2024_01_01 + 86_400_000,
                0,
                ts_ms_2024_01_01 + 789,
                123_456_789,
            ])) as ArrayRef,
            &mut fields,
            &mut columns,
        );
        push_like(
            schema.as_ref(),
            "ts_micros_local",
            Arc::new(TimestampMicrosecondArray::from(vec![
                ts_us_2024_01_01 + 123_456,
                0,
                ts_us_2024_01_01 + 101_112,
                987_654_321,
            ])) as ArrayRef,
            &mut fields,
            &mut columns,
        );
        {
            let v = vec![dur_small, dur_zero, dur_large, dur_2years];
            push_like(
                schema.as_ref(),
                "interval_mdn",
                Arc::new(IntervalMonthDayNanoArray::from(v)) as ArrayRef,
                &mut fields,
                &mut columns,
            );
        }
        {
            let keys = Int32Array::from(vec![1, 2, 3, 0]); // NEW, PROCESSING, DONE, UNKNOWN
            let values = Arc::new(StringArray::from(vec![
                "UNKNOWN",
                "NEW",
                "PROCESSING",
                "DONE",
            ])) as ArrayRef;
            let dict = DictionaryArray::<Int32Type>::try_new(keys, values).unwrap();
            push_like(
                schema.as_ref(),
                "status",
                Arc::new(dict) as ArrayRef,
                &mut fields,
                &mut columns,
            );
        }
        {
            let list_field = match schema.field_with_name("arr_union").unwrap().data_type() {
                DataType::List(f) => f.clone(),
                other => panic!("arr_union should be List, got {other:?}"),
            };
            let uf = match list_field.data_type() {
                DataType::Union(f, UnionMode::Dense) => f.clone(),
                other => panic!("arr_union item should be union, got {other:?}"),
            };
            let tid_l = tid_by_name(&uf, "long");
            let tid_s = tid_by_name(&uf, "string");
            let tid_n = tid_by_name(&uf, "null");
            let type_ids = vec![
                tid_l, tid_s, tid_n, tid_l, tid_n, tid_s, tid_l, tid_l, tid_s, tid_n, tid_l,
            ];
            let offsets = vec![0, 0, 0, 1, 1, 1, 2, 3, 2, 2, 4];
            let values = mk_dense_union(&uf, type_ids, offsets, |f| match f.data_type() {
                DataType::Int64 => {
                    Some(Arc::new(Int64Array::from(vec![1i64, -3, 0, -1, 0])) as ArrayRef)
                }
                DataType::Utf8 => {
                    Some(Arc::new(StringArray::from(vec!["x", "z", "end"])) as ArrayRef)
                }
                DataType::Null => Some(Arc::new(NullArray::new(3)) as ArrayRef),
                _ => None,
            });
            let list_offsets = OffsetBuffer::new(ScalarBuffer::<i32>::from(vec![0, 4, 7, 8, 11]));
            let arr = Arc::new(ListArray::try_new(list_field, list_offsets, values, None).unwrap())
                as ArrayRef;
            push_like(schema.as_ref(), "arr_union", arr, &mut fields, &mut columns);
        }
        {
            let (entry_field, entries_fields, uf, is_sorted) =
                match schema.field_with_name("map_union").unwrap().data_type() {
                    DataType::Map(entry_field, is_sorted) => {
                        let fs = match entry_field.data_type() {
                            DataType::Struct(fs) => fs.clone(),
                            other => panic!("map entries must be struct, got {other:?}"),
                        };
                        let val_f = fs[1].clone();
                        let uf = match val_f.data_type() {
                            DataType::Union(f, UnionMode::Dense) => f.clone(),
                            other => panic!("map value must be union, got {other:?}"),
                        };
                        (entry_field.clone(), fs, uf, *is_sorted)
                    }
                    other => panic!("map_union should be Map, got {other:?}"),
                };
            let keys = StringArray::from(vec!["a", "b", "c", "neg", "pi", "ok"]);
            let moff = OffsetBuffer::new(ScalarBuffer::<i32>::from(vec![0, 3, 4, 4, 6]));
            let tid_null = tid_by_name(&uf, "null");
            let tid_d = tid_by_name(&uf, "double");
            let tid_s = tid_by_name(&uf, "string");
            let type_ids = vec![tid_d, tid_null, tid_s, tid_d, tid_d, tid_s];
            let offsets = vec![0, 0, 0, 1, 2, 1];
            let pi_5dp = (std::f64::consts::PI * 100_000.0).trunc() / 100_000.0;
            let vals = mk_dense_union(&uf, type_ids, offsets, |f| match f.data_type() {
                DataType::Float64 => {
                    Some(Arc::new(Float64Array::from(vec![1.5f64, -0.5, pi_5dp])) as ArrayRef)
                }
                DataType::Utf8 => {
                    Some(Arc::new(StringArray::from(vec!["yes", "true"])) as ArrayRef)
                }
                DataType::Null => Some(Arc::new(NullArray::new(2)) as ArrayRef),
                _ => None,
            });
            let entries = StructArray::new(
                entries_fields.clone(),
                vec![Arc::new(keys) as ArrayRef, vals],
                None,
            );
            let map =
                Arc::new(MapArray::new(entry_field, moff, entries, None, is_sorted)) as ArrayRef;
            push_like(schema.as_ref(), "map_union", map, &mut fields, &mut columns);
        }
        {
            let fs = match schema.field_with_name("address").unwrap().data_type() {
                DataType::Struct(fs) => fs.clone(),
                other => panic!("address should be Struct, got {other:?}"),
            };
            let street = Arc::new(StringArray::from(vec![
                "100 Main",
                "",
                "42 Galaxy Way",
                "End Ave",
            ])) as ArrayRef;
            let zip = Arc::new(Int32Array::from(vec![12345, 0, 42424, 1])) as ArrayRef;
            let country = Arc::new(StringArray::from(vec!["US", "CA", "US", "GB"])) as ArrayRef;
            let arr = Arc::new(StructArray::new(fs, vec![street, zip, country], None)) as ArrayRef;
            push_like(schema.as_ref(), "address", arr, &mut fields, &mut columns);
        }
        {
            let fs = match schema.field_with_name("maybe_auth").unwrap().data_type() {
                DataType::Struct(fs) => fs.clone(),
                other => panic!("maybe_auth should be Struct, got {other:?}"),
            };
            let user =
                Arc::new(StringArray::from(vec!["alice", "bob", "carol", "dave"])) as ArrayRef;
            let token_values: Vec<Option<&[u8]>> = vec![
                None,                           // row 1: null
                Some(b"\x01\x02\x03".as_ref()), // row 2: bytes
                None,                           // row 3: null
                Some(b"".as_ref()),             // row 4: empty bytes
            ];
            let token = Arc::new(BinaryArray::from(token_values)) as ArrayRef;
            let arr = Arc::new(StructArray::new(fs, vec![user, token], None)) as ArrayRef;
            push_like(
                schema.as_ref(),
                "maybe_auth",
                arr,
                &mut fields,
                &mut columns,
            );
        }
        {
            let uf = match schema
                .field_with_name("union_enum_record_array_map")
                .unwrap()
                .data_type()
            {
                DataType::Union(f, UnionMode::Dense) => f.clone(),
                other => panic!("union_enum_record_array_map should be union, got {other:?}"),
            };
            let mut tid_enum: Option<i8> = None;
            let mut tid_rec_a: Option<i8> = None;
            let mut tid_array: Option<i8> = None;
            let mut tid_map: Option<i8> = None;
            let mut map_entry_field: Option<FieldRef> = None;
            let mut map_sorted: bool = false;
            for (tid, f) in uf.iter() {
                match f.data_type() {
                    DataType::Dictionary(_, _) => tid_enum = Some(tid),
                    DataType::Struct(childs)
                        if childs.len() == 2
                            && childs[0].name() == "a"
                            && childs[1].name() == "b" =>
                    {
                        tid_rec_a = Some(tid)
                    }
                    DataType::List(item) if matches!(item.data_type(), DataType::Int64) => {
                        tid_array = Some(tid)
                    }
                    DataType::Map(ef, is_sorted) => {
                        tid_map = Some(tid);
                        map_entry_field = Some(ef.clone());
                        map_sorted = *is_sorted;
                    }
                    _ => {}
                }
            }
            let (tid_enum, tid_rec_a, tid_array, tid_map) = (
                tid_enum.unwrap(),
                tid_rec_a.unwrap(),
                tid_array.unwrap(),
                tid_map.unwrap(),
            );
            let tids = vec![tid_enum, tid_rec_a, tid_array, tid_map];
            let offs = vec![0, 0, 0, 0];
            let arr = mk_dense_union(&uf, tids, offs, |f| match f.data_type() {
                DataType::Dictionary(_, _) => {
                    let keys = Int32Array::from(vec![0i32]);
                    let values =
                        Arc::new(StringArray::from(vec!["RED", "GREEN", "BLUE"])) as ArrayRef;
                    Some(
                        Arc::new(DictionaryArray::<Int32Type>::try_new(keys, values).unwrap())
                            as ArrayRef,
                    )
                }
                DataType::Struct(fs)
                    if fs.len() == 2 && fs[0].name() == "a" && fs[1].name() == "b" =>
                {
                    let a = Int32Array::from(vec![7]);
                    let b = StringArray::from(vec!["rec"]);
                    Some(Arc::new(StructArray::new(
                        fs.clone(),
                        vec![Arc::new(a), Arc::new(b)],
                        None,
                    )) as ArrayRef)
                }
                DataType::List(field) => {
                    let values = Int64Array::from(vec![1i64, 2, 3]);
                    let offsets = OffsetBuffer::new(ScalarBuffer::<i32>::from(vec![0, 3]));
                    Some(Arc::new(
                        ListArray::try_new(field.clone(), offsets, Arc::new(values), None).unwrap(),
                    ) as ArrayRef)
                }
                DataType::Map(_, _) => {
                    let entry_field = map_entry_field.clone().unwrap();
                    let (key_field, val_field) = match entry_field.data_type() {
                        DataType::Struct(fs) => (fs[0].clone(), fs[1].clone()),
                        _ => unreachable!(),
                    };
                    let keys = StringArray::from(vec!["k"]);
                    let vals = StringArray::from(vec!["v"]);
                    let entries = StructArray::new(
                        Fields::from(vec![key_field.as_ref().clone(), val_field.as_ref().clone()]),
                        vec![Arc::new(keys) as ArrayRef, Arc::new(vals) as ArrayRef],
                        None,
                    );
                    let offsets = OffsetBuffer::new(ScalarBuffer::<i32>::from(vec![0, 1]));
                    Some(Arc::new(MapArray::new(
                        entry_field.clone(),
                        offsets,
                        entries,
                        None,
                        map_sorted,
                    )) as ArrayRef)
                }
                _ => None,
            });
            push_like(
                schema.as_ref(),
                "union_enum_record_array_map",
                arr,
                &mut fields,
                &mut columns,
            );
        }
        {
            let uf = match schema
                .field_with_name("union_date_or_fixed4")
                .unwrap()
                .data_type()
            {
                DataType::Union(f, UnionMode::Dense) => f.clone(),
                other => panic!("union_date_or_fixed4 should be union, got {other:?}"),
            };
            let tid_date = tid_by_dt(&uf, |dt| matches!(dt, DataType::Date32));
            let tid_fx4 = tid_by_dt(&uf, |dt| matches!(dt, DataType::FixedSizeBinary(4)));
            let tids = vec![tid_date, tid_fx4, tid_date, tid_fx4];
            let offs = vec![0, 0, 1, 1];
            let arr = mk_dense_union(&uf, tids, offs, |f| match f.data_type() {
                DataType::Date32 => Some(Arc::new(Date32Array::from(vec![date_a, 0])) as ArrayRef),
                DataType::FixedSizeBinary(4) => {
                    let it = [Some(*b"\x00\x11\x22\x33"), Some(*b"ABCD")].into_iter();
                    Some(Arc::new(
                        FixedSizeBinaryArray::try_from_sparse_iter_with_size(it, 4).unwrap(),
                    ) as ArrayRef)
                }
                _ => None,
            });
            push_like(
                schema.as_ref(),
                "union_date_or_fixed4",
                arr,
                &mut fields,
                &mut columns,
            );
        }
        {
            let uf = match schema
                .field_with_name("union_interval_or_string")
                .unwrap()
                .data_type()
            {
                DataType::Union(f, UnionMode::Dense) => f.clone(),
                other => panic!("union_interval_or_string should be union, got {other:?}"),
            };
            let tid_dur = tid_by_dt(&uf, |dt| {
                matches!(dt, DataType::Interval(IntervalUnit::MonthDayNano))
            });
            let tid_str = tid_by_dt(&uf, |dt| matches!(dt, DataType::Utf8));
            let tids = vec![tid_dur, tid_str, tid_dur, tid_str];
            let offs = vec![0, 0, 1, 1];
            let arr = mk_dense_union(&uf, tids, offs, |f| match f.data_type() {
                DataType::Interval(IntervalUnit::MonthDayNano) => Some(Arc::new(
                    IntervalMonthDayNanoArray::from(vec![dur_small, dur_large]),
                )
                    as ArrayRef),
                DataType::Utf8 => Some(Arc::new(StringArray::from(vec![
                    "duration-as-text",
                    "iso-8601-period-P1Y",
                ])) as ArrayRef),
                _ => None,
            });
            push_like(
                schema.as_ref(),
                "union_interval_or_string",
                arr,
                &mut fields,
                &mut columns,
            );
        }
        {
            let uf = match schema
                .field_with_name("union_uuid_or_fixed10")
                .unwrap()
                .data_type()
            {
                DataType::Union(f, UnionMode::Dense) => f.clone(),
                other => panic!("union_uuid_or_fixed10 should be union, got {other:?}"),
            };
            let tid_uuid = tid_by_dt(&uf, |dt| matches!(dt, DataType::FixedSizeBinary(16)));
            let tid_fx10 = tid_by_dt(&uf, |dt| matches!(dt, DataType::FixedSizeBinary(10)));
            let tids = vec![tid_uuid, tid_fx10, tid_uuid, tid_fx10];
            let offs = vec![0, 0, 1, 1];
            let arr = mk_dense_union(&uf, tids, offs, |f| match f.data_type() {
                DataType::FixedSizeBinary(16) => {
                    let it = [Some(uuid1), Some(uuid2)].into_iter();
                    Some(Arc::new(
                        FixedSizeBinaryArray::try_from_sparse_iter_with_size(it, 16).unwrap(),
                    ) as ArrayRef)
                }
                DataType::FixedSizeBinary(10) => {
                    let fx10_a = [0xAAu8; 10];
                    let fx10_b = [0x00u8, 0x11, 0x22, 0x33, 0x44, 0x55, 0x66, 0x77, 0x88, 0x99];
                    let it = [Some(fx10_a), Some(fx10_b)].into_iter();
                    Some(Arc::new(
                        FixedSizeBinaryArray::try_from_sparse_iter_with_size(it, 10).unwrap(),
                    ) as ArrayRef)
                }
                _ => None,
            });
            push_like(
                schema.as_ref(),
                "union_uuid_or_fixed10",
                arr,
                &mut fields,
                &mut columns,
            );
        }
        {
            let list_field = match schema
                .field_with_name("array_records_with_union")
                .unwrap()
                .data_type()
            {
                DataType::List(f) => f.clone(),
                other => panic!("array_records_with_union should be List, got {other:?}"),
            };
            let kv_fields = match list_field.data_type() {
                DataType::Struct(fs) => fs.clone(),
                other => panic!("array_records_with_union items must be Struct, got {other:?}"),
            };
            let val_field = kv_fields
                .iter()
                .find(|f| f.name() == "val")
                .unwrap()
                .clone();
            let uf = match val_field.data_type() {
                DataType::Union(f, UnionMode::Dense) => f.clone(),
                other => panic!("KV.val should be union, got {other:?}"),
            };
            let keys = Arc::new(StringArray::from(vec!["k1", "k2", "k", "k3", "x"])) as ArrayRef;
            let tid_null = tid_by_name(&uf, "null");
            let tid_i = tid_by_name(&uf, "int");
            let tid_l = tid_by_name(&uf, "long");
            let type_ids = vec![tid_i, tid_null, tid_l, tid_null, tid_i];
            let offsets = vec![0, 0, 0, 1, 1];
            let vals = mk_dense_union(&uf, type_ids, offsets, |f| match f.data_type() {
                DataType::Int32 => Some(Arc::new(Int32Array::from(vec![5, -5])) as ArrayRef),
                DataType::Int64 => Some(Arc::new(Int64Array::from(vec![99i64])) as ArrayRef),
                DataType::Null => Some(Arc::new(NullArray::new(2)) as ArrayRef),
                _ => None,
            });
            let values_struct =
                Arc::new(StructArray::new(kv_fields.clone(), vec![keys, vals], None)) as ArrayRef;
            let list_offsets = OffsetBuffer::new(ScalarBuffer::<i32>::from(vec![0, 2, 3, 4, 5]));
            let arr = Arc::new(
                ListArray::try_new(list_field, list_offsets, values_struct, None).unwrap(),
            ) as ArrayRef;
            push_like(
                schema.as_ref(),
                "array_records_with_union",
                arr,
                &mut fields,
                &mut columns,
            );
        }
        {
            let uf = match schema
                .field_with_name("union_map_or_array_int")
                .unwrap()
                .data_type()
            {
                DataType::Union(f, UnionMode::Dense) => f.clone(),
                other => panic!("union_map_or_array_int should be union, got {other:?}"),
            };
            let tid_map = tid_by_dt(&uf, |dt| matches!(dt, DataType::Map(_, _)));
            let tid_list = tid_by_dt(&uf, |dt| matches!(dt, DataType::List(_)));
            let map_child: ArrayRef = {
                let (entry_field, is_sorted) = match uf
                    .iter()
                    .find(|(tid, _)| *tid == tid_map)
                    .unwrap()
                    .1
                    .data_type()
                {
                    DataType::Map(ef, is_sorted) => (ef.clone(), *is_sorted),
                    _ => unreachable!(),
                };
                let (key_field, val_field) = match entry_field.data_type() {
                    DataType::Struct(fs) => (fs[0].clone(), fs[1].clone()),
                    _ => unreachable!(),
                };
                let keys = StringArray::from(vec!["x", "y", "only"]);
                let vals = Int32Array::from(vec![1, 2, 10]);
                let entries = StructArray::new(
                    Fields::from(vec![key_field.as_ref().clone(), val_field.as_ref().clone()]),
                    vec![Arc::new(keys) as ArrayRef, Arc::new(vals) as ArrayRef],
                    None,
                );
                let moff = OffsetBuffer::new(ScalarBuffer::<i32>::from(vec![0, 2, 3]));
                Arc::new(MapArray::new(entry_field, moff, entries, None, is_sorted)) as ArrayRef
            };
            let list_child: ArrayRef = {
                let list_field = match uf
                    .iter()
                    .find(|(tid, _)| *tid == tid_list)
                    .unwrap()
                    .1
                    .data_type()
                {
                    DataType::List(f) => f.clone(),
                    _ => unreachable!(),
                };
                let values = Int32Array::from(vec![1, 2, 3, 0]);
                let offsets = OffsetBuffer::new(ScalarBuffer::<i32>::from(vec![0, 3, 4]));
                Arc::new(ListArray::try_new(list_field, offsets, Arc::new(values), None).unwrap())
                    as ArrayRef
            };
            let tids = vec![tid_map, tid_list, tid_map, tid_list];
            let offs = vec![0, 0, 1, 1];
            let arr = mk_dense_union(&uf, tids, offs, |f| match f.data_type() {
                DataType::Map(_, _) => Some(map_child.clone()),
                DataType::List(_) => Some(list_child.clone()),
                _ => None,
            });
            push_like(
                schema.as_ref(),
                "union_map_or_array_int",
                arr,
                &mut fields,
                &mut columns,
            );
        }
        push_like(
            schema.as_ref(),
            "renamed_with_default",
            Arc::new(Int32Array::from(vec![100, 42, 7, 42])) as ArrayRef,
            &mut fields,
            &mut columns,
        );
        {
            let fs = match schema.field_with_name("person").unwrap().data_type() {
                DataType::Struct(fs) => fs.clone(),
                other => panic!("person should be Struct, got {other:?}"),
            };
            let name =
                Arc::new(StringArray::from(vec!["Alice", "Bob", "Carol", "Dave"])) as ArrayRef;
            let age = Arc::new(Int32Array::from(vec![30, 0, 25, 41])) as ArrayRef;
            let arr = Arc::new(StructArray::new(fs, vec![name, age], None)) as ArrayRef;
            push_like(schema.as_ref(), "person", arr, &mut fields, &mut columns);
        }
        let expected =
            RecordBatch::try_new(Arc::new(Schema::new(Fields::from(fields))), columns).unwrap();
        assert_eq!(
            expected, batch,
            "entire RecordBatch mismatch (schema, all columns, all rows)"
        );
    }

    #[test]
    fn comprehensive_e2e_resolution_test() {
        use serde_json::Value;
        use std::collections::HashMap;

        // Build a reader schema that stresses Avro schema‑resolution
        //
        // Changes relative to writer schema:
        // * Rename fields using writer aliases:    id -> identifier, renamed_with_default -> old_count
        // * Promote numeric types:                 count_i32 (int) -> long, ratio_f32 (float) -> double
        // * Reorder many union branches (reverse), incl. nested unions
        // * Reorder array/map union item/value branches
        // * Rename nested Address field:           street -> street_name (uses alias in writer)
        // * Change Person type name/namespace:     com.example.Person (matches writer alias)
        // * Reverse top‑level field order
        //
        // Reader‑side aliases are added wherever names change (per Avro spec).
        fn make_comprehensive_reader_schema(path: &str) -> AvroSchema {
            fn set_type_string(f: &mut Value, new_ty: &str) {
                if let Some(ty) = f.get_mut("type") {
                    match ty {
                        Value::String(_) | Value::Object(_) => {
                            *ty = Value::String(new_ty.to_string());
                        }
                        Value::Array(arr) => {
                            for b in arr.iter_mut() {
                                match b {
                                    Value::String(s) if s != "null" => {
                                        *b = Value::String(new_ty.to_string());
                                        break;
                                    }
                                    Value::Object(_) => {
                                        *b = Value::String(new_ty.to_string());
                                        break;
                                    }
                                    _ => {}
                                }
                            }
                        }
                        _ => {}
                    }
                }
            }
            fn reverse_union_array(f: &mut Value) {
                if let Some(arr) = f.get_mut("type").and_then(|t| t.as_array_mut()) {
                    arr.reverse();
                }
            }
            fn reverse_items_union(f: &mut Value) {
                if let Some(obj) = f.get_mut("type").and_then(|t| t.as_object_mut()) {
                    if let Some(items) = obj.get_mut("items").and_then(|v| v.as_array_mut()) {
                        items.reverse();
                    }
                }
            }
            fn reverse_map_values_union(f: &mut Value) {
                if let Some(obj) = f.get_mut("type").and_then(|t| t.as_object_mut()) {
                    if let Some(values) = obj.get_mut("values").and_then(|v| v.as_array_mut()) {
                        values.reverse();
                    }
                }
            }
            fn reverse_nested_union_in_record(f: &mut Value, field_name: &str) {
                if let Some(obj) = f.get_mut("type").and_then(|t| t.as_object_mut()) {
                    if let Some(fields) = obj.get_mut("fields").and_then(|v| v.as_array_mut()) {
                        for ff in fields.iter_mut() {
                            if ff.get("name").and_then(|n| n.as_str()) == Some(field_name) {
                                if let Some(ty) = ff.get_mut("type") {
                                    if let Some(arr) = ty.as_array_mut() {
                                        arr.reverse();
                                    }
                                }
                            }
                        }
                    }
                }
            }
            fn rename_nested_field_with_alias(f: &mut Value, old: &str, new: &str) {
                if let Some(obj) = f.get_mut("type").and_then(|t| t.as_object_mut()) {
                    if let Some(fields) = obj.get_mut("fields").and_then(|v| v.as_array_mut()) {
                        for ff in fields.iter_mut() {
                            if ff.get("name").and_then(|n| n.as_str()) == Some(old) {
                                ff["name"] = Value::String(new.to_string());
                                ff["aliases"] = Value::Array(vec![Value::String(old.to_string())]);
                            }
                        }
                    }
                }
            }
            let mut root = load_writer_schema_json(path);
            assert_eq!(root["type"], "record", "writer schema must be a record");
            let fields = root
                .get_mut("fields")
                .and_then(|f| f.as_array_mut())
                .expect("record has fields");
            for f in fields.iter_mut() {
                let Some(name) = f.get("name").and_then(|n| n.as_str()) else {
                    continue;
                };
                match name {
                    // Field aliasing (reader‑side aliases added)
                    "id" => {
                        f["name"] = Value::String("identifier".into());
                        f["aliases"] = Value::Array(vec![Value::String("id".into())]);
                    }
                    "renamed_with_default" => {
                        f["name"] = Value::String("old_count".into());
                        f["aliases"] =
                            Value::Array(vec![Value::String("renamed_with_default".into())]);
                    }
                    // Promotions
                    "count_i32" => set_type_string(f, "long"),
                    "ratio_f32" => set_type_string(f, "double"),
                    // Union reorder (exercise resolution)
                    "opt_str_nullsecond" => reverse_union_array(f),
                    "union_enum_record_array_map" => reverse_union_array(f),
                    "union_date_or_fixed4" => reverse_union_array(f),
                    "union_interval_or_string" => reverse_union_array(f),
                    "union_uuid_or_fixed10" => reverse_union_array(f),
                    "union_map_or_array_int" => reverse_union_array(f),
                    "maybe_auth" => reverse_nested_union_in_record(f, "token"),
                    // Array/Map unions
                    "arr_union" => reverse_items_union(f),
                    "map_union" => reverse_map_values_union(f),
                    // Nested rename using reader‑side alias
                    "address" => rename_nested_field_with_alias(f, "street", "street_name"),
                    // Type‑name alias for nested record
                    "person" => {
                        if let Some(tobj) = f.get_mut("type").and_then(|t| t.as_object_mut()) {
                            tobj.insert("name".to_string(), Value::String("Person".into()));
                            tobj.insert(
                                "namespace".to_string(),
                                Value::String("com.example".into()),
                            );
                            tobj.insert(
                                "aliases".into(),
                                Value::Array(vec![
                                    Value::String("PersonV2".into()),
                                    Value::String("com.example.v2.PersonV2".into()),
                                ]),
                            );
                        }
                    }
                    _ => {}
                }
            }
            fields.reverse();
            AvroSchema::new(root.to_string())
        }

        let path = "test/data/comprehensive_e2e.avro";
        let reader_schema = make_comprehensive_reader_schema(path);
        let batch = read_alltypes_with_reader_schema(path, reader_schema.clone());

        const UUID_EXT_KEY: &str = "ARROW:extension:name";

        let uuid_md_top: Option<HashMap<String, String>> = batch
            .schema()
            .field_with_name("uuid_str")
            .ok()
            .and_then(|f| {
                let md = f.metadata();
                if md.get(UUID_EXT_KEY).is_some() {
                    Some(md.clone())
                } else {
                    None
                }
            });

        let uuid_md_union: Option<HashMap<String, String>> = batch
            .schema()
            .field_with_name("union_uuid_or_fixed10")
            .ok()
            .and_then(|f| match f.data_type() {
                DataType::Union(uf, _) => uf
                    .iter()
                    .find(|(_, child)| child.name() == "uuid")
                    .and_then(|(_, child)| {
                        let md = child.metadata();
                        if md.get(UUID_EXT_KEY).is_some() {
                            Some(md.clone())
                        } else {
                            None
                        }
                    }),
                _ => None,
            });

        let add_uuid_ext_top = |f: Field| -> Field {
            if let Some(md) = &uuid_md_top {
                f.with_metadata(md.clone())
            } else {
                f
            }
        };
        let add_uuid_ext_union = |f: Field| -> Field {
            if let Some(md) = &uuid_md_union {
                f.with_metadata(md.clone())
            } else {
                f
            }
        };

        #[inline]
        fn uuid16_from_str(s: &str) -> [u8; 16] {
            let mut out = [0u8; 16];
            let mut idx = 0usize;
            let mut hi: Option<u8> = None;
            for ch in s.chars() {
                if ch == '-' {
                    continue;
                }
                let v = ch.to_digit(16).expect("invalid hex digit in UUID") as u8;
                if let Some(h) = hi {
                    out[idx] = (h << 4) | v;
                    idx += 1;
                    hi = None;
                } else {
                    hi = Some(v);
                }
            }
            assert_eq!(idx, 16, "UUID must decode to 16 bytes");
            out
        }

        fn mk_dense_union(
            fields: &UnionFields,
            type_ids: Vec<i8>,
            offsets: Vec<i32>,
            provide: impl Fn(&Field) -> Option<ArrayRef>,
        ) -> ArrayRef {
            fn empty_child_for(dt: &DataType) -> Arc<dyn Array> {
                match dt {
                    DataType::Null => Arc::new(NullArray::new(0)),
                    DataType::Boolean => Arc::new(BooleanArray::from(Vec::<bool>::new())),
                    DataType::Int32 => Arc::new(Int32Array::from(Vec::<i32>::new())),
                    DataType::Int64 => Arc::new(Int64Array::from(Vec::<i64>::new())),
                    DataType::Float32 => Arc::new(Float32Array::from(Vec::<f32>::new())),
                    DataType::Float64 => Arc::new(Float64Array::from(Vec::<f64>::new())),
                    DataType::Binary => Arc::new(BinaryArray::from(Vec::<&[u8]>::new())),
                    DataType::Utf8 => Arc::new(StringArray::from(Vec::<&str>::new())),
                    DataType::Date32 => Arc::new(Date32Array::from(Vec::<i32>::new())),
                    DataType::Time32(arrow_schema::TimeUnit::Millisecond) => {
                        Arc::new(Time32MillisecondArray::from(Vec::<i32>::new()))
                    }
                    DataType::Time64(arrow_schema::TimeUnit::Microsecond) => {
                        Arc::new(Time64MicrosecondArray::from(Vec::<i64>::new()))
                    }
                    DataType::Timestamp(arrow_schema::TimeUnit::Millisecond, tz) => {
                        let a = TimestampMillisecondArray::from(Vec::<i64>::new());
                        Arc::new(if let Some(tz) = tz {
                            a.with_timezone(tz.clone())
                        } else {
                            a
                        })
                    }
                    DataType::Timestamp(arrow_schema::TimeUnit::Microsecond, tz) => {
                        let a = TimestampMicrosecondArray::from(Vec::<i64>::new());
                        Arc::new(if let Some(tz) = tz {
                            a.with_timezone(tz.clone())
                        } else {
                            a
                        })
                    }
                    DataType::Interval(IntervalUnit::MonthDayNano) => Arc::new(
                        IntervalMonthDayNanoArray::from(Vec::<IntervalMonthDayNano>::new()),
                    ),
                    DataType::FixedSizeBinary(sz) => Arc::new(
                        FixedSizeBinaryArray::try_from_sparse_iter_with_size(
                            std::iter::empty::<Option<Vec<u8>>>(),
                            *sz,
                        )
                        .unwrap(),
                    ),
                    DataType::Dictionary(_, _) => {
                        let keys = Int32Array::from(Vec::<i32>::new());
                        let values = Arc::new(StringArray::from(Vec::<&str>::new()));
                        Arc::new(DictionaryArray::<Int32Type>::try_new(keys, values).unwrap())
                    }
                    DataType::Struct(fields) => {
                        let children: Vec<ArrayRef> = fields
                            .iter()
                            .map(|f| empty_child_for(f.data_type()) as ArrayRef)
                            .collect();
                        Arc::new(StructArray::new(fields.clone(), children, None))
                    }
                    DataType::List(field) => {
                        let offsets = OffsetBuffer::new(ScalarBuffer::<i32>::from(vec![0]));
                        Arc::new(
                            ListArray::try_new(
                                field.clone(),
                                offsets,
                                empty_child_for(field.data_type()),
                                None,
                            )
                            .unwrap(),
                        )
                    }
                    DataType::Map(entry_field, is_sorted) => {
                        let (key_field, val_field) = match entry_field.data_type() {
                            DataType::Struct(fs) => (fs[0].clone(), fs[1].clone()),
                            other => panic!("unexpected map entries type: {other:?}"),
                        };
                        let keys = StringArray::from(Vec::<&str>::new());
                        let vals: ArrayRef = match val_field.data_type() {
                            DataType::Null => Arc::new(NullArray::new(0)) as ArrayRef,
                            DataType::Boolean => {
                                Arc::new(BooleanArray::from(Vec::<bool>::new())) as ArrayRef
                            }
                            DataType::Int32 => {
                                Arc::new(Int32Array::from(Vec::<i32>::new())) as ArrayRef
                            }
                            DataType::Int64 => {
                                Arc::new(Int64Array::from(Vec::<i64>::new())) as ArrayRef
                            }
                            DataType::Float32 => {
                                Arc::new(Float32Array::from(Vec::<f32>::new())) as ArrayRef
                            }
                            DataType::Float64 => {
                                Arc::new(Float64Array::from(Vec::<f64>::new())) as ArrayRef
                            }
                            DataType::Utf8 => {
                                Arc::new(StringArray::from(Vec::<&str>::new())) as ArrayRef
                            }
                            DataType::Binary => {
                                Arc::new(BinaryArray::from(Vec::<&[u8]>::new())) as ArrayRef
                            }
                            DataType::Union(uf, _) => {
                                let children: Vec<ArrayRef> = uf
                                    .iter()
                                    .map(|(_, f)| empty_child_for(f.data_type()))
                                    .collect();
                                Arc::new(
                                    UnionArray::try_new(
                                        uf.clone(),
                                        ScalarBuffer::<i8>::from(Vec::<i8>::new()),
                                        Some(ScalarBuffer::<i32>::from(Vec::<i32>::new())),
                                        children,
                                    )
                                    .unwrap(),
                                ) as ArrayRef
                            }
                            other => panic!("unsupported map value type: {other:?}"),
                        };
                        let entries = StructArray::new(
                            Fields::from(vec![
                                key_field.as_ref().clone(),
                                val_field.as_ref().clone(),
                            ]),
                            vec![Arc::new(keys) as ArrayRef, vals],
                            None,
                        );
                        let offsets = OffsetBuffer::new(ScalarBuffer::<i32>::from(vec![0]));
                        Arc::new(MapArray::new(
                            entry_field.clone(),
                            offsets,
                            entries,
                            None,
                            *is_sorted,
                        ))
                    }
                    other => panic!("empty_child_for: unhandled type {other:?}"),
                }
            }
            let children: Vec<ArrayRef> = fields
                .iter()
                .map(|(_, f)| provide(f).unwrap_or_else(|| empty_child_for(f.data_type())))
                .collect();
            Arc::new(
                UnionArray::try_new(
                    fields.clone(),
                    ScalarBuffer::<i8>::from(type_ids),
                    Some(ScalarBuffer::<i32>::from(offsets)),
                    children,
                )
                .unwrap(),
            ) as ArrayRef
        }
        let date_a: i32 = 19_000; // 2022-01-08
        let time_ms_a: i32 = 12 * 3_600_000 + 34 * 60_000 + 56_000 + 789;
        let time_us_eod: i64 = 86_400_000_000 - 1;
        let ts_ms_2024_01_01: i64 = 1_704_067_200_000; // 2024-01-01T00:00:00Z
        let ts_us_2024_01_01: i64 = ts_ms_2024_01_01 * 1_000;
        let dur_small = IntervalMonthDayNanoType::make_value(1, 2, 3_000_000_000);
        let dur_zero = IntervalMonthDayNanoType::make_value(0, 0, 0);
        let dur_large =
            IntervalMonthDayNanoType::make_value(12, 31, ((86_400_000 - 1) as i64) * 1_000_000);
        let dur_2years = IntervalMonthDayNanoType::make_value(24, 0, 0);
        let uuid1 = uuid16_from_str("fe7bc30b-4ce8-4c5e-b67c-2234a2d38e66");
        let uuid2 = uuid16_from_str("0826cc06-d2e3-4599-b4ad-af5fa6905cdb");
        let item_name = Field::LIST_FIELD_DEFAULT_NAME;
        let uf_tri = UnionFields::new(
            vec![0, 1, 2],
            vec![
                Field::new("int", DataType::Int32, false),
                Field::new("string", DataType::Utf8, false),
                Field::new("boolean", DataType::Boolean, false),
            ],
        );
        let uf_arr_items = UnionFields::new(
            vec![0, 1, 2],
            vec![
                Field::new("null", DataType::Null, false),
                Field::new("string", DataType::Utf8, false),
                Field::new("long", DataType::Int64, false),
            ],
        );
        let arr_items_field = Arc::new(Field::new(
            item_name,
            DataType::Union(uf_arr_items.clone(), UnionMode::Dense),
            true,
        ));
        let uf_map_vals = UnionFields::new(
            vec![0, 1, 2],
            vec![
                Field::new("string", DataType::Utf8, false),
                Field::new("double", DataType::Float64, false),
                Field::new("null", DataType::Null, false),
            ],
        );
        let map_entries_field = Arc::new(Field::new(
            "entries",
            DataType::Struct(Fields::from(vec![
                Field::new("key", DataType::Utf8, false),
                Field::new(
                    "value",
                    DataType::Union(uf_map_vals.clone(), UnionMode::Dense),
                    true,
                ),
            ])),
            false,
        ));
        let enum_md_color = {
            let mut m = HashMap::<String, String>::new();
            m.insert(
                AVRO_ENUM_SYMBOLS_METADATA_KEY.to_string(),
                serde_json::to_string(&vec!["RED", "GREEN", "BLUE"]).unwrap(),
            );
            m
        };
        let union_rec_a_fields = Fields::from(vec![
            Field::new("a", DataType::Int32, false),
            Field::new("b", DataType::Utf8, false),
        ]);
        let union_rec_b_fields = Fields::from(vec![
            Field::new("x", DataType::Int64, false),
            Field::new("y", DataType::Binary, false),
        ]);
        let union_map_entries = Arc::new(Field::new(
            "entries",
            DataType::Struct(Fields::from(vec![
                Field::new("key", DataType::Utf8, false),
                Field::new("value", DataType::Utf8, false),
            ])),
            false,
        ));
        let uf_union_big = UnionFields::new(
            vec![0, 1, 2, 3, 4],
            vec![
                Field::new(
                    "map",
                    DataType::Map(union_map_entries.clone(), false),
                    false,
                ),
                Field::new(
                    "array",
                    DataType::List(Arc::new(Field::new(item_name, DataType::Int64, false))),
                    false,
                ),
                Field::new(
                    "record",
                    DataType::Struct(union_rec_b_fields.clone()),
                    false,
                ),
                Field::new(
                    "record",
                    DataType::Struct(union_rec_a_fields.clone()),
                    false,
                ),
                Field::new(
                    "enum",
                    DataType::Dictionary(Box::new(DataType::Int32), Box::new(DataType::Utf8)),
                    false,
                )
                .with_metadata(enum_md_color.clone()),
            ],
        );
        let uf_date_fixed4 = UnionFields::new(
            vec![0, 1],
            vec![
                Field::new("fixed", DataType::FixedSizeBinary(4), false),
                Field::new("date", DataType::Date32, false),
            ],
        );
        let uf_dur_or_str = UnionFields::new(
            vec![0, 1],
            vec![
                Field::new("string", DataType::Utf8, false),
                Field::new(
                    "duration",
                    DataType::Interval(arrow_schema::IntervalUnit::MonthDayNano),
                    false,
                ),
            ],
        );
        let uf_uuid_or_fx10 = UnionFields::new(
            vec![0, 1],
            vec![
                Field::new("fixed", DataType::FixedSizeBinary(10), false),
                add_uuid_ext_union(Field::new("uuid", DataType::FixedSizeBinary(16), false)),
            ],
        );
        let uf_kv_val = UnionFields::new(
            vec![0, 1, 2],
            vec![
                Field::new("null", DataType::Null, false),
                Field::new("int", DataType::Int32, false),
                Field::new("long", DataType::Int64, false),
            ],
        );
        let kv_fields = Fields::from(vec![
            Field::new("key", DataType::Utf8, false),
            Field::new(
                "val",
                DataType::Union(uf_kv_val.clone(), UnionMode::Dense),
                true,
            ),
        ]);
        let kv_item_field = Arc::new(Field::new(
            item_name,
            DataType::Struct(kv_fields.clone()),
            false,
        ));
        let map_int_entries = Arc::new(Field::new(
            "entries",
            DataType::Struct(Fields::from(vec![
                Field::new("key", DataType::Utf8, false),
                Field::new("value", DataType::Int32, false),
            ])),
            false,
        ));
        let uf_map_or_array = UnionFields::new(
            vec![0, 1],
            vec![
                Field::new(
                    "array",
                    DataType::List(Arc::new(Field::new(item_name, DataType::Int32, false))),
                    false,
                ),
                Field::new("map", DataType::Map(map_int_entries.clone(), false), false),
            ],
        );
        // Metadata & decimal types used within the fields vector
        let enum_md_status = {
            let mut m = HashMap::<String, String>::new();
            m.insert(
                crate::schema::AVRO_ENUM_SYMBOLS_METADATA_KEY.to_string(),
                serde_json::to_string(&vec!["UNKNOWN", "NEW", "PROCESSING", "DONE"]).unwrap(),
            );
            m
        };
        let mut dec20_md = HashMap::<String, String>::new();
        dec20_md.insert("precision".to_string(), "20".to_string());
        dec20_md.insert("scale".to_string(), "4".to_string());
        let mut dec10_md = HashMap::<String, String>::new();
        dec10_md.insert("precision".to_string(), "10".to_string());
        dec10_md.insert("scale".to_string(), "2".to_string());
        #[cfg(feature = "small_decimals")]
        let dec20_dt = DataType::Decimal128(20, 4);
        #[cfg(not(feature = "small_decimals"))]
        let dec20_dt = DataType::Decimal128(20, 4);
        #[cfg(feature = "small_decimals")]
        let dec10_dt = DataType::Decimal64(10, 2);
        #[cfg(not(feature = "small_decimals"))]
        let dec10_dt = DataType::Decimal128(10, 2);
        let fields: Vec<FieldRef> = vec![
            Arc::new(Field::new(
                "person",
                DataType::Struct(Fields::from(vec![
                    Field::new("name", DataType::Utf8, false),
                    Field::new("age", DataType::Int32, false),
                ])),
                false,
            )),
            Arc::new(Field::new("old_count", DataType::Int32, false)),
            Arc::new(Field::new(
                "union_map_or_array_int",
                DataType::Union(uf_map_or_array.clone(), UnionMode::Dense),
                false,
            )),
            Arc::new(Field::new(
                "array_records_with_union",
                DataType::List(kv_item_field.clone()),
                false,
            )),
            Arc::new(Field::new(
                "union_uuid_or_fixed10",
                DataType::Union(uf_uuid_or_fx10.clone(), UnionMode::Dense),
                false,
            )),
            Arc::new(Field::new(
                "union_interval_or_string",
                DataType::Union(uf_dur_or_str.clone(), UnionMode::Dense),
                false,
            )),
            Arc::new(Field::new(
                "union_date_or_fixed4",
                DataType::Union(uf_date_fixed4.clone(), UnionMode::Dense),
                false,
            )),
            Arc::new(Field::new(
                "union_enum_record_array_map",
                DataType::Union(uf_union_big.clone(), UnionMode::Dense),
                false,
            )),
            Arc::new(Field::new(
                "maybe_auth",
                DataType::Struct(Fields::from(vec![
                    Field::new("user", DataType::Utf8, false),
                    Field::new("token", DataType::Binary, true), // [bytes,null] -> nullable bytes
                ])),
                false,
            )),
            Arc::new(Field::new(
                "address",
                DataType::Struct(Fields::from(vec![
                    Field::new("street_name", DataType::Utf8, false),
                    Field::new("zip", DataType::Int32, false),
                    Field::new("country", DataType::Utf8, false),
                ])),
                false,
            )),
            Arc::new(Field::new(
                "map_union",
                DataType::Map(map_entries_field.clone(), false),
                false,
            )),
            Arc::new(Field::new(
                "arr_union",
                DataType::List(arr_items_field.clone()),
                false,
            )),
            Arc::new(
                Field::new(
                    "status",
                    DataType::Dictionary(Box::new(DataType::Int32), Box::new(DataType::Utf8)),
                    false,
                )
                .with_metadata(enum_md_status.clone()),
            ),
            Arc::new(Field::new(
                "interval_mdn",
                DataType::Interval(IntervalUnit::MonthDayNano),
                false,
            )),
            Arc::new(Field::new(
                "ts_micros_local",
                DataType::Timestamp(arrow_schema::TimeUnit::Microsecond, None),
                false,
            )),
            Arc::new(Field::new(
                "ts_millis_local",
                DataType::Timestamp(arrow_schema::TimeUnit::Millisecond, None),
                false,
            )),
            Arc::new(Field::new(
                "ts_micros_utc",
                DataType::Timestamp(arrow_schema::TimeUnit::Microsecond, Some("+00:00".into())),
                false,
            )),
            Arc::new(Field::new(
                "ts_millis_utc",
                DataType::Timestamp(arrow_schema::TimeUnit::Millisecond, Some("+00:00".into())),
                false,
            )),
            Arc::new(Field::new(
                "t_micros",
                DataType::Time64(arrow_schema::TimeUnit::Microsecond),
                false,
            )),
            Arc::new(Field::new(
                "t_millis",
                DataType::Time32(arrow_schema::TimeUnit::Millisecond),
                false,
            )),
            Arc::new(Field::new("d_date", DataType::Date32, false)),
            Arc::new(add_uuid_ext_top(Field::new(
                "uuid_str",
                DataType::FixedSizeBinary(16),
                false,
            ))),
            Arc::new(Field::new("dec_fix_s20_4", dec20_dt, false).with_metadata(dec20_md.clone())),
            Arc::new(
                Field::new("dec_bytes_s10_2", dec10_dt, false).with_metadata(dec10_md.clone()),
            ),
            Arc::new(Field::new(
                "fx16_plain",
                DataType::FixedSizeBinary(16),
                false,
            )),
            Arc::new(Field::new("raw_bytes", DataType::Binary, false)),
            Arc::new(Field::new("str_utf8", DataType::Utf8, false)),
            Arc::new(Field::new(
                "tri_union_prim",
                DataType::Union(uf_tri.clone(), UnionMode::Dense),
                false,
            )),
            Arc::new(Field::new("opt_str_nullsecond", DataType::Utf8, true)),
            Arc::new(Field::new("opt_i32_nullfirst", DataType::Int32, true)),
            Arc::new(Field::new("count_i64", DataType::Int64, false)),
            Arc::new(Field::new("count_i32", DataType::Int64, false)),
            Arc::new(Field::new("ratio_f64", DataType::Float64, false)),
            Arc::new(Field::new("ratio_f32", DataType::Float64, false)),
            Arc::new(Field::new("flag", DataType::Boolean, false)),
            Arc::new(Field::new("identifier", DataType::Int64, false)),
        ];
        let expected_schema = Arc::new(arrow_schema::Schema::new(Fields::from(fields)));
        let mut cols: Vec<ArrayRef> = vec![
            Arc::new(StructArray::new(
                match expected_schema
                    .field_with_name("person")
                    .unwrap()
                    .data_type()
                {
                    DataType::Struct(fs) => fs.clone(),
                    _ => unreachable!(),
                },
                vec![
                    Arc::new(StringArray::from(vec!["Alice", "Bob", "Carol", "Dave"])) as ArrayRef,
                    Arc::new(Int32Array::from(vec![30, 0, 25, 41])) as ArrayRef,
                ],
                None,
            )) as ArrayRef,
            Arc::new(Int32Array::from(vec![100, 42, 7, 42])) as ArrayRef,
        ];
        {
            let map_child: ArrayRef = {
                let keys = StringArray::from(vec!["x", "y", "only"]);
                let vals = Int32Array::from(vec![1, 2, 10]);
                let entries = StructArray::new(
                    Fields::from(vec![
                        Field::new("key", DataType::Utf8, false),
                        Field::new("value", DataType::Int32, false),
                    ]),
                    vec![Arc::new(keys) as ArrayRef, Arc::new(vals) as ArrayRef],
                    None,
                );
                let moff = OffsetBuffer::new(ScalarBuffer::<i32>::from(vec![0, 2, 3]));
                Arc::new(MapArray::new(
                    map_int_entries.clone(),
                    moff,
                    entries,
                    None,
                    false,
                )) as ArrayRef
            };
            let list_child: ArrayRef = {
                let values = Int32Array::from(vec![1, 2, 3, 0]);
                let offsets = OffsetBuffer::new(ScalarBuffer::<i32>::from(vec![0, 3, 4]));
                Arc::new(
                    ListArray::try_new(
                        Arc::new(Field::new(item_name, DataType::Int32, false)),
                        offsets,
                        Arc::new(values),
                        None,
                    )
                    .unwrap(),
                ) as ArrayRef
            };
            let tids = vec![1, 0, 1, 0];
            let offs = vec![0, 0, 1, 1];
            let arr = mk_dense_union(&uf_map_or_array, tids, offs, |f| match f.name().as_str() {
                "array" => Some(list_child.clone()),
                "map" => Some(map_child.clone()),
                _ => None,
            });
            cols.push(arr);
        }
        {
            let keys = Arc::new(StringArray::from(vec!["k1", "k2", "k", "k3", "x"])) as ArrayRef;
            let type_ids = vec![1, 0, 2, 0, 1];
            let offsets = vec![0, 0, 0, 1, 1];
            let vals = mk_dense_union(&uf_kv_val, type_ids, offsets, |f| match f.data_type() {
                DataType::Int32 => Some(Arc::new(Int32Array::from(vec![5, -5])) as ArrayRef),
                DataType::Int64 => Some(Arc::new(Int64Array::from(vec![99i64])) as ArrayRef),
                DataType::Null => Some(Arc::new(NullArray::new(2)) as ArrayRef),
                _ => None,
            });
            let values_struct =
                Arc::new(StructArray::new(kv_fields.clone(), vec![keys, vals], None));
            let list_offsets = OffsetBuffer::new(ScalarBuffer::<i32>::from(vec![0, 2, 3, 4, 5]));
            let arr = Arc::new(
                ListArray::try_new(kv_item_field.clone(), list_offsets, values_struct, None)
                    .unwrap(),
            ) as ArrayRef;
            cols.push(arr);
        }
        {
            let type_ids = vec![1, 0, 1, 0]; // [uuid, fixed10, uuid, fixed10] but uf order = [fixed10, uuid]
            let offs = vec![0, 0, 1, 1];
            let arr = mk_dense_union(&uf_uuid_or_fx10, type_ids, offs, |f| match f.data_type() {
                DataType::FixedSizeBinary(16) => {
                    let it = [Some(uuid1), Some(uuid2)].into_iter();
                    Some(Arc::new(
                        FixedSizeBinaryArray::try_from_sparse_iter_with_size(it, 16).unwrap(),
                    ) as ArrayRef)
                }
                DataType::FixedSizeBinary(10) => {
                    let fx10_a = [0xAAu8; 10];
                    let fx10_b = [0x00u8, 0x11, 0x22, 0x33, 0x44, 0x55, 0x66, 0x77, 0x88, 0x99];
                    let it = [Some(fx10_a), Some(fx10_b)].into_iter();
                    Some(Arc::new(
                        FixedSizeBinaryArray::try_from_sparse_iter_with_size(it, 10).unwrap(),
                    ) as ArrayRef)
                }
                _ => None,
            });
            cols.push(arr);
        }
        {
            let type_ids = vec![1, 0, 1, 0]; // [duration, string, duration, string] but uf order = [string, duration]
            let offs = vec![0, 0, 1, 1];
            let arr = mk_dense_union(&uf_dur_or_str, type_ids, offs, |f| match f.data_type() {
                DataType::Interval(arrow_schema::IntervalUnit::MonthDayNano) => Some(Arc::new(
                    IntervalMonthDayNanoArray::from(vec![dur_small, dur_large]),
                )
                    as ArrayRef),
                DataType::Utf8 => Some(Arc::new(StringArray::from(vec![
                    "duration-as-text",
                    "iso-8601-period-P1Y",
                ])) as ArrayRef),
                _ => None,
            });
            cols.push(arr);
        }
        {
            let type_ids = vec![1, 0, 1, 0]; // [date, fixed, date, fixed] but uf order = [fixed, date]
            let offs = vec![0, 0, 1, 1];
            let arr = mk_dense_union(&uf_date_fixed4, type_ids, offs, |f| match f.data_type() {
                DataType::Date32 => Some(Arc::new(Date32Array::from(vec![date_a, 0])) as ArrayRef),
                DataType::FixedSizeBinary(4) => {
                    let it = [Some(*b"\x00\x11\x22\x33"), Some(*b"ABCD")].into_iter();
                    Some(Arc::new(
                        FixedSizeBinaryArray::try_from_sparse_iter_with_size(it, 4).unwrap(),
                    ) as ArrayRef)
                }
                _ => None,
            });
            cols.push(arr);
        }
        {
            let tids = vec![4, 3, 1, 0]; // uf order = [map(0), array(1), RecB(2), RecA(3), enum(4)]
            let offs = vec![0, 0, 0, 0];
            let arr = mk_dense_union(&uf_union_big, tids, offs, |f| match f.data_type() {
                DataType::Dictionary(_, _) => {
                    let keys = Int32Array::from(vec![0i32]);
                    let values =
                        Arc::new(StringArray::from(vec!["RED", "GREEN", "BLUE"])) as ArrayRef;
                    Some(
                        Arc::new(DictionaryArray::<Int32Type>::try_new(keys, values).unwrap())
                            as ArrayRef,
                    )
                }
                DataType::Struct(fs) if fs == &union_rec_a_fields => {
                    let a = Int32Array::from(vec![7]);
                    let b = StringArray::from(vec!["rec"]);
                    Some(Arc::new(StructArray::new(
                        fs.clone(),
                        vec![Arc::new(a) as ArrayRef, Arc::new(b) as ArrayRef],
                        None,
                    )) as ArrayRef)
                }
                DataType::List(_) => {
                    let values = Int64Array::from(vec![1i64, 2, 3]);
                    let offsets = OffsetBuffer::new(ScalarBuffer::<i32>::from(vec![0, 3]));
                    Some(Arc::new(
                        ListArray::try_new(
                            Arc::new(Field::new(item_name, DataType::Int64, false)),
                            offsets,
                            Arc::new(values),
                            None,
                        )
                        .unwrap(),
                    ) as ArrayRef)
                }
                DataType::Map(_, _) => {
                    let keys = StringArray::from(vec!["k"]);
                    let vals = StringArray::from(vec!["v"]);
                    let entries = StructArray::new(
                        Fields::from(vec![
                            Field::new("key", DataType::Utf8, false),
                            Field::new("value", DataType::Utf8, false),
                        ]),
                        vec![Arc::new(keys) as ArrayRef, Arc::new(vals) as ArrayRef],
                        None,
                    );
                    let moff = OffsetBuffer::new(ScalarBuffer::<i32>::from(vec![0, 1]));
                    Some(Arc::new(MapArray::new(
                        union_map_entries.clone(),
                        moff,
                        entries,
                        None,
                        false,
                    )) as ArrayRef)
                }
                _ => None,
            });
            cols.push(arr);
        }
        {
            let fs = match expected_schema
                .field_with_name("maybe_auth")
                .unwrap()
                .data_type()
            {
                DataType::Struct(fs) => fs.clone(),
                _ => unreachable!(),
            };
            let user =
                Arc::new(StringArray::from(vec!["alice", "bob", "carol", "dave"])) as ArrayRef;
            let token_values: Vec<Option<&[u8]>> = vec![
                None,
                Some(b"\x01\x02\x03".as_ref()),
                None,
                Some(b"".as_ref()),
            ];
            let token = Arc::new(BinaryArray::from(token_values)) as ArrayRef;
            cols.push(Arc::new(StructArray::new(fs, vec![user, token], None)) as ArrayRef);
        }
        {
            let fs = match expected_schema
                .field_with_name("address")
                .unwrap()
                .data_type()
            {
                DataType::Struct(fs) => fs.clone(),
                _ => unreachable!(),
            };
            let street = Arc::new(StringArray::from(vec![
                "100 Main",
                "",
                "42 Galaxy Way",
                "End Ave",
            ])) as ArrayRef;
            let zip = Arc::new(Int32Array::from(vec![12345, 0, 42424, 1])) as ArrayRef;
            let country = Arc::new(StringArray::from(vec!["US", "CA", "US", "GB"])) as ArrayRef;
            cols.push(Arc::new(StructArray::new(fs, vec![street, zip, country], None)) as ArrayRef);
        }
        {
            let keys = StringArray::from(vec!["a", "b", "c", "neg", "pi", "ok"]);
            let moff = OffsetBuffer::new(ScalarBuffer::<i32>::from(vec![0, 3, 4, 4, 6]));
            let tid_s = 0; // string
            let tid_d = 1; // double
            let tid_n = 2; // null
            let type_ids = vec![tid_d, tid_n, tid_s, tid_d, tid_d, tid_s];
            let offsets = vec![0, 0, 0, 1, 2, 1];
            let pi_5dp = (std::f64::consts::PI * 100_000.0).trunc() / 100_000.0;
            let vals = mk_dense_union(&uf_map_vals, type_ids, offsets, |f| match f.data_type() {
                DataType::Float64 => {
                    Some(Arc::new(Float64Array::from(vec![1.5f64, -0.5, pi_5dp])) as ArrayRef)
                }
                DataType::Utf8 => {
                    Some(Arc::new(StringArray::from(vec!["yes", "true"])) as ArrayRef)
                }
                DataType::Null => Some(Arc::new(NullArray::new(1)) as ArrayRef),
                _ => None,
            });
            let entries = StructArray::new(
                Fields::from(vec![
                    Field::new("key", DataType::Utf8, false),
                    Field::new(
                        "value",
                        DataType::Union(uf_map_vals.clone(), UnionMode::Dense),
                        true,
                    ),
                ]),
                vec![Arc::new(keys) as ArrayRef, vals],
                None,
            );
            let map = Arc::new(MapArray::new(
                map_entries_field.clone(),
                moff,
                entries,
                None,
                false,
            )) as ArrayRef;
            cols.push(map);
        }
        {
            let type_ids = vec![
                2, 1, 0, 2, 0, 1, 2, 2, 1, 0,
                2, // long,string,null,long,null,string,long,long,string,null,long
            ];
            let offsets = vec![0, 0, 0, 1, 1, 1, 2, 3, 2, 2, 4];
            let values =
                mk_dense_union(&uf_arr_items, type_ids, offsets, |f| match f.data_type() {
                    DataType::Int64 => {
                        Some(Arc::new(Int64Array::from(vec![1i64, -3, 0, -1, 0])) as ArrayRef)
                    }
                    DataType::Utf8 => {
                        Some(Arc::new(StringArray::from(vec!["x", "z", "end"])) as ArrayRef)
                    }
                    DataType::Null => Some(Arc::new(NullArray::new(3)) as ArrayRef),
                    _ => None,
                });
            let list_offsets = OffsetBuffer::new(ScalarBuffer::<i32>::from(vec![0, 4, 7, 8, 11]));
            let arr = Arc::new(
                ListArray::try_new(arr_items_field.clone(), list_offsets, values, None).unwrap(),
            ) as ArrayRef;
            cols.push(arr);
        }
        {
            let keys = Int32Array::from(vec![1, 2, 3, 0]); // NEW, PROCESSING, DONE, UNKNOWN
            let values = Arc::new(StringArray::from(vec![
                "UNKNOWN",
                "NEW",
                "PROCESSING",
                "DONE",
            ])) as ArrayRef;
            let dict = DictionaryArray::<Int32Type>::try_new(keys, values).unwrap();
            cols.push(Arc::new(dict) as ArrayRef);
        }
        cols.push(Arc::new(IntervalMonthDayNanoArray::from(vec![
            dur_small, dur_zero, dur_large, dur_2years,
        ])) as ArrayRef);
        cols.push(Arc::new(TimestampMicrosecondArray::from(vec![
            ts_us_2024_01_01 + 123_456,
            0,
            ts_us_2024_01_01 + 101_112,
            987_654_321,
        ])) as ArrayRef);
        cols.push(Arc::new(TimestampMillisecondArray::from(vec![
            ts_ms_2024_01_01 + 86_400_000,
            0,
            ts_ms_2024_01_01 + 789,
            123_456_789,
        ])) as ArrayRef);
        {
            let a = TimestampMicrosecondArray::from(vec![
                ts_us_2024_01_01,
                1,
                ts_us_2024_01_01 + 456,
                0,
            ])
            .with_timezone("+00:00");
            cols.push(Arc::new(a) as ArrayRef);
        }
        {
            let a = TimestampMillisecondArray::from(vec![
                ts_ms_2024_01_01,
                -1,
                ts_ms_2024_01_01 + 123,
                0,
            ])
            .with_timezone("+00:00");
            cols.push(Arc::new(a) as ArrayRef);
        }
        cols.push(Arc::new(Time64MicrosecondArray::from(vec![
            time_us_eod,
            0,
            1,
            1_000_000,
        ])) as ArrayRef);
        cols.push(Arc::new(Time32MillisecondArray::from(vec![
            time_ms_a,
            0,
            1,
            86_400_000 - 1,
        ])) as ArrayRef);
        cols.push(Arc::new(Date32Array::from(vec![date_a, 0, 1, 365])) as ArrayRef);
        {
            let it = [Some(uuid1), Some(uuid2), Some(uuid1), Some(uuid2)].into_iter();
            cols.push(Arc::new(
                FixedSizeBinaryArray::try_from_sparse_iter_with_size(it, 16).unwrap(),
            ) as ArrayRef);
        }
        {
            #[cfg(feature = "small_decimals")]
            let arr = Arc::new(
                Decimal128Array::from_iter_values([1_234_567_891_234i128, -420_000i128, 0, -1i128])
                    .with_precision_and_scale(20, 4)
                    .unwrap(),
            ) as ArrayRef;
            #[cfg(not(feature = "small_decimals"))]
            let arr = Arc::new(
                Decimal128Array::from_iter_values([1_234_567_891_234i128, -420_000i128, 0, -1i128])
                    .with_precision_and_scale(20, 4)
                    .unwrap(),
            ) as ArrayRef;
            cols.push(arr);
        }
        {
            #[cfg(feature = "small_decimals")]
            let arr = Arc::new(
                Decimal64Array::from_iter_values([123456i64, -1, 0, 9_999_999_999i64])
                    .with_precision_and_scale(10, 2)
                    .unwrap(),
            ) as ArrayRef;
            #[cfg(not(feature = "small_decimals"))]
            let arr = Arc::new(
                Decimal128Array::from_iter_values([123456i128, -1, 0, 9_999_999_999i128])
                    .with_precision_and_scale(10, 2)
                    .unwrap(),
            ) as ArrayRef;
            cols.push(arr);
        }
        {
            let it = [
                Some(*b"0123456789ABCDEF"),
                Some([0u8; 16]),
                Some(*b"ABCDEFGHIJKLMNOP"),
                Some([0xAA; 16]),
            ]
            .into_iter();
            cols.push(Arc::new(
                FixedSizeBinaryArray::try_from_sparse_iter_with_size(it, 16).unwrap(),
            ) as ArrayRef);
        }
        cols.push(Arc::new(BinaryArray::from(vec![
            b"\x00\x01".as_ref(),
            b"".as_ref(),
            b"\xFF\x00".as_ref(),
            b"\x10\x20\x30\x40".as_ref(),
        ])) as ArrayRef);
        cols.push(Arc::new(StringArray::from(vec!["hello", "", "world", "✓ unicode"])) as ArrayRef);
        {
            let tids = vec![0, 1, 2, 1];
            let offs = vec![0, 0, 0, 1];
            let arr = mk_dense_union(&uf_tri, tids, offs, |f| match f.data_type() {
                DataType::Int32 => Some(Arc::new(Int32Array::from(vec![0])) as ArrayRef),
                DataType::Utf8 => Some(Arc::new(StringArray::from(vec!["hi", ""])) as ArrayRef),
                DataType::Boolean => Some(Arc::new(BooleanArray::from(vec![true])) as ArrayRef),
                _ => None,
            });
            cols.push(arr);
        }
        cols.push(Arc::new(StringArray::from(vec![
            Some("alpha"),
            None,
            Some("s3"),
            Some(""),
        ])) as ArrayRef);
        cols.push(Arc::new(Int32Array::from(vec![None, Some(42), None, Some(0)])) as ArrayRef);
        cols.push(Arc::new(Int64Array::from(vec![
            7_000_000_000i64,
            -2,
            0,
            -9_876_543_210i64,
        ])) as ArrayRef);
        cols.push(Arc::new(Int64Array::from(vec![7i64, -1, 0, 123])) as ArrayRef);
        cols.push(Arc::new(Float64Array::from(vec![2.5f64, -1.0, 7.0, -2.25])) as ArrayRef);
        cols.push(Arc::new(Float64Array::from(vec![1.25f64, -0.0, 3.5, 9.75])) as ArrayRef);
        cols.push(Arc::new(BooleanArray::from(vec![true, false, true, false])) as ArrayRef);
        cols.push(Arc::new(Int64Array::from(vec![1, 2, 3, 4])) as ArrayRef);
        let expected = RecordBatch::try_new(expected_schema, cols).unwrap();
        assert_eq!(
            expected, batch,
            "entire RecordBatch mismatch (schema, all columns, all rows)"
        );
    }
}<|MERGE_RESOLUTION|>--- conflicted
+++ resolved
@@ -1265,18 +1265,10 @@
 mod test {
     use crate::codec::AvroFieldBuilder;
     use crate::reader::record::RecordDecoder;
-<<<<<<< HEAD
-    use crate::reader::vlq::VLQDecoder;
-    use crate::reader::{Decoder, Reader, ReaderBuilder, read_header};
+    use crate::reader::{Decoder, Reader, ReaderBuilder};
     use crate::schema::{
         AVRO_ENUM_SYMBOLS_METADATA_KEY, AvroSchema, CONFLUENT_MAGIC, Fingerprint,
-        FingerprintAlgorithm, PrimitiveType, SINGLE_OBJECT_MAGIC, Schema as AvroRaw, SchemaStore,
-=======
-    use crate::reader::{Decoder, Reader, ReaderBuilder};
-    use crate::schema::{
-        AvroSchema, Fingerprint, FingerprintAlgorithm, PrimitiveType, SchemaStore,
-        AVRO_ENUM_SYMBOLS_METADATA_KEY, CONFLUENT_MAGIC, SINGLE_OBJECT_MAGIC,
->>>>>>> 760b7b60
+        FingerprintAlgorithm, PrimitiveType, SINGLE_OBJECT_MAGIC, SchemaStore,
     };
     use crate::test_util::arrow_test_data;
     use crate::writer::AvroWriter;
@@ -1315,10 +1307,6 @@
     use std::fs::File;
     use std::io::{BufReader, Cursor};
     use std::sync::Arc;
-<<<<<<< HEAD
-    use std::task::{Poll, ready};
-=======
->>>>>>> 760b7b60
 
     fn read_file(path: &str, batch_size: usize, utf8_view: bool) -> RecordBatch {
         let file = File::open(path).unwrap();
