// Licensed to the Apache Software Foundation (ASF) under one
// or more contributor license agreements.  See the NOTICE file
// distributed with this work for additional information
// regarding copyright ownership.  The ASF licenses this file
// to you under the Apache License, Version 2.0 (the
// "License"); you may not use this file except in compliance
// with the License.  You may obtain a copy of the License at
//
//   http://www.apache.org/licenses/LICENSE-2.0
//
// Unless required by applicable law or agreed to in writing,
// software distributed under the License is distributed on an
// "AS IS" BASIS, WITHOUT WARRANTIES OR CONDITIONS OF ANY
// KIND, either express or implied.  See the License for the
// specific language governing permissions and limitations
// under the License.

use arrow_schema::{
    ArrowError, DataType, Field as ArrowField, IntervalUnit, Schema as ArrowSchema, TimeUnit,
    UnionMode,
};
use serde::{Deserialize, Serialize};
use serde_json::{json, Map as JsonMap, Value};
#[cfg(feature = "sha256")]
use sha2::{Digest, Sha256};
use std::cmp::PartialEq;
use std::collections::hash_map::Entry;
use std::collections::{HashMap, HashSet};
use strum_macros::AsRefStr;

/// The Avro single‑object encoding “magic” bytes (`0xC3 0x01`)
pub const SINGLE_OBJECT_MAGIC: [u8; 2] = [0xC3, 0x01];

/// The Confluent "magic" byte (`0x00`)
pub const CONFLUENT_MAGIC: [u8; 1] = [0x00];

/// The maximum possible length of a prefix.
/// SHA256 (32) + single-object magic (2)
pub const MAX_PREFIX_LEN: usize = 34;

/// The metadata key used for storing the JSON encoded [`Schema`]
pub const SCHEMA_METADATA_KEY: &str = "avro.schema";

/// Metadata key used to represent Avro enum symbols in an Arrow schema.
pub const AVRO_ENUM_SYMBOLS_METADATA_KEY: &str = "avro.enum.symbols";

/// Metadata key used to store the default value of a field in an Avro schema.
pub const AVRO_FIELD_DEFAULT_METADATA_KEY: &str = "avro.field.default";

/// Metadata key used to store the name of a type in an Avro schema.
pub const AVRO_NAME_METADATA_KEY: &str = "avro.name";

/// Metadata key used to store the name of a type in an Avro schema.
pub const AVRO_NAMESPACE_METADATA_KEY: &str = "avro.namespace";

/// Metadata key used to store the documentation for a type in an Avro schema.
pub const AVRO_DOC_METADATA_KEY: &str = "avro.doc";

/// Default name for the root record in an Avro schema.
pub const AVRO_ROOT_RECORD_DEFAULT_NAME: &str = "topLevelRecord";

/// Compare two Avro schemas for equality (identical schemas).
/// Returns true if the schemas have the same parsing canonical form (i.e., logically identical).
pub fn compare_schemas(writer: &Schema, reader: &Schema) -> Result<bool, ArrowError> {
    let canon_writer = AvroSchema::generate_canonical_form(writer)?;
    let canon_reader = AvroSchema::generate_canonical_form(reader)?;
    Ok(canon_writer == canon_reader)
}

/// Avro types are not nullable, with nullability instead encoded as a union
/// where one of the variants is the null type.
///
/// To accommodate this, we specially case two-variant unions where one of the
/// variants is the null type, and use this to derive arrow's notion of nullability
#[derive(Debug, Copy, Clone, PartialEq, Default)]
pub enum Nullability {
    /// The nulls are encoded as the first union variant
    #[default]
    NullFirst,
    /// The nulls are encoded as the second union variant
    NullSecond,
}

/// Either a [`PrimitiveType`] or a reference to a previously defined named type
///
/// <https://avro.apache.org/docs/1.11.1/specification/#names>
#[derive(Debug, Clone, PartialEq, Eq, Serialize, Deserialize)]
#[serde(untagged)]
/// A type name in an Avro schema
///
/// This represents the different ways a type can be referenced in an Avro schema.
pub enum TypeName<'a> {
    /// A primitive type like null, boolean, int, etc.
    Primitive(PrimitiveType),
    /// A reference to another named type
    Ref(&'a str),
}

/// A primitive type
///
/// <https://avro.apache.org/docs/1.11.1/specification/#primitive-types>
#[derive(Debug, Clone, Copy, PartialEq, Eq, Hash, Serialize, Deserialize, AsRefStr)]
#[serde(rename_all = "camelCase")]
#[strum(serialize_all = "lowercase")]
pub enum PrimitiveType {
    /// null: no value
    Null,
    /// boolean: a binary value
    Boolean,
    /// int: 32-bit signed integer
    Int,
    /// long: 64-bit signed integer
    Long,
    /// float: single precision (32-bit) IEEE 754 floating-point number
    Float,
    /// double: double precision (64-bit) IEEE 754 floating-point number
    Double,
    /// bytes: sequence of 8-bit unsigned bytes
    Bytes,
    /// string: Unicode character sequence
    String,
}

/// Additional attributes within a [`Schema`]
///
/// <https://avro.apache.org/docs/1.11.1/specification/#schema-declaration>
#[derive(Debug, Clone, PartialEq, Eq, Default, Deserialize, Serialize)]
#[serde(rename_all = "camelCase")]
pub struct Attributes<'a> {
    /// A logical type name
    ///
    /// <https://avro.apache.org/docs/1.11.1/specification/#logical-types>
    #[serde(default)]
    pub logical_type: Option<&'a str>,

    /// Additional JSON attributes
    #[serde(flatten)]
    pub additional: HashMap<&'a str, Value>,
}

impl Attributes<'_> {
    /// Returns the field metadata for this [`Attributes`]
    pub(crate) fn field_metadata(&self) -> HashMap<String, String> {
        self.additional
            .iter()
            .map(|(k, v)| (k.to_string(), v.to_string()))
            .collect()
    }
}

/// A type definition that is not a variant of [`ComplexType`]
#[derive(Debug, Clone, PartialEq, Eq, Deserialize, Serialize)]
#[serde(rename_all = "camelCase")]
pub struct Type<'a> {
    /// The type of this Avro data structure
    #[serde(borrow)]
    pub r#type: TypeName<'a>,
    /// Additional attributes associated with this type
    #[serde(flatten)]
    pub attributes: Attributes<'a>,
}

/// An Avro schema
///
/// This represents the different shapes of Avro schemas as defined in the specification.
/// See <https://avro.apache.org/docs/1.11.1/specification/#schemas> for more details.
#[derive(Debug, Clone, PartialEq, Eq, Serialize, Deserialize)]
#[serde(untagged)]
pub enum Schema<'a> {
    /// A direct type name (primitive or reference)
    #[serde(borrow)]
    TypeName(TypeName<'a>),
    /// A union of multiple schemas (e.g., ["null", "string"])
    #[serde(borrow)]
    Union(Vec<Schema<'a>>),
    /// A complex type such as record, array, map, etc.
    #[serde(borrow)]
    Complex(ComplexType<'a>),
    /// A type with attributes
    #[serde(borrow)]
    Type(Type<'a>),
}

/// A complex type
///
/// <https://avro.apache.org/docs/1.11.1/specification/#complex-types>
#[derive(Debug, Clone, PartialEq, Eq, Serialize, Deserialize)]
#[serde(tag = "type", rename_all = "camelCase")]
pub enum ComplexType<'a> {
    /// Record type: a sequence of fields with names and types
    #[serde(borrow)]
    Record(Record<'a>),
    /// Enum type: a set of named values
    #[serde(borrow)]
    Enum(Enum<'a>),
    /// Array type: a sequence of values of the same type
    #[serde(borrow)]
    Array(Array<'a>),
    /// Map type: a mapping from strings to values of the same type
    #[serde(borrow)]
    Map(Map<'a>),
    /// Fixed type: a fixed-size byte array
    #[serde(borrow)]
    Fixed(Fixed<'a>),
}

/// A record
///
/// <https://avro.apache.org/docs/1.11.1/specification/#schema-record>
#[derive(Debug, Clone, PartialEq, Eq, Serialize, Deserialize)]
pub struct Record<'a> {
    /// Name of the record
    #[serde(borrow)]
    pub name: &'a str,
    /// Optional namespace for the record, provides a way to organize names
    #[serde(borrow, default)]
    pub namespace: Option<&'a str>,
    /// Optional documentation string for the record
    #[serde(borrow, default)]
    pub doc: Option<&'a str>,
    /// Alternative names for this record
    #[serde(borrow, default)]
    pub aliases: Vec<&'a str>,
    /// The fields contained in this record
    #[serde(borrow)]
    pub fields: Vec<Field<'a>>,
    /// Additional attributes for this record
    #[serde(flatten)]
    pub attributes: Attributes<'a>,
}

/// A field within a [`Record`]
#[derive(Debug, Clone, PartialEq, Eq, Serialize, Deserialize)]
pub struct Field<'a> {
    /// Name of the field within the record
    #[serde(borrow)]
    pub name: &'a str,
    /// Optional documentation for this field
    #[serde(borrow, default)]
    pub doc: Option<&'a str>,
    /// The field's type definition
    #[serde(borrow)]
    pub r#type: Schema<'a>,
    /// Optional default value for this field
    #[serde(default)]
    pub default: Option<Value>,
}

/// An enumeration
///
/// <https://avro.apache.org/docs/1.11.1/specification/#enums>
#[derive(Debug, Clone, PartialEq, Eq, Serialize, Deserialize)]
pub struct Enum<'a> {
    /// Name of the enum
    #[serde(borrow)]
    pub name: &'a str,
    /// Optional namespace for the enum, provides organizational structure
    #[serde(borrow, default)]
    pub namespace: Option<&'a str>,
    /// Optional documentation string describing the enum
    #[serde(borrow, default)]
    pub doc: Option<&'a str>,
    /// Alternative names for this enum
    #[serde(borrow, default)]
    pub aliases: Vec<&'a str>,
    /// The symbols (values) that this enum can have
    #[serde(borrow)]
    pub symbols: Vec<&'a str>,
    /// Optional default value for this enum
    #[serde(borrow, default)]
    pub default: Option<&'a str>,
    /// Additional attributes for this enum
    #[serde(flatten)]
    pub attributes: Attributes<'a>,
}

/// An array
///
/// <https://avro.apache.org/docs/1.11.1/specification/#arrays>
#[derive(Debug, Clone, PartialEq, Eq, Serialize, Deserialize)]
pub struct Array<'a> {
    /// The schema for items in this array
    #[serde(borrow)]
    pub items: Box<Schema<'a>>,
    /// Additional attributes for this array
    #[serde(flatten)]
    pub attributes: Attributes<'a>,
}

/// A map
///
/// <https://avro.apache.org/docs/1.11.1/specification/#maps>
#[derive(Debug, Clone, PartialEq, Eq, Serialize, Deserialize)]
pub struct Map<'a> {
    /// The schema for values in this map
    #[serde(borrow)]
    pub values: Box<Schema<'a>>,
    /// Additional attributes for this map
    #[serde(flatten)]
    pub attributes: Attributes<'a>,
}

/// A fixed length binary array
///
/// <https://avro.apache.org/docs/1.11.1/specification/#fixed>
#[derive(Debug, Clone, PartialEq, Eq, Serialize, Deserialize)]
pub struct Fixed<'a> {
    /// Name of the fixed type
    #[serde(borrow)]
    pub name: &'a str,
    /// Optional namespace for the fixed type
    #[serde(borrow, default)]
    pub namespace: Option<&'a str>,
    /// Alternative names for this fixed type
    #[serde(borrow, default)]
    pub aliases: Vec<&'a str>,
    /// The number of bytes in this fixed type
    pub size: usize,
    /// Additional attributes for this fixed type
    #[serde(flatten)]
    pub attributes: Attributes<'a>,
}

/// A wrapper for an Avro schema in its JSON string representation.
#[derive(Debug, Clone, PartialEq, Eq, Serialize, Deserialize)]
pub struct AvroSchema {
    /// The Avro schema as a JSON string.
    pub json_string: String,
}

impl TryFrom<&ArrowSchema> for AvroSchema {
    type Error = ArrowError;

    /// Converts an `ArrowSchema` to `AvroSchema`, delegating to
    /// `AvroSchema::from_arrow_with_options` with `None` so that the
    /// union null ordering is decided by `Nullability::default()`.
    fn try_from(schema: &ArrowSchema) -> Result<Self, Self::Error> {
        AvroSchema::from_arrow_with_options(schema, None)
    }
}

impl AvroSchema {
    /// Creates a new `AvroSchema` from a JSON string.
    pub fn new(json_string: String) -> Self {
        Self { json_string }
    }

    /// Deserializes and returns the `AvroSchema`.
    ///
    /// The returned schema borrows from `self`.
    pub fn schema(&self) -> Result<Schema<'_>, ArrowError> {
        serde_json::from_str(self.json_string.as_str())
            .map_err(|e| ArrowError::ParseError(format!("Invalid Avro schema JSON: {e}")))
    }

    /// Returns the fingerprint of the schema.
    pub fn fingerprint(&self, hash_type: FingerprintAlgorithm) -> Result<Fingerprint, ArrowError> {
        Self::generate_fingerprint(&self.schema()?, hash_type)
    }

    /// Generates a fingerprint for the given `Schema` using the specified [`FingerprintAlgorithm`].
    ///
    /// The fingerprint is computed over the schema's Parsed Canonical Form
    /// as defined by the Avro specification. Depending on `hash_type`, this
    /// will return one of the supported [`Fingerprint`] variants:
    /// - [`Fingerprint::Rabin`] for [`FingerprintAlgorithm::Rabin`]
    /// - [`Fingerprint::MD5`] for [`FingerprintAlgorithm::MD5`]
    /// - [`Fingerprint::SHA256`] for [`FingerprintAlgorithm::SHA256`]
    ///
    /// Note: [`FingerprintAlgorithm::None`] cannot be used to generate a fingerprint
    /// and will result in an error. If you intend to use a Schema Registry ID-based
    /// wire format, load or set the [`Fingerprint::Id`] directly via [`Fingerprint::load_fingerprint_id`]
    /// or [`SchemaStore::set`].
    ///
    /// See also: <https://avro.apache.org/docs/1.11.1/specification/#schema-fingerprints>
    ///
    /// # Errors
    /// Returns an error if generating the canonical form of the schema fails,
    /// or if `hash_type` is [`FingerprintAlgorithm::None`].
    ///
    /// # Examples
    /// ```no_run
    /// use arrow_avro::schema::{AvroSchema, FingerprintAlgorithm};
    ///
    /// let avro = AvroSchema::new("\"string\"".to_string());
    /// let schema = avro.schema().unwrap();
    /// let fp = AvroSchema::generate_fingerprint(&schema, FingerprintAlgorithm::Rabin).unwrap();
    /// ```
    pub fn generate_fingerprint(
        schema: &Schema,
        hash_type: FingerprintAlgorithm,
    ) -> Result<Fingerprint, ArrowError> {
        let canonical = Self::generate_canonical_form(schema).map_err(|e| {
            ArrowError::ComputeError(format!("Failed to generate canonical form for schema: {e}"))
        })?;
        match hash_type {
            FingerprintAlgorithm::Rabin => {
                Ok(Fingerprint::Rabin(compute_fingerprint_rabin(&canonical)))
            }
            FingerprintAlgorithm::None => Err(ArrowError::SchemaError(
                "FingerprintAlgorithm of None cannot be used to generate a fingerprint; \
                if using Fingerprint::Id, pass the registry ID in instead using the set method."
                    .to_string(),
            )),
            #[cfg(feature = "md5")]
            FingerprintAlgorithm::MD5 => Ok(Fingerprint::MD5(compute_fingerprint_md5(&canonical))),
            #[cfg(feature = "sha256")]
            FingerprintAlgorithm::SHA256 => {
                Ok(Fingerprint::SHA256(compute_fingerprint_sha256(&canonical)))
            }
        }
    }

    /// Generates the 64-bit Rabin fingerprint for the given `Schema`.
    ///
    /// The fingerprint is computed from the canonical form of the schema.
    /// This is also known as `CRC-64-AVRO`.
    ///
    /// # Returns
    /// A `Fingerprint::Rabin` variant containing the 64-bit fingerprint.
    pub fn generate_fingerprint_rabin(schema: &Schema) -> Result<Fingerprint, ArrowError> {
        Self::generate_fingerprint(schema, FingerprintAlgorithm::Rabin)
    }

    /// Generates the Parsed Canonical Form for the given [`Schema`].
    ///
    /// The canonical form is a standardized JSON representation of the schema,
    /// primarily used for generating a schema fingerprint for equality checking.
    ///
    /// This form strips attributes that do not affect the schema's identity,
    /// such as `doc` fields, `aliases`, and any properties not defined in the
    /// Avro specification.
    ///
    /// <https://avro.apache.org/docs/1.11.1/specification/#parsing-canonical-form-for-schemas>
    pub fn generate_canonical_form(schema: &Schema) -> Result<String, ArrowError> {
        build_canonical(schema, None)
    }

    /// Build Avro JSON from an Arrow [`ArrowSchema`], applying the given null‑union order.
    ///
    /// If the input Arrow schema already contains Avro JSON in
    /// [`SCHEMA_METADATA_KEY`], that JSON is returned verbatim to preserve
    /// the exact header encoding alignment; otherwise, a new JSON is generated
    /// honoring `null_union_order` at **all nullable sites**.
    pub fn from_arrow_with_options(
        schema: &ArrowSchema,
        null_order: Option<Nullability>,
    ) -> Result<AvroSchema, ArrowError> {
        if let Some(json) = schema.metadata.get(SCHEMA_METADATA_KEY) {
            return Ok(AvroSchema::new(json.clone()));
        }
        let order = null_order.unwrap_or_default();
        let mut name_gen = NameGenerator::default();
        let fields_json = schema
            .fields()
            .iter()
            .map(|f| arrow_field_to_avro(f, &mut name_gen, order))
            .collect::<Result<Vec<_>, _>>()?;
        let record_name = schema
            .metadata
            .get(AVRO_NAME_METADATA_KEY)
            .map_or(AVRO_ROOT_RECORD_DEFAULT_NAME, |s| s.as_str());
        let mut record = JsonMap::with_capacity(schema.metadata.len() + 4);
        record.insert("type".into(), Value::String("record".into()));
        record.insert(
            "name".into(),
            Value::String(sanitise_avro_name(record_name)),
        );
        if let Some(ns) = schema.metadata.get(AVRO_NAMESPACE_METADATA_KEY) {
            record.insert("namespace".into(), Value::String(ns.clone()));
        }
        if let Some(doc) = schema.metadata.get(AVRO_DOC_METADATA_KEY) {
            record.insert("doc".into(), Value::String(doc.clone()));
        }
        record.insert("fields".into(), Value::Array(fields_json));
        extend_with_passthrough_metadata(&mut record, &schema.metadata);
        let json_string = serde_json::to_string(&Value::Object(record))
            .map_err(|e| ArrowError::SchemaError(format!("Serializing Avro JSON failed: {e}")))?;
        Ok(AvroSchema::new(json_string))
    }
}

/// A stack-allocated, fixed-size buffer for the prefix.
#[derive(Debug, Copy, Clone)]
pub struct Prefix {
    buf: [u8; MAX_PREFIX_LEN],
    len: u8,
}

impl Prefix {
    #[inline]
    pub(crate) fn as_slice(&self) -> &[u8] {
        &self.buf[..self.len as usize]
    }
}

/// Defines the strategy for generating the per-record prefix for an Avro binary stream.
#[derive(Debug, Clone, Copy, PartialEq, Eq, Default)]
pub enum FingerprintStrategy {
    /// Use the 64-bit Rabin fingerprint (default for single-object encoding).
    #[default]
    Rabin,
    /// Use a Confluent Schema Registry 32-bit ID.
    Id(u32),
    #[cfg(feature = "md5")]
    /// Use the 128-bit MD5 fingerprint.
    MD5,
    #[cfg(feature = "sha256")]
    /// Use the 256-bit SHA-256 fingerprint.
    SHA256,
}

impl From<Fingerprint> for FingerprintStrategy {
    fn from(f: Fingerprint) -> Self {
        Self::from(&f)
    }
}

impl From<FingerprintAlgorithm> for FingerprintStrategy {
    fn from(f: FingerprintAlgorithm) -> Self {
        match f {
            FingerprintAlgorithm::Rabin => FingerprintStrategy::Rabin,
            FingerprintAlgorithm::None => FingerprintStrategy::Id(0),
            #[cfg(feature = "md5")]
            FingerprintAlgorithm::MD5 => FingerprintStrategy::MD5,
            #[cfg(feature = "sha256")]
            FingerprintAlgorithm::SHA256 => FingerprintStrategy::SHA256,
        }
    }
}

impl From<&Fingerprint> for FingerprintStrategy {
    fn from(f: &Fingerprint) -> Self {
        match f {
            Fingerprint::Rabin(_) => FingerprintStrategy::Rabin,
            Fingerprint::Id(id) => FingerprintStrategy::Id(*id),
            #[cfg(feature = "md5")]
            Fingerprint::MD5(_) => FingerprintStrategy::MD5,
            #[cfg(feature = "sha256")]
            Fingerprint::SHA256(_) => FingerprintStrategy::SHA256,
        }
    }
}

/// Supported fingerprint algorithms for Avro schema identification.
/// For use with Confluent Schema Registry IDs, set to None.
#[derive(Clone, Copy, Debug, PartialEq, Eq, Hash, Default)]
pub enum FingerprintAlgorithm {
    /// 64‑bit CRC‑64‑AVRO Rabin fingerprint.
    #[default]
    Rabin,
    /// Represents a fingerprint not based on a hash algorithm, (e.g., a 32-bit Schema Registry ID.)
    None,
    #[cfg(feature = "md5")]
    /// 128-bit MD5 message digest.
    MD5,
    #[cfg(feature = "sha256")]
    /// 256-bit SHA-256 digest.
    SHA256,
}

/// Allow easy extraction of the algorithm used to create a fingerprint.
impl From<&Fingerprint> for FingerprintAlgorithm {
    fn from(fp: &Fingerprint) -> Self {
        match fp {
            Fingerprint::Rabin(_) => FingerprintAlgorithm::Rabin,
            Fingerprint::Id(_) => FingerprintAlgorithm::None,
            #[cfg(feature = "md5")]
            Fingerprint::MD5(_) => FingerprintAlgorithm::MD5,
            #[cfg(feature = "sha256")]
            Fingerprint::SHA256(_) => FingerprintAlgorithm::SHA256,
        }
    }
}

impl From<FingerprintStrategy> for FingerprintAlgorithm {
    fn from(s: FingerprintStrategy) -> Self {
        Self::from(&s)
    }
}

impl From<&FingerprintStrategy> for FingerprintAlgorithm {
    fn from(s: &FingerprintStrategy) -> Self {
        match s {
            FingerprintStrategy::Rabin => FingerprintAlgorithm::Rabin,
            FingerprintStrategy::Id(_) => FingerprintAlgorithm::None,
            #[cfg(feature = "md5")]
            FingerprintStrategy::MD5 => FingerprintAlgorithm::MD5,
            #[cfg(feature = "sha256")]
            FingerprintStrategy::SHA256 => FingerprintAlgorithm::SHA256,
        }
    }
}

/// A schema fingerprint in one of the supported formats.
///
/// This is used as the key inside `SchemaStore` `HashMap`. Each `SchemaStore`
/// instance always stores only one variant, matching its configured
/// `FingerprintAlgorithm`, but the enum makes the API uniform.
///
/// <https://avro.apache.org/docs/1.11.1/specification/#schema-fingerprints>
/// <https://docs.confluent.io/platform/current/schema-registry/fundamentals/serdes-develop/index.html#wire-format>
#[derive(Clone, Copy, Debug, PartialEq, Eq, Hash)]
pub enum Fingerprint {
    /// A 64-bit Rabin fingerprint.
    Rabin(u64),
    /// A 32-bit Schema Registry ID.
    Id(u32),
    #[cfg(feature = "md5")]
    /// A 128-bit MD5 fingerprint.
    MD5([u8; 16]),
    #[cfg(feature = "sha256")]
    /// A 256-bit SHA-256 fingerprint.
    SHA256([u8; 32]),
}

impl From<FingerprintStrategy> for Fingerprint {
    fn from(s: FingerprintStrategy) -> Self {
        Self::from(&s)
    }
}

impl From<&FingerprintStrategy> for Fingerprint {
    fn from(s: &FingerprintStrategy) -> Self {
        match s {
            FingerprintStrategy::Rabin => Fingerprint::Rabin(0),
            FingerprintStrategy::Id(id) => Fingerprint::Id(*id),
            #[cfg(feature = "md5")]
            FingerprintStrategy::MD5 => Fingerprint::MD5([0; 16]),
            #[cfg(feature = "sha256")]
            FingerprintStrategy::SHA256 => Fingerprint::SHA256([0; 32]),
        }
    }
}

impl From<FingerprintAlgorithm> for Fingerprint {
    fn from(s: FingerprintAlgorithm) -> Self {
        match s {
            FingerprintAlgorithm::Rabin => Fingerprint::Rabin(0),
            FingerprintAlgorithm::None => Fingerprint::Id(0),
            #[cfg(feature = "md5")]
            FingerprintAlgorithm::MD5 => Fingerprint::MD5([0; 16]),
            #[cfg(feature = "sha256")]
            FingerprintAlgorithm::SHA256 => Fingerprint::SHA256([0; 32]),
        }
    }
}

impl Fingerprint {
    /// Loads the 32-bit Schema Registry fingerprint (Confluent Schema Registry ID).
    ///
    /// The provided `id` is in big-endian wire order; this converts it to host order
    /// and returns `Fingerprint::Id`.
    ///
    /// # Returns
    /// A `Fingerprint::Id` variant containing the 32-bit fingerprint.
    pub fn load_fingerprint_id(id: u32) -> Self {
        Fingerprint::Id(u32::from_be(id))
    }

    /// Constructs a serialized prefix represented as a `Vec<u8>` based on the variant of the enum.
    ///
    /// This method serializes data in different formats depending on the variant of `self`:
    /// - **`Id(id)`**: Uses the Confluent wire format, which includes a predefined magic header (`CONFLUENT_MAGIC`)
    ///   followed by the big-endian byte representation of the `id`.
    /// - **`Rabin(val)`**: Uses the Avro single-object specification format. This includes a different magic header
    ///   (`SINGLE_OBJECT_MAGIC`) followed by the little-endian byte representation of the `val`.
    /// - **`MD5(bytes)`** (optional, `md5` feature enabled): A non-standard extension that adds the
    ///   `SINGLE_OBJECT_MAGIC` header followed by the provided `bytes`.
    /// - **`SHA256(bytes)`** (optional, `sha256` feature enabled): Similar to the `MD5` variant, this is
    ///   a non-standard extension that attaches the `SINGLE_OBJECT_MAGIC` header followed by the given `bytes`.
    ///
    /// # Returns
    ///
    /// A `Prefix` containing the serialized prefix data.
    ///
    /// # Features
    ///
    /// - You can optionally enable the `md5` feature to include the `MD5` variant.
    /// - You can optionally enable the `sha256` feature to include the `SHA256` variant.
    ///
    pub fn make_prefix(&self) -> Prefix {
        let mut buf = [0u8; MAX_PREFIX_LEN];
        let len = match self {
            Self::Id(val) => write_prefix(&mut buf, &CONFLUENT_MAGIC, &val.to_be_bytes()),
            Self::Rabin(val) => write_prefix(&mut buf, &SINGLE_OBJECT_MAGIC, &val.to_le_bytes()),
            #[cfg(feature = "md5")]
            Self::MD5(val) => write_prefix(&mut buf, &SINGLE_OBJECT_MAGIC, val),
            #[cfg(feature = "sha256")]
            Self::SHA256(val) => write_prefix(&mut buf, &SINGLE_OBJECT_MAGIC, val),
        };
        Prefix { buf, len }
    }
}

fn write_prefix<const MAGIC_LEN: usize, const PAYLOAD_LEN: usize>(
    buf: &mut [u8; MAX_PREFIX_LEN],
    magic: &[u8; MAGIC_LEN],
    payload: &[u8; PAYLOAD_LEN],
) -> u8 {
    debug_assert!(MAGIC_LEN + PAYLOAD_LEN <= MAX_PREFIX_LEN);
    let total = MAGIC_LEN + PAYLOAD_LEN;
    let prefix_slice = &mut buf[..total];
    prefix_slice[..MAGIC_LEN].copy_from_slice(magic);
    prefix_slice[MAGIC_LEN..total].copy_from_slice(payload);
    total as u8
}

/// An in-memory cache of Avro schemas, indexed by their fingerprint.
///
/// `SchemaStore` provides a mechanism to store and retrieve Avro schemas efficiently.
/// Each schema is associated with a unique [`Fingerprint`], which is generated based
/// on the schema's canonical form and a specific hashing algorithm.
///
/// A `SchemaStore` instance is configured to use a single [`FingerprintAlgorithm`] such as Rabin,
/// MD5 (not yet supported), or SHA256 (not yet supported) for all its operations.
/// This ensures consistency when generating fingerprints and looking up schemas.
/// All schemas registered will have their fingerprint computed with this algorithm, and
/// lookups must use a matching fingerprint.
///
/// # Examples
///
/// ```no_run
/// // Create a new store with the default Rabin fingerprinting.
/// use arrow_avro::schema::{AvroSchema, SchemaStore};
///
/// let mut store = SchemaStore::new();
/// let schema = AvroSchema::new("\"string\"".to_string());
/// // Register the schema to get its fingerprint.
/// let fingerprint = store.register(schema.clone()).unwrap();
/// // Use the fingerprint to look up the schema.
/// let retrieved_schema = store.lookup(&fingerprint).cloned();
/// assert_eq!(retrieved_schema, Some(schema));
/// ```
#[derive(Debug, Clone, Default)]
pub struct SchemaStore {
    /// The hashing algorithm used for generating fingerprints.
    fingerprint_algorithm: FingerprintAlgorithm,
    /// A map from a schema's fingerprint to the schema itself.
    schemas: HashMap<Fingerprint, AvroSchema>,
}

impl TryFrom<HashMap<Fingerprint, AvroSchema>> for SchemaStore {
    type Error = ArrowError;

    /// Creates a `SchemaStore` from a HashMap of schemas.
    /// Each schema in the HashMap is registered with the new store.
    fn try_from(schemas: HashMap<Fingerprint, AvroSchema>) -> Result<Self, Self::Error> {
        Ok(Self {
            schemas,
            ..Self::default()
        })
    }
}

impl SchemaStore {
    /// Creates an empty `SchemaStore` using the default fingerprinting algorithm (64-bit Rabin).
    pub fn new() -> Self {
        Self::default()
    }

    /// Creates an empty `SchemaStore` using the default fingerprinting algorithm (64-bit Rabin).
    pub fn new_with_type(fingerprint_algorithm: FingerprintAlgorithm) -> Self {
        Self {
            fingerprint_algorithm,
            ..Self::default()
        }
    }

    /// Registers a schema with the store and the provided fingerprint.
    /// Note: Confluent wire format implementations should leverage this method.
    ///
    /// A schema is set in the store, using the provided fingerprint. If a schema
    /// with the same fingerprint does not already exist in the store, the new schema
    /// is inserted. If the fingerprint already exists, the existing schema is not overwritten.
    ///
    /// # Arguments
    ///
    /// * `fingerprint` - A reference to the `Fingerprint` of the schema to register.
    /// * `schema` - The `AvroSchema` to register.
    ///
    /// # Returns
    ///
    /// A `Result` returning the provided `Fingerprint` of the schema if successful,
    /// or an `ArrowError` on failure.
    pub fn set(
        &mut self,
        fingerprint: Fingerprint,
        schema: AvroSchema,
    ) -> Result<Fingerprint, ArrowError> {
        match self.schemas.entry(fingerprint) {
            Entry::Occupied(entry) => {
                if entry.get() != &schema {
                    return Err(ArrowError::ComputeError(format!(
                        "Schema fingerprint collision detected for fingerprint {fingerprint:?}"
                    )));
                }
            }
            Entry::Vacant(entry) => {
                entry.insert(schema);
            }
        }
        Ok(fingerprint)
    }

    /// Registers a schema with the store and returns its fingerprint.
    ///
    /// A fingerprint is calculated for the given schema using the store's configured
    /// hash type. If a schema with the same fingerprint does not already exist in the
    /// store, the new schema is inserted. If the fingerprint already exists, the
    /// existing schema is not overwritten. If FingerprintAlgorithm is set to None, this
    /// method will return an error. Confluent wire format implementations should leverage the
    /// set method instead.
    ///
    /// # Arguments
    ///
    /// * `schema` - The `AvroSchema` to register.
    ///
    /// # Returns
    ///
    /// A `Result` containing the `Fingerprint` of the schema if successful,
    /// or an `ArrowError` on failure.
    pub fn register(&mut self, schema: AvroSchema) -> Result<Fingerprint, ArrowError> {
        if self.fingerprint_algorithm == FingerprintAlgorithm::None {
            return Err(ArrowError::SchemaError(
                "Invalid FingerprintAlgorithm; unable to generate fingerprint. \
            Use the set method directly instead, providing a valid fingerprint"
                    .to_string(),
            ));
        }
        let fingerprint =
            AvroSchema::generate_fingerprint(&schema.schema()?, self.fingerprint_algorithm)?;
        self.set(fingerprint, schema)?;
        Ok(fingerprint)
    }

    /// Looks up a schema by its `Fingerprint`.
    ///
    /// # Arguments
    ///
    /// * `fingerprint` - A reference to the `Fingerprint` of the schema to look up.
    ///
    /// # Returns
    ///
    /// An `Option` containing a clone of the `AvroSchema` if found, otherwise `None`.
    pub fn lookup(&self, fingerprint: &Fingerprint) -> Option<&AvroSchema> {
        self.schemas.get(fingerprint)
    }

    /// Returns a `Vec` containing **all unique [`Fingerprint`]s** currently
    /// held by this [`SchemaStore`].
    ///
    /// The order of the returned fingerprints is unspecified and should not be
    /// relied upon.
    pub fn fingerprints(&self) -> Vec<Fingerprint> {
        self.schemas.keys().copied().collect()
    }

    /// Returns the `FingerprintAlgorithm` used by the `SchemaStore` for fingerprinting.
    pub(crate) fn fingerprint_algorithm(&self) -> FingerprintAlgorithm {
        self.fingerprint_algorithm
    }
}

fn quote(s: &str) -> Result<String, ArrowError> {
    serde_json::to_string(s)
        .map_err(|e| ArrowError::ComputeError(format!("Failed to quote string: {e}")))
}

// Avro names are defined by a `name` and an optional `namespace`.
// The full name is composed of the namespace and the name, separated by a dot.
//
// Avro specification defines two ways to specify a full name:
// 1. The `name` attribute contains the full name (e.g., "a.b.c.d").
//    In this case, the `namespace` attribute is ignored.
// 2. The `name` attribute contains the simple name (e.g., "d") and the
//    `namespace` attribute contains the namespace (e.g., "a.b.c").
//
// Each part of the name must match the regex `^[A-Za-z_][A-Za-z0-9_]*$`.
// Complex paths with quotes or backticks like `a."hi".b` are not supported.
//
// This function constructs the full name and extracts the namespace,
// handling both ways of specifying the name. It prioritizes a namespace
// defined within the `name` attribute itself, then the explicit `namespace_attr`,
// and finally the `enclosing_ns`.
pub(crate) fn make_full_name(
    name: &str,
    namespace_attr: Option<&str>,
    enclosing_ns: Option<&str>,
) -> (String, Option<String>) {
    // `name` already contains a dot then treat as full-name, ignore namespace.
    if let Some((ns, _)) = name.rsplit_once('.') {
        return (name.to_string(), Some(ns.to_string()));
    }
    match namespace_attr.or(enclosing_ns) {
        Some(ns) => (format!("{ns}.{name}"), Some(ns.to_string())),
        None => (name.to_string(), None),
    }
}

fn build_canonical(schema: &Schema, enclosing_ns: Option<&str>) -> Result<String, ArrowError> {
    Ok(match schema {
        Schema::TypeName(tn) | Schema::Type(Type { r#type: tn, .. }) => match tn {
            TypeName::Primitive(pt) => quote(pt.as_ref())?,
            TypeName::Ref(name) => {
                let (full_name, _) = make_full_name(name, None, enclosing_ns);
                quote(&full_name)?
            }
        },
        Schema::Union(branches) => format!(
            "[{}]",
            branches
                .iter()
                .map(|b| build_canonical(b, enclosing_ns))
                .collect::<Result<Vec<_>, _>>()?
                .join(",")
        ),
        Schema::Complex(ct) => match ct {
            ComplexType::Record(r) => {
                let (full_name, child_ns) = make_full_name(r.name, r.namespace, enclosing_ns);
                let fields = r
                    .fields
                    .iter()
                    .map(|f| {
                        let field_type =
                            build_canonical(&f.r#type, child_ns.as_deref().or(enclosing_ns))?;
                        Ok(format!(
                            r#"{{"name":{},"type":{}}}"#,
                            quote(f.name)?,
                            field_type
                        ))
                    })
                    .collect::<Result<Vec<_>, ArrowError>>()?
                    .join(",");
                format!(
                    r#"{{"name":{},"type":"record","fields":[{fields}]}}"#,
                    quote(&full_name)?,
                )
            }
            ComplexType::Enum(e) => {
                let (full_name, _) = make_full_name(e.name, e.namespace, enclosing_ns);
                let symbols = e
                    .symbols
                    .iter()
                    .map(|s| quote(s))
                    .collect::<Result<Vec<_>, _>>()?
                    .join(",");
                format!(
                    r#"{{"name":{},"type":"enum","symbols":[{symbols}]}}"#,
                    quote(&full_name)?
                )
            }
            ComplexType::Array(arr) => format!(
                r#"{{"type":"array","items":{}}}"#,
                build_canonical(&arr.items, enclosing_ns)?
            ),
            ComplexType::Map(map) => format!(
                r#"{{"type":"map","values":{}}}"#,
                build_canonical(&map.values, enclosing_ns)?
            ),
            ComplexType::Fixed(f) => {
                let (full_name, _) = make_full_name(f.name, f.namespace, enclosing_ns);
                format!(
                    r#"{{"name":{},"type":"fixed","size":{}}}"#,
                    quote(&full_name)?,
                    f.size
                )
            }
        },
    })
}

/// 64‑bit Rabin fingerprint as described in the Avro spec.
const EMPTY: u64 = 0xc15d_213a_a4d7_a795;

/// Build one entry of the polynomial‑division table.
///
/// We cannot yet write `for _ in 0..8` here: `for` loops rely on
/// `Iterator::next`, which is not `const` on stable Rust.  Until the
/// `const_for` feature (tracking issue #87575) is stabilized, a `while`
/// loop is the only option in a `const fn`
const fn one_entry(i: usize) -> u64 {
    let mut fp = i as u64;
    let mut j = 0;
    while j < 8 {
        fp = (fp >> 1) ^ (EMPTY & (0u64.wrapping_sub(fp & 1)));
        j += 1;
    }
    fp
}

/// Build the full 256‑entry table at compile time.
///
/// We cannot yet write `for _ in 0..256` here: `for` loops rely on
/// `Iterator::next`, which is not `const` on stable Rust.  Until the
/// `const_for` feature (tracking issue #87575) is stabilized, a `while`
/// loop is the only option in a `const fn`
const fn build_table() -> [u64; 256] {
    let mut table = [0u64; 256];
    let mut i = 0;
    while i < 256 {
        table[i] = one_entry(i);
        i += 1;
    }
    table
}

/// The pre‑computed table.
static FINGERPRINT_TABLE: [u64; 256] = build_table();

/// Computes the 64-bit Rabin fingerprint for a given canonical schema string.
/// This implementation is based on the Avro specification for schema fingerprinting.
pub(crate) fn compute_fingerprint_rabin(canonical_form: &str) -> u64 {
    let mut fp = EMPTY;
    for &byte in canonical_form.as_bytes() {
        let idx = ((fp as u8) ^ byte) as usize;
        fp = (fp >> 8) ^ FINGERPRINT_TABLE[idx];
    }
    fp
}

#[cfg(feature = "md5")]
/// Compute the **128‑bit MD5** fingerprint of the canonical form.
///
/// Returns a 16‑byte array (`[u8; 16]`) containing the full MD5 digest,
/// exactly as required by the Avro specification.
#[inline]
pub(crate) fn compute_fingerprint_md5(canonical_form: &str) -> [u8; 16] {
    let digest = md5::compute(canonical_form.as_bytes());
    digest.0
}

#[cfg(feature = "sha256")]
/// Compute the **256‑bit SHA‑256** fingerprint of the canonical form.
///
/// Returns a 32‑byte array (`[u8; 32]`) containing the full SHA‑256 digest.
#[inline]
pub(crate) fn compute_fingerprint_sha256(canonical_form: &str) -> [u8; 32] {
    let mut hasher = Sha256::new();
    hasher.update(canonical_form.as_bytes());
    let digest = hasher.finalize();
    digest.into()
}

#[inline]
fn is_internal_arrow_key(key: &str) -> bool {
    key.starts_with("ARROW:") || key == SCHEMA_METADATA_KEY
}

/// Copies Arrow schema metadata entries to the provided JSON map,
/// skipping keys that are Avro-reserved, internal Arrow keys, or
/// nested under the `avro.schema.` namespace. Values that parse as
/// JSON are inserted as JSON; otherwise the raw string is preserved.
fn extend_with_passthrough_metadata(
    target: &mut JsonMap<String, Value>,
    metadata: &HashMap<String, String>,
) {
    for (meta_key, meta_val) in metadata {
        if meta_key.starts_with("avro.") || is_internal_arrow_key(meta_key) {
            continue;
        }
        let json_val =
            serde_json::from_str(meta_val).unwrap_or_else(|_| Value::String(meta_val.clone()));
        target.insert(meta_key.clone(), json_val);
    }
}

// Sanitize an arbitrary string so it is a valid Avro field or type name
fn sanitise_avro_name(base_name: &str) -> String {
    if base_name.is_empty() {
        return "_".to_owned();
    }
    let mut out: String = base_name
        .chars()
        .map(|char| {
            if char.is_ascii_alphanumeric() || char == '_' {
                char
            } else {
                '_'
            }
        })
        .collect();
    if out.as_bytes()[0].is_ascii_digit() {
        out.insert(0, '_');
    }
    out
}

#[derive(Default)]
struct NameGenerator {
    used: HashSet<String>,
    counters: HashMap<String, usize>,
}

impl NameGenerator {
    fn make_unique(&mut self, field_name: &str) -> String {
        let field_name = sanitise_avro_name(field_name);
        if self.used.insert(field_name.clone()) {
            self.counters.insert(field_name.clone(), 1);
            return field_name;
        }
        let counter = self.counters.entry(field_name.clone()).or_insert(1);
        loop {
            let candidate = format!("{field_name}_{}", *counter);
            if self.used.insert(candidate.clone()) {
                return candidate;
            }
            *counter += 1;
        }
    }
}

fn merge_extras(schema: Value, mut extras: JsonMap<String, Value>) -> Value {
    if extras.is_empty() {
        return schema;
    }
    match schema {
        Value::Object(mut map) => {
            map.extend(extras);
            Value::Object(map)
        }
        Value::Array(mut union) => {
            // For unions, we cannot attach attributes to the array itself (per Avro spec).
            // As a fallback for extension metadata, attach extras to the first non-null branch object.
            if let Some(non_null) = union.iter_mut().find(|val| val.as_str() != Some("null")) {
                let original = std::mem::take(non_null);
                *non_null = merge_extras(original, extras);
            }
            Value::Array(union)
        }
        primitive => {
            let mut map = JsonMap::with_capacity(extras.len() + 1);
            map.insert("type".into(), primitive);
            map.extend(extras);
            Value::Object(map)
        }
    }
}

#[inline]
fn is_avro_json_null(v: &Value) -> bool {
    matches!(v, Value::String(s) if s == "null")
}

fn wrap_nullable(inner: Value, null_order: Nullability) -> Value {
    let null = Value::String("null".into());
    match inner {
        Value::Array(mut union) => {
            union.retain(|v| !is_avro_json_null(v));
            match null_order {
                Nullability::NullFirst => union.insert(0, null),
                Nullability::NullSecond => union.push(null),
            }
            Value::Array(union)
        }
        other => match null_order {
            Nullability::NullFirst => Value::Array(vec![null, other]),
            Nullability::NullSecond => Value::Array(vec![other, null]),
        },
    }
}

fn union_branch_signature(branch: &Value) -> Result<String, ArrowError> {
    match branch {
        Value::String(t) => Ok(format!("P:{t}")),
        Value::Object(map) => {
            let t = map.get("type").and_then(|v| v.as_str()).ok_or_else(|| {
                ArrowError::SchemaError("Union branch object missing string 'type'".into())
            })?;
            match t {
                "record" | "enum" | "fixed" => {
                    let name = map.get("name").and_then(|v| v.as_str()).ok_or_else(|| {
                        ArrowError::SchemaError(format!(
                            "Union branch '{t}' missing required 'name'"
                        ))
                    })?;
                    Ok(format!("N:{t}:{name}"))
                }
                "array" | "map" => Ok(format!("C:{t}")),
                other => Ok(format!("P:{other}")),
            }
        }
        Value::Array(_) => Err(ArrowError::SchemaError(
            "Avro union may not immediately contain another union".into(),
        )),
        _ => Err(ArrowError::SchemaError(
            "Invalid JSON for Avro union branch".into(),
        )),
    }
}

fn datatype_to_avro(
    dt: &DataType,
    field_name: &str,
    metadata: &HashMap<String, String>,
    name_gen: &mut NameGenerator,
    null_order: Nullability,
) -> Result<(Value, JsonMap<String, Value>), ArrowError> {
    let mut extras = JsonMap::new();
    let mut handle_decimal = |precision: &u8, scale: &i8| -> Result<Value, ArrowError> {
        if *scale < 0 {
            return Err(ArrowError::SchemaError(format!(
                "Invalid Avro decimal for field '{field_name}': scale ({scale}) must be >= 0"
            )));
        }
        if (*scale as usize) > (*precision as usize) {
            return Err(ArrowError::SchemaError(format!(
                "Invalid Avro decimal for field '{field_name}': scale ({scale}) \
                 must be <= precision ({precision})"
            )));
        }

        let mut meta = JsonMap::from_iter([
            ("logicalType".into(), json!("decimal")),
            ("precision".into(), json!(*precision)),
            ("scale".into(), json!(*scale)),
        ]);
        if let Some(size) = metadata
            .get("size")
            .and_then(|val| val.parse::<usize>().ok())
        {
            meta.insert("type".into(), json!("fixed"));
            meta.insert("size".into(), json!(size));
            meta.insert("name".into(), json!(name_gen.make_unique(field_name)));
        } else {
            meta.insert("type".into(), json!("bytes"));
        }
        Ok(Value::Object(meta))
    };
    let val = match dt {
        DataType::Null => Value::String("null".into()),
        DataType::Boolean => Value::String("boolean".into()),
        DataType::Int8 | DataType::Int16 | DataType::UInt8 | DataType::UInt16 | DataType::Int32 => {
            Value::String("int".into())
        }
        DataType::UInt32 | DataType::Int64 | DataType::UInt64 => Value::String("long".into()),
        DataType::Float16 | DataType::Float32 => Value::String("float".into()),
        DataType::Float64 => Value::String("double".into()),
        DataType::Utf8 | DataType::LargeUtf8 | DataType::Utf8View => Value::String("string".into()),
        DataType::Binary | DataType::LargeBinary => Value::String("bytes".into()),
        DataType::BinaryView => {
            extras.insert("arrowBinaryView".into(), Value::Bool(true));
            Value::String("bytes".into())
        }
        DataType::FixedSizeBinary(len) => {
            let is_uuid = metadata
                .get("logicalType")
                .is_some_and(|value| value == "uuid")
                || (*len == 16
                    && metadata
                        .get("ARROW:extension:name")
                        .is_some_and(|value| value == "uuid"));
            if is_uuid {
                json!({ "type": "string", "logicalType": "uuid" })
            } else {
                json!({
                    "type": "fixed",
                    "name": name_gen.make_unique(field_name),
                    "size": len
                })
            }
        }
        #[cfg(feature = "small_decimals")]
        DataType::Decimal32(precision, scale) | DataType::Decimal64(precision, scale) => {
            handle_decimal(precision, scale)?
        }
        DataType::Decimal128(precision, scale) | DataType::Decimal256(precision, scale) => {
            handle_decimal(precision, scale)?
        }
        DataType::Date32 => json!({ "type": "int", "logicalType": "date" }),
        DataType::Date64 => json!({ "type": "long", "logicalType": "local-timestamp-millis" }),
        DataType::Time32(unit) => match unit {
            TimeUnit::Millisecond => json!({ "type": "int", "logicalType": "time-millis" }),
            TimeUnit::Second => {
                extras.insert("arrowTimeUnit".into(), Value::String("second".into()));
                Value::String("int".into())
            }
            _ => Value::String("int".into()),
        },
        DataType::Time64(unit) => match unit {
            TimeUnit::Microsecond => json!({ "type": "long", "logicalType": "time-micros" }),
            TimeUnit::Nanosecond => {
                extras.insert("arrowTimeUnit".into(), Value::String("nanosecond".into()));
                Value::String("long".into())
            }
            _ => Value::String("long".into()),
        },
        DataType::Timestamp(unit, tz) => {
            let logical_type = match (unit, tz.is_some()) {
                (TimeUnit::Millisecond, true) => "timestamp-millis",
                (TimeUnit::Millisecond, false) => "local-timestamp-millis",
                (TimeUnit::Microsecond, true) => "timestamp-micros",
                (TimeUnit::Microsecond, false) => "local-timestamp-micros",
                (TimeUnit::Second, _) => {
                    extras.insert("arrowTimeUnit".into(), Value::String("second".into()));
                    return Ok((Value::String("long".into()), extras));
                }
                (TimeUnit::Nanosecond, _) => {
                    extras.insert("arrowTimeUnit".into(), Value::String("nanosecond".into()));
                    return Ok((Value::String("long".into()), extras));
                }
            };
            json!({ "type": "long", "logicalType": logical_type })
        }
        DataType::Duration(unit) => {
            extras.insert(
                "arrowDurationUnit".into(),
                Value::String(format!("{unit:?}").to_lowercase()),
            );
            Value::String("long".into())
        }
        DataType::Interval(IntervalUnit::MonthDayNano) => json!({
            "type": "fixed",
            "name": name_gen.make_unique(&format!("{field_name}_duration")),
            "size": 12,
            "logicalType": "duration"
        }),
        DataType::Interval(IntervalUnit::YearMonth) => {
            extras.insert(
                "arrowIntervalUnit".into(),
                Value::String("yearmonth".into()),
            );
            Value::String("long".into())
        }
        DataType::Interval(IntervalUnit::DayTime) => {
            extras.insert("arrowIntervalUnit".into(), Value::String("daytime".into()));
            Value::String("long".into())
        }
        DataType::List(child) | DataType::LargeList(child) => {
            if matches!(dt, DataType::LargeList(_)) {
                extras.insert("arrowLargeList".into(), Value::Bool(true));
            }
            let items_schema = process_datatype(
                child.data_type(),
                child.name(),
                child.metadata(),
                name_gen,
                null_order,
                child.is_nullable(),
            )?;
            json!({
                "type": "array",
                "items": items_schema
            })
        }
        DataType::ListView(child) | DataType::LargeListView(child) => {
            if matches!(dt, DataType::LargeListView(_)) {
                extras.insert("arrowLargeList".into(), Value::Bool(true));
            }
            extras.insert("arrowListView".into(), Value::Bool(true));
            let items_schema = process_datatype(
                child.data_type(),
                child.name(),
                child.metadata(),
                name_gen,
                null_order,
                child.is_nullable(),
            )?;
            json!({
                "type": "array",
                "items": items_schema
            })
        }
        DataType::FixedSizeList(child, len) => {
            extras.insert("arrowFixedSize".into(), json!(len));
            let items_schema = process_datatype(
                child.data_type(),
                child.name(),
                child.metadata(),
                name_gen,
                null_order,
                child.is_nullable(),
            )?;
            json!({
                "type": "array",
                "items": items_schema
            })
        }
        DataType::Map(entries, _) => {
            let value_field = match entries.data_type() {
                DataType::Struct(fs) => &fs[1],
                _ => {
                    return Err(ArrowError::SchemaError(
                        "Map 'entries' field must be Struct(key,value)".into(),
                    ));
                }
            };
            let values_schema = process_datatype(
                value_field.data_type(),
                value_field.name(),
                value_field.metadata(),
                name_gen,
                null_order,
                value_field.is_nullable(),
            )?;
            json!({
                "type": "map",
                "values": values_schema
            })
        }
        DataType::Struct(fields) => {
            let avro_fields = fields
                .iter()
                .map(|field| arrow_field_to_avro(field, name_gen, null_order))
                .collect::<Result<Vec<_>, _>>()?;
            json!({
                "type": "record",
                "name": name_gen.make_unique(field_name),
                "fields": avro_fields
            })
        }
        DataType::Dictionary(_, value) => {
            if let Some(j) = metadata.get(AVRO_ENUM_SYMBOLS_METADATA_KEY) {
                let symbols: Vec<&str> =
                    serde_json::from_str(j).map_err(|e| ArrowError::ParseError(e.to_string()))?;
                json!({
                    "type": "enum",
                    "name": name_gen.make_unique(field_name),
                    "symbols": symbols
                })
            } else {
                process_datatype(
                    value.as_ref(),
                    field_name,
                    metadata,
                    name_gen,
                    null_order,
                    false,
                )?
            }
        }
        DataType::RunEndEncoded(_, values) => process_datatype(
            values.data_type(),
            values.name(),
            values.metadata(),
            name_gen,
            null_order,
            false,
        )?,
<<<<<<< HEAD
        DataType::Union(_, _) => {
            return Err(ArrowError::NotYetImplemented(
                "Arrow Union to Avro Union not yet supported".into(),
            ));
=======
        DataType::Union(fields, mode) => {
            let mut branches: Vec<Value> = Vec::with_capacity(fields.len());
            let mut type_ids: Vec<i32> = Vec::with_capacity(fields.len());
            for (type_id, field_ref) in fields.iter() {
                // NOTE: `process_datatype` would wrap nullability; force is_nullable=false here.
                let (branch_schema, _branch_extras) = datatype_to_avro(
                    field_ref.data_type(),
                    field_ref.name(),
                    field_ref.metadata(),
                    name_gen,
                    null_order,
                )?;
                // Avro unions cannot immediately contain another union
                if matches!(branch_schema, Value::Array(_)) {
                    return Err(ArrowError::SchemaError(
                        "Avro union may not immediately contain another union".into(),
                    ));
                }
                branches.push(branch_schema);
                type_ids.push(type_id as i32);
            }
            let mut seen: HashSet<String> = HashSet::with_capacity(branches.len());
            for b in &branches {
                let sig = union_branch_signature(b)?;
                if !seen.insert(sig) {
                    return Err(ArrowError::SchemaError(
                        "Avro union contains duplicate branch types (disallowed by spec)".into(),
                    ));
                }
            }
            extras.insert(
                "arrowUnionMode".into(),
                Value::String(
                    match mode {
                        UnionMode::Sparse => "sparse",
                        UnionMode::Dense => "dense",
                    }
                    .to_string(),
                ),
            );
            extras.insert(
                "arrowUnionTypeIds".into(),
                Value::Array(type_ids.into_iter().map(|id| json!(id)).collect()),
            );

            Value::Array(branches)
>>>>>>> 010d0e7d
        }
        other => {
            return Err(ArrowError::NotYetImplemented(format!(
                "Arrow type {other:?} has no Avro representation"
            )));
        }
    };
    Ok((val, extras))
}

fn process_datatype(
    dt: &DataType,
    field_name: &str,
    metadata: &HashMap<String, String>,
    name_gen: &mut NameGenerator,
    null_order: Nullability,
    is_nullable: bool,
) -> Result<Value, ArrowError> {
    let (schema, extras) = datatype_to_avro(dt, field_name, metadata, name_gen, null_order)?;
    let mut merged = merge_extras(schema, extras);
    if is_nullable {
        merged = wrap_nullable(merged, null_order)
    }
    Ok(merged)
}

fn arrow_field_to_avro(
    field: &ArrowField,
    name_gen: &mut NameGenerator,
    null_order: Nullability,
) -> Result<Value, ArrowError> {
    let avro_name = sanitise_avro_name(field.name());
    let schema_value = process_datatype(
        field.data_type(),
        &avro_name,
        field.metadata(),
        name_gen,
        null_order,
        field.is_nullable(),
    )?;
    // Build the field map
    let mut map = JsonMap::with_capacity(field.metadata().len() + 3);
    map.insert("name".into(), Value::String(avro_name));
    map.insert("type".into(), schema_value);
    // Transfer selected metadata
    for (meta_key, meta_val) in field.metadata() {
        if is_internal_arrow_key(meta_key) {
            continue;
        }
        match meta_key.as_str() {
            AVRO_DOC_METADATA_KEY => {
                map.insert("doc".into(), Value::String(meta_val.clone()));
            }
            AVRO_FIELD_DEFAULT_METADATA_KEY => {
                let default_value = serde_json::from_str(meta_val)
                    .unwrap_or_else(|_| Value::String(meta_val.clone()));
                map.insert("default".into(), default_value);
            }
            _ => {
                let json_val = serde_json::from_str(meta_val)
                    .unwrap_or_else(|_| Value::String(meta_val.clone()));
                map.insert(meta_key.clone(), json_val);
            }
        }
    }
    Ok(Value::Object(map))
}

#[cfg(test)]
mod tests {
    use super::*;
    use crate::codec::{AvroDataType, AvroField};
    use arrow_schema::{DataType, Fields, SchemaBuilder, TimeUnit, UnionFields};
    use serde_json::json;
    use std::sync::Arc;

    fn int_schema() -> Schema<'static> {
        Schema::TypeName(TypeName::Primitive(PrimitiveType::Int))
    }

    fn record_schema() -> Schema<'static> {
        Schema::Complex(ComplexType::Record(Record {
            name: "record1",
            namespace: Some("test.namespace"),
            doc: Some("A test record"),
            aliases: vec![],
            fields: vec![
                Field {
                    name: "field1",
                    doc: Some("An integer field"),
                    r#type: int_schema(),
                    default: None,
                },
                Field {
                    name: "field2",
                    doc: None,
                    r#type: Schema::TypeName(TypeName::Primitive(PrimitiveType::String)),
                    default: None,
                },
            ],
            attributes: Attributes::default(),
        }))
    }

    fn single_field_schema(field: ArrowField) -> arrow_schema::Schema {
        let mut sb = SchemaBuilder::new();
        sb.push(field);
        sb.finish()
    }

    fn assert_json_contains(avro_json: &str, needle: &str) {
        assert!(
            avro_json.contains(needle),
            "JSON did not contain `{needle}` : {avro_json}"
        )
    }

    #[test]
    fn test_deserialize() {
        let t: Schema = serde_json::from_str("\"string\"").unwrap();
        assert_eq!(
            t,
            Schema::TypeName(TypeName::Primitive(PrimitiveType::String))
        );

        let t: Schema = serde_json::from_str("[\"int\", \"null\"]").unwrap();
        assert_eq!(
            t,
            Schema::Union(vec![
                Schema::TypeName(TypeName::Primitive(PrimitiveType::Int)),
                Schema::TypeName(TypeName::Primitive(PrimitiveType::Null)),
            ])
        );

        let t: Type = serde_json::from_str(
            r#"{
                   "type":"long",
                   "logicalType":"timestamp-micros"
                }"#,
        )
        .unwrap();

        let timestamp = Type {
            r#type: TypeName::Primitive(PrimitiveType::Long),
            attributes: Attributes {
                logical_type: Some("timestamp-micros"),
                additional: Default::default(),
            },
        };

        assert_eq!(t, timestamp);

        let t: ComplexType = serde_json::from_str(
            r#"{
                   "type":"fixed",
                   "name":"fixed",
                   "namespace":"topLevelRecord.value",
                   "size":11,
                   "logicalType":"decimal",
                   "precision":25,
                   "scale":2
                }"#,
        )
        .unwrap();

        let decimal = ComplexType::Fixed(Fixed {
            name: "fixed",
            namespace: Some("topLevelRecord.value"),
            aliases: vec![],
            size: 11,
            attributes: Attributes {
                logical_type: Some("decimal"),
                additional: vec![("precision", json!(25)), ("scale", json!(2))]
                    .into_iter()
                    .collect(),
            },
        });

        assert_eq!(t, decimal);

        let schema: Schema = serde_json::from_str(
            r#"{
               "type":"record",
               "name":"topLevelRecord",
               "fields":[
                  {
                     "name":"value",
                     "type":[
                        {
                           "type":"fixed",
                           "name":"fixed",
                           "namespace":"topLevelRecord.value",
                           "size":11,
                           "logicalType":"decimal",
                           "precision":25,
                           "scale":2
                        },
                        "null"
                     ]
                  }
               ]
            }"#,
        )
        .unwrap();

        assert_eq!(
            schema,
            Schema::Complex(ComplexType::Record(Record {
                name: "topLevelRecord",
                namespace: None,
                doc: None,
                aliases: vec![],
                fields: vec![Field {
                    name: "value",
                    doc: None,
                    r#type: Schema::Union(vec![
                        Schema::Complex(decimal),
                        Schema::TypeName(TypeName::Primitive(PrimitiveType::Null)),
                    ]),
                    default: None,
                },],
                attributes: Default::default(),
            }))
        );

        let schema: Schema = serde_json::from_str(
            r#"{
                  "type": "record",
                  "name": "LongList",
                  "aliases": ["LinkedLongs"],
                  "fields" : [
                    {"name": "value", "type": "long"},
                    {"name": "next", "type": ["null", "LongList"]}
                  ]
                }"#,
        )
        .unwrap();

        assert_eq!(
            schema,
            Schema::Complex(ComplexType::Record(Record {
                name: "LongList",
                namespace: None,
                doc: None,
                aliases: vec!["LinkedLongs"],
                fields: vec![
                    Field {
                        name: "value",
                        doc: None,
                        r#type: Schema::TypeName(TypeName::Primitive(PrimitiveType::Long)),
                        default: None,
                    },
                    Field {
                        name: "next",
                        doc: None,
                        r#type: Schema::Union(vec![
                            Schema::TypeName(TypeName::Primitive(PrimitiveType::Null)),
                            Schema::TypeName(TypeName::Ref("LongList")),
                        ]),
                        default: None,
                    }
                ],
                attributes: Attributes::default(),
            }))
        );

        // Recursive schema are not supported
        let err = AvroField::try_from(&schema).unwrap_err().to_string();
        assert_eq!(err, "Parser error: Failed to resolve .LongList");

        let schema: Schema = serde_json::from_str(
            r#"{
               "type":"record",
               "name":"topLevelRecord",
               "fields":[
                  {
                     "name":"id",
                     "type":[
                        "int",
                        "null"
                     ]
                  },
                  {
                     "name":"timestamp_col",
                     "type":[
                        {
                           "type":"long",
                           "logicalType":"timestamp-micros"
                        },
                        "null"
                     ]
                  }
               ]
            }"#,
        )
        .unwrap();

        assert_eq!(
            schema,
            Schema::Complex(ComplexType::Record(Record {
                name: "topLevelRecord",
                namespace: None,
                doc: None,
                aliases: vec![],
                fields: vec![
                    Field {
                        name: "id",
                        doc: None,
                        r#type: Schema::Union(vec![
                            Schema::TypeName(TypeName::Primitive(PrimitiveType::Int)),
                            Schema::TypeName(TypeName::Primitive(PrimitiveType::Null)),
                        ]),
                        default: None,
                    },
                    Field {
                        name: "timestamp_col",
                        doc: None,
                        r#type: Schema::Union(vec![
                            Schema::Type(timestamp),
                            Schema::TypeName(TypeName::Primitive(PrimitiveType::Null)),
                        ]),
                        default: None,
                    }
                ],
                attributes: Default::default(),
            }))
        );
        let codec = AvroField::try_from(&schema).unwrap();
        assert_eq!(
            codec.field(),
            arrow_schema::Field::new(
                "topLevelRecord",
                DataType::Struct(Fields::from(vec![
                    arrow_schema::Field::new("id", DataType::Int32, true),
                    arrow_schema::Field::new(
                        "timestamp_col",
                        DataType::Timestamp(TimeUnit::Microsecond, Some("+00:00".into())),
                        true
                    ),
                ])),
                false
            )
        );

        let schema: Schema = serde_json::from_str(
            r#"{
                  "type": "record",
                  "name": "HandshakeRequest", "namespace":"org.apache.avro.ipc",
                  "fields": [
                    {"name": "clientHash", "type": {"type": "fixed", "name": "MD5", "size": 16}},
                    {"name": "clientProtocol", "type": ["null", "string"]},
                    {"name": "serverHash", "type": "MD5"},
                    {"name": "meta", "type": ["null", {"type": "map", "values": "bytes"}]}
                  ]
            }"#,
        )
        .unwrap();

        assert_eq!(
            schema,
            Schema::Complex(ComplexType::Record(Record {
                name: "HandshakeRequest",
                namespace: Some("org.apache.avro.ipc"),
                doc: None,
                aliases: vec![],
                fields: vec![
                    Field {
                        name: "clientHash",
                        doc: None,
                        r#type: Schema::Complex(ComplexType::Fixed(Fixed {
                            name: "MD5",
                            namespace: None,
                            aliases: vec![],
                            size: 16,
                            attributes: Default::default(),
                        })),
                        default: None,
                    },
                    Field {
                        name: "clientProtocol",
                        doc: None,
                        r#type: Schema::Union(vec![
                            Schema::TypeName(TypeName::Primitive(PrimitiveType::Null)),
                            Schema::TypeName(TypeName::Primitive(PrimitiveType::String)),
                        ]),
                        default: None,
                    },
                    Field {
                        name: "serverHash",
                        doc: None,
                        r#type: Schema::TypeName(TypeName::Ref("MD5")),
                        default: None,
                    },
                    Field {
                        name: "meta",
                        doc: None,
                        r#type: Schema::Union(vec![
                            Schema::TypeName(TypeName::Primitive(PrimitiveType::Null)),
                            Schema::Complex(ComplexType::Map(Map {
                                values: Box::new(Schema::TypeName(TypeName::Primitive(
                                    PrimitiveType::Bytes
                                ))),
                                attributes: Default::default(),
                            })),
                        ]),
                        default: None,
                    }
                ],
                attributes: Default::default(),
            }))
        );
    }

    #[test]
    fn test_new_schema_store() {
        let store = SchemaStore::new();
        assert!(store.schemas.is_empty());
    }

    #[test]
    fn test_try_from_schemas_rabin() {
        let int_avro_schema = AvroSchema::new(serde_json::to_string(&int_schema()).unwrap());
        let record_avro_schema = AvroSchema::new(serde_json::to_string(&record_schema()).unwrap());
        let mut schemas: HashMap<Fingerprint, AvroSchema> = HashMap::new();
        schemas.insert(
            int_avro_schema
                .fingerprint(FingerprintAlgorithm::Rabin)
                .unwrap(),
            int_avro_schema.clone(),
        );
        schemas.insert(
            record_avro_schema
                .fingerprint(FingerprintAlgorithm::Rabin)
                .unwrap(),
            record_avro_schema.clone(),
        );
        let store = SchemaStore::try_from(schemas).unwrap();
        let int_fp = int_avro_schema
            .fingerprint(FingerprintAlgorithm::Rabin)
            .unwrap();
        assert_eq!(store.lookup(&int_fp).cloned(), Some(int_avro_schema));
        let rec_fp = record_avro_schema
            .fingerprint(FingerprintAlgorithm::Rabin)
            .unwrap();
        assert_eq!(store.lookup(&rec_fp).cloned(), Some(record_avro_schema));
    }

    #[test]
    fn test_try_from_with_duplicates() {
        let int_avro_schema = AvroSchema::new(serde_json::to_string(&int_schema()).unwrap());
        let record_avro_schema = AvroSchema::new(serde_json::to_string(&record_schema()).unwrap());
        let mut schemas: HashMap<Fingerprint, AvroSchema> = HashMap::new();
        schemas.insert(
            int_avro_schema
                .fingerprint(FingerprintAlgorithm::Rabin)
                .unwrap(),
            int_avro_schema.clone(),
        );
        schemas.insert(
            record_avro_schema
                .fingerprint(FingerprintAlgorithm::Rabin)
                .unwrap(),
            record_avro_schema.clone(),
        );
        // Insert duplicate of int schema
        schemas.insert(
            int_avro_schema
                .fingerprint(FingerprintAlgorithm::Rabin)
                .unwrap(),
            int_avro_schema.clone(),
        );
        let store = SchemaStore::try_from(schemas).unwrap();
        assert_eq!(store.schemas.len(), 2);
        let int_fp = int_avro_schema
            .fingerprint(FingerprintAlgorithm::Rabin)
            .unwrap();
        assert_eq!(store.lookup(&int_fp).cloned(), Some(int_avro_schema));
    }

    #[test]
    fn test_register_and_lookup_rabin() {
        let mut store = SchemaStore::new();
        let schema = AvroSchema::new(serde_json::to_string(&int_schema()).unwrap());
        let fp_enum = store.register(schema.clone()).unwrap();
        match fp_enum {
            Fingerprint::Rabin(fp_val) => {
                assert_eq!(
                    store.lookup(&Fingerprint::Rabin(fp_val)).cloned(),
                    Some(schema.clone())
                );
                assert!(store
                    .lookup(&Fingerprint::Rabin(fp_val.wrapping_add(1)))
                    .is_none());
            }
            Fingerprint::Id(id) => {
                unreachable!("This test should only generate Rabin fingerprints")
            }
            #[cfg(feature = "md5")]
            Fingerprint::MD5(id) => {
                unreachable!("This test should only generate Rabin fingerprints")
            }
            #[cfg(feature = "sha256")]
            Fingerprint::SHA256(id) => {
                unreachable!("This test should only generate Rabin fingerprints")
            }
        }
    }

    #[test]
    fn test_set_and_lookup_id() {
        let mut store = SchemaStore::new();
        let schema = AvroSchema::new(serde_json::to_string(&int_schema()).unwrap());
        let id = 42u32;
        let fp = Fingerprint::Id(id);
        let out_fp = store.set(fp, schema.clone()).unwrap();
        assert_eq!(out_fp, fp);
        assert_eq!(store.lookup(&fp).cloned(), Some(schema.clone()));
        assert!(store.lookup(&Fingerprint::Id(id.wrapping_add(1))).is_none());
    }

    #[test]
    fn test_register_duplicate_schema() {
        let mut store = SchemaStore::new();
        let schema1 = AvroSchema::new(serde_json::to_string(&int_schema()).unwrap());
        let schema2 = AvroSchema::new(serde_json::to_string(&int_schema()).unwrap());
        let fingerprint1 = store.register(schema1).unwrap();
        let fingerprint2 = store.register(schema2).unwrap();
        assert_eq!(fingerprint1, fingerprint2);
        assert_eq!(store.schemas.len(), 1);
    }

    #[test]
    fn test_set_and_lookup_with_provided_fingerprint() {
        let mut store = SchemaStore::new();
        let schema = AvroSchema::new(serde_json::to_string(&int_schema()).unwrap());
        let fp = schema.fingerprint(FingerprintAlgorithm::Rabin).unwrap();
        let out_fp = store.set(fp, schema.clone()).unwrap();
        assert_eq!(out_fp, fp);
        assert_eq!(store.lookup(&fp).cloned(), Some(schema));
    }

    #[test]
    fn test_set_duplicate_same_schema_ok() {
        let mut store = SchemaStore::new();
        let schema = AvroSchema::new(serde_json::to_string(&int_schema()).unwrap());
        let fp = schema.fingerprint(FingerprintAlgorithm::Rabin).unwrap();
        let _ = store.set(fp, schema.clone()).unwrap();
        let _ = store.set(fp, schema.clone()).unwrap();
        assert_eq!(store.schemas.len(), 1);
    }

    #[test]
    fn test_set_duplicate_different_schema_collision_error() {
        let mut store = SchemaStore::new();
        let schema1 = AvroSchema::new(serde_json::to_string(&int_schema()).unwrap());
        let schema2 = AvroSchema::new(serde_json::to_string(&record_schema()).unwrap());
        // Use the same Fingerprint::Id to simulate a collision across different schemas
        let fp = Fingerprint::Id(123);
        let _ = store.set(fp, schema1).unwrap();
        let err = store.set(fp, schema2).unwrap_err();
        let msg = format!("{err}");
        assert!(msg.contains("Schema fingerprint collision"));
    }

    #[test]
    fn test_canonical_form_generation_primitive() {
        let schema = int_schema();
        let canonical_form = AvroSchema::generate_canonical_form(&schema).unwrap();
        assert_eq!(canonical_form, r#""int""#);
    }

    #[test]
    fn test_canonical_form_generation_record() {
        let schema = record_schema();
        let expected_canonical_form = r#"{"name":"test.namespace.record1","type":"record","fields":[{"name":"field1","type":"int"},{"name":"field2","type":"string"}]}"#;
        let canonical_form = AvroSchema::generate_canonical_form(&schema).unwrap();
        assert_eq!(canonical_form, expected_canonical_form);
    }

    #[test]
    fn test_fingerprint_calculation() {
        let canonical_form = r#"{"fields":[{"name":"a","type":"long"},{"name":"b","type":"string"}],"name":"test","type":"record"}"#;
        let expected_fingerprint = 10505236152925314060;
        let fingerprint = compute_fingerprint_rabin(canonical_form);
        assert_eq!(fingerprint, expected_fingerprint);
    }

    #[test]
    fn test_register_and_lookup_complex_schema() {
        let mut store = SchemaStore::new();
        let schema = AvroSchema::new(serde_json::to_string(&record_schema()).unwrap());
        let canonical_form = r#"{"name":"test.namespace.record1","type":"record","fields":[{"name":"field1","type":"int"},{"name":"field2","type":"string"}]}"#;
        let expected_fingerprint =
            Fingerprint::Rabin(super::compute_fingerprint_rabin(canonical_form));
        let fingerprint = store.register(schema.clone()).unwrap();
        assert_eq!(fingerprint, expected_fingerprint);
        let looked_up = store.lookup(&fingerprint).cloned();
        assert_eq!(looked_up, Some(schema));
    }

    #[test]
    fn test_fingerprints_returns_all_keys() {
        let mut store = SchemaStore::new();
        let fp_int = store
            .register(AvroSchema::new(
                serde_json::to_string(&int_schema()).unwrap(),
            ))
            .unwrap();
        let fp_record = store
            .register(AvroSchema::new(
                serde_json::to_string(&record_schema()).unwrap(),
            ))
            .unwrap();
        let fps = store.fingerprints();
        assert_eq!(fps.len(), 2);
        assert!(fps.contains(&fp_int));
        assert!(fps.contains(&fp_record));
    }

    #[test]
    fn test_canonical_form_strips_attributes() {
        let schema_with_attrs = Schema::Complex(ComplexType::Record(Record {
            name: "record_with_attrs",
            namespace: None,
            doc: Some("This doc should be stripped"),
            aliases: vec!["alias1", "alias2"],
            fields: vec![Field {
                name: "f1",
                doc: Some("field doc"),
                r#type: Schema::Type(Type {
                    r#type: TypeName::Primitive(PrimitiveType::Bytes),
                    attributes: Attributes {
                        logical_type: None,
                        additional: HashMap::from([("precision", json!(4))]),
                    },
                }),
                default: None,
            }],
            attributes: Attributes {
                logical_type: None,
                additional: HashMap::from([("custom_attr", json!("value"))]),
            },
        }));
        let expected_canonical_form = r#"{"name":"record_with_attrs","type":"record","fields":[{"name":"f1","type":"bytes"}]}"#;
        let canonical_form = AvroSchema::generate_canonical_form(&schema_with_attrs).unwrap();
        assert_eq!(canonical_form, expected_canonical_form);
    }

    #[test]
    fn test_primitive_mappings() {
        let cases = vec![
            (DataType::Boolean, "\"boolean\""),
            (DataType::Int8, "\"int\""),
            (DataType::Int16, "\"int\""),
            (DataType::Int32, "\"int\""),
            (DataType::Int64, "\"long\""),
            (DataType::UInt8, "\"int\""),
            (DataType::UInt16, "\"int\""),
            (DataType::UInt32, "\"long\""),
            (DataType::UInt64, "\"long\""),
            (DataType::Float16, "\"float\""),
            (DataType::Float32, "\"float\""),
            (DataType::Float64, "\"double\""),
            (DataType::Utf8, "\"string\""),
            (DataType::Binary, "\"bytes\""),
        ];
        for (dt, avro_token) in cases {
            let field = ArrowField::new("col", dt.clone(), false);
            let arrow_schema = single_field_schema(field);
            let avro = AvroSchema::try_from(&arrow_schema).unwrap();
            assert_json_contains(&avro.json_string, avro_token);
        }
    }

    #[test]
    fn test_temporal_mappings() {
        let cases = vec![
            (DataType::Date32, "\"logicalType\":\"date\""),
            (
                DataType::Time32(TimeUnit::Millisecond),
                "\"logicalType\":\"time-millis\"",
            ),
            (
                DataType::Time64(TimeUnit::Microsecond),
                "\"logicalType\":\"time-micros\"",
            ),
            (
                DataType::Timestamp(TimeUnit::Millisecond, None),
                "\"logicalType\":\"local-timestamp-millis\"",
            ),
            (
                DataType::Timestamp(TimeUnit::Microsecond, Some("+00:00".into())),
                "\"logicalType\":\"timestamp-micros\"",
            ),
        ];
        for (dt, needle) in cases {
            let field = ArrowField::new("ts", dt.clone(), true);
            let arrow_schema = single_field_schema(field);
            let avro = AvroSchema::try_from(&arrow_schema).unwrap();
            assert_json_contains(&avro.json_string, needle);
        }
    }

    #[test]
    fn test_decimal_and_uuid() {
        let decimal_field = ArrowField::new("amount", DataType::Decimal128(25, 2), false);
        let dec_schema = single_field_schema(decimal_field);
        let avro_dec = AvroSchema::try_from(&dec_schema).unwrap();
        assert_json_contains(&avro_dec.json_string, "\"logicalType\":\"decimal\"");
        assert_json_contains(&avro_dec.json_string, "\"precision\":25");
        assert_json_contains(&avro_dec.json_string, "\"scale\":2");
        let mut md = HashMap::new();
        md.insert("logicalType".into(), "uuid".into());
        let uuid_field =
            ArrowField::new("id", DataType::FixedSizeBinary(16), false).with_metadata(md);
        let uuid_schema = single_field_schema(uuid_field);
        let avro_uuid = AvroSchema::try_from(&uuid_schema).unwrap();
        assert_json_contains(&avro_uuid.json_string, "\"logicalType\":\"uuid\"");
    }

    #[test]
    fn test_interval_duration() {
        let interval_field = ArrowField::new(
            "span",
            DataType::Interval(IntervalUnit::MonthDayNano),
            false,
        );
        let s = single_field_schema(interval_field);
        let avro = AvroSchema::try_from(&s).unwrap();
        assert_json_contains(&avro.json_string, "\"logicalType\":\"duration\"");
        assert_json_contains(&avro.json_string, "\"size\":12");
        let dur_field = ArrowField::new("latency", DataType::Duration(TimeUnit::Nanosecond), false);
        let s2 = single_field_schema(dur_field);
        let avro2 = AvroSchema::try_from(&s2).unwrap();
        assert_json_contains(&avro2.json_string, "\"arrowDurationUnit\"");
    }

    #[test]
    fn test_complex_types() {
        let list_dt = DataType::List(Arc::new(ArrowField::new("item", DataType::Int32, true)));
        let list_schema = single_field_schema(ArrowField::new("numbers", list_dt, false));
        let avro_list = AvroSchema::try_from(&list_schema).unwrap();
        assert_json_contains(&avro_list.json_string, "\"type\":\"array\"");
        assert_json_contains(&avro_list.json_string, "\"items\"");
        let value_field = ArrowField::new("value", DataType::Boolean, true);
        let entries_struct = ArrowField::new(
            "entries",
            DataType::Struct(Fields::from(vec![
                ArrowField::new("key", DataType::Utf8, false),
                value_field.clone(),
            ])),
            false,
        );
        let map_dt = DataType::Map(Arc::new(entries_struct), false);
        let map_schema = single_field_schema(ArrowField::new("props", map_dt, false));
        let avro_map = AvroSchema::try_from(&map_schema).unwrap();
        assert_json_contains(&avro_map.json_string, "\"type\":\"map\"");
        assert_json_contains(&avro_map.json_string, "\"values\"");
        let struct_dt = DataType::Struct(Fields::from(vec![
            ArrowField::new("f1", DataType::Int64, false),
            ArrowField::new("f2", DataType::Utf8, true),
        ]));
        let struct_schema = single_field_schema(ArrowField::new("person", struct_dt, true));
        let avro_struct = AvroSchema::try_from(&struct_schema).unwrap();
        assert_json_contains(&avro_struct.json_string, "\"type\":\"record\"");
        assert_json_contains(&avro_struct.json_string, "\"null\"");
    }

    #[test]
    fn test_enum_dictionary() {
        let mut md = HashMap::new();
        md.insert(
            AVRO_ENUM_SYMBOLS_METADATA_KEY.into(),
            "[\"OPEN\",\"CLOSED\"]".into(),
        );
        let enum_dt = DataType::Dictionary(Box::new(DataType::Int32), Box::new(DataType::Utf8));
        let field = ArrowField::new("status", enum_dt, false).with_metadata(md);
        let schema = single_field_schema(field);
        let avro = AvroSchema::try_from(&schema).unwrap();
        assert_json_contains(&avro.json_string, "\"type\":\"enum\"");
        assert_json_contains(&avro.json_string, "\"symbols\":[\"OPEN\",\"CLOSED\"]");
    }

    #[test]
    fn test_run_end_encoded() {
        let ree_dt = DataType::RunEndEncoded(
            Arc::new(ArrowField::new("run_ends", DataType::Int32, false)),
            Arc::new(ArrowField::new("values", DataType::Utf8, false)),
        );
        let s = single_field_schema(ArrowField::new("text", ree_dt, false));
        let avro = AvroSchema::try_from(&s).unwrap();
        assert_json_contains(&avro.json_string, "\"string\"");
    }

    #[test]
    fn test_dense_union() {
        let uf: UnionFields = vec![
            (2i8, Arc::new(ArrowField::new("a", DataType::Int32, false))),
            (7i8, Arc::new(ArrowField::new("b", DataType::Utf8, true))),
        ]
        .into_iter()
        .collect();
        let union_dt = DataType::Union(uf, UnionMode::Dense);
        let s = single_field_schema(ArrowField::new("u", union_dt, false));
        let avro =
            AvroSchema::try_from(&s).expect("Arrow Union -> Avro union conversion should succeed");
        let v: serde_json::Value = serde_json::from_str(&avro.json_string).unwrap();
        let fields = v
            .get("fields")
            .and_then(|x| x.as_array())
            .expect("fields array");
        let u_field = fields
            .iter()
            .find(|f| f.get("name").and_then(|n| n.as_str()) == Some("u"))
            .expect("field 'u'");
        let union = u_field.get("type").expect("u.type");
        let arr = union.as_array().expect("u.type must be Avro union array");
        assert_eq!(arr.len(), 2, "expected two union branches");
        let first = &arr[0];
        let obj = first
            .as_object()
            .expect("first branch should be an object with metadata");
        assert_eq!(obj.get("type").and_then(|t| t.as_str()), Some("int"));
        assert_eq!(
            obj.get("arrowUnionMode").and_then(|m| m.as_str()),
            Some("dense")
        );
        let type_ids: Vec<i64> = obj
            .get("arrowUnionTypeIds")
            .and_then(|a| a.as_array())
            .expect("arrowUnionTypeIds array")
            .iter()
            .map(|n| n.as_i64().expect("i64"))
            .collect();
        assert_eq!(type_ids, vec![2, 7], "type id ordering should be preserved");
        assert_eq!(arr[1], Value::String("string".into()));
    }

    #[test]
    fn round_trip_primitive() {
        let arrow_schema = ArrowSchema::new(vec![ArrowField::new("f1", DataType::Int32, false)]);
        let avro_schema = AvroSchema::try_from(&arrow_schema).unwrap();
        let decoded = avro_schema.schema().unwrap();
        assert!(matches!(decoded, Schema::Complex(_)));
    }

    #[test]
    fn test_name_generator_sanitization_and_uniqueness() {
        let f1 = ArrowField::new("weird-name", DataType::FixedSizeBinary(8), false);
        let f2 = ArrowField::new("weird name", DataType::FixedSizeBinary(8), false);
        let f3 = ArrowField::new("123bad", DataType::FixedSizeBinary(8), false);
        let arrow_schema = ArrowSchema::new(vec![f1, f2, f3]);
        let avro = AvroSchema::try_from(&arrow_schema).unwrap();
        assert_json_contains(&avro.json_string, "\"name\":\"weird_name\"");
        assert_json_contains(&avro.json_string, "\"name\":\"weird_name_1\"");
        assert_json_contains(&avro.json_string, "\"name\":\"_123bad\"");
    }

    #[test]
    fn test_date64_logical_type_mapping() {
        let field = ArrowField::new("d", DataType::Date64, true);
        let schema = single_field_schema(field);
        let avro = AvroSchema::try_from(&schema).unwrap();
        assert_json_contains(
            &avro.json_string,
            "\"logicalType\":\"local-timestamp-millis\"",
        );
    }

    #[test]
    fn test_duration_list_extras_propagated() {
        let child = ArrowField::new("lat", DataType::Duration(TimeUnit::Microsecond), false);
        let list_dt = DataType::List(Arc::new(child));
        let arrow_schema = single_field_schema(ArrowField::new("durations", list_dt, false));
        let avro = AvroSchema::try_from(&arrow_schema).unwrap();
        assert_json_contains(&avro.json_string, "\"arrowDurationUnit\":\"microsecond\"");
    }

    #[test]
    fn test_interval_yearmonth_extra() {
        let field = ArrowField::new("iv", DataType::Interval(IntervalUnit::YearMonth), false);
        let schema = single_field_schema(field);
        let avro = AvroSchema::try_from(&schema).unwrap();
        assert_json_contains(&avro.json_string, "\"arrowIntervalUnit\":\"yearmonth\"");
    }

    #[test]
    fn test_interval_daytime_extra() {
        let field = ArrowField::new("iv_dt", DataType::Interval(IntervalUnit::DayTime), false);
        let schema = single_field_schema(field);
        let avro = AvroSchema::try_from(&schema).unwrap();
        assert_json_contains(&avro.json_string, "\"arrowIntervalUnit\":\"daytime\"");
    }

    #[test]
    fn test_fixed_size_list_extra() {
        let child = ArrowField::new("item", DataType::Int32, false);
        let dt = DataType::FixedSizeList(Arc::new(child), 3);
        let schema = single_field_schema(ArrowField::new("triples", dt, false));
        let avro = AvroSchema::try_from(&schema).unwrap();
        assert_json_contains(&avro.json_string, "\"arrowFixedSize\":3");
    }

    #[test]
    fn test_map_duration_value_extra() {
        let val_field = ArrowField::new("value", DataType::Duration(TimeUnit::Second), true);
        let entries_struct = ArrowField::new(
            "entries",
            DataType::Struct(Fields::from(vec![
                ArrowField::new("key", DataType::Utf8, false),
                val_field,
            ])),
            false,
        );
        let map_dt = DataType::Map(Arc::new(entries_struct), false);
        let schema = single_field_schema(ArrowField::new("metrics", map_dt, false));
        let avro = AvroSchema::try_from(&schema).unwrap();
        assert_json_contains(&avro.json_string, "\"arrowDurationUnit\":\"second\"");
    }

    #[test]
    fn test_schema_with_non_string_defaults_decodes_successfully() {
        let schema_json = r#"{
            "type": "record",
            "name": "R",
            "fields": [
                {"name": "a", "type": "int", "default": 0},
                {"name": "b", "type": {"type": "array", "items": "long"}, "default": [1, 2, 3]},
                {"name": "c", "type": {"type": "map", "values": "double"}, "default": {"x": 1.5, "y": 2.5}},
                {"name": "inner", "type": {"type": "record", "name": "Inner", "fields": [
                    {"name": "flag", "type": "boolean", "default": true},
                    {"name": "name", "type": "string", "default": "hi"}
                ]}, "default": {"flag": false, "name": "d"}},
                {"name": "u", "type": ["int", "null"], "default": 42}
            ]
        }"#;

        let schema: Schema = serde_json::from_str(schema_json).expect("schema should parse");
        match &schema {
            Schema::Complex(ComplexType::Record(_)) => {}
            other => panic!("expected record schema, got: {:?}", other),
        }
        // Avro to Arrow conversion
        let field = crate::codec::AvroField::try_from(&schema)
            .expect("Avro->Arrow conversion should succeed");
        let arrow_field = field.field();

        // Build expected Arrow field
        let expected_list_item = ArrowField::new(
            arrow_schema::Field::LIST_FIELD_DEFAULT_NAME,
            DataType::Int64,
            false,
        );
        let expected_b = ArrowField::new("b", DataType::List(Arc::new(expected_list_item)), false);

        let expected_map_value = ArrowField::new("value", DataType::Float64, false);
        let expected_entries = ArrowField::new(
            "entries",
            DataType::Struct(Fields::from(vec![
                ArrowField::new("key", DataType::Utf8, false),
                expected_map_value,
            ])),
            false,
        );
        let expected_c =
            ArrowField::new("c", DataType::Map(Arc::new(expected_entries), false), false);

        let expected_inner = ArrowField::new(
            "inner",
            DataType::Struct(Fields::from(vec![
                ArrowField::new("flag", DataType::Boolean, false),
                ArrowField::new("name", DataType::Utf8, false),
            ])),
            false,
        );

        let expected = ArrowField::new(
            "R",
            DataType::Struct(Fields::from(vec![
                ArrowField::new("a", DataType::Int32, false),
                expected_b,
                expected_c,
                expected_inner,
                ArrowField::new("u", DataType::Int32, true),
            ])),
            false,
        );

        assert_eq!(arrow_field, expected);
    }

    #[test]
    fn default_order_is_consistent() {
        let arrow_schema = ArrowSchema::new(vec![ArrowField::new("s", DataType::Utf8, true)]);
        let a = AvroSchema::try_from(&arrow_schema).unwrap().json_string;
        let b = AvroSchema::from_arrow_with_options(&arrow_schema, None);
        assert_eq!(a, b.unwrap().json_string);
    }

    #[test]
    fn test_union_branch_missing_name_errors() {
        for t in ["record", "enum", "fixed"] {
            let branch = json!({ "type": t });
            let err = union_branch_signature(&branch).unwrap_err().to_string();
            assert!(
                err.contains(&format!("Union branch '{t}' missing required 'name'")),
                "expected missing-name error for {t}, got: {err}"
            );
        }
    }

    #[test]
    fn test_union_branch_named_type_signature_includes_name() {
        let rec = json!({ "type": "record", "name": "Foo" });
        assert_eq!(union_branch_signature(&rec).unwrap(), "N:record:Foo");
        let en = json!({ "type": "enum", "name": "Color", "symbols": ["R", "G", "B"] });
        assert_eq!(union_branch_signature(&en).unwrap(), "N:enum:Color");
        let fx = json!({ "type": "fixed", "name": "Bytes16", "size": 16 });
        assert_eq!(union_branch_signature(&fx).unwrap(), "N:fixed:Bytes16");
    }
}<|MERGE_RESOLUTION|>--- conflicted
+++ resolved
@@ -1382,7 +1382,7 @@
                 _ => {
                     return Err(ArrowError::SchemaError(
                         "Map 'entries' field must be Struct(key,value)".into(),
-                    ));
+                    ))
                 }
             };
             let values_schema = process_datatype(
@@ -1437,12 +1437,6 @@
             null_order,
             false,
         )?,
-<<<<<<< HEAD
-        DataType::Union(_, _) => {
-            return Err(ArrowError::NotYetImplemented(
-                "Arrow Union to Avro Union not yet supported".into(),
-            ));
-=======
         DataType::Union(fields, mode) => {
             let mut branches: Vec<Value> = Vec::with_capacity(fields.len());
             let mut type_ids: Vec<i32> = Vec::with_capacity(fields.len());
@@ -1489,12 +1483,11 @@
             );
 
             Value::Array(branches)
->>>>>>> 010d0e7d
         }
         other => {
             return Err(ArrowError::NotYetImplemented(format!(
                 "Arrow type {other:?} has no Avro representation"
-            )));
+            )))
         }
     };
     Ok((val, extras))
