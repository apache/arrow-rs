--- conflicted
+++ resolved
@@ -787,11 +787,7 @@
                     16 => DataType::Int16,
                     32 => DataType::Int32,
                     64 => DataType::Int64,
-<<<<<<< HEAD
-                    _ => DataType::Int32,
-=======
                     _ => unreachable!(),
->>>>>>> 74c03864
                 };
                 DataType::RunEndEncoded(
                     Arc::new(Field::new("run_ends", run_ends_dt, false)),
