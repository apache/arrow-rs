// Licensed to the Apache Software Foundation (ASF) under one
// or more contributor license agreements.  See the NOTICE file
// distributed with this work for additional information
// regarding copyright ownership.  The ASF licenses this file
// to you under the Apache License, Version 2.0 (the
// "License"); you may not use this file except in compliance
// with the License.  You may obtain a copy of the License at
//
//   http://www.apache.org/licenses/LICENSE-2.0
//
// Unless required by applicable law or agreed to in writing,
// software distributed under the License is distributed on an
// "AS IS" BASIS, WITHOUT WARRANTIES OR CONDITIONS OF ANY
// KIND, either express or implied.  See the License for the
// specific language governing permissions and limitations
// under the License.

use crate::schema::{Attributes, ComplexType, PrimitiveType, Record, Schema, TypeName};
use arrow_schema::{ArrowError, DataType, Field, FieldRef, Fields, IntervalUnit, SchemaBuilder, SchemaRef, TimeUnit};
use std::borrow::Cow;
use std::collections::HashMap;
use std::sync::Arc;

/// Avro types are not nullable, with nullability instead encoded as a union
/// where one of the variants is the null type.
///
/// To accommodate this we special case two-variant unions where one of the
/// variants is the null type, and use this to derive arrow's notion of nullability
#[derive(Debug, Copy, Clone)]
pub enum Nullability {
    /// The nulls are encoded as the first union variant
    NullFirst,
    /// The nulls are encoded as the second union variant
    NullSecond,
}

/// An Avro datatype mapped to the arrow data model
#[derive(Debug, Clone)]
pub struct AvroDataType {
    nullability: Option<Nullability>,
    metadata: HashMap<String, String>,
    codec: Codec,
}

impl AvroDataType {

    /// Create a new AvroDataType with the given parts.
    pub fn new(
        codec: Codec,
        nullability: Option<Nullability>,
        metadata: HashMap<String, String>,
    ) -> Self {
        AvroDataType {
            codec,
            nullability,
            metadata,
        }
    }
    
    /// Returns an arrow [`Field`] with the given name
    pub fn field_with_name(&self, name: &str) -> Field {
        let d = self.codec.data_type();
        Field::new(name, d, self.nullability.is_some()).with_metadata(self.metadata.clone())
    }

    /// Returns a reference to the codec used by this data type
    ///
    /// The codec determines how Avro data is encoded and mapped to Arrow data types.
    /// This is useful when we need to inspect or use the specific encoding of a field.
    pub fn codec(&self) -> &Codec {
        &self.codec
    }

    /// Returns the nullability status of this data type
    ///
    /// In Avro, nullability is represented through unions with null types.
    /// The returned value indicates how nulls are encoded in the Avro format:
    /// - `Some(Nullability::NullFirst)` - Nulls are encoded as the first union variant
    /// - `Some(Nullability::NullSecond)` - Nulls are encoded as the second union variant
    /// - `None` - The type is not nullable
    pub fn nullability(&self) -> Option<Nullability> {
        self.nullability
    }
}

/// A named [`AvroDataType`]
#[derive(Debug, Clone)]
pub struct AvroField {
    name: String,
    data_type: AvroDataType,
}

impl AvroField {
    /// Returns the arrow [`Field`]
    pub fn field(&self) -> Field {
        self.data_type.field_with_name(&self.name)
    }

    /// Returns the [`AvroDataType`]
    pub fn data_type(&self) -> &AvroDataType {
        &self.data_type
    }

    /// Returns the name of this Avro field
    ///
    /// This is the field name as defined in the Avro schema.
    /// It's used to identify fields within a record structure.
    pub fn name(&self) -> &str {
        &self.name
    }
}

impl<'a> TryFrom<&Schema<'a>> for AvroField {
    type Error = ArrowError;

    fn try_from(schema: &Schema<'a>) -> Result<Self, Self::Error> {
        match schema {
            Schema::Complex(ComplexType::Record(r)) => {
                let mut resolver = Resolver::default();
                let data_type = make_data_type(schema, None, &mut resolver)?;
                Ok(AvroField {
                    data_type,
                    name: r.name.to_string(),
                })
            }
            _ => Err(ArrowError::ParseError(format!(
                "Expected record got {schema:?}"
            ))),
        }
    }
}

/// An Avro encoding
///
/// <https://avro.apache.org/docs/1.11.1/specification/#encodings>
#[derive(Debug, Clone)]
pub enum Codec {
    /// Represents Avro null type, maps to Arrow's Null data type
    Null,
    /// Represents Avro boolean type, maps to Arrow's Boolean data type
    Boolean,
    /// Represents Avro int type, maps to Arrow's Int32 data type
    Int32,
    /// Represents Avro long type, maps to Arrow's Int64 data type
    Int64,
    /// Represents Avro float type, maps to Arrow's Float32 data type
    Float32,
    /// Represents Avro double type, maps to Arrow's Float64 data type
    Float64,
    /// Represents Avro bytes type, maps to Arrow's Binary data type
    Binary,
    /// String data represented as UTF-8 encoded bytes, corresponding to Arrow's StringArray
    Utf8,
    /// Represents Avro date logical type, maps to Arrow's Date32 data type
    Date32,
    /// Represents Avro time-millis logical type, maps to Arrow's Time32(TimeUnit::Millisecond) data type
    TimeMillis,
    /// Represents Avro time-micros logical type, maps to Arrow's Time64(TimeUnit::Microsecond) data type
    TimeMicros,
    /// Represents Avro timestamp-millis or local-timestamp-millis logical type
    ///
    /// Maps to Arrow's Timestamp(TimeUnit::Millisecond) data type
    /// The boolean parameter indicates whether the timestamp has a UTC timezone (true) or is local time (false)
    TimestampMillis(bool),
    /// Represents Avro timestamp-micros or local-timestamp-micros logical type
    ///
    /// Maps to Arrow's Timestamp(TimeUnit::Microsecond) data type
    /// The boolean parameter indicates whether the timestamp has a UTC timezone (true) or is local time (false)
    TimestampMicros(bool),
    /// Represents Avro fixed type, maps to Arrow's FixedSizeBinary data type
    /// The i32 parameter indicates the fixed binary size
    Fixed(i32),
    /// Represents Avro array type, maps to Arrow's List data type
    List(Arc<AvroDataType>),
    /// Represents Avro record type, maps to Arrow's Struct data type
    Struct(Arc<[AvroField]>),
<<<<<<< HEAD
    Map(Arc<AvroDataType>),
=======
    /// Represents Avro duration logical type, maps to Arrow's Interval(IntervalUnit::MonthDayNano) data type
>>>>>>> 2b3a8215
    Interval,
}

impl Codec {
    fn data_type(&self) -> DataType {
        match self {
            Self::Null => DataType::Null,
            Self::Boolean => DataType::Boolean,
            Self::Int32 => DataType::Int32,
            Self::Int64 => DataType::Int64,
            Self::Float32 => DataType::Float32,
            Self::Float64 => DataType::Float64,
            Self::Binary => DataType::Binary,
            Self::Utf8 => DataType::Utf8,
            Self::Date32 => DataType::Date32,
            Self::TimeMillis => DataType::Time32(TimeUnit::Millisecond),
            Self::TimeMicros => DataType::Time64(TimeUnit::Microsecond),
            Self::TimestampMillis(is_utc) => {
                DataType::Timestamp(TimeUnit::Millisecond, is_utc.then(|| "+00:00".into()))
            }
            Self::TimestampMicros(is_utc) => {
                DataType::Timestamp(TimeUnit::Microsecond, is_utc.then(|| "+00:00".into()))
            }
            Self::Interval => DataType::Interval(IntervalUnit::MonthDayNano),
            Self::Fixed(size) => DataType::FixedSizeBinary(*size),
            Self::List(f) => {
                DataType::List(Arc::new(f.field_with_name(Field::LIST_FIELD_DEFAULT_NAME)))
            }
            Self::Struct(f) => DataType::Struct(f.iter().map(|x| x.field()).collect()),
            Self::Map(value_type) => {
                let val_dt = value_type.codec.data_type();
                let val_field = Field::new("value", val_dt, true)
                    .with_metadata(value_type.metadata.clone());
                DataType::Map(
                    Arc::new(Field::new(
                        "entries",
                        DataType::Struct(Fields::from(vec![
                            Field::new("key", DataType::Utf8, false),
                            val_field,
                        ])),
                        false,
                    )),
                    false,
                )
            }
        }
    }
}

impl From<PrimitiveType> for Codec {
    fn from(value: PrimitiveType) -> Self {
        match value {
            PrimitiveType::Null => Self::Null,
            PrimitiveType::Boolean => Self::Boolean,
            PrimitiveType::Int => Self::Int32,
            PrimitiveType::Long => Self::Int64,
            PrimitiveType::Float => Self::Float32,
            PrimitiveType::Double => Self::Float64,
            PrimitiveType::Bytes => Self::Binary,
            PrimitiveType::String => Self::Utf8,
        }
    }
}

/// Resolves Avro type names to [`AvroDataType`]
///
/// See <https://avro.apache.org/docs/1.11.1/specification/#names>
#[derive(Debug, Default)]
struct Resolver<'a> {
    map: HashMap<(&'a str, &'a str), AvroDataType>,
}

impl<'a> Resolver<'a> {
    fn register(&mut self, name: &'a str, namespace: Option<&'a str>, schema: AvroDataType) {
        self.map.insert((name, namespace.unwrap_or("")), schema);
    }

    fn resolve(&self, name: &str, namespace: Option<&'a str>) -> Result<AvroDataType, ArrowError> {
        let (namespace, name) = name
            .rsplit_once('.')
            .unwrap_or_else(|| (namespace.unwrap_or(""), name));

        self.map
            .get(&(namespace, name))
            .ok_or_else(|| ArrowError::ParseError(format!("Failed to resolve {namespace}.{name}")))
            .cloned()
    }
}

/// Parses a [`AvroDataType`] from the provided [`Schema`] and the given `name` and `namespace`
///
/// `name`: is name used to refer to `schema` in its parent
/// `namespace`: an optional qualifier used as part of a type hierarchy
///
/// See [`Resolver`] for more information
fn make_data_type<'a>(
    schema: &Schema<'a>,
    namespace: Option<&'a str>,
    resolver: &mut Resolver<'a>,
) -> Result<AvroDataType, ArrowError> {
    match schema {
        Schema::TypeName(TypeName::Primitive(p)) => Ok(AvroDataType {
            nullability: None,
            metadata: Default::default(),
            codec: (*p).into(),
        }),
        Schema::TypeName(TypeName::Ref(name)) => resolver.resolve(name, namespace),
        Schema::Union(f) => {
            // Special case the common case of nullable primitives
            let null = f
                .iter()
                .position(|x| x == &Schema::TypeName(TypeName::Primitive(PrimitiveType::Null)));
            match (f.len() == 2, null) {
                (true, Some(0)) => {
                    let mut field = make_data_type(&f[1], namespace, resolver)?;
                    field.nullability = Some(Nullability::NullFirst);
                    Ok(field)
                }
                (true, Some(1)) => {
                    let mut field = make_data_type(&f[0], namespace, resolver)?;
                    field.nullability = Some(Nullability::NullSecond);
                    Ok(field)
                }
                _ => Err(ArrowError::NotYetImplemented(format!(
                    "Union of {f:?} not currently supported"
                ))),
            }
        }
        Schema::Complex(c) => match c {
            ComplexType::Record(r) => {
                let namespace = r.namespace.or(namespace);
                let fields = r
                    .fields
                    .iter()
                    .map(|field| {
                        Ok(AvroField {
                            name: field.name.to_string(),
                            data_type: make_data_type(&field.r#type, namespace, resolver)?,
                        })
                    })
                    .collect::<Result<_, ArrowError>>()?;

                let field = AvroDataType {
                    nullability: None,
                    codec: Codec::Struct(fields),
                    metadata: r.attributes.field_metadata(),
                };
                resolver.register(r.name, namespace, field.clone());
                Ok(field)
            }
            ComplexType::Array(a) => {
                let mut field = make_data_type(a.items.as_ref(), namespace, resolver)?;
                Ok(AvroDataType {
                    nullability: None,
                    metadata: a.attributes.field_metadata(),
                    codec: Codec::List(Arc::new(field)),
                })
            }
            ComplexType::Fixed(f) => {
                let size = f.size.try_into().map_err(|e| {
                    ArrowError::ParseError(format!("Overflow converting size to i32: {e}"))
                })?;

                let field = AvroDataType {
                    nullability: None,
                    metadata: f.attributes.field_metadata(),
                    codec: Codec::Fixed(size),
                };
                resolver.register(f.name, namespace, field.clone());
                Ok(field)
            }
            ComplexType::Enum(e) => Err(ArrowError::NotYetImplemented(format!(
                "Enum of {e:?} not currently supported"
            ))),
            ComplexType::Map(m) => {
                let val = make_data_type(&m.values, namespace, resolver)?;
                Ok(AvroDataType {
                    nullability: None,
                    metadata: m.attributes.field_metadata(),
                    codec: Codec::Map(Arc::new(val)),
                })
            }
        },
        Schema::Type(t) => {
            let mut field =
                make_data_type(&Schema::TypeName(t.r#type.clone()), namespace, resolver)?;

            // https://avro.apache.org/docs/1.11.1/specification/#logical-types
            match (t.attributes.logical_type, &mut field.codec) {
                (Some("decimal"), c @ Codec::Fixed(_)) => {
                    return Err(ArrowError::NotYetImplemented(
                        "Decimals are not currently supported".to_string(),
                    ))
                }
                (Some("date"), c @ Codec::Int32) => *c = Codec::Date32,
                (Some("time-millis"), c @ Codec::Int32) => *c = Codec::TimeMillis,
                (Some("time-micros"), c @ Codec::Int64) => *c = Codec::TimeMicros,
                (Some("timestamp-millis"), c @ Codec::Int64) => *c = Codec::TimestampMillis(true),
                (Some("timestamp-micros"), c @ Codec::Int64) => *c = Codec::TimestampMicros(true),
                (Some("local-timestamp-millis"), c @ Codec::Int64) => {
                    *c = Codec::TimestampMillis(false)
                }
                (Some("local-timestamp-micros"), c @ Codec::Int64) => {
                    *c = Codec::TimestampMicros(false)
                }
                (Some("duration"), c @ Codec::Fixed(12)) => *c = Codec::Interval,
                (Some(logical), _) => {
                    // Insert unrecognized logical type into metadata map
                    field.metadata.insert("logicalType".into(), logical.into());
                }
                (None, _) => {}
            }

            if !t.attributes.additional.is_empty() {
                for (k, v) in &t.attributes.additional {
                    field.metadata.insert(k.to_string(), v.to_string());
                }
            }
            Ok(field)
        }
    }
}<|MERGE_RESOLUTION|>--- conflicted
+++ resolved
@@ -174,11 +174,8 @@
     List(Arc<AvroDataType>),
     /// Represents Avro record type, maps to Arrow's Struct data type
     Struct(Arc<[AvroField]>),
-<<<<<<< HEAD
     Map(Arc<AvroDataType>),
-=======
     /// Represents Avro duration logical type, maps to Arrow's Interval(IntervalUnit::MonthDayNano) data type
->>>>>>> 2b3a8215
     Interval,
 }
 
