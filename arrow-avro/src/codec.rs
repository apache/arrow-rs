--- conflicted
+++ resolved
@@ -16,14 +16,9 @@
 // under the License.
 
 use crate::schema::{
-<<<<<<< HEAD
-    Attributes, AvroSchema, ComplexType, Enum, Nullability, PrimitiveType, Record, Schema, Type,
-    TypeName, AVRO_ENUM_SYMBOLS_METADATA_KEY, AVRO_ROOT_RECORD_DEFAULT_NAME,
-=======
     Array, Attributes, AvroSchema, ComplexType, Enum, Fixed, Map, Nullability, PrimitiveType,
     Record, Schema, Type, TypeName, AVRO_ENUM_SYMBOLS_METADATA_KEY,
-    AVRO_FIELD_DEFAULT_METADATA_KEY,
->>>>>>> 7b8f1f1a
+    AVRO_FIELD_DEFAULT_METADATA_KEY, AVRO_ROOT_RECORD_DEFAULT_NAME,
 };
 use arrow_schema::{
     ArrowError, DataType, Field, Fields, IntervalUnit, TimeUnit, DECIMAL128_MAX_PRECISION,
@@ -2039,7 +2034,6 @@
         }
     }
 
-<<<<<<< HEAD
     #[test]
     fn test_resolve_from_writer_and_reader_defaults_root_name_for_non_record_reader() {
         let writer_schema = Schema::TypeName(TypeName::Primitive(PrimitiveType::String));
@@ -2049,7 +2043,8 @@
                 .expect("resolution should succeed");
         assert_eq!(field.name(), AVRO_ROOT_RECORD_DEFAULT_NAME);
         assert!(matches!(field.data_type().codec(), Codec::Utf8));
-=======
+    }
+
     fn json_string(s: &str) -> Value {
         Value::String(s.to_string())
     }
@@ -2484,6 +2479,5 @@
             opt_md.get(AVRO_FIELD_DEFAULT_METADATA_KEY),
             Some(&"null".to_string())
         );
->>>>>>> 7b8f1f1a
     }
 }