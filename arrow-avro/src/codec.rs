--- conflicted
+++ resolved
@@ -205,11 +205,7 @@
     }
 
     /// Returns an arrow [`Field`] with the given name
-<<<<<<< HEAD
     pub(crate) fn field_with_name(&self, name: &str) -> Field {
-=======
-    pub fn field_with_name(&self, name: &str) -> Field {
->>>>>>> 800425ce
         let mut nullable = self.nullability.is_some();
         if !nullable {
             if let Codec::Union(children, _, _) = self.codec() {
@@ -1871,17 +1867,11 @@
 mod tests {
     use super::*;
     use crate::schema::{
-<<<<<<< HEAD
         Array, Attributes, ComplexType, Field as AvroFieldSchema, Fixed, PrimitiveType, Record,
         Schema, Type, TypeName, AVRO_ROOT_RECORD_DEFAULT_NAME,
     };
     use indexmap::IndexMap;
     use serde_json::{self, Value};
-=======
-        Attributes, Field as AvroFieldSchema, Fixed, PrimitiveType, Schema, Type, TypeName,
-    };
-    use serde_json;
->>>>>>> 800425ce
 
     fn create_schema_with_logical_type(
         primitive_type: PrimitiveType,
