--- conflicted
+++ resolved
@@ -16,13 +16,9 @@
 // under the License.
 
 use crate::schema::{
-<<<<<<< HEAD
-    Array, Attributes, ComplexType, Enum, Fixed, Map, PrimitiveType, Record, Schema, Type,
-    TypeName, AVRO_ENUM_SYMBOLS_METADATA_KEY, AVRO_FIELD_DEFAULT_METADATA_KEY,
-=======
-    Attributes, AvroSchema, ComplexType, Enum, Nullability, PrimitiveType, Record, Schema, Type,
-    TypeName, AVRO_ENUM_SYMBOLS_METADATA_KEY,
->>>>>>> 911940f5
+    Array, Attributes, AvroSchema, ComplexType, Enum, Fixed, Map, Nullability, PrimitiveType,
+    Record, Schema, Type, TypeName, AVRO_ENUM_SYMBOLS_METADATA_KEY,
+    AVRO_FIELD_DEFAULT_METADATA_KEY,
 };
 use arrow_schema::{
     ArrowError, DataType, Field, Fields, IntervalUnit, TimeUnit, DECIMAL128_MAX_PRECISION,
