--- conflicted
+++ resolved
@@ -182,7 +182,6 @@
     filter_array(values, &predicate)
 }
 
-<<<<<<< HEAD
 fn multiple_arrays(data_type: &DataType) -> bool {
     match data_type {
         DataType::Struct(fields) => {
@@ -193,13 +192,10 @@
     }
 }
 
-/// Returns a new [RecordBatch] with arrays containing only values matching the filter.
-=======
 /// Returns a filtered [RecordBatch] where the corresponding elements of
 /// `predicate` are true.
 ///
 /// This is the equivalent of calling [filter] on each column of the [RecordBatch].
->>>>>>> 69e5e5f0
 pub fn filter_record_batch(
     record_batch: &RecordBatch,
     predicate: &BooleanArray,
