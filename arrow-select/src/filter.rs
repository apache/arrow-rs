--- conflicted
+++ resolved
@@ -63,13 +63,8 @@
 }
 
 impl<'a> From<&'a BooleanBuffer> for SlicesIterator<'a> {
-<<<<<<< HEAD
-    fn from(buffer: &'a BooleanBuffer) -> Self {
-        Self(buffer.set_slices())
-=======
     fn from(filter: &'a BooleanBuffer) -> Self {
         Self(filter.set_slices())
->>>>>>> 6c3e5881
     }
 }
 
