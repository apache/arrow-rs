--- conflicted
+++ resolved
@@ -494,13 +494,9 @@
     use super::*;
     use arrow_array::Int32RunArray;
     use arrow_array::builder::{Int32Builder, ListBuilder, PrimitiveRunBuilder};
-<<<<<<< HEAD
+    use arrow_array::types::Int8Type;
     use arrow_buffer::ScalarBuffer;
     use arrow_schema::{Field, Fields};
-=======
-    use arrow_array::types::Int8Type;
-    use arrow_schema::Field;
->>>>>>> 6ff8cc4d
 
     #[test]
     fn test_primitive() {
@@ -1306,7 +1302,6 @@
         assert_eq!(v.data_type(), &DataType::Struct(fields));
     }
 
-<<<<<<< HEAD
     fn create_dict_arr<K: ArrowDictionaryKeyType, V: ArrowDictionaryKeyType>(
         keys: Vec<K::Native>,
         null_keys: Option<Vec<bool>>,
@@ -1369,10 +1364,7 @@
         let dict_arr = result.as_dictionary::<UInt16Type>();
         let keys = dict_arr.keys();
         let vals = dict_arr.values().as_primitive::<UInt32Type>();
-        assert_eq!(
-            vals,
-            &UInt32Array::from_iter_values(vec![1, 2, 0])
-        );
+        assert_eq!(vals, &UInt32Array::from_iter_values(vec![1, 2, 0]));
         assert_eq!(keys, &UInt16Array::from_iter_values(vec![1, 0, 2, 1, 0]));
     }
 
@@ -1654,7 +1646,9 @@
         assert_eq!(
             keys.values(),
             &ScalarBuffer::<u8>::from(vec![255u8, 0, 253, 252, 0, 251, 250, 249, 248]),
-=======
+        );
+    }
+
     #[test]
     fn test_interleave_fallback_dictionary_with_nulls() {
         let input_1_keys = Int32Array::from_iter([Some(0), None, Some(1)]);
@@ -1690,7 +1684,6 @@
                 Some("bar"),
                 Some("qux")
             ]
->>>>>>> 6ff8cc4d
         );
     }
 }