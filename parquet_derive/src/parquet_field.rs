--- conflicted
+++ resolved
@@ -643,12 +643,8 @@
             }
             "f32" => BasicType::FLOAT,
             "f64" => BasicType::DOUBLE,
-<<<<<<< HEAD
-            "String" | "str" | "Uuid" | "Arc < str >" => BasicType::BYTE_ARRAY,
-=======
-            "String" | "str" => BasicType::BYTE_ARRAY,
+            "String" | "str" | "Arc < str >" => BasicType::BYTE_ARRAY,
             "Uuid" => BasicType::FIXED_LEN_BYTE_ARRAY,
->>>>>>> a67cd19f
             f => unimplemented!("{} currently is not supported", f),
         }
     }
