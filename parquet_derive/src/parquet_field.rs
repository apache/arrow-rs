--- conflicted
+++ resolved
@@ -387,13 +387,6 @@
 
     fn copied_direct_vals(&self) -> proc_macro2::TokenStream {
         let field_name = &self.ident;
-<<<<<<< HEAD
-=======
-        let is_a_byte_buf = self.is_a_byte_buf;
-        let is_a_timestamp = self.third_party_type == Some(ThirdPartyType::ChronoNaiveDateTime);
-        let is_a_date = self.third_party_type == Some(ThirdPartyType::ChronoNaiveDate);
-        let is_a_uuid = self.third_party_type == Some(ThirdPartyType::Uuid);
->>>>>>> 03d0505f
 
         let access = match self.third_party_type {
             Some(ThirdPartyType::ChronoNaiveDateTime) => {
