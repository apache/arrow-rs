# Licensed to the Apache Software Foundation (ASF) under one
# or more contributor license agreements.  See the NOTICE file
# distributed with this work for additional information
# regarding copyright ownership.  The ASF licenses this file
# to you under the Apache License, Version 2.0 (the
# "License"); you may not use this file except in compliance
# with the License.  You may obtain a copy of the License at
#
#   http://www.apache.org/licenses/LICENSE-2.0
#
# Unless required by applicable law or agreed to in writing,
# software distributed under the License is distributed on an
# "AS IS" BASIS, WITHOUT WARRANTIES OR CONDITIONS OF ANY
# KIND, either express or implied.  See the License for the
# specific language governing permissions and limitations
# under the License.

# workspace wide tests
name: rust

concurrency:
  group: ${{ github.repository }}-${{ github.head_ref || github.sha }}-${{ github.workflow }}
  cancel-in-progress: true

# trigger for all PRs and changes to main
on:
  push:
    branches:
      - main
  pull_request:

jobs:

  # Check workspace wide compile and test with default features for
  # mac
  macos:
    name: Test on Mac
    runs-on: macos-latest
    steps:
      - uses: actions/checkout@v4
        with:
          submodules: true
      - name: Install protoc with brew
        run: brew install protobuf
      - name: Setup Rust toolchain
        run: |
          rustup toolchain install stable --no-self-update
          rustup default stable
      - name: Run tests
        shell: bash
        run: |
          # do not produce debug symbols to keep memory usage down
          export RUSTFLAGS="-C debuginfo=0"
          cargo test


  # Check workspace wide compile and test with default features for
  # windows
  windows:
    name: Test on Windows
    runs-on: windows-latest
    steps:
      - uses: actions/checkout@v4
        with:
          submodules: true
      - name: Install protobuf compiler in /d/protoc
        shell: bash
        run: |
          mkdir /d/protoc
          cd /d/protoc
          curl -LO https://github.com/protocolbuffers/protobuf/releases/download/v21.4/protoc-21.4-win64.zip
          unzip protoc-21.4-win64.zip
          export PATH=$PATH:/d/protoc/bin
          protoc --version

      - name: Setup Rust toolchain
        run: |
          rustup toolchain install stable --no-self-update
          rustup default stable
      - name: Run tests
        shell: bash
        run: |
          # do not produce debug symbols to keep memory usage down
          export RUSTFLAGS="-C debuginfo=0"
          export PATH=$PATH:/d/protoc/bin
          cargo test


  # Run cargo fmt for all crates
  lint:
    name: Lint (cargo fmt)
    runs-on: ubuntu-latest
    container:
      image: amd64/rust
    steps:
      - uses: actions/checkout@v4
      - name: Setup Rust toolchain
        uses: ./.github/actions/setup-builder
      - name: Setup rustfmt
        run: rustup component add rustfmt
      - name: Format arrow
        run: cargo fmt --all -- --check
      - name: Format parquet
        # Many modules in parquet are skipped, so check parquet separately
        # https://github.com/apache/arrow-rs/issues/6179
        working-directory: parquet
        run: |
          # if this fails, run this from the parquet directory:
          # cargo fmt -p parquet -- --config skip_children=true `find . -name "*.rs" \! -name format.rs`
          cargo fmt -p parquet -- --check --config skip_children=true `find . -name "*.rs" \! -name format.rs`
      - name: Format object_store
        working-directory: object_store
        run: cargo fmt --all -- --check

  msrv:
    name: Verify MSRV (Minimum Supported Rust Version)
    runs-on: ubuntu-latest
    container:
      image: amd64/rust
    steps:
      - uses: actions/checkout@v4
      - name: Setup Rust toolchain
        uses: ./.github/actions/setup-builder
      - name: Install cargo-msrv
        run: cargo install cargo-msrv
<<<<<<< HEAD
=======
      - name: Downgrade arrow dependencies
        run: cargo update -p ahash --precise 0.8.7
      - name: Check arrow
        working-directory: arrow
        run: |
          # run `cd arrow; cargo msrv verify` to see problematic dependencies
          cargo msrv verify --output-format=json
      - name: Check parquet
        working-directory: parquet
        run: |
          # run `cd parquet; cargo msrv verify` to see problematic dependencies
          cargo msrv verify --output-format=json
      - name: Check arrow-flight
        working-directory: arrow-flight
        run: |
          # run `cd arrow-flight; cargo msrv verify` to see problematic dependencies
          cargo msrv verify --output-format=json
>>>>>>> 24a6bff6
      - name: Downgrade object_store dependencies
        working-directory: object_store
        # Necessary because tokio 1.30.0 updates MSRV to 1.63
        # and url 2.5.1, updates to 1.67
        run: |
          cargo update -p tokio --precise 1.29.1
          cargo update -p url --precise 2.5.0
<<<<<<< HEAD
      - name: Check all packages
        run: |
          find . -mindepth 2 -name Cargo.toml | while read -r dir
          do
            echo "Checking package '$dir'"
            cargo msrv verify --manifest-path "$dir" || exit 1
          done
=======
      - name: Check object_store
        working-directory: object_store
        run: |
          # run `cd object_store; cargo msrv verify` to see problematic dependencies
          cargo msrv verify --output-format=json
>>>>>>> 24a6bff6
<|MERGE_RESOLUTION|>--- conflicted
+++ resolved
@@ -123,26 +123,6 @@
         uses: ./.github/actions/setup-builder
       - name: Install cargo-msrv
         run: cargo install cargo-msrv
-<<<<<<< HEAD
-=======
-      - name: Downgrade arrow dependencies
-        run: cargo update -p ahash --precise 0.8.7
-      - name: Check arrow
-        working-directory: arrow
-        run: |
-          # run `cd arrow; cargo msrv verify` to see problematic dependencies
-          cargo msrv verify --output-format=json
-      - name: Check parquet
-        working-directory: parquet
-        run: |
-          # run `cd parquet; cargo msrv verify` to see problematic dependencies
-          cargo msrv verify --output-format=json
-      - name: Check arrow-flight
-        working-directory: arrow-flight
-        run: |
-          # run `cd arrow-flight; cargo msrv verify` to see problematic dependencies
-          cargo msrv verify --output-format=json
->>>>>>> 24a6bff6
       - name: Downgrade object_store dependencies
         working-directory: object_store
         # Necessary because tokio 1.30.0 updates MSRV to 1.63
@@ -150,18 +130,11 @@
         run: |
           cargo update -p tokio --precise 1.29.1
           cargo update -p url --precise 2.5.0
-<<<<<<< HEAD
       - name: Check all packages
         run: |
+          # run `cargo msrv verify --manifest-path "path/to/Cargo.toml"` to see problematic dependencies
           find . -mindepth 2 -name Cargo.toml | while read -r dir
           do
             echo "Checking package '$dir'"
-            cargo msrv verify --manifest-path "$dir" || exit 1
-          done
-=======
-      - name: Check object_store
-        working-directory: object_store
-        run: |
-          # run `cd object_store; cargo msrv verify` to see problematic dependencies
-          cargo msrv verify --output-format=json
->>>>>>> 24a6bff6
+            cargo msrv verify --manifest-path "$dir" --output-format=json || exit 1
+          done