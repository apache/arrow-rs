--- conflicted
+++ resolved
@@ -291,15 +291,9 @@
 
           export ARROW_TEST_DATA=$(pwd)/testing/data
           export PARQUET_TEST_DATA=$(pwd)/parquet-testing/data
-<<<<<<< HEAD
-          
-          cargo install cargo-tarpaulin
-          cargo tarpaulin --out Xml
-=======
 
           cargo install --version 0.18.2 cargo-tarpaulin
           cargo tarpaulin --all --out Xml
->>>>>>> e44f1add
       - name: Report coverage
         continue-on-error: true
         run: bash <(curl -s https://codecov.io/bash)
