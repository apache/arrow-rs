# Licensed to the Apache Software Foundation (ASF) under one
# or more contributor license agreements.  See the NOTICE file
# distributed with this work for additional information
# regarding copyright ownership.  The ASF licenses this file
# to you under the Apache License, Version 2.0 (the
# "License"); you may not use this file except in compliance
# with the License.  You may obtain a copy of the License at
#
#   http://www.apache.org/licenses/LICENSE-2.0
#
# Unless required by applicable law or agreed to in writing,
# software distributed under the License is distributed on an
# "AS IS" BASIS, WITHOUT WARRANTIES OR CONDITIONS OF ANY
# KIND, either express or implied.  See the License for the
# specific language governing permissions and limitations
# under the License.

[package]
name = "arrow-cast"
version = "35.0.0"
description = "Cast kernel and utilities for Apache Arrow"
homepage = "https://github.com/apache/arrow-rs"
repository = "https://github.com/apache/arrow-rs"
authors = ["Apache Arrow <dev@arrow.apache.org>"]
license = "Apache-2.0"
keywords = ["arrow"]
include = [
    "benches/*.rs",
    "src/**/*.rs",
    "Cargo.toml",
]
edition = "2021"
rust-version = "1.62"

[lib]
name = "arrow_cast"
path = "src/lib.rs"
bench = false

[package.metadata.docs.rs]
features = ["prettyprint"]

[features]
prettyprint = ["comfy-table"]

[dependencies]
arrow-array = { version = "35.0.0", path = "../arrow-array" }
arrow-buffer = { version = "35.0.0", path = "../arrow-buffer" }
arrow-data = { version = "35.0.0", path = "../arrow-data" }
arrow-schema = { version = "35.0.0", path = "../arrow-schema" }
arrow-select = { version = "35.0.0", path = "../arrow-select" }
chrono = { version = "0.4.23", default-features = false, features = ["clock"] }
num = { version = "0.4", default-features = false, features = ["std"] }
lexical-core = { version = "^0.8", default-features = false, features = ["write-integers", "write-floats", "parse-integers", "parse-floats"] }
comfy-table = { version = "6.0", optional = true, default-features = false }

[dev-dependencies]
criterion = { version = "0.4", default-features = false }
half = { version = "2.1", default-features = false }

[build-dependencies]

[[bench]]
name = "parse_timestamp"
harness = false

[[bench]]
<<<<<<< HEAD
name = "parse_decimal"
=======
name = "parse_time"
>>>>>>> 0df21883
harness = false<|MERGE_RESOLUTION|>--- conflicted
+++ resolved
@@ -65,9 +65,9 @@
 harness = false
 
 [[bench]]
-<<<<<<< HEAD
+name = "parse_time"
+harness = false
+
+[[bench]]
 name = "parse_decimal"
-=======
-name = "parse_time"
->>>>>>> 0df21883
 harness = false