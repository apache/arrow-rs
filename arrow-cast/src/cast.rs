--- conflicted
+++ resolved
@@ -242,7 +242,6 @@
                 MonthDayNano => false, // Native type is i128
             }
         }
-<<<<<<< HEAD
         (Int64, Interval(to_type)) => {
             match to_type {
                 IntervalUnit::YearMonth => false,
@@ -252,9 +251,6 @@
         }
         (Duration(_), Interval(IntervalUnit::MonthDayNano)) => true,
         (Interval(IntervalUnit::MonthDayNano), Duration(_)) => true,
-        (Interval(IntervalUnit::YearMonth), Interval(IntervalUnit::MonthDayNano)) => true,
-        (Interval(IntervalUnit::DayTime), Interval(IntervalUnit::MonthDayNano)) => true,
-=======
         (Int32, Interval(to_type)) => match to_type {
             YearMonth => true,
             DayTime => false,
@@ -267,7 +263,8 @@
         },
         (Duration(_), Interval(MonthDayNano)) => true,
         (Interval(MonthDayNano), Duration(_)) => true,
->>>>>>> ea008922
+        (Interval(IntervalUnit::YearMonth), Interval(IntervalUnit::MonthDayNano)) => true,
+        (Interval(IntervalUnit::DayTime), Interval(IntervalUnit::MonthDayNano)) => true,
         (_, _) => false,
     }
 }
