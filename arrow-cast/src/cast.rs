--- conflicted
+++ resolved
@@ -8154,7 +8154,6 @@
     }
 
     #[test]
-<<<<<<< HEAD
     fn test_cast_decimal_to_utf8() {
         fn test_decimal_to_string<IN: ArrowPrimitiveType, OffsetSize: OffsetSizeTrait>(
             output_type: DataType,
@@ -8206,7 +8205,9 @@
             DataType::LargeUtf8,
             create_decimal256_array(array256, 7, 3).unwrap(),
         );
-=======
+    }
+
+    #[test]
     fn test_cast_numeric_to_decimal128_precision_overflow() {
         let array = Int64Array::from(vec![1234567]);
         let array = Arc::new(array) as ArrayRef;
@@ -8244,6 +8245,5 @@
             &CastOptions { safe: false },
         );
         assert_eq!("Invalid argument error: 1234567000 is too large to store in a Decimal256 of precision 7. Max is 9999999", err.unwrap_err().to_string());
->>>>>>> 4e7bb450
     }
 }