--- conflicted
+++ resolved
@@ -3685,7 +3685,6 @@
     }
 
     #[test]
-<<<<<<< HEAD
     #[cfg(not(feature = "force_validate"))]
     #[should_panic(
         expected = "5789604461865809771178549250434395392663499233282028201972879200395656481997 cannot be casted to 128-bit integer for Decimal128"
@@ -3724,8 +3723,6 @@
 
     #[test]
     #[cfg(not(feature = "force_validate"))]
-=======
->>>>>>> 961e114a
     fn test_cast_decimal_to_decimal_round() {
         let array = vec![
             Some(1123454),
