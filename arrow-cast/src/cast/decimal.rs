--- conflicted
+++ resolved
@@ -30,8 +30,7 @@
 
     fn from_decimal<T: DecimalCast>(n: T) -> Option<Self>;
 
-<<<<<<< HEAD
-    fn from_f64<T: DecimalCast>(n: f64) -> Option<Self>;
+    fn from_f64(n: f64) -> Option<Self>;
 }
 
 impl DecimalCast for i32 {
@@ -84,9 +83,6 @@
     fn from_f64<T: DecimalCast>(n: f64) -> Option<Self> {
         n.to_i64()
     }
-=======
-    fn from_f64(n: f64) -> Option<Self>;
->>>>>>> ccadb4f8
 }
 
 impl DecimalCast for i128 {
@@ -110,11 +106,7 @@
         n.to_i128()
     }
 
-<<<<<<< HEAD
-    fn from_f64<T: DecimalCast>(n: f64) -> Option<Self> {
-=======
     fn from_f64(n: f64) -> Option<Self> {
->>>>>>> ccadb4f8
         n.to_i128()
     }
 }
@@ -140,11 +132,7 @@
         n.to_i256()
     }
 
-<<<<<<< HEAD
-    fn from_f64<T: DecimalCast>(n: f64) -> Option<Self> {
-=======
     fn from_f64(n: f64) -> Option<Self> {
->>>>>>> ccadb4f8
         i256::from_f64(n)
     }
 }
@@ -598,11 +586,7 @@
     Ok(Arc::new(result))
 }
 
-<<<<<<< HEAD
-pub(crate) fn cast_floating_point_to_decimal<T: ArrowPrimitiveType, D, M>(
-=======
 pub(crate) fn cast_floating_point_to_decimal<T: ArrowPrimitiveType, D>(
->>>>>>> ccadb4f8
     array: &PrimitiveArray<T>,
     precision: u8,
     scale: i8,
@@ -610,24 +594,15 @@
 ) -> Result<ArrayRef, ArrowError>
 where
     <T as ArrowPrimitiveType>::Native: AsPrimitive<f64>,
-<<<<<<< HEAD
-    D: DecimalType + ArrowPrimitiveType<Native = M>,
-    M: ArrowNativeTypeOp + DecimalCast,
-=======
     D: DecimalType + ArrowPrimitiveType,
     <D as ArrowPrimitiveType>::Native: DecimalCast,
->>>>>>> ccadb4f8
 {
     let mul = 10_f64.powi(scale as i32);
 
     if cast_options.safe {
         array
             .unary_opt::<_, D>(|v| {
-<<<<<<< HEAD
-                M::from_f64::<M>((mul * v.as_()).round())
-=======
                 D::Native::from_f64((mul * v.as_()).round())
->>>>>>> ccadb4f8
                     .filter(|v| D::is_valid_decimal_precision(*v, precision))
             })
             .with_precision_and_scale(precision, scale)
@@ -635,11 +610,7 @@
     } else {
         array
             .try_unary::<_, D, _>(|v| {
-<<<<<<< HEAD
-                M::from_f64::<M>((mul * v.as_()).round())
-=======
                 D::Native::from_f64((mul * v.as_()).round())
->>>>>>> ccadb4f8
                     .ok_or_else(|| {
                         ArrowError::CastError(format!(
                             "Cannot cast to {}({}, {}). Overflowing on {:?}",
