// Licensed to the Apache Software Foundation (ASF) under one
// or more contributor license agreements.  See the NOTICE file
// distributed with this work for additional information
// regarding copyright ownership.  The ASF licenses this file
// to you under the Apache License, Version 2.0 (the
// "License"); you may not use this file except in compliance
// with the License.  You may obtain a copy of the License at
//
//   http://www.apache.org/licenses/LICENSE-2.0
//
// Unless required by applicable law or agreed to in writing,
// software distributed under the License is distributed on an
// "AS IS" BASIS, WITHOUT WARRANTIES OR CONDITIONS OF ANY
// KIND, either express or implied.  See the License for the
// specific language governing permissions and limitations
// under the License.

use crate::cast::*;

/// A utility trait that provides checked conversions between
/// decimal types inspired by [`NumCast`]
pub(crate) trait DecimalCast: Sized {
    fn to_i128(self) -> Option<i128>;

    fn to_i256(self) -> Option<i256>;

    fn from_decimal<T: DecimalCast>(n: T) -> Option<Self>;
}

impl DecimalCast for i128 {
    fn to_i128(self) -> Option<i128> {
        Some(self)
    }

    fn to_i256(self) -> Option<i256> {
        Some(i256::from_i128(self))
    }

    fn from_decimal<T: DecimalCast>(n: T) -> Option<Self> {
        n.to_i128()
    }
}

impl DecimalCast for i256 {
    fn to_i128(self) -> Option<i128> {
        self.to_i128()
    }

    fn to_i256(self) -> Option<i256> {
        Some(self)
    }

    fn from_decimal<T: DecimalCast>(n: T) -> Option<Self> {
        n.to_i256()
    }
}

pub(crate) fn cast_decimal_to_decimal_error<I, O>(
    output_precision: u8,
    output_scale: i8,
) -> impl Fn(<I as ArrowPrimitiveType>::Native) -> ArrowError
where
    I: DecimalType,
    O: DecimalType,
    I::Native: DecimalCast + ArrowNativeTypeOp,
    O::Native: DecimalCast + ArrowNativeTypeOp,
{
    move |x: I::Native| {
        ArrowError::CastError(format!(
            "Cannot cast to {}({}, {}). Overflowing on {:?}",
            O::PREFIX,
            output_precision,
            output_scale,
            x
        ))
    }
}

pub(crate) fn convert_to_smaller_scale_decimal_same_type<T>(
    array: &PrimitiveArray<T>,
    input_precision: u8,
    input_scale: i8,
    output_precision: u8,
    output_scale: i8,
    cast_options: &CastOptions,
) -> Result<PrimitiveArray<T>, ArrowError>
where
    T: DecimalType,
    T::Native: DecimalCast + ArrowNativeTypeOp,
{
    let error = cast_decimal_to_decimal_error::<T, T>(output_precision, output_scale);
    let delta_scale = input_scale - output_scale;
    let div = T::Native::from_decimal(10_i128)
        .unwrap()
        .pow_checked((input_scale - output_scale) as u32)?;

    let half = div.div_wrapping(T::Native::from_usize(2).unwrap());
    let half_neg = half.neg_wrapping();

    let f = |x: T::Native| {
        // div is >= 10 and so this cannot overflow
        let d = x.div_wrapping(div);
        let r = x.mod_wrapping(div);

        // Round result
        let adjusted = match x >= T::Native::ZERO {
            true if r >= half => d.add_wrapping(T::Native::ONE),
            false if r <= half_neg => d.sub_wrapping(T::Native::ONE),
            _ => d,
        };
        T::Native::from_decimal(adjusted)
    };
    // if the reudction of the input number through scaling (dividing) is greater
    // than a possible precision loss (plus potential increase via rounding) every input number will fit into the output type
    let is_infallible_cast = (input_precision as i8) - delta_scale < (output_precision as i8);

    Ok(if is_infallible_cast {
        let f = |x: T::Native| {
            // div is >= 10 and so this cannot overflow
            let d = x.div_wrapping(div);
            let r = x.mod_wrapping(div);

            // Round result
            match x >= T::Native::ZERO {
                true if r >= half => d.add_wrapping(T::Native::ONE),
                false if r <= half_neg => d.sub_wrapping(T::Native::ONE),
                _ => d,
            }
        };
        array.unary(f)
    } else if cast_options.safe {
        array.unary_opt(|x| f(x).filter(|v| T::is_valid_decimal_precision(*v, output_precision)))
    } else {
        array.try_unary(|x| {
            f(x).ok_or_else(|| error(x))
                .and_then(|v| T::validate_decimal_precision(v, output_precision).map(|_| v))
        })?
    })
}

pub(crate) fn convert_to_smaller_scale_decimal<I, O>(
    array: &PrimitiveArray<I>,
    input_scale: i8,
    output_precision: u8,
    output_scale: i8,
    cast_options: &CastOptions,
) -> Result<PrimitiveArray<O>, ArrowError>
where
    I: DecimalType,
    O: DecimalType,
    I::Native: DecimalCast + ArrowNativeTypeOp,
    O::Native: DecimalCast + ArrowNativeTypeOp,
{
    let error = cast_decimal_to_decimal_error::<I, O>(output_precision, output_scale);
    let div = I::Native::from_decimal(10_i128)
        .unwrap()
        .pow_checked((input_scale - output_scale) as u32)?;

    let half = div.div_wrapping(I::Native::from_usize(2).unwrap());
    let half_neg = half.neg_wrapping();

    let f = |x: I::Native| {
        // div is >= 10 and so this cannot overflow
        let d = x.div_wrapping(div);
        let r = x.mod_wrapping(div);

        // Round result
        let adjusted = match x >= I::Native::ZERO {
            true if r >= half => d.add_wrapping(I::Native::ONE),
            false if r <= half_neg => d.sub_wrapping(I::Native::ONE),
            _ => d,
        };
        O::Native::from_decimal(adjusted)
    };

    Ok(if cast_options.safe {
        array.unary_opt(|x| f(x).filter(|v| O::is_valid_decimal_precision(*v, output_precision)))
    } else {
        array.try_unary(|x| {
            f(x).ok_or_else(|| error(x))
                .and_then(|v| O::validate_decimal_precision(v, output_precision).map(|_| v))
        })?
    })
}

pub(crate) fn convert_to_bigger_or_equal_scale_decimal_same_type<T>(
    array: &PrimitiveArray<T>,
    input_precision: u8,
    input_scale: i8,
    output_precision: u8,
    output_scale: i8,
    cast_options: &CastOptions,
) -> Result<PrimitiveArray<T>, ArrowError>
where
    T: DecimalType,
    T::Native: DecimalCast + ArrowNativeTypeOp,
{
    let error = cast_decimal_to_decimal_error::<T, T>(output_precision, output_scale);

    let delta_scale = output_scale - input_scale;
    let mul = T::Native::from_decimal(10_i128)
        .unwrap()
        .pow_checked((output_scale - input_scale) as u32)?;

    let f = |x| T::Native::from_decimal(x).and_then(|x| x.mul_checked(mul).ok());
    // if the gain in precision (digits) is greater than the multiplication due to scaling
    // every number will fit into the output type
    let is_infallible_cast = (input_precision as i8) + delta_scale <= (output_precision as i8);

    Ok(if is_infallible_cast {
        let f = |x: T::Native| x.mul_wrapping(mul);
        array.unary(f)
    } else if cast_options.safe {
        array.unary_opt(|x| f(x).filter(|v| T::is_valid_decimal_precision(*v, output_precision)))
    } else {
        array.try_unary(|x| {
            f(x).ok_or_else(|| error(x))
                .and_then(|v| T::validate_decimal_precision(v, output_precision).map(|_| v))
        })?
    })
}

pub(crate) fn convert_to_bigger_or_equal_scale_decimal<I, O>(
    array: &PrimitiveArray<I>,
    input_scale: i8,
    output_precision: u8,
    output_scale: i8,
    cast_options: &CastOptions,
) -> Result<PrimitiveArray<O>, ArrowError>
where
    I: DecimalType,
    O: DecimalType,
    I::Native: DecimalCast + ArrowNativeTypeOp,
    O::Native: DecimalCast + ArrowNativeTypeOp,
{
    let error = cast_decimal_to_decimal_error::<I, O>(output_precision, output_scale);
    let mul = O::Native::from_decimal(10_i128)
        .unwrap()
        .pow_checked((output_scale - input_scale) as u32)?;

    let f = |x| O::Native::from_decimal(x).and_then(|x| x.mul_checked(mul).ok());

    Ok(if cast_options.safe {
        array.unary_opt(|x| f(x).filter(|v| O::is_valid_decimal_precision(*v, output_precision)))
    } else {
        array.try_unary(|x| {
            f(x).ok_or_else(|| error(x))
                .and_then(|v| O::validate_decimal_precision(v, output_precision).map(|_| v))
        })?
    })
}

// Only support one type of decimal cast operations
pub(crate) fn cast_decimal_to_decimal_same_type<T>(
    array: &PrimitiveArray<T>,
    input_precision: u8,
    input_scale: i8,
    output_precision: u8,
    output_scale: i8,
    cast_options: &CastOptions,
) -> Result<ArrayRef, ArrowError>
where
    T: DecimalType,
    T::Native: DecimalCast + ArrowNativeTypeOp,
{
    let array: PrimitiveArray<T> =
        if input_scale == output_scale && input_precision <= output_precision {
            array.clone()
<<<<<<< HEAD
        } else if input_scale < output_scale {
            // the scale doesn't change, but precision may change and cause overflow
            convert_to_bigger_or_equal_scale_decimal_same_type::<T>(
=======
        } else if input_scale <= output_scale {
            convert_to_bigger_or_equal_scale_decimal::<T, T>(
>>>>>>> 1019f5b2
                array,
                input_precision,
                input_scale,
                output_precision,
                output_scale,
                cast_options,
            )?
        } else {
            // input_scale > output_scale
            convert_to_smaller_scale_decimal_same_type::<T>(
                array,
                input_precision,
                input_scale,
                output_precision,
                output_scale,
                cast_options,
            )?
        };

    Ok(Arc::new(array.with_precision_and_scale(
        output_precision,
        output_scale,
    )?))
}

// Support two different types of decimal cast operations
pub(crate) fn cast_decimal_to_decimal<I, O>(
    array: &PrimitiveArray<I>,
    input_scale: i8,
    output_precision: u8,
    output_scale: i8,
    cast_options: &CastOptions,
) -> Result<ArrayRef, ArrowError>
where
    I: DecimalType,
    O: DecimalType,
    I::Native: DecimalCast + ArrowNativeTypeOp,
    O::Native: DecimalCast + ArrowNativeTypeOp,
{
    let array: PrimitiveArray<O> = if input_scale > output_scale {
        convert_to_smaller_scale_decimal::<I, O>(
            array,
            input_scale,
            output_precision,
            output_scale,
            cast_options,
        )?
    } else {
        convert_to_bigger_or_equal_scale_decimal::<I, O>(
            array,
            input_scale,
            output_precision,
            output_scale,
            cast_options,
        )?
    };

    Ok(Arc::new(array.with_precision_and_scale(
        output_precision,
        output_scale,
    )?))
}

/// Parses given string to specified decimal native (i128/i256) based on given
/// scale. Returns an `Err` if it cannot parse given string.
pub(crate) fn parse_string_to_decimal_native<T: DecimalType>(
    value_str: &str,
    scale: usize,
) -> Result<T::Native, ArrowError>
where
    T::Native: DecimalCast + ArrowNativeTypeOp,
{
    let value_str = value_str.trim();
    let parts: Vec<&str> = value_str.split('.').collect();
    if parts.len() > 2 {
        return Err(ArrowError::InvalidArgumentError(format!(
            "Invalid decimal format: {value_str:?}"
        )));
    }

    let (negative, first_part) = if parts[0].is_empty() {
        (false, parts[0])
    } else {
        match parts[0].as_bytes()[0] {
            b'-' => (true, &parts[0][1..]),
            b'+' => (false, &parts[0][1..]),
            _ => (false, parts[0]),
        }
    };

    let integers = first_part;
    let decimals = if parts.len() == 2 { parts[1] } else { "" };

    if !integers.is_empty() && !integers.as_bytes()[0].is_ascii_digit() {
        return Err(ArrowError::InvalidArgumentError(format!(
            "Invalid decimal format: {value_str:?}"
        )));
    }

    if !decimals.is_empty() && !decimals.as_bytes()[0].is_ascii_digit() {
        return Err(ArrowError::InvalidArgumentError(format!(
            "Invalid decimal format: {value_str:?}"
        )));
    }

    // Adjust decimal based on scale
    let mut number_decimals = if decimals.len() > scale {
        let decimal_number = i256::from_string(decimals).ok_or_else(|| {
            ArrowError::InvalidArgumentError(format!("Cannot parse decimal format: {value_str}"))
        })?;

        let div = i256::from_i128(10_i128).pow_checked((decimals.len() - scale) as u32)?;

        let half = div.div_wrapping(i256::from_i128(2));
        let half_neg = half.neg_wrapping();

        let d = decimal_number.div_wrapping(div);
        let r = decimal_number.mod_wrapping(div);

        // Round result
        let adjusted = match decimal_number >= i256::ZERO {
            true if r >= half => d.add_wrapping(i256::ONE),
            false if r <= half_neg => d.sub_wrapping(i256::ONE),
            _ => d,
        };

        let integers = if !integers.is_empty() {
            i256::from_string(integers)
                .ok_or_else(|| {
                    ArrowError::InvalidArgumentError(format!(
                        "Cannot parse decimal format: {value_str}"
                    ))
                })
                .map(|v| v.mul_wrapping(i256::from_i128(10_i128).pow_wrapping(scale as u32)))?
        } else {
            i256::ZERO
        };

        format!("{}", integers.add_wrapping(adjusted))
    } else {
        let padding = if scale > decimals.len() { scale } else { 0 };

        let decimals = format!("{decimals:0<padding$}");
        format!("{integers}{decimals}")
    };

    if negative {
        number_decimals.insert(0, '-');
    }

    let value = i256::from_string(number_decimals.as_str()).ok_or_else(|| {
        ArrowError::InvalidArgumentError(format!(
            "Cannot convert {} to {}: Overflow",
            value_str,
            T::PREFIX
        ))
    })?;

    T::Native::from_decimal(value).ok_or_else(|| {
        ArrowError::InvalidArgumentError(format!("Cannot convert {} to {}", value_str, T::PREFIX))
    })
}

pub(crate) fn generic_string_to_decimal_cast<'a, T, S>(
    from: &'a S,
    precision: u8,
    scale: i8,
    cast_options: &CastOptions,
) -> Result<PrimitiveArray<T>, ArrowError>
where
    T: DecimalType,
    T::Native: DecimalCast + ArrowNativeTypeOp,
    &'a S: StringArrayType<'a>,
{
    if cast_options.safe {
        let iter = from.iter().map(|v| {
            v.and_then(|v| parse_string_to_decimal_native::<T>(v, scale as usize).ok())
                .and_then(|v| T::is_valid_decimal_precision(v, precision).then_some(v))
        });
        // Benefit:
        //     20% performance improvement
        // Soundness:
        //     The iterator is trustedLen because it comes from an `StringArray`.
        Ok(unsafe {
            PrimitiveArray::<T>::from_trusted_len_iter(iter)
                .with_precision_and_scale(precision, scale)?
        })
    } else {
        let vec = from
            .iter()
            .map(|v| {
                v.map(|v| {
                    parse_string_to_decimal_native::<T>(v, scale as usize)
                        .map_err(|_| {
                            ArrowError::CastError(format!(
                                "Cannot cast string '{}' to value of {:?} type",
                                v,
                                T::DATA_TYPE,
                            ))
                        })
                        .and_then(|v| T::validate_decimal_precision(v, precision).map(|_| v))
                })
                .transpose()
            })
            .collect::<Result<Vec<_>, _>>()?;
        // Benefit:
        //     20% performance improvement
        // Soundness:
        //     The iterator is trustedLen because it comes from an `StringArray`.
        Ok(unsafe {
            PrimitiveArray::<T>::from_trusted_len_iter(vec.iter())
                .with_precision_and_scale(precision, scale)?
        })
    }
}

pub(crate) fn string_to_decimal_cast<T, Offset: OffsetSizeTrait>(
    from: &GenericStringArray<Offset>,
    precision: u8,
    scale: i8,
    cast_options: &CastOptions,
) -> Result<PrimitiveArray<T>, ArrowError>
where
    T: DecimalType,
    T::Native: DecimalCast + ArrowNativeTypeOp,
{
    generic_string_to_decimal_cast::<T, GenericStringArray<Offset>>(
        from,
        precision,
        scale,
        cast_options,
    )
}

pub(crate) fn string_view_to_decimal_cast<T>(
    from: &StringViewArray,
    precision: u8,
    scale: i8,
    cast_options: &CastOptions,
) -> Result<PrimitiveArray<T>, ArrowError>
where
    T: DecimalType,
    T::Native: DecimalCast + ArrowNativeTypeOp,
{
    generic_string_to_decimal_cast::<T, StringViewArray>(from, precision, scale, cast_options)
}

/// Cast Utf8 to decimal
pub(crate) fn cast_string_to_decimal<T, Offset: OffsetSizeTrait>(
    from: &dyn Array,
    precision: u8,
    scale: i8,
    cast_options: &CastOptions,
) -> Result<ArrayRef, ArrowError>
where
    T: DecimalType,
    T::Native: DecimalCast + ArrowNativeTypeOp,
{
    if scale < 0 {
        return Err(ArrowError::InvalidArgumentError(format!(
            "Cannot cast string to decimal with negative scale {scale}"
        )));
    }

    if scale > T::MAX_SCALE {
        return Err(ArrowError::InvalidArgumentError(format!(
            "Cannot cast string to decimal greater than maximum scale {}",
            T::MAX_SCALE
        )));
    }

    let result = match from.data_type() {
        DataType::Utf8View => string_view_to_decimal_cast::<T>(
            from.as_any().downcast_ref::<StringViewArray>().unwrap(),
            precision,
            scale,
            cast_options,
        )?,
        DataType::Utf8 | DataType::LargeUtf8 => string_to_decimal_cast::<T, Offset>(
            from.as_any()
                .downcast_ref::<GenericStringArray<Offset>>()
                .unwrap(),
            precision,
            scale,
            cast_options,
        )?,
        other => {
            return Err(ArrowError::ComputeError(format!(
                "Cannot cast {:?} to decimal",
                other
            )))
        }
    };

    Ok(Arc::new(result))
}

pub(crate) fn cast_floating_point_to_decimal128<T: ArrowPrimitiveType>(
    array: &PrimitiveArray<T>,
    precision: u8,
    scale: i8,
    cast_options: &CastOptions,
) -> Result<ArrayRef, ArrowError>
where
    <T as ArrowPrimitiveType>::Native: AsPrimitive<f64>,
{
    let mul = 10_f64.powi(scale as i32);

    if cast_options.safe {
        array
            .unary_opt::<_, Decimal128Type>(|v| {
                (mul * v.as_())
                    .round()
                    .to_i128()
                    .filter(|v| Decimal128Type::is_valid_decimal_precision(*v, precision))
            })
            .with_precision_and_scale(precision, scale)
            .map(|a| Arc::new(a) as ArrayRef)
    } else {
        array
            .try_unary::<_, Decimal128Type, _>(|v| {
                (mul * v.as_())
                    .round()
                    .to_i128()
                    .ok_or_else(|| {
                        ArrowError::CastError(format!(
                            "Cannot cast to {}({}, {}). Overflowing on {:?}",
                            Decimal128Type::PREFIX,
                            precision,
                            scale,
                            v
                        ))
                    })
                    .and_then(|v| {
                        Decimal128Type::validate_decimal_precision(v, precision).map(|_| v)
                    })
            })?
            .with_precision_and_scale(precision, scale)
            .map(|a| Arc::new(a) as ArrayRef)
    }
}

pub(crate) fn cast_floating_point_to_decimal256<T: ArrowPrimitiveType>(
    array: &PrimitiveArray<T>,
    precision: u8,
    scale: i8,
    cast_options: &CastOptions,
) -> Result<ArrayRef, ArrowError>
where
    <T as ArrowPrimitiveType>::Native: AsPrimitive<f64>,
{
    let mul = 10_f64.powi(scale as i32);

    if cast_options.safe {
        array
            .unary_opt::<_, Decimal256Type>(|v| {
                i256::from_f64((v.as_() * mul).round())
                    .filter(|v| Decimal256Type::is_valid_decimal_precision(*v, precision))
            })
            .with_precision_and_scale(precision, scale)
            .map(|a| Arc::new(a) as ArrayRef)
    } else {
        array
            .try_unary::<_, Decimal256Type, _>(|v| {
                i256::from_f64((v.as_() * mul).round())
                    .ok_or_else(|| {
                        ArrowError::CastError(format!(
                            "Cannot cast to {}({}, {}). Overflowing on {:?}",
                            Decimal256Type::PREFIX,
                            precision,
                            scale,
                            v
                        ))
                    })
                    .and_then(|v| {
                        Decimal256Type::validate_decimal_precision(v, precision).map(|_| v)
                    })
            })?
            .with_precision_and_scale(precision, scale)
            .map(|a| Arc::new(a) as ArrayRef)
    }
}

pub(crate) fn cast_decimal_to_integer<D, T>(
    array: &dyn Array,
    base: D::Native,
    scale: i8,
    cast_options: &CastOptions,
) -> Result<ArrayRef, ArrowError>
where
    T: ArrowPrimitiveType,
    <T as ArrowPrimitiveType>::Native: NumCast,
    D: DecimalType + ArrowPrimitiveType,
    <D as ArrowPrimitiveType>::Native: ArrowNativeTypeOp + ToPrimitive,
{
    let array = array.as_primitive::<D>();

    let div: D::Native = base.pow_checked(scale as u32).map_err(|_| {
        ArrowError::CastError(format!(
            "Cannot cast to {:?}. The scale {} causes overflow.",
            D::PREFIX,
            scale,
        ))
    })?;

    let mut value_builder = PrimitiveBuilder::<T>::with_capacity(array.len());

    if cast_options.safe {
        for i in 0..array.len() {
            if array.is_null(i) {
                value_builder.append_null();
            } else {
                let v = array
                    .value(i)
                    .div_checked(div)
                    .ok()
                    .and_then(<T::Native as NumCast>::from::<D::Native>);

                value_builder.append_option(v);
            }
        }
    } else {
        for i in 0..array.len() {
            if array.is_null(i) {
                value_builder.append_null();
            } else {
                let v = array.value(i).div_checked(div)?;

                let value = <T::Native as NumCast>::from::<D::Native>(v).ok_or_else(|| {
                    ArrowError::CastError(format!(
                        "value of {:?} is out of range {}",
                        v,
                        T::DATA_TYPE
                    ))
                })?;

                value_builder.append_value(value);
            }
        }
    }
    Ok(Arc::new(value_builder.finish()))
}

// Cast the decimal array to floating-point array
pub(crate) fn cast_decimal_to_float<D: DecimalType, T: ArrowPrimitiveType, F>(
    array: &dyn Array,
    op: F,
) -> Result<ArrayRef, ArrowError>
where
    F: Fn(D::Native) -> T::Native,
{
    let array = array.as_primitive::<D>();
    let array = array.unary::<_, T>(op);
    Ok(Arc::new(array))
}

#[cfg(test)]
mod tests {
    use super::*;

    #[test]
    fn test_parse_string_to_decimal_native() -> Result<(), ArrowError> {
        assert_eq!(
            parse_string_to_decimal_native::<Decimal128Type>("0", 0)?,
            0_i128
        );
        assert_eq!(
            parse_string_to_decimal_native::<Decimal128Type>("0", 5)?,
            0_i128
        );

        assert_eq!(
            parse_string_to_decimal_native::<Decimal128Type>("123", 0)?,
            123_i128
        );
        assert_eq!(
            parse_string_to_decimal_native::<Decimal128Type>("123", 5)?,
            12300000_i128
        );

        assert_eq!(
            parse_string_to_decimal_native::<Decimal128Type>("123.45", 0)?,
            123_i128
        );
        assert_eq!(
            parse_string_to_decimal_native::<Decimal128Type>("123.45", 5)?,
            12345000_i128
        );

        assert_eq!(
            parse_string_to_decimal_native::<Decimal128Type>("123.4567891", 0)?,
            123_i128
        );
        assert_eq!(
            parse_string_to_decimal_native::<Decimal128Type>("123.4567891", 5)?,
            12345679_i128
        );
        Ok(())
    }
}<|MERGE_RESOLUTION|>--- conflicted
+++ resolved
@@ -266,14 +266,8 @@
     let array: PrimitiveArray<T> =
         if input_scale == output_scale && input_precision <= output_precision {
             array.clone()
-<<<<<<< HEAD
-        } else if input_scale < output_scale {
-            // the scale doesn't change, but precision may change and cause overflow
+        } else if input_scale <= output_scale {
             convert_to_bigger_or_equal_scale_decimal_same_type::<T>(
-=======
-        } else if input_scale <= output_scale {
-            convert_to_bigger_or_equal_scale_decimal::<T, T>(
->>>>>>> 1019f5b2
                 array,
                 input_precision,
                 input_scale,
