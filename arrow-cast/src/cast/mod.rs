// Licensed to the Apache Software Foundation (ASF) under one
// or more contributor license agreements.  See the NOTICE file
// distributed with this work for additional information
// regarding copyright ownership.  The ASF licenses this file
// to you under the Apache License, Version 2.0 (the
// "License"); you may not use this file except in compliance
// with the License.  You may obtain a copy of the License at
//
//   http://www.apache.org/licenses/LICENSE-2.0
//
// Unless required by applicable law or agreed to in writing,
// software distributed under the License is distributed on an
// "AS IS" BASIS, WITHOUT WARRANTIES OR CONDITIONS OF ANY
// KIND, either express or implied.  See the License for the
// specific language governing permissions and limitations
// under the License.

//! Cast kernels to convert [`ArrayRef`]  between supported datatypes.
//!
//! See [`cast_with_options`] for more information on specific conversions.
//!
//! Example:
//!
//! ```
//! # use arrow_array::*;
//! # use arrow_cast::cast;
//! # use arrow_schema::DataType;
//! # use std::sync::Arc;
//! # use arrow_array::types::Float64Type;
//! # use arrow_array::cast::AsArray;
//! // int32 to float64
//! let a = Int32Array::from(vec![5, 6, 7]);
//! let b = cast(&a, &DataType::Float64).unwrap();
//! let c = b.as_primitive::<Float64Type>();
//! assert_eq!(5.0, c.value(0));
//! assert_eq!(6.0, c.value(1));
//! assert_eq!(7.0, c.value(2));
//! ```

mod decimal;
mod dictionary;
mod list;
mod map;
mod string;
use crate::cast::decimal::*;
use crate::cast::dictionary::*;
use crate::cast::list::*;
use crate::cast::map::*;
use crate::cast::string::*;

use arrow_buffer::IntervalMonthDayNano;
use arrow_data::ByteView;
use chrono::{NaiveTime, Offset, TimeZone, Utc};
use std::cmp::Ordering;
use std::sync::Arc;

use crate::display::{ArrayFormatter, FormatOptions};
use crate::parse::{
    parse_interval_day_time, parse_interval_month_day_nano, parse_interval_year_month,
    string_to_datetime, Parser,
};
use arrow_array::{builder::*, cast::*, temporal_conversions::*, timezone::Tz, types::*, *};
use arrow_buffer::{i256, ArrowNativeType, OffsetBuffer};
use arrow_data::transform::MutableArrayData;
use arrow_data::ArrayData;
use arrow_schema::*;
use arrow_select::take::take;
use num::cast::AsPrimitive;
use num::{NumCast, ToPrimitive};

/// CastOptions provides a way to override the default cast behaviors
#[derive(Debug, Clone, PartialEq, Eq, Hash)]
pub struct CastOptions<'a> {
    /// how to handle cast failures, either return NULL (safe=true) or return ERR (safe=false)
    pub safe: bool,
    /// Formatting options when casting from temporal types to string
    pub format_options: FormatOptions<'a>,
}

impl Default for CastOptions<'_> {
    fn default() -> Self {
        Self {
            safe: true,
            format_options: FormatOptions::default(),
        }
    }
}

/// Return true if a value of type `from_type` can be cast into a value of `to_type`.
///
/// See [`cast_with_options`] for more information
pub fn can_cast_types(from_type: &DataType, to_type: &DataType) -> bool {
    use self::DataType::*;
    use self::IntervalUnit::*;
    use self::TimeUnit::*;
    if from_type == to_type {
        return true;
    }

    match (from_type, to_type) {
        (
            Null,
            Boolean
            | Int8
            | UInt8
            | Int16
            | UInt16
            | Int32
            | UInt32
            | Float32
            | Date32
            | Time32(_)
            | Int64
            | UInt64
            | Float64
            | Date64
            | Timestamp(_, _)
            | Time64(_)
            | Duration(_)
            | Interval(_)
            | FixedSizeBinary(_)
            | Binary
            | Utf8
            | LargeBinary
            | LargeUtf8
            | BinaryView
            | Utf8View
            | List(_)
            | LargeList(_)
            | FixedSizeList(_, _)
            | Struct(_)
            | Map(_, _)
            | Dictionary(_, _),
        ) => true,
        // Dictionary/List conditions should be put in front of others
        (Dictionary(_, from_value_type), Dictionary(_, to_value_type)) => {
            can_cast_types(from_value_type, to_value_type)
        }
        (Dictionary(_, value_type), _) => can_cast_types(value_type, to_type),
        (_, Dictionary(_, value_type)) => can_cast_types(from_type, value_type),
        (List(list_from) | LargeList(list_from), List(list_to) | LargeList(list_to)) => {
            can_cast_types(list_from.data_type(), list_to.data_type())
        }
        (List(list_from) | LargeList(list_from), Utf8 | LargeUtf8) => {
            can_cast_types(list_from.data_type(), to_type)
        }
        (List(list_from) | LargeList(list_from), FixedSizeList(list_to, _)) => {
            can_cast_types(list_from.data_type(), list_to.data_type())
        }
        (List(_), _) => false,
        (FixedSizeList(list_from,_), List(list_to)) |
        (FixedSizeList(list_from,_), LargeList(list_to)) => {
            can_cast_types(list_from.data_type(), list_to.data_type())
        }
        (FixedSizeList(inner, size), FixedSizeList(inner_to, size_to)) if size == size_to => {
            can_cast_types(inner.data_type(), inner_to.data_type())
        }
        (_, List(list_to)) => can_cast_types(from_type, list_to.data_type()),
        (_, LargeList(list_to)) => can_cast_types(from_type, list_to.data_type()),
        (_, FixedSizeList(list_to,size)) if *size == 1 => {
            can_cast_types(from_type, list_to.data_type())},
        (FixedSizeList(list_from,size), _) if *size == 1 => {
            can_cast_types(list_from.data_type(), to_type)},
        (Map(from_entries,ordered_from), Map(to_entries, ordered_to)) if ordered_from == ordered_to =>
            match (key_field(from_entries), key_field(to_entries), value_field(from_entries), value_field(to_entries)) {
                (Some(from_key), Some(to_key), Some(from_value), Some(to_value)) =>
                    can_cast_types(from_key.data_type(), to_key.data_type()) && can_cast_types(from_value.data_type(), to_value.data_type()),
                _ => false
            },
        // cast one decimal type to another decimal type
        (Decimal32(_, _) | Decimal64(_, _) | Decimal128(_, _) | Decimal256(_, _),
            Decimal32(_, _) | Decimal64(_, _) | Decimal128(_, _) | Decimal256(_, _)) |
        // unsigned integer to decimal
        (UInt8 | UInt16 | UInt32 | UInt64,
            Decimal32(_, _) | Decimal64(_, _) | Decimal128(_, _) | Decimal256(_, _)) |
        // signed numeric to decimal
        (Null | Int8 | Int16 | Int32 | Int64 | Float32 | Float64,
            Decimal32(_, _) | Decimal64(_, _) | Decimal128(_, _) | Decimal256(_, _)) |
        // decimal to unsigned numeric
        (Decimal32(_, _) | Decimal64(_, _) | Decimal128(_, _) | Decimal256(_, _),
            UInt8 | UInt16 | UInt32 | UInt64) |
        // decimal to signed numeric
<<<<<<< HEAD
        (Decimal32(_, _) | Decimal64(_, _) | Decimal128(_, _) | Decimal256(_, _),
            Null | Int8 | Int16 | Int32 | Int64 | Float32 | Float64) |
        // decimal to Utf8
        (Decimal32(_, _) | Decimal64(_, _) | Decimal128(_, _) | Decimal256(_, _),
            Utf8 | LargeUtf8) |
        // Utf8 to decimal
        (Utf8 | LargeUtf8, Decimal32(_, _) | Decimal64(_, _) | Decimal128(_, _) | Decimal256(_, _)) => true,
=======
        (Decimal128(_, _) | Decimal256(_, _), Null | Int8 | Int16 | Int32 | Int64 | Float32 | Float64) => true,
        // decimal to string
        (Decimal128(_, _) | Decimal256(_, _), Utf8View | Utf8 | LargeUtf8) => true,
        // string to decimal
        (Utf8View | Utf8 | LargeUtf8, Decimal128(_, _) | Decimal256(_, _)) => true,
>>>>>>> 54dccadc
        (Struct(from_fields), Struct(to_fields)) => {
            from_fields.len() == to_fields.len() &&
                from_fields.iter().zip(to_fields.iter()).all(|(f1, f2)| {
                    // Assume that nullability between two structs are compatible, if not,
                    // cast kernel will return error.
                    can_cast_types(f1.data_type(), f2.data_type())
                })
        }
        (Struct(_), _) => false,
        (_, Struct(_)) => false,
        (_, Boolean) => {
            DataType::is_integer(from_type)
                || DataType::is_floating(from_type)
                || from_type == &Utf8View
                || from_type == &Utf8
                || from_type == &LargeUtf8
        }
        (Boolean, _) => {
            DataType::is_integer(to_type)
                || DataType::is_floating(to_type)
                || to_type == &Utf8View
                || to_type == &Utf8
                || to_type == &LargeUtf8
        }

        (Binary, LargeBinary | Utf8 | LargeUtf8 | FixedSizeBinary(_) | BinaryView | Utf8View ) => true,
        (LargeBinary, Binary | Utf8 | LargeUtf8 | FixedSizeBinary(_) | BinaryView | Utf8View ) => true,
        (FixedSizeBinary(_), Binary | LargeBinary) => true,
        (
            Utf8 | LargeUtf8 | Utf8View,
            Binary
            | LargeBinary
            | Utf8
            | LargeUtf8
            | Date32
            | Date64
            | Time32(Second)
            | Time32(Millisecond)
            | Time64(Microsecond)
            | Time64(Nanosecond)
            | Timestamp(Second, _)
            | Timestamp(Millisecond, _)
            | Timestamp(Microsecond, _)
            | Timestamp(Nanosecond, _)
            | Interval(_)
            | BinaryView,
        ) => true,
        (Utf8 | LargeUtf8, Utf8View) => true,
        (BinaryView, Binary | LargeBinary | Utf8 | LargeUtf8 | Utf8View ) => true,
        (Utf8View | Utf8 | LargeUtf8, _) => to_type.is_numeric() && to_type != &Float16,
        (_, Utf8 | LargeUtf8) => from_type.is_primitive(),
        (_, Utf8View) => from_type.is_numeric(),

        (_, Binary | LargeBinary) => from_type.is_integer(),

        // start numeric casts
        (
            UInt8 | UInt16 | UInt32 | UInt64 | Int8 | Int16 | Int32 | Int64 | Float16 | Float32 | Float64,
            UInt8 | UInt16 | UInt32 | UInt64 | Int8 | Int16 | Int32 | Int64 | Float16 | Float32 | Float64,
        ) => true,
        // end numeric casts

        // temporal casts
        (Int32, Date32 | Date64 | Time32(_)) => true,
        (Date32, Int32 | Int64) => true,
        (Time32(_), Int32) => true,
        (Int64, Date64 | Date32 | Time64(_)) => true,
        (Date64, Int64 | Int32) => true,
        (Time64(_), Int64) => true,
        (Date32 | Date64, Date32 | Date64) => true,
        // time casts
        (Time32(_), Time32(_)) => true,
        (Time32(_), Time64(_)) => true,
        (Time64(_), Time64(_)) => true,
        (Time64(_), Time32(to_unit)) => {
            matches!(to_unit, Second | Millisecond)
        }
        (Timestamp(_, _), _) if to_type.is_numeric() => true,
        (_, Timestamp(_, _)) if from_type.is_numeric() => true,
        (Date64, Timestamp(_, None)) => true,
        (Date32, Timestamp(_, None)) => true,
        (
            Timestamp(_, _),
            Timestamp(_, _)
            | Date32
            | Date64
            | Time32(Second)
            | Time32(Millisecond)
            | Time64(Microsecond)
            | Time64(Nanosecond),
        ) => true,
        (_, Duration(_)) if from_type.is_numeric() => true,
        (Duration(_), _) if to_type.is_numeric() => true,
        (Duration(_), Duration(_)) => true,
        (Interval(from_type), Int64) => {
            match from_type {
                YearMonth => true,
                DayTime => true,
                MonthDayNano => false, // Native type is i128
            }
        }
        (Int32, Interval(to_type)) => match to_type {
            YearMonth => true,
            DayTime => false,
            MonthDayNano => false,
        },
        (Duration(_), Interval(MonthDayNano)) => true,
        (Interval(MonthDayNano), Duration(_)) => true,
        (Interval(YearMonth), Interval(MonthDayNano)) => true,
        (Interval(DayTime), Interval(MonthDayNano)) => true,
        (_, _) => false,
    }
}

/// Cast `array` to the provided data type and return a new Array with type `to_type`, if possible.
///
/// See [`cast_with_options`] for more information
pub fn cast(array: &dyn Array, to_type: &DataType) -> Result<ArrayRef, ArrowError> {
    cast_with_options(array, to_type, &CastOptions::default())
}

fn cast_integer_to_decimal<
    T: ArrowPrimitiveType,
    D: DecimalType + ArrowPrimitiveType<Native = M>,
    M,
>(
    array: &PrimitiveArray<T>,
    precision: u8,
    scale: i8,
    base: M,
    cast_options: &CastOptions,
) -> Result<ArrayRef, ArrowError>
where
    <T as ArrowPrimitiveType>::Native: AsPrimitive<M>,
    M: ArrowNativeTypeOp,
{
    let scale_factor = base.pow_checked(scale.unsigned_abs() as u32).map_err(|_| {
        ArrowError::CastError(format!(
            "Cannot cast to {:?}({}, {}). The scale causes overflow.",
            D::PREFIX,
            precision,
            scale,
        ))
    })?;

    let array = if scale < 0 {
        match cast_options.safe {
            true => array.unary_opt::<_, D>(|v| {
                v.as_()
                    .div_checked(scale_factor)
                    .ok()
                    .and_then(|v| (D::is_valid_decimal_precision(v, precision)).then_some(v))
            }),
            false => array.try_unary::<_, D, _>(|v| {
                v.as_()
                    .div_checked(scale_factor)
                    .and_then(|v| D::validate_decimal_precision(v, precision).map(|_| v))
            })?,
        }
    } else {
        match cast_options.safe {
            true => array.unary_opt::<_, D>(|v| {
                v.as_()
                    .mul_checked(scale_factor)
                    .ok()
                    .and_then(|v| (D::is_valid_decimal_precision(v, precision)).then_some(v))
            }),
            false => array.try_unary::<_, D, _>(|v| {
                v.as_()
                    .mul_checked(scale_factor)
                    .and_then(|v| D::validate_decimal_precision(v, precision).map(|_| v))
            })?,
        }
    };

    Ok(Arc::new(array.with_precision_and_scale(precision, scale)?))
}

/// Cast the array from interval year month to month day nano
fn cast_interval_year_month_to_interval_month_day_nano(
    array: &dyn Array,
    _cast_options: &CastOptions,
) -> Result<ArrayRef, ArrowError> {
    let array = array.as_primitive::<IntervalYearMonthType>();

    Ok(Arc::new(array.unary::<_, IntervalMonthDayNanoType>(|v| {
        let months = IntervalYearMonthType::to_months(v);
        IntervalMonthDayNanoType::make_value(months, 0, 0)
    })))
}

/// Cast the array from interval day time to month day nano
fn cast_interval_day_time_to_interval_month_day_nano(
    array: &dyn Array,
    _cast_options: &CastOptions,
) -> Result<ArrayRef, ArrowError> {
    let array = array.as_primitive::<IntervalDayTimeType>();
    let mul = 1_000_000;

    Ok(Arc::new(array.unary::<_, IntervalMonthDayNanoType>(|v| {
        let (days, ms) = IntervalDayTimeType::to_parts(v);
        IntervalMonthDayNanoType::make_value(0, days, ms as i64 * mul)
    })))
}

/// Cast the array from interval to duration
fn cast_month_day_nano_to_duration<D: ArrowTemporalType<Native = i64>>(
    array: &dyn Array,
    cast_options: &CastOptions,
) -> Result<ArrayRef, ArrowError> {
    let array = array.as_primitive::<IntervalMonthDayNanoType>();
    let scale = match D::DATA_TYPE {
        DataType::Duration(TimeUnit::Second) => 1_000_000_000,
        DataType::Duration(TimeUnit::Millisecond) => 1_000_000,
        DataType::Duration(TimeUnit::Microsecond) => 1_000,
        DataType::Duration(TimeUnit::Nanosecond) => 1,
        _ => unreachable!(),
    };

    if cast_options.safe {
        let iter = array.iter().map(|v| {
            v.and_then(|v| (v.days == 0 && v.months == 0).then_some(v.nanoseconds / scale))
        });
        Ok(Arc::new(unsafe {
            PrimitiveArray::<D>::from_trusted_len_iter(iter)
        }))
    } else {
        let vec = array
            .iter()
            .map(|v| {
                v.map(|v| match v.days == 0 && v.months == 0 {
                    true => Ok((v.nanoseconds) / scale),
                    _ => Err(ArrowError::ComputeError(
                        "Cannot convert interval containing non-zero months or days to duration"
                            .to_string(),
                    )),
                })
                .transpose()
            })
            .collect::<Result<Vec<_>, _>>()?;
        Ok(Arc::new(unsafe {
            PrimitiveArray::<D>::from_trusted_len_iter(vec.iter())
        }))
    }
}

/// Cast the array from duration and interval
fn cast_duration_to_interval<D: ArrowTemporalType<Native = i64>>(
    array: &dyn Array,
    cast_options: &CastOptions,
) -> Result<ArrayRef, ArrowError> {
    let array = array
        .as_any()
        .downcast_ref::<PrimitiveArray<D>>()
        .ok_or_else(|| {
            ArrowError::ComputeError(
                "Internal Error: Cannot cast duration to DurationArray of expected type"
                    .to_string(),
            )
        })?;

    let scale = match array.data_type() {
        DataType::Duration(TimeUnit::Second) => 1_000_000_000,
        DataType::Duration(TimeUnit::Millisecond) => 1_000_000,
        DataType::Duration(TimeUnit::Microsecond) => 1_000,
        DataType::Duration(TimeUnit::Nanosecond) => 1,
        _ => unreachable!(),
    };

    if cast_options.safe {
        let iter = array.iter().map(|v| {
            v.and_then(|v| {
                v.checked_mul(scale)
                    .map(|v| IntervalMonthDayNano::new(0, 0, v))
            })
        });
        Ok(Arc::new(unsafe {
            PrimitiveArray::<IntervalMonthDayNanoType>::from_trusted_len_iter(iter)
        }))
    } else {
        let vec = array
            .iter()
            .map(|v| {
                v.map(|v| {
                    if let Ok(v) = v.mul_checked(scale) {
                        Ok(IntervalMonthDayNano::new(0, 0, v))
                    } else {
                        Err(ArrowError::ComputeError(format!(
                            "Cannot cast to {:?}. Overflowing on {:?}",
                            IntervalMonthDayNanoType::DATA_TYPE,
                            v
                        )))
                    }
                })
                .transpose()
            })
            .collect::<Result<Vec<_>, _>>()?;
        Ok(Arc::new(unsafe {
            PrimitiveArray::<IntervalMonthDayNanoType>::from_trusted_len_iter(vec.iter())
        }))
    }
}

/// Cast the primitive array using [`PrimitiveArray::reinterpret_cast`]
fn cast_reinterpret_arrays<I: ArrowPrimitiveType, O: ArrowPrimitiveType<Native = I::Native>>(
    array: &dyn Array,
) -> Result<ArrayRef, ArrowError> {
    Ok(Arc::new(array.as_primitive::<I>().reinterpret_cast::<O>()))
}

fn make_timestamp_array(
    array: &PrimitiveArray<Int64Type>,
    unit: TimeUnit,
    tz: Option<Arc<str>>,
) -> ArrayRef {
    match unit {
        TimeUnit::Second => Arc::new(
            array
                .reinterpret_cast::<TimestampSecondType>()
                .with_timezone_opt(tz),
        ),
        TimeUnit::Millisecond => Arc::new(
            array
                .reinterpret_cast::<TimestampMillisecondType>()
                .with_timezone_opt(tz),
        ),
        TimeUnit::Microsecond => Arc::new(
            array
                .reinterpret_cast::<TimestampMicrosecondType>()
                .with_timezone_opt(tz),
        ),
        TimeUnit::Nanosecond => Arc::new(
            array
                .reinterpret_cast::<TimestampNanosecondType>()
                .with_timezone_opt(tz),
        ),
    }
}

fn make_duration_array(array: &PrimitiveArray<Int64Type>, unit: TimeUnit) -> ArrayRef {
    match unit {
        TimeUnit::Second => Arc::new(array.reinterpret_cast::<DurationSecondType>()),
        TimeUnit::Millisecond => Arc::new(array.reinterpret_cast::<DurationMillisecondType>()),
        TimeUnit::Microsecond => Arc::new(array.reinterpret_cast::<DurationMicrosecondType>()),
        TimeUnit::Nanosecond => Arc::new(array.reinterpret_cast::<DurationNanosecondType>()),
    }
}

fn as_time_res_with_timezone<T: ArrowPrimitiveType>(
    v: i64,
    tz: Option<Tz>,
) -> Result<NaiveTime, ArrowError> {
    let time = match tz {
        Some(tz) => as_datetime_with_timezone::<T>(v, tz).map(|d| d.time()),
        None => as_datetime::<T>(v).map(|d| d.time()),
    };

    time.ok_or_else(|| {
        ArrowError::CastError(format!(
            "Failed to create naive time with {} {}",
            std::any::type_name::<T>(),
            v
        ))
    })
}

fn timestamp_to_date32<T: ArrowTimestampType>(
    array: &PrimitiveArray<T>,
) -> Result<ArrayRef, ArrowError> {
    let err = |x: i64| {
        ArrowError::CastError(format!(
            "Cannot convert {} {x} to datetime",
            std::any::type_name::<T>()
        ))
    };

    let array: Date32Array = match array.timezone() {
        Some(tz) => {
            let tz: Tz = tz.parse()?;
            array.try_unary(|x| {
                as_datetime_with_timezone::<T>(x, tz)
                    .ok_or_else(|| err(x))
                    .map(|d| Date32Type::from_naive_date(d.date_naive()))
            })?
        }
        None => array.try_unary(|x| {
            as_datetime::<T>(x)
                .ok_or_else(|| err(x))
                .map(|d| Date32Type::from_naive_date(d.date()))
        })?,
    };
    Ok(Arc::new(array))
}

/// Try to cast `array` to `to_type` if possible.
///
/// Returns a new Array with type `to_type` if possible.
///
/// Accepts [`CastOptions`] to specify cast behavior. See also [`cast()`].
///
/// # Behavior
/// * `Boolean` to `Utf8`: `true` => '1', `false` => `0`
/// * `Utf8` to `Boolean`: `true`, `yes`, `on`, `1` => `true`, `false`, `no`, `off`, `0` => `false`,
///   short variants are accepted, other strings return null or error
/// * `Utf8` to Numeric: strings that can't be parsed to numbers return null, float strings
///   in integer casts return null
/// * Numeric to `Boolean`: 0 returns `false`, any other value returns `true`
/// * `List` to `List`: the underlying data type is cast
/// * `List` to `FixedSizeList`: the underlying data type is cast. If safe is true and a list element
///   has the wrong length it will be replaced with NULL, otherwise an error will be returned
/// * Primitive to `List`: a list array with 1 value per slot is created
/// * `Date32` and `Date64`: precision lost when going to higher interval
/// * `Time32 and `Time64`: precision lost when going to higher interval
/// * `Timestamp` and `Date{32|64}`: precision lost when going to higher interval
/// * Temporal to/from backing Primitive: zero-copy with data type change
/// * `Float32/Float64` to `Decimal(precision, scale)` rounds to the `scale` decimals
///   (i.e. casting `6.4999` to `Decimal(10, 1)` becomes `6.5`).
///
/// Unsupported Casts (check with `can_cast_types` before calling):
/// * To or from `StructArray`
/// * `List` to `Primitive`
/// * `Interval` and `Duration`
///
/// # Timestamps and Timezones
///
/// Timestamps are stored with an optional timezone in Arrow.
///
/// ## Casting timestamps to a timestamp without timezone / UTC
/// ```
/// # use arrow_array::Int64Array;
/// # use arrow_array::types::TimestampSecondType;
/// # use arrow_cast::{cast, display};
/// # use arrow_array::cast::AsArray;
/// # use arrow_schema::{DataType, TimeUnit};
/// // can use "UTC" if chrono-tz feature is enabled, here use offset based timezone
/// let data_type = DataType::Timestamp(TimeUnit::Second, None);
/// let a = Int64Array::from(vec![1_000_000_000, 2_000_000_000, 3_000_000_000]);
/// let b = cast(&a, &data_type).unwrap();
/// let b = b.as_primitive::<TimestampSecondType>(); // downcast to result type
/// assert_eq!(2_000_000_000, b.value(1)); // values are the same as the type has no timezone
/// // use display to show them (note has no trailing Z)
/// assert_eq!("2033-05-18T03:33:20", display::array_value_to_string(&b, 1).unwrap());
/// ```
///
/// ## Casting timestamps to a timestamp with timezone
///
/// Similarly to the previous example, if you cast numeric values to a timestamp
/// with timezone, the cast kernel will not change the underlying values
/// but display and other functions will interpret them as being in the provided timezone.
///
/// ```
/// # use arrow_array::Int64Array;
/// # use arrow_array::types::TimestampSecondType;
/// # use arrow_cast::{cast, display};
/// # use arrow_array::cast::AsArray;
/// # use arrow_schema::{DataType, TimeUnit};
/// // can use "Americas/New_York" if chrono-tz feature is enabled, here use offset based timezone
/// let data_type = DataType::Timestamp(TimeUnit::Second, Some("-05:00".into()));
/// let a = Int64Array::from(vec![1_000_000_000, 2_000_000_000, 3_000_000_000]);
/// let b = cast(&a, &data_type).unwrap();
/// let b = b.as_primitive::<TimestampSecondType>(); // downcast to result type
/// assert_eq!(2_000_000_000, b.value(1)); // values are still the same
/// // displayed in the target timezone (note the offset -05:00)
/// assert_eq!("2033-05-17T22:33:20-05:00", display::array_value_to_string(&b, 1).unwrap());
/// ```
/// # Casting timestamps without timezone to timestamps with timezone
///
/// When casting from a timestamp without timezone to a timestamp with
/// timezone, the cast kernel interprets the timestamp values as being in
/// the destination timezone and then adjusts the underlying value to UTC as required
///
/// However, note that when casting from a timestamp with timezone BACK to a
/// timestamp without timezone the cast kernel does not adjust the values.
///
/// Thus round trip casting a timestamp without timezone to a timestamp with
/// timezone and back to a timestamp without timezone results in different
/// values than the starting values.
///
/// ```
/// # use arrow_array::Int64Array;
/// # use arrow_array::types::{TimestampSecondType};
/// # use arrow_cast::{cast, display};
/// # use arrow_array::cast::AsArray;
/// # use arrow_schema::{DataType, TimeUnit};
/// let data_type  = DataType::Timestamp(TimeUnit::Second, None);
/// let data_type_tz = DataType::Timestamp(TimeUnit::Second, Some("-05:00".into()));
/// let a = Int64Array::from(vec![1_000_000_000, 2_000_000_000, 3_000_000_000]);
/// let b = cast(&a, &data_type).unwrap(); // cast to timestamp without timezone
/// let b = b.as_primitive::<TimestampSecondType>(); // downcast to result type
/// assert_eq!(2_000_000_000, b.value(1)); // values are still the same
/// // displayed without a timezone (note lack of offset or Z)
/// assert_eq!("2033-05-18T03:33:20", display::array_value_to_string(&b, 1).unwrap());
///
/// // Convert timestamps without a timezone to timestamps with a timezone
/// let c = cast(&b, &data_type_tz).unwrap();
/// let c = c.as_primitive::<TimestampSecondType>(); // downcast to result type
/// assert_eq!(2_000_018_000, c.value(1)); // value has been adjusted by offset
/// // displayed with the target timezone offset (-05:00)
/// assert_eq!("2033-05-18T03:33:20-05:00", display::array_value_to_string(&c, 1).unwrap());
///
/// // Convert from timestamp with timezone back to timestamp without timezone
/// let d = cast(&c, &data_type).unwrap();
/// let d = d.as_primitive::<TimestampSecondType>(); // downcast to result type
/// assert_eq!(2_000_018_000, d.value(1)); // value has not been adjusted
/// // NOTE: the timestamp is adjusted (08:33:20 instead of 03:33:20 as in previous example)
/// assert_eq!("2033-05-18T08:33:20", display::array_value_to_string(&d, 1).unwrap());
/// ```
pub fn cast_with_options(
    array: &dyn Array,
    to_type: &DataType,
    cast_options: &CastOptions,
) -> Result<ArrayRef, ArrowError> {
    use DataType::*;
    let from_type = array.data_type();
    // clone array if types are the same
    if from_type == to_type {
        return Ok(make_array(array.to_data()));
    }
    match (from_type, to_type) {
        (
            Null,
            Boolean
            | Int8
            | UInt8
            | Int16
            | UInt16
            | Int32
            | UInt32
            | Float32
            | Date32
            | Time32(_)
            | Int64
            | UInt64
            | Float64
            | Date64
            | Timestamp(_, _)
            | Time64(_)
            | Duration(_)
            | Interval(_)
            | FixedSizeBinary(_)
            | Binary
            | Utf8
            | LargeBinary
            | LargeUtf8
            | BinaryView
            | Utf8View
            | List(_)
            | LargeList(_)
            | FixedSizeList(_, _)
            | Struct(_)
            | Map(_, _)
            | Dictionary(_, _),
        ) => Ok(new_null_array(to_type, array.len())),
        (Dictionary(index_type, _), _) => match **index_type {
            Int8 => dictionary_cast::<Int8Type>(array, to_type, cast_options),
            Int16 => dictionary_cast::<Int16Type>(array, to_type, cast_options),
            Int32 => dictionary_cast::<Int32Type>(array, to_type, cast_options),
            Int64 => dictionary_cast::<Int64Type>(array, to_type, cast_options),
            UInt8 => dictionary_cast::<UInt8Type>(array, to_type, cast_options),
            UInt16 => dictionary_cast::<UInt16Type>(array, to_type, cast_options),
            UInt32 => dictionary_cast::<UInt32Type>(array, to_type, cast_options),
            UInt64 => dictionary_cast::<UInt64Type>(array, to_type, cast_options),
            _ => Err(ArrowError::CastError(format!(
                "Casting from dictionary type {from_type:?} to {to_type:?} not supported",
            ))),
        },
        (_, Dictionary(index_type, value_type)) => match **index_type {
            Int8 => cast_to_dictionary::<Int8Type>(array, value_type, cast_options),
            Int16 => cast_to_dictionary::<Int16Type>(array, value_type, cast_options),
            Int32 => cast_to_dictionary::<Int32Type>(array, value_type, cast_options),
            Int64 => cast_to_dictionary::<Int64Type>(array, value_type, cast_options),
            UInt8 => cast_to_dictionary::<UInt8Type>(array, value_type, cast_options),
            UInt16 => cast_to_dictionary::<UInt16Type>(array, value_type, cast_options),
            UInt32 => cast_to_dictionary::<UInt32Type>(array, value_type, cast_options),
            UInt64 => cast_to_dictionary::<UInt64Type>(array, value_type, cast_options),
            _ => Err(ArrowError::CastError(format!(
                "Casting from type {from_type:?} to dictionary type {to_type:?} not supported",
            ))),
        },
        (List(_), List(to)) => cast_list_values::<i32>(array, to, cast_options),
        (LargeList(_), LargeList(to)) => cast_list_values::<i64>(array, to, cast_options),
        (List(_), LargeList(list_to)) => cast_list::<i32, i64>(array, list_to, cast_options),
        (LargeList(_), List(list_to)) => cast_list::<i64, i32>(array, list_to, cast_options),
        (List(_), FixedSizeList(field, size)) => {
            let array = array.as_list::<i32>();
            cast_list_to_fixed_size_list::<i32>(array, field, *size, cast_options)
        }
        (LargeList(_), FixedSizeList(field, size)) => {
            let array = array.as_list::<i64>();
            cast_list_to_fixed_size_list::<i64>(array, field, *size, cast_options)
        }
        (List(_) | LargeList(_), _) => match to_type {
            Utf8 => value_to_string::<i32>(array, cast_options),
            LargeUtf8 => value_to_string::<i64>(array, cast_options),
            _ => Err(ArrowError::CastError(
                "Cannot cast list to non-list data types".to_string(),
            )),
        },
        (FixedSizeList(list_from, size), List(list_to)) => {
            if list_to.data_type() != list_from.data_type() {
                // To transform inner type, can first cast to FSL with new inner type.
                let fsl_to = DataType::FixedSizeList(list_to.clone(), *size);
                let array = cast_with_options(array, &fsl_to, cast_options)?;
                cast_fixed_size_list_to_list::<i32>(array.as_ref())
            } else {
                cast_fixed_size_list_to_list::<i32>(array)
            }
        }
        (FixedSizeList(list_from, size), LargeList(list_to)) => {
            if list_to.data_type() != list_from.data_type() {
                // To transform inner type, can first cast to FSL with new inner type.
                let fsl_to = DataType::FixedSizeList(list_to.clone(), *size);
                let array = cast_with_options(array, &fsl_to, cast_options)?;
                cast_fixed_size_list_to_list::<i64>(array.as_ref())
            } else {
                cast_fixed_size_list_to_list::<i64>(array)
            }
        }
        (FixedSizeList(_, size_from), FixedSizeList(list_to, size_to)) => {
            if size_from != size_to {
                return Err(ArrowError::CastError(
                    "cannot cast fixed-size-list to fixed-size-list with different size".into(),
                ));
            }
            let array = array.as_any().downcast_ref::<FixedSizeListArray>().unwrap();
            let values = cast_with_options(array.values(), list_to.data_type(), cast_options)?;
            Ok(Arc::new(FixedSizeListArray::try_new(
                list_to.clone(),
                *size_from,
                values,
                array.nulls().cloned(),
            )?))
        }
        (_, List(ref to)) => cast_values_to_list::<i32>(array, to, cast_options),
        (_, LargeList(ref to)) => cast_values_to_list::<i64>(array, to, cast_options),
        (_, FixedSizeList(ref to, size)) if *size == 1 => {
            cast_values_to_fixed_size_list(array, to, *size, cast_options)
        }
        (FixedSizeList(_, size), _) if *size == 1 => {
            cast_single_element_fixed_size_list_to_values(array, to_type, cast_options)
        }
        (Map(_, ordered1), Map(_, ordered2)) if ordered1 == ordered2 => {
            cast_map_values(array.as_map(), to_type, cast_options, ordered1.to_owned())
        }
        (Decimal128(p1, s1), Decimal128(p2, s2)) => {
            cast_decimal_to_decimal_same_type::<Decimal128Type>(
                array.as_primitive(),
                *p1,
                *s1,
                *p2,
                *s2,
                cast_options,
            )
        }
        (Decimal256(p1, s1), Decimal256(p2, s2)) => {
            cast_decimal_to_decimal_same_type::<Decimal256Type>(
                array.as_primitive(),
                *p1,
                *s1,
                *p2,
                *s2,
                cast_options,
            )
        }
        (Decimal128(_, s1), Decimal256(p2, s2)) => {
            cast_decimal_to_decimal::<Decimal128Type, Decimal256Type>(
                array.as_primitive(),
                *s1,
                *p2,
                *s2,
                cast_options,
            )
        }
        (Decimal256(_, s1), Decimal128(p2, s2)) => {
            cast_decimal_to_decimal::<Decimal256Type, Decimal128Type>(
                array.as_primitive(),
                *s1,
                *p2,
                *s2,
                cast_options,
            )
        }
        (Decimal128(_, scale), _) if !to_type.is_temporal() => {
            // cast decimal to other type
            match to_type {
                UInt8 => cast_decimal_to_integer::<Decimal128Type, UInt8Type>(
                    array,
                    10_i128,
                    *scale,
                    cast_options,
                ),
                UInt16 => cast_decimal_to_integer::<Decimal128Type, UInt16Type>(
                    array,
                    10_i128,
                    *scale,
                    cast_options,
                ),
                UInt32 => cast_decimal_to_integer::<Decimal128Type, UInt32Type>(
                    array,
                    10_i128,
                    *scale,
                    cast_options,
                ),
                UInt64 => cast_decimal_to_integer::<Decimal128Type, UInt64Type>(
                    array,
                    10_i128,
                    *scale,
                    cast_options,
                ),
                Int8 => cast_decimal_to_integer::<Decimal128Type, Int8Type>(
                    array,
                    10_i128,
                    *scale,
                    cast_options,
                ),
                Int16 => cast_decimal_to_integer::<Decimal128Type, Int16Type>(
                    array,
                    10_i128,
                    *scale,
                    cast_options,
                ),
                Int32 => cast_decimal_to_integer::<Decimal128Type, Int32Type>(
                    array,
                    10_i128,
                    *scale,
                    cast_options,
                ),
                Int64 => cast_decimal_to_integer::<Decimal128Type, Int64Type>(
                    array,
                    10_i128,
                    *scale,
                    cast_options,
                ),
                Float32 => cast_decimal_to_float::<Decimal128Type, Float32Type, _>(array, |x| {
                    (x as f64 / 10_f64.powi(*scale as i32)) as f32
                }),
                Float64 => cast_decimal_to_float::<Decimal128Type, Float64Type, _>(array, |x| {
                    x as f64 / 10_f64.powi(*scale as i32)
                }),
                Utf8View => value_to_string_view(array, cast_options),
                Utf8 => value_to_string::<i32>(array, cast_options),
                LargeUtf8 => value_to_string::<i64>(array, cast_options),
                Null => Ok(new_null_array(to_type, array.len())),
                _ => Err(ArrowError::CastError(format!(
                    "Casting from {from_type:?} to {to_type:?} not supported"
                ))),
            }
        }
        (Decimal256(_, scale), _) if !to_type.is_temporal() => {
            // cast decimal to other type
            match to_type {
                UInt8 => cast_decimal_to_integer::<Decimal256Type, UInt8Type>(
                    array,
                    i256::from_i128(10_i128),
                    *scale,
                    cast_options,
                ),
                UInt16 => cast_decimal_to_integer::<Decimal256Type, UInt16Type>(
                    array,
                    i256::from_i128(10_i128),
                    *scale,
                    cast_options,
                ),
                UInt32 => cast_decimal_to_integer::<Decimal256Type, UInt32Type>(
                    array,
                    i256::from_i128(10_i128),
                    *scale,
                    cast_options,
                ),
                UInt64 => cast_decimal_to_integer::<Decimal256Type, UInt64Type>(
                    array,
                    i256::from_i128(10_i128),
                    *scale,
                    cast_options,
                ),
                Int8 => cast_decimal_to_integer::<Decimal256Type, Int8Type>(
                    array,
                    i256::from_i128(10_i128),
                    *scale,
                    cast_options,
                ),
                Int16 => cast_decimal_to_integer::<Decimal256Type, Int16Type>(
                    array,
                    i256::from_i128(10_i128),
                    *scale,
                    cast_options,
                ),
                Int32 => cast_decimal_to_integer::<Decimal256Type, Int32Type>(
                    array,
                    i256::from_i128(10_i128),
                    *scale,
                    cast_options,
                ),
                Int64 => cast_decimal_to_integer::<Decimal256Type, Int64Type>(
                    array,
                    i256::from_i128(10_i128),
                    *scale,
                    cast_options,
                ),
                Float32 => cast_decimal_to_float::<Decimal256Type, Float32Type, _>(array, |x| {
                    (x.to_f64().unwrap() / 10_f64.powi(*scale as i32)) as f32
                }),
                Float64 => cast_decimal_to_float::<Decimal256Type, Float64Type, _>(array, |x| {
                    x.to_f64().unwrap() / 10_f64.powi(*scale as i32)
                }),
                Utf8View => value_to_string_view(array, cast_options),
                Utf8 => value_to_string::<i32>(array, cast_options),
                LargeUtf8 => value_to_string::<i64>(array, cast_options),
                Null => Ok(new_null_array(to_type, array.len())),
                _ => Err(ArrowError::CastError(format!(
                    "Casting from {from_type:?} to {to_type:?} not supported"
                ))),
            }
        }
        (_, Decimal128(precision, scale)) if !from_type.is_temporal() => {
            // cast data to decimal
            match from_type {
                UInt8 => cast_integer_to_decimal::<_, Decimal128Type, _>(
                    array.as_primitive::<UInt8Type>(),
                    *precision,
                    *scale,
                    10_i128,
                    cast_options,
                ),
                UInt16 => cast_integer_to_decimal::<_, Decimal128Type, _>(
                    array.as_primitive::<UInt16Type>(),
                    *precision,
                    *scale,
                    10_i128,
                    cast_options,
                ),
                UInt32 => cast_integer_to_decimal::<_, Decimal128Type, _>(
                    array.as_primitive::<UInt32Type>(),
                    *precision,
                    *scale,
                    10_i128,
                    cast_options,
                ),
                UInt64 => cast_integer_to_decimal::<_, Decimal128Type, _>(
                    array.as_primitive::<UInt64Type>(),
                    *precision,
                    *scale,
                    10_i128,
                    cast_options,
                ),
                Int8 => cast_integer_to_decimal::<_, Decimal128Type, _>(
                    array.as_primitive::<Int8Type>(),
                    *precision,
                    *scale,
                    10_i128,
                    cast_options,
                ),
                Int16 => cast_integer_to_decimal::<_, Decimal128Type, _>(
                    array.as_primitive::<Int16Type>(),
                    *precision,
                    *scale,
                    10_i128,
                    cast_options,
                ),
                Int32 => cast_integer_to_decimal::<_, Decimal128Type, _>(
                    array.as_primitive::<Int32Type>(),
                    *precision,
                    *scale,
                    10_i128,
                    cast_options,
                ),
                Int64 => cast_integer_to_decimal::<_, Decimal128Type, _>(
                    array.as_primitive::<Int64Type>(),
                    *precision,
                    *scale,
                    10_i128,
                    cast_options,
                ),
                Float32 => cast_floating_point_to_decimal128(
                    array.as_primitive::<Float32Type>(),
                    *precision,
                    *scale,
                    cast_options,
                ),
                Float64 => cast_floating_point_to_decimal128(
                    array.as_primitive::<Float64Type>(),
                    *precision,
                    *scale,
                    cast_options,
                ),
                Utf8View | Utf8 => cast_string_to_decimal::<Decimal128Type, i32>(
                    array,
                    *precision,
                    *scale,
                    cast_options,
                ),
                LargeUtf8 => cast_string_to_decimal::<Decimal128Type, i64>(
                    array,
                    *precision,
                    *scale,
                    cast_options,
                ),
                Null => Ok(new_null_array(to_type, array.len())),
                _ => Err(ArrowError::CastError(format!(
                    "Casting from {from_type:?} to {to_type:?} not supported"
                ))),
            }
        }
        (_, Decimal256(precision, scale)) if !from_type.is_temporal() => {
            // cast data to decimal
            match from_type {
                UInt8 => cast_integer_to_decimal::<_, Decimal256Type, _>(
                    array.as_primitive::<UInt8Type>(),
                    *precision,
                    *scale,
                    i256::from_i128(10_i128),
                    cast_options,
                ),
                UInt16 => cast_integer_to_decimal::<_, Decimal256Type, _>(
                    array.as_primitive::<UInt16Type>(),
                    *precision,
                    *scale,
                    i256::from_i128(10_i128),
                    cast_options,
                ),
                UInt32 => cast_integer_to_decimal::<_, Decimal256Type, _>(
                    array.as_primitive::<UInt32Type>(),
                    *precision,
                    *scale,
                    i256::from_i128(10_i128),
                    cast_options,
                ),
                UInt64 => cast_integer_to_decimal::<_, Decimal256Type, _>(
                    array.as_primitive::<UInt64Type>(),
                    *precision,
                    *scale,
                    i256::from_i128(10_i128),
                    cast_options,
                ),
                Int8 => cast_integer_to_decimal::<_, Decimal256Type, _>(
                    array.as_primitive::<Int8Type>(),
                    *precision,
                    *scale,
                    i256::from_i128(10_i128),
                    cast_options,
                ),
                Int16 => cast_integer_to_decimal::<_, Decimal256Type, _>(
                    array.as_primitive::<Int16Type>(),
                    *precision,
                    *scale,
                    i256::from_i128(10_i128),
                    cast_options,
                ),
                Int32 => cast_integer_to_decimal::<_, Decimal256Type, _>(
                    array.as_primitive::<Int32Type>(),
                    *precision,
                    *scale,
                    i256::from_i128(10_i128),
                    cast_options,
                ),
                Int64 => cast_integer_to_decimal::<_, Decimal256Type, _>(
                    array.as_primitive::<Int64Type>(),
                    *precision,
                    *scale,
                    i256::from_i128(10_i128),
                    cast_options,
                ),
                Float32 => cast_floating_point_to_decimal256(
                    array.as_primitive::<Float32Type>(),
                    *precision,
                    *scale,
                    cast_options,
                ),
                Float64 => cast_floating_point_to_decimal256(
                    array.as_primitive::<Float64Type>(),
                    *precision,
                    *scale,
                    cast_options,
                ),
                Utf8View | Utf8 => cast_string_to_decimal::<Decimal256Type, i32>(
                    array,
                    *precision,
                    *scale,
                    cast_options,
                ),
                LargeUtf8 => cast_string_to_decimal::<Decimal256Type, i64>(
                    array,
                    *precision,
                    *scale,
                    cast_options,
                ),
                Null => Ok(new_null_array(to_type, array.len())),
                _ => Err(ArrowError::CastError(format!(
                    "Casting from {from_type:?} to {to_type:?} not supported"
                ))),
            }
        }
        (Struct(_), Struct(to_fields)) => {
            let array = array.as_struct();
            let fields = array
                .columns()
                .iter()
                .zip(to_fields.iter())
                .map(|(l, field)| cast_with_options(l, field.data_type(), cast_options))
                .collect::<Result<Vec<ArrayRef>, ArrowError>>()?;
            let array = StructArray::try_new(to_fields.clone(), fields, array.nulls().cloned())?;
            Ok(Arc::new(array) as ArrayRef)
        }
        (Struct(_), _) => Err(ArrowError::CastError(
            "Cannot cast from struct to other types except struct".to_string(),
        )),
        (_, Struct(_)) => Err(ArrowError::CastError(
            "Cannot cast to struct from other types except struct".to_string(),
        )),
        (_, Boolean) => match from_type {
            UInt8 => cast_numeric_to_bool::<UInt8Type>(array),
            UInt16 => cast_numeric_to_bool::<UInt16Type>(array),
            UInt32 => cast_numeric_to_bool::<UInt32Type>(array),
            UInt64 => cast_numeric_to_bool::<UInt64Type>(array),
            Int8 => cast_numeric_to_bool::<Int8Type>(array),
            Int16 => cast_numeric_to_bool::<Int16Type>(array),
            Int32 => cast_numeric_to_bool::<Int32Type>(array),
            Int64 => cast_numeric_to_bool::<Int64Type>(array),
            Float16 => cast_numeric_to_bool::<Float16Type>(array),
            Float32 => cast_numeric_to_bool::<Float32Type>(array),
            Float64 => cast_numeric_to_bool::<Float64Type>(array),
            Utf8View => cast_utf8view_to_boolean(array, cast_options),
            Utf8 => cast_utf8_to_boolean::<i32>(array, cast_options),
            LargeUtf8 => cast_utf8_to_boolean::<i64>(array, cast_options),
            _ => Err(ArrowError::CastError(format!(
                "Casting from {from_type:?} to {to_type:?} not supported",
            ))),
        },
        (Boolean, _) => match to_type {
            UInt8 => cast_bool_to_numeric::<UInt8Type>(array, cast_options),
            UInt16 => cast_bool_to_numeric::<UInt16Type>(array, cast_options),
            UInt32 => cast_bool_to_numeric::<UInt32Type>(array, cast_options),
            UInt64 => cast_bool_to_numeric::<UInt64Type>(array, cast_options),
            Int8 => cast_bool_to_numeric::<Int8Type>(array, cast_options),
            Int16 => cast_bool_to_numeric::<Int16Type>(array, cast_options),
            Int32 => cast_bool_to_numeric::<Int32Type>(array, cast_options),
            Int64 => cast_bool_to_numeric::<Int64Type>(array, cast_options),
            Float16 => cast_bool_to_numeric::<Float16Type>(array, cast_options),
            Float32 => cast_bool_to_numeric::<Float32Type>(array, cast_options),
            Float64 => cast_bool_to_numeric::<Float64Type>(array, cast_options),
            Utf8View => value_to_string_view(array, cast_options),
            Utf8 => value_to_string::<i32>(array, cast_options),
            LargeUtf8 => value_to_string::<i64>(array, cast_options),
            _ => Err(ArrowError::CastError(format!(
                "Casting from {from_type:?} to {to_type:?} not supported",
            ))),
        },
        (Utf8, _) => match to_type {
            UInt8 => parse_string::<UInt8Type, i32>(array, cast_options),
            UInt16 => parse_string::<UInt16Type, i32>(array, cast_options),
            UInt32 => parse_string::<UInt32Type, i32>(array, cast_options),
            UInt64 => parse_string::<UInt64Type, i32>(array, cast_options),
            Int8 => parse_string::<Int8Type, i32>(array, cast_options),
            Int16 => parse_string::<Int16Type, i32>(array, cast_options),
            Int32 => parse_string::<Int32Type, i32>(array, cast_options),
            Int64 => parse_string::<Int64Type, i32>(array, cast_options),
            Float32 => parse_string::<Float32Type, i32>(array, cast_options),
            Float64 => parse_string::<Float64Type, i32>(array, cast_options),
            Date32 => parse_string::<Date32Type, i32>(array, cast_options),
            Date64 => parse_string::<Date64Type, i32>(array, cast_options),
            Binary => Ok(Arc::new(BinaryArray::from(
                array.as_string::<i32>().clone(),
            ))),
            LargeBinary => {
                let binary = BinaryArray::from(array.as_string::<i32>().clone());
                cast_byte_container::<BinaryType, LargeBinaryType>(&binary)
            }
            Utf8View => Ok(Arc::new(StringViewArray::from(array.as_string::<i32>()))),
            BinaryView => Ok(Arc::new(
                StringViewArray::from(array.as_string::<i32>()).to_binary_view(),
            )),
            LargeUtf8 => cast_byte_container::<Utf8Type, LargeUtf8Type>(array),
            Time32(TimeUnit::Second) => parse_string::<Time32SecondType, i32>(array, cast_options),
            Time32(TimeUnit::Millisecond) => {
                parse_string::<Time32MillisecondType, i32>(array, cast_options)
            }
            Time64(TimeUnit::Microsecond) => {
                parse_string::<Time64MicrosecondType, i32>(array, cast_options)
            }
            Time64(TimeUnit::Nanosecond) => {
                parse_string::<Time64NanosecondType, i32>(array, cast_options)
            }
            Timestamp(TimeUnit::Second, to_tz) => {
                cast_string_to_timestamp::<i32, TimestampSecondType>(array, to_tz, cast_options)
            }
            Timestamp(TimeUnit::Millisecond, to_tz) => cast_string_to_timestamp::<
                i32,
                TimestampMillisecondType,
            >(array, to_tz, cast_options),
            Timestamp(TimeUnit::Microsecond, to_tz) => cast_string_to_timestamp::<
                i32,
                TimestampMicrosecondType,
            >(array, to_tz, cast_options),
            Timestamp(TimeUnit::Nanosecond, to_tz) => {
                cast_string_to_timestamp::<i32, TimestampNanosecondType>(array, to_tz, cast_options)
            }
            Interval(IntervalUnit::YearMonth) => {
                cast_string_to_year_month_interval::<i32>(array, cast_options)
            }
            Interval(IntervalUnit::DayTime) => {
                cast_string_to_day_time_interval::<i32>(array, cast_options)
            }
            Interval(IntervalUnit::MonthDayNano) => {
                cast_string_to_month_day_nano_interval::<i32>(array, cast_options)
            }
            _ => Err(ArrowError::CastError(format!(
                "Casting from {from_type:?} to {to_type:?} not supported",
            ))),
        },
        (Utf8View, _) => match to_type {
            UInt8 => parse_string_view::<UInt8Type>(array, cast_options),
            UInt16 => parse_string_view::<UInt16Type>(array, cast_options),
            UInt32 => parse_string_view::<UInt32Type>(array, cast_options),
            UInt64 => parse_string_view::<UInt64Type>(array, cast_options),
            Int8 => parse_string_view::<Int8Type>(array, cast_options),
            Int16 => parse_string_view::<Int16Type>(array, cast_options),
            Int32 => parse_string_view::<Int32Type>(array, cast_options),
            Int64 => parse_string_view::<Int64Type>(array, cast_options),
            Float32 => parse_string_view::<Float32Type>(array, cast_options),
            Float64 => parse_string_view::<Float64Type>(array, cast_options),
            Date32 => parse_string_view::<Date32Type>(array, cast_options),
            Date64 => parse_string_view::<Date64Type>(array, cast_options),
            Binary => cast_view_to_byte::<StringViewType, GenericBinaryType<i32>>(array),
            LargeBinary => cast_view_to_byte::<StringViewType, GenericBinaryType<i64>>(array),
            BinaryView => Ok(Arc::new(array.as_string_view().clone().to_binary_view())),
            Utf8 => cast_view_to_byte::<StringViewType, GenericStringType<i32>>(array),
            LargeUtf8 => cast_view_to_byte::<StringViewType, GenericStringType<i64>>(array),
            Time32(TimeUnit::Second) => parse_string_view::<Time32SecondType>(array, cast_options),
            Time32(TimeUnit::Millisecond) => {
                parse_string_view::<Time32MillisecondType>(array, cast_options)
            }
            Time64(TimeUnit::Microsecond) => {
                parse_string_view::<Time64MicrosecondType>(array, cast_options)
            }
            Time64(TimeUnit::Nanosecond) => {
                parse_string_view::<Time64NanosecondType>(array, cast_options)
            }
            Timestamp(TimeUnit::Second, to_tz) => {
                cast_view_to_timestamp::<TimestampSecondType>(array, to_tz, cast_options)
            }
            Timestamp(TimeUnit::Millisecond, to_tz) => {
                cast_view_to_timestamp::<TimestampMillisecondType>(array, to_tz, cast_options)
            }
            Timestamp(TimeUnit::Microsecond, to_tz) => {
                cast_view_to_timestamp::<TimestampMicrosecondType>(array, to_tz, cast_options)
            }
            Timestamp(TimeUnit::Nanosecond, to_tz) => {
                cast_view_to_timestamp::<TimestampNanosecondType>(array, to_tz, cast_options)
            }
            Interval(IntervalUnit::YearMonth) => {
                cast_view_to_year_month_interval(array, cast_options)
            }
            Interval(IntervalUnit::DayTime) => cast_view_to_day_time_interval(array, cast_options),
            Interval(IntervalUnit::MonthDayNano) => {
                cast_view_to_month_day_nano_interval(array, cast_options)
            }
            _ => Err(ArrowError::CastError(format!(
                "Casting from {from_type:?} to {to_type:?} not supported",
            ))),
        },
        (LargeUtf8, _) => match to_type {
            UInt8 => parse_string::<UInt8Type, i64>(array, cast_options),
            UInt16 => parse_string::<UInt16Type, i64>(array, cast_options),
            UInt32 => parse_string::<UInt32Type, i64>(array, cast_options),
            UInt64 => parse_string::<UInt64Type, i64>(array, cast_options),
            Int8 => parse_string::<Int8Type, i64>(array, cast_options),
            Int16 => parse_string::<Int16Type, i64>(array, cast_options),
            Int32 => parse_string::<Int32Type, i64>(array, cast_options),
            Int64 => parse_string::<Int64Type, i64>(array, cast_options),
            Float32 => parse_string::<Float32Type, i64>(array, cast_options),
            Float64 => parse_string::<Float64Type, i64>(array, cast_options),
            Date32 => parse_string::<Date32Type, i64>(array, cast_options),
            Date64 => parse_string::<Date64Type, i64>(array, cast_options),
            Utf8 => cast_byte_container::<LargeUtf8Type, Utf8Type>(array),
            Binary => {
                let large_binary = LargeBinaryArray::from(array.as_string::<i64>().clone());
                cast_byte_container::<LargeBinaryType, BinaryType>(&large_binary)
            }
            LargeBinary => Ok(Arc::new(LargeBinaryArray::from(
                array.as_string::<i64>().clone(),
            ))),
            Utf8View => Ok(Arc::new(StringViewArray::from(array.as_string::<i64>()))),
            BinaryView => Ok(Arc::new(BinaryViewArray::from(
                array
                    .as_string::<i64>()
                    .into_iter()
                    .map(|x| x.map(|x| x.as_bytes()))
                    .collect::<Vec<_>>(),
            ))),
            Time32(TimeUnit::Second) => parse_string::<Time32SecondType, i64>(array, cast_options),
            Time32(TimeUnit::Millisecond) => {
                parse_string::<Time32MillisecondType, i64>(array, cast_options)
            }
            Time64(TimeUnit::Microsecond) => {
                parse_string::<Time64MicrosecondType, i64>(array, cast_options)
            }
            Time64(TimeUnit::Nanosecond) => {
                parse_string::<Time64NanosecondType, i64>(array, cast_options)
            }
            Timestamp(TimeUnit::Second, to_tz) => {
                cast_string_to_timestamp::<i64, TimestampSecondType>(array, to_tz, cast_options)
            }
            Timestamp(TimeUnit::Millisecond, to_tz) => cast_string_to_timestamp::<
                i64,
                TimestampMillisecondType,
            >(array, to_tz, cast_options),
            Timestamp(TimeUnit::Microsecond, to_tz) => cast_string_to_timestamp::<
                i64,
                TimestampMicrosecondType,
            >(array, to_tz, cast_options),
            Timestamp(TimeUnit::Nanosecond, to_tz) => {
                cast_string_to_timestamp::<i64, TimestampNanosecondType>(array, to_tz, cast_options)
            }
            Interval(IntervalUnit::YearMonth) => {
                cast_string_to_year_month_interval::<i64>(array, cast_options)
            }
            Interval(IntervalUnit::DayTime) => {
                cast_string_to_day_time_interval::<i64>(array, cast_options)
            }
            Interval(IntervalUnit::MonthDayNano) => {
                cast_string_to_month_day_nano_interval::<i64>(array, cast_options)
            }
            _ => Err(ArrowError::CastError(format!(
                "Casting from {from_type:?} to {to_type:?} not supported",
            ))),
        },
        (Binary, _) => match to_type {
            Utf8 => cast_binary_to_string::<i32>(array, cast_options),
            LargeUtf8 => {
                let array = cast_binary_to_string::<i32>(array, cast_options)?;
                cast_byte_container::<Utf8Type, LargeUtf8Type>(array.as_ref())
            }
            LargeBinary => cast_byte_container::<BinaryType, LargeBinaryType>(array),
            FixedSizeBinary(size) => {
                cast_binary_to_fixed_size_binary::<i32>(array, *size, cast_options)
            }
            BinaryView => Ok(Arc::new(BinaryViewArray::from(array.as_binary::<i32>()))),
            Utf8View => Ok(Arc::new(StringViewArray::from(
                cast_binary_to_string::<i32>(array, cast_options)?.as_string::<i32>(),
            ))),
            _ => Err(ArrowError::CastError(format!(
                "Casting from {from_type:?} to {to_type:?} not supported",
            ))),
        },
        (LargeBinary, _) => match to_type {
            Utf8 => {
                let array = cast_binary_to_string::<i64>(array, cast_options)?;
                cast_byte_container::<LargeUtf8Type, Utf8Type>(array.as_ref())
            }
            LargeUtf8 => cast_binary_to_string::<i64>(array, cast_options),
            Binary => cast_byte_container::<LargeBinaryType, BinaryType>(array),
            FixedSizeBinary(size) => {
                cast_binary_to_fixed_size_binary::<i64>(array, *size, cast_options)
            }
            BinaryView => Ok(Arc::new(BinaryViewArray::from(array.as_binary::<i64>()))),
            Utf8View => {
                let array = cast_binary_to_string::<i64>(array, cast_options)?;
                Ok(Arc::new(StringViewArray::from(array.as_string::<i64>())))
            }
            _ => Err(ArrowError::CastError(format!(
                "Casting from {from_type:?} to {to_type:?} not supported",
            ))),
        },
        (FixedSizeBinary(size), _) => match to_type {
            Binary => cast_fixed_size_binary_to_binary::<i32>(array, *size),
            LargeBinary => cast_fixed_size_binary_to_binary::<i64>(array, *size),
            _ => Err(ArrowError::CastError(format!(
                "Casting from {from_type:?} to {to_type:?} not supported",
            ))),
        },
        (BinaryView, Binary) => cast_view_to_byte::<BinaryViewType, GenericBinaryType<i32>>(array),
        (BinaryView, LargeBinary) => {
            cast_view_to_byte::<BinaryViewType, GenericBinaryType<i64>>(array)
        }
        (BinaryView, Utf8) => {
            let binary_arr = cast_view_to_byte::<BinaryViewType, GenericBinaryType<i32>>(array)?;
            cast_binary_to_string::<i32>(&binary_arr, cast_options)
        }
        (BinaryView, LargeUtf8) => {
            let binary_arr = cast_view_to_byte::<BinaryViewType, GenericBinaryType<i64>>(array)?;
            cast_binary_to_string::<i64>(&binary_arr, cast_options)
        }
        (BinaryView, Utf8View) => {
            Ok(Arc::new(array.as_binary_view().clone().to_string_view()?) as ArrayRef)
        }
        (BinaryView, _) => Err(ArrowError::CastError(format!(
            "Casting from {from_type:?} to {to_type:?} not supported",
        ))),
        (from_type, Utf8View) if from_type.is_primitive() => {
            value_to_string_view(array, cast_options)
        }
        (from_type, LargeUtf8) if from_type.is_primitive() => {
            value_to_string::<i64>(array, cast_options)
        }
        (from_type, Utf8) if from_type.is_primitive() => {
            value_to_string::<i32>(array, cast_options)
        }
        (from_type, Binary) if from_type.is_integer() => match from_type {
            UInt8 => cast_numeric_to_binary::<UInt8Type, i32>(array),
            UInt16 => cast_numeric_to_binary::<UInt16Type, i32>(array),
            UInt32 => cast_numeric_to_binary::<UInt32Type, i32>(array),
            UInt64 => cast_numeric_to_binary::<UInt64Type, i32>(array),
            Int8 => cast_numeric_to_binary::<Int8Type, i32>(array),
            Int16 => cast_numeric_to_binary::<Int16Type, i32>(array),
            Int32 => cast_numeric_to_binary::<Int32Type, i32>(array),
            Int64 => cast_numeric_to_binary::<Int64Type, i32>(array),
            _ => unreachable!(),
        },
        (from_type, LargeBinary) if from_type.is_integer() => match from_type {
            UInt8 => cast_numeric_to_binary::<UInt8Type, i64>(array),
            UInt16 => cast_numeric_to_binary::<UInt16Type, i64>(array),
            UInt32 => cast_numeric_to_binary::<UInt32Type, i64>(array),
            UInt64 => cast_numeric_to_binary::<UInt64Type, i64>(array),
            Int8 => cast_numeric_to_binary::<Int8Type, i64>(array),
            Int16 => cast_numeric_to_binary::<Int16Type, i64>(array),
            Int32 => cast_numeric_to_binary::<Int32Type, i64>(array),
            Int64 => cast_numeric_to_binary::<Int64Type, i64>(array),
            _ => unreachable!(),
        },
        // start numeric casts
        (UInt8, UInt16) => cast_numeric_arrays::<UInt8Type, UInt16Type>(array, cast_options),
        (UInt8, UInt32) => cast_numeric_arrays::<UInt8Type, UInt32Type>(array, cast_options),
        (UInt8, UInt64) => cast_numeric_arrays::<UInt8Type, UInt64Type>(array, cast_options),
        (UInt8, Int8) => cast_numeric_arrays::<UInt8Type, Int8Type>(array, cast_options),
        (UInt8, Int16) => cast_numeric_arrays::<UInt8Type, Int16Type>(array, cast_options),
        (UInt8, Int32) => cast_numeric_arrays::<UInt8Type, Int32Type>(array, cast_options),
        (UInt8, Int64) => cast_numeric_arrays::<UInt8Type, Int64Type>(array, cast_options),
        (UInt8, Float16) => cast_numeric_arrays::<UInt8Type, Float16Type>(array, cast_options),
        (UInt8, Float32) => cast_numeric_arrays::<UInt8Type, Float32Type>(array, cast_options),
        (UInt8, Float64) => cast_numeric_arrays::<UInt8Type, Float64Type>(array, cast_options),

        (UInt16, UInt8) => cast_numeric_arrays::<UInt16Type, UInt8Type>(array, cast_options),
        (UInt16, UInt32) => cast_numeric_arrays::<UInt16Type, UInt32Type>(array, cast_options),
        (UInt16, UInt64) => cast_numeric_arrays::<UInt16Type, UInt64Type>(array, cast_options),
        (UInt16, Int8) => cast_numeric_arrays::<UInt16Type, Int8Type>(array, cast_options),
        (UInt16, Int16) => cast_numeric_arrays::<UInt16Type, Int16Type>(array, cast_options),
        (UInt16, Int32) => cast_numeric_arrays::<UInt16Type, Int32Type>(array, cast_options),
        (UInt16, Int64) => cast_numeric_arrays::<UInt16Type, Int64Type>(array, cast_options),
        (UInt16, Float16) => cast_numeric_arrays::<UInt16Type, Float16Type>(array, cast_options),
        (UInt16, Float32) => cast_numeric_arrays::<UInt16Type, Float32Type>(array, cast_options),
        (UInt16, Float64) => cast_numeric_arrays::<UInt16Type, Float64Type>(array, cast_options),

        (UInt32, UInt8) => cast_numeric_arrays::<UInt32Type, UInt8Type>(array, cast_options),
        (UInt32, UInt16) => cast_numeric_arrays::<UInt32Type, UInt16Type>(array, cast_options),
        (UInt32, UInt64) => cast_numeric_arrays::<UInt32Type, UInt64Type>(array, cast_options),
        (UInt32, Int8) => cast_numeric_arrays::<UInt32Type, Int8Type>(array, cast_options),
        (UInt32, Int16) => cast_numeric_arrays::<UInt32Type, Int16Type>(array, cast_options),
        (UInt32, Int32) => cast_numeric_arrays::<UInt32Type, Int32Type>(array, cast_options),
        (UInt32, Int64) => cast_numeric_arrays::<UInt32Type, Int64Type>(array, cast_options),
        (UInt32, Float16) => cast_numeric_arrays::<UInt32Type, Float16Type>(array, cast_options),
        (UInt32, Float32) => cast_numeric_arrays::<UInt32Type, Float32Type>(array, cast_options),
        (UInt32, Float64) => cast_numeric_arrays::<UInt32Type, Float64Type>(array, cast_options),

        (UInt64, UInt8) => cast_numeric_arrays::<UInt64Type, UInt8Type>(array, cast_options),
        (UInt64, UInt16) => cast_numeric_arrays::<UInt64Type, UInt16Type>(array, cast_options),
        (UInt64, UInt32) => cast_numeric_arrays::<UInt64Type, UInt32Type>(array, cast_options),
        (UInt64, Int8) => cast_numeric_arrays::<UInt64Type, Int8Type>(array, cast_options),
        (UInt64, Int16) => cast_numeric_arrays::<UInt64Type, Int16Type>(array, cast_options),
        (UInt64, Int32) => cast_numeric_arrays::<UInt64Type, Int32Type>(array, cast_options),
        (UInt64, Int64) => cast_numeric_arrays::<UInt64Type, Int64Type>(array, cast_options),
        (UInt64, Float16) => cast_numeric_arrays::<UInt64Type, Float16Type>(array, cast_options),
        (UInt64, Float32) => cast_numeric_arrays::<UInt64Type, Float32Type>(array, cast_options),
        (UInt64, Float64) => cast_numeric_arrays::<UInt64Type, Float64Type>(array, cast_options),

        (Int8, UInt8) => cast_numeric_arrays::<Int8Type, UInt8Type>(array, cast_options),
        (Int8, UInt16) => cast_numeric_arrays::<Int8Type, UInt16Type>(array, cast_options),
        (Int8, UInt32) => cast_numeric_arrays::<Int8Type, UInt32Type>(array, cast_options),
        (Int8, UInt64) => cast_numeric_arrays::<Int8Type, UInt64Type>(array, cast_options),
        (Int8, Int16) => cast_numeric_arrays::<Int8Type, Int16Type>(array, cast_options),
        (Int8, Int32) => cast_numeric_arrays::<Int8Type, Int32Type>(array, cast_options),
        (Int8, Int64) => cast_numeric_arrays::<Int8Type, Int64Type>(array, cast_options),
        (Int8, Float16) => cast_numeric_arrays::<Int8Type, Float16Type>(array, cast_options),
        (Int8, Float32) => cast_numeric_arrays::<Int8Type, Float32Type>(array, cast_options),
        (Int8, Float64) => cast_numeric_arrays::<Int8Type, Float64Type>(array, cast_options),

        (Int16, UInt8) => cast_numeric_arrays::<Int16Type, UInt8Type>(array, cast_options),
        (Int16, UInt16) => cast_numeric_arrays::<Int16Type, UInt16Type>(array, cast_options),
        (Int16, UInt32) => cast_numeric_arrays::<Int16Type, UInt32Type>(array, cast_options),
        (Int16, UInt64) => cast_numeric_arrays::<Int16Type, UInt64Type>(array, cast_options),
        (Int16, Int8) => cast_numeric_arrays::<Int16Type, Int8Type>(array, cast_options),
        (Int16, Int32) => cast_numeric_arrays::<Int16Type, Int32Type>(array, cast_options),
        (Int16, Int64) => cast_numeric_arrays::<Int16Type, Int64Type>(array, cast_options),
        (Int16, Float16) => cast_numeric_arrays::<Int16Type, Float16Type>(array, cast_options),
        (Int16, Float32) => cast_numeric_arrays::<Int16Type, Float32Type>(array, cast_options),
        (Int16, Float64) => cast_numeric_arrays::<Int16Type, Float64Type>(array, cast_options),

        (Int32, UInt8) => cast_numeric_arrays::<Int32Type, UInt8Type>(array, cast_options),
        (Int32, UInt16) => cast_numeric_arrays::<Int32Type, UInt16Type>(array, cast_options),
        (Int32, UInt32) => cast_numeric_arrays::<Int32Type, UInt32Type>(array, cast_options),
        (Int32, UInt64) => cast_numeric_arrays::<Int32Type, UInt64Type>(array, cast_options),
        (Int32, Int8) => cast_numeric_arrays::<Int32Type, Int8Type>(array, cast_options),
        (Int32, Int16) => cast_numeric_arrays::<Int32Type, Int16Type>(array, cast_options),
        (Int32, Int64) => cast_numeric_arrays::<Int32Type, Int64Type>(array, cast_options),
        (Int32, Float16) => cast_numeric_arrays::<Int32Type, Float16Type>(array, cast_options),
        (Int32, Float32) => cast_numeric_arrays::<Int32Type, Float32Type>(array, cast_options),
        (Int32, Float64) => cast_numeric_arrays::<Int32Type, Float64Type>(array, cast_options),

        (Int64, UInt8) => cast_numeric_arrays::<Int64Type, UInt8Type>(array, cast_options),
        (Int64, UInt16) => cast_numeric_arrays::<Int64Type, UInt16Type>(array, cast_options),
        (Int64, UInt32) => cast_numeric_arrays::<Int64Type, UInt32Type>(array, cast_options),
        (Int64, UInt64) => cast_numeric_arrays::<Int64Type, UInt64Type>(array, cast_options),
        (Int64, Int8) => cast_numeric_arrays::<Int64Type, Int8Type>(array, cast_options),
        (Int64, Int16) => cast_numeric_arrays::<Int64Type, Int16Type>(array, cast_options),
        (Int64, Int32) => cast_numeric_arrays::<Int64Type, Int32Type>(array, cast_options),
        (Int64, Float16) => cast_numeric_arrays::<Int64Type, Float16Type>(array, cast_options),
        (Int64, Float32) => cast_numeric_arrays::<Int64Type, Float32Type>(array, cast_options),
        (Int64, Float64) => cast_numeric_arrays::<Int64Type, Float64Type>(array, cast_options),

        (Float16, UInt8) => cast_numeric_arrays::<Float16Type, UInt8Type>(array, cast_options),
        (Float16, UInt16) => cast_numeric_arrays::<Float16Type, UInt16Type>(array, cast_options),
        (Float16, UInt32) => cast_numeric_arrays::<Float16Type, UInt32Type>(array, cast_options),
        (Float16, UInt64) => cast_numeric_arrays::<Float16Type, UInt64Type>(array, cast_options),
        (Float16, Int8) => cast_numeric_arrays::<Float16Type, Int8Type>(array, cast_options),
        (Float16, Int16) => cast_numeric_arrays::<Float16Type, Int16Type>(array, cast_options),
        (Float16, Int32) => cast_numeric_arrays::<Float16Type, Int32Type>(array, cast_options),
        (Float16, Int64) => cast_numeric_arrays::<Float16Type, Int64Type>(array, cast_options),
        (Float16, Float32) => cast_numeric_arrays::<Float16Type, Float32Type>(array, cast_options),
        (Float16, Float64) => cast_numeric_arrays::<Float16Type, Float64Type>(array, cast_options),

        (Float32, UInt8) => cast_numeric_arrays::<Float32Type, UInt8Type>(array, cast_options),
        (Float32, UInt16) => cast_numeric_arrays::<Float32Type, UInt16Type>(array, cast_options),
        (Float32, UInt32) => cast_numeric_arrays::<Float32Type, UInt32Type>(array, cast_options),
        (Float32, UInt64) => cast_numeric_arrays::<Float32Type, UInt64Type>(array, cast_options),
        (Float32, Int8) => cast_numeric_arrays::<Float32Type, Int8Type>(array, cast_options),
        (Float32, Int16) => cast_numeric_arrays::<Float32Type, Int16Type>(array, cast_options),
        (Float32, Int32) => cast_numeric_arrays::<Float32Type, Int32Type>(array, cast_options),
        (Float32, Int64) => cast_numeric_arrays::<Float32Type, Int64Type>(array, cast_options),
        (Float32, Float16) => cast_numeric_arrays::<Float32Type, Float16Type>(array, cast_options),
        (Float32, Float64) => cast_numeric_arrays::<Float32Type, Float64Type>(array, cast_options),

        (Float64, UInt8) => cast_numeric_arrays::<Float64Type, UInt8Type>(array, cast_options),
        (Float64, UInt16) => cast_numeric_arrays::<Float64Type, UInt16Type>(array, cast_options),
        (Float64, UInt32) => cast_numeric_arrays::<Float64Type, UInt32Type>(array, cast_options),
        (Float64, UInt64) => cast_numeric_arrays::<Float64Type, UInt64Type>(array, cast_options),
        (Float64, Int8) => cast_numeric_arrays::<Float64Type, Int8Type>(array, cast_options),
        (Float64, Int16) => cast_numeric_arrays::<Float64Type, Int16Type>(array, cast_options),
        (Float64, Int32) => cast_numeric_arrays::<Float64Type, Int32Type>(array, cast_options),
        (Float64, Int64) => cast_numeric_arrays::<Float64Type, Int64Type>(array, cast_options),
        (Float64, Float16) => cast_numeric_arrays::<Float64Type, Float16Type>(array, cast_options),
        (Float64, Float32) => cast_numeric_arrays::<Float64Type, Float32Type>(array, cast_options),
        // end numeric casts

        // temporal casts
        (Int32, Date32) => cast_reinterpret_arrays::<Int32Type, Date32Type>(array),
        (Int32, Date64) => cast_with_options(
            &cast_with_options(array, &Date32, cast_options)?,
            &Date64,
            cast_options,
        ),
        (Int32, Time32(TimeUnit::Second)) => {
            cast_reinterpret_arrays::<Int32Type, Time32SecondType>(array)
        }
        (Int32, Time32(TimeUnit::Millisecond)) => {
            cast_reinterpret_arrays::<Int32Type, Time32MillisecondType>(array)
        }
        // No support for microsecond/nanosecond with i32
        (Date32, Int32) => cast_reinterpret_arrays::<Date32Type, Int32Type>(array),
        (Date32, Int64) => cast_with_options(
            &cast_with_options(array, &Int32, cast_options)?,
            &Int64,
            cast_options,
        ),
        (Time32(TimeUnit::Second), Int32) => {
            cast_reinterpret_arrays::<Time32SecondType, Int32Type>(array)
        }
        (Time32(TimeUnit::Millisecond), Int32) => {
            cast_reinterpret_arrays::<Time32MillisecondType, Int32Type>(array)
        }
        (Int64, Date64) => cast_reinterpret_arrays::<Int64Type, Date64Type>(array),
        (Int64, Date32) => cast_with_options(
            &cast_with_options(array, &Int32, cast_options)?,
            &Date32,
            cast_options,
        ),
        // No support for second/milliseconds with i64
        (Int64, Time64(TimeUnit::Microsecond)) => {
            cast_reinterpret_arrays::<Int64Type, Time64MicrosecondType>(array)
        }
        (Int64, Time64(TimeUnit::Nanosecond)) => {
            cast_reinterpret_arrays::<Int64Type, Time64NanosecondType>(array)
        }

        (Date64, Int64) => cast_reinterpret_arrays::<Date64Type, Int64Type>(array),
        (Date64, Int32) => cast_with_options(
            &cast_with_options(array, &Int64, cast_options)?,
            &Int32,
            cast_options,
        ),
        (Time64(TimeUnit::Microsecond), Int64) => {
            cast_reinterpret_arrays::<Time64MicrosecondType, Int64Type>(array)
        }
        (Time64(TimeUnit::Nanosecond), Int64) => {
            cast_reinterpret_arrays::<Time64NanosecondType, Int64Type>(array)
        }
        (Date32, Date64) => Ok(Arc::new(
            array
                .as_primitive::<Date32Type>()
                .unary::<_, Date64Type>(|x| x as i64 * MILLISECONDS_IN_DAY),
        )),
        (Date64, Date32) => Ok(Arc::new(
            array
                .as_primitive::<Date64Type>()
                .unary::<_, Date32Type>(|x| (x / MILLISECONDS_IN_DAY) as i32),
        )),

        (Time32(TimeUnit::Second), Time32(TimeUnit::Millisecond)) => Ok(Arc::new(
            array
                .as_primitive::<Time32SecondType>()
                .unary::<_, Time32MillisecondType>(|x| x * MILLISECONDS as i32),
        )),
        (Time32(TimeUnit::Second), Time64(TimeUnit::Microsecond)) => Ok(Arc::new(
            array
                .as_primitive::<Time32SecondType>()
                .unary::<_, Time64MicrosecondType>(|x| x as i64 * MICROSECONDS),
        )),
        (Time32(TimeUnit::Second), Time64(TimeUnit::Nanosecond)) => Ok(Arc::new(
            array
                .as_primitive::<Time32SecondType>()
                .unary::<_, Time64NanosecondType>(|x| x as i64 * NANOSECONDS),
        )),

        (Time32(TimeUnit::Millisecond), Time32(TimeUnit::Second)) => Ok(Arc::new(
            array
                .as_primitive::<Time32MillisecondType>()
                .unary::<_, Time32SecondType>(|x| x / MILLISECONDS as i32),
        )),
        (Time32(TimeUnit::Millisecond), Time64(TimeUnit::Microsecond)) => Ok(Arc::new(
            array
                .as_primitive::<Time32MillisecondType>()
                .unary::<_, Time64MicrosecondType>(|x| x as i64 * (MICROSECONDS / MILLISECONDS)),
        )),
        (Time32(TimeUnit::Millisecond), Time64(TimeUnit::Nanosecond)) => Ok(Arc::new(
            array
                .as_primitive::<Time32MillisecondType>()
                .unary::<_, Time64NanosecondType>(|x| x as i64 * (MICROSECONDS / NANOSECONDS)),
        )),

        (Time64(TimeUnit::Microsecond), Time32(TimeUnit::Second)) => Ok(Arc::new(
            array
                .as_primitive::<Time64MicrosecondType>()
                .unary::<_, Time32SecondType>(|x| (x / MICROSECONDS) as i32),
        )),
        (Time64(TimeUnit::Microsecond), Time32(TimeUnit::Millisecond)) => Ok(Arc::new(
            array
                .as_primitive::<Time64MicrosecondType>()
                .unary::<_, Time32MillisecondType>(|x| (x / (MICROSECONDS / MILLISECONDS)) as i32),
        )),
        (Time64(TimeUnit::Microsecond), Time64(TimeUnit::Nanosecond)) => Ok(Arc::new(
            array
                .as_primitive::<Time64MicrosecondType>()
                .unary::<_, Time64NanosecondType>(|x| x * (NANOSECONDS / MICROSECONDS)),
        )),

        (Time64(TimeUnit::Nanosecond), Time32(TimeUnit::Second)) => Ok(Arc::new(
            array
                .as_primitive::<Time64NanosecondType>()
                .unary::<_, Time32SecondType>(|x| (x / NANOSECONDS) as i32),
        )),
        (Time64(TimeUnit::Nanosecond), Time32(TimeUnit::Millisecond)) => Ok(Arc::new(
            array
                .as_primitive::<Time64NanosecondType>()
                .unary::<_, Time32MillisecondType>(|x| (x / (NANOSECONDS / MILLISECONDS)) as i32),
        )),
        (Time64(TimeUnit::Nanosecond), Time64(TimeUnit::Microsecond)) => Ok(Arc::new(
            array
                .as_primitive::<Time64NanosecondType>()
                .unary::<_, Time64MicrosecondType>(|x| x / (NANOSECONDS / MICROSECONDS)),
        )),

        // Timestamp to integer/floating/decimals
        (Timestamp(TimeUnit::Second, _), _) if to_type.is_numeric() => {
            let array = cast_reinterpret_arrays::<TimestampSecondType, Int64Type>(array)?;
            cast_with_options(&array, to_type, cast_options)
        }
        (Timestamp(TimeUnit::Millisecond, _), _) if to_type.is_numeric() => {
            let array = cast_reinterpret_arrays::<TimestampMillisecondType, Int64Type>(array)?;
            cast_with_options(&array, to_type, cast_options)
        }
        (Timestamp(TimeUnit::Microsecond, _), _) if to_type.is_numeric() => {
            let array = cast_reinterpret_arrays::<TimestampMicrosecondType, Int64Type>(array)?;
            cast_with_options(&array, to_type, cast_options)
        }
        (Timestamp(TimeUnit::Nanosecond, _), _) if to_type.is_numeric() => {
            let array = cast_reinterpret_arrays::<TimestampNanosecondType, Int64Type>(array)?;
            cast_with_options(&array, to_type, cast_options)
        }

        (_, Timestamp(unit, tz)) if from_type.is_numeric() => {
            let array = cast_with_options(array, &Int64, cast_options)?;
            Ok(make_timestamp_array(
                array.as_primitive(),
                *unit,
                tz.clone(),
            ))
        }

        (Timestamp(from_unit, from_tz), Timestamp(to_unit, to_tz)) => {
            let array = cast_with_options(array, &Int64, cast_options)?;
            let time_array = array.as_primitive::<Int64Type>();
            let from_size = time_unit_multiple(from_unit);
            let to_size = time_unit_multiple(to_unit);
            // we either divide or multiply, depending on size of each unit
            // units are never the same when the types are the same
            let converted = match from_size.cmp(&to_size) {
                Ordering::Greater => {
                    let divisor = from_size / to_size;
                    time_array.unary::<_, Int64Type>(|o| o / divisor)
                }
                Ordering::Equal => time_array.clone(),
                Ordering::Less => {
                    let mul = to_size / from_size;
                    if cast_options.safe {
                        time_array.unary_opt::<_, Int64Type>(|o| o.checked_mul(mul))
                    } else {
                        time_array.try_unary::<_, Int64Type, _>(|o| o.mul_checked(mul))?
                    }
                }
            };
            // Normalize timezone
            let adjusted = match (from_tz, to_tz) {
                // Only this case needs to be adjusted because we're casting from
                // unknown time offset to some time offset, we want the time to be
                // unchanged.
                //
                // i.e. Timestamp('2001-01-01T00:00', None) -> Timestamp('2001-01-01T00:00', '+0700')
                (None, Some(to_tz)) => {
                    let to_tz: Tz = to_tz.parse()?;
                    match to_unit {
                        TimeUnit::Second => adjust_timestamp_to_timezone::<TimestampSecondType>(
                            converted,
                            &to_tz,
                            cast_options,
                        )?,
                        TimeUnit::Millisecond => adjust_timestamp_to_timezone::<
                            TimestampMillisecondType,
                        >(
                            converted, &to_tz, cast_options
                        )?,
                        TimeUnit::Microsecond => adjust_timestamp_to_timezone::<
                            TimestampMicrosecondType,
                        >(
                            converted, &to_tz, cast_options
                        )?,
                        TimeUnit::Nanosecond => adjust_timestamp_to_timezone::<
                            TimestampNanosecondType,
                        >(
                            converted, &to_tz, cast_options
                        )?,
                    }
                }
                _ => converted,
            };
            Ok(make_timestamp_array(&adjusted, *to_unit, to_tz.clone()))
        }
        (Timestamp(TimeUnit::Microsecond, _), Date32) => {
            timestamp_to_date32(array.as_primitive::<TimestampMicrosecondType>())
        }
        (Timestamp(TimeUnit::Millisecond, _), Date32) => {
            timestamp_to_date32(array.as_primitive::<TimestampMillisecondType>())
        }
        (Timestamp(TimeUnit::Second, _), Date32) => {
            timestamp_to_date32(array.as_primitive::<TimestampSecondType>())
        }
        (Timestamp(TimeUnit::Nanosecond, _), Date32) => {
            timestamp_to_date32(array.as_primitive::<TimestampNanosecondType>())
        }
        (Timestamp(TimeUnit::Second, _), Date64) => Ok(Arc::new(match cast_options.safe {
            true => {
                // change error to None
                array
                    .as_primitive::<TimestampSecondType>()
                    .unary_opt::<_, Date64Type>(|x| x.checked_mul(MILLISECONDS))
            }
            false => array
                .as_primitive::<TimestampSecondType>()
                .try_unary::<_, Date64Type, _>(|x| x.mul_checked(MILLISECONDS))?,
        })),
        (Timestamp(TimeUnit::Millisecond, _), Date64) => {
            cast_reinterpret_arrays::<TimestampMillisecondType, Date64Type>(array)
        }
        (Timestamp(TimeUnit::Microsecond, _), Date64) => Ok(Arc::new(
            array
                .as_primitive::<TimestampMicrosecondType>()
                .unary::<_, Date64Type>(|x| x / (MICROSECONDS / MILLISECONDS)),
        )),
        (Timestamp(TimeUnit::Nanosecond, _), Date64) => Ok(Arc::new(
            array
                .as_primitive::<TimestampNanosecondType>()
                .unary::<_, Date64Type>(|x| x / (NANOSECONDS / MILLISECONDS)),
        )),
        (Timestamp(TimeUnit::Second, tz), Time64(TimeUnit::Microsecond)) => {
            let tz = tz.as_ref().map(|tz| tz.parse()).transpose()?;
            Ok(Arc::new(
                array
                    .as_primitive::<TimestampSecondType>()
                    .try_unary::<_, Time64MicrosecondType, ArrowError>(|x| {
                        Ok(time_to_time64us(as_time_res_with_timezone::<
                            TimestampSecondType,
                        >(x, tz)?))
                    })?,
            ))
        }
        (Timestamp(TimeUnit::Second, tz), Time64(TimeUnit::Nanosecond)) => {
            let tz = tz.as_ref().map(|tz| tz.parse()).transpose()?;
            Ok(Arc::new(
                array
                    .as_primitive::<TimestampSecondType>()
                    .try_unary::<_, Time64NanosecondType, ArrowError>(|x| {
                        Ok(time_to_time64ns(as_time_res_with_timezone::<
                            TimestampSecondType,
                        >(x, tz)?))
                    })?,
            ))
        }
        (Timestamp(TimeUnit::Millisecond, tz), Time64(TimeUnit::Microsecond)) => {
            let tz = tz.as_ref().map(|tz| tz.parse()).transpose()?;
            Ok(Arc::new(
                array
                    .as_primitive::<TimestampMillisecondType>()
                    .try_unary::<_, Time64MicrosecondType, ArrowError>(|x| {
                        Ok(time_to_time64us(as_time_res_with_timezone::<
                            TimestampMillisecondType,
                        >(x, tz)?))
                    })?,
            ))
        }
        (Timestamp(TimeUnit::Millisecond, tz), Time64(TimeUnit::Nanosecond)) => {
            let tz = tz.as_ref().map(|tz| tz.parse()).transpose()?;
            Ok(Arc::new(
                array
                    .as_primitive::<TimestampMillisecondType>()
                    .try_unary::<_, Time64NanosecondType, ArrowError>(|x| {
                        Ok(time_to_time64ns(as_time_res_with_timezone::<
                            TimestampMillisecondType,
                        >(x, tz)?))
                    })?,
            ))
        }
        (Timestamp(TimeUnit::Microsecond, tz), Time64(TimeUnit::Microsecond)) => {
            let tz = tz.as_ref().map(|tz| tz.parse()).transpose()?;
            Ok(Arc::new(
                array
                    .as_primitive::<TimestampMicrosecondType>()
                    .try_unary::<_, Time64MicrosecondType, ArrowError>(|x| {
                        Ok(time_to_time64us(as_time_res_with_timezone::<
                            TimestampMicrosecondType,
                        >(x, tz)?))
                    })?,
            ))
        }
        (Timestamp(TimeUnit::Microsecond, tz), Time64(TimeUnit::Nanosecond)) => {
            let tz = tz.as_ref().map(|tz| tz.parse()).transpose()?;
            Ok(Arc::new(
                array
                    .as_primitive::<TimestampMicrosecondType>()
                    .try_unary::<_, Time64NanosecondType, ArrowError>(|x| {
                        Ok(time_to_time64ns(as_time_res_with_timezone::<
                            TimestampMicrosecondType,
                        >(x, tz)?))
                    })?,
            ))
        }
        (Timestamp(TimeUnit::Nanosecond, tz), Time64(TimeUnit::Microsecond)) => {
            let tz = tz.as_ref().map(|tz| tz.parse()).transpose()?;
            Ok(Arc::new(
                array
                    .as_primitive::<TimestampNanosecondType>()
                    .try_unary::<_, Time64MicrosecondType, ArrowError>(|x| {
                        Ok(time_to_time64us(as_time_res_with_timezone::<
                            TimestampNanosecondType,
                        >(x, tz)?))
                    })?,
            ))
        }
        (Timestamp(TimeUnit::Nanosecond, tz), Time64(TimeUnit::Nanosecond)) => {
            let tz = tz.as_ref().map(|tz| tz.parse()).transpose()?;
            Ok(Arc::new(
                array
                    .as_primitive::<TimestampNanosecondType>()
                    .try_unary::<_, Time64NanosecondType, ArrowError>(|x| {
                        Ok(time_to_time64ns(as_time_res_with_timezone::<
                            TimestampNanosecondType,
                        >(x, tz)?))
                    })?,
            ))
        }
        (Timestamp(TimeUnit::Second, tz), Time32(TimeUnit::Second)) => {
            let tz = tz.as_ref().map(|tz| tz.parse()).transpose()?;
            Ok(Arc::new(
                array
                    .as_primitive::<TimestampSecondType>()
                    .try_unary::<_, Time32SecondType, ArrowError>(|x| {
                        Ok(time_to_time32s(as_time_res_with_timezone::<
                            TimestampSecondType,
                        >(x, tz)?))
                    })?,
            ))
        }
        (Timestamp(TimeUnit::Second, tz), Time32(TimeUnit::Millisecond)) => {
            let tz = tz.as_ref().map(|tz| tz.parse()).transpose()?;
            Ok(Arc::new(
                array
                    .as_primitive::<TimestampSecondType>()
                    .try_unary::<_, Time32MillisecondType, ArrowError>(|x| {
                        Ok(time_to_time32ms(as_time_res_with_timezone::<
                            TimestampSecondType,
                        >(x, tz)?))
                    })?,
            ))
        }
        (Timestamp(TimeUnit::Millisecond, tz), Time32(TimeUnit::Second)) => {
            let tz = tz.as_ref().map(|tz| tz.parse()).transpose()?;
            Ok(Arc::new(
                array
                    .as_primitive::<TimestampMillisecondType>()
                    .try_unary::<_, Time32SecondType, ArrowError>(|x| {
                        Ok(time_to_time32s(as_time_res_with_timezone::<
                            TimestampMillisecondType,
                        >(x, tz)?))
                    })?,
            ))
        }
        (Timestamp(TimeUnit::Millisecond, tz), Time32(TimeUnit::Millisecond)) => {
            let tz = tz.as_ref().map(|tz| tz.parse()).transpose()?;
            Ok(Arc::new(
                array
                    .as_primitive::<TimestampMillisecondType>()
                    .try_unary::<_, Time32MillisecondType, ArrowError>(|x| {
                        Ok(time_to_time32ms(as_time_res_with_timezone::<
                            TimestampMillisecondType,
                        >(x, tz)?))
                    })?,
            ))
        }
        (Timestamp(TimeUnit::Microsecond, tz), Time32(TimeUnit::Second)) => {
            let tz = tz.as_ref().map(|tz| tz.parse()).transpose()?;
            Ok(Arc::new(
                array
                    .as_primitive::<TimestampMicrosecondType>()
                    .try_unary::<_, Time32SecondType, ArrowError>(|x| {
                        Ok(time_to_time32s(as_time_res_with_timezone::<
                            TimestampMicrosecondType,
                        >(x, tz)?))
                    })?,
            ))
        }
        (Timestamp(TimeUnit::Microsecond, tz), Time32(TimeUnit::Millisecond)) => {
            let tz = tz.as_ref().map(|tz| tz.parse()).transpose()?;
            Ok(Arc::new(
                array
                    .as_primitive::<TimestampMicrosecondType>()
                    .try_unary::<_, Time32MillisecondType, ArrowError>(|x| {
                        Ok(time_to_time32ms(as_time_res_with_timezone::<
                            TimestampMicrosecondType,
                        >(x, tz)?))
                    })?,
            ))
        }
        (Timestamp(TimeUnit::Nanosecond, tz), Time32(TimeUnit::Second)) => {
            let tz = tz.as_ref().map(|tz| tz.parse()).transpose()?;
            Ok(Arc::new(
                array
                    .as_primitive::<TimestampNanosecondType>()
                    .try_unary::<_, Time32SecondType, ArrowError>(|x| {
                        Ok(time_to_time32s(as_time_res_with_timezone::<
                            TimestampNanosecondType,
                        >(x, tz)?))
                    })?,
            ))
        }
        (Timestamp(TimeUnit::Nanosecond, tz), Time32(TimeUnit::Millisecond)) => {
            let tz = tz.as_ref().map(|tz| tz.parse()).transpose()?;
            Ok(Arc::new(
                array
                    .as_primitive::<TimestampNanosecondType>()
                    .try_unary::<_, Time32MillisecondType, ArrowError>(|x| {
                        Ok(time_to_time32ms(as_time_res_with_timezone::<
                            TimestampNanosecondType,
                        >(x, tz)?))
                    })?,
            ))
        }
        (Date64, Timestamp(TimeUnit::Second, None)) => Ok(Arc::new(
            array
                .as_primitive::<Date64Type>()
                .unary::<_, TimestampSecondType>(|x| x / MILLISECONDS),
        )),
        (Date64, Timestamp(TimeUnit::Millisecond, None)) => {
            cast_reinterpret_arrays::<Date64Type, TimestampMillisecondType>(array)
        }
        (Date64, Timestamp(TimeUnit::Microsecond, None)) => Ok(Arc::new(
            array
                .as_primitive::<Date64Type>()
                .unary::<_, TimestampMicrosecondType>(|x| x * (MICROSECONDS / MILLISECONDS)),
        )),
        (Date64, Timestamp(TimeUnit::Nanosecond, None)) => Ok(Arc::new(
            array
                .as_primitive::<Date64Type>()
                .unary::<_, TimestampNanosecondType>(|x| x * (NANOSECONDS / MILLISECONDS)),
        )),
        (Date32, Timestamp(TimeUnit::Second, None)) => Ok(Arc::new(
            array
                .as_primitive::<Date32Type>()
                .unary::<_, TimestampSecondType>(|x| (x as i64) * SECONDS_IN_DAY),
        )),
        (Date32, Timestamp(TimeUnit::Millisecond, None)) => Ok(Arc::new(
            array
                .as_primitive::<Date32Type>()
                .unary::<_, TimestampMillisecondType>(|x| (x as i64) * MILLISECONDS_IN_DAY),
        )),
        (Date32, Timestamp(TimeUnit::Microsecond, None)) => Ok(Arc::new(
            array
                .as_primitive::<Date32Type>()
                .unary::<_, TimestampMicrosecondType>(|x| (x as i64) * MICROSECONDS_IN_DAY),
        )),
        (Date32, Timestamp(TimeUnit::Nanosecond, None)) => Ok(Arc::new(
            array
                .as_primitive::<Date32Type>()
                .unary::<_, TimestampNanosecondType>(|x| (x as i64) * NANOSECONDS_IN_DAY),
        )),

        (_, Duration(unit)) if from_type.is_numeric() => {
            let array = cast_with_options(array, &Int64, cast_options)?;
            Ok(make_duration_array(array.as_primitive(), *unit))
        }
        (Duration(TimeUnit::Second), _) if to_type.is_numeric() => {
            let array = cast_reinterpret_arrays::<DurationSecondType, Int64Type>(array)?;
            cast_with_options(&array, to_type, cast_options)
        }
        (Duration(TimeUnit::Millisecond), _) if to_type.is_numeric() => {
            let array = cast_reinterpret_arrays::<DurationMillisecondType, Int64Type>(array)?;
            cast_with_options(&array, to_type, cast_options)
        }
        (Duration(TimeUnit::Microsecond), _) if to_type.is_numeric() => {
            let array = cast_reinterpret_arrays::<DurationMicrosecondType, Int64Type>(array)?;
            cast_with_options(&array, to_type, cast_options)
        }
        (Duration(TimeUnit::Nanosecond), _) if to_type.is_numeric() => {
            let array = cast_reinterpret_arrays::<DurationNanosecondType, Int64Type>(array)?;
            cast_with_options(&array, to_type, cast_options)
        }

        (Duration(from_unit), Duration(to_unit)) => {
            let array = cast_with_options(array, &Int64, cast_options)?;
            let time_array = array.as_primitive::<Int64Type>();
            let from_size = time_unit_multiple(from_unit);
            let to_size = time_unit_multiple(to_unit);
            // we either divide or multiply, depending on size of each unit
            // units are never the same when the types are the same
            let converted = match from_size.cmp(&to_size) {
                Ordering::Greater => {
                    let divisor = from_size / to_size;
                    time_array.unary::<_, Int64Type>(|o| o / divisor)
                }
                Ordering::Equal => time_array.clone(),
                Ordering::Less => {
                    let mul = to_size / from_size;
                    if cast_options.safe {
                        time_array.unary_opt::<_, Int64Type>(|o| o.checked_mul(mul))
                    } else {
                        time_array.try_unary::<_, Int64Type, _>(|o| o.mul_checked(mul))?
                    }
                }
            };
            Ok(make_duration_array(&converted, *to_unit))
        }

        (Duration(TimeUnit::Second), Interval(IntervalUnit::MonthDayNano)) => {
            cast_duration_to_interval::<DurationSecondType>(array, cast_options)
        }
        (Duration(TimeUnit::Millisecond), Interval(IntervalUnit::MonthDayNano)) => {
            cast_duration_to_interval::<DurationMillisecondType>(array, cast_options)
        }
        (Duration(TimeUnit::Microsecond), Interval(IntervalUnit::MonthDayNano)) => {
            cast_duration_to_interval::<DurationMicrosecondType>(array, cast_options)
        }
        (Duration(TimeUnit::Nanosecond), Interval(IntervalUnit::MonthDayNano)) => {
            cast_duration_to_interval::<DurationNanosecondType>(array, cast_options)
        }
        (Interval(IntervalUnit::MonthDayNano), Duration(TimeUnit::Second)) => {
            cast_month_day_nano_to_duration::<DurationSecondType>(array, cast_options)
        }
        (Interval(IntervalUnit::MonthDayNano), Duration(TimeUnit::Millisecond)) => {
            cast_month_day_nano_to_duration::<DurationMillisecondType>(array, cast_options)
        }
        (Interval(IntervalUnit::MonthDayNano), Duration(TimeUnit::Microsecond)) => {
            cast_month_day_nano_to_duration::<DurationMicrosecondType>(array, cast_options)
        }
        (Interval(IntervalUnit::MonthDayNano), Duration(TimeUnit::Nanosecond)) => {
            cast_month_day_nano_to_duration::<DurationNanosecondType>(array, cast_options)
        }
        (Interval(IntervalUnit::YearMonth), Interval(IntervalUnit::MonthDayNano)) => {
            cast_interval_year_month_to_interval_month_day_nano(array, cast_options)
        }
        (Interval(IntervalUnit::DayTime), Interval(IntervalUnit::MonthDayNano)) => {
            cast_interval_day_time_to_interval_month_day_nano(array, cast_options)
        }
        (Int32, Interval(IntervalUnit::YearMonth)) => {
            cast_reinterpret_arrays::<Int32Type, IntervalYearMonthType>(array)
        }
        (_, _) => Err(ArrowError::CastError(format!(
            "Casting from {from_type:?} to {to_type:?} not supported",
        ))),
    }
}

/// Get the time unit as a multiple of a second
const fn time_unit_multiple(unit: &TimeUnit) -> i64 {
    match unit {
        TimeUnit::Second => 1,
        TimeUnit::Millisecond => MILLISECONDS,
        TimeUnit::Microsecond => MICROSECONDS,
        TimeUnit::Nanosecond => NANOSECONDS,
    }
}

/// Convert Array into a PrimitiveArray of type, and apply numeric cast
fn cast_numeric_arrays<FROM, TO>(
    from: &dyn Array,
    cast_options: &CastOptions,
) -> Result<ArrayRef, ArrowError>
where
    FROM: ArrowPrimitiveType,
    TO: ArrowPrimitiveType,
    FROM::Native: NumCast,
    TO::Native: NumCast,
{
    if cast_options.safe {
        // If the value can't be casted to the `TO::Native`, return null
        Ok(Arc::new(numeric_cast::<FROM, TO>(
            from.as_primitive::<FROM>(),
        )))
    } else {
        // If the value can't be casted to the `TO::Native`, return error
        Ok(Arc::new(try_numeric_cast::<FROM, TO>(
            from.as_primitive::<FROM>(),
        )?))
    }
}

// Natural cast between numeric types
// If the value of T can't be casted to R, will throw error
fn try_numeric_cast<T, R>(from: &PrimitiveArray<T>) -> Result<PrimitiveArray<R>, ArrowError>
where
    T: ArrowPrimitiveType,
    R: ArrowPrimitiveType,
    T::Native: NumCast,
    R::Native: NumCast,
{
    from.try_unary(|value| {
        num::cast::cast::<T::Native, R::Native>(value).ok_or_else(|| {
            ArrowError::CastError(format!(
                "Can't cast value {:?} to type {}",
                value,
                R::DATA_TYPE
            ))
        })
    })
}

// Natural cast between numeric types
// If the value of T can't be casted to R, it will be converted to null
fn numeric_cast<T, R>(from: &PrimitiveArray<T>) -> PrimitiveArray<R>
where
    T: ArrowPrimitiveType,
    R: ArrowPrimitiveType,
    T::Native: NumCast,
    R::Native: NumCast,
{
    from.unary_opt::<_, R>(num::cast::cast::<T::Native, R::Native>)
}

fn cast_numeric_to_binary<FROM: ArrowPrimitiveType, O: OffsetSizeTrait>(
    array: &dyn Array,
) -> Result<ArrayRef, ArrowError> {
    let array = array.as_primitive::<FROM>();
    let size = std::mem::size_of::<FROM::Native>();
    let offsets = OffsetBuffer::from_lengths(std::iter::repeat(size).take(array.len()));
    Ok(Arc::new(GenericBinaryArray::<O>::new(
        offsets,
        array.values().inner().clone(),
        array.nulls().cloned(),
    )))
}

fn adjust_timestamp_to_timezone<T: ArrowTimestampType>(
    array: PrimitiveArray<Int64Type>,
    to_tz: &Tz,
    cast_options: &CastOptions,
) -> Result<PrimitiveArray<Int64Type>, ArrowError> {
    let adjust = |o| {
        let local = as_datetime::<T>(o)?;
        let offset = to_tz.offset_from_local_datetime(&local).single()?;
        T::make_value(local - offset.fix())
    };
    let adjusted = if cast_options.safe {
        array.unary_opt::<_, Int64Type>(adjust)
    } else {
        array.try_unary::<_, Int64Type, _>(|o| {
            adjust(o).ok_or_else(|| {
                ArrowError::CastError("Cannot cast timezone to different timezone".to_string())
            })
        })?
    };
    Ok(adjusted)
}

/// Cast numeric types to Boolean
///
/// Any zero value returns `false` while non-zero returns `true`
fn cast_numeric_to_bool<FROM>(from: &dyn Array) -> Result<ArrayRef, ArrowError>
where
    FROM: ArrowPrimitiveType,
{
    numeric_to_bool_cast::<FROM>(from.as_primitive::<FROM>()).map(|to| Arc::new(to) as ArrayRef)
}

fn numeric_to_bool_cast<T>(from: &PrimitiveArray<T>) -> Result<BooleanArray, ArrowError>
where
    T: ArrowPrimitiveType + ArrowPrimitiveType,
{
    let mut b = BooleanBuilder::with_capacity(from.len());

    for i in 0..from.len() {
        if from.is_null(i) {
            b.append_null();
        } else if from.value(i) != T::default_value() {
            b.append_value(true);
        } else {
            b.append_value(false);
        }
    }

    Ok(b.finish())
}

/// Cast Boolean types to numeric
///
/// `false` returns 0 while `true` returns 1
fn cast_bool_to_numeric<TO>(
    from: &dyn Array,
    cast_options: &CastOptions,
) -> Result<ArrayRef, ArrowError>
where
    TO: ArrowPrimitiveType,
    TO::Native: num::cast::NumCast,
{
    Ok(Arc::new(bool_to_numeric_cast::<TO>(
        from.as_any().downcast_ref::<BooleanArray>().unwrap(),
        cast_options,
    )))
}

fn bool_to_numeric_cast<T>(from: &BooleanArray, _cast_options: &CastOptions) -> PrimitiveArray<T>
where
    T: ArrowPrimitiveType,
    T::Native: num::NumCast,
{
    let iter = (0..from.len()).map(|i| {
        if from.is_null(i) {
            None
        } else if from.value(i) {
            // a workaround to cast a primitive to T::Native, infallible
            num::cast::cast(1)
        } else {
            Some(T::default_value())
        }
    });
    // Benefit:
    //     20% performance improvement
    // Soundness:
    //     The iterator is trustedLen because it comes from a Range
    unsafe { PrimitiveArray::<T>::from_trusted_len_iter(iter) }
}

/// Helper function to cast from one `BinaryArray` or 'LargeBinaryArray' to 'FixedSizeBinaryArray'.
fn cast_binary_to_fixed_size_binary<O: OffsetSizeTrait>(
    array: &dyn Array,
    byte_width: i32,
    cast_options: &CastOptions,
) -> Result<ArrayRef, ArrowError> {
    let array = array.as_binary::<O>();
    let mut builder = FixedSizeBinaryBuilder::with_capacity(array.len(), byte_width);

    for i in 0..array.len() {
        if array.is_null(i) {
            builder.append_null();
        } else {
            match builder.append_value(array.value(i)) {
                Ok(_) => {}
                Err(e) => match cast_options.safe {
                    true => builder.append_null(),
                    false => return Err(e),
                },
            }
        }
    }

    Ok(Arc::new(builder.finish()))
}

/// Helper function to cast from 'FixedSizeBinaryArray' to one `BinaryArray` or 'LargeBinaryArray'.
/// If the target one is too large for the source array it will return an Error.
fn cast_fixed_size_binary_to_binary<O: OffsetSizeTrait>(
    array: &dyn Array,
    byte_width: i32,
) -> Result<ArrayRef, ArrowError> {
    let array = array
        .as_any()
        .downcast_ref::<FixedSizeBinaryArray>()
        .unwrap();

    let offsets: i128 = byte_width as i128 * array.len() as i128;

    let is_binary = matches!(GenericBinaryType::<O>::DATA_TYPE, DataType::Binary);
    if is_binary && offsets > i32::MAX as i128 {
        return Err(ArrowError::ComputeError(
            "FixedSizeBinary array too large to cast to Binary array".to_string(),
        ));
    } else if !is_binary && offsets > i64::MAX as i128 {
        return Err(ArrowError::ComputeError(
            "FixedSizeBinary array too large to cast to LargeBinary array".to_string(),
        ));
    }

    let mut builder = GenericBinaryBuilder::<O>::with_capacity(array.len(), array.len());

    for i in 0..array.len() {
        if array.is_null(i) {
            builder.append_null();
        } else {
            builder.append_value(array.value(i));
        }
    }

    Ok(Arc::new(builder.finish()))
}

/// Helper function to cast from one `ByteArrayType` to another and vice versa.
/// If the target one (e.g., `LargeUtf8`) is too large for the source array it will return an Error.
fn cast_byte_container<FROM, TO>(array: &dyn Array) -> Result<ArrayRef, ArrowError>
where
    FROM: ByteArrayType,
    TO: ByteArrayType<Native = FROM::Native>,
    FROM::Offset: OffsetSizeTrait + ToPrimitive,
    TO::Offset: OffsetSizeTrait + NumCast,
{
    let data = array.to_data();
    assert_eq!(data.data_type(), &FROM::DATA_TYPE);
    let str_values_buf = data.buffers()[1].clone();
    let offsets = data.buffers()[0].typed_data::<FROM::Offset>();

    let mut offset_builder = BufferBuilder::<TO::Offset>::new(offsets.len());
    offsets
        .iter()
        .try_for_each::<_, Result<_, ArrowError>>(|offset| {
            let offset =
                <<TO as ByteArrayType>::Offset as NumCast>::from(*offset).ok_or_else(|| {
                    ArrowError::ComputeError(format!(
                        "{}{} array too large to cast to {}{} array",
                        FROM::Offset::PREFIX,
                        FROM::PREFIX,
                        TO::Offset::PREFIX,
                        TO::PREFIX
                    ))
                })?;
            offset_builder.append(offset);
            Ok(())
        })?;

    let offset_buffer = offset_builder.finish();

    let dtype = TO::DATA_TYPE;

    let builder = ArrayData::builder(dtype)
        .offset(array.offset())
        .len(array.len())
        .add_buffer(offset_buffer)
        .add_buffer(str_values_buf)
        .nulls(data.nulls().cloned());

    let array_data = unsafe { builder.build_unchecked() };

    Ok(Arc::new(GenericByteArray::<TO>::from(array_data)))
}

/// Helper function to cast from one `ByteViewType` array to `ByteArrayType` array.
fn cast_view_to_byte<FROM, TO>(array: &dyn Array) -> Result<ArrayRef, ArrowError>
where
    FROM: ByteViewType,
    TO: ByteArrayType,
    FROM::Native: AsRef<TO::Native>,
{
    let data = array.to_data();
    let view_array = GenericByteViewArray::<FROM>::from(data);

    let len = view_array.len();
    let bytes = view_array
        .views()
        .iter()
        .map(|v| ByteView::from(*v).length as usize)
        .sum::<usize>();

    let mut byte_array_builder = GenericByteBuilder::<TO>::with_capacity(len, bytes);

    for val in view_array.iter() {
        byte_array_builder.append_option(val);
    }

    Ok(Arc::new(byte_array_builder.finish()))
}

#[cfg(test)]
mod tests {
    use super::*;
    use arrow_buffer::{Buffer, IntervalDayTime, NullBuffer};
    use chrono::NaiveDate;
    use half::f16;

    macro_rules! generate_cast_test_case {
        ($INPUT_ARRAY: expr, $OUTPUT_TYPE_ARRAY: ident, $OUTPUT_TYPE: expr, $OUTPUT_VALUES: expr) => {
            let output =
                $OUTPUT_TYPE_ARRAY::from($OUTPUT_VALUES).with_data_type($OUTPUT_TYPE.clone());

            // assert cast type
            let input_array_type = $INPUT_ARRAY.data_type();
            assert!(can_cast_types(input_array_type, $OUTPUT_TYPE));
            let result = cast($INPUT_ARRAY, $OUTPUT_TYPE).unwrap();
            assert_eq!($OUTPUT_TYPE, result.data_type());
            assert_eq!(result.as_ref(), &output);

            let cast_option = CastOptions {
                safe: false,
                format_options: FormatOptions::default(),
            };
            let result = cast_with_options($INPUT_ARRAY, $OUTPUT_TYPE, &cast_option).unwrap();
            assert_eq!($OUTPUT_TYPE, result.data_type());
            assert_eq!(result.as_ref(), &output);
        };
    }

    fn create_decimal_array(
        array: Vec<Option<i128>>,
        precision: u8,
        scale: i8,
    ) -> Result<Decimal128Array, ArrowError> {
        array
            .into_iter()
            .collect::<Decimal128Array>()
            .with_precision_and_scale(precision, scale)
    }

    fn create_decimal256_array(
        array: Vec<Option<i256>>,
        precision: u8,
        scale: i8,
    ) -> Result<Decimal256Array, ArrowError> {
        array
            .into_iter()
            .collect::<Decimal256Array>()
            .with_precision_and_scale(precision, scale)
    }

    #[test]
    #[cfg(not(feature = "force_validate"))]
    #[should_panic(
        expected = "Cannot cast to Decimal128(20, 3). Overflowing on 57896044618658097711785492504343953926634992332820282019728792003956564819967"
    )]
    fn test_cast_decimal_to_decimal_round_with_error() {
        // decimal256 to decimal128 overflow
        let array = vec![
            Some(i256::from_i128(1123454)),
            Some(i256::from_i128(2123456)),
            Some(i256::from_i128(-3123453)),
            Some(i256::from_i128(-3123456)),
            None,
            Some(i256::MAX),
            Some(i256::MIN),
        ];
        let input_decimal_array = create_decimal256_array(array, 76, 4).unwrap();
        let array = Arc::new(input_decimal_array) as ArrayRef;
        let input_type = DataType::Decimal256(76, 4);
        let output_type = DataType::Decimal128(20, 3);
        assert!(can_cast_types(&input_type, &output_type));
        generate_cast_test_case!(
            &array,
            Decimal128Array,
            &output_type,
            vec![
                Some(112345_i128),
                Some(212346_i128),
                Some(-312345_i128),
                Some(-312346_i128),
                None,
                None,
                None,
            ]
        );
    }

    #[test]
    #[cfg(not(feature = "force_validate"))]
    fn test_cast_decimal_to_decimal_round() {
        let array = vec![
            Some(1123454),
            Some(2123456),
            Some(-3123453),
            Some(-3123456),
            None,
        ];
        let array = create_decimal_array(array, 20, 4).unwrap();
        // decimal128 to decimal128
        let input_type = DataType::Decimal128(20, 4);
        let output_type = DataType::Decimal128(20, 3);
        assert!(can_cast_types(&input_type, &output_type));
        generate_cast_test_case!(
            &array,
            Decimal128Array,
            &output_type,
            vec![
                Some(112345_i128),
                Some(212346_i128),
                Some(-312345_i128),
                Some(-312346_i128),
                None
            ]
        );

        // decimal128 to decimal256
        let input_type = DataType::Decimal128(20, 4);
        let output_type = DataType::Decimal256(20, 3);
        assert!(can_cast_types(&input_type, &output_type));
        generate_cast_test_case!(
            &array,
            Decimal256Array,
            &output_type,
            vec![
                Some(i256::from_i128(112345_i128)),
                Some(i256::from_i128(212346_i128)),
                Some(i256::from_i128(-312345_i128)),
                Some(i256::from_i128(-312346_i128)),
                None
            ]
        );

        // decimal256
        let array = vec![
            Some(i256::from_i128(1123454)),
            Some(i256::from_i128(2123456)),
            Some(i256::from_i128(-3123453)),
            Some(i256::from_i128(-3123456)),
            None,
        ];
        let array = create_decimal256_array(array, 20, 4).unwrap();

        // decimal256 to decimal256
        let input_type = DataType::Decimal256(20, 4);
        let output_type = DataType::Decimal256(20, 3);
        assert!(can_cast_types(&input_type, &output_type));
        generate_cast_test_case!(
            &array,
            Decimal256Array,
            &output_type,
            vec![
                Some(i256::from_i128(112345_i128)),
                Some(i256::from_i128(212346_i128)),
                Some(i256::from_i128(-312345_i128)),
                Some(i256::from_i128(-312346_i128)),
                None
            ]
        );
        // decimal256 to decimal128
        let input_type = DataType::Decimal256(20, 4);
        let output_type = DataType::Decimal128(20, 3);
        assert!(can_cast_types(&input_type, &output_type));
        generate_cast_test_case!(
            &array,
            Decimal128Array,
            &output_type,
            vec![
                Some(112345_i128),
                Some(212346_i128),
                Some(-312345_i128),
                Some(-312346_i128),
                None
            ]
        );
    }

    #[test]
    fn test_cast_decimal128_to_decimal128() {
        let input_type = DataType::Decimal128(20, 3);
        let output_type = DataType::Decimal128(20, 4);
        assert!(can_cast_types(&input_type, &output_type));
        let array = vec![Some(1123456), Some(2123456), Some(3123456), None];
        let array = create_decimal_array(array, 20, 3).unwrap();
        generate_cast_test_case!(
            &array,
            Decimal128Array,
            &output_type,
            vec![
                Some(11234560_i128),
                Some(21234560_i128),
                Some(31234560_i128),
                None
            ]
        );
        // negative test
        let array = vec![Some(123456), None];
        let array = create_decimal_array(array, 10, 0).unwrap();
        let result_safe = cast(&array, &DataType::Decimal128(2, 2));
        assert!(result_safe.is_ok());
        let options = CastOptions {
            safe: false,
            ..Default::default()
        };

        let result_unsafe = cast_with_options(&array, &DataType::Decimal128(2, 2), &options);
        assert_eq!("Invalid argument error: 12345600 is too large to store in a Decimal128 of precision 2. Max is 99",
                   result_unsafe.unwrap_err().to_string());
    }

    #[test]
    fn test_cast_decimal128_to_decimal128_dict() {
        let p = 20;
        let s = 3;
        let input_type = DataType::Decimal128(p, s);
        let output_type = DataType::Dictionary(
            Box::new(DataType::Int32),
            Box::new(DataType::Decimal128(p, s)),
        );
        assert!(can_cast_types(&input_type, &output_type));
        let array = vec![Some(1123456), Some(2123456), Some(3123456), None];
        let array = create_decimal_array(array, p, s).unwrap();
        let cast_array = cast_with_options(&array, &output_type, &CastOptions::default()).unwrap();
        assert_eq!(cast_array.data_type(), &output_type);
    }

    #[test]
    fn test_cast_decimal256_to_decimal256_dict() {
        let p = 20;
        let s = 3;
        let input_type = DataType::Decimal256(p, s);
        let output_type = DataType::Dictionary(
            Box::new(DataType::Int32),
            Box::new(DataType::Decimal256(p, s)),
        );
        assert!(can_cast_types(&input_type, &output_type));
        let array = vec![Some(1123456), Some(2123456), Some(3123456), None];
        let array = create_decimal_array(array, p, s).unwrap();
        let cast_array = cast_with_options(&array, &output_type, &CastOptions::default()).unwrap();
        assert_eq!(cast_array.data_type(), &output_type);
    }

    #[test]
    fn test_cast_decimal128_to_decimal128_overflow() {
        let input_type = DataType::Decimal128(38, 3);
        let output_type = DataType::Decimal128(38, 38);
        assert!(can_cast_types(&input_type, &output_type));

        let array = vec![Some(i128::MAX)];
        let array = create_decimal_array(array, 38, 3).unwrap();
        let result = cast_with_options(
            &array,
            &output_type,
            &CastOptions {
                safe: false,
                format_options: FormatOptions::default(),
            },
        );
        assert_eq!("Cast error: Cannot cast to Decimal128(38, 38). Overflowing on 170141183460469231731687303715884105727",
                   result.unwrap_err().to_string());
    }

    #[test]
    fn test_cast_decimal128_to_decimal256_overflow() {
        let input_type = DataType::Decimal128(38, 3);
        let output_type = DataType::Decimal256(76, 76);
        assert!(can_cast_types(&input_type, &output_type));

        let array = vec![Some(i128::MAX)];
        let array = create_decimal_array(array, 38, 3).unwrap();
        let result = cast_with_options(
            &array,
            &output_type,
            &CastOptions {
                safe: false,
                format_options: FormatOptions::default(),
            },
        );
        assert_eq!("Cast error: Cannot cast to Decimal256(76, 76). Overflowing on 170141183460469231731687303715884105727",
                   result.unwrap_err().to_string());
    }

    #[test]
    fn test_cast_decimal128_to_decimal256() {
        let input_type = DataType::Decimal128(20, 3);
        let output_type = DataType::Decimal256(20, 4);
        assert!(can_cast_types(&input_type, &output_type));
        let array = vec![Some(1123456), Some(2123456), Some(3123456), None];
        let array = create_decimal_array(array, 20, 3).unwrap();
        generate_cast_test_case!(
            &array,
            Decimal256Array,
            &output_type,
            vec![
                Some(i256::from_i128(11234560_i128)),
                Some(i256::from_i128(21234560_i128)),
                Some(i256::from_i128(31234560_i128)),
                None
            ]
        );
    }

    #[test]
    fn test_cast_decimal256_to_decimal128_overflow() {
        let input_type = DataType::Decimal256(76, 5);
        let output_type = DataType::Decimal128(38, 7);
        assert!(can_cast_types(&input_type, &output_type));
        let array = vec![Some(i256::from_i128(i128::MAX))];
        let array = create_decimal256_array(array, 76, 5).unwrap();
        let result = cast_with_options(
            &array,
            &output_type,
            &CastOptions {
                safe: false,
                format_options: FormatOptions::default(),
            },
        );
        assert_eq!("Cast error: Cannot cast to Decimal128(38, 7). Overflowing on 170141183460469231731687303715884105727",
                   result.unwrap_err().to_string());
    }

    #[test]
    fn test_cast_decimal256_to_decimal256_overflow() {
        let input_type = DataType::Decimal256(76, 5);
        let output_type = DataType::Decimal256(76, 55);
        assert!(can_cast_types(&input_type, &output_type));
        let array = vec![Some(i256::from_i128(i128::MAX))];
        let array = create_decimal256_array(array, 76, 5).unwrap();
        let result = cast_with_options(
            &array,
            &output_type,
            &CastOptions {
                safe: false,
                format_options: FormatOptions::default(),
            },
        );
        assert_eq!("Cast error: Cannot cast to Decimal256(76, 55). Overflowing on 170141183460469231731687303715884105727",
                   result.unwrap_err().to_string());
    }

    #[test]
    fn test_cast_decimal256_to_decimal128() {
        let input_type = DataType::Decimal256(20, 3);
        let output_type = DataType::Decimal128(20, 4);
        assert!(can_cast_types(&input_type, &output_type));
        let array = vec![
            Some(i256::from_i128(1123456)),
            Some(i256::from_i128(2123456)),
            Some(i256::from_i128(3123456)),
            None,
        ];
        let array = create_decimal256_array(array, 20, 3).unwrap();
        generate_cast_test_case!(
            &array,
            Decimal128Array,
            &output_type,
            vec![
                Some(11234560_i128),
                Some(21234560_i128),
                Some(31234560_i128),
                None
            ]
        );
    }

    #[test]
    fn test_cast_decimal256_to_decimal256() {
        let input_type = DataType::Decimal256(20, 3);
        let output_type = DataType::Decimal256(20, 4);
        assert!(can_cast_types(&input_type, &output_type));
        let array = vec![
            Some(i256::from_i128(1123456)),
            Some(i256::from_i128(2123456)),
            Some(i256::from_i128(3123456)),
            None,
        ];
        let array = create_decimal256_array(array, 20, 3).unwrap();
        generate_cast_test_case!(
            &array,
            Decimal256Array,
            &output_type,
            vec![
                Some(i256::from_i128(11234560_i128)),
                Some(i256::from_i128(21234560_i128)),
                Some(i256::from_i128(31234560_i128)),
                None
            ]
        );
    }

    #[test]
    fn test_cast_decimal_to_numeric() {
        let value_array: Vec<Option<i128>> = vec![Some(125), Some(225), Some(325), None, Some(525)];
        let array = create_decimal_array(value_array, 38, 2).unwrap();
        // u8
        generate_cast_test_case!(
            &array,
            UInt8Array,
            &DataType::UInt8,
            vec![Some(1_u8), Some(2_u8), Some(3_u8), None, Some(5_u8)]
        );
        // u16
        generate_cast_test_case!(
            &array,
            UInt16Array,
            &DataType::UInt16,
            vec![Some(1_u16), Some(2_u16), Some(3_u16), None, Some(5_u16)]
        );
        // u32
        generate_cast_test_case!(
            &array,
            UInt32Array,
            &DataType::UInt32,
            vec![Some(1_u32), Some(2_u32), Some(3_u32), None, Some(5_u32)]
        );
        // u64
        generate_cast_test_case!(
            &array,
            UInt64Array,
            &DataType::UInt64,
            vec![Some(1_u64), Some(2_u64), Some(3_u64), None, Some(5_u64)]
        );
        // i8
        generate_cast_test_case!(
            &array,
            Int8Array,
            &DataType::Int8,
            vec![Some(1_i8), Some(2_i8), Some(3_i8), None, Some(5_i8)]
        );
        // i16
        generate_cast_test_case!(
            &array,
            Int16Array,
            &DataType::Int16,
            vec![Some(1_i16), Some(2_i16), Some(3_i16), None, Some(5_i16)]
        );
        // i32
        generate_cast_test_case!(
            &array,
            Int32Array,
            &DataType::Int32,
            vec![Some(1_i32), Some(2_i32), Some(3_i32), None, Some(5_i32)]
        );
        // i64
        generate_cast_test_case!(
            &array,
            Int64Array,
            &DataType::Int64,
            vec![Some(1_i64), Some(2_i64), Some(3_i64), None, Some(5_i64)]
        );
        // f32
        generate_cast_test_case!(
            &array,
            Float32Array,
            &DataType::Float32,
            vec![
                Some(1.25_f32),
                Some(2.25_f32),
                Some(3.25_f32),
                None,
                Some(5.25_f32)
            ]
        );
        // f64
        generate_cast_test_case!(
            &array,
            Float64Array,
            &DataType::Float64,
            vec![
                Some(1.25_f64),
                Some(2.25_f64),
                Some(3.25_f64),
                None,
                Some(5.25_f64)
            ]
        );

        // overflow test: out of range of max u8
        let value_array: Vec<Option<i128>> = vec![Some(51300)];
        let array = create_decimal_array(value_array, 38, 2).unwrap();
        let casted_array = cast_with_options(
            &array,
            &DataType::UInt8,
            &CastOptions {
                safe: false,
                format_options: FormatOptions::default(),
            },
        );
        assert_eq!(
            "Cast error: value of 513 is out of range UInt8".to_string(),
            casted_array.unwrap_err().to_string()
        );

        let casted_array = cast_with_options(
            &array,
            &DataType::UInt8,
            &CastOptions {
                safe: true,
                format_options: FormatOptions::default(),
            },
        );
        assert!(casted_array.is_ok());
        assert!(casted_array.unwrap().is_null(0));

        // overflow test: out of range of max i8
        let value_array: Vec<Option<i128>> = vec![Some(24400)];
        let array = create_decimal_array(value_array, 38, 2).unwrap();
        let casted_array = cast_with_options(
            &array,
            &DataType::Int8,
            &CastOptions {
                safe: false,
                format_options: FormatOptions::default(),
            },
        );
        assert_eq!(
            "Cast error: value of 244 is out of range Int8".to_string(),
            casted_array.unwrap_err().to_string()
        );

        let casted_array = cast_with_options(
            &array,
            &DataType::Int8,
            &CastOptions {
                safe: true,
                format_options: FormatOptions::default(),
            },
        );
        assert!(casted_array.is_ok());
        assert!(casted_array.unwrap().is_null(0));

        // loss the precision: convert decimal to f32、f64
        // f32
        // 112345678_f32 and 112345679_f32 are same, so the 112345679_f32 will lose precision.
        let value_array: Vec<Option<i128>> = vec![
            Some(125),
            Some(225),
            Some(325),
            None,
            Some(525),
            Some(112345678),
            Some(112345679),
        ];
        let array = create_decimal_array(value_array, 38, 2).unwrap();
        generate_cast_test_case!(
            &array,
            Float32Array,
            &DataType::Float32,
            vec![
                Some(1.25_f32),
                Some(2.25_f32),
                Some(3.25_f32),
                None,
                Some(5.25_f32),
                Some(1_123_456.7_f32),
                Some(1_123_456.7_f32)
            ]
        );

        // f64
        // 112345678901234568_f64 and 112345678901234560_f64 are same, so the 112345678901234568_f64 will lose precision.
        let value_array: Vec<Option<i128>> = vec![
            Some(125),
            Some(225),
            Some(325),
            None,
            Some(525),
            Some(112345678901234568),
            Some(112345678901234560),
        ];
        let array = create_decimal_array(value_array, 38, 2).unwrap();
        generate_cast_test_case!(
            &array,
            Float64Array,
            &DataType::Float64,
            vec![
                Some(1.25_f64),
                Some(2.25_f64),
                Some(3.25_f64),
                None,
                Some(5.25_f64),
                Some(1_123_456_789_012_345.6_f64),
                Some(1_123_456_789_012_345.6_f64),
            ]
        );
    }

    #[test]
    fn test_cast_decimal256_to_numeric() {
        let value_array: Vec<Option<i256>> = vec![
            Some(i256::from_i128(125)),
            Some(i256::from_i128(225)),
            Some(i256::from_i128(325)),
            None,
            Some(i256::from_i128(525)),
        ];
        let array = create_decimal256_array(value_array, 38, 2).unwrap();
        // u8
        generate_cast_test_case!(
            &array,
            UInt8Array,
            &DataType::UInt8,
            vec![Some(1_u8), Some(2_u8), Some(3_u8), None, Some(5_u8)]
        );
        // u16
        generate_cast_test_case!(
            &array,
            UInt16Array,
            &DataType::UInt16,
            vec![Some(1_u16), Some(2_u16), Some(3_u16), None, Some(5_u16)]
        );
        // u32
        generate_cast_test_case!(
            &array,
            UInt32Array,
            &DataType::UInt32,
            vec![Some(1_u32), Some(2_u32), Some(3_u32), None, Some(5_u32)]
        );
        // u64
        generate_cast_test_case!(
            &array,
            UInt64Array,
            &DataType::UInt64,
            vec![Some(1_u64), Some(2_u64), Some(3_u64), None, Some(5_u64)]
        );
        // i8
        generate_cast_test_case!(
            &array,
            Int8Array,
            &DataType::Int8,
            vec![Some(1_i8), Some(2_i8), Some(3_i8), None, Some(5_i8)]
        );
        // i16
        generate_cast_test_case!(
            &array,
            Int16Array,
            &DataType::Int16,
            vec![Some(1_i16), Some(2_i16), Some(3_i16), None, Some(5_i16)]
        );
        // i32
        generate_cast_test_case!(
            &array,
            Int32Array,
            &DataType::Int32,
            vec![Some(1_i32), Some(2_i32), Some(3_i32), None, Some(5_i32)]
        );
        // i64
        generate_cast_test_case!(
            &array,
            Int64Array,
            &DataType::Int64,
            vec![Some(1_i64), Some(2_i64), Some(3_i64), None, Some(5_i64)]
        );
        // f32
        generate_cast_test_case!(
            &array,
            Float32Array,
            &DataType::Float32,
            vec![
                Some(1.25_f32),
                Some(2.25_f32),
                Some(3.25_f32),
                None,
                Some(5.25_f32)
            ]
        );
        // f64
        generate_cast_test_case!(
            &array,
            Float64Array,
            &DataType::Float64,
            vec![
                Some(1.25_f64),
                Some(2.25_f64),
                Some(3.25_f64),
                None,
                Some(5.25_f64)
            ]
        );

        // overflow test: out of range of max i8
        let value_array: Vec<Option<i256>> = vec![Some(i256::from_i128(24400))];
        let array = create_decimal256_array(value_array, 38, 2).unwrap();
        let casted_array = cast_with_options(
            &array,
            &DataType::Int8,
            &CastOptions {
                safe: false,
                format_options: FormatOptions::default(),
            },
        );
        assert_eq!(
            "Cast error: value of 244 is out of range Int8".to_string(),
            casted_array.unwrap_err().to_string()
        );

        let casted_array = cast_with_options(
            &array,
            &DataType::Int8,
            &CastOptions {
                safe: true,
                format_options: FormatOptions::default(),
            },
        );
        assert!(casted_array.is_ok());
        assert!(casted_array.unwrap().is_null(0));

        // loss the precision: convert decimal to f32、f64
        // f32
        // 112345678_f32 and 112345679_f32 are same, so the 112345679_f32 will lose precision.
        let value_array: Vec<Option<i256>> = vec![
            Some(i256::from_i128(125)),
            Some(i256::from_i128(225)),
            Some(i256::from_i128(325)),
            None,
            Some(i256::from_i128(525)),
            Some(i256::from_i128(112345678)),
            Some(i256::from_i128(112345679)),
        ];
        let array = create_decimal256_array(value_array, 76, 2).unwrap();
        generate_cast_test_case!(
            &array,
            Float32Array,
            &DataType::Float32,
            vec![
                Some(1.25_f32),
                Some(2.25_f32),
                Some(3.25_f32),
                None,
                Some(5.25_f32),
                Some(1_123_456.7_f32),
                Some(1_123_456.7_f32)
            ]
        );

        // f64
        // 112345678901234568_f64 and 112345678901234560_f64 are same, so the 112345678901234568_f64 will lose precision.
        let value_array: Vec<Option<i256>> = vec![
            Some(i256::from_i128(125)),
            Some(i256::from_i128(225)),
            Some(i256::from_i128(325)),
            None,
            Some(i256::from_i128(525)),
            Some(i256::from_i128(112345678901234568)),
            Some(i256::from_i128(112345678901234560)),
        ];
        let array = create_decimal256_array(value_array, 76, 2).unwrap();
        generate_cast_test_case!(
            &array,
            Float64Array,
            &DataType::Float64,
            vec![
                Some(1.25_f64),
                Some(2.25_f64),
                Some(3.25_f64),
                None,
                Some(5.25_f64),
                Some(1_123_456_789_012_345.6_f64),
                Some(1_123_456_789_012_345.6_f64),
            ]
        );
    }

    #[test]
    fn test_cast_numeric_to_decimal128() {
        let decimal_type = DataType::Decimal128(38, 6);
        // u8, u16, u32, u64
        let input_datas = vec![
            Arc::new(UInt8Array::from(vec![
                Some(1),
                Some(2),
                Some(3),
                None,
                Some(5),
            ])) as ArrayRef, // u8
            Arc::new(UInt16Array::from(vec![
                Some(1),
                Some(2),
                Some(3),
                None,
                Some(5),
            ])) as ArrayRef, // u16
            Arc::new(UInt32Array::from(vec![
                Some(1),
                Some(2),
                Some(3),
                None,
                Some(5),
            ])) as ArrayRef, // u32
            Arc::new(UInt64Array::from(vec![
                Some(1),
                Some(2),
                Some(3),
                None,
                Some(5),
            ])) as ArrayRef, // u64
        ];

        for array in input_datas {
            generate_cast_test_case!(
                &array,
                Decimal128Array,
                &decimal_type,
                vec![
                    Some(1000000_i128),
                    Some(2000000_i128),
                    Some(3000000_i128),
                    None,
                    Some(5000000_i128)
                ]
            );
        }

        // i8, i16, i32, i64
        let input_datas = vec![
            Arc::new(Int8Array::from(vec![
                Some(1),
                Some(2),
                Some(3),
                None,
                Some(5),
            ])) as ArrayRef, // i8
            Arc::new(Int16Array::from(vec![
                Some(1),
                Some(2),
                Some(3),
                None,
                Some(5),
            ])) as ArrayRef, // i16
            Arc::new(Int32Array::from(vec![
                Some(1),
                Some(2),
                Some(3),
                None,
                Some(5),
            ])) as ArrayRef, // i32
            Arc::new(Int64Array::from(vec![
                Some(1),
                Some(2),
                Some(3),
                None,
                Some(5),
            ])) as ArrayRef, // i64
        ];
        for array in input_datas {
            generate_cast_test_case!(
                &array,
                Decimal128Array,
                &decimal_type,
                vec![
                    Some(1000000_i128),
                    Some(2000000_i128),
                    Some(3000000_i128),
                    None,
                    Some(5000000_i128)
                ]
            );
        }

        // test u8 to decimal type with overflow the result type
        // the 100 will be converted to 1000_i128, but it is out of range for max value in the precision 3.
        let array = UInt8Array::from(vec![1, 2, 3, 4, 100]);
        let casted_array = cast(&array, &DataType::Decimal128(3, 1));
        assert!(casted_array.is_ok());
        let array = casted_array.unwrap();
        let array: &Decimal128Array = array.as_primitive();
        assert!(array.is_null(4));

        // test i8 to decimal type with overflow the result type
        // the 100 will be converted to 1000_i128, but it is out of range for max value in the precision 3.
        let array = Int8Array::from(vec![1, 2, 3, 4, 100]);
        let casted_array = cast(&array, &DataType::Decimal128(3, 1));
        assert!(casted_array.is_ok());
        let array = casted_array.unwrap();
        let array: &Decimal128Array = array.as_primitive();
        assert!(array.is_null(4));

        // test f32 to decimal type
        let array = Float32Array::from(vec![
            Some(1.1),
            Some(2.2),
            Some(4.4),
            None,
            Some(1.123_456_4), // round down
            Some(1.123_456_7), // round up
        ]);
        let array = Arc::new(array) as ArrayRef;
        generate_cast_test_case!(
            &array,
            Decimal128Array,
            &decimal_type,
            vec![
                Some(1100000_i128),
                Some(2200000_i128),
                Some(4400000_i128),
                None,
                Some(1123456_i128), // round down
                Some(1123457_i128), // round up
            ]
        );

        // test f64 to decimal type
        let array = Float64Array::from(vec![
            Some(1.1),
            Some(2.2),
            Some(4.4),
            None,
            Some(1.123_456_489_123_4),     // round up
            Some(1.123_456_789_123_4),     // round up
            Some(1.123_456_489_012_345_6), // round down
            Some(1.123_456_789_012_345_6), // round up
        ]);
        generate_cast_test_case!(
            &array,
            Decimal128Array,
            &decimal_type,
            vec![
                Some(1100000_i128),
                Some(2200000_i128),
                Some(4400000_i128),
                None,
                Some(1123456_i128), // round down
                Some(1123457_i128), // round up
                Some(1123456_i128), // round down
                Some(1123457_i128), // round up
            ]
        );
    }

    #[test]
    fn test_cast_numeric_to_decimal256() {
        let decimal_type = DataType::Decimal256(76, 6);
        // u8, u16, u32, u64
        let input_datas = vec![
            Arc::new(UInt8Array::from(vec![
                Some(1),
                Some(2),
                Some(3),
                None,
                Some(5),
            ])) as ArrayRef, // u8
            Arc::new(UInt16Array::from(vec![
                Some(1),
                Some(2),
                Some(3),
                None,
                Some(5),
            ])) as ArrayRef, // u16
            Arc::new(UInt32Array::from(vec![
                Some(1),
                Some(2),
                Some(3),
                None,
                Some(5),
            ])) as ArrayRef, // u32
            Arc::new(UInt64Array::from(vec![
                Some(1),
                Some(2),
                Some(3),
                None,
                Some(5),
            ])) as ArrayRef, // u64
        ];

        for array in input_datas {
            generate_cast_test_case!(
                &array,
                Decimal256Array,
                &decimal_type,
                vec![
                    Some(i256::from_i128(1000000_i128)),
                    Some(i256::from_i128(2000000_i128)),
                    Some(i256::from_i128(3000000_i128)),
                    None,
                    Some(i256::from_i128(5000000_i128))
                ]
            );
        }

        // i8, i16, i32, i64
        let input_datas = vec![
            Arc::new(Int8Array::from(vec![
                Some(1),
                Some(2),
                Some(3),
                None,
                Some(5),
            ])) as ArrayRef, // i8
            Arc::new(Int16Array::from(vec![
                Some(1),
                Some(2),
                Some(3),
                None,
                Some(5),
            ])) as ArrayRef, // i16
            Arc::new(Int32Array::from(vec![
                Some(1),
                Some(2),
                Some(3),
                None,
                Some(5),
            ])) as ArrayRef, // i32
            Arc::new(Int64Array::from(vec![
                Some(1),
                Some(2),
                Some(3),
                None,
                Some(5),
            ])) as ArrayRef, // i64
        ];
        for array in input_datas {
            generate_cast_test_case!(
                &array,
                Decimal256Array,
                &decimal_type,
                vec![
                    Some(i256::from_i128(1000000_i128)),
                    Some(i256::from_i128(2000000_i128)),
                    Some(i256::from_i128(3000000_i128)),
                    None,
                    Some(i256::from_i128(5000000_i128))
                ]
            );
        }

        // test i8 to decimal type with overflow the result type
        // the 100 will be converted to 1000_i128, but it is out of range for max value in the precision 3.
        let array = Int8Array::from(vec![1, 2, 3, 4, 100]);
        let array = Arc::new(array) as ArrayRef;
        let casted_array = cast(&array, &DataType::Decimal256(3, 1));
        assert!(casted_array.is_ok());
        let array = casted_array.unwrap();
        let array: &Decimal256Array = array.as_primitive();
        assert!(array.is_null(4));

        // test f32 to decimal type
        let array = Float32Array::from(vec![
            Some(1.1),
            Some(2.2),
            Some(4.4),
            None,
            Some(1.123_456_4), // round down
            Some(1.123_456_7), // round up
        ]);
        generate_cast_test_case!(
            &array,
            Decimal256Array,
            &decimal_type,
            vec![
                Some(i256::from_i128(1100000_i128)),
                Some(i256::from_i128(2200000_i128)),
                Some(i256::from_i128(4400000_i128)),
                None,
                Some(i256::from_i128(1123456_i128)), // round down
                Some(i256::from_i128(1123457_i128)), // round up
            ]
        );

        // test f64 to decimal type
        let array = Float64Array::from(vec![
            Some(1.1),
            Some(2.2),
            Some(4.4),
            None,
            Some(1.123_456_489_123_4),     // round down
            Some(1.123_456_789_123_4),     // round up
            Some(1.123_456_489_012_345_6), // round down
            Some(1.123_456_789_012_345_6), // round up
        ]);
        generate_cast_test_case!(
            &array,
            Decimal256Array,
            &decimal_type,
            vec![
                Some(i256::from_i128(1100000_i128)),
                Some(i256::from_i128(2200000_i128)),
                Some(i256::from_i128(4400000_i128)),
                None,
                Some(i256::from_i128(1123456_i128)), // round down
                Some(i256::from_i128(1123457_i128)), // round up
                Some(i256::from_i128(1123456_i128)), // round down
                Some(i256::from_i128(1123457_i128)), // round up
            ]
        );
    }

    #[test]
    fn test_cast_i32_to_f64() {
        let array = Int32Array::from(vec![5, 6, 7, 8, 9]);
        let b = cast(&array, &DataType::Float64).unwrap();
        let c = b.as_primitive::<Float64Type>();
        assert_eq!(5.0, c.value(0));
        assert_eq!(6.0, c.value(1));
        assert_eq!(7.0, c.value(2));
        assert_eq!(8.0, c.value(3));
        assert_eq!(9.0, c.value(4));
    }

    #[test]
    fn test_cast_i32_to_u8() {
        let array = Int32Array::from(vec![-5, 6, -7, 8, 100000000]);
        let b = cast(&array, &DataType::UInt8).unwrap();
        let c = b.as_primitive::<UInt8Type>();
        assert!(!c.is_valid(0));
        assert_eq!(6, c.value(1));
        assert!(!c.is_valid(2));
        assert_eq!(8, c.value(3));
        // overflows return None
        assert!(!c.is_valid(4));
    }

    #[test]
    #[should_panic(expected = "Can't cast value -5 to type UInt8")]
    fn test_cast_int32_to_u8_with_error() {
        let array = Int32Array::from(vec![-5, 6, -7, 8, 100000000]);
        // overflow with the error
        let cast_option = CastOptions {
            safe: false,
            format_options: FormatOptions::default(),
        };
        let result = cast_with_options(&array, &DataType::UInt8, &cast_option);
        assert!(result.is_err());
        result.unwrap();
    }

    #[test]
    fn test_cast_i32_to_u8_sliced() {
        let array = Int32Array::from(vec![-5, 6, -7, 8, 100000000]);
        assert_eq!(0, array.offset());
        let array = array.slice(2, 3);
        let b = cast(&array, &DataType::UInt8).unwrap();
        assert_eq!(3, b.len());
        let c = b.as_primitive::<UInt8Type>();
        assert!(!c.is_valid(0));
        assert_eq!(8, c.value(1));
        // overflows return None
        assert!(!c.is_valid(2));
    }

    #[test]
    fn test_cast_i32_to_i32() {
        let array = Int32Array::from(vec![5, 6, 7, 8, 9]);
        let b = cast(&array, &DataType::Int32).unwrap();
        let c = b.as_primitive::<Int32Type>();
        assert_eq!(5, c.value(0));
        assert_eq!(6, c.value(1));
        assert_eq!(7, c.value(2));
        assert_eq!(8, c.value(3));
        assert_eq!(9, c.value(4));
    }

    #[test]
    fn test_cast_i32_to_list_i32() {
        let array = Int32Array::from(vec![5, 6, 7, 8, 9]);
        let b = cast(
            &array,
            &DataType::List(Arc::new(Field::new_list_field(DataType::Int32, true))),
        )
        .unwrap();
        assert_eq!(5, b.len());
        let arr = b.as_list::<i32>();
        assert_eq!(&[0, 1, 2, 3, 4, 5], arr.value_offsets());
        assert_eq!(1, arr.value_length(0));
        assert_eq!(1, arr.value_length(1));
        assert_eq!(1, arr.value_length(2));
        assert_eq!(1, arr.value_length(3));
        assert_eq!(1, arr.value_length(4));
        let c = arr.values().as_primitive::<Int32Type>();
        assert_eq!(5, c.value(0));
        assert_eq!(6, c.value(1));
        assert_eq!(7, c.value(2));
        assert_eq!(8, c.value(3));
        assert_eq!(9, c.value(4));
    }

    #[test]
    fn test_cast_i32_to_list_i32_nullable() {
        let array = Int32Array::from(vec![Some(5), None, Some(7), Some(8), Some(9)]);
        let b = cast(
            &array,
            &DataType::List(Arc::new(Field::new_list_field(DataType::Int32, true))),
        )
        .unwrap();
        assert_eq!(5, b.len());
        assert_eq!(0, b.null_count());
        let arr = b.as_list::<i32>();
        assert_eq!(&[0, 1, 2, 3, 4, 5], arr.value_offsets());
        assert_eq!(1, arr.value_length(0));
        assert_eq!(1, arr.value_length(1));
        assert_eq!(1, arr.value_length(2));
        assert_eq!(1, arr.value_length(3));
        assert_eq!(1, arr.value_length(4));

        let c = arr.values().as_primitive::<Int32Type>();
        assert_eq!(1, c.null_count());
        assert_eq!(5, c.value(0));
        assert!(!c.is_valid(1));
        assert_eq!(7, c.value(2));
        assert_eq!(8, c.value(3));
        assert_eq!(9, c.value(4));
    }

    #[test]
    fn test_cast_i32_to_list_f64_nullable_sliced() {
        let array = Int32Array::from(vec![Some(5), None, Some(7), Some(8), None, Some(10)]);
        let array = array.slice(2, 4);
        let b = cast(
            &array,
            &DataType::List(Arc::new(Field::new_list_field(DataType::Float64, true))),
        )
        .unwrap();
        assert_eq!(4, b.len());
        assert_eq!(0, b.null_count());
        let arr = b.as_list::<i32>();
        assert_eq!(&[0, 1, 2, 3, 4], arr.value_offsets());
        assert_eq!(1, arr.value_length(0));
        assert_eq!(1, arr.value_length(1));
        assert_eq!(1, arr.value_length(2));
        assert_eq!(1, arr.value_length(3));
        let c = arr.values().as_primitive::<Float64Type>();
        assert_eq!(1, c.null_count());
        assert_eq!(7.0, c.value(0));
        assert_eq!(8.0, c.value(1));
        assert!(!c.is_valid(2));
        assert_eq!(10.0, c.value(3));
    }

    #[test]
    fn test_cast_int_to_utf8view() {
        let inputs = vec![
            Arc::new(Int8Array::from(vec![None, Some(8), Some(9), Some(10)])) as ArrayRef,
            Arc::new(Int16Array::from(vec![None, Some(8), Some(9), Some(10)])) as ArrayRef,
            Arc::new(Int32Array::from(vec![None, Some(8), Some(9), Some(10)])) as ArrayRef,
            Arc::new(Int64Array::from(vec![None, Some(8), Some(9), Some(10)])) as ArrayRef,
            Arc::new(UInt8Array::from(vec![None, Some(8), Some(9), Some(10)])) as ArrayRef,
            Arc::new(UInt16Array::from(vec![None, Some(8), Some(9), Some(10)])) as ArrayRef,
            Arc::new(UInt32Array::from(vec![None, Some(8), Some(9), Some(10)])) as ArrayRef,
            Arc::new(UInt64Array::from(vec![None, Some(8), Some(9), Some(10)])) as ArrayRef,
        ];
        let expected: ArrayRef = Arc::new(StringViewArray::from(vec![
            None,
            Some("8"),
            Some("9"),
            Some("10"),
        ]));

        for array in inputs {
            assert!(can_cast_types(array.data_type(), &DataType::Utf8View));
            let arr = cast(&array, &DataType::Utf8View).unwrap();
            assert_eq!(expected.as_ref(), arr.as_ref());
        }
    }

    #[test]
    fn test_cast_float_to_utf8view() {
        let inputs = vec![
            Arc::new(Float16Array::from(vec![
                Some(f16::from_f64(1.5)),
                Some(f16::from_f64(2.5)),
                None,
            ])) as ArrayRef,
            Arc::new(Float32Array::from(vec![Some(1.5), Some(2.5), None])) as ArrayRef,
            Arc::new(Float64Array::from(vec![Some(1.5), Some(2.5), None])) as ArrayRef,
        ];

        let expected: ArrayRef =
            Arc::new(StringViewArray::from(vec![Some("1.5"), Some("2.5"), None]));

        for array in inputs {
            println!("type: {}", array.data_type());
            assert!(can_cast_types(array.data_type(), &DataType::Utf8View));
            let arr = cast(&array, &DataType::Utf8View).unwrap();
            assert_eq!(expected.as_ref(), arr.as_ref());
        }
    }

    #[test]
    fn test_cast_utf8_to_i32() {
        let array = StringArray::from(vec!["5", "6", "seven", "8", "9.1"]);
        let b = cast(&array, &DataType::Int32).unwrap();
        let c = b.as_primitive::<Int32Type>();
        assert_eq!(5, c.value(0));
        assert_eq!(6, c.value(1));
        assert!(!c.is_valid(2));
        assert_eq!(8, c.value(3));
        assert!(!c.is_valid(4));
    }

    #[test]
    fn test_cast_utf8view_to_i32() {
        let array = StringViewArray::from(vec!["5", "6", "seven", "8", "9.1"]);
        let b = cast(&array, &DataType::Int32).unwrap();
        let c = b.as_primitive::<Int32Type>();
        assert_eq!(5, c.value(0));
        assert_eq!(6, c.value(1));
        assert!(!c.is_valid(2));
        assert_eq!(8, c.value(3));
        assert!(!c.is_valid(4));
    }

    #[test]
    fn test_cast_utf8view_to_f32() {
        let array = StringViewArray::from(vec!["3", "4.56", "seven", "8.9"]);
        let b = cast(&array, &DataType::Float32).unwrap();
        let c = b.as_primitive::<Float32Type>();
        assert_eq!(3.0, c.value(0));
        assert_eq!(4.56, c.value(1));
        assert!(!c.is_valid(2));
        assert_eq!(8.9, c.value(3));
    }

    #[test]
    fn test_cast_utf8view_to_decimal128() {
        let array = StringViewArray::from(vec![None, Some("4"), Some("5.6"), Some("7.89")]);
        let arr = Arc::new(array) as ArrayRef;
        generate_cast_test_case!(
            &arr,
            Decimal128Array,
            &DataType::Decimal128(4, 2),
            vec![None, Some(400_i128), Some(560_i128), Some(789_i128)]
        );
    }

    #[test]
    fn test_cast_with_options_utf8_to_i32() {
        let array = StringArray::from(vec!["5", "6", "seven", "8", "9.1"]);
        let result = cast_with_options(
            &array,
            &DataType::Int32,
            &CastOptions {
                safe: false,
                format_options: FormatOptions::default(),
            },
        );
        match result {
            Ok(_) => panic!("expected error"),
            Err(e) => {
                assert!(
                    e.to_string()
                        .contains("Cast error: Cannot cast string 'seven' to value of Int32 type",),
                    "Error: {e}"
                )
            }
        }
    }

    #[test]
    fn test_cast_utf8_to_bool() {
        let strings = StringArray::from(vec!["true", "false", "invalid", " Y ", ""]);
        let casted = cast(&strings, &DataType::Boolean).unwrap();
        let expected = BooleanArray::from(vec![Some(true), Some(false), None, Some(true), None]);
        assert_eq!(*as_boolean_array(&casted), expected);
    }

    #[test]
    fn test_cast_utf8view_to_bool() {
        let strings = StringViewArray::from(vec!["true", "false", "invalid", " Y ", ""]);
        let casted = cast(&strings, &DataType::Boolean).unwrap();
        let expected = BooleanArray::from(vec![Some(true), Some(false), None, Some(true), None]);
        assert_eq!(*as_boolean_array(&casted), expected);
    }

    #[test]
    fn test_cast_with_options_utf8_to_bool() {
        let strings = StringArray::from(vec!["true", "false", "invalid", " Y ", ""]);
        let casted = cast_with_options(
            &strings,
            &DataType::Boolean,
            &CastOptions {
                safe: false,
                format_options: FormatOptions::default(),
            },
        );
        match casted {
            Ok(_) => panic!("expected error"),
            Err(e) => {
                assert!(e
                    .to_string()
                    .contains("Cast error: Cannot cast value 'invalid' to value of Boolean type"))
            }
        }
    }

    #[test]
    fn test_cast_bool_to_i32() {
        let array = BooleanArray::from(vec![Some(true), Some(false), None]);
        let b = cast(&array, &DataType::Int32).unwrap();
        let c = b.as_primitive::<Int32Type>();
        assert_eq!(1, c.value(0));
        assert_eq!(0, c.value(1));
        assert!(!c.is_valid(2));
    }

    #[test]
    fn test_cast_bool_to_utf8view() {
        let array = BooleanArray::from(vec![Some(true), Some(false), None]);
        let b = cast(&array, &DataType::Utf8View).unwrap();
        let c = b.as_any().downcast_ref::<StringViewArray>().unwrap();
        assert_eq!("true", c.value(0));
        assert_eq!("false", c.value(1));
        assert!(!c.is_valid(2));
    }

    #[test]
    fn test_cast_bool_to_utf8() {
        let array = BooleanArray::from(vec![Some(true), Some(false), None]);
        let b = cast(&array, &DataType::Utf8).unwrap();
        let c = b.as_any().downcast_ref::<StringArray>().unwrap();
        assert_eq!("true", c.value(0));
        assert_eq!("false", c.value(1));
        assert!(!c.is_valid(2));
    }

    #[test]
    fn test_cast_bool_to_large_utf8() {
        let array = BooleanArray::from(vec![Some(true), Some(false), None]);
        let b = cast(&array, &DataType::LargeUtf8).unwrap();
        let c = b.as_any().downcast_ref::<LargeStringArray>().unwrap();
        assert_eq!("true", c.value(0));
        assert_eq!("false", c.value(1));
        assert!(!c.is_valid(2));
    }

    #[test]
    fn test_cast_bool_to_f64() {
        let array = BooleanArray::from(vec![Some(true), Some(false), None]);
        let b = cast(&array, &DataType::Float64).unwrap();
        let c = b.as_primitive::<Float64Type>();
        assert_eq!(1.0, c.value(0));
        assert_eq!(0.0, c.value(1));
        assert!(!c.is_valid(2));
    }

    #[test]
    fn test_cast_integer_to_timestamp() {
        let array = Int64Array::from(vec![Some(2), Some(10), None]);
        let expected = cast(&array, &DataType::Timestamp(TimeUnit::Microsecond, None)).unwrap();

        let array = Int8Array::from(vec![Some(2), Some(10), None]);
        let actual = cast(&array, &DataType::Timestamp(TimeUnit::Microsecond, None)).unwrap();

        assert_eq!(&actual, &expected);

        let array = Int16Array::from(vec![Some(2), Some(10), None]);
        let actual = cast(&array, &DataType::Timestamp(TimeUnit::Microsecond, None)).unwrap();

        assert_eq!(&actual, &expected);

        let array = Int32Array::from(vec![Some(2), Some(10), None]);
        let actual = cast(&array, &DataType::Timestamp(TimeUnit::Microsecond, None)).unwrap();

        assert_eq!(&actual, &expected);

        let array = UInt8Array::from(vec![Some(2), Some(10), None]);
        let actual = cast(&array, &DataType::Timestamp(TimeUnit::Microsecond, None)).unwrap();

        assert_eq!(&actual, &expected);

        let array = UInt16Array::from(vec![Some(2), Some(10), None]);
        let actual = cast(&array, &DataType::Timestamp(TimeUnit::Microsecond, None)).unwrap();

        assert_eq!(&actual, &expected);

        let array = UInt32Array::from(vec![Some(2), Some(10), None]);
        let actual = cast(&array, &DataType::Timestamp(TimeUnit::Microsecond, None)).unwrap();

        assert_eq!(&actual, &expected);

        let array = UInt64Array::from(vec![Some(2), Some(10), None]);
        let actual = cast(&array, &DataType::Timestamp(TimeUnit::Microsecond, None)).unwrap();

        assert_eq!(&actual, &expected);
    }

    #[test]
    fn test_cast_timestamp_to_integer() {
        let array = TimestampMillisecondArray::from(vec![Some(5), Some(1), None])
            .with_timezone("UTC".to_string());
        let expected = cast(&array, &DataType::Int64).unwrap();

        let actual = cast(&cast(&array, &DataType::Int8).unwrap(), &DataType::Int64).unwrap();
        assert_eq!(&actual, &expected);

        let actual = cast(&cast(&array, &DataType::Int16).unwrap(), &DataType::Int64).unwrap();
        assert_eq!(&actual, &expected);

        let actual = cast(&cast(&array, &DataType::Int32).unwrap(), &DataType::Int64).unwrap();
        assert_eq!(&actual, &expected);

        let actual = cast(&cast(&array, &DataType::UInt8).unwrap(), &DataType::Int64).unwrap();
        assert_eq!(&actual, &expected);

        let actual = cast(&cast(&array, &DataType::UInt16).unwrap(), &DataType::Int64).unwrap();
        assert_eq!(&actual, &expected);

        let actual = cast(&cast(&array, &DataType::UInt32).unwrap(), &DataType::Int64).unwrap();
        assert_eq!(&actual, &expected);

        let actual = cast(&cast(&array, &DataType::UInt64).unwrap(), &DataType::Int64).unwrap();
        assert_eq!(&actual, &expected);
    }

    #[test]
    fn test_cast_floating_to_timestamp() {
        let array = Int64Array::from(vec![Some(2), Some(10), None]);
        let expected = cast(&array, &DataType::Timestamp(TimeUnit::Microsecond, None)).unwrap();

        let array = Float16Array::from(vec![
            Some(f16::from_f32(2.0)),
            Some(f16::from_f32(10.6)),
            None,
        ]);
        let actual = cast(&array, &DataType::Timestamp(TimeUnit::Microsecond, None)).unwrap();

        assert_eq!(&actual, &expected);

        let array = Float32Array::from(vec![Some(2.0), Some(10.6), None]);
        let actual = cast(&array, &DataType::Timestamp(TimeUnit::Microsecond, None)).unwrap();

        assert_eq!(&actual, &expected);

        let array = Float64Array::from(vec![Some(2.1), Some(10.2), None]);
        let actual = cast(&array, &DataType::Timestamp(TimeUnit::Microsecond, None)).unwrap();

        assert_eq!(&actual, &expected);
    }

    #[test]
    fn test_cast_timestamp_to_floating() {
        let array = TimestampMillisecondArray::from(vec![Some(5), Some(1), None])
            .with_timezone("UTC".to_string());
        let expected = cast(&array, &DataType::Int64).unwrap();

        let actual = cast(&cast(&array, &DataType::Float16).unwrap(), &DataType::Int64).unwrap();
        assert_eq!(&actual, &expected);

        let actual = cast(&cast(&array, &DataType::Float32).unwrap(), &DataType::Int64).unwrap();
        assert_eq!(&actual, &expected);

        let actual = cast(&cast(&array, &DataType::Float64).unwrap(), &DataType::Int64).unwrap();
        assert_eq!(&actual, &expected);
    }

    #[test]
    fn test_cast_decimal_to_timestamp() {
        let array = Int64Array::from(vec![Some(2), Some(10), None]);
        let expected = cast(&array, &DataType::Timestamp(TimeUnit::Microsecond, None)).unwrap();

        let array = Decimal128Array::from(vec![Some(200), Some(1000), None])
            .with_precision_and_scale(4, 2)
            .unwrap();
        let actual = cast(&array, &DataType::Timestamp(TimeUnit::Microsecond, None)).unwrap();

        assert_eq!(&actual, &expected);

        let array = Decimal256Array::from(vec![
            Some(i256::from_i128(2000)),
            Some(i256::from_i128(10000)),
            None,
        ])
        .with_precision_and_scale(5, 3)
        .unwrap();
        let actual = cast(&array, &DataType::Timestamp(TimeUnit::Microsecond, None)).unwrap();

        assert_eq!(&actual, &expected);
    }

    #[test]
    fn test_cast_timestamp_to_decimal() {
        let array = TimestampMillisecondArray::from(vec![Some(5), Some(1), None])
            .with_timezone("UTC".to_string());
        let expected = cast(&array, &DataType::Int64).unwrap();

        let actual = cast(
            &cast(&array, &DataType::Decimal128(5, 2)).unwrap(),
            &DataType::Int64,
        )
        .unwrap();
        assert_eq!(&actual, &expected);

        let actual = cast(
            &cast(&array, &DataType::Decimal256(10, 5)).unwrap(),
            &DataType::Int64,
        )
        .unwrap();
        assert_eq!(&actual, &expected);
    }

    #[test]
    fn test_cast_list_i32_to_list_u16() {
        let value_data = Int32Array::from(vec![0, 0, 0, -1, -2, -1, 2, 100000000]).into_data();

        let value_offsets = Buffer::from_slice_ref([0, 3, 6, 8]);

        // Construct a list array from the above two
        // [[0,0,0], [-1, -2, -1], [2, 100000000]]
        let list_data_type = DataType::List(Arc::new(Field::new_list_field(DataType::Int32, true)));
        let list_data = ArrayData::builder(list_data_type)
            .len(3)
            .add_buffer(value_offsets)
            .add_child_data(value_data)
            .build()
            .unwrap();
        let list_array = ListArray::from(list_data);

        let cast_array = cast(
            &list_array,
            &DataType::List(Arc::new(Field::new_list_field(DataType::UInt16, true))),
        )
        .unwrap();

        // For the ListArray itself, there are no null values (as there were no nulls when they went in)
        //
        // 3 negative values should get lost when casting to unsigned,
        // 1 value should overflow
        assert_eq!(0, cast_array.null_count());

        // offsets should be the same
        let array = cast_array.as_list::<i32>();
        assert_eq!(list_array.value_offsets(), array.value_offsets());

        assert_eq!(DataType::UInt16, array.value_type());
        assert_eq!(3, array.value_length(0));
        assert_eq!(3, array.value_length(1));
        assert_eq!(2, array.value_length(2));

        // expect 4 nulls: negative numbers and overflow
        let u16arr = array.values().as_primitive::<UInt16Type>();
        assert_eq!(4, u16arr.null_count());

        // expect 4 nulls: negative numbers and overflow
        let expected: UInt16Array =
            vec![Some(0), Some(0), Some(0), None, None, None, Some(2), None]
                .into_iter()
                .collect();

        assert_eq!(u16arr, &expected);
    }

    #[test]
    fn test_cast_list_i32_to_list_timestamp() {
        // Construct a value array
        let value_data = Int32Array::from(vec![0, 0, 0, -1, -2, -1, 2, 8, 100000000]).into_data();

        let value_offsets = Buffer::from_slice_ref([0, 3, 6, 9]);

        // Construct a list array from the above two
        let list_data_type = DataType::List(Arc::new(Field::new_list_field(DataType::Int32, true)));
        let list_data = ArrayData::builder(list_data_type)
            .len(3)
            .add_buffer(value_offsets)
            .add_child_data(value_data)
            .build()
            .unwrap();
        let list_array = Arc::new(ListArray::from(list_data)) as ArrayRef;

        let actual = cast(
            &list_array,
            &DataType::List(Arc::new(Field::new_list_field(
                DataType::Timestamp(TimeUnit::Microsecond, None),
                true,
            ))),
        )
        .unwrap();

        let expected = cast(
            &cast(
                &list_array,
                &DataType::List(Arc::new(Field::new_list_field(DataType::Int64, true))),
            )
            .unwrap(),
            &DataType::List(Arc::new(Field::new_list_field(
                DataType::Timestamp(TimeUnit::Microsecond, None),
                true,
            ))),
        )
        .unwrap();

        assert_eq!(&actual, &expected);
    }

    #[test]
    fn test_cast_date32_to_date64() {
        let a = Date32Array::from(vec![10000, 17890]);
        let array = Arc::new(a) as ArrayRef;
        let b = cast(&array, &DataType::Date64).unwrap();
        let c = b.as_primitive::<Date64Type>();
        assert_eq!(864000000000, c.value(0));
        assert_eq!(1545696000000, c.value(1));
    }

    #[test]
    fn test_cast_date64_to_date32() {
        let a = Date64Array::from(vec![Some(864000000005), Some(1545696000001), None]);
        let array = Arc::new(a) as ArrayRef;
        let b = cast(&array, &DataType::Date32).unwrap();
        let c = b.as_primitive::<Date32Type>();
        assert_eq!(10000, c.value(0));
        assert_eq!(17890, c.value(1));
        assert!(c.is_null(2));
    }

    #[test]
    fn test_cast_string_to_integral_overflow() {
        let str = Arc::new(StringArray::from(vec![
            Some("123"),
            Some("-123"),
            Some("86374"),
            None,
        ])) as ArrayRef;

        let options = CastOptions {
            safe: true,
            format_options: FormatOptions::default(),
        };
        let res = cast_with_options(&str, &DataType::Int16, &options).expect("should cast to i16");
        let expected =
            Arc::new(Int16Array::from(vec![Some(123), Some(-123), None, None])) as ArrayRef;
        assert_eq!(&res, &expected);
    }

    #[test]
    fn test_cast_string_to_timestamp() {
        let a0 = Arc::new(StringViewArray::from(vec![
            Some("2020-09-08T12:00:00.123456789+00:00"),
            Some("Not a valid date"),
            None,
        ])) as ArrayRef;
        let a1 = Arc::new(StringArray::from(vec![
            Some("2020-09-08T12:00:00.123456789+00:00"),
            Some("Not a valid date"),
            None,
        ])) as ArrayRef;
        let a2 = Arc::new(LargeStringArray::from(vec![
            Some("2020-09-08T12:00:00.123456789+00:00"),
            Some("Not a valid date"),
            None,
        ])) as ArrayRef;
        for array in &[a0, a1, a2] {
            for time_unit in &[
                TimeUnit::Second,
                TimeUnit::Millisecond,
                TimeUnit::Microsecond,
                TimeUnit::Nanosecond,
            ] {
                let to_type = DataType::Timestamp(*time_unit, None);
                let b = cast(array, &to_type).unwrap();

                match time_unit {
                    TimeUnit::Second => {
                        let c = b.as_primitive::<TimestampSecondType>();
                        assert_eq!(1599566400, c.value(0));
                        assert!(c.is_null(1));
                        assert!(c.is_null(2));
                    }
                    TimeUnit::Millisecond => {
                        let c = b
                            .as_any()
                            .downcast_ref::<TimestampMillisecondArray>()
                            .unwrap();
                        assert_eq!(1599566400123, c.value(0));
                        assert!(c.is_null(1));
                        assert!(c.is_null(2));
                    }
                    TimeUnit::Microsecond => {
                        let c = b
                            .as_any()
                            .downcast_ref::<TimestampMicrosecondArray>()
                            .unwrap();
                        assert_eq!(1599566400123456, c.value(0));
                        assert!(c.is_null(1));
                        assert!(c.is_null(2));
                    }
                    TimeUnit::Nanosecond => {
                        let c = b
                            .as_any()
                            .downcast_ref::<TimestampNanosecondArray>()
                            .unwrap();
                        assert_eq!(1599566400123456789, c.value(0));
                        assert!(c.is_null(1));
                        assert!(c.is_null(2));
                    }
                }

                let options = CastOptions {
                    safe: false,
                    format_options: FormatOptions::default(),
                };
                let err = cast_with_options(array, &to_type, &options).unwrap_err();
                assert_eq!(
                    err.to_string(),
                    "Parser error: Error parsing timestamp from 'Not a valid date': error parsing date"
                );
            }
        }
    }

    #[test]
    fn test_cast_string_to_timestamp_overflow() {
        let array = StringArray::from(vec!["9800-09-08T12:00:00.123456789"]);
        let result = cast(&array, &DataType::Timestamp(TimeUnit::Second, None)).unwrap();
        let result = result.as_primitive::<TimestampSecondType>();
        assert_eq!(result.values(), &[247112596800]);
    }

    #[test]
    fn test_cast_string_to_date32() {
        let a0 = Arc::new(StringViewArray::from(vec![
            Some("2018-12-25"),
            Some("Not a valid date"),
            None,
        ])) as ArrayRef;
        let a1 = Arc::new(StringArray::from(vec![
            Some("2018-12-25"),
            Some("Not a valid date"),
            None,
        ])) as ArrayRef;
        let a2 = Arc::new(LargeStringArray::from(vec![
            Some("2018-12-25"),
            Some("Not a valid date"),
            None,
        ])) as ArrayRef;
        for array in &[a0, a1, a2] {
            let to_type = DataType::Date32;
            let b = cast(array, &to_type).unwrap();
            let c = b.as_primitive::<Date32Type>();
            assert_eq!(17890, c.value(0));
            assert!(c.is_null(1));
            assert!(c.is_null(2));

            let options = CastOptions {
                safe: false,
                format_options: FormatOptions::default(),
            };
            let err = cast_with_options(array, &to_type, &options).unwrap_err();
            assert_eq!(
                err.to_string(),
                "Cast error: Cannot cast string 'Not a valid date' to value of Date32 type"
            );
        }
    }

    #[test]
    fn test_cast_string_format_yyyymmdd_to_date32() {
        let a0 = Arc::new(StringViewArray::from(vec![
            Some("2020-12-25"),
            Some("20201117"),
        ])) as ArrayRef;
        let a1 = Arc::new(StringArray::from(vec![
            Some("2020-12-25"),
            Some("20201117"),
        ])) as ArrayRef;
        let a2 = Arc::new(LargeStringArray::from(vec![
            Some("2020-12-25"),
            Some("20201117"),
        ])) as ArrayRef;

        for array in &[a0, a1, a2] {
            let to_type = DataType::Date32;
            let options = CastOptions {
                safe: false,
                format_options: FormatOptions::default(),
            };
            let result = cast_with_options(&array, &to_type, &options).unwrap();
            let c = result.as_primitive::<Date32Type>();
            assert_eq!(
                chrono::NaiveDate::from_ymd_opt(2020, 12, 25),
                c.value_as_date(0)
            );
            assert_eq!(
                chrono::NaiveDate::from_ymd_opt(2020, 11, 17),
                c.value_as_date(1)
            );
        }
    }

    #[test]
    fn test_cast_string_to_time32second() {
        let a0 = Arc::new(StringViewArray::from(vec![
            Some("08:08:35.091323414"),
            Some("08:08:60.091323414"), // leap second
            Some("08:08:61.091323414"), // not valid
            Some("Not a valid time"),
            None,
        ])) as ArrayRef;
        let a1 = Arc::new(StringArray::from(vec![
            Some("08:08:35.091323414"),
            Some("08:08:60.091323414"), // leap second
            Some("08:08:61.091323414"), // not valid
            Some("Not a valid time"),
            None,
        ])) as ArrayRef;
        let a2 = Arc::new(LargeStringArray::from(vec![
            Some("08:08:35.091323414"),
            Some("08:08:60.091323414"), // leap second
            Some("08:08:61.091323414"), // not valid
            Some("Not a valid time"),
            None,
        ])) as ArrayRef;
        for array in &[a0, a1, a2] {
            let to_type = DataType::Time32(TimeUnit::Second);
            let b = cast(array, &to_type).unwrap();
            let c = b.as_primitive::<Time32SecondType>();
            assert_eq!(29315, c.value(0));
            assert_eq!(29340, c.value(1));
            assert!(c.is_null(2));
            assert!(c.is_null(3));
            assert!(c.is_null(4));

            let options = CastOptions {
                safe: false,
                format_options: FormatOptions::default(),
            };
            let err = cast_with_options(array, &to_type, &options).unwrap_err();
            assert_eq!(err.to_string(), "Cast error: Cannot cast string '08:08:61.091323414' to value of Time32(Second) type");
        }
    }

    #[test]
    fn test_cast_string_to_time32millisecond() {
        let a0 = Arc::new(StringViewArray::from(vec![
            Some("08:08:35.091323414"),
            Some("08:08:60.091323414"), // leap second
            Some("08:08:61.091323414"), // not valid
            Some("Not a valid time"),
            None,
        ])) as ArrayRef;
        let a1 = Arc::new(StringArray::from(vec![
            Some("08:08:35.091323414"),
            Some("08:08:60.091323414"), // leap second
            Some("08:08:61.091323414"), // not valid
            Some("Not a valid time"),
            None,
        ])) as ArrayRef;
        let a2 = Arc::new(LargeStringArray::from(vec![
            Some("08:08:35.091323414"),
            Some("08:08:60.091323414"), // leap second
            Some("08:08:61.091323414"), // not valid
            Some("Not a valid time"),
            None,
        ])) as ArrayRef;
        for array in &[a0, a1, a2] {
            let to_type = DataType::Time32(TimeUnit::Millisecond);
            let b = cast(array, &to_type).unwrap();
            let c = b.as_primitive::<Time32MillisecondType>();
            assert_eq!(29315091, c.value(0));
            assert_eq!(29340091, c.value(1));
            assert!(c.is_null(2));
            assert!(c.is_null(3));
            assert!(c.is_null(4));

            let options = CastOptions {
                safe: false,
                format_options: FormatOptions::default(),
            };
            let err = cast_with_options(array, &to_type, &options).unwrap_err();
            assert_eq!(err.to_string(), "Cast error: Cannot cast string '08:08:61.091323414' to value of Time32(Millisecond) type");
        }
    }

    #[test]
    fn test_cast_string_to_time64microsecond() {
        let a0 = Arc::new(StringViewArray::from(vec![
            Some("08:08:35.091323414"),
            Some("Not a valid time"),
            None,
        ])) as ArrayRef;
        let a1 = Arc::new(StringArray::from(vec![
            Some("08:08:35.091323414"),
            Some("Not a valid time"),
            None,
        ])) as ArrayRef;
        let a2 = Arc::new(LargeStringArray::from(vec![
            Some("08:08:35.091323414"),
            Some("Not a valid time"),
            None,
        ])) as ArrayRef;
        for array in &[a0, a1, a2] {
            let to_type = DataType::Time64(TimeUnit::Microsecond);
            let b = cast(array, &to_type).unwrap();
            let c = b.as_primitive::<Time64MicrosecondType>();
            assert_eq!(29315091323, c.value(0));
            assert!(c.is_null(1));
            assert!(c.is_null(2));

            let options = CastOptions {
                safe: false,
                format_options: FormatOptions::default(),
            };
            let err = cast_with_options(array, &to_type, &options).unwrap_err();
            assert_eq!(err.to_string(), "Cast error: Cannot cast string 'Not a valid time' to value of Time64(Microsecond) type");
        }
    }

    #[test]
    fn test_cast_string_to_time64nanosecond() {
        let a0 = Arc::new(StringViewArray::from(vec![
            Some("08:08:35.091323414"),
            Some("Not a valid time"),
            None,
        ])) as ArrayRef;
        let a1 = Arc::new(StringArray::from(vec![
            Some("08:08:35.091323414"),
            Some("Not a valid time"),
            None,
        ])) as ArrayRef;
        let a2 = Arc::new(LargeStringArray::from(vec![
            Some("08:08:35.091323414"),
            Some("Not a valid time"),
            None,
        ])) as ArrayRef;
        for array in &[a0, a1, a2] {
            let to_type = DataType::Time64(TimeUnit::Nanosecond);
            let b = cast(array, &to_type).unwrap();
            let c = b.as_primitive::<Time64NanosecondType>();
            assert_eq!(29315091323414, c.value(0));
            assert!(c.is_null(1));
            assert!(c.is_null(2));

            let options = CastOptions {
                safe: false,
                format_options: FormatOptions::default(),
            };
            let err = cast_with_options(array, &to_type, &options).unwrap_err();
            assert_eq!(err.to_string(), "Cast error: Cannot cast string 'Not a valid time' to value of Time64(Nanosecond) type");
        }
    }

    #[test]
    fn test_cast_string_to_date64() {
        let a0 = Arc::new(StringViewArray::from(vec![
            Some("2020-09-08T12:00:00"),
            Some("Not a valid date"),
            None,
        ])) as ArrayRef;
        let a1 = Arc::new(StringArray::from(vec![
            Some("2020-09-08T12:00:00"),
            Some("Not a valid date"),
            None,
        ])) as ArrayRef;
        let a2 = Arc::new(LargeStringArray::from(vec![
            Some("2020-09-08T12:00:00"),
            Some("Not a valid date"),
            None,
        ])) as ArrayRef;
        for array in &[a0, a1, a2] {
            let to_type = DataType::Date64;
            let b = cast(array, &to_type).unwrap();
            let c = b.as_primitive::<Date64Type>();
            assert_eq!(1599566400000, c.value(0));
            assert!(c.is_null(1));
            assert!(c.is_null(2));

            let options = CastOptions {
                safe: false,
                format_options: FormatOptions::default(),
            };
            let err = cast_with_options(array, &to_type, &options).unwrap_err();
            assert_eq!(
                err.to_string(),
                "Cast error: Cannot cast string 'Not a valid date' to value of Date64 type"
            );
        }
    }

    macro_rules! test_safe_string_to_interval {
        ($data_vec:expr, $interval_unit:expr, $array_ty:ty, $expect_vec:expr) => {
            let source_string_array = Arc::new(StringArray::from($data_vec.clone())) as ArrayRef;

            let options = CastOptions {
                safe: true,
                format_options: FormatOptions::default(),
            };

            let target_interval_array = cast_with_options(
                &source_string_array.clone(),
                &DataType::Interval($interval_unit),
                &options,
            )
            .unwrap()
            .as_any()
            .downcast_ref::<$array_ty>()
            .unwrap()
            .clone() as $array_ty;

            let target_string_array =
                cast_with_options(&target_interval_array, &DataType::Utf8, &options)
                    .unwrap()
                    .as_any()
                    .downcast_ref::<StringArray>()
                    .unwrap()
                    .clone();

            let expect_string_array = StringArray::from($expect_vec);

            assert_eq!(target_string_array, expect_string_array);

            let target_large_string_array =
                cast_with_options(&target_interval_array, &DataType::LargeUtf8, &options)
                    .unwrap()
                    .as_any()
                    .downcast_ref::<LargeStringArray>()
                    .unwrap()
                    .clone();

            let expect_large_string_array = LargeStringArray::from($expect_vec);

            assert_eq!(target_large_string_array, expect_large_string_array);
        };
    }

    #[test]
    fn test_cast_string_to_interval_year_month() {
        test_safe_string_to_interval!(
            vec![
                Some("1 year 1 month"),
                Some("1.5 years 13 month"),
                Some("30 days"),
                Some("31 days"),
                Some("2 months 31 days"),
                Some("2 months 31 days 1 second"),
                Some("foobar"),
            ],
            IntervalUnit::YearMonth,
            IntervalYearMonthArray,
            vec![
                Some("1 years 1 mons"),
                Some("2 years 7 mons"),
                None,
                None,
                None,
                None,
                None,
            ]
        );
    }

    #[test]
    fn test_cast_string_to_interval_day_time() {
        test_safe_string_to_interval!(
            vec![
                Some("1 year 1 month"),
                Some("1.5 years 13 month"),
                Some("30 days"),
                Some("1 day 2 second 3.5 milliseconds"),
                Some("foobar"),
            ],
            IntervalUnit::DayTime,
            IntervalDayTimeArray,
            vec![
                Some("390 days"),
                Some("930 days"),
                Some("30 days"),
                None,
                None,
            ]
        );
    }

    #[test]
    fn test_cast_string_to_interval_month_day_nano() {
        test_safe_string_to_interval!(
            vec![
                Some("1 year 1 month 1 day"),
                None,
                Some("1.5 years 13 month 35 days 1.4 milliseconds"),
                Some("3 days"),
                Some("8 seconds"),
                None,
                Some("1 day 29800 milliseconds"),
                Some("3 months 1 second"),
                Some("6 minutes 120 second"),
                Some("2 years 39 months 9 days 19 hours 1 minute 83 seconds 399222 milliseconds"),
                Some("foobar"),
            ],
            IntervalUnit::MonthDayNano,
            IntervalMonthDayNanoArray,
            vec![
                Some("13 mons 1 days"),
                None,
                Some("31 mons 35 days 0.001400000 secs"),
                Some("3 days"),
                Some("8.000000000 secs"),
                None,
                Some("1 days 29.800000000 secs"),
                Some("3 mons 1.000000000 secs"),
                Some("8 mins"),
                Some("63 mons 9 days 19 hours 9 mins 2.222000000 secs"),
                None,
            ]
        );
    }

    macro_rules! test_unsafe_string_to_interval_err {
        ($data_vec:expr, $interval_unit:expr, $error_msg:expr) => {
            let string_array = Arc::new(StringArray::from($data_vec.clone())) as ArrayRef;
            let options = CastOptions {
                safe: false,
                format_options: FormatOptions::default(),
            };
            let arrow_err = cast_with_options(
                &string_array.clone(),
                &DataType::Interval($interval_unit),
                &options,
            )
            .unwrap_err();
            assert_eq!($error_msg, arrow_err.to_string());
        };
    }

    #[test]
    fn test_cast_string_to_interval_err() {
        test_unsafe_string_to_interval_err!(
            vec![Some("foobar")],
            IntervalUnit::YearMonth,
            r#"Parser error: Invalid input syntax for type interval: "foobar""#
        );
        test_unsafe_string_to_interval_err!(
            vec![Some("foobar")],
            IntervalUnit::DayTime,
            r#"Parser error: Invalid input syntax for type interval: "foobar""#
        );
        test_unsafe_string_to_interval_err!(
            vec![Some("foobar")],
            IntervalUnit::MonthDayNano,
            r#"Parser error: Invalid input syntax for type interval: "foobar""#
        );
        test_unsafe_string_to_interval_err!(
            vec![Some("2 months 31 days 1 second")],
            IntervalUnit::YearMonth,
            r#"Cast error: Cannot cast 2 months 31 days 1 second to IntervalYearMonth. Only year and month fields are allowed."#
        );
        test_unsafe_string_to_interval_err!(
            vec![Some("1 day 1.5 milliseconds")],
            IntervalUnit::DayTime,
            r#"Cast error: Cannot cast 1 day 1.5 milliseconds to IntervalDayTime because the nanos part isn't multiple of milliseconds"#
        );

        // overflow
        test_unsafe_string_to_interval_err!(
            vec![Some(format!(
                "{} century {} year {} month",
                i64::MAX - 2,
                i64::MAX - 2,
                i64::MAX - 2
            ))],
            IntervalUnit::DayTime,
            format!(
                "Arithmetic overflow: Overflow happened on: {} * 100",
                i64::MAX - 2
            )
        );
        test_unsafe_string_to_interval_err!(
            vec![Some(format!(
                "{} year {} month {} day",
                i64::MAX - 2,
                i64::MAX - 2,
                i64::MAX - 2
            ))],
            IntervalUnit::MonthDayNano,
            format!(
                "Arithmetic overflow: Overflow happened on: {} * 12",
                i64::MAX - 2
            )
        );
    }

    #[test]
    fn test_cast_binary_to_fixed_size_binary() {
        let bytes_1 = "Hiiii".as_bytes();
        let bytes_2 = "Hello".as_bytes();

        let binary_data = vec![Some(bytes_1), Some(bytes_2), None];
        let a1 = Arc::new(BinaryArray::from(binary_data.clone())) as ArrayRef;
        let a2 = Arc::new(LargeBinaryArray::from(binary_data)) as ArrayRef;

        let array_ref = cast(&a1, &DataType::FixedSizeBinary(5)).unwrap();
        let down_cast = array_ref
            .as_any()
            .downcast_ref::<FixedSizeBinaryArray>()
            .unwrap();
        assert_eq!(bytes_1, down_cast.value(0));
        assert_eq!(bytes_2, down_cast.value(1));
        assert!(down_cast.is_null(2));

        let array_ref = cast(&a2, &DataType::FixedSizeBinary(5)).unwrap();
        let down_cast = array_ref
            .as_any()
            .downcast_ref::<FixedSizeBinaryArray>()
            .unwrap();
        assert_eq!(bytes_1, down_cast.value(0));
        assert_eq!(bytes_2, down_cast.value(1));
        assert!(down_cast.is_null(2));

        // test error cases when the length of binary are not same
        let bytes_1 = "Hi".as_bytes();
        let bytes_2 = "Hello".as_bytes();

        let binary_data = vec![Some(bytes_1), Some(bytes_2), None];
        let a1 = Arc::new(BinaryArray::from(binary_data.clone())) as ArrayRef;
        let a2 = Arc::new(LargeBinaryArray::from(binary_data)) as ArrayRef;

        let array_ref = cast_with_options(
            &a1,
            &DataType::FixedSizeBinary(5),
            &CastOptions {
                safe: false,
                format_options: FormatOptions::default(),
            },
        );
        assert!(array_ref.is_err());

        let array_ref = cast_with_options(
            &a2,
            &DataType::FixedSizeBinary(5),
            &CastOptions {
                safe: false,
                format_options: FormatOptions::default(),
            },
        );
        assert!(array_ref.is_err());
    }

    #[test]
    fn test_fixed_size_binary_to_binary() {
        let bytes_1 = "Hiiii".as_bytes();
        let bytes_2 = "Hello".as_bytes();

        let binary_data = vec![Some(bytes_1), Some(bytes_2), None];
        let a1 = Arc::new(FixedSizeBinaryArray::from(binary_data.clone())) as ArrayRef;

        let array_ref = cast(&a1, &DataType::Binary).unwrap();
        let down_cast = array_ref.as_binary::<i32>();
        assert_eq!(bytes_1, down_cast.value(0));
        assert_eq!(bytes_2, down_cast.value(1));
        assert!(down_cast.is_null(2));

        let array_ref = cast(&a1, &DataType::LargeBinary).unwrap();
        let down_cast = array_ref.as_binary::<i64>();
        assert_eq!(bytes_1, down_cast.value(0));
        assert_eq!(bytes_2, down_cast.value(1));
        assert!(down_cast.is_null(2));
    }

    #[test]
    fn test_numeric_to_binary() {
        let a = Int16Array::from(vec![Some(1), Some(511), None]);

        let array_ref = cast(&a, &DataType::Binary).unwrap();
        let down_cast = array_ref.as_binary::<i32>();
        assert_eq!(&1_i16.to_le_bytes(), down_cast.value(0));
        assert_eq!(&511_i16.to_le_bytes(), down_cast.value(1));
        assert!(down_cast.is_null(2));

        let a = Int64Array::from(vec![Some(-1), Some(123456789), None]);

        let array_ref = cast(&a, &DataType::Binary).unwrap();
        let down_cast = array_ref.as_binary::<i32>();
        assert_eq!(&(-1_i64).to_le_bytes(), down_cast.value(0));
        assert_eq!(&123456789_i64.to_le_bytes(), down_cast.value(1));
        assert!(down_cast.is_null(2));
    }

    #[test]
    fn test_numeric_to_large_binary() {
        let a = Int16Array::from(vec![Some(1), Some(511), None]);

        let array_ref = cast(&a, &DataType::LargeBinary).unwrap();
        let down_cast = array_ref.as_binary::<i64>();
        assert_eq!(&1_i16.to_le_bytes(), down_cast.value(0));
        assert_eq!(&511_i16.to_le_bytes(), down_cast.value(1));
        assert!(down_cast.is_null(2));

        let a = Int64Array::from(vec![Some(-1), Some(123456789), None]);

        let array_ref = cast(&a, &DataType::LargeBinary).unwrap();
        let down_cast = array_ref.as_binary::<i64>();
        assert_eq!(&(-1_i64).to_le_bytes(), down_cast.value(0));
        assert_eq!(&123456789_i64.to_le_bytes(), down_cast.value(1));
        assert!(down_cast.is_null(2));
    }

    #[test]
    fn test_cast_date32_to_int32() {
        let array = Date32Array::from(vec![10000, 17890]);
        let b = cast(&array, &DataType::Int32).unwrap();
        let c = b.as_primitive::<Int32Type>();
        assert_eq!(10000, c.value(0));
        assert_eq!(17890, c.value(1));
    }

    #[test]
    fn test_cast_int32_to_date32() {
        let array = Int32Array::from(vec![10000, 17890]);
        let b = cast(&array, &DataType::Date32).unwrap();
        let c = b.as_primitive::<Date32Type>();
        assert_eq!(10000, c.value(0));
        assert_eq!(17890, c.value(1));
    }

    #[test]
    fn test_cast_timestamp_to_date32() {
        let array =
            TimestampMillisecondArray::from(vec![Some(864000000005), Some(1545696000001), None])
                .with_timezone("+00:00".to_string());
        let b = cast(&array, &DataType::Date32).unwrap();
        let c = b.as_primitive::<Date32Type>();
        assert_eq!(10000, c.value(0));
        assert_eq!(17890, c.value(1));
        assert!(c.is_null(2));
    }
    #[test]
    fn test_cast_timestamp_to_date32_zone() {
        let strings = StringArray::from_iter([
            Some("1970-01-01T00:00:01"),
            Some("1970-01-01T23:59:59"),
            None,
            Some("2020-03-01T02:00:23+00:00"),
        ]);
        let dt = DataType::Timestamp(TimeUnit::Millisecond, Some("-07:00".into()));
        let timestamps = cast(&strings, &dt).unwrap();
        let dates = cast(timestamps.as_ref(), &DataType::Date32).unwrap();

        let c = dates.as_primitive::<Date32Type>();
        let expected = NaiveDate::from_ymd_opt(1970, 1, 1).unwrap();
        assert_eq!(c.value_as_date(0).unwrap(), expected);
        assert_eq!(c.value_as_date(1).unwrap(), expected);
        assert!(c.is_null(2));
        let expected = NaiveDate::from_ymd_opt(2020, 2, 29).unwrap();
        assert_eq!(c.value_as_date(3).unwrap(), expected);
    }
    #[test]
    fn test_cast_timestamp_to_date64() {
        let array =
            TimestampMillisecondArray::from(vec![Some(864000000005), Some(1545696000001), None]);
        let b = cast(&array, &DataType::Date64).unwrap();
        let c = b.as_primitive::<Date64Type>();
        assert_eq!(864000000005, c.value(0));
        assert_eq!(1545696000001, c.value(1));
        assert!(c.is_null(2));

        let array = TimestampSecondArray::from(vec![Some(864000000005), Some(1545696000001)]);
        let b = cast(&array, &DataType::Date64).unwrap();
        let c = b.as_primitive::<Date64Type>();
        assert_eq!(864000000005000, c.value(0));
        assert_eq!(1545696000001000, c.value(1));

        // test overflow, safe cast
        let array = TimestampSecondArray::from(vec![Some(i64::MAX)]);
        let b = cast(&array, &DataType::Date64).unwrap();
        assert!(b.is_null(0));
        // test overflow, unsafe cast
        let array = TimestampSecondArray::from(vec![Some(i64::MAX)]);
        let options = CastOptions {
            safe: false,
            format_options: FormatOptions::default(),
        };
        let b = cast_with_options(&array, &DataType::Date64, &options);
        assert!(b.is_err());
    }

    #[test]
    fn test_cast_timestamp_to_time64() {
        // test timestamp secs
        let array = TimestampSecondArray::from(vec![Some(86405), Some(1), None])
            .with_timezone("+01:00".to_string());
        let b = cast(&array, &DataType::Time64(TimeUnit::Microsecond)).unwrap();
        let c = b.as_primitive::<Time64MicrosecondType>();
        assert_eq!(3605000000, c.value(0));
        assert_eq!(3601000000, c.value(1));
        assert!(c.is_null(2));
        let b = cast(&array, &DataType::Time64(TimeUnit::Nanosecond)).unwrap();
        let c = b.as_primitive::<Time64NanosecondType>();
        assert_eq!(3605000000000, c.value(0));
        assert_eq!(3601000000000, c.value(1));
        assert!(c.is_null(2));

        // test timestamp milliseconds
        let a = TimestampMillisecondArray::from(vec![Some(86405000), Some(1000), None])
            .with_timezone("+01:00".to_string());
        let array = Arc::new(a) as ArrayRef;
        let b = cast(&array, &DataType::Time64(TimeUnit::Microsecond)).unwrap();
        let c = b.as_primitive::<Time64MicrosecondType>();
        assert_eq!(3605000000, c.value(0));
        assert_eq!(3601000000, c.value(1));
        assert!(c.is_null(2));
        let b = cast(&array, &DataType::Time64(TimeUnit::Nanosecond)).unwrap();
        let c = b.as_primitive::<Time64NanosecondType>();
        assert_eq!(3605000000000, c.value(0));
        assert_eq!(3601000000000, c.value(1));
        assert!(c.is_null(2));

        // test timestamp microseconds
        let a = TimestampMicrosecondArray::from(vec![Some(86405000000), Some(1000000), None])
            .with_timezone("+01:00".to_string());
        let array = Arc::new(a) as ArrayRef;
        let b = cast(&array, &DataType::Time64(TimeUnit::Microsecond)).unwrap();
        let c = b.as_primitive::<Time64MicrosecondType>();
        assert_eq!(3605000000, c.value(0));
        assert_eq!(3601000000, c.value(1));
        assert!(c.is_null(2));
        let b = cast(&array, &DataType::Time64(TimeUnit::Nanosecond)).unwrap();
        let c = b.as_primitive::<Time64NanosecondType>();
        assert_eq!(3605000000000, c.value(0));
        assert_eq!(3601000000000, c.value(1));
        assert!(c.is_null(2));

        // test timestamp nanoseconds
        let a = TimestampNanosecondArray::from(vec![Some(86405000000000), Some(1000000000), None])
            .with_timezone("+01:00".to_string());
        let array = Arc::new(a) as ArrayRef;
        let b = cast(&array, &DataType::Time64(TimeUnit::Microsecond)).unwrap();
        let c = b.as_primitive::<Time64MicrosecondType>();
        assert_eq!(3605000000, c.value(0));
        assert_eq!(3601000000, c.value(1));
        assert!(c.is_null(2));
        let b = cast(&array, &DataType::Time64(TimeUnit::Nanosecond)).unwrap();
        let c = b.as_primitive::<Time64NanosecondType>();
        assert_eq!(3605000000000, c.value(0));
        assert_eq!(3601000000000, c.value(1));
        assert!(c.is_null(2));

        // test overflow
        let a =
            TimestampSecondArray::from(vec![Some(i64::MAX)]).with_timezone("+01:00".to_string());
        let array = Arc::new(a) as ArrayRef;
        let b = cast(&array, &DataType::Time64(TimeUnit::Microsecond));
        assert!(b.is_err());
        let b = cast(&array, &DataType::Time64(TimeUnit::Nanosecond));
        assert!(b.is_err());
        let b = cast(&array, &DataType::Time64(TimeUnit::Millisecond));
        assert!(b.is_err());
    }

    #[test]
    fn test_cast_timestamp_to_time32() {
        // test timestamp secs
        let a = TimestampSecondArray::from(vec![Some(86405), Some(1), None])
            .with_timezone("+01:00".to_string());
        let array = Arc::new(a) as ArrayRef;
        let b = cast(&array, &DataType::Time32(TimeUnit::Second)).unwrap();
        let c = b.as_primitive::<Time32SecondType>();
        assert_eq!(3605, c.value(0));
        assert_eq!(3601, c.value(1));
        assert!(c.is_null(2));
        let b = cast(&array, &DataType::Time32(TimeUnit::Millisecond)).unwrap();
        let c = b.as_primitive::<Time32MillisecondType>();
        assert_eq!(3605000, c.value(0));
        assert_eq!(3601000, c.value(1));
        assert!(c.is_null(2));

        // test timestamp milliseconds
        let a = TimestampMillisecondArray::from(vec![Some(86405000), Some(1000), None])
            .with_timezone("+01:00".to_string());
        let array = Arc::new(a) as ArrayRef;
        let b = cast(&array, &DataType::Time32(TimeUnit::Second)).unwrap();
        let c = b.as_primitive::<Time32SecondType>();
        assert_eq!(3605, c.value(0));
        assert_eq!(3601, c.value(1));
        assert!(c.is_null(2));
        let b = cast(&array, &DataType::Time32(TimeUnit::Millisecond)).unwrap();
        let c = b.as_primitive::<Time32MillisecondType>();
        assert_eq!(3605000, c.value(0));
        assert_eq!(3601000, c.value(1));
        assert!(c.is_null(2));

        // test timestamp microseconds
        let a = TimestampMicrosecondArray::from(vec![Some(86405000000), Some(1000000), None])
            .with_timezone("+01:00".to_string());
        let array = Arc::new(a) as ArrayRef;
        let b = cast(&array, &DataType::Time32(TimeUnit::Second)).unwrap();
        let c = b.as_primitive::<Time32SecondType>();
        assert_eq!(3605, c.value(0));
        assert_eq!(3601, c.value(1));
        assert!(c.is_null(2));
        let b = cast(&array, &DataType::Time32(TimeUnit::Millisecond)).unwrap();
        let c = b.as_primitive::<Time32MillisecondType>();
        assert_eq!(3605000, c.value(0));
        assert_eq!(3601000, c.value(1));
        assert!(c.is_null(2));

        // test timestamp nanoseconds
        let a = TimestampNanosecondArray::from(vec![Some(86405000000000), Some(1000000000), None])
            .with_timezone("+01:00".to_string());
        let array = Arc::new(a) as ArrayRef;
        let b = cast(&array, &DataType::Time32(TimeUnit::Second)).unwrap();
        let c = b.as_primitive::<Time32SecondType>();
        assert_eq!(3605, c.value(0));
        assert_eq!(3601, c.value(1));
        assert!(c.is_null(2));
        let b = cast(&array, &DataType::Time32(TimeUnit::Millisecond)).unwrap();
        let c = b.as_primitive::<Time32MillisecondType>();
        assert_eq!(3605000, c.value(0));
        assert_eq!(3601000, c.value(1));
        assert!(c.is_null(2));

        // test overflow
        let a =
            TimestampSecondArray::from(vec![Some(i64::MAX)]).with_timezone("+01:00".to_string());
        let array = Arc::new(a) as ArrayRef;
        let b = cast(&array, &DataType::Time32(TimeUnit::Second));
        assert!(b.is_err());
        let b = cast(&array, &DataType::Time32(TimeUnit::Millisecond));
        assert!(b.is_err());
    }

    // Cast Timestamp(_, None) -> Timestamp(_, Some(timezone))
    #[test]
    fn test_cast_timestamp_with_timezone_1() {
        let string_array: Arc<dyn Array> = Arc::new(StringArray::from(vec![
            Some("2000-01-01T00:00:00.123456789"),
            Some("2010-01-01T00:00:00.123456789"),
            None,
        ]));
        let to_type = DataType::Timestamp(TimeUnit::Nanosecond, None);
        let timestamp_array = cast(&string_array, &to_type).unwrap();

        let to_type = DataType::Timestamp(TimeUnit::Microsecond, Some("+0700".into()));
        let timestamp_array = cast(&timestamp_array, &to_type).unwrap();

        let string_array = cast(&timestamp_array, &DataType::Utf8).unwrap();
        let result = string_array.as_string::<i32>();
        assert_eq!("2000-01-01T00:00:00.123456+07:00", result.value(0));
        assert_eq!("2010-01-01T00:00:00.123456+07:00", result.value(1));
        assert!(result.is_null(2));
    }

    // Cast Timestamp(_, Some(timezone)) -> Timestamp(_, None)
    #[test]
    fn test_cast_timestamp_with_timezone_2() {
        let string_array: Arc<dyn Array> = Arc::new(StringArray::from(vec![
            Some("2000-01-01T07:00:00.123456789"),
            Some("2010-01-01T07:00:00.123456789"),
            None,
        ]));
        let to_type = DataType::Timestamp(TimeUnit::Millisecond, Some("+0700".into()));
        let timestamp_array = cast(&string_array, &to_type).unwrap();

        // Check intermediate representation is correct
        let string_array = cast(&timestamp_array, &DataType::Utf8).unwrap();
        let result = string_array.as_string::<i32>();
        assert_eq!("2000-01-01T07:00:00.123+07:00", result.value(0));
        assert_eq!("2010-01-01T07:00:00.123+07:00", result.value(1));
        assert!(result.is_null(2));

        let to_type = DataType::Timestamp(TimeUnit::Nanosecond, None);
        let timestamp_array = cast(&timestamp_array, &to_type).unwrap();

        let string_array = cast(&timestamp_array, &DataType::Utf8).unwrap();
        let result = string_array.as_string::<i32>();
        assert_eq!("2000-01-01T00:00:00.123", result.value(0));
        assert_eq!("2010-01-01T00:00:00.123", result.value(1));
        assert!(result.is_null(2));
    }

    // Cast Timestamp(_, Some(timezone)) -> Timestamp(_, Some(timezone))
    #[test]
    fn test_cast_timestamp_with_timezone_3() {
        let string_array: Arc<dyn Array> = Arc::new(StringArray::from(vec![
            Some("2000-01-01T07:00:00.123456789"),
            Some("2010-01-01T07:00:00.123456789"),
            None,
        ]));
        let to_type = DataType::Timestamp(TimeUnit::Microsecond, Some("+0700".into()));
        let timestamp_array = cast(&string_array, &to_type).unwrap();

        // Check intermediate representation is correct
        let string_array = cast(&timestamp_array, &DataType::Utf8).unwrap();
        let result = string_array.as_string::<i32>();
        assert_eq!("2000-01-01T07:00:00.123456+07:00", result.value(0));
        assert_eq!("2010-01-01T07:00:00.123456+07:00", result.value(1));
        assert!(result.is_null(2));

        let to_type = DataType::Timestamp(TimeUnit::Second, Some("-08:00".into()));
        let timestamp_array = cast(&timestamp_array, &to_type).unwrap();

        let string_array = cast(&timestamp_array, &DataType::Utf8).unwrap();
        let result = string_array.as_string::<i32>();
        assert_eq!("1999-12-31T16:00:00-08:00", result.value(0));
        assert_eq!("2009-12-31T16:00:00-08:00", result.value(1));
        assert!(result.is_null(2));
    }

    #[test]
    fn test_cast_date64_to_timestamp() {
        let array = Date64Array::from(vec![Some(864000000005), Some(1545696000001), None]);
        let b = cast(&array, &DataType::Timestamp(TimeUnit::Second, None)).unwrap();
        let c = b.as_primitive::<TimestampSecondType>();
        assert_eq!(864000000, c.value(0));
        assert_eq!(1545696000, c.value(1));
        assert!(c.is_null(2));
    }

    #[test]
    fn test_cast_date64_to_timestamp_ms() {
        let array = Date64Array::from(vec![Some(864000000005), Some(1545696000001), None]);
        let b = cast(&array, &DataType::Timestamp(TimeUnit::Millisecond, None)).unwrap();
        let c = b
            .as_any()
            .downcast_ref::<TimestampMillisecondArray>()
            .unwrap();
        assert_eq!(864000000005, c.value(0));
        assert_eq!(1545696000001, c.value(1));
        assert!(c.is_null(2));
    }

    #[test]
    fn test_cast_date64_to_timestamp_us() {
        let array = Date64Array::from(vec![Some(864000000005), Some(1545696000001), None]);
        let b = cast(&array, &DataType::Timestamp(TimeUnit::Microsecond, None)).unwrap();
        let c = b
            .as_any()
            .downcast_ref::<TimestampMicrosecondArray>()
            .unwrap();
        assert_eq!(864000000005000, c.value(0));
        assert_eq!(1545696000001000, c.value(1));
        assert!(c.is_null(2));
    }

    #[test]
    fn test_cast_date64_to_timestamp_ns() {
        let array = Date64Array::from(vec![Some(864000000005), Some(1545696000001), None]);
        let b = cast(&array, &DataType::Timestamp(TimeUnit::Nanosecond, None)).unwrap();
        let c = b
            .as_any()
            .downcast_ref::<TimestampNanosecondArray>()
            .unwrap();
        assert_eq!(864000000005000000, c.value(0));
        assert_eq!(1545696000001000000, c.value(1));
        assert!(c.is_null(2));
    }

    #[test]
    fn test_cast_timestamp_to_i64() {
        let array =
            TimestampMillisecondArray::from(vec![Some(864000000005), Some(1545696000001), None])
                .with_timezone("UTC".to_string());
        let b = cast(&array, &DataType::Int64).unwrap();
        let c = b.as_primitive::<Int64Type>();
        assert_eq!(&DataType::Int64, c.data_type());
        assert_eq!(864000000005, c.value(0));
        assert_eq!(1545696000001, c.value(1));
        assert!(c.is_null(2));
    }

    #[test]
    fn test_cast_date32_to_string() {
        let array = Date32Array::from(vec![10000, 17890]);
        let b = cast(&array, &DataType::Utf8).unwrap();
        let c = b.as_any().downcast_ref::<StringArray>().unwrap();
        assert_eq!(&DataType::Utf8, c.data_type());
        assert_eq!("1997-05-19", c.value(0));
        assert_eq!("2018-12-25", c.value(1));
    }

    #[test]
    fn test_cast_date64_to_string() {
        let array = Date64Array::from(vec![10000 * 86400000, 17890 * 86400000]);
        let b = cast(&array, &DataType::Utf8).unwrap();
        let c = b.as_any().downcast_ref::<StringArray>().unwrap();
        assert_eq!(&DataType::Utf8, c.data_type());
        assert_eq!("1997-05-19T00:00:00", c.value(0));
        assert_eq!("2018-12-25T00:00:00", c.value(1));
    }

    macro_rules! assert_cast_timestamp_to_string {
        ($array:expr, $datatype:expr, $output_array_type: ty, $expected:expr) => {{
            let out = cast(&$array, &$datatype).unwrap();
            let actual = out
                .as_any()
                .downcast_ref::<$output_array_type>()
                .unwrap()
                .into_iter()
                .collect::<Vec<_>>();
            assert_eq!(actual, $expected);
        }};
        ($array:expr, $datatype:expr, $output_array_type: ty, $options:expr, $expected:expr) => {{
            let out = cast_with_options(&$array, &$datatype, &$options).unwrap();
            let actual = out
                .as_any()
                .downcast_ref::<$output_array_type>()
                .unwrap()
                .into_iter()
                .collect::<Vec<_>>();
            assert_eq!(actual, $expected);
        }};
    }

    #[test]
    fn test_cast_timestamp_to_strings() {
        // "2018-12-25T00:00:02.001", "1997-05-19T00:00:03.005", None
        let array =
            TimestampMillisecondArray::from(vec![Some(864000003005), Some(1545696002001), None]);
        let expected = vec![
            Some("1997-05-19T00:00:03.005"),
            Some("2018-12-25T00:00:02.001"),
            None,
        ];

        assert_cast_timestamp_to_string!(array, DataType::Utf8View, StringViewArray, expected);
        assert_cast_timestamp_to_string!(array, DataType::Utf8, StringArray, expected);
        assert_cast_timestamp_to_string!(array, DataType::LargeUtf8, LargeStringArray, expected);
    }

    #[test]
    fn test_cast_timestamp_to_strings_opt() {
        let ts_format = "%Y-%m-%d %H:%M:%S%.6f";
        let tz = "+0545"; // UTC + 0545 is Asia/Kathmandu
        let cast_options = CastOptions {
            safe: true,
            format_options: FormatOptions::default()
                .with_timestamp_format(Some(ts_format))
                .with_timestamp_tz_format(Some(ts_format)),
        };

        // "2018-12-25T00:00:02.001", "1997-05-19T00:00:03.005", None
        let array_without_tz =
            TimestampMillisecondArray::from(vec![Some(864000003005), Some(1545696002001), None]);
        let expected = vec![
            Some("1997-05-19 00:00:03.005000"),
            Some("2018-12-25 00:00:02.001000"),
            None,
        ];
        assert_cast_timestamp_to_string!(
            array_without_tz,
            DataType::Utf8View,
            StringViewArray,
            cast_options,
            expected
        );
        assert_cast_timestamp_to_string!(
            array_without_tz,
            DataType::Utf8,
            StringArray,
            cast_options,
            expected
        );
        assert_cast_timestamp_to_string!(
            array_without_tz,
            DataType::LargeUtf8,
            LargeStringArray,
            cast_options,
            expected
        );

        let array_with_tz =
            TimestampMillisecondArray::from(vec![Some(864000003005), Some(1545696002001), None])
                .with_timezone(tz.to_string());
        let expected = vec![
            Some("1997-05-19 05:45:03.005000"),
            Some("2018-12-25 05:45:02.001000"),
            None,
        ];
        assert_cast_timestamp_to_string!(
            array_with_tz,
            DataType::Utf8View,
            StringViewArray,
            cast_options,
            expected
        );
        assert_cast_timestamp_to_string!(
            array_with_tz,
            DataType::Utf8,
            StringArray,
            cast_options,
            expected
        );
        assert_cast_timestamp_to_string!(
            array_with_tz,
            DataType::LargeUtf8,
            LargeStringArray,
            cast_options,
            expected
        );
    }

    #[test]
    fn test_cast_between_timestamps() {
        let array =
            TimestampMillisecondArray::from(vec![Some(864000003005), Some(1545696002001), None]);
        let b = cast(&array, &DataType::Timestamp(TimeUnit::Second, None)).unwrap();
        let c = b.as_primitive::<TimestampSecondType>();
        assert_eq!(864000003, c.value(0));
        assert_eq!(1545696002, c.value(1));
        assert!(c.is_null(2));
    }

    #[test]
    fn test_cast_duration_to_i64() {
        let base = vec![5, 6, 7, 8, 100000000];

        let duration_arrays = vec![
            Arc::new(DurationNanosecondArray::from(base.clone())) as ArrayRef,
            Arc::new(DurationMicrosecondArray::from(base.clone())) as ArrayRef,
            Arc::new(DurationMillisecondArray::from(base.clone())) as ArrayRef,
            Arc::new(DurationSecondArray::from(base.clone())) as ArrayRef,
        ];

        for arr in duration_arrays {
            assert!(can_cast_types(arr.data_type(), &DataType::Int64));
            let result = cast(&arr, &DataType::Int64).unwrap();
            let result = result.as_primitive::<Int64Type>();
            assert_eq!(base.as_slice(), result.values());
        }
    }

    #[test]
    fn test_cast_between_durations_and_numerics() {
        fn test_cast_between_durations<FromType, ToType>()
        where
            FromType: ArrowPrimitiveType<Native = i64>,
            ToType: ArrowPrimitiveType<Native = i64>,
            PrimitiveArray<FromType>: From<Vec<Option<i64>>>,
        {
            let from_unit = match FromType::DATA_TYPE {
                DataType::Duration(unit) => unit,
                _ => panic!("Expected a duration type"),
            };
            let to_unit = match ToType::DATA_TYPE {
                DataType::Duration(unit) => unit,
                _ => panic!("Expected a duration type"),
            };
            let from_size = time_unit_multiple(&from_unit);
            let to_size = time_unit_multiple(&to_unit);

            let (v1_before, v2_before) = (8640003005, 1696002001);
            let (v1_after, v2_after) = if from_size >= to_size {
                (
                    v1_before / (from_size / to_size),
                    v2_before / (from_size / to_size),
                )
            } else {
                (
                    v1_before * (to_size / from_size),
                    v2_before * (to_size / from_size),
                )
            };

            let array =
                PrimitiveArray::<FromType>::from(vec![Some(v1_before), Some(v2_before), None]);
            let b = cast(&array, &ToType::DATA_TYPE).unwrap();
            let c = b.as_primitive::<ToType>();
            assert_eq!(v1_after, c.value(0));
            assert_eq!(v2_after, c.value(1));
            assert!(c.is_null(2));
        }

        // between each individual duration type
        test_cast_between_durations::<DurationSecondType, DurationMillisecondType>();
        test_cast_between_durations::<DurationSecondType, DurationMicrosecondType>();
        test_cast_between_durations::<DurationSecondType, DurationNanosecondType>();
        test_cast_between_durations::<DurationMillisecondType, DurationSecondType>();
        test_cast_between_durations::<DurationMillisecondType, DurationMicrosecondType>();
        test_cast_between_durations::<DurationMillisecondType, DurationNanosecondType>();
        test_cast_between_durations::<DurationMicrosecondType, DurationSecondType>();
        test_cast_between_durations::<DurationMicrosecondType, DurationMillisecondType>();
        test_cast_between_durations::<DurationMicrosecondType, DurationNanosecondType>();
        test_cast_between_durations::<DurationNanosecondType, DurationSecondType>();
        test_cast_between_durations::<DurationNanosecondType, DurationMillisecondType>();
        test_cast_between_durations::<DurationNanosecondType, DurationMicrosecondType>();

        // cast failed
        let array = DurationSecondArray::from(vec![
            Some(i64::MAX),
            Some(8640203410378005),
            Some(10241096),
            None,
        ]);
        let b = cast(&array, &DataType::Duration(TimeUnit::Nanosecond)).unwrap();
        let c = b.as_primitive::<DurationNanosecondType>();
        assert!(c.is_null(0));
        assert!(c.is_null(1));
        assert_eq!(10241096000000000, c.value(2));
        assert!(c.is_null(3));

        // durations to numerics
        let array = DurationSecondArray::from(vec![
            Some(i64::MAX),
            Some(8640203410378005),
            Some(10241096),
            None,
        ]);
        let b = cast(&array, &DataType::Int64).unwrap();
        let c = b.as_primitive::<Int64Type>();
        assert_eq!(i64::MAX, c.value(0));
        assert_eq!(8640203410378005, c.value(1));
        assert_eq!(10241096, c.value(2));
        assert!(c.is_null(3));

        let b = cast(&array, &DataType::Int32).unwrap();
        let c = b.as_primitive::<Int32Type>();
        assert_eq!(0, c.value(0));
        assert_eq!(0, c.value(1));
        assert_eq!(10241096, c.value(2));
        assert!(c.is_null(3));

        // numerics to durations
        let array = Int32Array::from(vec![Some(i32::MAX), Some(802034103), Some(10241096), None]);
        let b = cast(&array, &DataType::Duration(TimeUnit::Second)).unwrap();
        let c = b.as_any().downcast_ref::<DurationSecondArray>().unwrap();
        assert_eq!(i32::MAX as i64, c.value(0));
        assert_eq!(802034103, c.value(1));
        assert_eq!(10241096, c.value(2));
        assert!(c.is_null(3));
    }

    #[test]
    fn test_cast_to_strings() {
        let a = Int32Array::from(vec![1, 2, 3]);
        let out = cast(&a, &DataType::Utf8).unwrap();
        let out = out
            .as_any()
            .downcast_ref::<StringArray>()
            .unwrap()
            .into_iter()
            .collect::<Vec<_>>();
        assert_eq!(out, vec![Some("1"), Some("2"), Some("3")]);
        let out = cast(&a, &DataType::LargeUtf8).unwrap();
        let out = out
            .as_any()
            .downcast_ref::<LargeStringArray>()
            .unwrap()
            .into_iter()
            .collect::<Vec<_>>();
        assert_eq!(out, vec![Some("1"), Some("2"), Some("3")]);
    }

    #[test]
    fn test_str_to_str_casts() {
        for data in [
            vec![Some("foo"), Some("bar"), Some("ham")],
            vec![Some("foo"), None, Some("bar")],
        ] {
            let a = LargeStringArray::from(data.clone());
            let to = cast(&a, &DataType::Utf8).unwrap();
            let expect = a
                .as_any()
                .downcast_ref::<LargeStringArray>()
                .unwrap()
                .into_iter()
                .collect::<Vec<_>>();
            let out = to
                .as_any()
                .downcast_ref::<StringArray>()
                .unwrap()
                .into_iter()
                .collect::<Vec<_>>();
            assert_eq!(expect, out);

            let a = StringArray::from(data);
            let to = cast(&a, &DataType::LargeUtf8).unwrap();
            let expect = a
                .as_any()
                .downcast_ref::<StringArray>()
                .unwrap()
                .into_iter()
                .collect::<Vec<_>>();
            let out = to
                .as_any()
                .downcast_ref::<LargeStringArray>()
                .unwrap()
                .into_iter()
                .collect::<Vec<_>>();
            assert_eq!(expect, out);
        }
    }

    const VIEW_TEST_DATA: [Option<&str>; 5] = [
        Some("hello"),
        Some("repeated"),
        None,
        Some("large payload over 12 bytes"),
        Some("repeated"),
    ];

    #[test]
    fn test_string_view_to_binary_view() {
        let string_view_array = StringViewArray::from_iter(VIEW_TEST_DATA);

        assert!(can_cast_types(
            string_view_array.data_type(),
            &DataType::BinaryView
        ));

        let binary_view_array = cast(&string_view_array, &DataType::BinaryView).unwrap();
        assert_eq!(binary_view_array.data_type(), &DataType::BinaryView);

        let expect_binary_view_array = BinaryViewArray::from_iter(VIEW_TEST_DATA);
        assert_eq!(binary_view_array.as_ref(), &expect_binary_view_array);
    }

    #[test]
    fn test_binary_view_to_string_view() {
        let binary_view_array = BinaryViewArray::from_iter(VIEW_TEST_DATA);

        assert!(can_cast_types(
            binary_view_array.data_type(),
            &DataType::Utf8View
        ));

        let string_view_array = cast(&binary_view_array, &DataType::Utf8View).unwrap();
        assert_eq!(string_view_array.data_type(), &DataType::Utf8View);

        let expect_string_view_array = StringViewArray::from_iter(VIEW_TEST_DATA);
        assert_eq!(string_view_array.as_ref(), &expect_string_view_array);
    }

    #[test]
    fn test_string_to_view() {
        _test_string_to_view::<i32>();
        _test_string_to_view::<i64>();
    }

    fn _test_string_to_view<O>()
    where
        O: OffsetSizeTrait,
    {
        let string_array = GenericStringArray::<O>::from_iter(VIEW_TEST_DATA);

        assert!(can_cast_types(
            string_array.data_type(),
            &DataType::Utf8View
        ));

        assert!(can_cast_types(
            string_array.data_type(),
            &DataType::BinaryView
        ));

        let string_view_array = cast(&string_array, &DataType::Utf8View).unwrap();
        assert_eq!(string_view_array.data_type(), &DataType::Utf8View);

        let binary_view_array = cast(&string_array, &DataType::BinaryView).unwrap();
        assert_eq!(binary_view_array.data_type(), &DataType::BinaryView);

        let expect_string_view_array = StringViewArray::from_iter(VIEW_TEST_DATA);
        assert_eq!(string_view_array.as_ref(), &expect_string_view_array);

        let expect_binary_view_array = BinaryViewArray::from_iter(VIEW_TEST_DATA);
        assert_eq!(binary_view_array.as_ref(), &expect_binary_view_array);
    }

    #[test]
    fn test_bianry_to_view() {
        _test_binary_to_view::<i32>();
        _test_binary_to_view::<i64>();
    }

    fn _test_binary_to_view<O>()
    where
        O: OffsetSizeTrait,
    {
        let binary_array = GenericBinaryArray::<O>::from_iter(VIEW_TEST_DATA);

        assert!(can_cast_types(
            binary_array.data_type(),
            &DataType::Utf8View
        ));

        assert!(can_cast_types(
            binary_array.data_type(),
            &DataType::BinaryView
        ));

        let string_view_array = cast(&binary_array, &DataType::Utf8View).unwrap();
        assert_eq!(string_view_array.data_type(), &DataType::Utf8View);

        let binary_view_array = cast(&binary_array, &DataType::BinaryView).unwrap();
        assert_eq!(binary_view_array.data_type(), &DataType::BinaryView);

        let expect_string_view_array = StringViewArray::from_iter(VIEW_TEST_DATA);
        assert_eq!(string_view_array.as_ref(), &expect_string_view_array);

        let expect_binary_view_array = BinaryViewArray::from_iter(VIEW_TEST_DATA);
        assert_eq!(binary_view_array.as_ref(), &expect_binary_view_array);
    }

    #[test]
    fn test_dict_to_view() {
        let values = StringArray::from_iter(VIEW_TEST_DATA);
        let keys = Int8Array::from_iter([Some(1), Some(0), None, Some(3), None, Some(1), Some(4)]);
        let string_dict_array =
            DictionaryArray::<Int8Type>::try_new(keys, Arc::new(values)).unwrap();
        let typed_dict = string_dict_array.downcast_dict::<StringArray>().unwrap();

        let string_view_array = {
            let mut builder = StringViewBuilder::new().with_fixed_block_size(8); // multiple buffers.
            for v in typed_dict.into_iter() {
                builder.append_option(v);
            }
            builder.finish()
        };
        let expected_string_array_type = string_view_array.data_type();
        let casted_string_array = cast(&string_dict_array, expected_string_array_type).unwrap();
        assert_eq!(casted_string_array.data_type(), expected_string_array_type);
        assert_eq!(casted_string_array.as_ref(), &string_view_array);

        let binary_buffer = cast(&typed_dict.values(), &DataType::Binary).unwrap();
        let binary_dict_array =
            DictionaryArray::<Int8Type>::new(typed_dict.keys().clone(), binary_buffer);
        let typed_binary_dict = binary_dict_array.downcast_dict::<BinaryArray>().unwrap();

        let binary_view_array = {
            let mut builder = BinaryViewBuilder::new().with_fixed_block_size(8); // multiple buffers.
            for v in typed_binary_dict.into_iter() {
                builder.append_option(v);
            }
            builder.finish()
        };
        let expected_binary_array_type = binary_view_array.data_type();
        let casted_binary_array = cast(&binary_dict_array, expected_binary_array_type).unwrap();
        assert_eq!(casted_binary_array.data_type(), expected_binary_array_type);
        assert_eq!(casted_binary_array.as_ref(), &binary_view_array);
    }

    #[test]
    fn test_view_to_dict() {
        let string_view_array = StringViewArray::from_iter(VIEW_TEST_DATA);
        let string_dict_array: DictionaryArray<Int8Type> = VIEW_TEST_DATA.into_iter().collect();
        let casted_type = string_dict_array.data_type();
        let casted_dict_array = cast(&string_view_array, casted_type).unwrap();
        assert_eq!(casted_dict_array.data_type(), casted_type);
        assert_eq!(casted_dict_array.as_ref(), &string_dict_array);

        let binary_view_array = BinaryViewArray::from_iter(VIEW_TEST_DATA);
        let binary_dict_array = string_dict_array.downcast_dict::<StringArray>().unwrap();
        let binary_buffer = cast(&binary_dict_array.values(), &DataType::Binary).unwrap();
        let binary_dict_array =
            DictionaryArray::<Int8Type>::new(binary_dict_array.keys().clone(), binary_buffer);
        let casted_type = binary_dict_array.data_type();
        let casted_binary_array = cast(&binary_view_array, casted_type).unwrap();
        assert_eq!(casted_binary_array.data_type(), casted_type);
        assert_eq!(casted_binary_array.as_ref(), &binary_dict_array);
    }

    #[test]
    fn test_view_to_string() {
        _test_view_to_string::<i32>();
        _test_view_to_string::<i64>();
    }

    fn _test_view_to_string<O>()
    where
        O: OffsetSizeTrait,
    {
        let string_view_array = {
            let mut builder = StringViewBuilder::new().with_fixed_block_size(8); // multiple buffers.
            for s in VIEW_TEST_DATA.iter() {
                builder.append_option(*s);
            }
            builder.finish()
        };

        let binary_view_array = BinaryViewArray::from_iter(VIEW_TEST_DATA);

        let expected_string_array = GenericStringArray::<O>::from_iter(VIEW_TEST_DATA);
        let expected_type = expected_string_array.data_type();

        assert!(can_cast_types(string_view_array.data_type(), expected_type));
        assert!(can_cast_types(binary_view_array.data_type(), expected_type));

        let string_view_casted_array = cast(&string_view_array, expected_type).unwrap();
        assert_eq!(string_view_casted_array.data_type(), expected_type);
        assert_eq!(string_view_casted_array.as_ref(), &expected_string_array);

        let binary_view_casted_array = cast(&binary_view_array, expected_type).unwrap();
        assert_eq!(binary_view_casted_array.data_type(), expected_type);
        assert_eq!(binary_view_casted_array.as_ref(), &expected_string_array);
    }

    #[test]
    fn test_view_to_binary() {
        _test_view_to_binary::<i32>();
        _test_view_to_binary::<i64>();
    }

    fn _test_view_to_binary<O>()
    where
        O: OffsetSizeTrait,
    {
        let view_array = {
            let mut builder = BinaryViewBuilder::new().with_fixed_block_size(8); // multiple buffers.
            for s in VIEW_TEST_DATA.iter() {
                builder.append_option(*s);
            }
            builder.finish()
        };

        let expected_binary_array = GenericBinaryArray::<O>::from_iter(VIEW_TEST_DATA);
        let expected_type = expected_binary_array.data_type();

        assert!(can_cast_types(view_array.data_type(), expected_type));

        let binary_array = cast(&view_array, expected_type).unwrap();
        assert_eq!(binary_array.data_type(), expected_type);

        assert_eq!(binary_array.as_ref(), &expected_binary_array);
    }

    #[test]
    fn test_cast_from_f64() {
        let f64_values: Vec<f64> = vec![
            i64::MIN as f64,
            i32::MIN as f64,
            i16::MIN as f64,
            i8::MIN as f64,
            0_f64,
            u8::MAX as f64,
            u16::MAX as f64,
            u32::MAX as f64,
            u64::MAX as f64,
        ];
        let f64_array: ArrayRef = Arc::new(Float64Array::from(f64_values));

        let f64_expected = vec![
            -9223372036854776000.0,
            -2147483648.0,
            -32768.0,
            -128.0,
            0.0,
            255.0,
            65535.0,
            4294967295.0,
            18446744073709552000.0,
        ];
        assert_eq!(
            f64_expected,
            get_cast_values::<Float64Type>(&f64_array, &DataType::Float64)
                .iter()
                .map(|i| i.parse::<f64>().unwrap())
                .collect::<Vec<f64>>()
        );

        let f32_expected = vec![
            -9223372000000000000.0,
            -2147483600.0,
            -32768.0,
            -128.0,
            0.0,
            255.0,
            65535.0,
            4294967300.0,
            18446744000000000000.0,
        ];
        assert_eq!(
            f32_expected,
            get_cast_values::<Float32Type>(&f64_array, &DataType::Float32)
                .iter()
                .map(|i| i.parse::<f32>().unwrap())
                .collect::<Vec<f32>>()
        );

        let f16_expected = vec![
            f16::from_f64(-9223372000000000000.0),
            f16::from_f64(-2147483600.0),
            f16::from_f64(-32768.0),
            f16::from_f64(-128.0),
            f16::from_f64(0.0),
            f16::from_f64(255.0),
            f16::from_f64(65535.0),
            f16::from_f64(4294967300.0),
            f16::from_f64(18446744000000000000.0),
        ];
        assert_eq!(
            f16_expected,
            get_cast_values::<Float16Type>(&f64_array, &DataType::Float16)
                .iter()
                .map(|i| i.parse::<f16>().unwrap())
                .collect::<Vec<f16>>()
        );

        let i64_expected = vec![
            "-9223372036854775808",
            "-2147483648",
            "-32768",
            "-128",
            "0",
            "255",
            "65535",
            "4294967295",
            "null",
        ];
        assert_eq!(
            i64_expected,
            get_cast_values::<Int64Type>(&f64_array, &DataType::Int64)
        );

        let i32_expected = vec![
            "null",
            "-2147483648",
            "-32768",
            "-128",
            "0",
            "255",
            "65535",
            "null",
            "null",
        ];
        assert_eq!(
            i32_expected,
            get_cast_values::<Int32Type>(&f64_array, &DataType::Int32)
        );

        let i16_expected = vec![
            "null", "null", "-32768", "-128", "0", "255", "null", "null", "null",
        ];
        assert_eq!(
            i16_expected,
            get_cast_values::<Int16Type>(&f64_array, &DataType::Int16)
        );

        let i8_expected = vec![
            "null", "null", "null", "-128", "0", "null", "null", "null", "null",
        ];
        assert_eq!(
            i8_expected,
            get_cast_values::<Int8Type>(&f64_array, &DataType::Int8)
        );

        let u64_expected = vec![
            "null",
            "null",
            "null",
            "null",
            "0",
            "255",
            "65535",
            "4294967295",
            "null",
        ];
        assert_eq!(
            u64_expected,
            get_cast_values::<UInt64Type>(&f64_array, &DataType::UInt64)
        );

        let u32_expected = vec![
            "null",
            "null",
            "null",
            "null",
            "0",
            "255",
            "65535",
            "4294967295",
            "null",
        ];
        assert_eq!(
            u32_expected,
            get_cast_values::<UInt32Type>(&f64_array, &DataType::UInt32)
        );

        let u16_expected = vec![
            "null", "null", "null", "null", "0", "255", "65535", "null", "null",
        ];
        assert_eq!(
            u16_expected,
            get_cast_values::<UInt16Type>(&f64_array, &DataType::UInt16)
        );

        let u8_expected = vec![
            "null", "null", "null", "null", "0", "255", "null", "null", "null",
        ];
        assert_eq!(
            u8_expected,
            get_cast_values::<UInt8Type>(&f64_array, &DataType::UInt8)
        );
    }

    #[test]
    fn test_cast_from_f32() {
        let f32_values: Vec<f32> = vec![
            i32::MIN as f32,
            i32::MIN as f32,
            i16::MIN as f32,
            i8::MIN as f32,
            0_f32,
            u8::MAX as f32,
            u16::MAX as f32,
            u32::MAX as f32,
            u32::MAX as f32,
        ];
        let f32_array: ArrayRef = Arc::new(Float32Array::from(f32_values));

        let f64_expected = vec![
            "-2147483648.0",
            "-2147483648.0",
            "-32768.0",
            "-128.0",
            "0.0",
            "255.0",
            "65535.0",
            "4294967296.0",
            "4294967296.0",
        ];
        assert_eq!(
            f64_expected,
            get_cast_values::<Float64Type>(&f32_array, &DataType::Float64)
        );

        let f32_expected = vec![
            "-2147483600.0",
            "-2147483600.0",
            "-32768.0",
            "-128.0",
            "0.0",
            "255.0",
            "65535.0",
            "4294967300.0",
            "4294967300.0",
        ];
        assert_eq!(
            f32_expected,
            get_cast_values::<Float32Type>(&f32_array, &DataType::Float32)
        );

        let f16_expected = vec![
            "-inf", "-inf", "-32768.0", "-128.0", "0.0", "255.0", "inf", "inf", "inf",
        ];
        assert_eq!(
            f16_expected,
            get_cast_values::<Float16Type>(&f32_array, &DataType::Float16)
        );

        let i64_expected = vec![
            "-2147483648",
            "-2147483648",
            "-32768",
            "-128",
            "0",
            "255",
            "65535",
            "4294967296",
            "4294967296",
        ];
        assert_eq!(
            i64_expected,
            get_cast_values::<Int64Type>(&f32_array, &DataType::Int64)
        );

        let i32_expected = vec![
            "-2147483648",
            "-2147483648",
            "-32768",
            "-128",
            "0",
            "255",
            "65535",
            "null",
            "null",
        ];
        assert_eq!(
            i32_expected,
            get_cast_values::<Int32Type>(&f32_array, &DataType::Int32)
        );

        let i16_expected = vec![
            "null", "null", "-32768", "-128", "0", "255", "null", "null", "null",
        ];
        assert_eq!(
            i16_expected,
            get_cast_values::<Int16Type>(&f32_array, &DataType::Int16)
        );

        let i8_expected = vec![
            "null", "null", "null", "-128", "0", "null", "null", "null", "null",
        ];
        assert_eq!(
            i8_expected,
            get_cast_values::<Int8Type>(&f32_array, &DataType::Int8)
        );

        let u64_expected = vec![
            "null",
            "null",
            "null",
            "null",
            "0",
            "255",
            "65535",
            "4294967296",
            "4294967296",
        ];
        assert_eq!(
            u64_expected,
            get_cast_values::<UInt64Type>(&f32_array, &DataType::UInt64)
        );

        let u32_expected = vec![
            "null", "null", "null", "null", "0", "255", "65535", "null", "null",
        ];
        assert_eq!(
            u32_expected,
            get_cast_values::<UInt32Type>(&f32_array, &DataType::UInt32)
        );

        let u16_expected = vec![
            "null", "null", "null", "null", "0", "255", "65535", "null", "null",
        ];
        assert_eq!(
            u16_expected,
            get_cast_values::<UInt16Type>(&f32_array, &DataType::UInt16)
        );

        let u8_expected = vec![
            "null", "null", "null", "null", "0", "255", "null", "null", "null",
        ];
        assert_eq!(
            u8_expected,
            get_cast_values::<UInt8Type>(&f32_array, &DataType::UInt8)
        );
    }

    #[test]
    fn test_cast_from_uint64() {
        let u64_values: Vec<u64> = vec![
            0,
            u8::MAX as u64,
            u16::MAX as u64,
            u32::MAX as u64,
            u64::MAX,
        ];
        let u64_array: ArrayRef = Arc::new(UInt64Array::from(u64_values));

        let f64_expected = vec![0.0, 255.0, 65535.0, 4294967295.0, 18446744073709552000.0];
        assert_eq!(
            f64_expected,
            get_cast_values::<Float64Type>(&u64_array, &DataType::Float64)
                .iter()
                .map(|i| i.parse::<f64>().unwrap())
                .collect::<Vec<f64>>()
        );

        let f32_expected = vec![0.0, 255.0, 65535.0, 4294967300.0, 18446744000000000000.0];
        assert_eq!(
            f32_expected,
            get_cast_values::<Float32Type>(&u64_array, &DataType::Float32)
                .iter()
                .map(|i| i.parse::<f32>().unwrap())
                .collect::<Vec<f32>>()
        );

        let f16_expected = vec![
            f16::from_f64(0.0),
            f16::from_f64(255.0),
            f16::from_f64(65535.0),
            f16::from_f64(4294967300.0),
            f16::from_f64(18446744000000000000.0),
        ];
        assert_eq!(
            f16_expected,
            get_cast_values::<Float16Type>(&u64_array, &DataType::Float16)
                .iter()
                .map(|i| i.parse::<f16>().unwrap())
                .collect::<Vec<f16>>()
        );

        let i64_expected = vec!["0", "255", "65535", "4294967295", "null"];
        assert_eq!(
            i64_expected,
            get_cast_values::<Int64Type>(&u64_array, &DataType::Int64)
        );

        let i32_expected = vec!["0", "255", "65535", "null", "null"];
        assert_eq!(
            i32_expected,
            get_cast_values::<Int32Type>(&u64_array, &DataType::Int32)
        );

        let i16_expected = vec!["0", "255", "null", "null", "null"];
        assert_eq!(
            i16_expected,
            get_cast_values::<Int16Type>(&u64_array, &DataType::Int16)
        );

        let i8_expected = vec!["0", "null", "null", "null", "null"];
        assert_eq!(
            i8_expected,
            get_cast_values::<Int8Type>(&u64_array, &DataType::Int8)
        );

        let u64_expected = vec!["0", "255", "65535", "4294967295", "18446744073709551615"];
        assert_eq!(
            u64_expected,
            get_cast_values::<UInt64Type>(&u64_array, &DataType::UInt64)
        );

        let u32_expected = vec!["0", "255", "65535", "4294967295", "null"];
        assert_eq!(
            u32_expected,
            get_cast_values::<UInt32Type>(&u64_array, &DataType::UInt32)
        );

        let u16_expected = vec!["0", "255", "65535", "null", "null"];
        assert_eq!(
            u16_expected,
            get_cast_values::<UInt16Type>(&u64_array, &DataType::UInt16)
        );

        let u8_expected = vec!["0", "255", "null", "null", "null"];
        assert_eq!(
            u8_expected,
            get_cast_values::<UInt8Type>(&u64_array, &DataType::UInt8)
        );
    }

    #[test]
    fn test_cast_from_uint32() {
        let u32_values: Vec<u32> = vec![0, u8::MAX as u32, u16::MAX as u32, u32::MAX];
        let u32_array: ArrayRef = Arc::new(UInt32Array::from(u32_values));

        let f64_expected = vec!["0.0", "255.0", "65535.0", "4294967295.0"];
        assert_eq!(
            f64_expected,
            get_cast_values::<Float64Type>(&u32_array, &DataType::Float64)
        );

        let f32_expected = vec!["0.0", "255.0", "65535.0", "4294967300.0"];
        assert_eq!(
            f32_expected,
            get_cast_values::<Float32Type>(&u32_array, &DataType::Float32)
        );

        let f16_expected = vec!["0.0", "255.0", "inf", "inf"];
        assert_eq!(
            f16_expected,
            get_cast_values::<Float16Type>(&u32_array, &DataType::Float16)
        );

        let i64_expected = vec!["0", "255", "65535", "4294967295"];
        assert_eq!(
            i64_expected,
            get_cast_values::<Int64Type>(&u32_array, &DataType::Int64)
        );

        let i32_expected = vec!["0", "255", "65535", "null"];
        assert_eq!(
            i32_expected,
            get_cast_values::<Int32Type>(&u32_array, &DataType::Int32)
        );

        let i16_expected = vec!["0", "255", "null", "null"];
        assert_eq!(
            i16_expected,
            get_cast_values::<Int16Type>(&u32_array, &DataType::Int16)
        );

        let i8_expected = vec!["0", "null", "null", "null"];
        assert_eq!(
            i8_expected,
            get_cast_values::<Int8Type>(&u32_array, &DataType::Int8)
        );

        let u64_expected = vec!["0", "255", "65535", "4294967295"];
        assert_eq!(
            u64_expected,
            get_cast_values::<UInt64Type>(&u32_array, &DataType::UInt64)
        );

        let u32_expected = vec!["0", "255", "65535", "4294967295"];
        assert_eq!(
            u32_expected,
            get_cast_values::<UInt32Type>(&u32_array, &DataType::UInt32)
        );

        let u16_expected = vec!["0", "255", "65535", "null"];
        assert_eq!(
            u16_expected,
            get_cast_values::<UInt16Type>(&u32_array, &DataType::UInt16)
        );

        let u8_expected = vec!["0", "255", "null", "null"];
        assert_eq!(
            u8_expected,
            get_cast_values::<UInt8Type>(&u32_array, &DataType::UInt8)
        );
    }

    #[test]
    fn test_cast_from_uint16() {
        let u16_values: Vec<u16> = vec![0, u8::MAX as u16, u16::MAX];
        let u16_array: ArrayRef = Arc::new(UInt16Array::from(u16_values));

        let f64_expected = vec!["0.0", "255.0", "65535.0"];
        assert_eq!(
            f64_expected,
            get_cast_values::<Float64Type>(&u16_array, &DataType::Float64)
        );

        let f32_expected = vec!["0.0", "255.0", "65535.0"];
        assert_eq!(
            f32_expected,
            get_cast_values::<Float32Type>(&u16_array, &DataType::Float32)
        );

        let f16_expected = vec!["0.0", "255.0", "inf"];
        assert_eq!(
            f16_expected,
            get_cast_values::<Float16Type>(&u16_array, &DataType::Float16)
        );

        let i64_expected = vec!["0", "255", "65535"];
        assert_eq!(
            i64_expected,
            get_cast_values::<Int64Type>(&u16_array, &DataType::Int64)
        );

        let i32_expected = vec!["0", "255", "65535"];
        assert_eq!(
            i32_expected,
            get_cast_values::<Int32Type>(&u16_array, &DataType::Int32)
        );

        let i16_expected = vec!["0", "255", "null"];
        assert_eq!(
            i16_expected,
            get_cast_values::<Int16Type>(&u16_array, &DataType::Int16)
        );

        let i8_expected = vec!["0", "null", "null"];
        assert_eq!(
            i8_expected,
            get_cast_values::<Int8Type>(&u16_array, &DataType::Int8)
        );

        let u64_expected = vec!["0", "255", "65535"];
        assert_eq!(
            u64_expected,
            get_cast_values::<UInt64Type>(&u16_array, &DataType::UInt64)
        );

        let u32_expected = vec!["0", "255", "65535"];
        assert_eq!(
            u32_expected,
            get_cast_values::<UInt32Type>(&u16_array, &DataType::UInt32)
        );

        let u16_expected = vec!["0", "255", "65535"];
        assert_eq!(
            u16_expected,
            get_cast_values::<UInt16Type>(&u16_array, &DataType::UInt16)
        );

        let u8_expected = vec!["0", "255", "null"];
        assert_eq!(
            u8_expected,
            get_cast_values::<UInt8Type>(&u16_array, &DataType::UInt8)
        );
    }

    #[test]
    fn test_cast_from_uint8() {
        let u8_values: Vec<u8> = vec![0, u8::MAX];
        let u8_array: ArrayRef = Arc::new(UInt8Array::from(u8_values));

        let f64_expected = vec!["0.0", "255.0"];
        assert_eq!(
            f64_expected,
            get_cast_values::<Float64Type>(&u8_array, &DataType::Float64)
        );

        let f32_expected = vec!["0.0", "255.0"];
        assert_eq!(
            f32_expected,
            get_cast_values::<Float32Type>(&u8_array, &DataType::Float32)
        );

        let f16_expected = vec!["0.0", "255.0"];
        assert_eq!(
            f16_expected,
            get_cast_values::<Float16Type>(&u8_array, &DataType::Float16)
        );

        let i64_expected = vec!["0", "255"];
        assert_eq!(
            i64_expected,
            get_cast_values::<Int64Type>(&u8_array, &DataType::Int64)
        );

        let i32_expected = vec!["0", "255"];
        assert_eq!(
            i32_expected,
            get_cast_values::<Int32Type>(&u8_array, &DataType::Int32)
        );

        let i16_expected = vec!["0", "255"];
        assert_eq!(
            i16_expected,
            get_cast_values::<Int16Type>(&u8_array, &DataType::Int16)
        );

        let i8_expected = vec!["0", "null"];
        assert_eq!(
            i8_expected,
            get_cast_values::<Int8Type>(&u8_array, &DataType::Int8)
        );

        let u64_expected = vec!["0", "255"];
        assert_eq!(
            u64_expected,
            get_cast_values::<UInt64Type>(&u8_array, &DataType::UInt64)
        );

        let u32_expected = vec!["0", "255"];
        assert_eq!(
            u32_expected,
            get_cast_values::<UInt32Type>(&u8_array, &DataType::UInt32)
        );

        let u16_expected = vec!["0", "255"];
        assert_eq!(
            u16_expected,
            get_cast_values::<UInt16Type>(&u8_array, &DataType::UInt16)
        );

        let u8_expected = vec!["0", "255"];
        assert_eq!(
            u8_expected,
            get_cast_values::<UInt8Type>(&u8_array, &DataType::UInt8)
        );
    }

    #[test]
    fn test_cast_from_int64() {
        let i64_values: Vec<i64> = vec![
            i64::MIN,
            i32::MIN as i64,
            i16::MIN as i64,
            i8::MIN as i64,
            0,
            i8::MAX as i64,
            i16::MAX as i64,
            i32::MAX as i64,
            i64::MAX,
        ];
        let i64_array: ArrayRef = Arc::new(Int64Array::from(i64_values));

        let f64_expected = vec![
            -9223372036854776000.0,
            -2147483648.0,
            -32768.0,
            -128.0,
            0.0,
            127.0,
            32767.0,
            2147483647.0,
            9223372036854776000.0,
        ];
        assert_eq!(
            f64_expected,
            get_cast_values::<Float64Type>(&i64_array, &DataType::Float64)
                .iter()
                .map(|i| i.parse::<f64>().unwrap())
                .collect::<Vec<f64>>()
        );

        let f32_expected = vec![
            -9223372000000000000.0,
            -2147483600.0,
            -32768.0,
            -128.0,
            0.0,
            127.0,
            32767.0,
            2147483600.0,
            9223372000000000000.0,
        ];
        assert_eq!(
            f32_expected,
            get_cast_values::<Float32Type>(&i64_array, &DataType::Float32)
                .iter()
                .map(|i| i.parse::<f32>().unwrap())
                .collect::<Vec<f32>>()
        );

        let f16_expected = vec![
            f16::from_f64(-9223372000000000000.0),
            f16::from_f64(-2147483600.0),
            f16::from_f64(-32768.0),
            f16::from_f64(-128.0),
            f16::from_f64(0.0),
            f16::from_f64(127.0),
            f16::from_f64(32767.0),
            f16::from_f64(2147483600.0),
            f16::from_f64(9223372000000000000.0),
        ];
        assert_eq!(
            f16_expected,
            get_cast_values::<Float16Type>(&i64_array, &DataType::Float16)
                .iter()
                .map(|i| i.parse::<f16>().unwrap())
                .collect::<Vec<f16>>()
        );

        let i64_expected = vec![
            "-9223372036854775808",
            "-2147483648",
            "-32768",
            "-128",
            "0",
            "127",
            "32767",
            "2147483647",
            "9223372036854775807",
        ];
        assert_eq!(
            i64_expected,
            get_cast_values::<Int64Type>(&i64_array, &DataType::Int64)
        );

        let i32_expected = vec![
            "null",
            "-2147483648",
            "-32768",
            "-128",
            "0",
            "127",
            "32767",
            "2147483647",
            "null",
        ];
        assert_eq!(
            i32_expected,
            get_cast_values::<Int32Type>(&i64_array, &DataType::Int32)
        );

        assert_eq!(
            i32_expected,
            get_cast_values::<Date32Type>(&i64_array, &DataType::Date32)
        );

        let i16_expected = vec![
            "null", "null", "-32768", "-128", "0", "127", "32767", "null", "null",
        ];
        assert_eq!(
            i16_expected,
            get_cast_values::<Int16Type>(&i64_array, &DataType::Int16)
        );

        let i8_expected = vec![
            "null", "null", "null", "-128", "0", "127", "null", "null", "null",
        ];
        assert_eq!(
            i8_expected,
            get_cast_values::<Int8Type>(&i64_array, &DataType::Int8)
        );

        let u64_expected = vec![
            "null",
            "null",
            "null",
            "null",
            "0",
            "127",
            "32767",
            "2147483647",
            "9223372036854775807",
        ];
        assert_eq!(
            u64_expected,
            get_cast_values::<UInt64Type>(&i64_array, &DataType::UInt64)
        );

        let u32_expected = vec![
            "null",
            "null",
            "null",
            "null",
            "0",
            "127",
            "32767",
            "2147483647",
            "null",
        ];
        assert_eq!(
            u32_expected,
            get_cast_values::<UInt32Type>(&i64_array, &DataType::UInt32)
        );

        let u16_expected = vec![
            "null", "null", "null", "null", "0", "127", "32767", "null", "null",
        ];
        assert_eq!(
            u16_expected,
            get_cast_values::<UInt16Type>(&i64_array, &DataType::UInt16)
        );

        let u8_expected = vec![
            "null", "null", "null", "null", "0", "127", "null", "null", "null",
        ];
        assert_eq!(
            u8_expected,
            get_cast_values::<UInt8Type>(&i64_array, &DataType::UInt8)
        );
    }

    #[test]
    fn test_cast_from_int32() {
        let i32_values: Vec<i32> = vec![
            i32::MIN,
            i16::MIN as i32,
            i8::MIN as i32,
            0,
            i8::MAX as i32,
            i16::MAX as i32,
            i32::MAX,
        ];
        let i32_array: ArrayRef = Arc::new(Int32Array::from(i32_values));

        let f64_expected = vec![
            "-2147483648.0",
            "-32768.0",
            "-128.0",
            "0.0",
            "127.0",
            "32767.0",
            "2147483647.0",
        ];
        assert_eq!(
            f64_expected,
            get_cast_values::<Float64Type>(&i32_array, &DataType::Float64)
        );

        let f32_expected = vec![
            "-2147483600.0",
            "-32768.0",
            "-128.0",
            "0.0",
            "127.0",
            "32767.0",
            "2147483600.0",
        ];
        assert_eq!(
            f32_expected,
            get_cast_values::<Float32Type>(&i32_array, &DataType::Float32)
        );

        let f16_expected = vec![
            f16::from_f64(-2147483600.0),
            f16::from_f64(-32768.0),
            f16::from_f64(-128.0),
            f16::from_f64(0.0),
            f16::from_f64(127.0),
            f16::from_f64(32767.0),
            f16::from_f64(2147483600.0),
        ];
        assert_eq!(
            f16_expected,
            get_cast_values::<Float16Type>(&i32_array, &DataType::Float16)
                .iter()
                .map(|i| i.parse::<f16>().unwrap())
                .collect::<Vec<f16>>()
        );

        let i16_expected = vec!["null", "-32768", "-128", "0", "127", "32767", "null"];
        assert_eq!(
            i16_expected,
            get_cast_values::<Int16Type>(&i32_array, &DataType::Int16)
        );

        let i8_expected = vec!["null", "null", "-128", "0", "127", "null", "null"];
        assert_eq!(
            i8_expected,
            get_cast_values::<Int8Type>(&i32_array, &DataType::Int8)
        );

        let u64_expected = vec!["null", "null", "null", "0", "127", "32767", "2147483647"];
        assert_eq!(
            u64_expected,
            get_cast_values::<UInt64Type>(&i32_array, &DataType::UInt64)
        );

        let u32_expected = vec!["null", "null", "null", "0", "127", "32767", "2147483647"];
        assert_eq!(
            u32_expected,
            get_cast_values::<UInt32Type>(&i32_array, &DataType::UInt32)
        );

        let u16_expected = vec!["null", "null", "null", "0", "127", "32767", "null"];
        assert_eq!(
            u16_expected,
            get_cast_values::<UInt16Type>(&i32_array, &DataType::UInt16)
        );

        let u8_expected = vec!["null", "null", "null", "0", "127", "null", "null"];
        assert_eq!(
            u8_expected,
            get_cast_values::<UInt8Type>(&i32_array, &DataType::UInt8)
        );

        // The date32 to date64 cast increases the numerical values in order to keep the same dates.
        let i64_expected = vec![
            "-185542587187200000",
            "-2831155200000",
            "-11059200000",
            "0",
            "10972800000",
            "2831068800000",
            "185542587100800000",
        ];
        assert_eq!(
            i64_expected,
            get_cast_values::<Date64Type>(&i32_array, &DataType::Date64)
        );
    }

    #[test]
    fn test_cast_from_int16() {
        let i16_values: Vec<i16> = vec![i16::MIN, i8::MIN as i16, 0, i8::MAX as i16, i16::MAX];
        let i16_array: ArrayRef = Arc::new(Int16Array::from(i16_values));

        let f64_expected = vec!["-32768.0", "-128.0", "0.0", "127.0", "32767.0"];
        assert_eq!(
            f64_expected,
            get_cast_values::<Float64Type>(&i16_array, &DataType::Float64)
        );

        let f32_expected = vec!["-32768.0", "-128.0", "0.0", "127.0", "32767.0"];
        assert_eq!(
            f32_expected,
            get_cast_values::<Float32Type>(&i16_array, &DataType::Float32)
        );

        let f16_expected = vec![
            f16::from_f64(-32768.0),
            f16::from_f64(-128.0),
            f16::from_f64(0.0),
            f16::from_f64(127.0),
            f16::from_f64(32767.0),
        ];
        assert_eq!(
            f16_expected,
            get_cast_values::<Float16Type>(&i16_array, &DataType::Float16)
                .iter()
                .map(|i| i.parse::<f16>().unwrap())
                .collect::<Vec<f16>>()
        );

        let i64_expected = vec!["-32768", "-128", "0", "127", "32767"];
        assert_eq!(
            i64_expected,
            get_cast_values::<Int64Type>(&i16_array, &DataType::Int64)
        );

        let i32_expected = vec!["-32768", "-128", "0", "127", "32767"];
        assert_eq!(
            i32_expected,
            get_cast_values::<Int32Type>(&i16_array, &DataType::Int32)
        );

        let i16_expected = vec!["-32768", "-128", "0", "127", "32767"];
        assert_eq!(
            i16_expected,
            get_cast_values::<Int16Type>(&i16_array, &DataType::Int16)
        );

        let i8_expected = vec!["null", "-128", "0", "127", "null"];
        assert_eq!(
            i8_expected,
            get_cast_values::<Int8Type>(&i16_array, &DataType::Int8)
        );

        let u64_expected = vec!["null", "null", "0", "127", "32767"];
        assert_eq!(
            u64_expected,
            get_cast_values::<UInt64Type>(&i16_array, &DataType::UInt64)
        );

        let u32_expected = vec!["null", "null", "0", "127", "32767"];
        assert_eq!(
            u32_expected,
            get_cast_values::<UInt32Type>(&i16_array, &DataType::UInt32)
        );

        let u16_expected = vec!["null", "null", "0", "127", "32767"];
        assert_eq!(
            u16_expected,
            get_cast_values::<UInt16Type>(&i16_array, &DataType::UInt16)
        );

        let u8_expected = vec!["null", "null", "0", "127", "null"];
        assert_eq!(
            u8_expected,
            get_cast_values::<UInt8Type>(&i16_array, &DataType::UInt8)
        );
    }

    #[test]
    fn test_cast_from_date32() {
        let i32_values: Vec<i32> = vec![
            i32::MIN,
            i16::MIN as i32,
            i8::MIN as i32,
            0,
            i8::MAX as i32,
            i16::MAX as i32,
            i32::MAX,
        ];
        let date32_array: ArrayRef = Arc::new(Date32Array::from(i32_values));

        let i64_expected = vec![
            "-2147483648",
            "-32768",
            "-128",
            "0",
            "127",
            "32767",
            "2147483647",
        ];
        assert_eq!(
            i64_expected,
            get_cast_values::<Int64Type>(&date32_array, &DataType::Int64)
        );
    }

    #[test]
    fn test_cast_from_int8() {
        let i8_values: Vec<i8> = vec![i8::MIN, 0, i8::MAX];
        let i8_array = Int8Array::from(i8_values);

        let f64_expected = vec!["-128.0", "0.0", "127.0"];
        assert_eq!(
            f64_expected,
            get_cast_values::<Float64Type>(&i8_array, &DataType::Float64)
        );

        let f32_expected = vec!["-128.0", "0.0", "127.0"];
        assert_eq!(
            f32_expected,
            get_cast_values::<Float32Type>(&i8_array, &DataType::Float32)
        );

        let f16_expected = vec!["-128.0", "0.0", "127.0"];
        assert_eq!(
            f16_expected,
            get_cast_values::<Float16Type>(&i8_array, &DataType::Float16)
        );

        let i64_expected = vec!["-128", "0", "127"];
        assert_eq!(
            i64_expected,
            get_cast_values::<Int64Type>(&i8_array, &DataType::Int64)
        );

        let i32_expected = vec!["-128", "0", "127"];
        assert_eq!(
            i32_expected,
            get_cast_values::<Int32Type>(&i8_array, &DataType::Int32)
        );

        let i16_expected = vec!["-128", "0", "127"];
        assert_eq!(
            i16_expected,
            get_cast_values::<Int16Type>(&i8_array, &DataType::Int16)
        );

        let i8_expected = vec!["-128", "0", "127"];
        assert_eq!(
            i8_expected,
            get_cast_values::<Int8Type>(&i8_array, &DataType::Int8)
        );

        let u64_expected = vec!["null", "0", "127"];
        assert_eq!(
            u64_expected,
            get_cast_values::<UInt64Type>(&i8_array, &DataType::UInt64)
        );

        let u32_expected = vec!["null", "0", "127"];
        assert_eq!(
            u32_expected,
            get_cast_values::<UInt32Type>(&i8_array, &DataType::UInt32)
        );

        let u16_expected = vec!["null", "0", "127"];
        assert_eq!(
            u16_expected,
            get_cast_values::<UInt16Type>(&i8_array, &DataType::UInt16)
        );

        let u8_expected = vec!["null", "0", "127"];
        assert_eq!(
            u8_expected,
            get_cast_values::<UInt8Type>(&i8_array, &DataType::UInt8)
        );
    }

    /// Convert `array` into a vector of strings by casting to data type dt
    fn get_cast_values<T>(array: &dyn Array, dt: &DataType) -> Vec<String>
    where
        T: ArrowPrimitiveType,
    {
        let c = cast(array, dt).unwrap();
        let a = c.as_primitive::<T>();
        let mut v: Vec<String> = vec![];
        for i in 0..array.len() {
            if a.is_null(i) {
                v.push("null".to_string())
            } else {
                v.push(format!("{:?}", a.value(i)));
            }
        }
        v
    }

    #[test]
    fn test_cast_utf8_dict() {
        // FROM a dictionary with of Utf8 values
        use DataType::*;

        let mut builder = StringDictionaryBuilder::<Int8Type>::new();
        builder.append("one").unwrap();
        builder.append_null();
        builder.append("three").unwrap();
        let array: ArrayRef = Arc::new(builder.finish());

        let expected = vec!["one", "null", "three"];

        // Test casting TO StringArray
        let cast_type = Utf8;
        let cast_array = cast(&array, &cast_type).expect("cast to UTF-8 failed");
        assert_eq!(cast_array.data_type(), &cast_type);
        assert_eq!(array_to_strings(&cast_array), expected);

        // Test casting TO Dictionary (with different index sizes)

        let cast_type = Dictionary(Box::new(Int16), Box::new(Utf8));
        let cast_array = cast(&array, &cast_type).expect("cast failed");
        assert_eq!(cast_array.data_type(), &cast_type);
        assert_eq!(array_to_strings(&cast_array), expected);

        let cast_type = Dictionary(Box::new(Int32), Box::new(Utf8));
        let cast_array = cast(&array, &cast_type).expect("cast failed");
        assert_eq!(cast_array.data_type(), &cast_type);
        assert_eq!(array_to_strings(&cast_array), expected);

        let cast_type = Dictionary(Box::new(Int64), Box::new(Utf8));
        let cast_array = cast(&array, &cast_type).expect("cast failed");
        assert_eq!(cast_array.data_type(), &cast_type);
        assert_eq!(array_to_strings(&cast_array), expected);

        let cast_type = Dictionary(Box::new(UInt8), Box::new(Utf8));
        let cast_array = cast(&array, &cast_type).expect("cast failed");
        assert_eq!(cast_array.data_type(), &cast_type);
        assert_eq!(array_to_strings(&cast_array), expected);

        let cast_type = Dictionary(Box::new(UInt16), Box::new(Utf8));
        let cast_array = cast(&array, &cast_type).expect("cast failed");
        assert_eq!(cast_array.data_type(), &cast_type);
        assert_eq!(array_to_strings(&cast_array), expected);

        let cast_type = Dictionary(Box::new(UInt32), Box::new(Utf8));
        let cast_array = cast(&array, &cast_type).expect("cast failed");
        assert_eq!(cast_array.data_type(), &cast_type);
        assert_eq!(array_to_strings(&cast_array), expected);

        let cast_type = Dictionary(Box::new(UInt64), Box::new(Utf8));
        let cast_array = cast(&array, &cast_type).expect("cast failed");
        assert_eq!(cast_array.data_type(), &cast_type);
        assert_eq!(array_to_strings(&cast_array), expected);
    }

    #[test]
    fn test_cast_dict_to_dict_bad_index_value_primitive() {
        use DataType::*;
        // test converting from an array that has indexes of a type
        // that are out of bounds for a particular other kind of
        // index.

        let mut builder = PrimitiveDictionaryBuilder::<Int32Type, Int64Type>::new();

        // add 200 distinct values (which can be stored by a
        // dictionary indexed by int32, but not a dictionary indexed
        // with int8)
        for i in 0..200 {
            builder.append(i).unwrap();
        }
        let array: ArrayRef = Arc::new(builder.finish());

        let cast_type = Dictionary(Box::new(Int8), Box::new(Utf8));
        let res = cast(&array, &cast_type);
        assert!(res.is_err());
        let actual_error = format!("{res:?}");
        let expected_error = "Could not convert 72 dictionary indexes from Int32 to Int8";
        assert!(
            actual_error.contains(expected_error),
            "did not find expected error '{actual_error}' in actual error '{expected_error}'"
        );
    }

    #[test]
    fn test_cast_dict_to_dict_bad_index_value_utf8() {
        use DataType::*;
        // Same test as test_cast_dict_to_dict_bad_index_value but use
        // string values (and encode the expected behavior here);

        let mut builder = StringDictionaryBuilder::<Int32Type>::new();

        // add 200 distinct values (which can be stored by a
        // dictionary indexed by int32, but not a dictionary indexed
        // with int8)
        for i in 0..200 {
            let val = format!("val{i}");
            builder.append(&val).unwrap();
        }
        let array = builder.finish();

        let cast_type = Dictionary(Box::new(Int8), Box::new(Utf8));
        let res = cast(&array, &cast_type);
        assert!(res.is_err());
        let actual_error = format!("{res:?}");
        let expected_error = "Could not convert 72 dictionary indexes from Int32 to Int8";
        assert!(
            actual_error.contains(expected_error),
            "did not find expected error '{actual_error}' in actual error '{expected_error}'"
        );
    }

    #[test]
    fn test_cast_primitive_dict() {
        // FROM a dictionary with of INT32 values
        use DataType::*;

        let mut builder = PrimitiveDictionaryBuilder::<Int8Type, Int32Type>::new();
        builder.append(1).unwrap();
        builder.append_null();
        builder.append(3).unwrap();
        let array: ArrayRef = Arc::new(builder.finish());

        let expected = vec!["1", "null", "3"];

        // Test casting TO PrimitiveArray, different dictionary type
        let cast_array = cast(&array, &Utf8).expect("cast to UTF-8 failed");
        assert_eq!(array_to_strings(&cast_array), expected);
        assert_eq!(cast_array.data_type(), &Utf8);

        let cast_array = cast(&array, &Int64).expect("cast to int64 failed");
        assert_eq!(array_to_strings(&cast_array), expected);
        assert_eq!(cast_array.data_type(), &Int64);
    }

    #[test]
    fn test_cast_primitive_array_to_dict() {
        use DataType::*;

        let mut builder = PrimitiveBuilder::<Int32Type>::new();
        builder.append_value(1);
        builder.append_null();
        builder.append_value(3);
        let array: ArrayRef = Arc::new(builder.finish());

        let expected = vec!["1", "null", "3"];

        // Cast to a dictionary (same value type, Int32)
        let cast_type = Dictionary(Box::new(UInt8), Box::new(Int32));
        let cast_array = cast(&array, &cast_type).expect("cast failed");
        assert_eq!(cast_array.data_type(), &cast_type);
        assert_eq!(array_to_strings(&cast_array), expected);

        // Cast to a dictionary (different value type, Int8)
        let cast_type = Dictionary(Box::new(UInt8), Box::new(Int8));
        let cast_array = cast(&array, &cast_type).expect("cast failed");
        assert_eq!(cast_array.data_type(), &cast_type);
        assert_eq!(array_to_strings(&cast_array), expected);
    }

    #[test]
    fn test_cast_time_array_to_dict() {
        use DataType::*;

        let array = Arc::new(Date32Array::from(vec![Some(1000), None, Some(2000)])) as ArrayRef;

        let expected = vec!["1972-09-27", "null", "1975-06-24"];

        let cast_type = Dictionary(Box::new(UInt8), Box::new(Date32));
        let cast_array = cast(&array, &cast_type).expect("cast failed");
        assert_eq!(cast_array.data_type(), &cast_type);
        assert_eq!(array_to_strings(&cast_array), expected);
    }

    #[test]
    fn test_cast_timestamp_array_to_dict() {
        use DataType::*;

        let array = Arc::new(
            TimestampSecondArray::from(vec![Some(1000), None, Some(2000)]).with_timezone_utc(),
        ) as ArrayRef;

        let expected = vec!["1970-01-01T00:16:40", "null", "1970-01-01T00:33:20"];

        let cast_type = Dictionary(Box::new(UInt8), Box::new(Timestamp(TimeUnit::Second, None)));
        let cast_array = cast(&array, &cast_type).expect("cast failed");
        assert_eq!(cast_array.data_type(), &cast_type);
        assert_eq!(array_to_strings(&cast_array), expected);
    }

    #[test]
    fn test_cast_string_array_to_dict() {
        use DataType::*;

        let array = Arc::new(StringArray::from(vec![Some("one"), None, Some("three")])) as ArrayRef;

        let expected = vec!["one", "null", "three"];

        // Cast to a dictionary (same value type, Utf8)
        let cast_type = Dictionary(Box::new(UInt8), Box::new(Utf8));
        let cast_array = cast(&array, &cast_type).expect("cast failed");
        assert_eq!(cast_array.data_type(), &cast_type);
        assert_eq!(array_to_strings(&cast_array), expected);
    }

    #[test]
    fn test_cast_null_array_to_from_decimal_array() {
        let data_type = DataType::Decimal128(12, 4);
        let array = new_null_array(&DataType::Null, 4);
        assert_eq!(array.data_type(), &DataType::Null);
        let cast_array = cast(&array, &data_type).expect("cast failed");
        assert_eq!(cast_array.data_type(), &data_type);
        for i in 0..4 {
            assert!(cast_array.is_null(i));
        }

        let array = new_null_array(&data_type, 4);
        assert_eq!(array.data_type(), &data_type);
        let cast_array = cast(&array, &DataType::Null).expect("cast failed");
        assert_eq!(cast_array.data_type(), &DataType::Null);
        assert_eq!(cast_array.len(), 4);
        assert_eq!(cast_array.logical_nulls().unwrap().null_count(), 4);
    }

    #[test]
    fn test_cast_null_array_from_and_to_primitive_array() {
        macro_rules! typed_test {
            ($ARR_TYPE:ident, $DATATYPE:ident, $TYPE:tt) => {{
                {
                    let array = Arc::new(NullArray::new(6)) as ArrayRef;
                    let expected = $ARR_TYPE::from(vec![None; 6]);
                    let cast_type = DataType::$DATATYPE;
                    let cast_array = cast(&array, &cast_type).expect("cast failed");
                    let cast_array = cast_array.as_primitive::<$TYPE>();
                    assert_eq!(cast_array.data_type(), &cast_type);
                    assert_eq!(cast_array, &expected);
                }
            }};
        }

        typed_test!(Int16Array, Int16, Int16Type);
        typed_test!(Int32Array, Int32, Int32Type);
        typed_test!(Int64Array, Int64, Int64Type);

        typed_test!(UInt16Array, UInt16, UInt16Type);
        typed_test!(UInt32Array, UInt32, UInt32Type);
        typed_test!(UInt64Array, UInt64, UInt64Type);

        typed_test!(Float32Array, Float32, Float32Type);
        typed_test!(Float64Array, Float64, Float64Type);

        typed_test!(Date32Array, Date32, Date32Type);
        typed_test!(Date64Array, Date64, Date64Type);
    }

    fn cast_from_null_to_other(data_type: &DataType) {
        // Cast from null to data_type
        {
            let array = new_null_array(&DataType::Null, 4);
            assert_eq!(array.data_type(), &DataType::Null);
            let cast_array = cast(&array, data_type).expect("cast failed");
            assert_eq!(cast_array.data_type(), data_type);
            for i in 0..4 {
                assert!(cast_array.is_null(i));
            }
        }
    }

    #[test]
    fn test_cast_null_from_and_to_variable_sized() {
        cast_from_null_to_other(&DataType::Utf8);
        cast_from_null_to_other(&DataType::LargeUtf8);
        cast_from_null_to_other(&DataType::Binary);
        cast_from_null_to_other(&DataType::LargeBinary);
    }

    #[test]
    fn test_cast_null_from_and_to_nested_type() {
        // Cast null from and to map
        let data_type = DataType::Map(
            Arc::new(Field::new_struct(
                "entry",
                vec![
                    Field::new("key", DataType::Utf8, false),
                    Field::new("value", DataType::Int32, true),
                ],
                false,
            )),
            false,
        );
        cast_from_null_to_other(&data_type);

        // Cast null from and to list
        let data_type = DataType::List(Arc::new(Field::new_list_field(DataType::Int32, true)));
        cast_from_null_to_other(&data_type);
        let data_type = DataType::LargeList(Arc::new(Field::new_list_field(DataType::Int32, true)));
        cast_from_null_to_other(&data_type);
        let data_type =
            DataType::FixedSizeList(Arc::new(Field::new_list_field(DataType::Int32, true)), 4);
        cast_from_null_to_other(&data_type);

        // Cast null from and to dictionary
        let values = vec![None, None, None, None] as Vec<Option<&str>>;
        let array: DictionaryArray<Int8Type> = values.into_iter().collect();
        let array = Arc::new(array) as ArrayRef;
        let data_type = array.data_type().to_owned();
        cast_from_null_to_other(&data_type);

        // Cast null from and to struct
        let data_type = DataType::Struct(vec![Field::new("data", DataType::Int64, false)].into());
        cast_from_null_to_other(&data_type);
    }

    /// Print the `DictionaryArray` `array` as a vector of strings
    fn array_to_strings(array: &ArrayRef) -> Vec<String> {
        let options = FormatOptions::new().with_null("null");
        let formatter = ArrayFormatter::try_new(array.as_ref(), &options).unwrap();
        (0..array.len())
            .map(|i| formatter.value(i).to_string())
            .collect()
    }

    #[test]
    fn test_cast_utf8_to_date32() {
        use chrono::NaiveDate;
        let from_ymd = chrono::NaiveDate::from_ymd_opt;
        let since = chrono::NaiveDate::signed_duration_since;

        let a = StringArray::from(vec![
            "2000-01-01",          // valid date with leading 0s
            "2000-01-01T12:00:00", // valid datetime, will throw away the time part
            "2000-2-2",            // valid date without leading 0s
            "2000-00-00",          // invalid month and day
            "2000",                // just a year is invalid
        ]);
        let array = Arc::new(a) as ArrayRef;
        let b = cast(&array, &DataType::Date32).unwrap();
        let c = b.as_primitive::<Date32Type>();

        // test valid inputs
        let date_value = since(
            NaiveDate::from_ymd_opt(2000, 1, 1).unwrap(),
            from_ymd(1970, 1, 1).unwrap(),
        )
        .num_days() as i32;
        assert!(c.is_valid(0)); // "2000-01-01"
        assert_eq!(date_value, c.value(0));

        assert!(c.is_valid(1)); // "2000-01-01T12:00:00"
        assert_eq!(date_value, c.value(1));

        let date_value = since(
            NaiveDate::from_ymd_opt(2000, 2, 2).unwrap(),
            from_ymd(1970, 1, 1).unwrap(),
        )
        .num_days() as i32;
        assert!(c.is_valid(2)); // "2000-2-2"
        assert_eq!(date_value, c.value(2));

        // test invalid inputs
        assert!(!c.is_valid(3)); // "2000-00-00"
        assert!(!c.is_valid(4)); // "2000"
    }

    #[test]
    fn test_cast_utf8_to_date64() {
        let a = StringArray::from(vec![
            "2000-01-01T12:00:00", // date + time valid
            "2020-12-15T12:34:56", // date + time valid
            "2020-2-2T12:34:56",   // valid date time without leading 0s
            "2000-00-00T12:00:00", // invalid month and day
            "2000-01-01 12:00:00", // missing the 'T'
            "2000-01-01",          // just a date is invalid
        ]);
        let array = Arc::new(a) as ArrayRef;
        let b = cast(&array, &DataType::Date64).unwrap();
        let c = b.as_primitive::<Date64Type>();

        // test valid inputs
        assert!(c.is_valid(0)); // "2000-01-01T12:00:00"
        assert_eq!(946728000000, c.value(0));
        assert!(c.is_valid(1)); // "2020-12-15T12:34:56"
        assert_eq!(1608035696000, c.value(1));
        assert!(!c.is_valid(2)); // "2020-2-2T12:34:56"

        assert!(!c.is_valid(3)); // "2000-00-00T12:00:00"
        assert!(c.is_valid(4)); // "2000-01-01 12:00:00"
        assert_eq!(946728000000, c.value(4));
        assert!(c.is_valid(5)); // "2000-01-01"
        assert_eq!(946684800000, c.value(5));
    }

    #[test]
    fn test_can_cast_fsl_to_fsl() {
        let from_array = Arc::new(
            FixedSizeListArray::from_iter_primitive::<Float32Type, _, _>(
                [Some([Some(1.0), Some(2.0)]), None],
                2,
            ),
        ) as ArrayRef;
        let to_array = Arc::new(
            FixedSizeListArray::from_iter_primitive::<Float16Type, _, _>(
                [
                    Some([Some(f16::from_f32(1.0)), Some(f16::from_f32(2.0))]),
                    None,
                ],
                2,
            ),
        ) as ArrayRef;

        assert!(can_cast_types(from_array.data_type(), to_array.data_type()));
        let actual = cast(&from_array, to_array.data_type()).unwrap();
        assert_eq!(actual.data_type(), to_array.data_type());

        let invalid_target =
            DataType::FixedSizeList(Arc::new(Field::new_list_field(DataType::Binary, true)), 2);
        assert!(!can_cast_types(from_array.data_type(), &invalid_target));

        let invalid_size =
            DataType::FixedSizeList(Arc::new(Field::new_list_field(DataType::Float16, true)), 5);
        assert!(!can_cast_types(from_array.data_type(), &invalid_size));
    }

    #[test]
    fn test_can_cast_types_fixed_size_list_to_list() {
        // DataType::List
        let array1 = Arc::new(make_fixed_size_list_array()) as ArrayRef;
        assert!(can_cast_types(
            array1.data_type(),
            &DataType::List(Arc::new(Field::new("", DataType::Int32, false)))
        ));

        // DataType::LargeList
        let array2 = Arc::new(make_fixed_size_list_array_for_large_list()) as ArrayRef;
        assert!(can_cast_types(
            array2.data_type(),
            &DataType::LargeList(Arc::new(Field::new("", DataType::Int64, false)))
        ));
    }

    #[test]
    fn test_cast_fixed_size_list_to_list() {
        // Important cases:
        // 1. With/without nulls
        // 2. LargeList and List
        // 3. With and without inner casts

        let cases = [
            // fixed_size_list<i32, 2> => list<i32>
            (
                Arc::new(FixedSizeListArray::from_iter_primitive::<Int32Type, _, _>(
                    [[1, 1].map(Some), [2, 2].map(Some)].map(Some),
                    2,
                )) as ArrayRef,
                Arc::new(ListArray::from_iter_primitive::<Int32Type, _, _>([
                    Some([Some(1), Some(1)]),
                    Some([Some(2), Some(2)]),
                ])) as ArrayRef,
            ),
            // fixed_size_list<i32, 2> => list<i32> (nullable)
            (
                Arc::new(FixedSizeListArray::from_iter_primitive::<Int32Type, _, _>(
                    [None, Some([Some(2), Some(2)])],
                    2,
                )) as ArrayRef,
                Arc::new(ListArray::from_iter_primitive::<Int32Type, _, _>([
                    None,
                    Some([Some(2), Some(2)]),
                ])) as ArrayRef,
            ),
            // fixed_size_list<i32, 2> => large_list<i64>
            (
                Arc::new(FixedSizeListArray::from_iter_primitive::<Int32Type, _, _>(
                    [[1, 1].map(Some), [2, 2].map(Some)].map(Some),
                    2,
                )) as ArrayRef,
                Arc::new(LargeListArray::from_iter_primitive::<Int64Type, _, _>([
                    Some([Some(1), Some(1)]),
                    Some([Some(2), Some(2)]),
                ])) as ArrayRef,
            ),
            // fixed_size_list<i32, 2> => large_list<i64> (nullable)
            (
                Arc::new(FixedSizeListArray::from_iter_primitive::<Int32Type, _, _>(
                    [None, Some([Some(2), Some(2)])],
                    2,
                )) as ArrayRef,
                Arc::new(LargeListArray::from_iter_primitive::<Int64Type, _, _>([
                    None,
                    Some([Some(2), Some(2)]),
                ])) as ArrayRef,
            ),
        ];

        for (array, expected) in cases {
            let array = Arc::new(array) as ArrayRef;

            assert!(
                can_cast_types(array.data_type(), expected.data_type()),
                "can_cast_types claims we cannot cast {:?} to {:?}",
                array.data_type(),
                expected.data_type()
            );

            let list_array = cast(&array, expected.data_type())
                .unwrap_or_else(|_| panic!("Failed to cast {:?} to {:?}", array, expected));
            assert_eq!(
                list_array.as_ref(),
                &expected,
                "Incorrect result from casting {:?} to {:?}",
                array,
                expected
            );
        }
    }

    #[test]
    fn test_cast_utf8_to_list() {
        // DataType::List
        let array = Arc::new(StringArray::from(vec!["5"])) as ArrayRef;
        let field = Arc::new(Field::new("", DataType::Int32, false));
        let list_array = cast(&array, &DataType::List(field.clone())).unwrap();
        let actual = list_array.as_list_opt::<i32>().unwrap();
        let expect = ListArray::from_iter_primitive::<Int32Type, _, _>([Some([Some(5)])]);
        assert_eq!(&expect.value(0), &actual.value(0));

        // DataType::LargeList
        let list_array = cast(&array, &DataType::LargeList(field.clone())).unwrap();
        let actual = list_array.as_list_opt::<i64>().unwrap();
        let expect = LargeListArray::from_iter_primitive::<Int32Type, _, _>([Some([Some(5)])]);
        assert_eq!(&expect.value(0), &actual.value(0));

        // DataType::FixedSizeList
        let list_array = cast(&array, &DataType::FixedSizeList(field.clone(), 1)).unwrap();
        let actual = list_array.as_fixed_size_list_opt().unwrap();
        let expect =
            FixedSizeListArray::from_iter_primitive::<Int32Type, _, _>([Some([Some(5)])], 1);
        assert_eq!(&expect.value(0), &actual.value(0));
    }

    #[test]
    fn test_cast_single_element_fixed_size_list() {
        // FixedSizeList<T>[1] => T
        let from_array = Arc::new(FixedSizeListArray::from_iter_primitive::<Int16Type, _, _>(
            [(Some([Some(5)]))],
            1,
        )) as ArrayRef;
        let casted_array = cast(&from_array, &DataType::Int32).unwrap();
        let actual: &Int32Array = casted_array.as_primitive();
        let expected = Int32Array::from(vec![Some(5)]);
        assert_eq!(&expected, actual);

        // FixedSizeList<T>[1] => FixedSizeList<U>[1]
        let from_array = Arc::new(FixedSizeListArray::from_iter_primitive::<Int16Type, _, _>(
            [(Some([Some(5)]))],
            1,
        )) as ArrayRef;
        let to_field = Arc::new(Field::new("dummy", DataType::Float32, false));
        let actual = cast(&from_array, &DataType::FixedSizeList(to_field.clone(), 1)).unwrap();
        let expected = Arc::new(FixedSizeListArray::new(
            to_field.clone(),
            1,
            Arc::new(Float32Array::from(vec![Some(5.0)])) as ArrayRef,
            None,
        )) as ArrayRef;
        assert_eq!(*expected, *actual);

        // FixedSizeList<T>[1] => FixedSizeList<FixdSizedList<U>[1]>[1]
        let from_array = Arc::new(FixedSizeListArray::from_iter_primitive::<Int16Type, _, _>(
            [(Some([Some(5)]))],
            1,
        )) as ArrayRef;
        let to_field_inner = Arc::new(Field::new_list_field(DataType::Float32, false));
        let to_field = Arc::new(Field::new(
            "dummy",
            DataType::FixedSizeList(to_field_inner.clone(), 1),
            false,
        ));
        let actual = cast(&from_array, &DataType::FixedSizeList(to_field.clone(), 1)).unwrap();
        let expected = Arc::new(FixedSizeListArray::new(
            to_field.clone(),
            1,
            Arc::new(FixedSizeListArray::new(
                to_field_inner.clone(),
                1,
                Arc::new(Float32Array::from(vec![Some(5.0)])) as ArrayRef,
                None,
            )) as ArrayRef,
            None,
        )) as ArrayRef;
        assert_eq!(*expected, *actual);

        // T => FixedSizeList<T>[1] (non-nullable)
        let field = Arc::new(Field::new("dummy", DataType::Float32, false));
        let from_array = Arc::new(Int8Array::from(vec![Some(5)])) as ArrayRef;
        let casted_array = cast(&from_array, &DataType::FixedSizeList(field.clone(), 1)).unwrap();
        let actual = casted_array.as_fixed_size_list();
        let expected = Arc::new(FixedSizeListArray::new(
            field.clone(),
            1,
            Arc::new(Float32Array::from(vec![Some(5.0)])) as ArrayRef,
            None,
        )) as ArrayRef;
        assert_eq!(expected.as_ref(), actual);

        // T => FixedSizeList<T>[1] (nullable)
        let field = Arc::new(Field::new("nullable", DataType::Float32, true));
        let from_array = Arc::new(Int8Array::from(vec![None])) as ArrayRef;
        let casted_array = cast(&from_array, &DataType::FixedSizeList(field.clone(), 1)).unwrap();
        let actual = casted_array.as_fixed_size_list();
        let expected = Arc::new(FixedSizeListArray::new(
            field.clone(),
            1,
            Arc::new(Float32Array::from(vec![None])) as ArrayRef,
            None,
        )) as ArrayRef;
        assert_eq!(expected.as_ref(), actual);
    }

    #[test]
    fn test_cast_list_containers() {
        // large-list to list
        let array = Arc::new(make_large_list_array()) as ArrayRef;
        let list_array = cast(
            &array,
            &DataType::List(Arc::new(Field::new("", DataType::Int32, false))),
        )
        .unwrap();
        let actual = list_array.as_any().downcast_ref::<ListArray>().unwrap();
        let expected = array.as_any().downcast_ref::<LargeListArray>().unwrap();

        assert_eq!(&expected.value(0), &actual.value(0));
        assert_eq!(&expected.value(1), &actual.value(1));
        assert_eq!(&expected.value(2), &actual.value(2));

        // list to large-list
        let array = Arc::new(make_list_array()) as ArrayRef;
        let large_list_array = cast(
            &array,
            &DataType::LargeList(Arc::new(Field::new("", DataType::Int32, false))),
        )
        .unwrap();
        let actual = large_list_array
            .as_any()
            .downcast_ref::<LargeListArray>()
            .unwrap();
        let expected = array.as_any().downcast_ref::<ListArray>().unwrap();

        assert_eq!(&expected.value(0), &actual.value(0));
        assert_eq!(&expected.value(1), &actual.value(1));
        assert_eq!(&expected.value(2), &actual.value(2));
    }

    #[test]
    fn test_cast_list_to_fsl() {
        // There four noteworthy cases we should handle:
        // 1. No nulls
        // 2. Nulls that are always empty
        // 3. Nulls that have varying lengths
        // 4. Nulls that are correctly sized (same as target list size)

        // Non-null case
        let field = Arc::new(Field::new_list_field(DataType::Int32, true));
        let values = vec![
            Some(vec![Some(1), Some(2), Some(3)]),
            Some(vec![Some(4), Some(5), Some(6)]),
        ];
        let array = Arc::new(ListArray::from_iter_primitive::<Int32Type, _, _>(
            values.clone(),
        )) as ArrayRef;
        let expected = Arc::new(FixedSizeListArray::from_iter_primitive::<Int32Type, _, _>(
            values, 3,
        )) as ArrayRef;
        let actual = cast(array.as_ref(), &DataType::FixedSizeList(field.clone(), 3)).unwrap();
        assert_eq!(expected.as_ref(), actual.as_ref());

        // Null cases
        // Array is [[1, 2, 3], null, [4, 5, 6], null]
        let cases = [
            (
                // Zero-length nulls
                vec![1, 2, 3, 4, 5, 6],
                vec![3, 0, 3, 0],
            ),
            (
                // Varying-length nulls
                vec![1, 2, 3, 0, 0, 4, 5, 6, 0],
                vec![3, 2, 3, 1],
            ),
            (
                // Correctly-sized nulls
                vec![1, 2, 3, 0, 0, 0, 4, 5, 6, 0, 0, 0],
                vec![3, 3, 3, 3],
            ),
            (
                // Mixed nulls
                vec![1, 2, 3, 4, 5, 6, 0, 0, 0],
                vec![3, 0, 3, 3],
            ),
        ];
        let null_buffer = NullBuffer::from(vec![true, false, true, false]);

        let expected = Arc::new(FixedSizeListArray::from_iter_primitive::<Int32Type, _, _>(
            vec![
                Some(vec![Some(1), Some(2), Some(3)]),
                None,
                Some(vec![Some(4), Some(5), Some(6)]),
                None,
            ],
            3,
        )) as ArrayRef;

        for (values, lengths) in cases.iter() {
            let array = Arc::new(ListArray::new(
                field.clone(),
                OffsetBuffer::from_lengths(lengths.clone()),
                Arc::new(Int32Array::from(values.clone())),
                Some(null_buffer.clone()),
            )) as ArrayRef;
            let actual = cast(array.as_ref(), &DataType::FixedSizeList(field.clone(), 3)).unwrap();
            assert_eq!(expected.as_ref(), actual.as_ref());
        }
    }

    #[test]
    fn test_cast_list_to_fsl_safety() {
        let values = vec![
            Some(vec![Some(1), Some(2), Some(3)]),
            Some(vec![Some(4), Some(5)]),
            Some(vec![Some(6), Some(7), Some(8), Some(9)]),
            Some(vec![Some(3), Some(4), Some(5)]),
        ];
        let array = Arc::new(ListArray::from_iter_primitive::<Int32Type, _, _>(
            values.clone(),
        )) as ArrayRef;

        let res = cast_with_options(
            array.as_ref(),
            &DataType::FixedSizeList(Arc::new(Field::new_list_field(DataType::Int32, true)), 3),
            &CastOptions {
                safe: false,
                ..Default::default()
            },
        );
        assert!(res.is_err());
        assert!(format!("{:?}", res)
            .contains("Cannot cast to FixedSizeList(3): value at index 1 has length 2"));

        // When safe=true (default), the cast will fill nulls for lists that are
        // too short and truncate lists that are too long.
        let res = cast(
            array.as_ref(),
            &DataType::FixedSizeList(Arc::new(Field::new_list_field(DataType::Int32, true)), 3),
        )
        .unwrap();
        let expected = Arc::new(FixedSizeListArray::from_iter_primitive::<Int32Type, _, _>(
            vec![
                Some(vec![Some(1), Some(2), Some(3)]),
                None, // Too short -> replaced with null
                None, // Too long -> replaced with null
                Some(vec![Some(3), Some(4), Some(5)]),
            ],
            3,
        )) as ArrayRef;
        assert_eq!(expected.as_ref(), res.as_ref());

        // The safe option is false and the source array contains a null list.
        // issue: https://github.com/apache/arrow-rs/issues/5642
        let array = Arc::new(ListArray::from_iter_primitive::<Int32Type, _, _>(vec![
            Some(vec![Some(1), Some(2), Some(3)]),
            None,
        ])) as ArrayRef;
        let res = cast_with_options(
            array.as_ref(),
            &DataType::FixedSizeList(Arc::new(Field::new_list_field(DataType::Int32, true)), 3),
            &CastOptions {
                safe: false,
                ..Default::default()
            },
        )
        .unwrap();
        let expected = Arc::new(FixedSizeListArray::from_iter_primitive::<Int32Type, _, _>(
            vec![Some(vec![Some(1), Some(2), Some(3)]), None],
            3,
        )) as ArrayRef;
        assert_eq!(expected.as_ref(), res.as_ref());
    }

    #[test]
    fn test_cast_large_list_to_fsl() {
        let values = vec![Some(vec![Some(1), Some(2)]), Some(vec![Some(3), Some(4)])];
        let array = Arc::new(LargeListArray::from_iter_primitive::<Int32Type, _, _>(
            values.clone(),
        )) as ArrayRef;
        let expected = Arc::new(FixedSizeListArray::from_iter_primitive::<Int32Type, _, _>(
            values, 2,
        )) as ArrayRef;
        let actual = cast(
            array.as_ref(),
            &DataType::FixedSizeList(Arc::new(Field::new_list_field(DataType::Int32, true)), 2),
        )
        .unwrap();
        assert_eq!(expected.as_ref(), actual.as_ref());
    }

    #[test]
    fn test_cast_list_to_fsl_subcast() {
        let array = Arc::new(LargeListArray::from_iter_primitive::<Int32Type, _, _>(
            vec![
                Some(vec![Some(1), Some(2)]),
                Some(vec![Some(3), Some(i32::MAX)]),
            ],
        )) as ArrayRef;
        let expected = Arc::new(FixedSizeListArray::from_iter_primitive::<Int64Type, _, _>(
            vec![
                Some(vec![Some(1), Some(2)]),
                Some(vec![Some(3), Some(i32::MAX as i64)]),
            ],
            2,
        )) as ArrayRef;
        let actual = cast(
            array.as_ref(),
            &DataType::FixedSizeList(Arc::new(Field::new_list_field(DataType::Int64, true)), 2),
        )
        .unwrap();
        assert_eq!(expected.as_ref(), actual.as_ref());

        let res = cast_with_options(
            array.as_ref(),
            &DataType::FixedSizeList(Arc::new(Field::new_list_field(DataType::Int16, true)), 2),
            &CastOptions {
                safe: false,
                ..Default::default()
            },
        );
        assert!(res.is_err());
        assert!(format!("{:?}", res).contains("Can't cast value 2147483647 to type Int16"));
    }

    #[test]
    fn test_cast_list_to_fsl_empty() {
        let field = Arc::new(Field::new_list_field(DataType::Int32, true));
        let array = new_empty_array(&DataType::List(field.clone()));

        let target_type = DataType::FixedSizeList(field.clone(), 3);
        let expected = new_empty_array(&target_type);

        let actual = cast(array.as_ref(), &target_type).unwrap();
        assert_eq!(expected.as_ref(), actual.as_ref());
    }

    fn make_list_array() -> ListArray {
        // Construct a value array
        let value_data = ArrayData::builder(DataType::Int32)
            .len(8)
            .add_buffer(Buffer::from_slice_ref([0, 1, 2, 3, 4, 5, 6, 7]))
            .build()
            .unwrap();

        // Construct a buffer for value offsets, for the nested array:
        //  [[0, 1, 2], [3, 4, 5], [6, 7]]
        let value_offsets = Buffer::from_slice_ref([0, 3, 6, 8]);

        // Construct a list array from the above two
        let list_data_type = DataType::List(Arc::new(Field::new_list_field(DataType::Int32, true)));
        let list_data = ArrayData::builder(list_data_type)
            .len(3)
            .add_buffer(value_offsets)
            .add_child_data(value_data)
            .build()
            .unwrap();
        ListArray::from(list_data)
    }

    fn make_large_list_array() -> LargeListArray {
        // Construct a value array
        let value_data = ArrayData::builder(DataType::Int32)
            .len(8)
            .add_buffer(Buffer::from_slice_ref([0, 1, 2, 3, 4, 5, 6, 7]))
            .build()
            .unwrap();

        // Construct a buffer for value offsets, for the nested array:
        //  [[0, 1, 2], [3, 4, 5], [6, 7]]
        let value_offsets = Buffer::from_slice_ref([0i64, 3, 6, 8]);

        // Construct a list array from the above two
        let list_data_type =
            DataType::LargeList(Arc::new(Field::new_list_field(DataType::Int32, true)));
        let list_data = ArrayData::builder(list_data_type)
            .len(3)
            .add_buffer(value_offsets)
            .add_child_data(value_data)
            .build()
            .unwrap();
        LargeListArray::from(list_data)
    }

    fn make_fixed_size_list_array() -> FixedSizeListArray {
        // Construct a value array
        let value_data = ArrayData::builder(DataType::Int32)
            .len(8)
            .add_buffer(Buffer::from_slice_ref([0, 1, 2, 3, 4, 5, 6, 7]))
            .build()
            .unwrap();

        let list_data_type =
            DataType::FixedSizeList(Arc::new(Field::new_list_field(DataType::Int32, true)), 4);
        let list_data = ArrayData::builder(list_data_type)
            .len(2)
            .add_child_data(value_data)
            .build()
            .unwrap();
        FixedSizeListArray::from(list_data)
    }

    fn make_fixed_size_list_array_for_large_list() -> FixedSizeListArray {
        // Construct a value array
        let value_data = ArrayData::builder(DataType::Int64)
            .len(8)
            .add_buffer(Buffer::from_slice_ref([0i64, 1, 2, 3, 4, 5, 6, 7]))
            .build()
            .unwrap();

        let list_data_type =
            DataType::FixedSizeList(Arc::new(Field::new_list_field(DataType::Int64, true)), 4);
        let list_data = ArrayData::builder(list_data_type)
            .len(2)
            .add_child_data(value_data)
            .build()
            .unwrap();
        FixedSizeListArray::from(list_data)
    }

    #[test]
    fn test_cast_map_dont_allow_change_of_order() {
        let string_builder = StringBuilder::new();
        let value_builder = StringBuilder::new();
        let mut builder = MapBuilder::new(
            Some(MapFieldNames {
                entry: "entries".to_string(),
                key: "key".to_string(),
                value: "value".to_string(),
            }),
            string_builder,
            value_builder,
        );

        builder.keys().append_value("0");
        builder.values().append_value("test_val_1");
        builder.append(true).unwrap();
        builder.keys().append_value("1");
        builder.values().append_value("test_val_2");
        builder.append(true).unwrap();

        // map builder returns unsorted map by default
        let array = builder.finish();

        let new_ordered = true;
        let new_type = DataType::Map(
            Arc::new(Field::new(
                "entries",
                DataType::Struct(
                    vec![
                        Field::new("key", DataType::Utf8, false),
                        Field::new("value", DataType::Utf8, false),
                    ]
                    .into(),
                ),
                false,
            )),
            new_ordered,
        );

        let new_array_result = cast(&array, &new_type.clone());
        assert!(!can_cast_types(array.data_type(), &new_type));
        assert!(
            matches!(new_array_result, Err(ArrowError::CastError(t)) if t == r#"Casting from Map(Field { name: "entries", data_type: Struct([Field { name: "key", data_type: Utf8, nullable: false, dict_id: 0, dict_is_ordered: false, metadata: {} }, Field { name: "value", data_type: Utf8, nullable: true, dict_id: 0, dict_is_ordered: false, metadata: {} }]), nullable: false, dict_id: 0, dict_is_ordered: false, metadata: {} }, false) to Map(Field { name: "entries", data_type: Struct([Field { name: "key", data_type: Utf8, nullable: false, dict_id: 0, dict_is_ordered: false, metadata: {} }, Field { name: "value", data_type: Utf8, nullable: false, dict_id: 0, dict_is_ordered: false, metadata: {} }]), nullable: false, dict_id: 0, dict_is_ordered: false, metadata: {} }, true) not supported"#)
        );
    }

    #[test]
    fn test_cast_map_dont_allow_when_container_cant_cast() {
        let string_builder = StringBuilder::new();
        let value_builder = IntervalDayTimeArray::builder(2);
        let mut builder = MapBuilder::new(
            Some(MapFieldNames {
                entry: "entries".to_string(),
                key: "key".to_string(),
                value: "value".to_string(),
            }),
            string_builder,
            value_builder,
        );

        builder.keys().append_value("0");
        builder.values().append_value(IntervalDayTime::new(1, 1));
        builder.append(true).unwrap();
        builder.keys().append_value("1");
        builder.values().append_value(IntervalDayTime::new(2, 2));
        builder.append(true).unwrap();

        // map builder returns unsorted map by default
        let array = builder.finish();

        let new_ordered = true;
        let new_type = DataType::Map(
            Arc::new(Field::new(
                "entries",
                DataType::Struct(
                    vec![
                        Field::new("key", DataType::Utf8, false),
                        Field::new("value", DataType::Duration(TimeUnit::Second), false),
                    ]
                    .into(),
                ),
                false,
            )),
            new_ordered,
        );

        let new_array_result = cast(&array, &new_type.clone());
        assert!(!can_cast_types(array.data_type(), &new_type));
        assert!(
            matches!(new_array_result, Err(ArrowError::CastError(t)) if t == r#"Casting from Map(Field { name: "entries", data_type: Struct([Field { name: "key", data_type: Utf8, nullable: false, dict_id: 0, dict_is_ordered: false, metadata: {} }, Field { name: "value", data_type: Interval(DayTime), nullable: true, dict_id: 0, dict_is_ordered: false, metadata: {} }]), nullable: false, dict_id: 0, dict_is_ordered: false, metadata: {} }, false) to Map(Field { name: "entries", data_type: Struct([Field { name: "key", data_type: Utf8, nullable: false, dict_id: 0, dict_is_ordered: false, metadata: {} }, Field { name: "value", data_type: Duration(Second), nullable: false, dict_id: 0, dict_is_ordered: false, metadata: {} }]), nullable: false, dict_id: 0, dict_is_ordered: false, metadata: {} }, true) not supported"#)
        );
    }

    #[test]
    fn test_cast_map_field_names() {
        let string_builder = StringBuilder::new();
        let value_builder = StringBuilder::new();
        let mut builder = MapBuilder::new(
            Some(MapFieldNames {
                entry: "entries".to_string(),
                key: "key".to_string(),
                value: "value".to_string(),
            }),
            string_builder,
            value_builder,
        );

        builder.keys().append_value("0");
        builder.values().append_value("test_val_1");
        builder.append(true).unwrap();
        builder.keys().append_value("1");
        builder.values().append_value("test_val_2");
        builder.append(true).unwrap();
        builder.append(false).unwrap();

        let array = builder.finish();

        let new_type = DataType::Map(
            Arc::new(Field::new(
                "entries_new",
                DataType::Struct(
                    vec![
                        Field::new("key_new", DataType::Utf8, false),
                        Field::new("value_values", DataType::Utf8, false),
                    ]
                    .into(),
                ),
                false,
            )),
            false,
        );

        assert_ne!(new_type, array.data_type().clone());

        let new_array = cast(&array, &new_type.clone()).unwrap();
        assert_eq!(new_type, new_array.data_type().clone());
        let map_array = new_array.as_map();

        assert_ne!(new_type, array.data_type().clone());
        assert_eq!(new_type, map_array.data_type().clone());

        let key_string = map_array
            .keys()
            .as_any()
            .downcast_ref::<StringArray>()
            .unwrap()
            .into_iter()
            .flatten()
            .collect::<Vec<_>>();
        assert_eq!(&key_string, &vec!["0", "1"]);

        let values_string_array = cast(map_array.values(), &DataType::Utf8).unwrap();
        let values_string = values_string_array
            .as_any()
            .downcast_ref::<StringArray>()
            .unwrap()
            .into_iter()
            .flatten()
            .collect::<Vec<_>>();
        assert_eq!(&values_string, &vec!["test_val_1", "test_val_2"]);

        assert_eq!(
            map_array.nulls(),
            Some(&NullBuffer::from(vec![true, true, false]))
        );
    }

    #[test]
    fn test_cast_map_contained_values() {
        let string_builder = StringBuilder::new();
        let value_builder = Int8Builder::new();
        let mut builder = MapBuilder::new(
            Some(MapFieldNames {
                entry: "entries".to_string(),
                key: "key".to_string(),
                value: "value".to_string(),
            }),
            string_builder,
            value_builder,
        );

        builder.keys().append_value("0");
        builder.values().append_value(44);
        builder.append(true).unwrap();
        builder.keys().append_value("1");
        builder.values().append_value(22);
        builder.append(true).unwrap();

        let array = builder.finish();

        let new_type = DataType::Map(
            Arc::new(Field::new(
                "entries",
                DataType::Struct(
                    vec![
                        Field::new("key", DataType::Utf8, false),
                        Field::new("value", DataType::Utf8, false),
                    ]
                    .into(),
                ),
                false,
            )),
            false,
        );

        let new_array = cast(&array, &new_type.clone()).unwrap();
        assert_eq!(new_type, new_array.data_type().clone());
        let map_array = new_array.as_map();

        assert_ne!(new_type, array.data_type().clone());
        assert_eq!(new_type, map_array.data_type().clone());

        let key_string = map_array
            .keys()
            .as_any()
            .downcast_ref::<StringArray>()
            .unwrap()
            .into_iter()
            .flatten()
            .collect::<Vec<_>>();
        assert_eq!(&key_string, &vec!["0", "1"]);

        let values_string_array = cast(map_array.values(), &DataType::Utf8).unwrap();
        let values_string = values_string_array
            .as_any()
            .downcast_ref::<StringArray>()
            .unwrap()
            .into_iter()
            .flatten()
            .collect::<Vec<_>>();
        assert_eq!(&values_string, &vec!["44", "22"]);
    }

    #[test]
    fn test_utf8_cast_offsets() {
        // test if offset of the array is taken into account during cast
        let str_array = StringArray::from(vec!["a", "b", "c"]);
        let str_array = str_array.slice(1, 2);

        let out = cast(&str_array, &DataType::LargeUtf8).unwrap();

        let large_str_array = out.as_any().downcast_ref::<LargeStringArray>().unwrap();
        let strs = large_str_array.into_iter().flatten().collect::<Vec<_>>();
        assert_eq!(strs, &["b", "c"])
    }

    #[test]
    fn test_list_cast_offsets() {
        // test if offset of the array is taken into account during cast
        let array1 = make_list_array().slice(1, 2);
        let array2 = Arc::new(make_list_array()) as ArrayRef;

        let dt = DataType::LargeList(Arc::new(Field::new_list_field(DataType::Int32, true)));
        let out1 = cast(&array1, &dt).unwrap();
        let out2 = cast(&array2, &dt).unwrap();

        assert_eq!(&out1, &out2.slice(1, 2))
    }

    #[test]
    fn test_list_to_string() {
        let str_array = StringArray::from(vec!["a", "b", "c", "d", "e", "f", "g", "h"]);
        let value_offsets = Buffer::from_slice_ref([0, 3, 6, 8]);
        let value_data = str_array.into_data();

        let list_data_type = DataType::List(Arc::new(Field::new_list_field(DataType::Utf8, true)));
        let list_data = ArrayData::builder(list_data_type)
            .len(3)
            .add_buffer(value_offsets)
            .add_child_data(value_data)
            .build()
            .unwrap();
        let array = Arc::new(ListArray::from(list_data)) as ArrayRef;

        let out = cast(&array, &DataType::Utf8).unwrap();
        let out = out
            .as_any()
            .downcast_ref::<StringArray>()
            .unwrap()
            .into_iter()
            .flatten()
            .collect::<Vec<_>>();
        assert_eq!(&out, &vec!["[a, b, c]", "[d, e, f]", "[g, h]"]);

        let out = cast(&array, &DataType::LargeUtf8).unwrap();
        let out = out
            .as_any()
            .downcast_ref::<LargeStringArray>()
            .unwrap()
            .into_iter()
            .flatten()
            .collect::<Vec<_>>();
        assert_eq!(&out, &vec!["[a, b, c]", "[d, e, f]", "[g, h]"]);

        let array = Arc::new(make_list_array()) as ArrayRef;
        let out = cast(&array, &DataType::Utf8).unwrap();
        let out = out
            .as_any()
            .downcast_ref::<StringArray>()
            .unwrap()
            .into_iter()
            .flatten()
            .collect::<Vec<_>>();
        assert_eq!(&out, &vec!["[0, 1, 2]", "[3, 4, 5]", "[6, 7]"]);

        let array = Arc::new(make_large_list_array()) as ArrayRef;
        let out = cast(&array, &DataType::LargeUtf8).unwrap();
        let out = out
            .as_any()
            .downcast_ref::<LargeStringArray>()
            .unwrap()
            .into_iter()
            .flatten()
            .collect::<Vec<_>>();
        assert_eq!(&out, &vec!["[0, 1, 2]", "[3, 4, 5]", "[6, 7]"]);
    }

    #[test]
    fn test_cast_f64_to_decimal128() {
        // to reproduce https://github.com/apache/arrow-rs/issues/2997

        let decimal_type = DataType::Decimal128(18, 2);
        let array = Float64Array::from(vec![
            Some(0.0699999999),
            Some(0.0659999999),
            Some(0.0650000000),
            Some(0.0649999999),
        ]);
        let array = Arc::new(array) as ArrayRef;
        generate_cast_test_case!(
            &array,
            Decimal128Array,
            &decimal_type,
            vec![
                Some(7_i128), // round up
                Some(7_i128), // round up
                Some(7_i128), // round up
                Some(6_i128), // round down
            ]
        );

        let decimal_type = DataType::Decimal128(18, 3);
        let array = Float64Array::from(vec![
            Some(0.0699999999),
            Some(0.0659999999),
            Some(0.0650000000),
            Some(0.0649999999),
        ]);
        let array = Arc::new(array) as ArrayRef;
        generate_cast_test_case!(
            &array,
            Decimal128Array,
            &decimal_type,
            vec![
                Some(70_i128), // round up
                Some(66_i128), // round up
                Some(65_i128), // round down
                Some(65_i128), // round up
            ]
        );
    }

    #[test]
    fn test_cast_numeric_to_decimal128_overflow() {
        let array = Int64Array::from(vec![i64::MAX]);
        let array = Arc::new(array) as ArrayRef;
        let casted_array = cast_with_options(
            &array,
            &DataType::Decimal128(38, 30),
            &CastOptions {
                safe: true,
                format_options: FormatOptions::default(),
            },
        );
        assert!(casted_array.is_ok());
        assert!(casted_array.unwrap().is_null(0));

        let casted_array = cast_with_options(
            &array,
            &DataType::Decimal128(38, 30),
            &CastOptions {
                safe: false,
                format_options: FormatOptions::default(),
            },
        );
        assert!(casted_array.is_err());
    }

    #[test]
    fn test_cast_numeric_to_decimal256_overflow() {
        let array = Int64Array::from(vec![i64::MAX]);
        let array = Arc::new(array) as ArrayRef;
        let casted_array = cast_with_options(
            &array,
            &DataType::Decimal256(76, 76),
            &CastOptions {
                safe: true,
                format_options: FormatOptions::default(),
            },
        );
        assert!(casted_array.is_ok());
        assert!(casted_array.unwrap().is_null(0));

        let casted_array = cast_with_options(
            &array,
            &DataType::Decimal256(76, 76),
            &CastOptions {
                safe: false,
                format_options: FormatOptions::default(),
            },
        );
        assert!(casted_array.is_err());
    }

    #[test]
    fn test_cast_floating_point_to_decimal128_precision_overflow() {
        let array = Float64Array::from(vec![1.1]);
        let array = Arc::new(array) as ArrayRef;
        let casted_array = cast_with_options(
            &array,
            &DataType::Decimal128(2, 2),
            &CastOptions {
                safe: true,
                format_options: FormatOptions::default(),
            },
        );
        assert!(casted_array.is_ok());
        assert!(casted_array.unwrap().is_null(0));

        let casted_array = cast_with_options(
            &array,
            &DataType::Decimal128(2, 2),
            &CastOptions {
                safe: false,
                format_options: FormatOptions::default(),
            },
        );
        let err = casted_array.unwrap_err().to_string();
        let expected_error = "Invalid argument error: 110 is too large to store in a Decimal128 of precision 2. Max is 99";
        assert!(
            err.contains(expected_error),
            "did not find expected error '{expected_error}' in actual error '{err}'"
        );
    }

    #[test]
    fn test_cast_floating_point_to_decimal256_precision_overflow() {
        let array = Float64Array::from(vec![1.1]);
        let array = Arc::new(array) as ArrayRef;
        let casted_array = cast_with_options(
            &array,
            &DataType::Decimal256(2, 2),
            &CastOptions {
                safe: true,
                format_options: FormatOptions::default(),
            },
        );
        assert!(casted_array.is_ok());
        assert!(casted_array.unwrap().is_null(0));

        let casted_array = cast_with_options(
            &array,
            &DataType::Decimal256(2, 2),
            &CastOptions {
                safe: false,
                format_options: FormatOptions::default(),
            },
        );
        let err = casted_array.unwrap_err().to_string();
        let expected_error = "Invalid argument error: 110 is too large to store in a Decimal256 of precision 2. Max is 99";
        assert!(
            err.contains(expected_error),
            "did not find expected error '{expected_error}' in actual error '{err}'"
        );
    }

    #[test]
    fn test_cast_floating_point_to_decimal128_overflow() {
        let array = Float64Array::from(vec![f64::MAX]);
        let array = Arc::new(array) as ArrayRef;
        let casted_array = cast_with_options(
            &array,
            &DataType::Decimal128(38, 30),
            &CastOptions {
                safe: true,
                format_options: FormatOptions::default(),
            },
        );
        assert!(casted_array.is_ok());
        assert!(casted_array.unwrap().is_null(0));

        let casted_array = cast_with_options(
            &array,
            &DataType::Decimal128(38, 30),
            &CastOptions {
                safe: false,
                format_options: FormatOptions::default(),
            },
        );
        let err = casted_array.unwrap_err().to_string();
        let expected_error = "Cast error: Cannot cast to Decimal128(38, 30)";
        assert!(
            err.contains(expected_error),
            "did not find expected error '{expected_error}' in actual error '{err}'"
        );
    }

    #[test]
    fn test_cast_floating_point_to_decimal256_overflow() {
        let array = Float64Array::from(vec![f64::MAX]);
        let array = Arc::new(array) as ArrayRef;
        let casted_array = cast_with_options(
            &array,
            &DataType::Decimal256(76, 50),
            &CastOptions {
                safe: true,
                format_options: FormatOptions::default(),
            },
        );
        assert!(casted_array.is_ok());
        assert!(casted_array.unwrap().is_null(0));

        let casted_array = cast_with_options(
            &array,
            &DataType::Decimal256(76, 50),
            &CastOptions {
                safe: false,
                format_options: FormatOptions::default(),
            },
        );
        let err = casted_array.unwrap_err().to_string();
        let expected_error = "Cast error: Cannot cast to Decimal256(76, 50)";
        assert!(
            err.contains(expected_error),
            "did not find expected error '{expected_error}' in actual error '{err}'"
        );
    }

    #[test]
    fn test_cast_decimal128_to_decimal128_negative_scale() {
        let input_type = DataType::Decimal128(20, 0);
        let output_type = DataType::Decimal128(20, -1);
        assert!(can_cast_types(&input_type, &output_type));
        let array = vec![Some(1123450), Some(2123455), Some(3123456), None];
        let input_decimal_array = create_decimal_array(array, 20, 0).unwrap();
        let array = Arc::new(input_decimal_array) as ArrayRef;
        generate_cast_test_case!(
            &array,
            Decimal128Array,
            &output_type,
            vec![
                Some(112345_i128),
                Some(212346_i128),
                Some(312346_i128),
                None
            ]
        );

        let casted_array = cast(&array, &output_type).unwrap();
        let decimal_arr = casted_array.as_primitive::<Decimal128Type>();

        assert_eq!("1123450", decimal_arr.value_as_string(0));
        assert_eq!("2123460", decimal_arr.value_as_string(1));
        assert_eq!("3123460", decimal_arr.value_as_string(2));
    }

    #[test]
    fn test_cast_numeric_to_decimal128_negative() {
        let decimal_type = DataType::Decimal128(38, -1);
        let array = Arc::new(Int32Array::from(vec![
            Some(1123456),
            Some(2123456),
            Some(3123456),
        ])) as ArrayRef;

        let casted_array = cast(&array, &decimal_type).unwrap();
        let decimal_arr = casted_array.as_primitive::<Decimal128Type>();

        assert_eq!("1123450", decimal_arr.value_as_string(0));
        assert_eq!("2123450", decimal_arr.value_as_string(1));
        assert_eq!("3123450", decimal_arr.value_as_string(2));

        let array = Arc::new(Float32Array::from(vec![
            Some(1123.456),
            Some(2123.456),
            Some(3123.456),
        ])) as ArrayRef;

        let casted_array = cast(&array, &decimal_type).unwrap();
        let decimal_arr = casted_array.as_primitive::<Decimal128Type>();

        assert_eq!("1120", decimal_arr.value_as_string(0));
        assert_eq!("2120", decimal_arr.value_as_string(1));
        assert_eq!("3120", decimal_arr.value_as_string(2));
    }

    #[test]
    fn test_cast_decimal128_to_decimal128_negative() {
        let input_type = DataType::Decimal128(10, -1);
        let output_type = DataType::Decimal128(10, -2);
        assert!(can_cast_types(&input_type, &output_type));
        let array = vec![Some(123)];
        let input_decimal_array = create_decimal_array(array, 10, -1).unwrap();
        let array = Arc::new(input_decimal_array) as ArrayRef;
        generate_cast_test_case!(&array, Decimal128Array, &output_type, vec![Some(12_i128),]);

        let casted_array = cast(&array, &output_type).unwrap();
        let decimal_arr = casted_array.as_primitive::<Decimal128Type>();

        assert_eq!("1200", decimal_arr.value_as_string(0));

        let array = vec![Some(125)];
        let input_decimal_array = create_decimal_array(array, 10, -1).unwrap();
        let array = Arc::new(input_decimal_array) as ArrayRef;
        generate_cast_test_case!(&array, Decimal128Array, &output_type, vec![Some(13_i128),]);

        let casted_array = cast(&array, &output_type).unwrap();
        let decimal_arr = casted_array.as_primitive::<Decimal128Type>();

        assert_eq!("1300", decimal_arr.value_as_string(0));
    }

    #[test]
    fn test_cast_decimal128_to_decimal256_negative() {
        let input_type = DataType::Decimal128(10, 3);
        let output_type = DataType::Decimal256(10, 5);
        assert!(can_cast_types(&input_type, &output_type));
        let array = vec![Some(123456), Some(-123456)];
        let input_decimal_array = create_decimal_array(array, 10, 3).unwrap();
        let array = Arc::new(input_decimal_array) as ArrayRef;

        let hundred = i256::from_i128(100);
        generate_cast_test_case!(
            &array,
            Decimal256Array,
            &output_type,
            vec![
                Some(i256::from_i128(123456).mul_wrapping(hundred)),
                Some(i256::from_i128(-123456).mul_wrapping(hundred))
            ]
        );
    }

    #[test]
    fn test_parse_string_to_decimal() {
        assert_eq!(
            Decimal128Type::format_decimal(
                parse_string_to_decimal_native::<Decimal128Type>("123.45", 2).unwrap(),
                38,
                2,
            ),
            "123.45"
        );
        assert_eq!(
            Decimal128Type::format_decimal(
                parse_string_to_decimal_native::<Decimal128Type>("12345", 2).unwrap(),
                38,
                2,
            ),
            "12345.00"
        );
        assert_eq!(
            Decimal128Type::format_decimal(
                parse_string_to_decimal_native::<Decimal128Type>("0.12345", 2).unwrap(),
                38,
                2,
            ),
            "0.12"
        );
        assert_eq!(
            Decimal128Type::format_decimal(
                parse_string_to_decimal_native::<Decimal128Type>(".12345", 2).unwrap(),
                38,
                2,
            ),
            "0.12"
        );
        assert_eq!(
            Decimal128Type::format_decimal(
                parse_string_to_decimal_native::<Decimal128Type>(".1265", 2).unwrap(),
                38,
                2,
            ),
            "0.13"
        );
        assert_eq!(
            Decimal128Type::format_decimal(
                parse_string_to_decimal_native::<Decimal128Type>(".1265", 2).unwrap(),
                38,
                2,
            ),
            "0.13"
        );

        assert_eq!(
            Decimal256Type::format_decimal(
                parse_string_to_decimal_native::<Decimal256Type>("123.45", 3).unwrap(),
                38,
                3,
            ),
            "123.450"
        );
        assert_eq!(
            Decimal256Type::format_decimal(
                parse_string_to_decimal_native::<Decimal256Type>("12345", 3).unwrap(),
                38,
                3,
            ),
            "12345.000"
        );
        assert_eq!(
            Decimal256Type::format_decimal(
                parse_string_to_decimal_native::<Decimal256Type>("0.12345", 3).unwrap(),
                38,
                3,
            ),
            "0.123"
        );
        assert_eq!(
            Decimal256Type::format_decimal(
                parse_string_to_decimal_native::<Decimal256Type>(".12345", 3).unwrap(),
                38,
                3,
            ),
            "0.123"
        );
        assert_eq!(
            Decimal256Type::format_decimal(
                parse_string_to_decimal_native::<Decimal256Type>(".1265", 3).unwrap(),
                38,
                3,
            ),
            "0.127"
        );
    }

    fn test_cast_string_to_decimal(array: ArrayRef) {
        // Decimal128
        let output_type = DataType::Decimal128(38, 2);
        assert!(can_cast_types(array.data_type(), &output_type));

        let casted_array = cast(&array, &output_type).unwrap();
        let decimal_arr = casted_array.as_primitive::<Decimal128Type>();

        assert_eq!("123.45", decimal_arr.value_as_string(0));
        assert_eq!("1.23", decimal_arr.value_as_string(1));
        assert_eq!("0.12", decimal_arr.value_as_string(2));
        assert_eq!("0.13", decimal_arr.value_as_string(3));
        assert_eq!("1.26", decimal_arr.value_as_string(4));
        assert_eq!("12345.00", decimal_arr.value_as_string(5));
        assert_eq!("12345.00", decimal_arr.value_as_string(6));
        assert_eq!("0.12", decimal_arr.value_as_string(7));
        assert_eq!("12.23", decimal_arr.value_as_string(8));
        assert!(decimal_arr.is_null(9));
        assert_eq!("0.00", decimal_arr.value_as_string(10));
        assert_eq!("0.00", decimal_arr.value_as_string(11));
        assert!(decimal_arr.is_null(12));
        assert_eq!("-1.23", decimal_arr.value_as_string(13));
        assert_eq!("-1.24", decimal_arr.value_as_string(14));
        assert_eq!("0.00", decimal_arr.value_as_string(15));
        assert_eq!("-123.00", decimal_arr.value_as_string(16));
        assert_eq!("-123.23", decimal_arr.value_as_string(17));
        assert_eq!("-0.12", decimal_arr.value_as_string(18));
        assert_eq!("1.23", decimal_arr.value_as_string(19));
        assert_eq!("1.24", decimal_arr.value_as_string(20));
        assert_eq!("0.00", decimal_arr.value_as_string(21));
        assert_eq!("123.00", decimal_arr.value_as_string(22));
        assert_eq!("123.23", decimal_arr.value_as_string(23));
        assert_eq!("0.12", decimal_arr.value_as_string(24));
        assert!(decimal_arr.is_null(25));
        assert!(decimal_arr.is_null(26));
        assert!(decimal_arr.is_null(27));
        assert_eq!("0.00", decimal_arr.value_as_string(28));
        assert_eq!("0.00", decimal_arr.value_as_string(29));
        assert_eq!("12345.00", decimal_arr.value_as_string(30));
        assert_eq!(decimal_arr.len(), 31);

        // Decimal256
        let output_type = DataType::Decimal256(76, 3);
        assert!(can_cast_types(array.data_type(), &output_type));

        let casted_array = cast(&array, &output_type).unwrap();
        let decimal_arr = casted_array.as_primitive::<Decimal256Type>();

        assert_eq!("123.450", decimal_arr.value_as_string(0));
        assert_eq!("1.235", decimal_arr.value_as_string(1));
        assert_eq!("0.123", decimal_arr.value_as_string(2));
        assert_eq!("0.127", decimal_arr.value_as_string(3));
        assert_eq!("1.263", decimal_arr.value_as_string(4));
        assert_eq!("12345.000", decimal_arr.value_as_string(5));
        assert_eq!("12345.000", decimal_arr.value_as_string(6));
        assert_eq!("0.123", decimal_arr.value_as_string(7));
        assert_eq!("12.234", decimal_arr.value_as_string(8));
        assert!(decimal_arr.is_null(9));
        assert_eq!("0.000", decimal_arr.value_as_string(10));
        assert_eq!("0.000", decimal_arr.value_as_string(11));
        assert!(decimal_arr.is_null(12));
        assert_eq!("-1.235", decimal_arr.value_as_string(13));
        assert_eq!("-1.236", decimal_arr.value_as_string(14));
        assert_eq!("0.000", decimal_arr.value_as_string(15));
        assert_eq!("-123.000", decimal_arr.value_as_string(16));
        assert_eq!("-123.234", decimal_arr.value_as_string(17));
        assert_eq!("-0.123", decimal_arr.value_as_string(18));
        assert_eq!("1.235", decimal_arr.value_as_string(19));
        assert_eq!("1.236", decimal_arr.value_as_string(20));
        assert_eq!("0.000", decimal_arr.value_as_string(21));
        assert_eq!("123.000", decimal_arr.value_as_string(22));
        assert_eq!("123.234", decimal_arr.value_as_string(23));
        assert_eq!("0.123", decimal_arr.value_as_string(24));
        assert!(decimal_arr.is_null(25));
        assert!(decimal_arr.is_null(26));
        assert!(decimal_arr.is_null(27));
        assert_eq!("0.000", decimal_arr.value_as_string(28));
        assert_eq!("0.000", decimal_arr.value_as_string(29));
        assert_eq!("12345.000", decimal_arr.value_as_string(30));
        assert_eq!(decimal_arr.len(), 31);
    }

    #[test]
    fn test_cast_utf8_to_decimal() {
        let str_array = StringArray::from(vec![
            Some("123.45"),
            Some("1.2345"),
            Some("0.12345"),
            Some("0.1267"),
            Some("1.263"),
            Some("12345.0"),
            Some("12345"),
            Some("000.123"),
            Some("12.234000"),
            None,
            Some(""),
            Some(" "),
            None,
            Some("-1.23499999"),
            Some("-1.23599999"),
            Some("-0.00001"),
            Some("-123"),
            Some("-123.234000"),
            Some("-000.123"),
            Some("+1.23499999"),
            Some("+1.23599999"),
            Some("+0.00001"),
            Some("+123"),
            Some("+123.234000"),
            Some("+000.123"),
            Some("1.-23499999"),
            Some("-1.-23499999"),
            Some("--1.23499999"),
            Some("0"),
            Some("000.000"),
            Some("0000000000000000012345.000"),
        ]);
        let array = Arc::new(str_array) as ArrayRef;

        test_cast_string_to_decimal(array);

        let test_cases = [
            (None, None),
            // (Some(""), None),
            // (Some("   "), None),
            (Some("0"), Some("0")),
            (Some("000.000"), Some("0")),
            (Some("12345"), Some("12345")),
            (Some("000000000000000000000000000012345"), Some("12345")),
            (Some("-123"), Some("-123")),
            (Some("+123"), Some("123")),
        ];
        let inputs = test_cases.iter().map(|entry| entry.0).collect::<Vec<_>>();
        let expected = test_cases.iter().map(|entry| entry.1).collect::<Vec<_>>();

        let array = Arc::new(StringArray::from(inputs)) as ArrayRef;
        test_cast_string_to_decimal_scale_zero(array, &expected);
    }

    #[test]
    fn test_cast_large_utf8_to_decimal() {
        let str_array = LargeStringArray::from(vec![
            Some("123.45"),
            Some("1.2345"),
            Some("0.12345"),
            Some("0.1267"),
            Some("1.263"),
            Some("12345.0"),
            Some("12345"),
            Some("000.123"),
            Some("12.234000"),
            None,
            Some(""),
            Some(" "),
            None,
            Some("-1.23499999"),
            Some("-1.23599999"),
            Some("-0.00001"),
            Some("-123"),
            Some("-123.234000"),
            Some("-000.123"),
            Some("+1.23499999"),
            Some("+1.23599999"),
            Some("+0.00001"),
            Some("+123"),
            Some("+123.234000"),
            Some("+000.123"),
            Some("1.-23499999"),
            Some("-1.-23499999"),
            Some("--1.23499999"),
            Some("0"),
            Some("000.000"),
            Some("0000000000000000012345.000"),
        ]);
        let array = Arc::new(str_array) as ArrayRef;

        test_cast_string_to_decimal(array);

        let test_cases = [
            (None, None),
            (Some(""), None),
            (Some("   "), None),
            (Some("0"), Some("0")),
            (Some("000.000"), Some("0")),
            (Some("12345"), Some("12345")),
            (Some("000000000000000000000000000012345"), Some("12345")),
            (Some("-123"), Some("-123")),
            (Some("+123"), Some("123")),
        ];
        let inputs = test_cases.iter().map(|entry| entry.0).collect::<Vec<_>>();
        let expected = test_cases.iter().map(|entry| entry.1).collect::<Vec<_>>();

        let array = Arc::new(LargeStringArray::from(inputs)) as ArrayRef;
        test_cast_string_to_decimal_scale_zero(array, &expected);
    }

    fn test_cast_string_to_decimal_scale_zero(
        array: ArrayRef,
        expected_as_string: &[Option<&str>],
    ) {
        // Decimal128
        let output_type = DataType::Decimal128(38, 0);
        assert!(can_cast_types(array.data_type(), &output_type));
        let casted_array = cast(&array, &output_type).unwrap();
        let decimal_arr = casted_array.as_primitive::<Decimal128Type>();
        assert_decimal_array_contents(decimal_arr, expected_as_string);

        // Decimal256
        let output_type = DataType::Decimal256(76, 0);
        assert!(can_cast_types(array.data_type(), &output_type));
        let casted_array = cast(&array, &output_type).unwrap();
        let decimal_arr = casted_array.as_primitive::<Decimal256Type>();
        assert_decimal_array_contents(decimal_arr, expected_as_string);
    }

    fn assert_decimal_array_contents<T>(
        array: &PrimitiveArray<T>,
        expected_as_string: &[Option<&str>],
    ) where
        T: DecimalType + ArrowPrimitiveType,
    {
        assert_eq!(array.len(), expected_as_string.len());
        for (i, expected) in expected_as_string.iter().enumerate() {
            let actual = if array.is_null(i) {
                None
            } else {
                Some(array.value_as_string(i))
            };
            let actual = actual.as_ref().map(|s| s.as_ref());
            assert_eq!(*expected, actual, "Expected at position {}", i);
        }
    }

    #[test]
    fn test_cast_invalid_utf8_to_decimal() {
        let str_array = StringArray::from(vec!["4.4.5", ". 0.123"]);
        let array = Arc::new(str_array) as ArrayRef;

        // Safe cast
        let output_type = DataType::Decimal128(38, 2);
        let casted_array = cast(&array, &output_type).unwrap();
        assert!(casted_array.is_null(0));
        assert!(casted_array.is_null(1));

        let output_type = DataType::Decimal256(76, 2);
        let casted_array = cast(&array, &output_type).unwrap();
        assert!(casted_array.is_null(0));
        assert!(casted_array.is_null(1));

        // Non-safe cast
        let output_type = DataType::Decimal128(38, 2);
        let str_array = StringArray::from(vec!["4.4.5"]);
        let array = Arc::new(str_array) as ArrayRef;
        let option = CastOptions {
            safe: false,
            format_options: FormatOptions::default(),
        };
        let casted_err = cast_with_options(&array, &output_type, &option).unwrap_err();
        assert!(casted_err
            .to_string()
            .contains("Cannot cast string '4.4.5' to value of Decimal128(38, 10) type"));

        let str_array = StringArray::from(vec![". 0.123"]);
        let array = Arc::new(str_array) as ArrayRef;
        let casted_err = cast_with_options(&array, &output_type, &option).unwrap_err();
        assert!(casted_err
            .to_string()
            .contains("Cannot cast string '. 0.123' to value of Decimal128(38, 10) type"));
    }

    fn test_cast_string_to_decimal128_overflow(overflow_array: ArrayRef) {
        let output_type = DataType::Decimal128(38, 2);
        let casted_array = cast(&overflow_array, &output_type).unwrap();
        let decimal_arr = casted_array.as_primitive::<Decimal128Type>();

        assert!(decimal_arr.is_null(0));
        assert!(decimal_arr.is_null(1));
        assert!(decimal_arr.is_null(2));
        assert_eq!(
            "999999999999999999999999999999999999.99",
            decimal_arr.value_as_string(3)
        );
        assert_eq!(
            "100000000000000000000000000000000000.00",
            decimal_arr.value_as_string(4)
        );
    }

    #[test]
    fn test_cast_string_to_decimal128_precision_overflow() {
        let array = StringArray::from(vec!["1000".to_string()]);
        let array = Arc::new(array) as ArrayRef;
        let casted_array = cast_with_options(
            &array,
            &DataType::Decimal128(10, 8),
            &CastOptions {
                safe: true,
                format_options: FormatOptions::default(),
            },
        );
        assert!(casted_array.is_ok());
        assert!(casted_array.unwrap().is_null(0));

        let err = cast_with_options(
            &array,
            &DataType::Decimal128(10, 8),
            &CastOptions {
                safe: false,
                format_options: FormatOptions::default(),
            },
        );
        assert_eq!("Invalid argument error: 100000000000 is too large to store in a Decimal128 of precision 10. Max is 9999999999", err.unwrap_err().to_string());
    }

    #[test]
    fn test_cast_utf8_to_decimal128_overflow() {
        let overflow_str_array = StringArray::from(vec![
            i128::MAX.to_string(),
            i128::MIN.to_string(),
            "99999999999999999999999999999999999999".to_string(),
            "999999999999999999999999999999999999.99".to_string(),
            "99999999999999999999999999999999999.999".to_string(),
        ]);
        let overflow_array = Arc::new(overflow_str_array) as ArrayRef;

        test_cast_string_to_decimal128_overflow(overflow_array);
    }

    #[test]
    fn test_cast_large_utf8_to_decimal128_overflow() {
        let overflow_str_array = LargeStringArray::from(vec![
            i128::MAX.to_string(),
            i128::MIN.to_string(),
            "99999999999999999999999999999999999999".to_string(),
            "999999999999999999999999999999999999.99".to_string(),
            "99999999999999999999999999999999999.999".to_string(),
        ]);
        let overflow_array = Arc::new(overflow_str_array) as ArrayRef;

        test_cast_string_to_decimal128_overflow(overflow_array);
    }

    fn test_cast_string_to_decimal256_overflow(overflow_array: ArrayRef) {
        let output_type = DataType::Decimal256(76, 2);
        let casted_array = cast(&overflow_array, &output_type).unwrap();
        let decimal_arr = casted_array.as_primitive::<Decimal256Type>();

        assert_eq!(
            "170141183460469231731687303715884105727.00",
            decimal_arr.value_as_string(0)
        );
        assert_eq!(
            "-170141183460469231731687303715884105728.00",
            decimal_arr.value_as_string(1)
        );
        assert_eq!(
            "99999999999999999999999999999999999999.00",
            decimal_arr.value_as_string(2)
        );
        assert_eq!(
            "999999999999999999999999999999999999.99",
            decimal_arr.value_as_string(3)
        );
        assert_eq!(
            "100000000000000000000000000000000000.00",
            decimal_arr.value_as_string(4)
        );
        assert!(decimal_arr.is_null(5));
        assert!(decimal_arr.is_null(6));
    }

    #[test]
    fn test_cast_string_to_decimal256_precision_overflow() {
        let array = StringArray::from(vec!["1000".to_string()]);
        let array = Arc::new(array) as ArrayRef;
        let casted_array = cast_with_options(
            &array,
            &DataType::Decimal256(10, 8),
            &CastOptions {
                safe: true,
                format_options: FormatOptions::default(),
            },
        );
        assert!(casted_array.is_ok());
        assert!(casted_array.unwrap().is_null(0));

        let err = cast_with_options(
            &array,
            &DataType::Decimal256(10, 8),
            &CastOptions {
                safe: false,
                format_options: FormatOptions::default(),
            },
        );
        assert_eq!("Invalid argument error: 100000000000 is too large to store in a Decimal256 of precision 10. Max is 9999999999", err.unwrap_err().to_string());
    }

    #[test]
    fn test_cast_utf8_to_decimal256_overflow() {
        let overflow_str_array = StringArray::from(vec![
            i128::MAX.to_string(),
            i128::MIN.to_string(),
            "99999999999999999999999999999999999999".to_string(),
            "999999999999999999999999999999999999.99".to_string(),
            "99999999999999999999999999999999999.999".to_string(),
            i256::MAX.to_string(),
            i256::MIN.to_string(),
        ]);
        let overflow_array = Arc::new(overflow_str_array) as ArrayRef;

        test_cast_string_to_decimal256_overflow(overflow_array);
    }

    #[test]
    fn test_cast_large_utf8_to_decimal256_overflow() {
        let overflow_str_array = LargeStringArray::from(vec![
            i128::MAX.to_string(),
            i128::MIN.to_string(),
            "99999999999999999999999999999999999999".to_string(),
            "999999999999999999999999999999999999.99".to_string(),
            "99999999999999999999999999999999999.999".to_string(),
            i256::MAX.to_string(),
            i256::MIN.to_string(),
        ]);
        let overflow_array = Arc::new(overflow_str_array) as ArrayRef;

        test_cast_string_to_decimal256_overflow(overflow_array);
    }

    #[test]
    fn test_cast_outside_supported_range_for_nanoseconds() {
        const EXPECTED_ERROR_MESSAGE: &str = "The dates that can be represented as nanoseconds have to be between 1677-09-21T00:12:44.0 and 2262-04-11T23:47:16.854775804";

        let array = StringArray::from(vec![Some("1650-01-01 01:01:01.000001")]);

        let cast_options = CastOptions {
            safe: false,
            format_options: FormatOptions::default(),
        };

        let result = cast_string_to_timestamp::<i32, TimestampNanosecondType>(
            &array,
            &None::<Arc<str>>,
            &cast_options,
        );

        let err = result.unwrap_err();
        assert_eq!(
            err.to_string(),
            format!(
                "Cast error: Overflow converting {} to Nanosecond. {}",
                array.value(0),
                EXPECTED_ERROR_MESSAGE
            )
        );
    }

    #[test]
    fn test_cast_date32_to_timestamp() {
        let a = Date32Array::from(vec![Some(18628), Some(18993), None]); // 2021-1-1, 2022-1-1
        let array = Arc::new(a) as ArrayRef;
        let b = cast(&array, &DataType::Timestamp(TimeUnit::Second, None)).unwrap();
        let c = b.as_primitive::<TimestampSecondType>();
        assert_eq!(1609459200, c.value(0));
        assert_eq!(1640995200, c.value(1));
        assert!(c.is_null(2));
    }

    #[test]
    fn test_cast_date32_to_timestamp_ms() {
        let a = Date32Array::from(vec![Some(18628), Some(18993), None]); // 2021-1-1, 2022-1-1
        let array = Arc::new(a) as ArrayRef;
        let b = cast(&array, &DataType::Timestamp(TimeUnit::Millisecond, None)).unwrap();
        let c = b
            .as_any()
            .downcast_ref::<TimestampMillisecondArray>()
            .unwrap();
        assert_eq!(1609459200000, c.value(0));
        assert_eq!(1640995200000, c.value(1));
        assert!(c.is_null(2));
    }

    #[test]
    fn test_cast_date32_to_timestamp_us() {
        let a = Date32Array::from(vec![Some(18628), Some(18993), None]); // 2021-1-1, 2022-1-1
        let array = Arc::new(a) as ArrayRef;
        let b = cast(&array, &DataType::Timestamp(TimeUnit::Microsecond, None)).unwrap();
        let c = b
            .as_any()
            .downcast_ref::<TimestampMicrosecondArray>()
            .unwrap();
        assert_eq!(1609459200000000, c.value(0));
        assert_eq!(1640995200000000, c.value(1));
        assert!(c.is_null(2));
    }

    #[test]
    fn test_cast_date32_to_timestamp_ns() {
        let a = Date32Array::from(vec![Some(18628), Some(18993), None]); // 2021-1-1, 2022-1-1
        let array = Arc::new(a) as ArrayRef;
        let b = cast(&array, &DataType::Timestamp(TimeUnit::Nanosecond, None)).unwrap();
        let c = b
            .as_any()
            .downcast_ref::<TimestampNanosecondArray>()
            .unwrap();
        assert_eq!(1609459200000000000, c.value(0));
        assert_eq!(1640995200000000000, c.value(1));
        assert!(c.is_null(2));
    }

    #[test]
    fn test_timezone_cast() {
        let a = StringArray::from(vec![
            "2000-01-01T12:00:00", // date + time valid
            "2020-12-15T12:34:56", // date + time valid
        ]);
        let array = Arc::new(a) as ArrayRef;
        let b = cast(&array, &DataType::Timestamp(TimeUnit::Nanosecond, None)).unwrap();
        let v = b.as_primitive::<TimestampNanosecondType>();

        assert_eq!(v.value(0), 946728000000000000);
        assert_eq!(v.value(1), 1608035696000000000);

        let b = cast(
            &b,
            &DataType::Timestamp(TimeUnit::Nanosecond, Some("+00:00".into())),
        )
        .unwrap();
        let v = b.as_primitive::<TimestampNanosecondType>();

        assert_eq!(v.value(0), 946728000000000000);
        assert_eq!(v.value(1), 1608035696000000000);

        let b = cast(
            &b,
            &DataType::Timestamp(TimeUnit::Millisecond, Some("+02:00".into())),
        )
        .unwrap();
        let v = b.as_primitive::<TimestampMillisecondType>();

        assert_eq!(v.value(0), 946728000000);
        assert_eq!(v.value(1), 1608035696000);
    }

    #[test]
    fn test_cast_utf8_to_timestamp() {
        fn test_tz(tz: Arc<str>) {
            let valid = StringArray::from(vec![
                "2023-01-01 04:05:06.789000-08:00",
                "2023-01-01 04:05:06.789000-07:00",
                "2023-01-01 04:05:06.789 -0800",
                "2023-01-01 04:05:06.789 -08:00",
                "2023-01-01 040506 +0730",
                "2023-01-01 040506 +07:30",
                "2023-01-01 04:05:06.789",
                "2023-01-01 04:05:06",
                "2023-01-01",
            ]);

            let array = Arc::new(valid) as ArrayRef;
            let b = cast_with_options(
                &array,
                &DataType::Timestamp(TimeUnit::Nanosecond, Some(tz.clone())),
                &CastOptions {
                    safe: false,
                    format_options: FormatOptions::default(),
                },
            )
            .unwrap();

            let tz = tz.as_ref().parse().unwrap();

            let as_tz =
                |v: i64| as_datetime_with_timezone::<TimestampNanosecondType>(v, tz).unwrap();

            let as_utc = |v: &i64| as_tz(*v).naive_utc().to_string();
            let as_local = |v: &i64| as_tz(*v).naive_local().to_string();

            let values = b.as_primitive::<TimestampNanosecondType>().values();
            let utc_results: Vec<_> = values.iter().map(as_utc).collect();
            let local_results: Vec<_> = values.iter().map(as_local).collect();

            // Absolute timestamps should be parsed preserving the same UTC instant
            assert_eq!(
                &utc_results[..6],
                &[
                    "2023-01-01 12:05:06.789".to_string(),
                    "2023-01-01 11:05:06.789".to_string(),
                    "2023-01-01 12:05:06.789".to_string(),
                    "2023-01-01 12:05:06.789".to_string(),
                    "2022-12-31 20:35:06".to_string(),
                    "2022-12-31 20:35:06".to_string(),
                ]
            );
            // Non-absolute timestamps should be parsed preserving the same local instant
            assert_eq!(
                &local_results[6..],
                &[
                    "2023-01-01 04:05:06.789".to_string(),
                    "2023-01-01 04:05:06".to_string(),
                    "2023-01-01 00:00:00".to_string()
                ]
            )
        }

        test_tz("+00:00".into());
        test_tz("+02:00".into());
    }

    #[test]
    fn test_cast_invalid_utf8() {
        let v1: &[u8] = b"\xFF invalid";
        let v2: &[u8] = b"\x00 Foo";
        let s = BinaryArray::from(vec![v1, v2]);
        let options = CastOptions {
            safe: true,
            format_options: FormatOptions::default(),
        };
        let array = cast_with_options(&s, &DataType::Utf8, &options).unwrap();
        let a = array.as_string::<i32>();
        a.to_data().validate_full().unwrap();

        assert_eq!(a.null_count(), 1);
        assert_eq!(a.len(), 2);
        assert!(a.is_null(0));
        assert_eq!(a.value(0), "");
        assert_eq!(a.value(1), "\x00 Foo");
    }

    #[test]
    fn test_cast_utf8_to_timestamptz() {
        let valid = StringArray::from(vec!["2023-01-01"]);

        let array = Arc::new(valid) as ArrayRef;
        let b = cast(
            &array,
            &DataType::Timestamp(TimeUnit::Nanosecond, Some("+00:00".into())),
        )
        .unwrap();

        let expect = DataType::Timestamp(TimeUnit::Nanosecond, Some("+00:00".into()));

        assert_eq!(b.data_type(), &expect);
        let c = b
            .as_any()
            .downcast_ref::<TimestampNanosecondArray>()
            .unwrap();
        assert_eq!(1672531200000000000, c.value(0));
    }

    #[test]
    fn test_cast_decimal_to_string() {
        assert!(can_cast_types(
            &DataType::Decimal128(10, 4),
            &DataType::Utf8View
        ));
        assert!(can_cast_types(
            &DataType::Decimal256(38, 10),
            &DataType::Utf8View
        ));

        macro_rules! assert_decimal_values {
            ($array:expr) => {
                let c = $array;
                assert_eq!("1123.454", c.value(0));
                assert_eq!("2123.456", c.value(1));
                assert_eq!("-3123.453", c.value(2));
                assert_eq!("-3123.456", c.value(3));
                assert_eq!("0.000", c.value(4));
                assert_eq!("0.123", c.value(5));
                assert_eq!("1234.567", c.value(6));
                assert_eq!("-1234.567", c.value(7));
                assert!(c.is_null(8));
            };
        }

        fn test_decimal_to_string<IN: ArrowPrimitiveType, OffsetSize: OffsetSizeTrait>(
            output_type: DataType,
            array: PrimitiveArray<IN>,
        ) {
            let b = cast(&array, &output_type).unwrap();

            assert_eq!(b.data_type(), &output_type);
            match b.data_type() {
                DataType::Utf8View => {
                    let c = b.as_string_view();
                    assert_decimal_values!(c);
                }
                DataType::Utf8 | DataType::LargeUtf8 => {
                    let c = b.as_string::<OffsetSize>();
                    assert_decimal_values!(c);
                }
                _ => (),
            }
        }

        let array128: Vec<Option<i128>> = vec![
            Some(1123454),
            Some(2123456),
            Some(-3123453),
            Some(-3123456),
            Some(0),
            Some(123),
            Some(123456789),
            Some(-123456789),
            None,
        ];
        let array256: Vec<Option<i256>> = array128
            .iter()
            .map(|num| num.map(i256::from_i128))
            .collect();

        test_decimal_to_string::<Decimal128Type, i32>(
            DataType::Utf8View,
            create_decimal_array(array128.clone(), 7, 3).unwrap(),
        );
        test_decimal_to_string::<Decimal128Type, i32>(
            DataType::Utf8,
            create_decimal_array(array128.clone(), 7, 3).unwrap(),
        );
        test_decimal_to_string::<Decimal128Type, i64>(
            DataType::LargeUtf8,
            create_decimal_array(array128, 7, 3).unwrap(),
        );

        test_decimal_to_string::<Decimal256Type, i32>(
            DataType::Utf8View,
            create_decimal256_array(array256.clone(), 7, 3).unwrap(),
        );
        test_decimal_to_string::<Decimal256Type, i32>(
            DataType::Utf8,
            create_decimal256_array(array256.clone(), 7, 3).unwrap(),
        );
        test_decimal_to_string::<Decimal256Type, i64>(
            DataType::LargeUtf8,
            create_decimal256_array(array256, 7, 3).unwrap(),
        );
    }

    #[test]
    fn test_cast_numeric_to_decimal128_precision_overflow() {
        let array = Int64Array::from(vec![1234567]);
        let array = Arc::new(array) as ArrayRef;
        let casted_array = cast_with_options(
            &array,
            &DataType::Decimal128(7, 3),
            &CastOptions {
                safe: true,
                format_options: FormatOptions::default(),
            },
        );
        assert!(casted_array.is_ok());
        assert!(casted_array.unwrap().is_null(0));

        let err = cast_with_options(
            &array,
            &DataType::Decimal128(7, 3),
            &CastOptions {
                safe: false,
                format_options: FormatOptions::default(),
            },
        );
        assert_eq!("Invalid argument error: 1234567000 is too large to store in a Decimal128 of precision 7. Max is 9999999", err.unwrap_err().to_string());
    }

    #[test]
    fn test_cast_numeric_to_decimal256_precision_overflow() {
        let array = Int64Array::from(vec![1234567]);
        let array = Arc::new(array) as ArrayRef;
        let casted_array = cast_with_options(
            &array,
            &DataType::Decimal256(7, 3),
            &CastOptions {
                safe: true,
                format_options: FormatOptions::default(),
            },
        );
        assert!(casted_array.is_ok());
        assert!(casted_array.unwrap().is_null(0));

        let err = cast_with_options(
            &array,
            &DataType::Decimal256(7, 3),
            &CastOptions {
                safe: false,
                format_options: FormatOptions::default(),
            },
        );
        assert_eq!("Invalid argument error: 1234567000 is too large to store in a Decimal256 of precision 7. Max is 9999999", err.unwrap_err().to_string());
    }

    /// helper function to test casting from duration to interval
    fn cast_from_duration_to_interval<T: ArrowTemporalType<Native = i64>>(
        array: Vec<i64>,
        cast_options: &CastOptions,
    ) -> Result<PrimitiveArray<IntervalMonthDayNanoType>, ArrowError> {
        let array = PrimitiveArray::<T>::new(array.into(), None);
        let array = Arc::new(array) as ArrayRef;
        let interval = DataType::Interval(IntervalUnit::MonthDayNano);
        let out = cast_with_options(&array, &interval, cast_options)?;
        let out = out.as_primitive::<IntervalMonthDayNanoType>().clone();
        Ok(out)
    }

    #[test]
    fn test_cast_from_duration_to_interval() {
        // from duration second to interval month day nano
        let array = vec![1234567];
        let casted_array =
            cast_from_duration_to_interval::<DurationSecondType>(array, &CastOptions::default())
                .unwrap();
        assert_eq!(
            casted_array.data_type(),
            &DataType::Interval(IntervalUnit::MonthDayNano)
        );
        assert_eq!(
            casted_array.value(0),
            IntervalMonthDayNano::new(0, 0, 1234567000000000)
        );

        let array = vec![i64::MAX];
        let casted_array = cast_from_duration_to_interval::<DurationSecondType>(
            array.clone(),
            &CastOptions::default(),
        )
        .unwrap();
        assert!(!casted_array.is_valid(0));

        let casted_array = cast_from_duration_to_interval::<DurationSecondType>(
            array,
            &CastOptions {
                safe: false,
                format_options: FormatOptions::default(),
            },
        );
        assert!(casted_array.is_err());

        // from duration millisecond to interval month day nano
        let array = vec![1234567];
        let casted_array = cast_from_duration_to_interval::<DurationMillisecondType>(
            array,
            &CastOptions::default(),
        )
        .unwrap();
        assert_eq!(
            casted_array.data_type(),
            &DataType::Interval(IntervalUnit::MonthDayNano)
        );
        assert_eq!(
            casted_array.value(0),
            IntervalMonthDayNano::new(0, 0, 1234567000000)
        );

        let array = vec![i64::MAX];
        let casted_array = cast_from_duration_to_interval::<DurationMillisecondType>(
            array.clone(),
            &CastOptions::default(),
        )
        .unwrap();
        assert!(!casted_array.is_valid(0));

        let casted_array = cast_from_duration_to_interval::<DurationMillisecondType>(
            array,
            &CastOptions {
                safe: false,
                format_options: FormatOptions::default(),
            },
        );
        assert!(casted_array.is_err());

        // from duration microsecond to interval month day nano
        let array = vec![1234567];
        let casted_array = cast_from_duration_to_interval::<DurationMicrosecondType>(
            array,
            &CastOptions::default(),
        )
        .unwrap();
        assert_eq!(
            casted_array.data_type(),
            &DataType::Interval(IntervalUnit::MonthDayNano)
        );
        assert_eq!(
            casted_array.value(0),
            IntervalMonthDayNano::new(0, 0, 1234567000)
        );

        let array = vec![i64::MAX];
        let casted_array = cast_from_duration_to_interval::<DurationMicrosecondType>(
            array.clone(),
            &CastOptions::default(),
        )
        .unwrap();
        assert!(!casted_array.is_valid(0));

        let casted_array = cast_from_duration_to_interval::<DurationMicrosecondType>(
            array,
            &CastOptions {
                safe: false,
                format_options: FormatOptions::default(),
            },
        );
        assert!(casted_array.is_err());

        // from duration nanosecond to interval month day nano
        let array = vec![1234567];
        let casted_array = cast_from_duration_to_interval::<DurationNanosecondType>(
            array,
            &CastOptions::default(),
        )
        .unwrap();
        assert_eq!(
            casted_array.data_type(),
            &DataType::Interval(IntervalUnit::MonthDayNano)
        );
        assert_eq!(
            casted_array.value(0),
            IntervalMonthDayNano::new(0, 0, 1234567)
        );

        let array = vec![i64::MAX];
        let casted_array = cast_from_duration_to_interval::<DurationNanosecondType>(
            array,
            &CastOptions {
                safe: false,
                format_options: FormatOptions::default(),
            },
        )
        .unwrap();
        assert_eq!(
            casted_array.value(0),
            IntervalMonthDayNano::new(0, 0, i64::MAX)
        );
    }

    /// helper function to test casting from interval to duration
    fn cast_from_interval_to_duration<T: ArrowTemporalType>(
        array: &IntervalMonthDayNanoArray,
        cast_options: &CastOptions,
    ) -> Result<PrimitiveArray<T>, ArrowError> {
        let casted_array = cast_with_options(&array, &T::DATA_TYPE, cast_options)?;
        casted_array
            .as_any()
            .downcast_ref::<PrimitiveArray<T>>()
            .ok_or_else(|| {
                ArrowError::ComputeError(format!("Failed to downcast to {}", T::DATA_TYPE))
            })
            .cloned()
    }

    #[test]
    fn test_cast_from_interval_to_duration() {
        let nullable = CastOptions::default();
        let fallible = CastOptions {
            safe: false,
            format_options: FormatOptions::default(),
        };
        let v = IntervalMonthDayNano::new(0, 0, 1234567);

        // from interval month day nano to duration second
        let array = vec![v].into();
        let casted_array: DurationSecondArray =
            cast_from_interval_to_duration(&array, &nullable).unwrap();
        assert_eq!(casted_array.value(0), 0);

        let array = vec![IntervalMonthDayNano::MAX].into();
        let casted_array: DurationSecondArray =
            cast_from_interval_to_duration(&array, &nullable).unwrap();
        assert!(!casted_array.is_valid(0));

        let res = cast_from_interval_to_duration::<DurationSecondType>(&array, &fallible);
        assert!(res.is_err());

        // from interval month day nano to duration millisecond
        let array = vec![v].into();
        let casted_array: DurationMillisecondArray =
            cast_from_interval_to_duration(&array, &nullable).unwrap();
        assert_eq!(casted_array.value(0), 1);

        let array = vec![IntervalMonthDayNano::MAX].into();
        let casted_array: DurationMillisecondArray =
            cast_from_interval_to_duration(&array, &nullable).unwrap();
        assert!(!casted_array.is_valid(0));

        let res = cast_from_interval_to_duration::<DurationMillisecondType>(&array, &fallible);
        assert!(res.is_err());

        // from interval month day nano to duration microsecond
        let array = vec![v].into();
        let casted_array: DurationMicrosecondArray =
            cast_from_interval_to_duration(&array, &nullable).unwrap();
        assert_eq!(casted_array.value(0), 1234);

        let array = vec![IntervalMonthDayNano::MAX].into();
        let casted_array =
            cast_from_interval_to_duration::<DurationMicrosecondType>(&array, &nullable).unwrap();
        assert!(!casted_array.is_valid(0));

        let casted_array =
            cast_from_interval_to_duration::<DurationMicrosecondType>(&array, &fallible);
        assert!(casted_array.is_err());

        // from interval month day nano to duration nanosecond
        let array = vec![v].into();
        let casted_array: DurationNanosecondArray =
            cast_from_interval_to_duration(&array, &nullable).unwrap();
        assert_eq!(casted_array.value(0), 1234567);

        let array = vec![IntervalMonthDayNano::MAX].into();
        let casted_array: DurationNanosecondArray =
            cast_from_interval_to_duration(&array, &nullable).unwrap();
        assert!(!casted_array.is_valid(0));

        let casted_array =
            cast_from_interval_to_duration::<DurationNanosecondType>(&array, &fallible);
        assert!(casted_array.is_err());

        let array = vec![
            IntervalMonthDayNanoType::make_value(0, 1, 0),
            IntervalMonthDayNanoType::make_value(-1, 0, 0),
            IntervalMonthDayNanoType::make_value(1, 1, 0),
            IntervalMonthDayNanoType::make_value(1, 0, 1),
            IntervalMonthDayNanoType::make_value(0, 0, -1),
        ]
        .into();
        let casted_array =
            cast_from_interval_to_duration::<DurationNanosecondType>(&array, &nullable).unwrap();
        assert!(!casted_array.is_valid(0));
        assert!(!casted_array.is_valid(1));
        assert!(!casted_array.is_valid(2));
        assert!(!casted_array.is_valid(3));
        assert!(casted_array.is_valid(4));
        assert_eq!(casted_array.value(4), -1);
    }

    /// helper function to test casting from interval year month to interval month day nano
    fn cast_from_interval_year_month_to_interval_month_day_nano(
        array: Vec<i32>,
        cast_options: &CastOptions,
    ) -> Result<PrimitiveArray<IntervalMonthDayNanoType>, ArrowError> {
        let array = PrimitiveArray::<IntervalYearMonthType>::from(array);
        let array = Arc::new(array) as ArrayRef;
        let casted_array = cast_with_options(
            &array,
            &DataType::Interval(IntervalUnit::MonthDayNano),
            cast_options,
        )?;
        casted_array
            .as_any()
            .downcast_ref::<IntervalMonthDayNanoArray>()
            .ok_or_else(|| {
                ArrowError::ComputeError(
                    "Failed to downcast to IntervalMonthDayNanoArray".to_string(),
                )
            })
            .cloned()
    }

    #[test]
    fn test_cast_from_interval_year_month_to_interval_month_day_nano() {
        // from interval year month to interval month day nano
        let array = vec![1234567];
        let casted_array = cast_from_interval_year_month_to_interval_month_day_nano(
            array,
            &CastOptions::default(),
        )
        .unwrap();
        assert_eq!(
            casted_array.data_type(),
            &DataType::Interval(IntervalUnit::MonthDayNano)
        );
        assert_eq!(
            casted_array.value(0),
            IntervalMonthDayNano::new(1234567, 0, 0)
        );
    }

    /// helper function to test casting from interval day time to interval month day nano
    fn cast_from_interval_day_time_to_interval_month_day_nano(
        array: Vec<IntervalDayTime>,
        cast_options: &CastOptions,
    ) -> Result<PrimitiveArray<IntervalMonthDayNanoType>, ArrowError> {
        let array = PrimitiveArray::<IntervalDayTimeType>::from(array);
        let array = Arc::new(array) as ArrayRef;
        let casted_array = cast_with_options(
            &array,
            &DataType::Interval(IntervalUnit::MonthDayNano),
            cast_options,
        )?;
        Ok(casted_array
            .as_primitive::<IntervalMonthDayNanoType>()
            .clone())
    }

    #[test]
    fn test_cast_from_interval_day_time_to_interval_month_day_nano() {
        // from interval day time to interval month day nano
        let array = vec![IntervalDayTime::new(123, 0)];
        let casted_array =
            cast_from_interval_day_time_to_interval_month_day_nano(array, &CastOptions::default())
                .unwrap();
        assert_eq!(
            casted_array.data_type(),
            &DataType::Interval(IntervalUnit::MonthDayNano)
        );
        assert_eq!(casted_array.value(0), IntervalMonthDayNano::new(0, 123, 0));
    }

    #[test]
    fn test_cast_below_unixtimestamp() {
        let valid = StringArray::from(vec![
            "1900-01-03 23:59:59",
            "1969-12-31 00:00:01",
            "1989-12-31 00:00:01",
        ]);

        let array = Arc::new(valid) as ArrayRef;
        let casted_array = cast_with_options(
            &array,
            &DataType::Timestamp(TimeUnit::Nanosecond, Some("+00:00".into())),
            &CastOptions {
                safe: false,
                format_options: FormatOptions::default(),
            },
        )
        .unwrap();

        let ts_array = casted_array
            .as_primitive::<TimestampNanosecondType>()
            .values()
            .iter()
            .map(|ts| ts / 1_000_000)
            .collect::<Vec<_>>();

        let array = TimestampMillisecondArray::from(ts_array).with_timezone("+00:00".to_string());
        let casted_array = cast(&array, &DataType::Date32).unwrap();
        let date_array = casted_array.as_primitive::<Date32Type>();
        let casted_array = cast(&date_array, &DataType::Utf8).unwrap();
        let string_array = casted_array.as_string::<i32>();
        assert_eq!("1900-01-03", string_array.value(0));
        assert_eq!("1969-12-31", string_array.value(1));
        assert_eq!("1989-12-31", string_array.value(2));
    }

    #[test]
    fn test_nested_list() {
        let mut list = ListBuilder::new(Int32Builder::new());
        list.append_value([Some(1), Some(2), Some(3)]);
        list.append_value([Some(4), None, Some(6)]);
        let list = list.finish();

        let to_field = Field::new("nested", list.data_type().clone(), false);
        let to = DataType::List(Arc::new(to_field));
        let out = cast(&list, &to).unwrap();
        let opts = FormatOptions::default().with_null("null");
        let formatted = ArrayFormatter::try_new(out.as_ref(), &opts).unwrap();

        assert_eq!(formatted.value(0).to_string(), "[[1], [2], [3]]");
        assert_eq!(formatted.value(1).to_string(), "[[4], [null], [6]]");
    }

    #[test]
    fn test_nested_list_cast() {
        let mut builder = ListBuilder::new(ListBuilder::new(Int32Builder::new()));
        builder.append_value([Some([Some(1), Some(2), None]), None]);
        builder.append_value([None, Some([]), None]);
        builder.append_null();
        builder.append_value([Some([Some(2), Some(3)])]);
        let start = builder.finish();

        let mut builder = LargeListBuilder::new(LargeListBuilder::new(Int8Builder::new()));
        builder.append_value([Some([Some(1), Some(2), None]), None]);
        builder.append_value([None, Some([]), None]);
        builder.append_null();
        builder.append_value([Some([Some(2), Some(3)])]);
        let expected = builder.finish();

        let actual = cast(&start, expected.data_type()).unwrap();
        assert_eq!(actual.as_ref(), &expected);
    }

    const CAST_OPTIONS: CastOptions<'static> = CastOptions {
        safe: true,
        format_options: FormatOptions::new(),
    };

    #[test]
    #[allow(clippy::assertions_on_constants)]
    fn test_const_options() {
        assert!(CAST_OPTIONS.safe)
    }

    #[test]
    fn test_list_format_options() {
        let options = CastOptions {
            safe: false,
            format_options: FormatOptions::default().with_null("null"),
        };
        let array = ListArray::from_iter_primitive::<Int32Type, _, _>(vec![
            Some(vec![Some(0), Some(1), Some(2)]),
            Some(vec![Some(0), None, Some(2)]),
        ]);
        let a = cast_with_options(&array, &DataType::Utf8, &options).unwrap();
        let r: Vec<_> = a.as_string::<i32>().iter().flatten().collect();
        assert_eq!(r, &["[0, 1, 2]", "[0, null, 2]"]);
    }
    #[test]
    fn test_cast_string_to_timestamp_invalid_tz() {
        // content after Z should be ignored
        let bad_timestamp = "2023-12-05T21:58:10.45ZZTOP";
        let array = StringArray::from(vec![Some(bad_timestamp)]);

        let data_types = [
            DataType::Timestamp(TimeUnit::Second, None),
            DataType::Timestamp(TimeUnit::Millisecond, None),
            DataType::Timestamp(TimeUnit::Microsecond, None),
            DataType::Timestamp(TimeUnit::Nanosecond, None),
        ];

        let cast_options = CastOptions {
            safe: false,
            ..Default::default()
        };

        for dt in data_types {
            assert_eq!(
                cast_with_options(&array, &dt, &cast_options)
                    .unwrap_err()
                    .to_string(),
                "Parser error: Invalid timezone \"ZZTOP\": only offset based timezones supported without chrono-tz feature"
            );
        }
    }
    #[test]
    fn test_cast_struct_to_struct() {
        let struct_type = DataType::Struct(
            vec![
                Field::new("a", DataType::Boolean, false),
                Field::new("b", DataType::Int32, false),
            ]
            .into(),
        );
        let to_type = DataType::Struct(
            vec![
                Field::new("a", DataType::Utf8, false),
                Field::new("b", DataType::Utf8, false),
            ]
            .into(),
        );
        let boolean = Arc::new(BooleanArray::from(vec![false, false, true, true]));
        let int = Arc::new(Int32Array::from(vec![42, 28, 19, 31]));
        let struct_array = StructArray::from(vec![
            (
                Arc::new(Field::new("b", DataType::Boolean, false)),
                boolean.clone() as ArrayRef,
            ),
            (
                Arc::new(Field::new("c", DataType::Int32, false)),
                int.clone() as ArrayRef,
            ),
        ]);
        let casted_array = cast(&struct_array, &to_type).unwrap();
        let casted_array = casted_array.as_struct();
        assert_eq!(casted_array.data_type(), &to_type);
        let casted_boolean_array = casted_array
            .column(0)
            .as_string::<i32>()
            .into_iter()
            .flatten()
            .collect::<Vec<_>>();
        let casted_int_array = casted_array
            .column(1)
            .as_string::<i32>()
            .into_iter()
            .flatten()
            .collect::<Vec<_>>();
        assert_eq!(casted_boolean_array, vec!["false", "false", "true", "true"]);
        assert_eq!(casted_int_array, vec!["42", "28", "19", "31"]);

        // test for can't cast
        let to_type = DataType::Struct(
            vec![
                Field::new("a", DataType::Date32, false),
                Field::new("b", DataType::Utf8, false),
            ]
            .into(),
        );
        assert!(!can_cast_types(&struct_type, &to_type));
        let result = cast(&struct_array, &to_type);
        assert_eq!(
            "Cast error: Casting from Boolean to Date32 not supported",
            result.unwrap_err().to_string()
        );
    }

    #[test]
    fn test_cast_struct_to_struct_nullability() {
        let boolean = Arc::new(BooleanArray::from(vec![false, false, true, true]));
        let int = Arc::new(Int32Array::from(vec![Some(42), None, Some(19), None]));
        let struct_array = StructArray::from(vec![
            (
                Arc::new(Field::new("b", DataType::Boolean, false)),
                boolean.clone() as ArrayRef,
            ),
            (
                Arc::new(Field::new("c", DataType::Int32, true)),
                int.clone() as ArrayRef,
            ),
        ]);

        // okay: nullable to nullable
        let to_type = DataType::Struct(
            vec![
                Field::new("a", DataType::Utf8, false),
                Field::new("b", DataType::Utf8, true),
            ]
            .into(),
        );
        cast(&struct_array, &to_type).expect("Cast nullable to nullable struct field should work");

        // error: nullable to non-nullable
        let to_type = DataType::Struct(
            vec![
                Field::new("a", DataType::Utf8, false),
                Field::new("b", DataType::Utf8, false),
            ]
            .into(),
        );
        cast(&struct_array, &to_type)
            .expect_err("Cast nullable to non-nullable struct field should fail");

        let boolean = Arc::new(BooleanArray::from(vec![false, false, true, true]));
        let int = Arc::new(Int32Array::from(vec![i32::MAX, 25, 1, 100]));
        let struct_array = StructArray::from(vec![
            (
                Arc::new(Field::new("b", DataType::Boolean, false)),
                boolean.clone() as ArrayRef,
            ),
            (
                Arc::new(Field::new("c", DataType::Int32, false)),
                int.clone() as ArrayRef,
            ),
        ]);

        // okay: non-nullable to non-nullable
        let to_type = DataType::Struct(
            vec![
                Field::new("a", DataType::Utf8, false),
                Field::new("b", DataType::Utf8, false),
            ]
            .into(),
        );
        cast(&struct_array, &to_type)
            .expect("Cast non-nullable to non-nullable struct field should work");

        // err: non-nullable to non-nullable but overflowing return null during casting
        let to_type = DataType::Struct(
            vec![
                Field::new("a", DataType::Utf8, false),
                Field::new("b", DataType::Int8, false),
            ]
            .into(),
        );
        cast(&struct_array, &to_type).expect_err(
            "Cast non-nullable to non-nullable struct field returning null should fail",
        );
    }

    #[test]
    fn test_decimal_to_decimal_throw_error_on_precision_overflow_same_scale() {
        let array = vec![Some(123456789)];
        let array = create_decimal_array(array, 24, 2).unwrap();
        println!("{:?}", array);
        let input_type = DataType::Decimal128(24, 2);
        let output_type = DataType::Decimal128(6, 2);
        assert!(can_cast_types(&input_type, &output_type));

        let options = CastOptions {
            safe: false,
            ..Default::default()
        };
        let result = cast_with_options(&array, &output_type, &options);
        assert_eq!(result.unwrap_err().to_string(),
                   "Invalid argument error: 123456790 is too large to store in a Decimal128 of precision 6. Max is 999999");
    }

    #[test]
    fn test_decimal_to_decimal_throw_error_on_precision_overflow_lower_scale() {
        let array = vec![Some(123456789)];
        let array = create_decimal_array(array, 24, 2).unwrap();
        println!("{:?}", array);
        let input_type = DataType::Decimal128(24, 4);
        let output_type = DataType::Decimal128(6, 2);
        assert!(can_cast_types(&input_type, &output_type));

        let options = CastOptions {
            safe: false,
            ..Default::default()
        };
        let result = cast_with_options(&array, &output_type, &options);
        assert_eq!(result.unwrap_err().to_string(),
                   "Invalid argument error: 123456790 is too large to store in a Decimal128 of precision 6. Max is 999999");
    }

    #[test]
    fn test_decimal_to_decimal_throw_error_on_precision_overflow_greater_scale() {
        let array = vec![Some(123456789)];
        let array = create_decimal_array(array, 24, 2).unwrap();
        println!("{:?}", array);
        let input_type = DataType::Decimal128(24, 2);
        let output_type = DataType::Decimal128(6, 3);
        assert!(can_cast_types(&input_type, &output_type));

        let options = CastOptions {
            safe: false,
            ..Default::default()
        };
        let result = cast_with_options(&array, &output_type, &options);
        assert_eq!(result.unwrap_err().to_string(),
                   "Invalid argument error: 1234567890 is too large to store in a Decimal128 of precision 6. Max is 999999");
    }

    #[test]
    fn test_decimal_to_decimal_throw_error_on_precision_overflow_diff_type() {
        let array = vec![Some(123456789)];
        let array = create_decimal_array(array, 24, 2).unwrap();
        println!("{:?}", array);
        let input_type = DataType::Decimal128(24, 2);
        let output_type = DataType::Decimal256(6, 2);
        assert!(can_cast_types(&input_type, &output_type));

        let options = CastOptions {
            safe: false,
            ..Default::default()
        };
        let result = cast_with_options(&array, &output_type, &options);
        assert_eq!(result.unwrap_err().to_string(),
                   "Invalid argument error: 123456789 is too large to store in a Decimal256 of precision 6. Max is 999999");
    }
}<|MERGE_RESOLUTION|>--- conflicted
+++ resolved
@@ -180,21 +180,12 @@
         (Decimal32(_, _) | Decimal64(_, _) | Decimal128(_, _) | Decimal256(_, _),
             UInt8 | UInt16 | UInt32 | UInt64) |
         // decimal to signed numeric
-<<<<<<< HEAD
         (Decimal32(_, _) | Decimal64(_, _) | Decimal128(_, _) | Decimal256(_, _),
             Null | Int8 | Int16 | Int32 | Int64 | Float32 | Float64) |
-        // decimal to Utf8
-        (Decimal32(_, _) | Decimal64(_, _) | Decimal128(_, _) | Decimal256(_, _),
-            Utf8 | LargeUtf8) |
-        // Utf8 to decimal
-        (Utf8 | LargeUtf8, Decimal32(_, _) | Decimal64(_, _) | Decimal128(_, _) | Decimal256(_, _)) => true,
-=======
-        (Decimal128(_, _) | Decimal256(_, _), Null | Int8 | Int16 | Int32 | Int64 | Float32 | Float64) => true,
         // decimal to string
-        (Decimal128(_, _) | Decimal256(_, _), Utf8View | Utf8 | LargeUtf8) => true,
+        (Decimal32(_, _) | Decimal64(_, _) | Decimal128(_, _) | Decimal256(_, _), Utf8View | Utf8 | LargeUtf8) |
         // string to decimal
-        (Utf8View | Utf8 | LargeUtf8, Decimal128(_, _) | Decimal256(_, _)) => true,
->>>>>>> 54dccadc
+        (Utf8View | Utf8 | LargeUtf8, Decimal32(_, _) | Decimal64(_, _) | Decimal128(_, _) | Decimal256(_, _)) => true,
         (Struct(from_fields), Struct(to_fields)) => {
             from_fields.len() == to_fields.len() &&
                 from_fields.iter().zip(to_fields.iter()).all(|(f1, f2)| {
