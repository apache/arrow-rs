// Licensed to the Apache Software Foundation (ASF) under one
// or more contributor license agreements.  See the NOTICE file
// distributed with this work for additional information
// regarding copyright ownership.  The ASF licenses this file
// to you under the Apache License, Version 2.0 (the
// "License"); you may not use this file except in compliance
// with the License.  You may obtain a copy of the License at
//
//   http://www.apache.org/licenses/LICENSE-2.0
//
// Unless required by applicable law or agreed to in writing,
// software distributed under the License is distributed on an
// "AS IS" BASIS, WITHOUT WARRANTIES OR CONDITIONS OF ANY
// KIND, either express or implied.  See the License for the
// specific language governing permissions and limitations
// under the License.

//! Cast kernels to convert [`ArrayRef`]  between supported datatypes.
//!
//! See [`cast_with_options`] for more information on specific conversions.
//!
//! Example:
//!
//! ```
//! # use arrow_array::*;
//! # use arrow_cast::cast;
//! # use arrow_schema::DataType;
//! # use std::sync::Arc;
//! # use arrow_array::types::Float64Type;
//! # use arrow_array::cast::AsArray;
//! // int32 to float64
//! let a = Int32Array::from(vec![5, 6, 7]);
//! let b = cast(&a, &DataType::Float64).unwrap();
//! let c = b.as_primitive::<Float64Type>();
//! assert_eq!(5.0, c.value(0));
//! assert_eq!(6.0, c.value(1));
//! assert_eq!(7.0, c.value(2));
//! ```

mod decimal;
mod dictionary;
mod list;
mod map;
mod string;
use crate::cast::decimal::*;
use crate::cast::dictionary::*;
use crate::cast::list::*;
use crate::cast::map::*;
use crate::cast::string::*;

use arrow_buffer::IntervalMonthDayNano;
use arrow_data::ByteView;
use chrono::{NaiveTime, Offset, TimeZone, Utc};
use std::cmp::Ordering;
use std::sync::Arc;

use crate::display::{ArrayFormatter, FormatOptions};
use crate::parse::{
    parse_interval_day_time, parse_interval_month_day_nano, parse_interval_year_month,
    string_to_datetime, Parser,
};
use arrow_array::{builder::*, cast::*, temporal_conversions::*, timezone::Tz, types::*, *};
use arrow_buffer::{i256, ArrowNativeType, OffsetBuffer};
use arrow_data::transform::MutableArrayData;
use arrow_data::ArrayData;
use arrow_schema::*;
use arrow_select::take::take;
use num::cast::AsPrimitive;
use num::{NumCast, ToPrimitive};

/// CastOptions provides a way to override the default cast behaviors
#[derive(Debug, Clone, PartialEq, Eq, Hash)]
pub struct CastOptions<'a> {
    /// how to handle cast failures, either return NULL (safe=true) or return ERR (safe=false)
    pub safe: bool,
    /// Formatting options when casting from temporal types to string
    pub format_options: FormatOptions<'a>,
}

impl Default for CastOptions<'_> {
    fn default() -> Self {
        Self {
            safe: true,
            format_options: FormatOptions::default(),
        }
    }
}

/// Return true if a value of type `from_type` can be cast into a value of `to_type`.
///
/// See [`cast_with_options`] for more information
pub fn can_cast_types(from_type: &DataType, to_type: &DataType) -> bool {
    use self::DataType::*;
    use self::IntervalUnit::*;
    use self::TimeUnit::*;
    if from_type == to_type {
        return true;
    }

    match (from_type, to_type) {
        (
            Null,
            Boolean
            | Int8
            | UInt8
            | Int16
            | UInt16
            | Int32
            | UInt32
            | Float32
            | Date32
            | Time32(_)
            | Int64
            | UInt64
            | Float64
            | Date64
            | Timestamp(_, _)
            | Time64(_)
            | Duration(_)
            | Interval(_)
            | FixedSizeBinary(_)
            | Binary
            | Utf8
            | LargeBinary
            | LargeUtf8
            | BinaryView
            | Utf8View
            | List(_)
            | LargeList(_)
            | FixedSizeList(_, _)
            | Struct(_)
            | Map(_, _)
            | Dictionary(_, _),
        ) => true,
        // Dictionary/List conditions should be put in front of others
        (Dictionary(_, from_value_type), Dictionary(_, to_value_type)) => {
            can_cast_types(from_value_type, to_value_type)
        }
        (Dictionary(_, value_type), _) => can_cast_types(value_type, to_type),
        (_, Dictionary(_, value_type)) => can_cast_types(from_type, value_type),
        (List(list_from) | LargeList(list_from), List(list_to) | LargeList(list_to)) => {
            can_cast_types(list_from.data_type(), list_to.data_type())
        }
        (List(list_from) | LargeList(list_from), Utf8 | LargeUtf8) => {
            can_cast_types(list_from.data_type(), to_type)
        }
        (List(list_from) | LargeList(list_from), FixedSizeList(list_to, _)) => {
            can_cast_types(list_from.data_type(), list_to.data_type())
        }
        (List(_), _) => false,
        (FixedSizeList(list_from,_), List(list_to)) |
        (FixedSizeList(list_from,_), LargeList(list_to)) => {
            can_cast_types(list_from.data_type(), list_to.data_type())
        }
        (FixedSizeList(inner, size), FixedSizeList(inner_to, size_to)) if size == size_to => {
            can_cast_types(inner.data_type(), inner_to.data_type())
        }
        (_, List(list_to)) => can_cast_types(from_type, list_to.data_type()),
        (_, LargeList(list_to)) => can_cast_types(from_type, list_to.data_type()),
        (_, FixedSizeList(list_to,size)) if *size == 1 => {
            can_cast_types(from_type, list_to.data_type())},
        (FixedSizeList(list_from,size), _) if *size == 1 => {
            can_cast_types(list_from.data_type(), to_type)},
        (Map(from_entries,ordered_from), Map(to_entries, ordered_to)) if ordered_from == ordered_to =>
            match (key_field(from_entries), key_field(to_entries), value_field(from_entries), value_field(to_entries)) {
                (Some(from_key), Some(to_key), Some(from_value), Some(to_value)) =>
                    can_cast_types(from_key.data_type(), to_key.data_type()) && can_cast_types(from_value.data_type(), to_value.data_type()),
                _ => false
            },
        // cast one decimal type to another decimal type
        (
            Decimal32(_, _) | Decimal64(_, _) | Decimal128(_, _) | Decimal256(_, _),
            Decimal32(_, _) | Decimal64(_, _) | Decimal128(_, _) | Decimal256(_, _),
        ) => true,
        // unsigned integer to decimal
        (
            UInt8 | UInt16 | UInt32 | UInt64,
            Decimal32(_, _) | Decimal64(_, _) | Decimal128(_, _) | Decimal256(_, _),
        ) => true,
        // signed numeric to decimal
        (
            Null | Int8 | Int16 | Int32 | Int64 | Float32 | Float64,
            Decimal32(_, _) | Decimal64(_, _) | Decimal128(_, _) | Decimal256(_, _),
        ) => true,
        // decimal to unsigned numeric
        (
            Decimal32(_, _) | Decimal64(_, _) | Decimal128(_, _) | Decimal256(_, _),
            UInt8 | UInt16 | UInt32 | UInt64,
        ) => true,
        // decimal to signed numeric
        (
            Decimal32(_, _) | Decimal64(_, _) | Decimal128(_, _) | Decimal256(_, _),
            Null | Int8 | Int16 | Int32 | Int64 | Float32 | Float64,
        ) => true,
        // decimal to string
        (
            Decimal32(_, _) | Decimal64(_, _) | Decimal128(_, _) | Decimal256(_, _),
            Utf8View | Utf8 | LargeUtf8,
        ) => true,
        // string to decimal
        (
            Utf8View | Utf8 | LargeUtf8,
            Decimal32(_, _) | Decimal64(_, _) | Decimal128(_, _) | Decimal256(_, _),
        ) => true,
        (Struct(from_fields), Struct(to_fields)) => {
            from_fields.len() == to_fields.len() &&
                from_fields.iter().zip(to_fields.iter()).all(|(f1, f2)| {
                    // Assume that nullability between two structs are compatible, if not,
                    // cast kernel will return error.
                    can_cast_types(f1.data_type(), f2.data_type())
                })
        }
        (Struct(_), _) => false,
        (_, Struct(_)) => false,
        (_, Boolean) => {
            DataType::is_integer(from_type)
                || DataType::is_floating(from_type)
                || from_type == &Utf8View
                || from_type == &Utf8
                || from_type == &LargeUtf8
        }
        (Boolean, _) => {
            DataType::is_integer(to_type)
                || DataType::is_floating(to_type)
                || to_type == &Utf8View
                || to_type == &Utf8
                || to_type == &LargeUtf8
        }

        (Binary, LargeBinary | Utf8 | LargeUtf8 | FixedSizeBinary(_) | BinaryView | Utf8View ) => true,
        (LargeBinary, Binary | Utf8 | LargeUtf8 | FixedSizeBinary(_) | BinaryView | Utf8View ) => true,
        (FixedSizeBinary(_), Binary | LargeBinary) => true,
        (
            Utf8 | LargeUtf8 | Utf8View,
            Binary
            | LargeBinary
            | Utf8
            | LargeUtf8
            | Date32
            | Date64
            | Time32(Second)
            | Time32(Millisecond)
            | Time64(Microsecond)
            | Time64(Nanosecond)
            | Timestamp(Second, _)
            | Timestamp(Millisecond, _)
            | Timestamp(Microsecond, _)
            | Timestamp(Nanosecond, _)
            | Interval(_)
            | BinaryView,
        ) => true,
        (Utf8 | LargeUtf8, Utf8View) => true,
        (BinaryView, Binary | LargeBinary | Utf8 | LargeUtf8 | Utf8View) => true,
        (Utf8View | Utf8 | LargeUtf8, _) => to_type.is_numeric() && to_type != &Float16,
        (_, Utf8 | LargeUtf8) => from_type.is_primitive(),
        (_, Utf8View) => from_type.is_numeric(),

        (_, Binary | LargeBinary) => from_type.is_integer(),

        // start numeric casts
        (
            UInt8 | UInt16 | UInt32 | UInt64 | Int8 | Int16 | Int32 | Int64 | Float16 | Float32 | Float64,
            UInt8 | UInt16 | UInt32 | UInt64 | Int8 | Int16 | Int32 | Int64 | Float16 | Float32 | Float64,
        ) => true,
        // end numeric casts

        // temporal casts
        (Int32, Date32 | Date64 | Time32(_)) => true,
        (Date32, Int32 | Int64) => true,
        (Time32(_), Int32) => true,
        (Int64, Date64 | Date32 | Time64(_)) => true,
        (Date64, Int64 | Int32) => true,
        (Time64(_), Int64) => true,
        (Date32 | Date64, Date32 | Date64) => true,
        // time casts
        (Time32(_), Time32(_)) => true,
        (Time32(_), Time64(_)) => true,
        (Time64(_), Time64(_)) => true,
        (Time64(_), Time32(to_unit)) => {
            matches!(to_unit, Second | Millisecond)
        }
        (Timestamp(_, _), _) if to_type.is_numeric() => true,
        (_, Timestamp(_, _)) if from_type.is_numeric() => true,
        (Date64, Timestamp(_, _)) => true,
        (Date32, Timestamp(_, _)) => true,
        (
            Timestamp(_, _),
            Timestamp(_, _)
            | Date32
            | Date64
            | Time32(Second)
            | Time32(Millisecond)
            | Time64(Microsecond)
            | Time64(Nanosecond),
        ) => true,
        (_, Duration(_)) if from_type.is_numeric() => true,
        (Duration(_), _) if to_type.is_numeric() => true,
        (Duration(_), Duration(_)) => true,
        (Interval(from_type), Int64) => {
            match from_type {
                YearMonth => true,
                DayTime => true,
                MonthDayNano => false, // Native type is i128
            }
        }
        (Int32, Interval(to_type)) => match to_type {
            YearMonth => true,
            DayTime => false,
            MonthDayNano => false,
        },
        (Duration(_), Interval(MonthDayNano)) => true,
        (Interval(MonthDayNano), Duration(_)) => true,
        (Interval(YearMonth), Interval(MonthDayNano)) => true,
        (Interval(DayTime), Interval(MonthDayNano)) => true,
        (_, _) => false,
    }
}

/// Cast `array` to the provided data type and return a new Array with type `to_type`, if possible.
///
/// See [`cast_with_options`] for more information
pub fn cast(array: &dyn Array, to_type: &DataType) -> Result<ArrayRef, ArrowError> {
    cast_with_options(array, to_type, &CastOptions::default())
}

fn cast_integer_to_decimal<
    T: ArrowPrimitiveType,
    D: DecimalType + ArrowPrimitiveType<Native = M>,
    M,
>(
    array: &PrimitiveArray<T>,
    precision: u8,
    scale: i8,
    base: M,
    cast_options: &CastOptions,
) -> Result<ArrayRef, ArrowError>
where
    <T as ArrowPrimitiveType>::Native: AsPrimitive<M>,
    M: ArrowNativeTypeOp,
{
    let scale_factor = base.pow_checked(scale.unsigned_abs() as u32).map_err(|_| {
        ArrowError::CastError(format!(
            "Cannot cast to {:?}({}, {}). The scale causes overflow.",
            D::PREFIX,
            precision,
            scale,
        ))
    })?;

    let array = if scale < 0 {
        match cast_options.safe {
            true => array.unary_opt::<_, D>(|v| {
                v.as_()
                    .div_checked(scale_factor)
                    .ok()
                    .and_then(|v| (D::is_valid_decimal_precision(v, precision)).then_some(v))
            }),
            false => array.try_unary::<_, D, _>(|v| {
                v.as_()
                    .div_checked(scale_factor)
                    .and_then(|v| D::validate_decimal_precision(v, precision).map(|_| v))
            })?,
        }
    } else {
        match cast_options.safe {
            true => array.unary_opt::<_, D>(|v| {
                v.as_()
                    .mul_checked(scale_factor)
                    .ok()
                    .and_then(|v| (D::is_valid_decimal_precision(v, precision)).then_some(v))
            }),
            false => array.try_unary::<_, D, _>(|v| {
                v.as_()
                    .mul_checked(scale_factor)
                    .and_then(|v| D::validate_decimal_precision(v, precision).map(|_| v))
            })?,
        }
    };

    Ok(Arc::new(array.with_precision_and_scale(precision, scale)?))
}

/// Cast the array from interval year month to month day nano
fn cast_interval_year_month_to_interval_month_day_nano(
    array: &dyn Array,
    _cast_options: &CastOptions,
) -> Result<ArrayRef, ArrowError> {
    let array = array.as_primitive::<IntervalYearMonthType>();

    Ok(Arc::new(array.unary::<_, IntervalMonthDayNanoType>(|v| {
        let months = IntervalYearMonthType::to_months(v);
        IntervalMonthDayNanoType::make_value(months, 0, 0)
    })))
}

/// Cast the array from interval day time to month day nano
fn cast_interval_day_time_to_interval_month_day_nano(
    array: &dyn Array,
    _cast_options: &CastOptions,
) -> Result<ArrayRef, ArrowError> {
    let array = array.as_primitive::<IntervalDayTimeType>();
    let mul = 1_000_000;

    Ok(Arc::new(array.unary::<_, IntervalMonthDayNanoType>(|v| {
        let (days, ms) = IntervalDayTimeType::to_parts(v);
        IntervalMonthDayNanoType::make_value(0, days, ms as i64 * mul)
    })))
}

/// Cast the array from interval to duration
fn cast_month_day_nano_to_duration<D: ArrowTemporalType<Native = i64>>(
    array: &dyn Array,
    cast_options: &CastOptions,
) -> Result<ArrayRef, ArrowError> {
    let array = array.as_primitive::<IntervalMonthDayNanoType>();
    let scale = match D::DATA_TYPE {
        DataType::Duration(TimeUnit::Second) => 1_000_000_000,
        DataType::Duration(TimeUnit::Millisecond) => 1_000_000,
        DataType::Duration(TimeUnit::Microsecond) => 1_000,
        DataType::Duration(TimeUnit::Nanosecond) => 1,
        _ => unreachable!(),
    };

    if cast_options.safe {
        let iter = array.iter().map(|v| {
            v.and_then(|v| (v.days == 0 && v.months == 0).then_some(v.nanoseconds / scale))
        });
        Ok(Arc::new(unsafe {
            PrimitiveArray::<D>::from_trusted_len_iter(iter)
        }))
    } else {
        let vec = array
            .iter()
            .map(|v| {
                v.map(|v| match v.days == 0 && v.months == 0 {
                    true => Ok((v.nanoseconds) / scale),
                    _ => Err(ArrowError::ComputeError(
                        "Cannot convert interval containing non-zero months or days to duration"
                            .to_string(),
                    )),
                })
                .transpose()
            })
            .collect::<Result<Vec<_>, _>>()?;
        Ok(Arc::new(unsafe {
            PrimitiveArray::<D>::from_trusted_len_iter(vec.iter())
        }))
    }
}

/// Cast the array from duration and interval
fn cast_duration_to_interval<D: ArrowTemporalType<Native = i64>>(
    array: &dyn Array,
    cast_options: &CastOptions,
) -> Result<ArrayRef, ArrowError> {
    let array = array
        .as_any()
        .downcast_ref::<PrimitiveArray<D>>()
        .ok_or_else(|| {
            ArrowError::ComputeError(
                "Internal Error: Cannot cast duration to DurationArray of expected type"
                    .to_string(),
            )
        })?;

    let scale = match array.data_type() {
        DataType::Duration(TimeUnit::Second) => 1_000_000_000,
        DataType::Duration(TimeUnit::Millisecond) => 1_000_000,
        DataType::Duration(TimeUnit::Microsecond) => 1_000,
        DataType::Duration(TimeUnit::Nanosecond) => 1,
        _ => unreachable!(),
    };

    if cast_options.safe {
        let iter = array.iter().map(|v| {
            v.and_then(|v| {
                v.checked_mul(scale)
                    .map(|v| IntervalMonthDayNano::new(0, 0, v))
            })
        });
        Ok(Arc::new(unsafe {
            PrimitiveArray::<IntervalMonthDayNanoType>::from_trusted_len_iter(iter)
        }))
    } else {
        let vec = array
            .iter()
            .map(|v| {
                v.map(|v| {
                    if let Ok(v) = v.mul_checked(scale) {
                        Ok(IntervalMonthDayNano::new(0, 0, v))
                    } else {
                        Err(ArrowError::ComputeError(format!(
                            "Cannot cast to {:?}. Overflowing on {:?}",
                            IntervalMonthDayNanoType::DATA_TYPE,
                            v
                        )))
                    }
                })
                .transpose()
            })
            .collect::<Result<Vec<_>, _>>()?;
        Ok(Arc::new(unsafe {
            PrimitiveArray::<IntervalMonthDayNanoType>::from_trusted_len_iter(vec.iter())
        }))
    }
}

/// Cast the primitive array using [`PrimitiveArray::reinterpret_cast`]
fn cast_reinterpret_arrays<I: ArrowPrimitiveType, O: ArrowPrimitiveType<Native = I::Native>>(
    array: &dyn Array,
) -> Result<ArrayRef, ArrowError> {
    Ok(Arc::new(array.as_primitive::<I>().reinterpret_cast::<O>()))
}

fn make_timestamp_array(
    array: &PrimitiveArray<Int64Type>,
    unit: TimeUnit,
    tz: Option<Arc<str>>,
) -> ArrayRef {
    match unit {
        TimeUnit::Second => Arc::new(
            array
                .reinterpret_cast::<TimestampSecondType>()
                .with_timezone_opt(tz),
        ),
        TimeUnit::Millisecond => Arc::new(
            array
                .reinterpret_cast::<TimestampMillisecondType>()
                .with_timezone_opt(tz),
        ),
        TimeUnit::Microsecond => Arc::new(
            array
                .reinterpret_cast::<TimestampMicrosecondType>()
                .with_timezone_opt(tz),
        ),
        TimeUnit::Nanosecond => Arc::new(
            array
                .reinterpret_cast::<TimestampNanosecondType>()
                .with_timezone_opt(tz),
        ),
    }
}

fn make_duration_array(array: &PrimitiveArray<Int64Type>, unit: TimeUnit) -> ArrayRef {
    match unit {
        TimeUnit::Second => Arc::new(array.reinterpret_cast::<DurationSecondType>()),
        TimeUnit::Millisecond => Arc::new(array.reinterpret_cast::<DurationMillisecondType>()),
        TimeUnit::Microsecond => Arc::new(array.reinterpret_cast::<DurationMicrosecondType>()),
        TimeUnit::Nanosecond => Arc::new(array.reinterpret_cast::<DurationNanosecondType>()),
    }
}

fn as_time_res_with_timezone<T: ArrowPrimitiveType>(
    v: i64,
    tz: Option<Tz>,
) -> Result<NaiveTime, ArrowError> {
    let time = match tz {
        Some(tz) => as_datetime_with_timezone::<T>(v, tz).map(|d| d.time()),
        None => as_datetime::<T>(v).map(|d| d.time()),
    };

    time.ok_or_else(|| {
        ArrowError::CastError(format!(
            "Failed to create naive time with {} {}",
            std::any::type_name::<T>(),
            v
        ))
    })
}

fn timestamp_to_date32<T: ArrowTimestampType>(
    array: &PrimitiveArray<T>,
) -> Result<ArrayRef, ArrowError> {
    let err = |x: i64| {
        ArrowError::CastError(format!(
            "Cannot convert {} {x} to datetime",
            std::any::type_name::<T>()
        ))
    };

    let array: Date32Array = match array.timezone() {
        Some(tz) => {
            let tz: Tz = tz.parse()?;
            array.try_unary(|x| {
                as_datetime_with_timezone::<T>(x, tz)
                    .ok_or_else(|| err(x))
                    .map(|d| Date32Type::from_naive_date(d.date_naive()))
            })?
        }
        None => array.try_unary(|x| {
            as_datetime::<T>(x)
                .ok_or_else(|| err(x))
                .map(|d| Date32Type::from_naive_date(d.date()))
        })?,
    };
    Ok(Arc::new(array))
}

/// Try to cast `array` to `to_type` if possible.
///
/// Returns a new Array with type `to_type` if possible.
///
/// Accepts [`CastOptions`] to specify cast behavior. See also [`cast()`].
///
/// # Behavior
/// * `Boolean` to `Utf8`: `true` => '1', `false` => `0`
/// * `Utf8` to `Boolean`: `true`, `yes`, `on`, `1` => `true`, `false`, `no`, `off`, `0` => `false`,
///   short variants are accepted, other strings return null or error
/// * `Utf8` to Numeric: strings that can't be parsed to numbers return null, float strings
///   in integer casts return null
/// * Numeric to `Boolean`: 0 returns `false`, any other value returns `true`
/// * `List` to `List`: the underlying data type is cast
/// * `List` to `FixedSizeList`: the underlying data type is cast. If safe is true and a list element
///   has the wrong length it will be replaced with NULL, otherwise an error will be returned
/// * Primitive to `List`: a list array with 1 value per slot is created
/// * `Date32` and `Date64`: precision lost when going to higher interval
/// * `Time32 and `Time64`: precision lost when going to higher interval
/// * `Timestamp` and `Date{32|64}`: precision lost when going to higher interval
/// * Temporal to/from backing Primitive: zero-copy with data type change
/// * `Float32/Float64` to `Decimal(precision, scale)` rounds to the `scale` decimals
///   (i.e. casting `6.4999` to `Decimal(10, 1)` becomes `6.5`).
///
/// Unsupported Casts (check with `can_cast_types` before calling):
/// * To or from `StructArray`
/// * `List` to `Primitive`
/// * `Interval` and `Duration`
///
/// # Timestamps and Timezones
///
/// Timestamps are stored with an optional timezone in Arrow.
///
/// ## Casting timestamps to a timestamp without timezone / UTC
/// ```
/// # use arrow_array::Int64Array;
/// # use arrow_array::types::TimestampSecondType;
/// # use arrow_cast::{cast, display};
/// # use arrow_array::cast::AsArray;
/// # use arrow_schema::{DataType, TimeUnit};
/// // can use "UTC" if chrono-tz feature is enabled, here use offset based timezone
/// let data_type = DataType::Timestamp(TimeUnit::Second, None);
/// let a = Int64Array::from(vec![1_000_000_000, 2_000_000_000, 3_000_000_000]);
/// let b = cast(&a, &data_type).unwrap();
/// let b = b.as_primitive::<TimestampSecondType>(); // downcast to result type
/// assert_eq!(2_000_000_000, b.value(1)); // values are the same as the type has no timezone
/// // use display to show them (note has no trailing Z)
/// assert_eq!("2033-05-18T03:33:20", display::array_value_to_string(&b, 1).unwrap());
/// ```
///
/// ## Casting timestamps to a timestamp with timezone
///
/// Similarly to the previous example, if you cast numeric values to a timestamp
/// with timezone, the cast kernel will not change the underlying values
/// but display and other functions will interpret them as being in the provided timezone.
///
/// ```
/// # use arrow_array::Int64Array;
/// # use arrow_array::types::TimestampSecondType;
/// # use arrow_cast::{cast, display};
/// # use arrow_array::cast::AsArray;
/// # use arrow_schema::{DataType, TimeUnit};
/// // can use "Americas/New_York" if chrono-tz feature is enabled, here use offset based timezone
/// let data_type = DataType::Timestamp(TimeUnit::Second, Some("-05:00".into()));
/// let a = Int64Array::from(vec![1_000_000_000, 2_000_000_000, 3_000_000_000]);
/// let b = cast(&a, &data_type).unwrap();
/// let b = b.as_primitive::<TimestampSecondType>(); // downcast to result type
/// assert_eq!(2_000_000_000, b.value(1)); // values are still the same
/// // displayed in the target timezone (note the offset -05:00)
/// assert_eq!("2033-05-17T22:33:20-05:00", display::array_value_to_string(&b, 1).unwrap());
/// ```
/// # Casting timestamps without timezone to timestamps with timezone
///
/// When casting from a timestamp without timezone to a timestamp with
/// timezone, the cast kernel interprets the timestamp values as being in
/// the destination timezone and then adjusts the underlying value to UTC as required
///
/// However, note that when casting from a timestamp with timezone BACK to a
/// timestamp without timezone the cast kernel does not adjust the values.
///
/// Thus round trip casting a timestamp without timezone to a timestamp with
/// timezone and back to a timestamp without timezone results in different
/// values than the starting values.
///
/// ```
/// # use arrow_array::Int64Array;
/// # use arrow_array::types::{TimestampSecondType};
/// # use arrow_cast::{cast, display};
/// # use arrow_array::cast::AsArray;
/// # use arrow_schema::{DataType, TimeUnit};
/// let data_type  = DataType::Timestamp(TimeUnit::Second, None);
/// let data_type_tz = DataType::Timestamp(TimeUnit::Second, Some("-05:00".into()));
/// let a = Int64Array::from(vec![1_000_000_000, 2_000_000_000, 3_000_000_000]);
/// let b = cast(&a, &data_type).unwrap(); // cast to timestamp without timezone
/// let b = b.as_primitive::<TimestampSecondType>(); // downcast to result type
/// assert_eq!(2_000_000_000, b.value(1)); // values are still the same
/// // displayed without a timezone (note lack of offset or Z)
/// assert_eq!("2033-05-18T03:33:20", display::array_value_to_string(&b, 1).unwrap());
///
/// // Convert timestamps without a timezone to timestamps with a timezone
/// let c = cast(&b, &data_type_tz).unwrap();
/// let c = c.as_primitive::<TimestampSecondType>(); // downcast to result type
/// assert_eq!(2_000_018_000, c.value(1)); // value has been adjusted by offset
/// // displayed with the target timezone offset (-05:00)
/// assert_eq!("2033-05-18T03:33:20-05:00", display::array_value_to_string(&c, 1).unwrap());
///
/// // Convert from timestamp with timezone back to timestamp without timezone
/// let d = cast(&c, &data_type).unwrap();
/// let d = d.as_primitive::<TimestampSecondType>(); // downcast to result type
/// assert_eq!(2_000_018_000, d.value(1)); // value has not been adjusted
/// // NOTE: the timestamp is adjusted (08:33:20 instead of 03:33:20 as in previous example)
/// assert_eq!("2033-05-18T08:33:20", display::array_value_to_string(&d, 1).unwrap());
/// ```
pub fn cast_with_options(
    array: &dyn Array,
    to_type: &DataType,
    cast_options: &CastOptions,
) -> Result<ArrayRef, ArrowError> {
    use DataType::*;
    let from_type = array.data_type();
    // clone array if types are the same
    if from_type == to_type {
        return Ok(make_array(array.to_data()));
    }
    match (from_type, to_type) {
        (
            Null,
            Boolean
            | Int8
            | UInt8
            | Int16
            | UInt16
            | Int32
            | UInt32
            | Float32
            | Date32
            | Time32(_)
            | Int64
            | UInt64
            | Float64
            | Date64
            | Timestamp(_, _)
            | Time64(_)
            | Duration(_)
            | Interval(_)
            | FixedSizeBinary(_)
            | Binary
            | Utf8
            | LargeBinary
            | LargeUtf8
            | BinaryView
            | Utf8View
            | List(_)
            | LargeList(_)
            | FixedSizeList(_, _)
            | Struct(_)
            | Map(_, _)
            | Dictionary(_, _),
        ) => Ok(new_null_array(to_type, array.len())),
        (Dictionary(index_type, _), _) => match **index_type {
            Int8 => dictionary_cast::<Int8Type>(array, to_type, cast_options),
            Int16 => dictionary_cast::<Int16Type>(array, to_type, cast_options),
            Int32 => dictionary_cast::<Int32Type>(array, to_type, cast_options),
            Int64 => dictionary_cast::<Int64Type>(array, to_type, cast_options),
            UInt8 => dictionary_cast::<UInt8Type>(array, to_type, cast_options),
            UInt16 => dictionary_cast::<UInt16Type>(array, to_type, cast_options),
            UInt32 => dictionary_cast::<UInt32Type>(array, to_type, cast_options),
            UInt64 => dictionary_cast::<UInt64Type>(array, to_type, cast_options),
            _ => Err(ArrowError::CastError(format!(
                "Casting from dictionary type {from_type:?} to {to_type:?} not supported",
            ))),
        },
        (_, Dictionary(index_type, value_type)) => match **index_type {
            Int8 => cast_to_dictionary::<Int8Type>(array, value_type, cast_options),
            Int16 => cast_to_dictionary::<Int16Type>(array, value_type, cast_options),
            Int32 => cast_to_dictionary::<Int32Type>(array, value_type, cast_options),
            Int64 => cast_to_dictionary::<Int64Type>(array, value_type, cast_options),
            UInt8 => cast_to_dictionary::<UInt8Type>(array, value_type, cast_options),
            UInt16 => cast_to_dictionary::<UInt16Type>(array, value_type, cast_options),
            UInt32 => cast_to_dictionary::<UInt32Type>(array, value_type, cast_options),
            UInt64 => cast_to_dictionary::<UInt64Type>(array, value_type, cast_options),
            _ => Err(ArrowError::CastError(format!(
                "Casting from type {from_type:?} to dictionary type {to_type:?} not supported",
            ))),
        },
        (List(_), List(to)) => cast_list_values::<i32>(array, to, cast_options),
        (LargeList(_), LargeList(to)) => cast_list_values::<i64>(array, to, cast_options),
        (List(_), LargeList(list_to)) => cast_list::<i32, i64>(array, list_to, cast_options),
        (LargeList(_), List(list_to)) => cast_list::<i64, i32>(array, list_to, cast_options),
        (List(_), FixedSizeList(field, size)) => {
            let array = array.as_list::<i32>();
            cast_list_to_fixed_size_list::<i32>(array, field, *size, cast_options)
        }
        (LargeList(_), FixedSizeList(field, size)) => {
            let array = array.as_list::<i64>();
            cast_list_to_fixed_size_list::<i64>(array, field, *size, cast_options)
        }
        (List(_) | LargeList(_), _) => match to_type {
            Utf8 => value_to_string::<i32>(array, cast_options),
            LargeUtf8 => value_to_string::<i64>(array, cast_options),
            _ => Err(ArrowError::CastError(
                "Cannot cast list to non-list data types".to_string(),
            )),
        },
        (FixedSizeList(list_from, size), List(list_to)) => {
            if list_to.data_type() != list_from.data_type() {
                // To transform inner type, can first cast to FSL with new inner type.
                let fsl_to = DataType::FixedSizeList(list_to.clone(), *size);
                let array = cast_with_options(array, &fsl_to, cast_options)?;
                cast_fixed_size_list_to_list::<i32>(array.as_ref())
            } else {
                cast_fixed_size_list_to_list::<i32>(array)
            }
        }
        (FixedSizeList(list_from, size), LargeList(list_to)) => {
            if list_to.data_type() != list_from.data_type() {
                // To transform inner type, can first cast to FSL with new inner type.
                let fsl_to = DataType::FixedSizeList(list_to.clone(), *size);
                let array = cast_with_options(array, &fsl_to, cast_options)?;
                cast_fixed_size_list_to_list::<i64>(array.as_ref())
            } else {
                cast_fixed_size_list_to_list::<i64>(array)
            }
        }
        (FixedSizeList(_, size_from), FixedSizeList(list_to, size_to)) => {
            if size_from != size_to {
                return Err(ArrowError::CastError(
                    "cannot cast fixed-size-list to fixed-size-list with different size".into(),
                ));
            }
            let array = array.as_any().downcast_ref::<FixedSizeListArray>().unwrap();
            let values = cast_with_options(array.values(), list_to.data_type(), cast_options)?;
            Ok(Arc::new(FixedSizeListArray::try_new(
                list_to.clone(),
                *size_from,
                values,
                array.nulls().cloned(),
            )?))
        }
        (_, List(ref to)) => cast_values_to_list::<i32>(array, to, cast_options),
        (_, LargeList(ref to)) => cast_values_to_list::<i64>(array, to, cast_options),
        (_, FixedSizeList(ref to, size)) if *size == 1 => {
            cast_values_to_fixed_size_list(array, to, *size, cast_options)
        }
        (FixedSizeList(_, size), _) if *size == 1 => {
            cast_single_element_fixed_size_list_to_values(array, to_type, cast_options)
        }
        (Map(_, ordered1), Map(_, ordered2)) if ordered1 == ordered2 => {
            cast_map_values(array.as_map(), to_type, cast_options, ordered1.to_owned())
        }
        // Decimal to decimal, same width
<<<<<<< HEAD
        (Decimal32(p1, s1), Decimal32(p2, s2)) => {
            cast_decimal_to_decimal_same_type::<Decimal32Type>(
                array.as_primitive(),
                *p1,
                *s1,
                *p2,
                *s2,
                cast_options,
            )
        }
        (Decimal64(p1, s1), Decimal64(p2, s2)) => {
            cast_decimal_to_decimal_same_type::<Decimal64Type>(
                array.as_primitive(),
                *p1,
                *s1,
                *p2,
                *s2,
                cast_options,
            )
        }
=======
>>>>>>> ccadb4f8
        (Decimal128(p1, s1), Decimal128(p2, s2)) => {
            cast_decimal_to_decimal_same_type::<Decimal128Type>(
                array.as_primitive(),
                *p1,
                *s1,
                *p2,
                *s2,
                cast_options,
            )
        }
        (Decimal256(p1, s1), Decimal256(p2, s2)) => {
            cast_decimal_to_decimal_same_type::<Decimal256Type>(
                array.as_primitive(),
                *p1,
                *s1,
                *p2,
                *s2,
                cast_options,
            )
        }
        // Decimal to decimal, different width
<<<<<<< HEAD
        (Decimal32(_, s1), Decimal64(p2, s2)) => {
            cast_decimal_to_decimal::<Decimal32Type, Decimal64Type>(
                array.as_primitive(),
                *s1,
                *p2,
                *s2,
                cast_options,
            )
        }
        (Decimal32(_, s1), Decimal128(p2, s2)) => {
            cast_decimal_to_decimal::<Decimal32Type, Decimal128Type>(
                array.as_primitive(),
                *s1,
                *p2,
                *s2,
                cast_options,
            )
        }
        (Decimal32(_, s1), Decimal256(p2, s2)) => {
            cast_decimal_to_decimal::<Decimal32Type, Decimal256Type>(
                array.as_primitive(),
                *s1,
                *p2,
                *s2,
                cast_options,
            )
        }
        (Decimal64(_, s1), Decimal32(p2, s2)) => {
            cast_decimal_to_decimal::<Decimal64Type, Decimal32Type>(
                array.as_primitive(),
                *s1,
                *p2,
                *s2,
                cast_options,
            )
        }
        (Decimal64(_, s1), Decimal128(p2, s2)) => {
            cast_decimal_to_decimal::<Decimal64Type, Decimal128Type>(
                array.as_primitive(),
                *s1,
                *p2,
                *s2,
                cast_options,
            )
        }
        (Decimal64(_, s1), Decimal256(p2, s2)) => {
            cast_decimal_to_decimal::<Decimal64Type, Decimal256Type>(
                array.as_primitive(),
                *s1,
                *p2,
                *s2,
                cast_options,
            )
        }
        (Decimal128(_, s1), Decimal32(p2, s2)) => {
            cast_decimal_to_decimal::<Decimal128Type, Decimal32Type>(
                array.as_primitive(),
                *s1,
                *p2,
                *s2,
                cast_options,
            )
        }
        (Decimal128(_, s1), Decimal64(p2, s2)) => {
            cast_decimal_to_decimal::<Decimal128Type, Decimal64Type>(
                array.as_primitive(),
                *s1,
                *p2,
                *s2,
                cast_options,
            )
        }
        (Decimal128(_, s1), Decimal256(p2, s2)) => {
=======
        (Decimal128(p1, s1), Decimal256(p2, s2)) => {
>>>>>>> ccadb4f8
            cast_decimal_to_decimal::<Decimal128Type, Decimal256Type>(
                array.as_primitive(),
                *p1,
                *s1,
                *p2,
                *s2,
                cast_options,
            )
        }
<<<<<<< HEAD
        (Decimal256(_, s1), Decimal32(p2, s2)) => {
            cast_decimal_to_decimal::<Decimal256Type, Decimal32Type>(
                array.as_primitive(),
                *s1,
                *p2,
                *s2,
                cast_options,
            )
        }
        (Decimal256(_, s1), Decimal64(p2, s2)) => {
            cast_decimal_to_decimal::<Decimal256Type, Decimal64Type>(
                array.as_primitive(),
                *s1,
                *p2,
                *s2,
                cast_options,
            )
        }
        (Decimal256(_, s1), Decimal128(p2, s2)) => {
=======
        (Decimal256(p1, s1), Decimal128(p2, s2)) => {
>>>>>>> ccadb4f8
            cast_decimal_to_decimal::<Decimal256Type, Decimal128Type>(
                array.as_primitive(),
                *p1,
                *s1,
                *p2,
                *s2,
                cast_options,
            )
        }
        // Decimal to non-decimal
<<<<<<< HEAD
        (Decimal32(_, scale), _) if !to_type.is_temporal() => {
            cast_from_decimal::<Decimal32Type, _>(
                array,
                10_i32,
                scale,
                from_type,
                to_type,
                |x: i32| x as f64,
                cast_options,
            )
        }
        (Decimal64(_, scale), _) if !to_type.is_temporal() => {
            cast_from_decimal::<Decimal64Type, _>(
                array,
                10_i64,
                scale,
                from_type,
                to_type,
                |x: i64| x as f64,
                cast_options,
            )
        }
=======
>>>>>>> ccadb4f8
        (Decimal128(_, scale), _) if !to_type.is_temporal() => {
            cast_from_decimal::<Decimal128Type, _>(
                array,
                10_i128,
                scale,
                from_type,
                to_type,
                |x: i128| x as f64,
                cast_options,
            )
        }
        (Decimal256(_, scale), _) if !to_type.is_temporal() => {
            cast_from_decimal::<Decimal256Type, _>(
                array,
                i256::from_i128(10_i128),
                scale,
                from_type,
                to_type,
                |x: i256| x.to_f64().unwrap(),
                cast_options,
            )
<<<<<<< HEAD
        }
        // Non-decimal to decimal
        (_, Decimal32(precision, scale)) if !from_type.is_temporal() => {
            cast_to_decimal::<Decimal32Type, _>(
                array,
                10_i32,
                precision,
                scale,
                from_type,
                to_type,
                cast_options,
            )
        }
        (_, Decimal64(precision, scale)) if !from_type.is_temporal() => {
            cast_to_decimal::<Decimal64Type, _>(
                array,
                10_i64,
                precision,
                scale,
                from_type,
                to_type,
                cast_options,
            )
=======
>>>>>>> ccadb4f8
        }
        // Non-decimal to decimal
        (_, Decimal128(precision, scale)) if !from_type.is_temporal() => {
            cast_to_decimal::<Decimal128Type, _>(
                array,
                10_i128,
                precision,
                scale,
                from_type,
                to_type,
                cast_options,
            )
        }
        (_, Decimal256(precision, scale)) if !from_type.is_temporal() => {
            cast_to_decimal::<Decimal256Type, _>(
                array,
                i256::from_i128(10_i128),
                precision,
                scale,
                from_type,
                to_type,
                cast_options,
            )
        }
        (Struct(_), Struct(to_fields)) => {
            let array = array.as_struct();
            let fields = array
                .columns()
                .iter()
                .zip(to_fields.iter())
                .map(|(l, field)| cast_with_options(l, field.data_type(), cast_options))
                .collect::<Result<Vec<ArrayRef>, ArrowError>>()?;
            let array = StructArray::try_new(to_fields.clone(), fields, array.nulls().cloned())?;
            Ok(Arc::new(array) as ArrayRef)
        }
        (Struct(_), _) => Err(ArrowError::CastError(format!(
            "Casting from {from_type:?} to {to_type:?} not supported"
        ))),
        (_, Struct(_)) => Err(ArrowError::CastError(format!(
            "Casting from {from_type:?} to {to_type:?} not supported"
        ))),
        (_, Boolean) => match from_type {
            UInt8 => cast_numeric_to_bool::<UInt8Type>(array),
            UInt16 => cast_numeric_to_bool::<UInt16Type>(array),
            UInt32 => cast_numeric_to_bool::<UInt32Type>(array),
            UInt64 => cast_numeric_to_bool::<UInt64Type>(array),
            Int8 => cast_numeric_to_bool::<Int8Type>(array),
            Int16 => cast_numeric_to_bool::<Int16Type>(array),
            Int32 => cast_numeric_to_bool::<Int32Type>(array),
            Int64 => cast_numeric_to_bool::<Int64Type>(array),
            Float16 => cast_numeric_to_bool::<Float16Type>(array),
            Float32 => cast_numeric_to_bool::<Float32Type>(array),
            Float64 => cast_numeric_to_bool::<Float64Type>(array),
            Utf8View => cast_utf8view_to_boolean(array, cast_options),
            Utf8 => cast_utf8_to_boolean::<i32>(array, cast_options),
            LargeUtf8 => cast_utf8_to_boolean::<i64>(array, cast_options),
            _ => Err(ArrowError::CastError(format!(
                "Casting from {from_type:?} to {to_type:?} not supported",
            ))),
        },
        (Boolean, _) => match to_type {
            UInt8 => cast_bool_to_numeric::<UInt8Type>(array, cast_options),
            UInt16 => cast_bool_to_numeric::<UInt16Type>(array, cast_options),
            UInt32 => cast_bool_to_numeric::<UInt32Type>(array, cast_options),
            UInt64 => cast_bool_to_numeric::<UInt64Type>(array, cast_options),
            Int8 => cast_bool_to_numeric::<Int8Type>(array, cast_options),
            Int16 => cast_bool_to_numeric::<Int16Type>(array, cast_options),
            Int32 => cast_bool_to_numeric::<Int32Type>(array, cast_options),
            Int64 => cast_bool_to_numeric::<Int64Type>(array, cast_options),
            Float16 => cast_bool_to_numeric::<Float16Type>(array, cast_options),
            Float32 => cast_bool_to_numeric::<Float32Type>(array, cast_options),
            Float64 => cast_bool_to_numeric::<Float64Type>(array, cast_options),
            Utf8View => value_to_string_view(array, cast_options),
            Utf8 => value_to_string::<i32>(array, cast_options),
            LargeUtf8 => value_to_string::<i64>(array, cast_options),
            _ => Err(ArrowError::CastError(format!(
                "Casting from {from_type:?} to {to_type:?} not supported",
            ))),
        },
        (Utf8, _) => match to_type {
            UInt8 => parse_string::<UInt8Type, i32>(array, cast_options),
            UInt16 => parse_string::<UInt16Type, i32>(array, cast_options),
            UInt32 => parse_string::<UInt32Type, i32>(array, cast_options),
            UInt64 => parse_string::<UInt64Type, i32>(array, cast_options),
            Int8 => parse_string::<Int8Type, i32>(array, cast_options),
            Int16 => parse_string::<Int16Type, i32>(array, cast_options),
            Int32 => parse_string::<Int32Type, i32>(array, cast_options),
            Int64 => parse_string::<Int64Type, i32>(array, cast_options),
            Float32 => parse_string::<Float32Type, i32>(array, cast_options),
            Float64 => parse_string::<Float64Type, i32>(array, cast_options),
            Date32 => parse_string::<Date32Type, i32>(array, cast_options),
            Date64 => parse_string::<Date64Type, i32>(array, cast_options),
            Binary => Ok(Arc::new(BinaryArray::from(
                array.as_string::<i32>().clone(),
            ))),
            LargeBinary => {
                let binary = BinaryArray::from(array.as_string::<i32>().clone());
                cast_byte_container::<BinaryType, LargeBinaryType>(&binary)
            }
            Utf8View => Ok(Arc::new(StringViewArray::from(array.as_string::<i32>()))),
            BinaryView => Ok(Arc::new(
                StringViewArray::from(array.as_string::<i32>()).to_binary_view(),
            )),
            LargeUtf8 => cast_byte_container::<Utf8Type, LargeUtf8Type>(array),
            Time32(TimeUnit::Second) => parse_string::<Time32SecondType, i32>(array, cast_options),
            Time32(TimeUnit::Millisecond) => {
                parse_string::<Time32MillisecondType, i32>(array, cast_options)
            }
            Time64(TimeUnit::Microsecond) => {
                parse_string::<Time64MicrosecondType, i32>(array, cast_options)
            }
            Time64(TimeUnit::Nanosecond) => {
                parse_string::<Time64NanosecondType, i32>(array, cast_options)
            }
            Timestamp(TimeUnit::Second, to_tz) => {
                cast_string_to_timestamp::<i32, TimestampSecondType>(array, to_tz, cast_options)
            }
            Timestamp(TimeUnit::Millisecond, to_tz) => cast_string_to_timestamp::<
                i32,
                TimestampMillisecondType,
            >(array, to_tz, cast_options),
            Timestamp(TimeUnit::Microsecond, to_tz) => cast_string_to_timestamp::<
                i32,
                TimestampMicrosecondType,
            >(array, to_tz, cast_options),
            Timestamp(TimeUnit::Nanosecond, to_tz) => {
                cast_string_to_timestamp::<i32, TimestampNanosecondType>(array, to_tz, cast_options)
            }
            Interval(IntervalUnit::YearMonth) => {
                cast_string_to_year_month_interval::<i32>(array, cast_options)
            }
            Interval(IntervalUnit::DayTime) => {
                cast_string_to_day_time_interval::<i32>(array, cast_options)
            }
            Interval(IntervalUnit::MonthDayNano) => {
                cast_string_to_month_day_nano_interval::<i32>(array, cast_options)
            }
            _ => Err(ArrowError::CastError(format!(
                "Casting from {from_type:?} to {to_type:?} not supported",
            ))),
        },
        (Utf8View, _) => match to_type {
            UInt8 => parse_string_view::<UInt8Type>(array, cast_options),
            UInt16 => parse_string_view::<UInt16Type>(array, cast_options),
            UInt32 => parse_string_view::<UInt32Type>(array, cast_options),
            UInt64 => parse_string_view::<UInt64Type>(array, cast_options),
            Int8 => parse_string_view::<Int8Type>(array, cast_options),
            Int16 => parse_string_view::<Int16Type>(array, cast_options),
            Int32 => parse_string_view::<Int32Type>(array, cast_options),
            Int64 => parse_string_view::<Int64Type>(array, cast_options),
            Float32 => parse_string_view::<Float32Type>(array, cast_options),
            Float64 => parse_string_view::<Float64Type>(array, cast_options),
            Date32 => parse_string_view::<Date32Type>(array, cast_options),
            Date64 => parse_string_view::<Date64Type>(array, cast_options),
            Binary => cast_view_to_byte::<StringViewType, GenericBinaryType<i32>>(array),
            LargeBinary => cast_view_to_byte::<StringViewType, GenericBinaryType<i64>>(array),
            BinaryView => Ok(Arc::new(array.as_string_view().clone().to_binary_view())),
            Utf8 => cast_view_to_byte::<StringViewType, GenericStringType<i32>>(array),
            LargeUtf8 => cast_view_to_byte::<StringViewType, GenericStringType<i64>>(array),
            Time32(TimeUnit::Second) => parse_string_view::<Time32SecondType>(array, cast_options),
            Time32(TimeUnit::Millisecond) => {
                parse_string_view::<Time32MillisecondType>(array, cast_options)
            }
            Time64(TimeUnit::Microsecond) => {
                parse_string_view::<Time64MicrosecondType>(array, cast_options)
            }
            Time64(TimeUnit::Nanosecond) => {
                parse_string_view::<Time64NanosecondType>(array, cast_options)
            }
            Timestamp(TimeUnit::Second, to_tz) => {
                cast_view_to_timestamp::<TimestampSecondType>(array, to_tz, cast_options)
            }
            Timestamp(TimeUnit::Millisecond, to_tz) => {
                cast_view_to_timestamp::<TimestampMillisecondType>(array, to_tz, cast_options)
            }
            Timestamp(TimeUnit::Microsecond, to_tz) => {
                cast_view_to_timestamp::<TimestampMicrosecondType>(array, to_tz, cast_options)
            }
            Timestamp(TimeUnit::Nanosecond, to_tz) => {
                cast_view_to_timestamp::<TimestampNanosecondType>(array, to_tz, cast_options)
            }
            Interval(IntervalUnit::YearMonth) => {
                cast_view_to_year_month_interval(array, cast_options)
            }
            Interval(IntervalUnit::DayTime) => cast_view_to_day_time_interval(array, cast_options),
            Interval(IntervalUnit::MonthDayNano) => {
                cast_view_to_month_day_nano_interval(array, cast_options)
            }
            _ => Err(ArrowError::CastError(format!(
                "Casting from {from_type:?} to {to_type:?} not supported",
            ))),
        },
        (LargeUtf8, _) => match to_type {
            UInt8 => parse_string::<UInt8Type, i64>(array, cast_options),
            UInt16 => parse_string::<UInt16Type, i64>(array, cast_options),
            UInt32 => parse_string::<UInt32Type, i64>(array, cast_options),
            UInt64 => parse_string::<UInt64Type, i64>(array, cast_options),
            Int8 => parse_string::<Int8Type, i64>(array, cast_options),
            Int16 => parse_string::<Int16Type, i64>(array, cast_options),
            Int32 => parse_string::<Int32Type, i64>(array, cast_options),
            Int64 => parse_string::<Int64Type, i64>(array, cast_options),
            Float32 => parse_string::<Float32Type, i64>(array, cast_options),
            Float64 => parse_string::<Float64Type, i64>(array, cast_options),
            Date32 => parse_string::<Date32Type, i64>(array, cast_options),
            Date64 => parse_string::<Date64Type, i64>(array, cast_options),
            Utf8 => cast_byte_container::<LargeUtf8Type, Utf8Type>(array),
            Binary => {
                let large_binary = LargeBinaryArray::from(array.as_string::<i64>().clone());
                cast_byte_container::<LargeBinaryType, BinaryType>(&large_binary)
            }
            LargeBinary => Ok(Arc::new(LargeBinaryArray::from(
                array.as_string::<i64>().clone(),
            ))),
            Utf8View => Ok(Arc::new(StringViewArray::from(array.as_string::<i64>()))),
            BinaryView => Ok(Arc::new(BinaryViewArray::from(
                array
                    .as_string::<i64>()
                    .into_iter()
                    .map(|x| x.map(|x| x.as_bytes()))
                    .collect::<Vec<_>>(),
            ))),
            Time32(TimeUnit::Second) => parse_string::<Time32SecondType, i64>(array, cast_options),
            Time32(TimeUnit::Millisecond) => {
                parse_string::<Time32MillisecondType, i64>(array, cast_options)
            }
            Time64(TimeUnit::Microsecond) => {
                parse_string::<Time64MicrosecondType, i64>(array, cast_options)
            }
            Time64(TimeUnit::Nanosecond) => {
                parse_string::<Time64NanosecondType, i64>(array, cast_options)
            }
            Timestamp(TimeUnit::Second, to_tz) => {
                cast_string_to_timestamp::<i64, TimestampSecondType>(array, to_tz, cast_options)
            }
            Timestamp(TimeUnit::Millisecond, to_tz) => cast_string_to_timestamp::<
                i64,
                TimestampMillisecondType,
            >(array, to_tz, cast_options),
            Timestamp(TimeUnit::Microsecond, to_tz) => cast_string_to_timestamp::<
                i64,
                TimestampMicrosecondType,
            >(array, to_tz, cast_options),
            Timestamp(TimeUnit::Nanosecond, to_tz) => {
                cast_string_to_timestamp::<i64, TimestampNanosecondType>(array, to_tz, cast_options)
            }
            Interval(IntervalUnit::YearMonth) => {
                cast_string_to_year_month_interval::<i64>(array, cast_options)
            }
            Interval(IntervalUnit::DayTime) => {
                cast_string_to_day_time_interval::<i64>(array, cast_options)
            }
            Interval(IntervalUnit::MonthDayNano) => {
                cast_string_to_month_day_nano_interval::<i64>(array, cast_options)
            }
            _ => Err(ArrowError::CastError(format!(
                "Casting from {from_type:?} to {to_type:?} not supported",
            ))),
        },
        (Binary, _) => match to_type {
            Utf8 => cast_binary_to_string::<i32>(array, cast_options),
            LargeUtf8 => {
                let array = cast_binary_to_string::<i32>(array, cast_options)?;
                cast_byte_container::<Utf8Type, LargeUtf8Type>(array.as_ref())
            }
            LargeBinary => cast_byte_container::<BinaryType, LargeBinaryType>(array),
            FixedSizeBinary(size) => {
                cast_binary_to_fixed_size_binary::<i32>(array, *size, cast_options)
            }
            BinaryView => Ok(Arc::new(BinaryViewArray::from(array.as_binary::<i32>()))),
            Utf8View => Ok(Arc::new(StringViewArray::from(
                cast_binary_to_string::<i32>(array, cast_options)?.as_string::<i32>(),
            ))),
            _ => Err(ArrowError::CastError(format!(
                "Casting from {from_type:?} to {to_type:?} not supported",
            ))),
        },
        (LargeBinary, _) => match to_type {
            Utf8 => {
                let array = cast_binary_to_string::<i64>(array, cast_options)?;
                cast_byte_container::<LargeUtf8Type, Utf8Type>(array.as_ref())
            }
            LargeUtf8 => cast_binary_to_string::<i64>(array, cast_options),
            Binary => cast_byte_container::<LargeBinaryType, BinaryType>(array),
            FixedSizeBinary(size) => {
                cast_binary_to_fixed_size_binary::<i64>(array, *size, cast_options)
            }
            BinaryView => Ok(Arc::new(BinaryViewArray::from(array.as_binary::<i64>()))),
            Utf8View => {
                let array = cast_binary_to_string::<i64>(array, cast_options)?;
                Ok(Arc::new(StringViewArray::from(array.as_string::<i64>())))
            }
            _ => Err(ArrowError::CastError(format!(
                "Casting from {from_type:?} to {to_type:?} not supported",
            ))),
        },
        (FixedSizeBinary(size), _) => match to_type {
            Binary => cast_fixed_size_binary_to_binary::<i32>(array, *size),
            LargeBinary => cast_fixed_size_binary_to_binary::<i64>(array, *size),
            _ => Err(ArrowError::CastError(format!(
                "Casting from {from_type:?} to {to_type:?} not supported",
            ))),
        },
        (BinaryView, Binary) => cast_view_to_byte::<BinaryViewType, GenericBinaryType<i32>>(array),
        (BinaryView, LargeBinary) => {
            cast_view_to_byte::<BinaryViewType, GenericBinaryType<i64>>(array)
        }
        (BinaryView, Utf8) => {
            let binary_arr = cast_view_to_byte::<BinaryViewType, GenericBinaryType<i32>>(array)?;
            cast_binary_to_string::<i32>(&binary_arr, cast_options)
        }
        (BinaryView, LargeUtf8) => {
            let binary_arr = cast_view_to_byte::<BinaryViewType, GenericBinaryType<i64>>(array)?;
            cast_binary_to_string::<i64>(&binary_arr, cast_options)
        }
        (BinaryView, Utf8View) => {
            Ok(Arc::new(array.as_binary_view().clone().to_string_view()?) as ArrayRef)
        }
        (BinaryView, _) => Err(ArrowError::CastError(format!(
            "Casting from {from_type:?} to {to_type:?} not supported",
        ))),
        (from_type, Utf8View) if from_type.is_primitive() => {
            value_to_string_view(array, cast_options)
        }
        (from_type, LargeUtf8) if from_type.is_primitive() => {
            value_to_string::<i64>(array, cast_options)
        }
        (from_type, Utf8) if from_type.is_primitive() => {
            value_to_string::<i32>(array, cast_options)
        }
        (from_type, Binary) if from_type.is_integer() => match from_type {
            UInt8 => cast_numeric_to_binary::<UInt8Type, i32>(array),
            UInt16 => cast_numeric_to_binary::<UInt16Type, i32>(array),
            UInt32 => cast_numeric_to_binary::<UInt32Type, i32>(array),
            UInt64 => cast_numeric_to_binary::<UInt64Type, i32>(array),
            Int8 => cast_numeric_to_binary::<Int8Type, i32>(array),
            Int16 => cast_numeric_to_binary::<Int16Type, i32>(array),
            Int32 => cast_numeric_to_binary::<Int32Type, i32>(array),
            Int64 => cast_numeric_to_binary::<Int64Type, i32>(array),
            _ => unreachable!(),
        },
        (from_type, LargeBinary) if from_type.is_integer() => match from_type {
            UInt8 => cast_numeric_to_binary::<UInt8Type, i64>(array),
            UInt16 => cast_numeric_to_binary::<UInt16Type, i64>(array),
            UInt32 => cast_numeric_to_binary::<UInt32Type, i64>(array),
            UInt64 => cast_numeric_to_binary::<UInt64Type, i64>(array),
            Int8 => cast_numeric_to_binary::<Int8Type, i64>(array),
            Int16 => cast_numeric_to_binary::<Int16Type, i64>(array),
            Int32 => cast_numeric_to_binary::<Int32Type, i64>(array),
            Int64 => cast_numeric_to_binary::<Int64Type, i64>(array),
            _ => unreachable!(),
        },
        // start numeric casts
        (UInt8, UInt16) => cast_numeric_arrays::<UInt8Type, UInt16Type>(array, cast_options),
        (UInt8, UInt32) => cast_numeric_arrays::<UInt8Type, UInt32Type>(array, cast_options),
        (UInt8, UInt64) => cast_numeric_arrays::<UInt8Type, UInt64Type>(array, cast_options),
        (UInt8, Int8) => cast_numeric_arrays::<UInt8Type, Int8Type>(array, cast_options),
        (UInt8, Int16) => cast_numeric_arrays::<UInt8Type, Int16Type>(array, cast_options),
        (UInt8, Int32) => cast_numeric_arrays::<UInt8Type, Int32Type>(array, cast_options),
        (UInt8, Int64) => cast_numeric_arrays::<UInt8Type, Int64Type>(array, cast_options),
        (UInt8, Float16) => cast_numeric_arrays::<UInt8Type, Float16Type>(array, cast_options),
        (UInt8, Float32) => cast_numeric_arrays::<UInt8Type, Float32Type>(array, cast_options),
        (UInt8, Float64) => cast_numeric_arrays::<UInt8Type, Float64Type>(array, cast_options),

        (UInt16, UInt8) => cast_numeric_arrays::<UInt16Type, UInt8Type>(array, cast_options),
        (UInt16, UInt32) => cast_numeric_arrays::<UInt16Type, UInt32Type>(array, cast_options),
        (UInt16, UInt64) => cast_numeric_arrays::<UInt16Type, UInt64Type>(array, cast_options),
        (UInt16, Int8) => cast_numeric_arrays::<UInt16Type, Int8Type>(array, cast_options),
        (UInt16, Int16) => cast_numeric_arrays::<UInt16Type, Int16Type>(array, cast_options),
        (UInt16, Int32) => cast_numeric_arrays::<UInt16Type, Int32Type>(array, cast_options),
        (UInt16, Int64) => cast_numeric_arrays::<UInt16Type, Int64Type>(array, cast_options),
        (UInt16, Float16) => cast_numeric_arrays::<UInt16Type, Float16Type>(array, cast_options),
        (UInt16, Float32) => cast_numeric_arrays::<UInt16Type, Float32Type>(array, cast_options),
        (UInt16, Float64) => cast_numeric_arrays::<UInt16Type, Float64Type>(array, cast_options),

        (UInt32, UInt8) => cast_numeric_arrays::<UInt32Type, UInt8Type>(array, cast_options),
        (UInt32, UInt16) => cast_numeric_arrays::<UInt32Type, UInt16Type>(array, cast_options),
        (UInt32, UInt64) => cast_numeric_arrays::<UInt32Type, UInt64Type>(array, cast_options),
        (UInt32, Int8) => cast_numeric_arrays::<UInt32Type, Int8Type>(array, cast_options),
        (UInt32, Int16) => cast_numeric_arrays::<UInt32Type, Int16Type>(array, cast_options),
        (UInt32, Int32) => cast_numeric_arrays::<UInt32Type, Int32Type>(array, cast_options),
        (UInt32, Int64) => cast_numeric_arrays::<UInt32Type, Int64Type>(array, cast_options),
        (UInt32, Float16) => cast_numeric_arrays::<UInt32Type, Float16Type>(array, cast_options),
        (UInt32, Float32) => cast_numeric_arrays::<UInt32Type, Float32Type>(array, cast_options),
        (UInt32, Float64) => cast_numeric_arrays::<UInt32Type, Float64Type>(array, cast_options),

        (UInt64, UInt8) => cast_numeric_arrays::<UInt64Type, UInt8Type>(array, cast_options),
        (UInt64, UInt16) => cast_numeric_arrays::<UInt64Type, UInt16Type>(array, cast_options),
        (UInt64, UInt32) => cast_numeric_arrays::<UInt64Type, UInt32Type>(array, cast_options),
        (UInt64, Int8) => cast_numeric_arrays::<UInt64Type, Int8Type>(array, cast_options),
        (UInt64, Int16) => cast_numeric_arrays::<UInt64Type, Int16Type>(array, cast_options),
        (UInt64, Int32) => cast_numeric_arrays::<UInt64Type, Int32Type>(array, cast_options),
        (UInt64, Int64) => cast_numeric_arrays::<UInt64Type, Int64Type>(array, cast_options),
        (UInt64, Float16) => cast_numeric_arrays::<UInt64Type, Float16Type>(array, cast_options),
        (UInt64, Float32) => cast_numeric_arrays::<UInt64Type, Float32Type>(array, cast_options),
        (UInt64, Float64) => cast_numeric_arrays::<UInt64Type, Float64Type>(array, cast_options),

        (Int8, UInt8) => cast_numeric_arrays::<Int8Type, UInt8Type>(array, cast_options),
        (Int8, UInt16) => cast_numeric_arrays::<Int8Type, UInt16Type>(array, cast_options),
        (Int8, UInt32) => cast_numeric_arrays::<Int8Type, UInt32Type>(array, cast_options),
        (Int8, UInt64) => cast_numeric_arrays::<Int8Type, UInt64Type>(array, cast_options),
        (Int8, Int16) => cast_numeric_arrays::<Int8Type, Int16Type>(array, cast_options),
        (Int8, Int32) => cast_numeric_arrays::<Int8Type, Int32Type>(array, cast_options),
        (Int8, Int64) => cast_numeric_arrays::<Int8Type, Int64Type>(array, cast_options),
        (Int8, Float16) => cast_numeric_arrays::<Int8Type, Float16Type>(array, cast_options),
        (Int8, Float32) => cast_numeric_arrays::<Int8Type, Float32Type>(array, cast_options),
        (Int8, Float64) => cast_numeric_arrays::<Int8Type, Float64Type>(array, cast_options),

        (Int16, UInt8) => cast_numeric_arrays::<Int16Type, UInt8Type>(array, cast_options),
        (Int16, UInt16) => cast_numeric_arrays::<Int16Type, UInt16Type>(array, cast_options),
        (Int16, UInt32) => cast_numeric_arrays::<Int16Type, UInt32Type>(array, cast_options),
        (Int16, UInt64) => cast_numeric_arrays::<Int16Type, UInt64Type>(array, cast_options),
        (Int16, Int8) => cast_numeric_arrays::<Int16Type, Int8Type>(array, cast_options),
        (Int16, Int32) => cast_numeric_arrays::<Int16Type, Int32Type>(array, cast_options),
        (Int16, Int64) => cast_numeric_arrays::<Int16Type, Int64Type>(array, cast_options),
        (Int16, Float16) => cast_numeric_arrays::<Int16Type, Float16Type>(array, cast_options),
        (Int16, Float32) => cast_numeric_arrays::<Int16Type, Float32Type>(array, cast_options),
        (Int16, Float64) => cast_numeric_arrays::<Int16Type, Float64Type>(array, cast_options),

        (Int32, UInt8) => cast_numeric_arrays::<Int32Type, UInt8Type>(array, cast_options),
        (Int32, UInt16) => cast_numeric_arrays::<Int32Type, UInt16Type>(array, cast_options),
        (Int32, UInt32) => cast_numeric_arrays::<Int32Type, UInt32Type>(array, cast_options),
        (Int32, UInt64) => cast_numeric_arrays::<Int32Type, UInt64Type>(array, cast_options),
        (Int32, Int8) => cast_numeric_arrays::<Int32Type, Int8Type>(array, cast_options),
        (Int32, Int16) => cast_numeric_arrays::<Int32Type, Int16Type>(array, cast_options),
        (Int32, Int64) => cast_numeric_arrays::<Int32Type, Int64Type>(array, cast_options),
        (Int32, Float16) => cast_numeric_arrays::<Int32Type, Float16Type>(array, cast_options),
        (Int32, Float32) => cast_numeric_arrays::<Int32Type, Float32Type>(array, cast_options),
        (Int32, Float64) => cast_numeric_arrays::<Int32Type, Float64Type>(array, cast_options),

        (Int64, UInt8) => cast_numeric_arrays::<Int64Type, UInt8Type>(array, cast_options),
        (Int64, UInt16) => cast_numeric_arrays::<Int64Type, UInt16Type>(array, cast_options),
        (Int64, UInt32) => cast_numeric_arrays::<Int64Type, UInt32Type>(array, cast_options),
        (Int64, UInt64) => cast_numeric_arrays::<Int64Type, UInt64Type>(array, cast_options),
        (Int64, Int8) => cast_numeric_arrays::<Int64Type, Int8Type>(array, cast_options),
        (Int64, Int16) => cast_numeric_arrays::<Int64Type, Int16Type>(array, cast_options),
        (Int64, Int32) => cast_numeric_arrays::<Int64Type, Int32Type>(array, cast_options),
        (Int64, Float16) => cast_numeric_arrays::<Int64Type, Float16Type>(array, cast_options),
        (Int64, Float32) => cast_numeric_arrays::<Int64Type, Float32Type>(array, cast_options),
        (Int64, Float64) => cast_numeric_arrays::<Int64Type, Float64Type>(array, cast_options),

        (Float16, UInt8) => cast_numeric_arrays::<Float16Type, UInt8Type>(array, cast_options),
        (Float16, UInt16) => cast_numeric_arrays::<Float16Type, UInt16Type>(array, cast_options),
        (Float16, UInt32) => cast_numeric_arrays::<Float16Type, UInt32Type>(array, cast_options),
        (Float16, UInt64) => cast_numeric_arrays::<Float16Type, UInt64Type>(array, cast_options),
        (Float16, Int8) => cast_numeric_arrays::<Float16Type, Int8Type>(array, cast_options),
        (Float16, Int16) => cast_numeric_arrays::<Float16Type, Int16Type>(array, cast_options),
        (Float16, Int32) => cast_numeric_arrays::<Float16Type, Int32Type>(array, cast_options),
        (Float16, Int64) => cast_numeric_arrays::<Float16Type, Int64Type>(array, cast_options),
        (Float16, Float32) => cast_numeric_arrays::<Float16Type, Float32Type>(array, cast_options),
        (Float16, Float64) => cast_numeric_arrays::<Float16Type, Float64Type>(array, cast_options),

        (Float32, UInt8) => cast_numeric_arrays::<Float32Type, UInt8Type>(array, cast_options),
        (Float32, UInt16) => cast_numeric_arrays::<Float32Type, UInt16Type>(array, cast_options),
        (Float32, UInt32) => cast_numeric_arrays::<Float32Type, UInt32Type>(array, cast_options),
        (Float32, UInt64) => cast_numeric_arrays::<Float32Type, UInt64Type>(array, cast_options),
        (Float32, Int8) => cast_numeric_arrays::<Float32Type, Int8Type>(array, cast_options),
        (Float32, Int16) => cast_numeric_arrays::<Float32Type, Int16Type>(array, cast_options),
        (Float32, Int32) => cast_numeric_arrays::<Float32Type, Int32Type>(array, cast_options),
        (Float32, Int64) => cast_numeric_arrays::<Float32Type, Int64Type>(array, cast_options),
        (Float32, Float16) => cast_numeric_arrays::<Float32Type, Float16Type>(array, cast_options),
        (Float32, Float64) => cast_numeric_arrays::<Float32Type, Float64Type>(array, cast_options),

        (Float64, UInt8) => cast_numeric_arrays::<Float64Type, UInt8Type>(array, cast_options),
        (Float64, UInt16) => cast_numeric_arrays::<Float64Type, UInt16Type>(array, cast_options),
        (Float64, UInt32) => cast_numeric_arrays::<Float64Type, UInt32Type>(array, cast_options),
        (Float64, UInt64) => cast_numeric_arrays::<Float64Type, UInt64Type>(array, cast_options),
        (Float64, Int8) => cast_numeric_arrays::<Float64Type, Int8Type>(array, cast_options),
        (Float64, Int16) => cast_numeric_arrays::<Float64Type, Int16Type>(array, cast_options),
        (Float64, Int32) => cast_numeric_arrays::<Float64Type, Int32Type>(array, cast_options),
        (Float64, Int64) => cast_numeric_arrays::<Float64Type, Int64Type>(array, cast_options),
        (Float64, Float16) => cast_numeric_arrays::<Float64Type, Float16Type>(array, cast_options),
        (Float64, Float32) => cast_numeric_arrays::<Float64Type, Float32Type>(array, cast_options),
        // end numeric casts

        // temporal casts
        (Int32, Date32) => cast_reinterpret_arrays::<Int32Type, Date32Type>(array),
        (Int32, Date64) => cast_with_options(
            &cast_with_options(array, &Date32, cast_options)?,
            &Date64,
            cast_options,
        ),
        (Int32, Time32(TimeUnit::Second)) => {
            cast_reinterpret_arrays::<Int32Type, Time32SecondType>(array)
        }
        (Int32, Time32(TimeUnit::Millisecond)) => {
            cast_reinterpret_arrays::<Int32Type, Time32MillisecondType>(array)
        }
        // No support for microsecond/nanosecond with i32
        (Date32, Int32) => cast_reinterpret_arrays::<Date32Type, Int32Type>(array),
        (Date32, Int64) => cast_with_options(
            &cast_with_options(array, &Int32, cast_options)?,
            &Int64,
            cast_options,
        ),
        (Time32(TimeUnit::Second), Int32) => {
            cast_reinterpret_arrays::<Time32SecondType, Int32Type>(array)
        }
        (Time32(TimeUnit::Millisecond), Int32) => {
            cast_reinterpret_arrays::<Time32MillisecondType, Int32Type>(array)
        }
        (Int64, Date64) => cast_reinterpret_arrays::<Int64Type, Date64Type>(array),
        (Int64, Date32) => cast_with_options(
            &cast_with_options(array, &Int32, cast_options)?,
            &Date32,
            cast_options,
        ),
        // No support for second/milliseconds with i64
        (Int64, Time64(TimeUnit::Microsecond)) => {
            cast_reinterpret_arrays::<Int64Type, Time64MicrosecondType>(array)
        }
        (Int64, Time64(TimeUnit::Nanosecond)) => {
            cast_reinterpret_arrays::<Int64Type, Time64NanosecondType>(array)
        }

        (Date64, Int64) => cast_reinterpret_arrays::<Date64Type, Int64Type>(array),
        (Date64, Int32) => cast_with_options(
            &cast_with_options(array, &Int64, cast_options)?,
            &Int32,
            cast_options,
        ),
        (Time64(TimeUnit::Microsecond), Int64) => {
            cast_reinterpret_arrays::<Time64MicrosecondType, Int64Type>(array)
        }
        (Time64(TimeUnit::Nanosecond), Int64) => {
            cast_reinterpret_arrays::<Time64NanosecondType, Int64Type>(array)
        }
        (Date32, Date64) => Ok(Arc::new(
            array
                .as_primitive::<Date32Type>()
                .unary::<_, Date64Type>(|x| x as i64 * MILLISECONDS_IN_DAY),
        )),
        (Date64, Date32) => Ok(Arc::new(
            array
                .as_primitive::<Date64Type>()
                .unary::<_, Date32Type>(|x| (x / MILLISECONDS_IN_DAY) as i32),
        )),

        (Time32(TimeUnit::Second), Time32(TimeUnit::Millisecond)) => Ok(Arc::new(
            array
                .as_primitive::<Time32SecondType>()
                .unary::<_, Time32MillisecondType>(|x| x * MILLISECONDS as i32),
        )),
        (Time32(TimeUnit::Second), Time64(TimeUnit::Microsecond)) => Ok(Arc::new(
            array
                .as_primitive::<Time32SecondType>()
                .unary::<_, Time64MicrosecondType>(|x| x as i64 * MICROSECONDS),
        )),
        (Time32(TimeUnit::Second), Time64(TimeUnit::Nanosecond)) => Ok(Arc::new(
            array
                .as_primitive::<Time32SecondType>()
                .unary::<_, Time64NanosecondType>(|x| x as i64 * NANOSECONDS),
        )),

        (Time32(TimeUnit::Millisecond), Time32(TimeUnit::Second)) => Ok(Arc::new(
            array
                .as_primitive::<Time32MillisecondType>()
                .unary::<_, Time32SecondType>(|x| x / MILLISECONDS as i32),
        )),
        (Time32(TimeUnit::Millisecond), Time64(TimeUnit::Microsecond)) => Ok(Arc::new(
            array
                .as_primitive::<Time32MillisecondType>()
                .unary::<_, Time64MicrosecondType>(|x| x as i64 * (MICROSECONDS / MILLISECONDS)),
        )),
        (Time32(TimeUnit::Millisecond), Time64(TimeUnit::Nanosecond)) => Ok(Arc::new(
            array
                .as_primitive::<Time32MillisecondType>()
                .unary::<_, Time64NanosecondType>(|x| x as i64 * (MICROSECONDS / NANOSECONDS)),
        )),

        (Time64(TimeUnit::Microsecond), Time32(TimeUnit::Second)) => Ok(Arc::new(
            array
                .as_primitive::<Time64MicrosecondType>()
                .unary::<_, Time32SecondType>(|x| (x / MICROSECONDS) as i32),
        )),
        (Time64(TimeUnit::Microsecond), Time32(TimeUnit::Millisecond)) => Ok(Arc::new(
            array
                .as_primitive::<Time64MicrosecondType>()
                .unary::<_, Time32MillisecondType>(|x| (x / (MICROSECONDS / MILLISECONDS)) as i32),
        )),
        (Time64(TimeUnit::Microsecond), Time64(TimeUnit::Nanosecond)) => Ok(Arc::new(
            array
                .as_primitive::<Time64MicrosecondType>()
                .unary::<_, Time64NanosecondType>(|x| x * (NANOSECONDS / MICROSECONDS)),
        )),

        (Time64(TimeUnit::Nanosecond), Time32(TimeUnit::Second)) => Ok(Arc::new(
            array
                .as_primitive::<Time64NanosecondType>()
                .unary::<_, Time32SecondType>(|x| (x / NANOSECONDS) as i32),
        )),
        (Time64(TimeUnit::Nanosecond), Time32(TimeUnit::Millisecond)) => Ok(Arc::new(
            array
                .as_primitive::<Time64NanosecondType>()
                .unary::<_, Time32MillisecondType>(|x| (x / (NANOSECONDS / MILLISECONDS)) as i32),
        )),
        (Time64(TimeUnit::Nanosecond), Time64(TimeUnit::Microsecond)) => Ok(Arc::new(
            array
                .as_primitive::<Time64NanosecondType>()
                .unary::<_, Time64MicrosecondType>(|x| x / (NANOSECONDS / MICROSECONDS)),
        )),

        // Timestamp to integer/floating/decimals
        (Timestamp(TimeUnit::Second, _), _) if to_type.is_numeric() => {
            let array = cast_reinterpret_arrays::<TimestampSecondType, Int64Type>(array)?;
            cast_with_options(&array, to_type, cast_options)
        }
        (Timestamp(TimeUnit::Millisecond, _), _) if to_type.is_numeric() => {
            let array = cast_reinterpret_arrays::<TimestampMillisecondType, Int64Type>(array)?;
            cast_with_options(&array, to_type, cast_options)
        }
        (Timestamp(TimeUnit::Microsecond, _), _) if to_type.is_numeric() => {
            let array = cast_reinterpret_arrays::<TimestampMicrosecondType, Int64Type>(array)?;
            cast_with_options(&array, to_type, cast_options)
        }
        (Timestamp(TimeUnit::Nanosecond, _), _) if to_type.is_numeric() => {
            let array = cast_reinterpret_arrays::<TimestampNanosecondType, Int64Type>(array)?;
            cast_with_options(&array, to_type, cast_options)
        }

        (_, Timestamp(unit, tz)) if from_type.is_numeric() => {
            let array = cast_with_options(array, &Int64, cast_options)?;
            Ok(make_timestamp_array(
                array.as_primitive(),
                *unit,
                tz.clone(),
            ))
        }

        (Timestamp(from_unit, from_tz), Timestamp(to_unit, to_tz)) => {
            let array = cast_with_options(array, &Int64, cast_options)?;
            let time_array = array.as_primitive::<Int64Type>();
            let from_size = time_unit_multiple(from_unit);
            let to_size = time_unit_multiple(to_unit);
            // we either divide or multiply, depending on size of each unit
            // units are never the same when the types are the same
            let converted = match from_size.cmp(&to_size) {
                Ordering::Greater => {
                    let divisor = from_size / to_size;
                    time_array.unary::<_, Int64Type>(|o| o / divisor)
                }
                Ordering::Equal => time_array.clone(),
                Ordering::Less => {
                    let mul = to_size / from_size;
                    if cast_options.safe {
                        time_array.unary_opt::<_, Int64Type>(|o| o.checked_mul(mul))
                    } else {
                        time_array.try_unary::<_, Int64Type, _>(|o| o.mul_checked(mul))?
                    }
                }
            };
            // Normalize timezone
            let adjusted = match (from_tz, to_tz) {
                // Only this case needs to be adjusted because we're casting from
                // unknown time offset to some time offset, we want the time to be
                // unchanged.
                //
                // i.e. Timestamp('2001-01-01T00:00', None) -> Timestamp('2001-01-01T00:00', '+0700')
                (None, Some(to_tz)) => {
                    let to_tz: Tz = to_tz.parse()?;
                    match to_unit {
                        TimeUnit::Second => adjust_timestamp_to_timezone::<TimestampSecondType>(
                            converted,
                            &to_tz,
                            cast_options,
                        )?,
                        TimeUnit::Millisecond => adjust_timestamp_to_timezone::<
                            TimestampMillisecondType,
                        >(
                            converted, &to_tz, cast_options
                        )?,
                        TimeUnit::Microsecond => adjust_timestamp_to_timezone::<
                            TimestampMicrosecondType,
                        >(
                            converted, &to_tz, cast_options
                        )?,
                        TimeUnit::Nanosecond => adjust_timestamp_to_timezone::<
                            TimestampNanosecondType,
                        >(
                            converted, &to_tz, cast_options
                        )?,
                    }
                }
                _ => converted,
            };
            Ok(make_timestamp_array(&adjusted, *to_unit, to_tz.clone()))
        }
        (Timestamp(TimeUnit::Microsecond, _), Date32) => {
            timestamp_to_date32(array.as_primitive::<TimestampMicrosecondType>())
        }
        (Timestamp(TimeUnit::Millisecond, _), Date32) => {
            timestamp_to_date32(array.as_primitive::<TimestampMillisecondType>())
        }
        (Timestamp(TimeUnit::Second, _), Date32) => {
            timestamp_to_date32(array.as_primitive::<TimestampSecondType>())
        }
        (Timestamp(TimeUnit::Nanosecond, _), Date32) => {
            timestamp_to_date32(array.as_primitive::<TimestampNanosecondType>())
        }
        (Timestamp(TimeUnit::Second, _), Date64) => Ok(Arc::new(match cast_options.safe {
            true => {
                // change error to None
                array
                    .as_primitive::<TimestampSecondType>()
                    .unary_opt::<_, Date64Type>(|x| x.checked_mul(MILLISECONDS))
            }
            false => array
                .as_primitive::<TimestampSecondType>()
                .try_unary::<_, Date64Type, _>(|x| x.mul_checked(MILLISECONDS))?,
        })),
        (Timestamp(TimeUnit::Millisecond, _), Date64) => {
            cast_reinterpret_arrays::<TimestampMillisecondType, Date64Type>(array)
        }
        (Timestamp(TimeUnit::Microsecond, _), Date64) => Ok(Arc::new(
            array
                .as_primitive::<TimestampMicrosecondType>()
                .unary::<_, Date64Type>(|x| x / (MICROSECONDS / MILLISECONDS)),
        )),
        (Timestamp(TimeUnit::Nanosecond, _), Date64) => Ok(Arc::new(
            array
                .as_primitive::<TimestampNanosecondType>()
                .unary::<_, Date64Type>(|x| x / (NANOSECONDS / MILLISECONDS)),
        )),
        (Timestamp(TimeUnit::Second, tz), Time64(TimeUnit::Microsecond)) => {
            let tz = tz.as_ref().map(|tz| tz.parse()).transpose()?;
            Ok(Arc::new(
                array
                    .as_primitive::<TimestampSecondType>()
                    .try_unary::<_, Time64MicrosecondType, ArrowError>(|x| {
                        Ok(time_to_time64us(as_time_res_with_timezone::<
                            TimestampSecondType,
                        >(x, tz)?))
                    })?,
            ))
        }
        (Timestamp(TimeUnit::Second, tz), Time64(TimeUnit::Nanosecond)) => {
            let tz = tz.as_ref().map(|tz| tz.parse()).transpose()?;
            Ok(Arc::new(
                array
                    .as_primitive::<TimestampSecondType>()
                    .try_unary::<_, Time64NanosecondType, ArrowError>(|x| {
                        Ok(time_to_time64ns(as_time_res_with_timezone::<
                            TimestampSecondType,
                        >(x, tz)?))
                    })?,
            ))
        }
        (Timestamp(TimeUnit::Millisecond, tz), Time64(TimeUnit::Microsecond)) => {
            let tz = tz.as_ref().map(|tz| tz.parse()).transpose()?;
            Ok(Arc::new(
                array
                    .as_primitive::<TimestampMillisecondType>()
                    .try_unary::<_, Time64MicrosecondType, ArrowError>(|x| {
                        Ok(time_to_time64us(as_time_res_with_timezone::<
                            TimestampMillisecondType,
                        >(x, tz)?))
                    })?,
            ))
        }
        (Timestamp(TimeUnit::Millisecond, tz), Time64(TimeUnit::Nanosecond)) => {
            let tz = tz.as_ref().map(|tz| tz.parse()).transpose()?;
            Ok(Arc::new(
                array
                    .as_primitive::<TimestampMillisecondType>()
                    .try_unary::<_, Time64NanosecondType, ArrowError>(|x| {
                        Ok(time_to_time64ns(as_time_res_with_timezone::<
                            TimestampMillisecondType,
                        >(x, tz)?))
                    })?,
            ))
        }
        (Timestamp(TimeUnit::Microsecond, tz), Time64(TimeUnit::Microsecond)) => {
            let tz = tz.as_ref().map(|tz| tz.parse()).transpose()?;
            Ok(Arc::new(
                array
                    .as_primitive::<TimestampMicrosecondType>()
                    .try_unary::<_, Time64MicrosecondType, ArrowError>(|x| {
                        Ok(time_to_time64us(as_time_res_with_timezone::<
                            TimestampMicrosecondType,
                        >(x, tz)?))
                    })?,
            ))
        }
        (Timestamp(TimeUnit::Microsecond, tz), Time64(TimeUnit::Nanosecond)) => {
            let tz = tz.as_ref().map(|tz| tz.parse()).transpose()?;
            Ok(Arc::new(
                array
                    .as_primitive::<TimestampMicrosecondType>()
                    .try_unary::<_, Time64NanosecondType, ArrowError>(|x| {
                        Ok(time_to_time64ns(as_time_res_with_timezone::<
                            TimestampMicrosecondType,
                        >(x, tz)?))
                    })?,
            ))
        }
        (Timestamp(TimeUnit::Nanosecond, tz), Time64(TimeUnit::Microsecond)) => {
            let tz = tz.as_ref().map(|tz| tz.parse()).transpose()?;
            Ok(Arc::new(
                array
                    .as_primitive::<TimestampNanosecondType>()
                    .try_unary::<_, Time64MicrosecondType, ArrowError>(|x| {
                        Ok(time_to_time64us(as_time_res_with_timezone::<
                            TimestampNanosecondType,
                        >(x, tz)?))
                    })?,
            ))
        }
        (Timestamp(TimeUnit::Nanosecond, tz), Time64(TimeUnit::Nanosecond)) => {
            let tz = tz.as_ref().map(|tz| tz.parse()).transpose()?;
            Ok(Arc::new(
                array
                    .as_primitive::<TimestampNanosecondType>()
                    .try_unary::<_, Time64NanosecondType, ArrowError>(|x| {
                        Ok(time_to_time64ns(as_time_res_with_timezone::<
                            TimestampNanosecondType,
                        >(x, tz)?))
                    })?,
            ))
        }
        (Timestamp(TimeUnit::Second, tz), Time32(TimeUnit::Second)) => {
            let tz = tz.as_ref().map(|tz| tz.parse()).transpose()?;
            Ok(Arc::new(
                array
                    .as_primitive::<TimestampSecondType>()
                    .try_unary::<_, Time32SecondType, ArrowError>(|x| {
                        Ok(time_to_time32s(as_time_res_with_timezone::<
                            TimestampSecondType,
                        >(x, tz)?))
                    })?,
            ))
        }
        (Timestamp(TimeUnit::Second, tz), Time32(TimeUnit::Millisecond)) => {
            let tz = tz.as_ref().map(|tz| tz.parse()).transpose()?;
            Ok(Arc::new(
                array
                    .as_primitive::<TimestampSecondType>()
                    .try_unary::<_, Time32MillisecondType, ArrowError>(|x| {
                        Ok(time_to_time32ms(as_time_res_with_timezone::<
                            TimestampSecondType,
                        >(x, tz)?))
                    })?,
            ))
        }
        (Timestamp(TimeUnit::Millisecond, tz), Time32(TimeUnit::Second)) => {
            let tz = tz.as_ref().map(|tz| tz.parse()).transpose()?;
            Ok(Arc::new(
                array
                    .as_primitive::<TimestampMillisecondType>()
                    .try_unary::<_, Time32SecondType, ArrowError>(|x| {
                        Ok(time_to_time32s(as_time_res_with_timezone::<
                            TimestampMillisecondType,
                        >(x, tz)?))
                    })?,
            ))
        }
        (Timestamp(TimeUnit::Millisecond, tz), Time32(TimeUnit::Millisecond)) => {
            let tz = tz.as_ref().map(|tz| tz.parse()).transpose()?;
            Ok(Arc::new(
                array
                    .as_primitive::<TimestampMillisecondType>()
                    .try_unary::<_, Time32MillisecondType, ArrowError>(|x| {
                        Ok(time_to_time32ms(as_time_res_with_timezone::<
                            TimestampMillisecondType,
                        >(x, tz)?))
                    })?,
            ))
        }
        (Timestamp(TimeUnit::Microsecond, tz), Time32(TimeUnit::Second)) => {
            let tz = tz.as_ref().map(|tz| tz.parse()).transpose()?;
            Ok(Arc::new(
                array
                    .as_primitive::<TimestampMicrosecondType>()
                    .try_unary::<_, Time32SecondType, ArrowError>(|x| {
                        Ok(time_to_time32s(as_time_res_with_timezone::<
                            TimestampMicrosecondType,
                        >(x, tz)?))
                    })?,
            ))
        }
        (Timestamp(TimeUnit::Microsecond, tz), Time32(TimeUnit::Millisecond)) => {
            let tz = tz.as_ref().map(|tz| tz.parse()).transpose()?;
            Ok(Arc::new(
                array
                    .as_primitive::<TimestampMicrosecondType>()
                    .try_unary::<_, Time32MillisecondType, ArrowError>(|x| {
                        Ok(time_to_time32ms(as_time_res_with_timezone::<
                            TimestampMicrosecondType,
                        >(x, tz)?))
                    })?,
            ))
        }
        (Timestamp(TimeUnit::Nanosecond, tz), Time32(TimeUnit::Second)) => {
            let tz = tz.as_ref().map(|tz| tz.parse()).transpose()?;
            Ok(Arc::new(
                array
                    .as_primitive::<TimestampNanosecondType>()
                    .try_unary::<_, Time32SecondType, ArrowError>(|x| {
                        Ok(time_to_time32s(as_time_res_with_timezone::<
                            TimestampNanosecondType,
                        >(x, tz)?))
                    })?,
            ))
        }
        (Timestamp(TimeUnit::Nanosecond, tz), Time32(TimeUnit::Millisecond)) => {
            let tz = tz.as_ref().map(|tz| tz.parse()).transpose()?;
            Ok(Arc::new(
                array
                    .as_primitive::<TimestampNanosecondType>()
                    .try_unary::<_, Time32MillisecondType, ArrowError>(|x| {
                        Ok(time_to_time32ms(as_time_res_with_timezone::<
                            TimestampNanosecondType,
                        >(x, tz)?))
                    })?,
            ))
        }
        (Date64, Timestamp(TimeUnit::Second, _)) => {
            let array = array
                .as_primitive::<Date64Type>()
                .unary::<_, TimestampSecondType>(|x| x / MILLISECONDS);

            cast_with_options(&array, to_type, cast_options)
        }
        (Date64, Timestamp(TimeUnit::Millisecond, _)) => {
            let array = array
                .as_primitive::<Date64Type>()
                .reinterpret_cast::<TimestampMillisecondType>();

            cast_with_options(&array, to_type, cast_options)
        }

        (Date64, Timestamp(TimeUnit::Microsecond, _)) => {
            let array = array
                .as_primitive::<Date64Type>()
                .unary::<_, TimestampMicrosecondType>(|x| x * (MICROSECONDS / MILLISECONDS));

            cast_with_options(&array, to_type, cast_options)
        }
        (Date64, Timestamp(TimeUnit::Nanosecond, _)) => {
            let array = array
                .as_primitive::<Date64Type>()
                .unary::<_, TimestampNanosecondType>(|x| x * (NANOSECONDS / MILLISECONDS));

            cast_with_options(&array, to_type, cast_options)
        }
        (Date32, Timestamp(TimeUnit::Second, _)) => {
            let array = array
                .as_primitive::<Date32Type>()
                .unary::<_, TimestampSecondType>(|x| (x as i64) * SECONDS_IN_DAY);

            cast_with_options(&array, to_type, cast_options)
        }
        (Date32, Timestamp(TimeUnit::Millisecond, _)) => {
            let array = array
                .as_primitive::<Date32Type>()
                .unary::<_, TimestampMillisecondType>(|x| (x as i64) * MILLISECONDS_IN_DAY);

            cast_with_options(&array, to_type, cast_options)
        }
        (Date32, Timestamp(TimeUnit::Microsecond, _)) => {
            let array = array
                .as_primitive::<Date32Type>()
                .unary::<_, TimestampMicrosecondType>(|x| (x as i64) * MICROSECONDS_IN_DAY);

            cast_with_options(&array, to_type, cast_options)
        }
        (Date32, Timestamp(TimeUnit::Nanosecond, _)) => {
            let array = array
                .as_primitive::<Date32Type>()
                .unary::<_, TimestampNanosecondType>(|x| (x as i64) * NANOSECONDS_IN_DAY);

            cast_with_options(&array, to_type, cast_options)
        }

        (_, Duration(unit)) if from_type.is_numeric() => {
            let array = cast_with_options(array, &Int64, cast_options)?;
            Ok(make_duration_array(array.as_primitive(), *unit))
        }
        (Duration(TimeUnit::Second), _) if to_type.is_numeric() => {
            let array = cast_reinterpret_arrays::<DurationSecondType, Int64Type>(array)?;
            cast_with_options(&array, to_type, cast_options)
        }
        (Duration(TimeUnit::Millisecond), _) if to_type.is_numeric() => {
            let array = cast_reinterpret_arrays::<DurationMillisecondType, Int64Type>(array)?;
            cast_with_options(&array, to_type, cast_options)
        }
        (Duration(TimeUnit::Microsecond), _) if to_type.is_numeric() => {
            let array = cast_reinterpret_arrays::<DurationMicrosecondType, Int64Type>(array)?;
            cast_with_options(&array, to_type, cast_options)
        }
        (Duration(TimeUnit::Nanosecond), _) if to_type.is_numeric() => {
            let array = cast_reinterpret_arrays::<DurationNanosecondType, Int64Type>(array)?;
            cast_with_options(&array, to_type, cast_options)
        }

        (Duration(from_unit), Duration(to_unit)) => {
            let array = cast_with_options(array, &Int64, cast_options)?;
            let time_array = array.as_primitive::<Int64Type>();
            let from_size = time_unit_multiple(from_unit);
            let to_size = time_unit_multiple(to_unit);
            // we either divide or multiply, depending on size of each unit
            // units are never the same when the types are the same
            let converted = match from_size.cmp(&to_size) {
                Ordering::Greater => {
                    let divisor = from_size / to_size;
                    time_array.unary::<_, Int64Type>(|o| o / divisor)
                }
                Ordering::Equal => time_array.clone(),
                Ordering::Less => {
                    let mul = to_size / from_size;
                    if cast_options.safe {
                        time_array.unary_opt::<_, Int64Type>(|o| o.checked_mul(mul))
                    } else {
                        time_array.try_unary::<_, Int64Type, _>(|o| o.mul_checked(mul))?
                    }
                }
            };
            Ok(make_duration_array(&converted, *to_unit))
        }

        (Duration(TimeUnit::Second), Interval(IntervalUnit::MonthDayNano)) => {
            cast_duration_to_interval::<DurationSecondType>(array, cast_options)
        }
        (Duration(TimeUnit::Millisecond), Interval(IntervalUnit::MonthDayNano)) => {
            cast_duration_to_interval::<DurationMillisecondType>(array, cast_options)
        }
        (Duration(TimeUnit::Microsecond), Interval(IntervalUnit::MonthDayNano)) => {
            cast_duration_to_interval::<DurationMicrosecondType>(array, cast_options)
        }
        (Duration(TimeUnit::Nanosecond), Interval(IntervalUnit::MonthDayNano)) => {
            cast_duration_to_interval::<DurationNanosecondType>(array, cast_options)
        }
        (Interval(IntervalUnit::MonthDayNano), Duration(TimeUnit::Second)) => {
            cast_month_day_nano_to_duration::<DurationSecondType>(array, cast_options)
        }
        (Interval(IntervalUnit::MonthDayNano), Duration(TimeUnit::Millisecond)) => {
            cast_month_day_nano_to_duration::<DurationMillisecondType>(array, cast_options)
        }
        (Interval(IntervalUnit::MonthDayNano), Duration(TimeUnit::Microsecond)) => {
            cast_month_day_nano_to_duration::<DurationMicrosecondType>(array, cast_options)
        }
        (Interval(IntervalUnit::MonthDayNano), Duration(TimeUnit::Nanosecond)) => {
            cast_month_day_nano_to_duration::<DurationNanosecondType>(array, cast_options)
        }
        (Interval(IntervalUnit::YearMonth), Interval(IntervalUnit::MonthDayNano)) => {
            cast_interval_year_month_to_interval_month_day_nano(array, cast_options)
        }
        (Interval(IntervalUnit::DayTime), Interval(IntervalUnit::MonthDayNano)) => {
            cast_interval_day_time_to_interval_month_day_nano(array, cast_options)
        }
        (Int32, Interval(IntervalUnit::YearMonth)) => {
            cast_reinterpret_arrays::<Int32Type, IntervalYearMonthType>(array)
        }
        (_, _) => Err(ArrowError::CastError(format!(
            "Casting from {from_type:?} to {to_type:?} not supported",
        ))),
    }
}

fn cast_from_decimal<D, F>(
    array: &dyn Array,
    base: D::Native,
    scale: &i8,
    from_type: &DataType,
    to_type: &DataType,
    as_float: F,
    cast_options: &CastOptions,
) -> Result<ArrayRef, ArrowError>
where
    D: DecimalType + ArrowPrimitiveType,
    <D as ArrowPrimitiveType>::Native: ArrowNativeTypeOp + ToPrimitive,
    F: Fn(D::Native) -> f64,
{
    use DataType::*;
    // cast decimal to other type
    match to_type {
        UInt8 => cast_decimal_to_integer::<D, UInt8Type>(array, base, *scale, cast_options),
        UInt16 => cast_decimal_to_integer::<D, UInt16Type>(array, base, *scale, cast_options),
        UInt32 => cast_decimal_to_integer::<D, UInt32Type>(array, base, *scale, cast_options),
        UInt64 => cast_decimal_to_integer::<D, UInt64Type>(array, base, *scale, cast_options),
        Int8 => cast_decimal_to_integer::<D, Int8Type>(array, base, *scale, cast_options),
        Int16 => cast_decimal_to_integer::<D, Int16Type>(array, base, *scale, cast_options),
        Int32 => cast_decimal_to_integer::<D, Int32Type>(array, base, *scale, cast_options),
        Int64 => cast_decimal_to_integer::<D, Int64Type>(array, base, *scale, cast_options),
        Float32 => cast_decimal_to_float::<D, Float32Type, _>(array, |x| {
            (as_float(x) / 10_f64.powi(*scale as i32)) as f32
        }),
        Float64 => cast_decimal_to_float::<D, Float64Type, _>(array, |x| {
            as_float(x) / 10_f64.powi(*scale as i32)
        }),
        Utf8View => value_to_string_view(array, cast_options),
        Utf8 => value_to_string::<i32>(array, cast_options),
        LargeUtf8 => value_to_string::<i64>(array, cast_options),
        Null => Ok(new_null_array(to_type, array.len())),
        _ => Err(ArrowError::CastError(format!(
            "Casting from {from_type:?} to {to_type:?} not supported"
        ))),
    }
}

fn cast_to_decimal<D, M>(
    array: &dyn Array,
    base: M,
    precision: &u8,
    scale: &i8,
    from_type: &DataType,
    to_type: &DataType,
    cast_options: &CastOptions,
) -> Result<ArrayRef, ArrowError>
where
    D: DecimalType + ArrowPrimitiveType<Native = M>,
    M: ArrowNativeTypeOp + DecimalCast,
    u8: num::traits::AsPrimitive<M>,
    u16: num::traits::AsPrimitive<M>,
    u32: num::traits::AsPrimitive<M>,
    u64: num::traits::AsPrimitive<M>,
    i8: num::traits::AsPrimitive<M>,
    i16: num::traits::AsPrimitive<M>,
    i32: num::traits::AsPrimitive<M>,
    i64: num::traits::AsPrimitive<M>,
{
    use DataType::*;
    // cast data to decimal
    match from_type {
        UInt8 => cast_integer_to_decimal::<_, D, M>(
            array.as_primitive::<UInt8Type>(),
            *precision,
            *scale,
            base,
            cast_options,
        ),
        UInt16 => cast_integer_to_decimal::<_, D, _>(
            array.as_primitive::<UInt16Type>(),
            *precision,
            *scale,
            base,
            cast_options,
        ),
        UInt32 => cast_integer_to_decimal::<_, D, _>(
            array.as_primitive::<UInt32Type>(),
            *precision,
            *scale,
            base,
            cast_options,
        ),
        UInt64 => cast_integer_to_decimal::<_, D, _>(
            array.as_primitive::<UInt64Type>(),
            *precision,
            *scale,
            base,
            cast_options,
        ),
        Int8 => cast_integer_to_decimal::<_, D, _>(
            array.as_primitive::<Int8Type>(),
            *precision,
            *scale,
            base,
            cast_options,
        ),
        Int16 => cast_integer_to_decimal::<_, D, _>(
            array.as_primitive::<Int16Type>(),
            *precision,
            *scale,
            base,
            cast_options,
        ),
        Int32 => cast_integer_to_decimal::<_, D, _>(
            array.as_primitive::<Int32Type>(),
            *precision,
            *scale,
            base,
            cast_options,
        ),
        Int64 => cast_integer_to_decimal::<_, D, _>(
            array.as_primitive::<Int64Type>(),
            *precision,
            *scale,
            base,
            cast_options,
        ),
<<<<<<< HEAD
        Float32 => cast_floating_point_to_decimal::<_, D, _>(
=======
        Float32 => cast_floating_point_to_decimal::<_, D>(
>>>>>>> ccadb4f8
            array.as_primitive::<Float32Type>(),
            *precision,
            *scale,
            cast_options,
        ),
<<<<<<< HEAD
        Float64 => cast_floating_point_to_decimal::<_, D, _>(
=======
        Float64 => cast_floating_point_to_decimal::<_, D>(
>>>>>>> ccadb4f8
            array.as_primitive::<Float64Type>(),
            *precision,
            *scale,
            cast_options,
        ),
        Utf8View | Utf8 => {
            cast_string_to_decimal::<D, i32>(array, *precision, *scale, cast_options)
        }
        LargeUtf8 => cast_string_to_decimal::<D, i64>(array, *precision, *scale, cast_options),
        Null => Ok(new_null_array(to_type, array.len())),
        _ => Err(ArrowError::CastError(format!(
            "Casting from {from_type:?} to {to_type:?} not supported"
        ))),
    }
}

/// Get the time unit as a multiple of a second
const fn time_unit_multiple(unit: &TimeUnit) -> i64 {
    match unit {
        TimeUnit::Second => 1,
        TimeUnit::Millisecond => MILLISECONDS,
        TimeUnit::Microsecond => MICROSECONDS,
        TimeUnit::Nanosecond => NANOSECONDS,
    }
}

/// Convert Array into a PrimitiveArray of type, and apply numeric cast
fn cast_numeric_arrays<FROM, TO>(
    from: &dyn Array,
    cast_options: &CastOptions,
) -> Result<ArrayRef, ArrowError>
where
    FROM: ArrowPrimitiveType,
    TO: ArrowPrimitiveType,
    FROM::Native: NumCast,
    TO::Native: NumCast,
{
    if cast_options.safe {
        // If the value can't be casted to the `TO::Native`, return null
        Ok(Arc::new(numeric_cast::<FROM, TO>(
            from.as_primitive::<FROM>(),
        )))
    } else {
        // If the value can't be casted to the `TO::Native`, return error
        Ok(Arc::new(try_numeric_cast::<FROM, TO>(
            from.as_primitive::<FROM>(),
        )?))
    }
}

// Natural cast between numeric types
// If the value of T can't be casted to R, will throw error
fn try_numeric_cast<T, R>(from: &PrimitiveArray<T>) -> Result<PrimitiveArray<R>, ArrowError>
where
    T: ArrowPrimitiveType,
    R: ArrowPrimitiveType,
    T::Native: NumCast,
    R::Native: NumCast,
{
    from.try_unary(|value| {
        num::cast::cast::<T::Native, R::Native>(value).ok_or_else(|| {
            ArrowError::CastError(format!(
                "Can't cast value {:?} to type {}",
                value,
                R::DATA_TYPE
            ))
        })
    })
}

// Natural cast between numeric types
// If the value of T can't be casted to R, it will be converted to null
fn numeric_cast<T, R>(from: &PrimitiveArray<T>) -> PrimitiveArray<R>
where
    T: ArrowPrimitiveType,
    R: ArrowPrimitiveType,
    T::Native: NumCast,
    R::Native: NumCast,
{
    from.unary_opt::<_, R>(num::cast::cast::<T::Native, R::Native>)
}

fn cast_numeric_to_binary<FROM: ArrowPrimitiveType, O: OffsetSizeTrait>(
    array: &dyn Array,
) -> Result<ArrayRef, ArrowError> {
    let array = array.as_primitive::<FROM>();
    let size = std::mem::size_of::<FROM::Native>();
    let offsets = OffsetBuffer::from_lengths(std::iter::repeat(size).take(array.len()));
    Ok(Arc::new(GenericBinaryArray::<O>::new(
        offsets,
        array.values().inner().clone(),
        array.nulls().cloned(),
    )))
}

fn adjust_timestamp_to_timezone<T: ArrowTimestampType>(
    array: PrimitiveArray<Int64Type>,
    to_tz: &Tz,
    cast_options: &CastOptions,
) -> Result<PrimitiveArray<Int64Type>, ArrowError> {
    let adjust = |o| {
        let local = as_datetime::<T>(o)?;
        let offset = to_tz.offset_from_local_datetime(&local).single()?;
        T::make_value(local - offset.fix())
    };
    let adjusted = if cast_options.safe {
        array.unary_opt::<_, Int64Type>(adjust)
    } else {
        array.try_unary::<_, Int64Type, _>(|o| {
            adjust(o).ok_or_else(|| {
                ArrowError::CastError("Cannot cast timezone to different timezone".to_string())
            })
        })?
    };
    Ok(adjusted)
}

/// Cast numeric types to Boolean
///
/// Any zero value returns `false` while non-zero returns `true`
fn cast_numeric_to_bool<FROM>(from: &dyn Array) -> Result<ArrayRef, ArrowError>
where
    FROM: ArrowPrimitiveType,
{
    numeric_to_bool_cast::<FROM>(from.as_primitive::<FROM>()).map(|to| Arc::new(to) as ArrayRef)
}

fn numeric_to_bool_cast<T>(from: &PrimitiveArray<T>) -> Result<BooleanArray, ArrowError>
where
    T: ArrowPrimitiveType + ArrowPrimitiveType,
{
    let mut b = BooleanBuilder::with_capacity(from.len());

    for i in 0..from.len() {
        if from.is_null(i) {
            b.append_null();
        } else if from.value(i) != T::default_value() {
            b.append_value(true);
        } else {
            b.append_value(false);
        }
    }

    Ok(b.finish())
}

/// Cast Boolean types to numeric
///
/// `false` returns 0 while `true` returns 1
fn cast_bool_to_numeric<TO>(
    from: &dyn Array,
    cast_options: &CastOptions,
) -> Result<ArrayRef, ArrowError>
where
    TO: ArrowPrimitiveType,
    TO::Native: num::cast::NumCast,
{
    Ok(Arc::new(bool_to_numeric_cast::<TO>(
        from.as_any().downcast_ref::<BooleanArray>().unwrap(),
        cast_options,
    )))
}

fn bool_to_numeric_cast<T>(from: &BooleanArray, _cast_options: &CastOptions) -> PrimitiveArray<T>
where
    T: ArrowPrimitiveType,
    T::Native: num::NumCast,
{
    let iter = (0..from.len()).map(|i| {
        if from.is_null(i) {
            None
        } else if from.value(i) {
            // a workaround to cast a primitive to T::Native, infallible
            num::cast::cast(1)
        } else {
            Some(T::default_value())
        }
    });
    // Benefit:
    //     20% performance improvement
    // Soundness:
    //     The iterator is trustedLen because it comes from a Range
    unsafe { PrimitiveArray::<T>::from_trusted_len_iter(iter) }
}

/// Helper function to cast from one `BinaryArray` or 'LargeBinaryArray' to 'FixedSizeBinaryArray'.
fn cast_binary_to_fixed_size_binary<O: OffsetSizeTrait>(
    array: &dyn Array,
    byte_width: i32,
    cast_options: &CastOptions,
) -> Result<ArrayRef, ArrowError> {
    let array = array.as_binary::<O>();
    let mut builder = FixedSizeBinaryBuilder::with_capacity(array.len(), byte_width);

    for i in 0..array.len() {
        if array.is_null(i) {
            builder.append_null();
        } else {
            match builder.append_value(array.value(i)) {
                Ok(_) => {}
                Err(e) => match cast_options.safe {
                    true => builder.append_null(),
                    false => return Err(e),
                },
            }
        }
    }

    Ok(Arc::new(builder.finish()))
}

/// Helper function to cast from 'FixedSizeBinaryArray' to one `BinaryArray` or 'LargeBinaryArray'.
/// If the target one is too large for the source array it will return an Error.
fn cast_fixed_size_binary_to_binary<O: OffsetSizeTrait>(
    array: &dyn Array,
    byte_width: i32,
) -> Result<ArrayRef, ArrowError> {
    let array = array
        .as_any()
        .downcast_ref::<FixedSizeBinaryArray>()
        .unwrap();

    let offsets: i128 = byte_width as i128 * array.len() as i128;

    let is_binary = matches!(GenericBinaryType::<O>::DATA_TYPE, DataType::Binary);
    if is_binary && offsets > i32::MAX as i128 {
        return Err(ArrowError::ComputeError(
            "FixedSizeBinary array too large to cast to Binary array".to_string(),
        ));
    } else if !is_binary && offsets > i64::MAX as i128 {
        return Err(ArrowError::ComputeError(
            "FixedSizeBinary array too large to cast to LargeBinary array".to_string(),
        ));
    }

    let mut builder = GenericBinaryBuilder::<O>::with_capacity(array.len(), array.len());

    for i in 0..array.len() {
        if array.is_null(i) {
            builder.append_null();
        } else {
            builder.append_value(array.value(i));
        }
    }

    Ok(Arc::new(builder.finish()))
}

/// Helper function to cast from one `ByteArrayType` to another and vice versa.
/// If the target one (e.g., `LargeUtf8`) is too large for the source array it will return an Error.
fn cast_byte_container<FROM, TO>(array: &dyn Array) -> Result<ArrayRef, ArrowError>
where
    FROM: ByteArrayType,
    TO: ByteArrayType<Native = FROM::Native>,
    FROM::Offset: OffsetSizeTrait + ToPrimitive,
    TO::Offset: OffsetSizeTrait + NumCast,
{
    let data = array.to_data();
    assert_eq!(data.data_type(), &FROM::DATA_TYPE);
    let str_values_buf = data.buffers()[1].clone();
    let offsets = data.buffers()[0].typed_data::<FROM::Offset>();

    let mut offset_builder = BufferBuilder::<TO::Offset>::new(offsets.len());
    offsets
        .iter()
        .try_for_each::<_, Result<_, ArrowError>>(|offset| {
            let offset =
                <<TO as ByteArrayType>::Offset as NumCast>::from(*offset).ok_or_else(|| {
                    ArrowError::ComputeError(format!(
                        "{}{} array too large to cast to {}{} array",
                        FROM::Offset::PREFIX,
                        FROM::PREFIX,
                        TO::Offset::PREFIX,
                        TO::PREFIX
                    ))
                })?;
            offset_builder.append(offset);
            Ok(())
        })?;

    let offset_buffer = offset_builder.finish();

    let dtype = TO::DATA_TYPE;

    let builder = ArrayData::builder(dtype)
        .offset(array.offset())
        .len(array.len())
        .add_buffer(offset_buffer)
        .add_buffer(str_values_buf)
        .nulls(data.nulls().cloned());

    let array_data = unsafe { builder.build_unchecked() };

    Ok(Arc::new(GenericByteArray::<TO>::from(array_data)))
}

/// Helper function to cast from one `ByteViewType` array to `ByteArrayType` array.
fn cast_view_to_byte<FROM, TO>(array: &dyn Array) -> Result<ArrayRef, ArrowError>
where
    FROM: ByteViewType,
    TO: ByteArrayType,
    FROM::Native: AsRef<TO::Native>,
{
    let data = array.to_data();
    let view_array = GenericByteViewArray::<FROM>::from(data);

    let len = view_array.len();
    let bytes = view_array
        .views()
        .iter()
        .map(|v| ByteView::from(*v).length as usize)
        .sum::<usize>();

    let mut byte_array_builder = GenericByteBuilder::<TO>::with_capacity(len, bytes);

    for val in view_array.iter() {
        byte_array_builder.append_option(val);
    }

    Ok(Arc::new(byte_array_builder.finish()))
}

#[cfg(test)]
mod tests {
    use super::*;
    use arrow_buffer::{Buffer, IntervalDayTime, NullBuffer};
    use chrono::NaiveDate;
    use half::f16;

    #[derive(Clone)]
    struct DecimalCastTestConfig {
        input_prec: u8,
        input_scale: i8,
        input_repr: i128,
        output_prec: u8,
        output_scale: i8,
        expected_output_repr: Result<i128, String>, // the error variant can contain a string
                                                    // template where the "{}" will be
                                                    // replaced with the decimal type name
                                                    // (e.g. Decimal128)
    }

    macro_rules! generate_cast_test_case {
        ($INPUT_ARRAY: expr, $OUTPUT_TYPE_ARRAY: ident, $OUTPUT_TYPE: expr, $OUTPUT_VALUES: expr) => {
            let output =
                $OUTPUT_TYPE_ARRAY::from($OUTPUT_VALUES).with_data_type($OUTPUT_TYPE.clone());

            // assert cast type
            let input_array_type = $INPUT_ARRAY.data_type();
            assert!(can_cast_types(input_array_type, $OUTPUT_TYPE));
            let result = cast($INPUT_ARRAY, $OUTPUT_TYPE).unwrap();
            assert_eq!($OUTPUT_TYPE, result.data_type());
            assert_eq!(result.as_ref(), &output);

            let cast_option = CastOptions {
                safe: false,
                format_options: FormatOptions::default(),
            };
            let result = cast_with_options($INPUT_ARRAY, $OUTPUT_TYPE, &cast_option).unwrap();
            assert_eq!($OUTPUT_TYPE, result.data_type());
            assert_eq!(result.as_ref(), &output);
        };
    }

<<<<<<< HEAD
    fn create_decimal32_array(
        array: Vec<Option<i32>>,
        precision: u8,
        scale: i8,
    ) -> Result<Decimal32Array, ArrowError> {
        array
            .into_iter()
            .collect::<Decimal32Array>()
            .with_precision_and_scale(precision, scale)
    }

    fn create_decimal64_array(
        array: Vec<Option<i64>>,
        precision: u8,
        scale: i8,
    ) -> Result<Decimal64Array, ArrowError> {
        array
            .into_iter()
            .collect::<Decimal64Array>()
            .with_precision_and_scale(precision, scale)
=======
    fn run_decimal_cast_test_case<I, O>(t: DecimalCastTestConfig)
    where
        I: DecimalType,
        O: DecimalType,
        I::Native: DecimalCast,
        O::Native: DecimalCast,
    {
        let array = vec![I::Native::from_decimal(t.input_repr)];
        let array = array
            .into_iter()
            .collect::<PrimitiveArray<I>>()
            .with_precision_and_scale(t.input_prec, t.input_scale)
            .unwrap();
        let input_type = array.data_type();
        let output_type = O::TYPE_CONSTRUCTOR(t.output_prec, t.output_scale);
        assert!(can_cast_types(input_type, &output_type));

        let options = CastOptions {
            safe: false,
            ..Default::default()
        };
        let result = cast_with_options(&array, &output_type, &options);

        match t.expected_output_repr {
            Ok(v) => {
                let expected_array = vec![O::Native::from_decimal(v)];
                let expected_array = expected_array
                    .into_iter()
                    .collect::<PrimitiveArray<O>>()
                    .with_precision_and_scale(t.output_prec, t.output_scale)
                    .unwrap();
                assert_eq!(*result.unwrap(), expected_array);
            }
            Err(expected_output_message_template) => {
                assert!(result.is_err());
                let expected_error_message =
                    expected_output_message_template.replace("{}", O::PREFIX);
                assert_eq!(result.unwrap_err().to_string(), expected_error_message);
            }
        }
>>>>>>> ccadb4f8
    }

    fn create_decimal128_array(
        array: Vec<Option<i128>>,
        precision: u8,
        scale: i8,
    ) -> Result<Decimal128Array, ArrowError> {
        array
            .into_iter()
            .collect::<Decimal128Array>()
            .with_precision_and_scale(precision, scale)
    }

    fn create_decimal256_array(
        array: Vec<Option<i256>>,
        precision: u8,
        scale: i8,
    ) -> Result<Decimal256Array, ArrowError> {
        array
            .into_iter()
            .collect::<Decimal256Array>()
            .with_precision_and_scale(precision, scale)
    }

    #[test]
    #[cfg(not(feature = "force_validate"))]
    #[should_panic(
        expected = "Cannot cast to Decimal128(20, 3). Overflowing on 57896044618658097711785492504343953926634992332820282019728792003956564819967"
    )]
    fn test_cast_decimal_to_decimal_round_with_error() {
        // decimal256 to decimal128 overflow
        let array = vec![
            Some(i256::from_i128(1123454)),
            Some(i256::from_i128(2123456)),
            Some(i256::from_i128(-3123453)),
            Some(i256::from_i128(-3123456)),
            None,
            Some(i256::MAX),
            Some(i256::MIN),
        ];
        let input_decimal_array = create_decimal256_array(array, 76, 4).unwrap();
        let array = Arc::new(input_decimal_array) as ArrayRef;
        let input_type = DataType::Decimal256(76, 4);
        let output_type = DataType::Decimal128(20, 3);
        assert!(can_cast_types(&input_type, &output_type));
        generate_cast_test_case!(
            &array,
            Decimal128Array,
            &output_type,
            vec![
                Some(112345_i128),
                Some(212346_i128),
                Some(-312345_i128),
                Some(-312346_i128),
                None,
                None,
                None,
            ]
        );
    }

    #[test]
    #[cfg(not(feature = "force_validate"))]
    fn test_cast_decimal_to_decimal_round() {
        let array = vec![
            Some(1123454),
            Some(2123456),
            Some(-3123453),
            Some(-3123456),
            None,
        ];
        let array = create_decimal128_array(array, 20, 4).unwrap();
        // decimal128 to decimal128
        let input_type = DataType::Decimal128(20, 4);
        let output_type = DataType::Decimal128(20, 3);
        assert!(can_cast_types(&input_type, &output_type));
        generate_cast_test_case!(
            &array,
            Decimal128Array,
            &output_type,
            vec![
                Some(112345_i128),
                Some(212346_i128),
                Some(-312345_i128),
                Some(-312346_i128),
                None
            ]
        );

        // decimal128 to decimal256
        let input_type = DataType::Decimal128(20, 4);
        let output_type = DataType::Decimal256(20, 3);
        assert!(can_cast_types(&input_type, &output_type));
        generate_cast_test_case!(
            &array,
            Decimal256Array,
            &output_type,
            vec![
                Some(i256::from_i128(112345_i128)),
                Some(i256::from_i128(212346_i128)),
                Some(i256::from_i128(-312345_i128)),
                Some(i256::from_i128(-312346_i128)),
                None
            ]
        );

        // decimal256
        let array = vec![
            Some(i256::from_i128(1123454)),
            Some(i256::from_i128(2123456)),
            Some(i256::from_i128(-3123453)),
            Some(i256::from_i128(-3123456)),
            None,
        ];
        let array = create_decimal256_array(array, 20, 4).unwrap();

        // decimal256 to decimal256
        let input_type = DataType::Decimal256(20, 4);
        let output_type = DataType::Decimal256(20, 3);
        assert!(can_cast_types(&input_type, &output_type));
        generate_cast_test_case!(
            &array,
            Decimal256Array,
            &output_type,
            vec![
                Some(i256::from_i128(112345_i128)),
                Some(i256::from_i128(212346_i128)),
                Some(i256::from_i128(-312345_i128)),
                Some(i256::from_i128(-312346_i128)),
                None
            ]
        );
        // decimal256 to decimal128
        let input_type = DataType::Decimal256(20, 4);
        let output_type = DataType::Decimal128(20, 3);
        assert!(can_cast_types(&input_type, &output_type));
        generate_cast_test_case!(
            &array,
            Decimal128Array,
            &output_type,
            vec![
                Some(112345_i128),
                Some(212346_i128),
                Some(-312345_i128),
                Some(-312346_i128),
                None
            ]
        );
    }

    #[test]
    fn test_cast_decimal32_to_decimal32() {
        let input_type = DataType::Decimal32(9, 3);
        let output_type = DataType::Decimal32(9, 4);
        assert!(can_cast_types(&input_type, &output_type));
        let array = vec![Some(1123456), Some(2123456), Some(3123456), None];
        let array = create_decimal32_array(array, 9, 3).unwrap();
        generate_cast_test_case!(
            &array,
            Decimal32Array,
            &output_type,
            vec![
                Some(11234560_i32),
                Some(21234560_i32),
                Some(31234560_i32),
                None
            ]
        );
        // negative test
        let array = vec![Some(123456), None];
        let array = create_decimal32_array(array, 9, 0).unwrap();
        let result_safe = cast(&array, &DataType::Decimal32(2, 2));
        assert!(result_safe.is_ok());
        let options = CastOptions {
            safe: false,
            ..Default::default()
        };

        let result_unsafe = cast_with_options(&array, &DataType::Decimal32(2, 2), &options);
        assert_eq!("Invalid argument error: 12345600 is too large to store in a Decimal32 of precision 2. Max is 99",
                   result_unsafe.unwrap_err().to_string());
    }

    #[test]
    fn test_cast_decimal64_to_decimal64() {
        let input_type = DataType::Decimal64(17, 3);
        let output_type = DataType::Decimal64(17, 4);
        assert!(can_cast_types(&input_type, &output_type));
        let array = vec![Some(1123456), Some(2123456), Some(3123456), None];
        let array = create_decimal64_array(array, 17, 3).unwrap();
        generate_cast_test_case!(
            &array,
            Decimal64Array,
            &output_type,
            vec![
                Some(11234560_i64),
                Some(21234560_i64),
                Some(31234560_i64),
                None
            ]
        );
        // negative test
        let array = vec![Some(123456), None];
        let array = create_decimal64_array(array, 9, 0).unwrap();
        let result_safe = cast(&array, &DataType::Decimal64(2, 2));
        assert!(result_safe.is_ok());
        let options = CastOptions {
            safe: false,
            ..Default::default()
        };

        let result_unsafe = cast_with_options(&array, &DataType::Decimal64(2, 2), &options);
        assert_eq!("Invalid argument error: 12345600 is too large to store in a Decimal64 of precision 2. Max is 99",
                   result_unsafe.unwrap_err().to_string());
    }

    #[test]
    fn test_cast_decimal128_to_decimal128() {
        let input_type = DataType::Decimal128(20, 3);
        let output_type = DataType::Decimal128(20, 4);
        assert!(can_cast_types(&input_type, &output_type));
        let array = vec![Some(1123456), Some(2123456), Some(3123456), None];
        let array = create_decimal128_array(array, 20, 3).unwrap();
        generate_cast_test_case!(
            &array,
            Decimal128Array,
            &output_type,
            vec![
                Some(11234560_i128),
                Some(21234560_i128),
                Some(31234560_i128),
                None
            ]
        );
        // negative test
        let array = vec![Some(123456), None];
        let array = create_decimal128_array(array, 10, 0).unwrap();
        let result_safe = cast(&array, &DataType::Decimal128(2, 2));
        assert!(result_safe.is_ok());
        let options = CastOptions {
            safe: false,
            ..Default::default()
        };

        let result_unsafe = cast_with_options(&array, &DataType::Decimal128(2, 2), &options);
        assert_eq!("Invalid argument error: 12345600 is too large to store in a Decimal128 of precision 2. Max is 99",
                   result_unsafe.unwrap_err().to_string());
    }

    #[test]
    fn test_cast_decimal32_to_decimal32_dict() {
        let p = 9;
        let s = 3;
        let input_type = DataType::Decimal32(p, s);
        let output_type = DataType::Dictionary(
            Box::new(DataType::Int32),
            Box::new(DataType::Decimal32(p, s)),
        );
        assert!(can_cast_types(&input_type, &output_type));
        let array = vec![Some(1123456), Some(2123456), Some(3123456), None];
        let array = create_decimal32_array(array, p, s).unwrap();
        let cast_array = cast_with_options(&array, &output_type, &CastOptions::default()).unwrap();
        assert_eq!(cast_array.data_type(), &output_type);
    }

    #[test]
    fn test_cast_decimal64_to_decimal64_dict() {
        let p = 15;
        let s = 3;
        let input_type = DataType::Decimal64(p, s);
        let output_type = DataType::Dictionary(
            Box::new(DataType::Int32),
            Box::new(DataType::Decimal64(p, s)),
        );
        assert!(can_cast_types(&input_type, &output_type));
        let array = vec![Some(1123456), Some(2123456), Some(3123456), None];
        let array = create_decimal64_array(array, p, s).unwrap();
        let cast_array = cast_with_options(&array, &output_type, &CastOptions::default()).unwrap();
        assert_eq!(cast_array.data_type(), &output_type);
    }

    #[test]
    fn test_cast_decimal128_to_decimal128_dict() {
        let p = 20;
        let s = 3;
        let input_type = DataType::Decimal128(p, s);
        let output_type = DataType::Dictionary(
            Box::new(DataType::Int32),
            Box::new(DataType::Decimal128(p, s)),
        );
        assert!(can_cast_types(&input_type, &output_type));
        let array = vec![Some(1123456), Some(2123456), Some(3123456), None];
        let array = create_decimal128_array(array, p, s).unwrap();
        let cast_array = cast_with_options(&array, &output_type, &CastOptions::default()).unwrap();
        assert_eq!(cast_array.data_type(), &output_type);
    }

    #[test]
    fn test_cast_decimal256_to_decimal256_dict() {
        let p = 20;
        let s = 3;
        let input_type = DataType::Decimal256(p, s);
        let output_type = DataType::Dictionary(
            Box::new(DataType::Int32),
            Box::new(DataType::Decimal256(p, s)),
        );
        assert!(can_cast_types(&input_type, &output_type));
        let array = vec![Some(1123456), Some(2123456), Some(3123456), None];
        let array = create_decimal128_array(array, p, s).unwrap();
        let cast_array = cast_with_options(&array, &output_type, &CastOptions::default()).unwrap();
        assert_eq!(cast_array.data_type(), &output_type);
    }

    #[test]
    fn test_cast_decimal32_to_decimal32_overflow() {
        let input_type = DataType::Decimal32(9, 3);
        let output_type = DataType::Decimal32(9, 9);
        assert!(can_cast_types(&input_type, &output_type));

        let array = vec![Some(i32::MAX)];
        let array = create_decimal32_array(array, 9, 3).unwrap();
        let result = cast_with_options(
            &array,
            &output_type,
            &CastOptions {
                safe: false,
                format_options: FormatOptions::default(),
            },
        );
        assert_eq!("Cast error: Cannot cast to Decimal32(9, 9). Overflowing on 2147483647",
                   result.unwrap_err().to_string());
    }

    #[test]
    fn test_cast_decimal64_to_decimal64_overflow() {
        let input_type = DataType::Decimal64(18, 3);
        let output_type = DataType::Decimal64(18, 18);
        assert!(can_cast_types(&input_type, &output_type));

        let array = vec![Some(i64::MAX)];
        let array = create_decimal64_array(array, 18, 3).unwrap();
        let result = cast_with_options(
            &array,
            &output_type,
            &CastOptions {
                safe: false,
                format_options: FormatOptions::default(),
            },
        );
        assert_eq!("Cast error: Cannot cast to Decimal64(18, 18). Overflowing on 9223372036854775807",
                   result.unwrap_err().to_string());
    }

    #[test]
    fn test_cast_decimal128_to_decimal128_overflow() {
        let input_type = DataType::Decimal128(38, 3);
        let output_type = DataType::Decimal128(38, 38);
        assert!(can_cast_types(&input_type, &output_type));

        let array = vec![Some(i128::MAX)];
        let array = create_decimal128_array(array, 38, 3).unwrap();
        let result = cast_with_options(
            &array,
            &output_type,
            &CastOptions {
                safe: false,
                format_options: FormatOptions::default(),
            },
        );
        assert_eq!("Cast error: Cannot cast to Decimal128(38, 38). Overflowing on 170141183460469231731687303715884105727",
                   result.unwrap_err().to_string());
    }

    #[test]
    fn test_cast_decimal128_to_decimal256_overflow() {
        let input_type = DataType::Decimal128(38, 3);
        let output_type = DataType::Decimal256(76, 76);
        assert!(can_cast_types(&input_type, &output_type));

        let array = vec![Some(i128::MAX)];
        let array = create_decimal128_array(array, 38, 3).unwrap();
        let result = cast_with_options(
            &array,
            &output_type,
            &CastOptions {
                safe: false,
                format_options: FormatOptions::default(),
            },
        );
        assert_eq!("Cast error: Cannot cast to Decimal256(76, 76). Overflowing on 170141183460469231731687303715884105727",
                   result.unwrap_err().to_string());
    }

    #[test]
    fn test_cast_decimal32_to_decimal256() {
        let input_type = DataType::Decimal32(8, 3);
        let output_type = DataType::Decimal256(20, 4);
        assert!(can_cast_types(&input_type, &output_type));
        let array = vec![Some(1123456), Some(2123456), Some(3123456), None];
        let array = create_decimal32_array(array, 8, 3).unwrap();
        generate_cast_test_case!(
            &array,
            Decimal256Array,
            &output_type,
            vec![
                Some(i256::from_i128(11234560_i128)),
                Some(i256::from_i128(21234560_i128)),
                Some(i256::from_i128(31234560_i128)),
                None
            ]
        );
    }
    #[test]
    fn test_cast_decimal64_to_decimal256() {
        let input_type = DataType::Decimal64(12, 3);
        let output_type = DataType::Decimal256(20, 4);
        assert!(can_cast_types(&input_type, &output_type));
        let array = vec![Some(1123456), Some(2123456), Some(3123456), None];
        let array = create_decimal64_array(array, 12, 3).unwrap();
        generate_cast_test_case!(
            &array,
            Decimal256Array,
            &output_type,
            vec![
                Some(i256::from_i128(11234560_i128)),
                Some(i256::from_i128(21234560_i128)),
                Some(i256::from_i128(31234560_i128)),
                None
            ]
        );
    }
    #[test]
    fn test_cast_decimal128_to_decimal256() {
        let input_type = DataType::Decimal128(20, 3);
        let output_type = DataType::Decimal256(20, 4);
        assert!(can_cast_types(&input_type, &output_type));
        let array = vec![Some(1123456), Some(2123456), Some(3123456), None];
        let array = create_decimal128_array(array, 20, 3).unwrap();
        generate_cast_test_case!(
            &array,
            Decimal256Array,
            &output_type,
            vec![
                Some(i256::from_i128(11234560_i128)),
                Some(i256::from_i128(21234560_i128)),
                Some(i256::from_i128(31234560_i128)),
                None
            ]
        );
    }

    #[test]
    fn test_cast_decimal256_to_decimal128_overflow() {
        let input_type = DataType::Decimal256(76, 5);
        let output_type = DataType::Decimal128(38, 7);
        assert!(can_cast_types(&input_type, &output_type));
        let array = vec![Some(i256::from_i128(i128::MAX))];
        let array = create_decimal256_array(array, 76, 5).unwrap();
        let result = cast_with_options(
            &array,
            &output_type,
            &CastOptions {
                safe: false,
                format_options: FormatOptions::default(),
            },
        );
        assert_eq!("Cast error: Cannot cast to Decimal128(38, 7). Overflowing on 170141183460469231731687303715884105727",
                   result.unwrap_err().to_string());
    }

    #[test]
    fn test_cast_decimal256_to_decimal256_overflow() {
        let input_type = DataType::Decimal256(76, 5);
        let output_type = DataType::Decimal256(76, 55);
        assert!(can_cast_types(&input_type, &output_type));
        let array = vec![Some(i256::from_i128(i128::MAX))];
        let array = create_decimal256_array(array, 76, 5).unwrap();
        let result = cast_with_options(
            &array,
            &output_type,
            &CastOptions {
                safe: false,
                format_options: FormatOptions::default(),
            },
        );
        assert_eq!("Cast error: Cannot cast to Decimal256(76, 55). Overflowing on 170141183460469231731687303715884105727",
                   result.unwrap_err().to_string());
    }

    #[test]
    fn test_cast_decimal256_to_decimal128() {
        let input_type = DataType::Decimal256(20, 3);
        let output_type = DataType::Decimal128(20, 4);
        assert!(can_cast_types(&input_type, &output_type));
        let array = vec![
            Some(i256::from_i128(1123456)),
            Some(i256::from_i128(2123456)),
            Some(i256::from_i128(3123456)),
            None,
        ];
        let array = create_decimal256_array(array, 20, 3).unwrap();
        generate_cast_test_case!(
            &array,
            Decimal128Array,
            &output_type,
            vec![
                Some(11234560_i128),
                Some(21234560_i128),
                Some(31234560_i128),
                None
            ]
        );
    }

    #[test]
    fn test_cast_decimal256_to_decimal256() {
        let input_type = DataType::Decimal256(20, 3);
        let output_type = DataType::Decimal256(20, 4);
        assert!(can_cast_types(&input_type, &output_type));
        let array = vec![
            Some(i256::from_i128(1123456)),
            Some(i256::from_i128(2123456)),
            Some(i256::from_i128(3123456)),
            None,
        ];
        let array = create_decimal256_array(array, 20, 3).unwrap();
        generate_cast_test_case!(
            &array,
            Decimal256Array,
            &output_type,
            vec![
                Some(i256::from_i128(11234560_i128)),
                Some(i256::from_i128(21234560_i128)),
                Some(i256::from_i128(31234560_i128)),
                None
            ]
        );
    }

<<<<<<< HEAD
    macro_rules! generate_decimal_to_numeric_cast_test_case {
        ($INPUT_ARRAY: expr) => {
            // u8
            generate_cast_test_case!(
                $INPUT_ARRAY,
                UInt8Array,
                &DataType::UInt8,
                vec![Some(1_u8), Some(2_u8), Some(3_u8), None, Some(5_u8)]
            );
            // u16
            generate_cast_test_case!(
                $INPUT_ARRAY,
                UInt16Array,
                &DataType::UInt16,
                vec![Some(1_u16), Some(2_u16), Some(3_u16), None, Some(5_u16)]
            );
            // u32
            generate_cast_test_case!(
                $INPUT_ARRAY,
                UInt32Array,
                &DataType::UInt32,
                vec![Some(1_u32), Some(2_u32), Some(3_u32), None, Some(5_u32)]
            );
            // u64
            generate_cast_test_case!(
                $INPUT_ARRAY,
                UInt64Array,
                &DataType::UInt64,
                vec![Some(1_u64), Some(2_u64), Some(3_u64), None, Some(5_u64)]
            );
            // i8
            generate_cast_test_case!(
                $INPUT_ARRAY,
                Int8Array,
                &DataType::Int8,
                vec![Some(1_i8), Some(2_i8), Some(3_i8), None, Some(5_i8)]
            );
            // i16
            generate_cast_test_case!(
                $INPUT_ARRAY,
                Int16Array,
                &DataType::Int16,
                vec![Some(1_i16), Some(2_i16), Some(3_i16), None, Some(5_i16)]
            );
            // i32
            generate_cast_test_case!(
                $INPUT_ARRAY,
                Int32Array,
                &DataType::Int32,
                vec![Some(1_i32), Some(2_i32), Some(3_i32), None, Some(5_i32)]
            );
            // i64
            generate_cast_test_case!(
                $INPUT_ARRAY,
                Int64Array,
                &DataType::Int64,
                vec![Some(1_i64), Some(2_i64), Some(3_i64), None, Some(5_i64)]
            );
            // f32
            generate_cast_test_case!(
                $INPUT_ARRAY,
                Float32Array,
                &DataType::Float32,
                vec![
                    Some(1.25_f32),
                    Some(2.25_f32),
                    Some(3.25_f32),
                    None,
                    Some(5.25_f32)
                ]
            );
            // f64
            generate_cast_test_case!(
                $INPUT_ARRAY,
                Float64Array,
                &DataType::Float64,
                vec![
                    Some(1.25_f64),
                    Some(2.25_f64),
                    Some(3.25_f64),
                    None,
                    Some(5.25_f64)
                ]
            );
        };
    }

    #[test]
    fn test_cast_decimal32_to_numeric() {
        let value_array: Vec<Option<i32>> = vec![Some(125), Some(225), Some(325), None, Some(525)];
        let array = create_decimal32_array(value_array, 8, 2).unwrap();

        generate_decimal_to_numeric_cast_test_case!(&array);
    }

    #[test]
    fn test_cast_decimal64_to_numeric() {
        let value_array: Vec<Option<i64>> = vec![Some(125), Some(225), Some(325), None, Some(525)];
        let array = create_decimal64_array(value_array, 8, 2).unwrap();

        generate_decimal_to_numeric_cast_test_case!(&array);
    }

    #[test]
    fn test_cast_decimal_to_numeric() {
        let value_array: Vec<Option<i128>> = vec![Some(125), Some(225), Some(325), None, Some(525)];
        let array = create_decimal128_array(value_array, 38, 2).unwrap();

        generate_decimal_to_numeric_cast_test_case!(&array);
=======
    fn generate_decimal_to_numeric_cast_test_case<T>(array: &PrimitiveArray<T>)
    where
        T: ArrowPrimitiveType + DecimalType,
    {
        // u8
        generate_cast_test_case!(
            array,
            UInt8Array,
            &DataType::UInt8,
            vec![Some(1_u8), Some(2_u8), Some(3_u8), None, Some(5_u8)]
        );
        // u16
        generate_cast_test_case!(
            array,
            UInt16Array,
            &DataType::UInt16,
            vec![Some(1_u16), Some(2_u16), Some(3_u16), None, Some(5_u16)]
        );
        // u32
        generate_cast_test_case!(
            array,
            UInt32Array,
            &DataType::UInt32,
            vec![Some(1_u32), Some(2_u32), Some(3_u32), None, Some(5_u32)]
        );
        // u64
        generate_cast_test_case!(
            array,
            UInt64Array,
            &DataType::UInt64,
            vec![Some(1_u64), Some(2_u64), Some(3_u64), None, Some(5_u64)]
        );
        // i8
        generate_cast_test_case!(
            array,
            Int8Array,
            &DataType::Int8,
            vec![Some(1_i8), Some(2_i8), Some(3_i8), None, Some(5_i8)]
        );
        // i16
        generate_cast_test_case!(
            array,
            Int16Array,
            &DataType::Int16,
            vec![Some(1_i16), Some(2_i16), Some(3_i16), None, Some(5_i16)]
        );
        // i32
        generate_cast_test_case!(
            array,
            Int32Array,
            &DataType::Int32,
            vec![Some(1_i32), Some(2_i32), Some(3_i32), None, Some(5_i32)]
        );
        // i64
        generate_cast_test_case!(
            array,
            Int64Array,
            &DataType::Int64,
            vec![Some(1_i64), Some(2_i64), Some(3_i64), None, Some(5_i64)]
        );
        // f32
        generate_cast_test_case!(
            array,
            Float32Array,
            &DataType::Float32,
            vec![
                Some(1.25_f32),
                Some(2.25_f32),
                Some(3.25_f32),
                None,
                Some(5.25_f32)
            ]
        );
        // f64
        generate_cast_test_case!(
            array,
            Float64Array,
            &DataType::Float64,
            vec![
                Some(1.25_f64),
                Some(2.25_f64),
                Some(3.25_f64),
                None,
                Some(5.25_f64)
            ]
        );
    }

    #[test]
    fn test_cast_decimal128_to_numeric() {
        let value_array: Vec<Option<i128>> = vec![Some(125), Some(225), Some(325), None, Some(525)];
        let array = create_decimal128_array(value_array, 38, 2).unwrap();

        generate_decimal_to_numeric_cast_test_case(&array);
>>>>>>> ccadb4f8

        // overflow test: out of range of max u8
        let value_array: Vec<Option<i128>> = vec![Some(51300)];
        let array = create_decimal128_array(value_array, 38, 2).unwrap();
        let casted_array = cast_with_options(
            &array,
            &DataType::UInt8,
            &CastOptions {
                safe: false,
                format_options: FormatOptions::default(),
            },
        );
        assert_eq!(
            "Cast error: value of 513 is out of range UInt8".to_string(),
            casted_array.unwrap_err().to_string()
        );

        let casted_array = cast_with_options(
            &array,
            &DataType::UInt8,
            &CastOptions {
                safe: true,
                format_options: FormatOptions::default(),
            },
        );
        assert!(casted_array.is_ok());
        assert!(casted_array.unwrap().is_null(0));

        // overflow test: out of range of max i8
        let value_array: Vec<Option<i128>> = vec![Some(24400)];
        let array = create_decimal128_array(value_array, 38, 2).unwrap();
        let casted_array = cast_with_options(
            &array,
            &DataType::Int8,
            &CastOptions {
                safe: false,
                format_options: FormatOptions::default(),
            },
        );
        assert_eq!(
            "Cast error: value of 244 is out of range Int8".to_string(),
            casted_array.unwrap_err().to_string()
        );

        let casted_array = cast_with_options(
            &array,
            &DataType::Int8,
            &CastOptions {
                safe: true,
                format_options: FormatOptions::default(),
            },
        );
        assert!(casted_array.is_ok());
        assert!(casted_array.unwrap().is_null(0));

        // loss the precision: convert decimal to f32、f64
        // f32
        // 112345678_f32 and 112345679_f32 are same, so the 112345679_f32 will lose precision.
        let value_array: Vec<Option<i128>> = vec![
            Some(125),
            Some(225),
            Some(325),
            None,
            Some(525),
            Some(112345678),
            Some(112345679),
        ];
        let array = create_decimal128_array(value_array, 38, 2).unwrap();
        generate_cast_test_case!(
            &array,
            Float32Array,
            &DataType::Float32,
            vec![
                Some(1.25_f32),
                Some(2.25_f32),
                Some(3.25_f32),
                None,
                Some(5.25_f32),
                Some(1_123_456.7_f32),
                Some(1_123_456.7_f32)
            ]
        );

        // f64
        // 112345678901234568_f64 and 112345678901234560_f64 are same, so the 112345678901234568_f64 will lose precision.
        let value_array: Vec<Option<i128>> = vec![
            Some(125),
            Some(225),
            Some(325),
            None,
            Some(525),
            Some(112345678901234568),
            Some(112345678901234560),
        ];
        let array = create_decimal128_array(value_array, 38, 2).unwrap();
        generate_cast_test_case!(
            &array,
            Float64Array,
            &DataType::Float64,
            vec![
                Some(1.25_f64),
                Some(2.25_f64),
                Some(3.25_f64),
                None,
                Some(5.25_f64),
                Some(1_123_456_789_012_345.6_f64),
                Some(1_123_456_789_012_345.6_f64),
            ]
        );
    }

    #[test]
    fn test_cast_decimal256_to_numeric() {
        let value_array: Vec<Option<i256>> = vec![
            Some(i256::from_i128(125)),
            Some(i256::from_i128(225)),
            Some(i256::from_i128(325)),
            None,
            Some(i256::from_i128(525)),
        ];
        let array = create_decimal256_array(value_array, 38, 2).unwrap();
        // u8
        generate_cast_test_case!(
            &array,
            UInt8Array,
            &DataType::UInt8,
            vec![Some(1_u8), Some(2_u8), Some(3_u8), None, Some(5_u8)]
        );
        // u16
        generate_cast_test_case!(
            &array,
            UInt16Array,
            &DataType::UInt16,
            vec![Some(1_u16), Some(2_u16), Some(3_u16), None, Some(5_u16)]
        );
        // u32
        generate_cast_test_case!(
            &array,
            UInt32Array,
            &DataType::UInt32,
            vec![Some(1_u32), Some(2_u32), Some(3_u32), None, Some(5_u32)]
        );
        // u64
        generate_cast_test_case!(
            &array,
            UInt64Array,
            &DataType::UInt64,
            vec![Some(1_u64), Some(2_u64), Some(3_u64), None, Some(5_u64)]
        );
        // i8
        generate_cast_test_case!(
            &array,
            Int8Array,
            &DataType::Int8,
            vec![Some(1_i8), Some(2_i8), Some(3_i8), None, Some(5_i8)]
        );
        // i16
        generate_cast_test_case!(
            &array,
            Int16Array,
            &DataType::Int16,
            vec![Some(1_i16), Some(2_i16), Some(3_i16), None, Some(5_i16)]
        );
        // i32
        generate_cast_test_case!(
            &array,
            Int32Array,
            &DataType::Int32,
            vec![Some(1_i32), Some(2_i32), Some(3_i32), None, Some(5_i32)]
        );
        // i64
        generate_cast_test_case!(
            &array,
            Int64Array,
            &DataType::Int64,
            vec![Some(1_i64), Some(2_i64), Some(3_i64), None, Some(5_i64)]
        );
        // f32
        generate_cast_test_case!(
            &array,
            Float32Array,
            &DataType::Float32,
            vec![
                Some(1.25_f32),
                Some(2.25_f32),
                Some(3.25_f32),
                None,
                Some(5.25_f32)
            ]
        );
        // f64
        generate_cast_test_case!(
            &array,
            Float64Array,
            &DataType::Float64,
            vec![
                Some(1.25_f64),
                Some(2.25_f64),
                Some(3.25_f64),
                None,
                Some(5.25_f64)
            ]
        );

        // overflow test: out of range of max i8
        let value_array: Vec<Option<i256>> = vec![Some(i256::from_i128(24400))];
        let array = create_decimal256_array(value_array, 38, 2).unwrap();
        let casted_array = cast_with_options(
            &array,
            &DataType::Int8,
            &CastOptions {
                safe: false,
                format_options: FormatOptions::default(),
            },
        );
        assert_eq!(
            "Cast error: value of 244 is out of range Int8".to_string(),
            casted_array.unwrap_err().to_string()
        );

        let casted_array = cast_with_options(
            &array,
            &DataType::Int8,
            &CastOptions {
                safe: true,
                format_options: FormatOptions::default(),
            },
        );
        assert!(casted_array.is_ok());
        assert!(casted_array.unwrap().is_null(0));

        // loss the precision: convert decimal to f32、f64
        // f32
        // 112345678_f32 and 112345679_f32 are same, so the 112345679_f32 will lose precision.
        let value_array: Vec<Option<i256>> = vec![
            Some(i256::from_i128(125)),
            Some(i256::from_i128(225)),
            Some(i256::from_i128(325)),
            None,
            Some(i256::from_i128(525)),
            Some(i256::from_i128(112345678)),
            Some(i256::from_i128(112345679)),
        ];
        let array = create_decimal256_array(value_array, 76, 2).unwrap();
        generate_cast_test_case!(
            &array,
            Float32Array,
            &DataType::Float32,
            vec![
                Some(1.25_f32),
                Some(2.25_f32),
                Some(3.25_f32),
                None,
                Some(5.25_f32),
                Some(1_123_456.7_f32),
                Some(1_123_456.7_f32)
            ]
        );

        // f64
        // 112345678901234568_f64 and 112345678901234560_f64 are same, so the 112345678901234568_f64 will lose precision.
        let value_array: Vec<Option<i256>> = vec![
            Some(i256::from_i128(125)),
            Some(i256::from_i128(225)),
            Some(i256::from_i128(325)),
            None,
            Some(i256::from_i128(525)),
            Some(i256::from_i128(112345678901234568)),
            Some(i256::from_i128(112345678901234560)),
        ];
        let array = create_decimal256_array(value_array, 76, 2).unwrap();
        generate_cast_test_case!(
            &array,
            Float64Array,
            &DataType::Float64,
            vec![
                Some(1.25_f64),
                Some(2.25_f64),
                Some(3.25_f64),
                None,
                Some(5.25_f64),
                Some(1_123_456_789_012_345.6_f64),
                Some(1_123_456_789_012_345.6_f64),
            ]
        );
    }

    #[test]
    fn test_cast_numeric_to_decimal128() {
        let decimal_type = DataType::Decimal128(38, 6);
        // u8, u16, u32, u64
        let input_datas = vec![
            Arc::new(UInt8Array::from(vec![
                Some(1),
                Some(2),
                Some(3),
                None,
                Some(5),
            ])) as ArrayRef, // u8
            Arc::new(UInt16Array::from(vec![
                Some(1),
                Some(2),
                Some(3),
                None,
                Some(5),
            ])) as ArrayRef, // u16
            Arc::new(UInt32Array::from(vec![
                Some(1),
                Some(2),
                Some(3),
                None,
                Some(5),
            ])) as ArrayRef, // u32
            Arc::new(UInt64Array::from(vec![
                Some(1),
                Some(2),
                Some(3),
                None,
                Some(5),
            ])) as ArrayRef, // u64
        ];

        for array in input_datas {
            generate_cast_test_case!(
                &array,
                Decimal128Array,
                &decimal_type,
                vec![
                    Some(1000000_i128),
                    Some(2000000_i128),
                    Some(3000000_i128),
                    None,
                    Some(5000000_i128)
                ]
            );
        }

        // i8, i16, i32, i64
        let input_datas = vec![
            Arc::new(Int8Array::from(vec![
                Some(1),
                Some(2),
                Some(3),
                None,
                Some(5),
            ])) as ArrayRef, // i8
            Arc::new(Int16Array::from(vec![
                Some(1),
                Some(2),
                Some(3),
                None,
                Some(5),
            ])) as ArrayRef, // i16
            Arc::new(Int32Array::from(vec![
                Some(1),
                Some(2),
                Some(3),
                None,
                Some(5),
            ])) as ArrayRef, // i32
            Arc::new(Int64Array::from(vec![
                Some(1),
                Some(2),
                Some(3),
                None,
                Some(5),
            ])) as ArrayRef, // i64
        ];
        for array in input_datas {
            generate_cast_test_case!(
                &array,
                Decimal128Array,
                &decimal_type,
                vec![
                    Some(1000000_i128),
                    Some(2000000_i128),
                    Some(3000000_i128),
                    None,
                    Some(5000000_i128)
                ]
            );
        }

        // test u8 to decimal type with overflow the result type
        // the 100 will be converted to 1000_i128, but it is out of range for max value in the precision 3.
        let array = UInt8Array::from(vec![1, 2, 3, 4, 100]);
        let casted_array = cast(&array, &DataType::Decimal128(3, 1));
        assert!(casted_array.is_ok());
        let array = casted_array.unwrap();
        let array: &Decimal128Array = array.as_primitive();
        assert!(array.is_null(4));

        // test i8 to decimal type with overflow the result type
        // the 100 will be converted to 1000_i128, but it is out of range for max value in the precision 3.
        let array = Int8Array::from(vec![1, 2, 3, 4, 100]);
        let casted_array = cast(&array, &DataType::Decimal128(3, 1));
        assert!(casted_array.is_ok());
        let array = casted_array.unwrap();
        let array: &Decimal128Array = array.as_primitive();
        assert!(array.is_null(4));

        // test f32 to decimal type
        let array = Float32Array::from(vec![
            Some(1.1),
            Some(2.2),
            Some(4.4),
            None,
            Some(1.123_456_4), // round down
            Some(1.123_456_7), // round up
        ]);
        let array = Arc::new(array) as ArrayRef;
        generate_cast_test_case!(
            &array,
            Decimal128Array,
            &decimal_type,
            vec![
                Some(1100000_i128),
                Some(2200000_i128),
                Some(4400000_i128),
                None,
                Some(1123456_i128), // round down
                Some(1123457_i128), // round up
            ]
        );

        // test f64 to decimal type
        let array = Float64Array::from(vec![
            Some(1.1),
            Some(2.2),
            Some(4.4),
            None,
            Some(1.123_456_489_123_4),     // round up
            Some(1.123_456_789_123_4),     // round up
            Some(1.123_456_489_012_345_6), // round down
            Some(1.123_456_789_012_345_6), // round up
        ]);
        generate_cast_test_case!(
            &array,
            Decimal128Array,
            &decimal_type,
            vec![
                Some(1100000_i128),
                Some(2200000_i128),
                Some(4400000_i128),
                None,
                Some(1123456_i128), // round down
                Some(1123457_i128), // round up
                Some(1123456_i128), // round down
                Some(1123457_i128), // round up
            ]
        );
    }

    #[test]
    fn test_cast_numeric_to_decimal256() {
        let decimal_type = DataType::Decimal256(76, 6);
        // u8, u16, u32, u64
        let input_datas = vec![
            Arc::new(UInt8Array::from(vec![
                Some(1),
                Some(2),
                Some(3),
                None,
                Some(5),
            ])) as ArrayRef, // u8
            Arc::new(UInt16Array::from(vec![
                Some(1),
                Some(2),
                Some(3),
                None,
                Some(5),
            ])) as ArrayRef, // u16
            Arc::new(UInt32Array::from(vec![
                Some(1),
                Some(2),
                Some(3),
                None,
                Some(5),
            ])) as ArrayRef, // u32
            Arc::new(UInt64Array::from(vec![
                Some(1),
                Some(2),
                Some(3),
                None,
                Some(5),
            ])) as ArrayRef, // u64
        ];

        for array in input_datas {
            generate_cast_test_case!(
                &array,
                Decimal256Array,
                &decimal_type,
                vec![
                    Some(i256::from_i128(1000000_i128)),
                    Some(i256::from_i128(2000000_i128)),
                    Some(i256::from_i128(3000000_i128)),
                    None,
                    Some(i256::from_i128(5000000_i128))
                ]
            );
        }

        // i8, i16, i32, i64
        let input_datas = vec![
            Arc::new(Int8Array::from(vec![
                Some(1),
                Some(2),
                Some(3),
                None,
                Some(5),
            ])) as ArrayRef, // i8
            Arc::new(Int16Array::from(vec![
                Some(1),
                Some(2),
                Some(3),
                None,
                Some(5),
            ])) as ArrayRef, // i16
            Arc::new(Int32Array::from(vec![
                Some(1),
                Some(2),
                Some(3),
                None,
                Some(5),
            ])) as ArrayRef, // i32
            Arc::new(Int64Array::from(vec![
                Some(1),
                Some(2),
                Some(3),
                None,
                Some(5),
            ])) as ArrayRef, // i64
        ];
        for array in input_datas {
            generate_cast_test_case!(
                &array,
                Decimal256Array,
                &decimal_type,
                vec![
                    Some(i256::from_i128(1000000_i128)),
                    Some(i256::from_i128(2000000_i128)),
                    Some(i256::from_i128(3000000_i128)),
                    None,
                    Some(i256::from_i128(5000000_i128))
                ]
            );
        }

        // test i8 to decimal type with overflow the result type
        // the 100 will be converted to 1000_i128, but it is out of range for max value in the precision 3.
        let array = Int8Array::from(vec![1, 2, 3, 4, 100]);
        let array = Arc::new(array) as ArrayRef;
        let casted_array = cast(&array, &DataType::Decimal256(3, 1));
        assert!(casted_array.is_ok());
        let array = casted_array.unwrap();
        let array: &Decimal256Array = array.as_primitive();
        assert!(array.is_null(4));

        // test f32 to decimal type
        let array = Float32Array::from(vec![
            Some(1.1),
            Some(2.2),
            Some(4.4),
            None,
            Some(1.123_456_4), // round down
            Some(1.123_456_7), // round up
        ]);
        generate_cast_test_case!(
            &array,
            Decimal256Array,
            &decimal_type,
            vec![
                Some(i256::from_i128(1100000_i128)),
                Some(i256::from_i128(2200000_i128)),
                Some(i256::from_i128(4400000_i128)),
                None,
                Some(i256::from_i128(1123456_i128)), // round down
                Some(i256::from_i128(1123457_i128)), // round up
            ]
        );

        // test f64 to decimal type
        let array = Float64Array::from(vec![
            Some(1.1),
            Some(2.2),
            Some(4.4),
            None,
            Some(1.123_456_489_123_4),     // round down
            Some(1.123_456_789_123_4),     // round up
            Some(1.123_456_489_012_345_6), // round down
            Some(1.123_456_789_012_345_6), // round up
        ]);
        generate_cast_test_case!(
            &array,
            Decimal256Array,
            &decimal_type,
            vec![
                Some(i256::from_i128(1100000_i128)),
                Some(i256::from_i128(2200000_i128)),
                Some(i256::from_i128(4400000_i128)),
                None,
                Some(i256::from_i128(1123456_i128)), // round down
                Some(i256::from_i128(1123457_i128)), // round up
                Some(i256::from_i128(1123456_i128)), // round down
                Some(i256::from_i128(1123457_i128)), // round up
            ]
        );
    }

    #[test]
    fn test_cast_i32_to_f64() {
        let array = Int32Array::from(vec![5, 6, 7, 8, 9]);
        let b = cast(&array, &DataType::Float64).unwrap();
        let c = b.as_primitive::<Float64Type>();
        assert_eq!(5.0, c.value(0));
        assert_eq!(6.0, c.value(1));
        assert_eq!(7.0, c.value(2));
        assert_eq!(8.0, c.value(3));
        assert_eq!(9.0, c.value(4));
    }

    #[test]
    fn test_cast_i32_to_u8() {
        let array = Int32Array::from(vec![-5, 6, -7, 8, 100000000]);
        let b = cast(&array, &DataType::UInt8).unwrap();
        let c = b.as_primitive::<UInt8Type>();
        assert!(!c.is_valid(0));
        assert_eq!(6, c.value(1));
        assert!(!c.is_valid(2));
        assert_eq!(8, c.value(3));
        // overflows return None
        assert!(!c.is_valid(4));
    }

    #[test]
    #[should_panic(expected = "Can't cast value -5 to type UInt8")]
    fn test_cast_int32_to_u8_with_error() {
        let array = Int32Array::from(vec![-5, 6, -7, 8, 100000000]);
        // overflow with the error
        let cast_option = CastOptions {
            safe: false,
            format_options: FormatOptions::default(),
        };
        let result = cast_with_options(&array, &DataType::UInt8, &cast_option);
        assert!(result.is_err());
        result.unwrap();
    }

    #[test]
    fn test_cast_i32_to_u8_sliced() {
        let array = Int32Array::from(vec![-5, 6, -7, 8, 100000000]);
        assert_eq!(0, array.offset());
        let array = array.slice(2, 3);
        let b = cast(&array, &DataType::UInt8).unwrap();
        assert_eq!(3, b.len());
        let c = b.as_primitive::<UInt8Type>();
        assert!(!c.is_valid(0));
        assert_eq!(8, c.value(1));
        // overflows return None
        assert!(!c.is_valid(2));
    }

    #[test]
    fn test_cast_i32_to_i32() {
        let array = Int32Array::from(vec![5, 6, 7, 8, 9]);
        let b = cast(&array, &DataType::Int32).unwrap();
        let c = b.as_primitive::<Int32Type>();
        assert_eq!(5, c.value(0));
        assert_eq!(6, c.value(1));
        assert_eq!(7, c.value(2));
        assert_eq!(8, c.value(3));
        assert_eq!(9, c.value(4));
    }

    #[test]
    fn test_cast_i32_to_list_i32() {
        let array = Int32Array::from(vec![5, 6, 7, 8, 9]);
        let b = cast(
            &array,
            &DataType::List(Arc::new(Field::new_list_field(DataType::Int32, true))),
        )
        .unwrap();
        assert_eq!(5, b.len());
        let arr = b.as_list::<i32>();
        assert_eq!(&[0, 1, 2, 3, 4, 5], arr.value_offsets());
        assert_eq!(1, arr.value_length(0));
        assert_eq!(1, arr.value_length(1));
        assert_eq!(1, arr.value_length(2));
        assert_eq!(1, arr.value_length(3));
        assert_eq!(1, arr.value_length(4));
        let c = arr.values().as_primitive::<Int32Type>();
        assert_eq!(5, c.value(0));
        assert_eq!(6, c.value(1));
        assert_eq!(7, c.value(2));
        assert_eq!(8, c.value(3));
        assert_eq!(9, c.value(4));
    }

    #[test]
    fn test_cast_i32_to_list_i32_nullable() {
        let array = Int32Array::from(vec![Some(5), None, Some(7), Some(8), Some(9)]);
        let b = cast(
            &array,
            &DataType::List(Arc::new(Field::new_list_field(DataType::Int32, true))),
        )
        .unwrap();
        assert_eq!(5, b.len());
        assert_eq!(0, b.null_count());
        let arr = b.as_list::<i32>();
        assert_eq!(&[0, 1, 2, 3, 4, 5], arr.value_offsets());
        assert_eq!(1, arr.value_length(0));
        assert_eq!(1, arr.value_length(1));
        assert_eq!(1, arr.value_length(2));
        assert_eq!(1, arr.value_length(3));
        assert_eq!(1, arr.value_length(4));

        let c = arr.values().as_primitive::<Int32Type>();
        assert_eq!(1, c.null_count());
        assert_eq!(5, c.value(0));
        assert!(!c.is_valid(1));
        assert_eq!(7, c.value(2));
        assert_eq!(8, c.value(3));
        assert_eq!(9, c.value(4));
    }

    #[test]
    fn test_cast_i32_to_list_f64_nullable_sliced() {
        let array = Int32Array::from(vec![Some(5), None, Some(7), Some(8), None, Some(10)]);
        let array = array.slice(2, 4);
        let b = cast(
            &array,
            &DataType::List(Arc::new(Field::new_list_field(DataType::Float64, true))),
        )
        .unwrap();
        assert_eq!(4, b.len());
        assert_eq!(0, b.null_count());
        let arr = b.as_list::<i32>();
        assert_eq!(&[0, 1, 2, 3, 4], arr.value_offsets());
        assert_eq!(1, arr.value_length(0));
        assert_eq!(1, arr.value_length(1));
        assert_eq!(1, arr.value_length(2));
        assert_eq!(1, arr.value_length(3));
        let c = arr.values().as_primitive::<Float64Type>();
        assert_eq!(1, c.null_count());
        assert_eq!(7.0, c.value(0));
        assert_eq!(8.0, c.value(1));
        assert!(!c.is_valid(2));
        assert_eq!(10.0, c.value(3));
    }

    #[test]
    fn test_cast_int_to_utf8view() {
        let inputs = vec![
            Arc::new(Int8Array::from(vec![None, Some(8), Some(9), Some(10)])) as ArrayRef,
            Arc::new(Int16Array::from(vec![None, Some(8), Some(9), Some(10)])) as ArrayRef,
            Arc::new(Int32Array::from(vec![None, Some(8), Some(9), Some(10)])) as ArrayRef,
            Arc::new(Int64Array::from(vec![None, Some(8), Some(9), Some(10)])) as ArrayRef,
            Arc::new(UInt8Array::from(vec![None, Some(8), Some(9), Some(10)])) as ArrayRef,
            Arc::new(UInt16Array::from(vec![None, Some(8), Some(9), Some(10)])) as ArrayRef,
            Arc::new(UInt32Array::from(vec![None, Some(8), Some(9), Some(10)])) as ArrayRef,
            Arc::new(UInt64Array::from(vec![None, Some(8), Some(9), Some(10)])) as ArrayRef,
        ];
        let expected: ArrayRef = Arc::new(StringViewArray::from(vec![
            None,
            Some("8"),
            Some("9"),
            Some("10"),
        ]));

        for array in inputs {
            assert!(can_cast_types(array.data_type(), &DataType::Utf8View));
            let arr = cast(&array, &DataType::Utf8View).unwrap();
            assert_eq!(expected.as_ref(), arr.as_ref());
        }
    }

    #[test]
    fn test_cast_float_to_utf8view() {
        let inputs = vec![
            Arc::new(Float16Array::from(vec![
                Some(f16::from_f64(1.5)),
                Some(f16::from_f64(2.5)),
                None,
            ])) as ArrayRef,
            Arc::new(Float32Array::from(vec![Some(1.5), Some(2.5), None])) as ArrayRef,
            Arc::new(Float64Array::from(vec![Some(1.5), Some(2.5), None])) as ArrayRef,
        ];

        let expected: ArrayRef =
            Arc::new(StringViewArray::from(vec![Some("1.5"), Some("2.5"), None]));

        for array in inputs {
            assert!(can_cast_types(array.data_type(), &DataType::Utf8View));
            let arr = cast(&array, &DataType::Utf8View).unwrap();
            assert_eq!(expected.as_ref(), arr.as_ref());
        }
    }

    #[test]
    fn test_cast_utf8_to_i32() {
        let array = StringArray::from(vec!["5", "6", "seven", "8", "9.1"]);
        let b = cast(&array, &DataType::Int32).unwrap();
        let c = b.as_primitive::<Int32Type>();
        assert_eq!(5, c.value(0));
        assert_eq!(6, c.value(1));
        assert!(!c.is_valid(2));
        assert_eq!(8, c.value(3));
        assert!(!c.is_valid(4));
    }

    #[test]
    fn test_cast_utf8view_to_i32() {
        let array = StringViewArray::from(vec!["5", "6", "seven", "8", "9.1"]);
        let b = cast(&array, &DataType::Int32).unwrap();
        let c = b.as_primitive::<Int32Type>();
        assert_eq!(5, c.value(0));
        assert_eq!(6, c.value(1));
        assert!(!c.is_valid(2));
        assert_eq!(8, c.value(3));
        assert!(!c.is_valid(4));
    }

    #[test]
    fn test_cast_utf8view_to_f32() {
        let array = StringViewArray::from(vec!["3", "4.56", "seven", "8.9"]);
        let b = cast(&array, &DataType::Float32).unwrap();
        let c = b.as_primitive::<Float32Type>();
        assert_eq!(3.0, c.value(0));
        assert_eq!(4.56, c.value(1));
        assert!(!c.is_valid(2));
        assert_eq!(8.9, c.value(3));
    }

    #[test]
    fn test_cast_utf8view_to_decimal128() {
        let array = StringViewArray::from(vec![None, Some("4"), Some("5.6"), Some("7.89")]);
        let arr = Arc::new(array) as ArrayRef;
        generate_cast_test_case!(
            &arr,
            Decimal128Array,
            &DataType::Decimal128(4, 2),
            vec![None, Some(400_i128), Some(560_i128), Some(789_i128)]
        );
    }

    #[test]
    fn test_cast_with_options_utf8_to_i32() {
        let array = StringArray::from(vec!["5", "6", "seven", "8", "9.1"]);
        let result = cast_with_options(
            &array,
            &DataType::Int32,
            &CastOptions {
                safe: false,
                format_options: FormatOptions::default(),
            },
        );
        match result {
            Ok(_) => panic!("expected error"),
            Err(e) => {
                assert!(
                    e.to_string()
                        .contains("Cast error: Cannot cast string 'seven' to value of Int32 type",),
                    "Error: {e}"
                )
            }
        }
    }

    #[test]
    fn test_cast_utf8_to_bool() {
        let strings = StringArray::from(vec!["true", "false", "invalid", " Y ", ""]);
        let casted = cast(&strings, &DataType::Boolean).unwrap();
        let expected = BooleanArray::from(vec![Some(true), Some(false), None, Some(true), None]);
        assert_eq!(*as_boolean_array(&casted), expected);
    }

    #[test]
    fn test_cast_utf8view_to_bool() {
        let strings = StringViewArray::from(vec!["true", "false", "invalid", " Y ", ""]);
        let casted = cast(&strings, &DataType::Boolean).unwrap();
        let expected = BooleanArray::from(vec![Some(true), Some(false), None, Some(true), None]);
        assert_eq!(*as_boolean_array(&casted), expected);
    }

    #[test]
    fn test_cast_with_options_utf8_to_bool() {
        let strings = StringArray::from(vec!["true", "false", "invalid", " Y ", ""]);
        let casted = cast_with_options(
            &strings,
            &DataType::Boolean,
            &CastOptions {
                safe: false,
                format_options: FormatOptions::default(),
            },
        );
        match casted {
            Ok(_) => panic!("expected error"),
            Err(e) => {
                assert!(e
                    .to_string()
                    .contains("Cast error: Cannot cast value 'invalid' to value of Boolean type"))
            }
        }
    }

    #[test]
    fn test_cast_bool_to_i32() {
        let array = BooleanArray::from(vec![Some(true), Some(false), None]);
        let b = cast(&array, &DataType::Int32).unwrap();
        let c = b.as_primitive::<Int32Type>();
        assert_eq!(1, c.value(0));
        assert_eq!(0, c.value(1));
        assert!(!c.is_valid(2));
    }

    #[test]
    fn test_cast_bool_to_utf8view() {
        let array = BooleanArray::from(vec![Some(true), Some(false), None]);
        let b = cast(&array, &DataType::Utf8View).unwrap();
        let c = b.as_any().downcast_ref::<StringViewArray>().unwrap();
        assert_eq!("true", c.value(0));
        assert_eq!("false", c.value(1));
        assert!(!c.is_valid(2));
    }

    #[test]
    fn test_cast_bool_to_utf8() {
        let array = BooleanArray::from(vec![Some(true), Some(false), None]);
        let b = cast(&array, &DataType::Utf8).unwrap();
        let c = b.as_any().downcast_ref::<StringArray>().unwrap();
        assert_eq!("true", c.value(0));
        assert_eq!("false", c.value(1));
        assert!(!c.is_valid(2));
    }

    #[test]
    fn test_cast_bool_to_large_utf8() {
        let array = BooleanArray::from(vec![Some(true), Some(false), None]);
        let b = cast(&array, &DataType::LargeUtf8).unwrap();
        let c = b.as_any().downcast_ref::<LargeStringArray>().unwrap();
        assert_eq!("true", c.value(0));
        assert_eq!("false", c.value(1));
        assert!(!c.is_valid(2));
    }

    #[test]
    fn test_cast_bool_to_f64() {
        let array = BooleanArray::from(vec![Some(true), Some(false), None]);
        let b = cast(&array, &DataType::Float64).unwrap();
        let c = b.as_primitive::<Float64Type>();
        assert_eq!(1.0, c.value(0));
        assert_eq!(0.0, c.value(1));
        assert!(!c.is_valid(2));
    }

    #[test]
    fn test_cast_integer_to_timestamp() {
        let array = Int64Array::from(vec![Some(2), Some(10), None]);
        let expected = cast(&array, &DataType::Timestamp(TimeUnit::Microsecond, None)).unwrap();

        let array = Int8Array::from(vec![Some(2), Some(10), None]);
        let actual = cast(&array, &DataType::Timestamp(TimeUnit::Microsecond, None)).unwrap();

        assert_eq!(&actual, &expected);

        let array = Int16Array::from(vec![Some(2), Some(10), None]);
        let actual = cast(&array, &DataType::Timestamp(TimeUnit::Microsecond, None)).unwrap();

        assert_eq!(&actual, &expected);

        let array = Int32Array::from(vec![Some(2), Some(10), None]);
        let actual = cast(&array, &DataType::Timestamp(TimeUnit::Microsecond, None)).unwrap();

        assert_eq!(&actual, &expected);

        let array = UInt8Array::from(vec![Some(2), Some(10), None]);
        let actual = cast(&array, &DataType::Timestamp(TimeUnit::Microsecond, None)).unwrap();

        assert_eq!(&actual, &expected);

        let array = UInt16Array::from(vec![Some(2), Some(10), None]);
        let actual = cast(&array, &DataType::Timestamp(TimeUnit::Microsecond, None)).unwrap();

        assert_eq!(&actual, &expected);

        let array = UInt32Array::from(vec![Some(2), Some(10), None]);
        let actual = cast(&array, &DataType::Timestamp(TimeUnit::Microsecond, None)).unwrap();

        assert_eq!(&actual, &expected);

        let array = UInt64Array::from(vec![Some(2), Some(10), None]);
        let actual = cast(&array, &DataType::Timestamp(TimeUnit::Microsecond, None)).unwrap();

        assert_eq!(&actual, &expected);
    }

    #[test]
    fn test_cast_timestamp_to_integer() {
        let array = TimestampMillisecondArray::from(vec![Some(5), Some(1), None])
            .with_timezone("UTC".to_string());
        let expected = cast(&array, &DataType::Int64).unwrap();

        let actual = cast(&cast(&array, &DataType::Int8).unwrap(), &DataType::Int64).unwrap();
        assert_eq!(&actual, &expected);

        let actual = cast(&cast(&array, &DataType::Int16).unwrap(), &DataType::Int64).unwrap();
        assert_eq!(&actual, &expected);

        let actual = cast(&cast(&array, &DataType::Int32).unwrap(), &DataType::Int64).unwrap();
        assert_eq!(&actual, &expected);

        let actual = cast(&cast(&array, &DataType::UInt8).unwrap(), &DataType::Int64).unwrap();
        assert_eq!(&actual, &expected);

        let actual = cast(&cast(&array, &DataType::UInt16).unwrap(), &DataType::Int64).unwrap();
        assert_eq!(&actual, &expected);

        let actual = cast(&cast(&array, &DataType::UInt32).unwrap(), &DataType::Int64).unwrap();
        assert_eq!(&actual, &expected);

        let actual = cast(&cast(&array, &DataType::UInt64).unwrap(), &DataType::Int64).unwrap();
        assert_eq!(&actual, &expected);
    }

    #[test]
    fn test_cast_floating_to_timestamp() {
        let array = Int64Array::from(vec![Some(2), Some(10), None]);
        let expected = cast(&array, &DataType::Timestamp(TimeUnit::Microsecond, None)).unwrap();

        let array = Float16Array::from(vec![
            Some(f16::from_f32(2.0)),
            Some(f16::from_f32(10.6)),
            None,
        ]);
        let actual = cast(&array, &DataType::Timestamp(TimeUnit::Microsecond, None)).unwrap();

        assert_eq!(&actual, &expected);

        let array = Float32Array::from(vec![Some(2.0), Some(10.6), None]);
        let actual = cast(&array, &DataType::Timestamp(TimeUnit::Microsecond, None)).unwrap();

        assert_eq!(&actual, &expected);

        let array = Float64Array::from(vec![Some(2.1), Some(10.2), None]);
        let actual = cast(&array, &DataType::Timestamp(TimeUnit::Microsecond, None)).unwrap();

        assert_eq!(&actual, &expected);
    }

    #[test]
    fn test_cast_timestamp_to_floating() {
        let array = TimestampMillisecondArray::from(vec![Some(5), Some(1), None])
            .with_timezone("UTC".to_string());
        let expected = cast(&array, &DataType::Int64).unwrap();

        let actual = cast(&cast(&array, &DataType::Float16).unwrap(), &DataType::Int64).unwrap();
        assert_eq!(&actual, &expected);

        let actual = cast(&cast(&array, &DataType::Float32).unwrap(), &DataType::Int64).unwrap();
        assert_eq!(&actual, &expected);

        let actual = cast(&cast(&array, &DataType::Float64).unwrap(), &DataType::Int64).unwrap();
        assert_eq!(&actual, &expected);
    }

    #[test]
    fn test_cast_decimal_to_timestamp() {
        let array = Int64Array::from(vec![Some(2), Some(10), None]);
        let expected = cast(&array, &DataType::Timestamp(TimeUnit::Microsecond, None)).unwrap();

        let array = Decimal128Array::from(vec![Some(200), Some(1000), None])
            .with_precision_and_scale(4, 2)
            .unwrap();
        let actual = cast(&array, &DataType::Timestamp(TimeUnit::Microsecond, None)).unwrap();

        assert_eq!(&actual, &expected);

        let array = Decimal256Array::from(vec![
            Some(i256::from_i128(2000)),
            Some(i256::from_i128(10000)),
            None,
        ])
        .with_precision_and_scale(5, 3)
        .unwrap();
        let actual = cast(&array, &DataType::Timestamp(TimeUnit::Microsecond, None)).unwrap();

        assert_eq!(&actual, &expected);
    }

    #[test]
    fn test_cast_timestamp_to_decimal() {
        let array = TimestampMillisecondArray::from(vec![Some(5), Some(1), None])
            .with_timezone("UTC".to_string());
        let expected = cast(&array, &DataType::Int64).unwrap();

        let actual = cast(
            &cast(&array, &DataType::Decimal128(5, 2)).unwrap(),
            &DataType::Int64,
        )
        .unwrap();
        assert_eq!(&actual, &expected);

        let actual = cast(
            &cast(&array, &DataType::Decimal256(10, 5)).unwrap(),
            &DataType::Int64,
        )
        .unwrap();
        assert_eq!(&actual, &expected);
    }

    #[test]
    fn test_cast_list_i32_to_list_u16() {
        let value_data = Int32Array::from(vec![0, 0, 0, -1, -2, -1, 2, 100000000]).into_data();

        let value_offsets = Buffer::from_slice_ref([0, 3, 6, 8]);

        // Construct a list array from the above two
        // [[0,0,0], [-1, -2, -1], [2, 100000000]]
        let list_data_type = DataType::List(Arc::new(Field::new_list_field(DataType::Int32, true)));
        let list_data = ArrayData::builder(list_data_type)
            .len(3)
            .add_buffer(value_offsets)
            .add_child_data(value_data)
            .build()
            .unwrap();
        let list_array = ListArray::from(list_data);

        let cast_array = cast(
            &list_array,
            &DataType::List(Arc::new(Field::new_list_field(DataType::UInt16, true))),
        )
        .unwrap();

        // For the ListArray itself, there are no null values (as there were no nulls when they went in)
        //
        // 3 negative values should get lost when casting to unsigned,
        // 1 value should overflow
        assert_eq!(0, cast_array.null_count());

        // offsets should be the same
        let array = cast_array.as_list::<i32>();
        assert_eq!(list_array.value_offsets(), array.value_offsets());

        assert_eq!(DataType::UInt16, array.value_type());
        assert_eq!(3, array.value_length(0));
        assert_eq!(3, array.value_length(1));
        assert_eq!(2, array.value_length(2));

        // expect 4 nulls: negative numbers and overflow
        let u16arr = array.values().as_primitive::<UInt16Type>();
        assert_eq!(4, u16arr.null_count());

        // expect 4 nulls: negative numbers and overflow
        let expected: UInt16Array =
            vec![Some(0), Some(0), Some(0), None, None, None, Some(2), None]
                .into_iter()
                .collect();

        assert_eq!(u16arr, &expected);
    }

    #[test]
    fn test_cast_list_i32_to_list_timestamp() {
        // Construct a value array
        let value_data = Int32Array::from(vec![0, 0, 0, -1, -2, -1, 2, 8, 100000000]).into_data();

        let value_offsets = Buffer::from_slice_ref([0, 3, 6, 9]);

        // Construct a list array from the above two
        let list_data_type = DataType::List(Arc::new(Field::new_list_field(DataType::Int32, true)));
        let list_data = ArrayData::builder(list_data_type)
            .len(3)
            .add_buffer(value_offsets)
            .add_child_data(value_data)
            .build()
            .unwrap();
        let list_array = Arc::new(ListArray::from(list_data)) as ArrayRef;

        let actual = cast(
            &list_array,
            &DataType::List(Arc::new(Field::new_list_field(
                DataType::Timestamp(TimeUnit::Microsecond, None),
                true,
            ))),
        )
        .unwrap();

        let expected = cast(
            &cast(
                &list_array,
                &DataType::List(Arc::new(Field::new_list_field(DataType::Int64, true))),
            )
            .unwrap(),
            &DataType::List(Arc::new(Field::new_list_field(
                DataType::Timestamp(TimeUnit::Microsecond, None),
                true,
            ))),
        )
        .unwrap();

        assert_eq!(&actual, &expected);
    }

    #[test]
    fn test_cast_date32_to_date64() {
        let a = Date32Array::from(vec![10000, 17890]);
        let array = Arc::new(a) as ArrayRef;
        let b = cast(&array, &DataType::Date64).unwrap();
        let c = b.as_primitive::<Date64Type>();
        assert_eq!(864000000000, c.value(0));
        assert_eq!(1545696000000, c.value(1));
    }

    #[test]
    fn test_cast_date64_to_date32() {
        let a = Date64Array::from(vec![Some(864000000005), Some(1545696000001), None]);
        let array = Arc::new(a) as ArrayRef;
        let b = cast(&array, &DataType::Date32).unwrap();
        let c = b.as_primitive::<Date32Type>();
        assert_eq!(10000, c.value(0));
        assert_eq!(17890, c.value(1));
        assert!(c.is_null(2));
    }

    #[test]
    fn test_cast_string_to_integral_overflow() {
        let str = Arc::new(StringArray::from(vec![
            Some("123"),
            Some("-123"),
            Some("86374"),
            None,
        ])) as ArrayRef;

        let options = CastOptions {
            safe: true,
            format_options: FormatOptions::default(),
        };
        let res = cast_with_options(&str, &DataType::Int16, &options).expect("should cast to i16");
        let expected =
            Arc::new(Int16Array::from(vec![Some(123), Some(-123), None, None])) as ArrayRef;
        assert_eq!(&res, &expected);
    }

    #[test]
    fn test_cast_string_to_timestamp() {
        let a0 = Arc::new(StringViewArray::from(vec![
            Some("2020-09-08T12:00:00.123456789+00:00"),
            Some("Not a valid date"),
            None,
        ])) as ArrayRef;
        let a1 = Arc::new(StringArray::from(vec![
            Some("2020-09-08T12:00:00.123456789+00:00"),
            Some("Not a valid date"),
            None,
        ])) as ArrayRef;
        let a2 = Arc::new(LargeStringArray::from(vec![
            Some("2020-09-08T12:00:00.123456789+00:00"),
            Some("Not a valid date"),
            None,
        ])) as ArrayRef;
        for array in &[a0, a1, a2] {
            for time_unit in &[
                TimeUnit::Second,
                TimeUnit::Millisecond,
                TimeUnit::Microsecond,
                TimeUnit::Nanosecond,
            ] {
                let to_type = DataType::Timestamp(*time_unit, None);
                let b = cast(array, &to_type).unwrap();

                match time_unit {
                    TimeUnit::Second => {
                        let c = b.as_primitive::<TimestampSecondType>();
                        assert_eq!(1599566400, c.value(0));
                        assert!(c.is_null(1));
                        assert!(c.is_null(2));
                    }
                    TimeUnit::Millisecond => {
                        let c = b
                            .as_any()
                            .downcast_ref::<TimestampMillisecondArray>()
                            .unwrap();
                        assert_eq!(1599566400123, c.value(0));
                        assert!(c.is_null(1));
                        assert!(c.is_null(2));
                    }
                    TimeUnit::Microsecond => {
                        let c = b
                            .as_any()
                            .downcast_ref::<TimestampMicrosecondArray>()
                            .unwrap();
                        assert_eq!(1599566400123456, c.value(0));
                        assert!(c.is_null(1));
                        assert!(c.is_null(2));
                    }
                    TimeUnit::Nanosecond => {
                        let c = b
                            .as_any()
                            .downcast_ref::<TimestampNanosecondArray>()
                            .unwrap();
                        assert_eq!(1599566400123456789, c.value(0));
                        assert!(c.is_null(1));
                        assert!(c.is_null(2));
                    }
                }

                let options = CastOptions {
                    safe: false,
                    format_options: FormatOptions::default(),
                };
                let err = cast_with_options(array, &to_type, &options).unwrap_err();
                assert_eq!(
                    err.to_string(),
                    "Parser error: Error parsing timestamp from 'Not a valid date': error parsing date"
                );
            }
        }
    }

    #[test]
    fn test_cast_string_to_timestamp_overflow() {
        let array = StringArray::from(vec!["9800-09-08T12:00:00.123456789"]);
        let result = cast(&array, &DataType::Timestamp(TimeUnit::Second, None)).unwrap();
        let result = result.as_primitive::<TimestampSecondType>();
        assert_eq!(result.values(), &[247112596800]);
    }

    #[test]
    fn test_cast_string_to_date32() {
        let a0 = Arc::new(StringViewArray::from(vec![
            Some("2018-12-25"),
            Some("Not a valid date"),
            None,
        ])) as ArrayRef;
        let a1 = Arc::new(StringArray::from(vec![
            Some("2018-12-25"),
            Some("Not a valid date"),
            None,
        ])) as ArrayRef;
        let a2 = Arc::new(LargeStringArray::from(vec![
            Some("2018-12-25"),
            Some("Not a valid date"),
            None,
        ])) as ArrayRef;
        for array in &[a0, a1, a2] {
            let to_type = DataType::Date32;
            let b = cast(array, &to_type).unwrap();
            let c = b.as_primitive::<Date32Type>();
            assert_eq!(17890, c.value(0));
            assert!(c.is_null(1));
            assert!(c.is_null(2));

            let options = CastOptions {
                safe: false,
                format_options: FormatOptions::default(),
            };
            let err = cast_with_options(array, &to_type, &options).unwrap_err();
            assert_eq!(
                err.to_string(),
                "Cast error: Cannot cast string 'Not a valid date' to value of Date32 type"
            );
        }
    }

    #[test]
    fn test_cast_string_with_large_date_to_date32() {
        let array = Arc::new(StringArray::from(vec![
            Some("+10999-12-31"),
            Some("-0010-02-28"),
            Some("0010-02-28"),
            Some("0000-01-01"),
            Some("-0000-01-01"),
            Some("-0001-01-01"),
        ])) as ArrayRef;
        let to_type = DataType::Date32;
        let options = CastOptions {
            safe: false,
            format_options: FormatOptions::default(),
        };
        let b = cast_with_options(&array, &to_type, &options).unwrap();
        let c = b.as_primitive::<Date32Type>();
        assert_eq!(3298139, c.value(0)); // 10999-12-31
        assert_eq!(-723122, c.value(1)); // -0010-02-28
        assert_eq!(-715817, c.value(2)); // 0010-02-28
        assert_eq!(c.value(3), c.value(4)); // Expect 0000-01-01 and -0000-01-01 to be parsed the same
        assert_eq!(-719528, c.value(3)); // 0000-01-01
        assert_eq!(-719528, c.value(4)); // -0000-01-01
        assert_eq!(-719893, c.value(5)); // -0001-01-01
    }

    #[test]
    fn test_cast_invalid_string_with_large_date_to_date32() {
        // Large dates need to be prefixed with a + or - sign, otherwise they are not parsed correctly
        let array = Arc::new(StringArray::from(vec![Some("10999-12-31")])) as ArrayRef;
        let to_type = DataType::Date32;
        let options = CastOptions {
            safe: false,
            format_options: FormatOptions::default(),
        };
        let err = cast_with_options(&array, &to_type, &options).unwrap_err();
        assert_eq!(
            err.to_string(),
            "Cast error: Cannot cast string '10999-12-31' to value of Date32 type"
        );
    }

    #[test]
    fn test_cast_string_format_yyyymmdd_to_date32() {
        let a0 = Arc::new(StringViewArray::from(vec![
            Some("2020-12-25"),
            Some("20201117"),
        ])) as ArrayRef;
        let a1 = Arc::new(StringArray::from(vec![
            Some("2020-12-25"),
            Some("20201117"),
        ])) as ArrayRef;
        let a2 = Arc::new(LargeStringArray::from(vec![
            Some("2020-12-25"),
            Some("20201117"),
        ])) as ArrayRef;

        for array in &[a0, a1, a2] {
            let to_type = DataType::Date32;
            let options = CastOptions {
                safe: false,
                format_options: FormatOptions::default(),
            };
            let result = cast_with_options(&array, &to_type, &options).unwrap();
            let c = result.as_primitive::<Date32Type>();
            assert_eq!(
                chrono::NaiveDate::from_ymd_opt(2020, 12, 25),
                c.value_as_date(0)
            );
            assert_eq!(
                chrono::NaiveDate::from_ymd_opt(2020, 11, 17),
                c.value_as_date(1)
            );
        }
    }

    #[test]
    fn test_cast_string_to_time32second() {
        let a0 = Arc::new(StringViewArray::from(vec![
            Some("08:08:35.091323414"),
            Some("08:08:60.091323414"), // leap second
            Some("08:08:61.091323414"), // not valid
            Some("Not a valid time"),
            None,
        ])) as ArrayRef;
        let a1 = Arc::new(StringArray::from(vec![
            Some("08:08:35.091323414"),
            Some("08:08:60.091323414"), // leap second
            Some("08:08:61.091323414"), // not valid
            Some("Not a valid time"),
            None,
        ])) as ArrayRef;
        let a2 = Arc::new(LargeStringArray::from(vec![
            Some("08:08:35.091323414"),
            Some("08:08:60.091323414"), // leap second
            Some("08:08:61.091323414"), // not valid
            Some("Not a valid time"),
            None,
        ])) as ArrayRef;
        for array in &[a0, a1, a2] {
            let to_type = DataType::Time32(TimeUnit::Second);
            let b = cast(array, &to_type).unwrap();
            let c = b.as_primitive::<Time32SecondType>();
            assert_eq!(29315, c.value(0));
            assert_eq!(29340, c.value(1));
            assert!(c.is_null(2));
            assert!(c.is_null(3));
            assert!(c.is_null(4));

            let options = CastOptions {
                safe: false,
                format_options: FormatOptions::default(),
            };
            let err = cast_with_options(array, &to_type, &options).unwrap_err();
            assert_eq!(err.to_string(), "Cast error: Cannot cast string '08:08:61.091323414' to value of Time32(Second) type");
        }
    }

    #[test]
    fn test_cast_string_to_time32millisecond() {
        let a0 = Arc::new(StringViewArray::from(vec![
            Some("08:08:35.091323414"),
            Some("08:08:60.091323414"), // leap second
            Some("08:08:61.091323414"), // not valid
            Some("Not a valid time"),
            None,
        ])) as ArrayRef;
        let a1 = Arc::new(StringArray::from(vec![
            Some("08:08:35.091323414"),
            Some("08:08:60.091323414"), // leap second
            Some("08:08:61.091323414"), // not valid
            Some("Not a valid time"),
            None,
        ])) as ArrayRef;
        let a2 = Arc::new(LargeStringArray::from(vec![
            Some("08:08:35.091323414"),
            Some("08:08:60.091323414"), // leap second
            Some("08:08:61.091323414"), // not valid
            Some("Not a valid time"),
            None,
        ])) as ArrayRef;
        for array in &[a0, a1, a2] {
            let to_type = DataType::Time32(TimeUnit::Millisecond);
            let b = cast(array, &to_type).unwrap();
            let c = b.as_primitive::<Time32MillisecondType>();
            assert_eq!(29315091, c.value(0));
            assert_eq!(29340091, c.value(1));
            assert!(c.is_null(2));
            assert!(c.is_null(3));
            assert!(c.is_null(4));

            let options = CastOptions {
                safe: false,
                format_options: FormatOptions::default(),
            };
            let err = cast_with_options(array, &to_type, &options).unwrap_err();
            assert_eq!(err.to_string(), "Cast error: Cannot cast string '08:08:61.091323414' to value of Time32(Millisecond) type");
        }
    }

    #[test]
    fn test_cast_string_to_time64microsecond() {
        let a0 = Arc::new(StringViewArray::from(vec![
            Some("08:08:35.091323414"),
            Some("Not a valid time"),
            None,
        ])) as ArrayRef;
        let a1 = Arc::new(StringArray::from(vec![
            Some("08:08:35.091323414"),
            Some("Not a valid time"),
            None,
        ])) as ArrayRef;
        let a2 = Arc::new(LargeStringArray::from(vec![
            Some("08:08:35.091323414"),
            Some("Not a valid time"),
            None,
        ])) as ArrayRef;
        for array in &[a0, a1, a2] {
            let to_type = DataType::Time64(TimeUnit::Microsecond);
            let b = cast(array, &to_type).unwrap();
            let c = b.as_primitive::<Time64MicrosecondType>();
            assert_eq!(29315091323, c.value(0));
            assert!(c.is_null(1));
            assert!(c.is_null(2));

            let options = CastOptions {
                safe: false,
                format_options: FormatOptions::default(),
            };
            let err = cast_with_options(array, &to_type, &options).unwrap_err();
            assert_eq!(err.to_string(), "Cast error: Cannot cast string 'Not a valid time' to value of Time64(Microsecond) type");
        }
    }

    #[test]
    fn test_cast_string_to_time64nanosecond() {
        let a0 = Arc::new(StringViewArray::from(vec![
            Some("08:08:35.091323414"),
            Some("Not a valid time"),
            None,
        ])) as ArrayRef;
        let a1 = Arc::new(StringArray::from(vec![
            Some("08:08:35.091323414"),
            Some("Not a valid time"),
            None,
        ])) as ArrayRef;
        let a2 = Arc::new(LargeStringArray::from(vec![
            Some("08:08:35.091323414"),
            Some("Not a valid time"),
            None,
        ])) as ArrayRef;
        for array in &[a0, a1, a2] {
            let to_type = DataType::Time64(TimeUnit::Nanosecond);
            let b = cast(array, &to_type).unwrap();
            let c = b.as_primitive::<Time64NanosecondType>();
            assert_eq!(29315091323414, c.value(0));
            assert!(c.is_null(1));
            assert!(c.is_null(2));

            let options = CastOptions {
                safe: false,
                format_options: FormatOptions::default(),
            };
            let err = cast_with_options(array, &to_type, &options).unwrap_err();
            assert_eq!(err.to_string(), "Cast error: Cannot cast string 'Not a valid time' to value of Time64(Nanosecond) type");
        }
    }

    #[test]
    fn test_cast_string_to_date64() {
        let a0 = Arc::new(StringViewArray::from(vec![
            Some("2020-09-08T12:00:00"),
            Some("Not a valid date"),
            None,
        ])) as ArrayRef;
        let a1 = Arc::new(StringArray::from(vec![
            Some("2020-09-08T12:00:00"),
            Some("Not a valid date"),
            None,
        ])) as ArrayRef;
        let a2 = Arc::new(LargeStringArray::from(vec![
            Some("2020-09-08T12:00:00"),
            Some("Not a valid date"),
            None,
        ])) as ArrayRef;
        for array in &[a0, a1, a2] {
            let to_type = DataType::Date64;
            let b = cast(array, &to_type).unwrap();
            let c = b.as_primitive::<Date64Type>();
            assert_eq!(1599566400000, c.value(0));
            assert!(c.is_null(1));
            assert!(c.is_null(2));

            let options = CastOptions {
                safe: false,
                format_options: FormatOptions::default(),
            };
            let err = cast_with_options(array, &to_type, &options).unwrap_err();
            assert_eq!(
                err.to_string(),
                "Cast error: Cannot cast string 'Not a valid date' to value of Date64 type"
            );
        }
    }

    macro_rules! test_safe_string_to_interval {
        ($data_vec:expr, $interval_unit:expr, $array_ty:ty, $expect_vec:expr) => {
            let source_string_array = Arc::new(StringArray::from($data_vec.clone())) as ArrayRef;

            let options = CastOptions {
                safe: true,
                format_options: FormatOptions::default(),
            };

            let target_interval_array = cast_with_options(
                &source_string_array.clone(),
                &DataType::Interval($interval_unit),
                &options,
            )
            .unwrap()
            .as_any()
            .downcast_ref::<$array_ty>()
            .unwrap()
            .clone() as $array_ty;

            let target_string_array =
                cast_with_options(&target_interval_array, &DataType::Utf8, &options)
                    .unwrap()
                    .as_any()
                    .downcast_ref::<StringArray>()
                    .unwrap()
                    .clone();

            let expect_string_array = StringArray::from($expect_vec);

            assert_eq!(target_string_array, expect_string_array);

            let target_large_string_array =
                cast_with_options(&target_interval_array, &DataType::LargeUtf8, &options)
                    .unwrap()
                    .as_any()
                    .downcast_ref::<LargeStringArray>()
                    .unwrap()
                    .clone();

            let expect_large_string_array = LargeStringArray::from($expect_vec);

            assert_eq!(target_large_string_array, expect_large_string_array);
        };
    }

    #[test]
    fn test_cast_string_to_interval_year_month() {
        test_safe_string_to_interval!(
            vec![
                Some("1 year 1 month"),
                Some("1.5 years 13 month"),
                Some("30 days"),
                Some("31 days"),
                Some("2 months 31 days"),
                Some("2 months 31 days 1 second"),
                Some("foobar"),
            ],
            IntervalUnit::YearMonth,
            IntervalYearMonthArray,
            vec![
                Some("1 years 1 mons"),
                Some("2 years 7 mons"),
                None,
                None,
                None,
                None,
                None,
            ]
        );
    }

    #[test]
    fn test_cast_string_to_interval_day_time() {
        test_safe_string_to_interval!(
            vec![
                Some("1 year 1 month"),
                Some("1.5 years 13 month"),
                Some("30 days"),
                Some("1 day 2 second 3.5 milliseconds"),
                Some("foobar"),
            ],
            IntervalUnit::DayTime,
            IntervalDayTimeArray,
            vec![
                Some("390 days"),
                Some("930 days"),
                Some("30 days"),
                None,
                None,
            ]
        );
    }

    #[test]
    fn test_cast_string_to_interval_month_day_nano() {
        test_safe_string_to_interval!(
            vec![
                Some("1 year 1 month 1 day"),
                None,
                Some("1.5 years 13 month 35 days 1.4 milliseconds"),
                Some("3 days"),
                Some("8 seconds"),
                None,
                Some("1 day 29800 milliseconds"),
                Some("3 months 1 second"),
                Some("6 minutes 120 second"),
                Some("2 years 39 months 9 days 19 hours 1 minute 83 seconds 399222 milliseconds"),
                Some("foobar"),
            ],
            IntervalUnit::MonthDayNano,
            IntervalMonthDayNanoArray,
            vec![
                Some("13 mons 1 days"),
                None,
                Some("31 mons 35 days 0.001400000 secs"),
                Some("3 days"),
                Some("8.000000000 secs"),
                None,
                Some("1 days 29.800000000 secs"),
                Some("3 mons 1.000000000 secs"),
                Some("8 mins"),
                Some("63 mons 9 days 19 hours 9 mins 2.222000000 secs"),
                None,
            ]
        );
    }

    macro_rules! test_unsafe_string_to_interval_err {
        ($data_vec:expr, $interval_unit:expr, $error_msg:expr) => {
            let string_array = Arc::new(StringArray::from($data_vec.clone())) as ArrayRef;
            let options = CastOptions {
                safe: false,
                format_options: FormatOptions::default(),
            };
            let arrow_err = cast_with_options(
                &string_array.clone(),
                &DataType::Interval($interval_unit),
                &options,
            )
            .unwrap_err();
            assert_eq!($error_msg, arrow_err.to_string());
        };
    }

    #[test]
    fn test_cast_string_to_interval_err() {
        test_unsafe_string_to_interval_err!(
            vec![Some("foobar")],
            IntervalUnit::YearMonth,
            r#"Parser error: Invalid input syntax for type interval: "foobar""#
        );
        test_unsafe_string_to_interval_err!(
            vec![Some("foobar")],
            IntervalUnit::DayTime,
            r#"Parser error: Invalid input syntax for type interval: "foobar""#
        );
        test_unsafe_string_to_interval_err!(
            vec![Some("foobar")],
            IntervalUnit::MonthDayNano,
            r#"Parser error: Invalid input syntax for type interval: "foobar""#
        );
        test_unsafe_string_to_interval_err!(
            vec![Some("2 months 31 days 1 second")],
            IntervalUnit::YearMonth,
            r#"Cast error: Cannot cast 2 months 31 days 1 second to IntervalYearMonth. Only year and month fields are allowed."#
        );
        test_unsafe_string_to_interval_err!(
            vec![Some("1 day 1.5 milliseconds")],
            IntervalUnit::DayTime,
            r#"Cast error: Cannot cast 1 day 1.5 milliseconds to IntervalDayTime because the nanos part isn't multiple of milliseconds"#
        );

        // overflow
        test_unsafe_string_to_interval_err!(
            vec![Some(format!(
                "{} century {} year {} month",
                i64::MAX - 2,
                i64::MAX - 2,
                i64::MAX - 2
            ))],
            IntervalUnit::DayTime,
            format!(
                "Arithmetic overflow: Overflow happened on: {} * 100",
                i64::MAX - 2
            )
        );
        test_unsafe_string_to_interval_err!(
            vec![Some(format!(
                "{} year {} month {} day",
                i64::MAX - 2,
                i64::MAX - 2,
                i64::MAX - 2
            ))],
            IntervalUnit::MonthDayNano,
            format!(
                "Arithmetic overflow: Overflow happened on: {} * 12",
                i64::MAX - 2
            )
        );
    }

    #[test]
    fn test_cast_binary_to_fixed_size_binary() {
        let bytes_1 = "Hiiii".as_bytes();
        let bytes_2 = "Hello".as_bytes();

        let binary_data = vec![Some(bytes_1), Some(bytes_2), None];
        let a1 = Arc::new(BinaryArray::from(binary_data.clone())) as ArrayRef;
        let a2 = Arc::new(LargeBinaryArray::from(binary_data)) as ArrayRef;

        let array_ref = cast(&a1, &DataType::FixedSizeBinary(5)).unwrap();
        let down_cast = array_ref
            .as_any()
            .downcast_ref::<FixedSizeBinaryArray>()
            .unwrap();
        assert_eq!(bytes_1, down_cast.value(0));
        assert_eq!(bytes_2, down_cast.value(1));
        assert!(down_cast.is_null(2));

        let array_ref = cast(&a2, &DataType::FixedSizeBinary(5)).unwrap();
        let down_cast = array_ref
            .as_any()
            .downcast_ref::<FixedSizeBinaryArray>()
            .unwrap();
        assert_eq!(bytes_1, down_cast.value(0));
        assert_eq!(bytes_2, down_cast.value(1));
        assert!(down_cast.is_null(2));

        // test error cases when the length of binary are not same
        let bytes_1 = "Hi".as_bytes();
        let bytes_2 = "Hello".as_bytes();

        let binary_data = vec![Some(bytes_1), Some(bytes_2), None];
        let a1 = Arc::new(BinaryArray::from(binary_data.clone())) as ArrayRef;
        let a2 = Arc::new(LargeBinaryArray::from(binary_data)) as ArrayRef;

        let array_ref = cast_with_options(
            &a1,
            &DataType::FixedSizeBinary(5),
            &CastOptions {
                safe: false,
                format_options: FormatOptions::default(),
            },
        );
        assert!(array_ref.is_err());

        let array_ref = cast_with_options(
            &a2,
            &DataType::FixedSizeBinary(5),
            &CastOptions {
                safe: false,
                format_options: FormatOptions::default(),
            },
        );
        assert!(array_ref.is_err());
    }

    #[test]
    fn test_fixed_size_binary_to_binary() {
        let bytes_1 = "Hiiii".as_bytes();
        let bytes_2 = "Hello".as_bytes();

        let binary_data = vec![Some(bytes_1), Some(bytes_2), None];
        let a1 = Arc::new(FixedSizeBinaryArray::from(binary_data.clone())) as ArrayRef;

        let array_ref = cast(&a1, &DataType::Binary).unwrap();
        let down_cast = array_ref.as_binary::<i32>();
        assert_eq!(bytes_1, down_cast.value(0));
        assert_eq!(bytes_2, down_cast.value(1));
        assert!(down_cast.is_null(2));

        let array_ref = cast(&a1, &DataType::LargeBinary).unwrap();
        let down_cast = array_ref.as_binary::<i64>();
        assert_eq!(bytes_1, down_cast.value(0));
        assert_eq!(bytes_2, down_cast.value(1));
        assert!(down_cast.is_null(2));
    }

    #[test]
    fn test_fixed_size_binary_to_dictionary() {
        let bytes_1 = "Hiiii".as_bytes();
        let bytes_2 = "Hello".as_bytes();

        let binary_data = vec![Some(bytes_1), Some(bytes_2), Some(bytes_1), None];
        let a1 = Arc::new(FixedSizeBinaryArray::from(binary_data.clone())) as ArrayRef;

        let cast_type = DataType::Dictionary(
            Box::new(DataType::Int8),
            Box::new(DataType::FixedSizeBinary(5)),
        );
        let cast_array = cast(&a1, &cast_type).unwrap();
        assert_eq!(cast_array.data_type(), &cast_type);
        assert_eq!(
            array_to_strings(&cast_array),
            vec!["4869696969", "48656c6c6f", "4869696969", "null"]
        );
        // dictionary should only have two distinct values
        let dict_array = cast_array
            .as_any()
            .downcast_ref::<DictionaryArray<Int8Type>>()
            .unwrap();
        assert_eq!(dict_array.values().len(), 2);
    }

    #[test]
    fn test_binary_to_dictionary() {
        let mut builder = GenericBinaryBuilder::<i32>::new();
        builder.append_value(b"hello");
        builder.append_value(b"hiiii");
        builder.append_value(b"hiiii"); // duplicate
        builder.append_null();
        builder.append_value(b"rustt");

        let a1 = builder.finish();

        let cast_type = DataType::Dictionary(
            Box::new(DataType::Int8),
            Box::new(DataType::FixedSizeBinary(5)),
        );
        let cast_array = cast(&a1, &cast_type).unwrap();
        assert_eq!(cast_array.data_type(), &cast_type);
        assert_eq!(
            array_to_strings(&cast_array),
            vec![
                "68656c6c6f",
                "6869696969",
                "6869696969",
                "null",
                "7275737474"
            ]
        );
        // dictionary should only have three distinct values
        let dict_array = cast_array
            .as_any()
            .downcast_ref::<DictionaryArray<Int8Type>>()
            .unwrap();
        assert_eq!(dict_array.values().len(), 3);
    }

    #[test]
    fn test_numeric_to_binary() {
        let a = Int16Array::from(vec![Some(1), Some(511), None]);

        let array_ref = cast(&a, &DataType::Binary).unwrap();
        let down_cast = array_ref.as_binary::<i32>();
        assert_eq!(&1_i16.to_le_bytes(), down_cast.value(0));
        assert_eq!(&511_i16.to_le_bytes(), down_cast.value(1));
        assert!(down_cast.is_null(2));

        let a = Int64Array::from(vec![Some(-1), Some(123456789), None]);

        let array_ref = cast(&a, &DataType::Binary).unwrap();
        let down_cast = array_ref.as_binary::<i32>();
        assert_eq!(&(-1_i64).to_le_bytes(), down_cast.value(0));
        assert_eq!(&123456789_i64.to_le_bytes(), down_cast.value(1));
        assert!(down_cast.is_null(2));
    }

    #[test]
    fn test_numeric_to_large_binary() {
        let a = Int16Array::from(vec![Some(1), Some(511), None]);

        let array_ref = cast(&a, &DataType::LargeBinary).unwrap();
        let down_cast = array_ref.as_binary::<i64>();
        assert_eq!(&1_i16.to_le_bytes(), down_cast.value(0));
        assert_eq!(&511_i16.to_le_bytes(), down_cast.value(1));
        assert!(down_cast.is_null(2));

        let a = Int64Array::from(vec![Some(-1), Some(123456789), None]);

        let array_ref = cast(&a, &DataType::LargeBinary).unwrap();
        let down_cast = array_ref.as_binary::<i64>();
        assert_eq!(&(-1_i64).to_le_bytes(), down_cast.value(0));
        assert_eq!(&123456789_i64.to_le_bytes(), down_cast.value(1));
        assert!(down_cast.is_null(2));
    }

    #[test]
    fn test_cast_date32_to_int32() {
        let array = Date32Array::from(vec![10000, 17890]);
        let b = cast(&array, &DataType::Int32).unwrap();
        let c = b.as_primitive::<Int32Type>();
        assert_eq!(10000, c.value(0));
        assert_eq!(17890, c.value(1));
    }

    #[test]
    fn test_cast_int32_to_date32() {
        let array = Int32Array::from(vec![10000, 17890]);
        let b = cast(&array, &DataType::Date32).unwrap();
        let c = b.as_primitive::<Date32Type>();
        assert_eq!(10000, c.value(0));
        assert_eq!(17890, c.value(1));
    }

    #[test]
    fn test_cast_timestamp_to_date32() {
        let array =
            TimestampMillisecondArray::from(vec![Some(864000000005), Some(1545696000001), None])
                .with_timezone("+00:00".to_string());
        let b = cast(&array, &DataType::Date32).unwrap();
        let c = b.as_primitive::<Date32Type>();
        assert_eq!(10000, c.value(0));
        assert_eq!(17890, c.value(1));
        assert!(c.is_null(2));
    }
    #[test]
    fn test_cast_timestamp_to_date32_zone() {
        let strings = StringArray::from_iter([
            Some("1970-01-01T00:00:01"),
            Some("1970-01-01T23:59:59"),
            None,
            Some("2020-03-01T02:00:23+00:00"),
        ]);
        let dt = DataType::Timestamp(TimeUnit::Millisecond, Some("-07:00".into()));
        let timestamps = cast(&strings, &dt).unwrap();
        let dates = cast(timestamps.as_ref(), &DataType::Date32).unwrap();

        let c = dates.as_primitive::<Date32Type>();
        let expected = NaiveDate::from_ymd_opt(1970, 1, 1).unwrap();
        assert_eq!(c.value_as_date(0).unwrap(), expected);
        assert_eq!(c.value_as_date(1).unwrap(), expected);
        assert!(c.is_null(2));
        let expected = NaiveDate::from_ymd_opt(2020, 2, 29).unwrap();
        assert_eq!(c.value_as_date(3).unwrap(), expected);
    }
    #[test]
    fn test_cast_timestamp_to_date64() {
        let array =
            TimestampMillisecondArray::from(vec![Some(864000000005), Some(1545696000001), None]);
        let b = cast(&array, &DataType::Date64).unwrap();
        let c = b.as_primitive::<Date64Type>();
        assert_eq!(864000000005, c.value(0));
        assert_eq!(1545696000001, c.value(1));
        assert!(c.is_null(2));

        let array = TimestampSecondArray::from(vec![Some(864000000005), Some(1545696000001)]);
        let b = cast(&array, &DataType::Date64).unwrap();
        let c = b.as_primitive::<Date64Type>();
        assert_eq!(864000000005000, c.value(0));
        assert_eq!(1545696000001000, c.value(1));

        // test overflow, safe cast
        let array = TimestampSecondArray::from(vec![Some(i64::MAX)]);
        let b = cast(&array, &DataType::Date64).unwrap();
        assert!(b.is_null(0));
        // test overflow, unsafe cast
        let array = TimestampSecondArray::from(vec![Some(i64::MAX)]);
        let options = CastOptions {
            safe: false,
            format_options: FormatOptions::default(),
        };
        let b = cast_with_options(&array, &DataType::Date64, &options);
        assert!(b.is_err());
    }

    #[test]
    fn test_cast_timestamp_to_time64() {
        // test timestamp secs
        let array = TimestampSecondArray::from(vec![Some(86405), Some(1), None])
            .with_timezone("+01:00".to_string());
        let b = cast(&array, &DataType::Time64(TimeUnit::Microsecond)).unwrap();
        let c = b.as_primitive::<Time64MicrosecondType>();
        assert_eq!(3605000000, c.value(0));
        assert_eq!(3601000000, c.value(1));
        assert!(c.is_null(2));
        let b = cast(&array, &DataType::Time64(TimeUnit::Nanosecond)).unwrap();
        let c = b.as_primitive::<Time64NanosecondType>();
        assert_eq!(3605000000000, c.value(0));
        assert_eq!(3601000000000, c.value(1));
        assert!(c.is_null(2));

        // test timestamp milliseconds
        let a = TimestampMillisecondArray::from(vec![Some(86405000), Some(1000), None])
            .with_timezone("+01:00".to_string());
        let array = Arc::new(a) as ArrayRef;
        let b = cast(&array, &DataType::Time64(TimeUnit::Microsecond)).unwrap();
        let c = b.as_primitive::<Time64MicrosecondType>();
        assert_eq!(3605000000, c.value(0));
        assert_eq!(3601000000, c.value(1));
        assert!(c.is_null(2));
        let b = cast(&array, &DataType::Time64(TimeUnit::Nanosecond)).unwrap();
        let c = b.as_primitive::<Time64NanosecondType>();
        assert_eq!(3605000000000, c.value(0));
        assert_eq!(3601000000000, c.value(1));
        assert!(c.is_null(2));

        // test timestamp microseconds
        let a = TimestampMicrosecondArray::from(vec![Some(86405000000), Some(1000000), None])
            .with_timezone("+01:00".to_string());
        let array = Arc::new(a) as ArrayRef;
        let b = cast(&array, &DataType::Time64(TimeUnit::Microsecond)).unwrap();
        let c = b.as_primitive::<Time64MicrosecondType>();
        assert_eq!(3605000000, c.value(0));
        assert_eq!(3601000000, c.value(1));
        assert!(c.is_null(2));
        let b = cast(&array, &DataType::Time64(TimeUnit::Nanosecond)).unwrap();
        let c = b.as_primitive::<Time64NanosecondType>();
        assert_eq!(3605000000000, c.value(0));
        assert_eq!(3601000000000, c.value(1));
        assert!(c.is_null(2));

        // test timestamp nanoseconds
        let a = TimestampNanosecondArray::from(vec![Some(86405000000000), Some(1000000000), None])
            .with_timezone("+01:00".to_string());
        let array = Arc::new(a) as ArrayRef;
        let b = cast(&array, &DataType::Time64(TimeUnit::Microsecond)).unwrap();
        let c = b.as_primitive::<Time64MicrosecondType>();
        assert_eq!(3605000000, c.value(0));
        assert_eq!(3601000000, c.value(1));
        assert!(c.is_null(2));
        let b = cast(&array, &DataType::Time64(TimeUnit::Nanosecond)).unwrap();
        let c = b.as_primitive::<Time64NanosecondType>();
        assert_eq!(3605000000000, c.value(0));
        assert_eq!(3601000000000, c.value(1));
        assert!(c.is_null(2));

        // test overflow
        let a =
            TimestampSecondArray::from(vec![Some(i64::MAX)]).with_timezone("+01:00".to_string());
        let array = Arc::new(a) as ArrayRef;
        let b = cast(&array, &DataType::Time64(TimeUnit::Microsecond));
        assert!(b.is_err());
        let b = cast(&array, &DataType::Time64(TimeUnit::Nanosecond));
        assert!(b.is_err());
        let b = cast(&array, &DataType::Time64(TimeUnit::Millisecond));
        assert!(b.is_err());
    }

    #[test]
    fn test_cast_timestamp_to_time32() {
        // test timestamp secs
        let a = TimestampSecondArray::from(vec![Some(86405), Some(1), None])
            .with_timezone("+01:00".to_string());
        let array = Arc::new(a) as ArrayRef;
        let b = cast(&array, &DataType::Time32(TimeUnit::Second)).unwrap();
        let c = b.as_primitive::<Time32SecondType>();
        assert_eq!(3605, c.value(0));
        assert_eq!(3601, c.value(1));
        assert!(c.is_null(2));
        let b = cast(&array, &DataType::Time32(TimeUnit::Millisecond)).unwrap();
        let c = b.as_primitive::<Time32MillisecondType>();
        assert_eq!(3605000, c.value(0));
        assert_eq!(3601000, c.value(1));
        assert!(c.is_null(2));

        // test timestamp milliseconds
        let a = TimestampMillisecondArray::from(vec![Some(86405000), Some(1000), None])
            .with_timezone("+01:00".to_string());
        let array = Arc::new(a) as ArrayRef;
        let b = cast(&array, &DataType::Time32(TimeUnit::Second)).unwrap();
        let c = b.as_primitive::<Time32SecondType>();
        assert_eq!(3605, c.value(0));
        assert_eq!(3601, c.value(1));
        assert!(c.is_null(2));
        let b = cast(&array, &DataType::Time32(TimeUnit::Millisecond)).unwrap();
        let c = b.as_primitive::<Time32MillisecondType>();
        assert_eq!(3605000, c.value(0));
        assert_eq!(3601000, c.value(1));
        assert!(c.is_null(2));

        // test timestamp microseconds
        let a = TimestampMicrosecondArray::from(vec![Some(86405000000), Some(1000000), None])
            .with_timezone("+01:00".to_string());
        let array = Arc::new(a) as ArrayRef;
        let b = cast(&array, &DataType::Time32(TimeUnit::Second)).unwrap();
        let c = b.as_primitive::<Time32SecondType>();
        assert_eq!(3605, c.value(0));
        assert_eq!(3601, c.value(1));
        assert!(c.is_null(2));
        let b = cast(&array, &DataType::Time32(TimeUnit::Millisecond)).unwrap();
        let c = b.as_primitive::<Time32MillisecondType>();
        assert_eq!(3605000, c.value(0));
        assert_eq!(3601000, c.value(1));
        assert!(c.is_null(2));

        // test timestamp nanoseconds
        let a = TimestampNanosecondArray::from(vec![Some(86405000000000), Some(1000000000), None])
            .with_timezone("+01:00".to_string());
        let array = Arc::new(a) as ArrayRef;
        let b = cast(&array, &DataType::Time32(TimeUnit::Second)).unwrap();
        let c = b.as_primitive::<Time32SecondType>();
        assert_eq!(3605, c.value(0));
        assert_eq!(3601, c.value(1));
        assert!(c.is_null(2));
        let b = cast(&array, &DataType::Time32(TimeUnit::Millisecond)).unwrap();
        let c = b.as_primitive::<Time32MillisecondType>();
        assert_eq!(3605000, c.value(0));
        assert_eq!(3601000, c.value(1));
        assert!(c.is_null(2));

        // test overflow
        let a =
            TimestampSecondArray::from(vec![Some(i64::MAX)]).with_timezone("+01:00".to_string());
        let array = Arc::new(a) as ArrayRef;
        let b = cast(&array, &DataType::Time32(TimeUnit::Second));
        assert!(b.is_err());
        let b = cast(&array, &DataType::Time32(TimeUnit::Millisecond));
        assert!(b.is_err());
    }

    // Cast Timestamp(_, None) -> Timestamp(_, Some(timezone))
    #[test]
    fn test_cast_timestamp_with_timezone_1() {
        let string_array: Arc<dyn Array> = Arc::new(StringArray::from(vec![
            Some("2000-01-01T00:00:00.123456789"),
            Some("2010-01-01T00:00:00.123456789"),
            None,
        ]));
        let to_type = DataType::Timestamp(TimeUnit::Nanosecond, None);
        let timestamp_array = cast(&string_array, &to_type).unwrap();

        let to_type = DataType::Timestamp(TimeUnit::Microsecond, Some("+0700".into()));
        let timestamp_array = cast(&timestamp_array, &to_type).unwrap();

        let string_array = cast(&timestamp_array, &DataType::Utf8).unwrap();
        let result = string_array.as_string::<i32>();
        assert_eq!("2000-01-01T00:00:00.123456+07:00", result.value(0));
        assert_eq!("2010-01-01T00:00:00.123456+07:00", result.value(1));
        assert!(result.is_null(2));
    }

    // Cast Timestamp(_, Some(timezone)) -> Timestamp(_, None)
    #[test]
    fn test_cast_timestamp_with_timezone_2() {
        let string_array: Arc<dyn Array> = Arc::new(StringArray::from(vec![
            Some("2000-01-01T07:00:00.123456789"),
            Some("2010-01-01T07:00:00.123456789"),
            None,
        ]));
        let to_type = DataType::Timestamp(TimeUnit::Millisecond, Some("+0700".into()));
        let timestamp_array = cast(&string_array, &to_type).unwrap();

        // Check intermediate representation is correct
        let string_array = cast(&timestamp_array, &DataType::Utf8).unwrap();
        let result = string_array.as_string::<i32>();
        assert_eq!("2000-01-01T07:00:00.123+07:00", result.value(0));
        assert_eq!("2010-01-01T07:00:00.123+07:00", result.value(1));
        assert!(result.is_null(2));

        let to_type = DataType::Timestamp(TimeUnit::Nanosecond, None);
        let timestamp_array = cast(&timestamp_array, &to_type).unwrap();

        let string_array = cast(&timestamp_array, &DataType::Utf8).unwrap();
        let result = string_array.as_string::<i32>();
        assert_eq!("2000-01-01T00:00:00.123", result.value(0));
        assert_eq!("2010-01-01T00:00:00.123", result.value(1));
        assert!(result.is_null(2));
    }

    // Cast Timestamp(_, Some(timezone)) -> Timestamp(_, Some(timezone))
    #[test]
    fn test_cast_timestamp_with_timezone_3() {
        let string_array: Arc<dyn Array> = Arc::new(StringArray::from(vec![
            Some("2000-01-01T07:00:00.123456789"),
            Some("2010-01-01T07:00:00.123456789"),
            None,
        ]));
        let to_type = DataType::Timestamp(TimeUnit::Microsecond, Some("+0700".into()));
        let timestamp_array = cast(&string_array, &to_type).unwrap();

        // Check intermediate representation is correct
        let string_array = cast(&timestamp_array, &DataType::Utf8).unwrap();
        let result = string_array.as_string::<i32>();
        assert_eq!("2000-01-01T07:00:00.123456+07:00", result.value(0));
        assert_eq!("2010-01-01T07:00:00.123456+07:00", result.value(1));
        assert!(result.is_null(2));

        let to_type = DataType::Timestamp(TimeUnit::Second, Some("-08:00".into()));
        let timestamp_array = cast(&timestamp_array, &to_type).unwrap();

        let string_array = cast(&timestamp_array, &DataType::Utf8).unwrap();
        let result = string_array.as_string::<i32>();
        assert_eq!("1999-12-31T16:00:00-08:00", result.value(0));
        assert_eq!("2009-12-31T16:00:00-08:00", result.value(1));
        assert!(result.is_null(2));
    }

    #[test]
    fn test_cast_date64_to_timestamp() {
        let array = Date64Array::from(vec![Some(864000000005), Some(1545696000001), None]);
        let b = cast(&array, &DataType::Timestamp(TimeUnit::Second, None)).unwrap();
        let c = b.as_primitive::<TimestampSecondType>();
        assert_eq!(864000000, c.value(0));
        assert_eq!(1545696000, c.value(1));
        assert!(c.is_null(2));
    }

    #[test]
    fn test_cast_date64_to_timestamp_ms() {
        let array = Date64Array::from(vec![Some(864000000005), Some(1545696000001), None]);
        let b = cast(&array, &DataType::Timestamp(TimeUnit::Millisecond, None)).unwrap();
        let c = b
            .as_any()
            .downcast_ref::<TimestampMillisecondArray>()
            .unwrap();
        assert_eq!(864000000005, c.value(0));
        assert_eq!(1545696000001, c.value(1));
        assert!(c.is_null(2));
    }

    #[test]
    fn test_cast_date64_to_timestamp_us() {
        let array = Date64Array::from(vec![Some(864000000005), Some(1545696000001), None]);
        let b = cast(&array, &DataType::Timestamp(TimeUnit::Microsecond, None)).unwrap();
        let c = b
            .as_any()
            .downcast_ref::<TimestampMicrosecondArray>()
            .unwrap();
        assert_eq!(864000000005000, c.value(0));
        assert_eq!(1545696000001000, c.value(1));
        assert!(c.is_null(2));
    }

    #[test]
    fn test_cast_date64_to_timestamp_ns() {
        let array = Date64Array::from(vec![Some(864000000005), Some(1545696000001), None]);
        let b = cast(&array, &DataType::Timestamp(TimeUnit::Nanosecond, None)).unwrap();
        let c = b
            .as_any()
            .downcast_ref::<TimestampNanosecondArray>()
            .unwrap();
        assert_eq!(864000000005000000, c.value(0));
        assert_eq!(1545696000001000000, c.value(1));
        assert!(c.is_null(2));
    }

    #[test]
    fn test_cast_timestamp_to_i64() {
        let array =
            TimestampMillisecondArray::from(vec![Some(864000000005), Some(1545696000001), None])
                .with_timezone("UTC".to_string());
        let b = cast(&array, &DataType::Int64).unwrap();
        let c = b.as_primitive::<Int64Type>();
        assert_eq!(&DataType::Int64, c.data_type());
        assert_eq!(864000000005, c.value(0));
        assert_eq!(1545696000001, c.value(1));
        assert!(c.is_null(2));
    }

    #[test]
    fn test_cast_date32_to_string() {
        let array = Date32Array::from(vec![10000, 17890]);
        let b = cast(&array, &DataType::Utf8).unwrap();
        let c = b.as_any().downcast_ref::<StringArray>().unwrap();
        assert_eq!(&DataType::Utf8, c.data_type());
        assert_eq!("1997-05-19", c.value(0));
        assert_eq!("2018-12-25", c.value(1));
    }

    #[test]
    fn test_cast_date64_to_string() {
        let array = Date64Array::from(vec![10000 * 86400000, 17890 * 86400000]);
        let b = cast(&array, &DataType::Utf8).unwrap();
        let c = b.as_any().downcast_ref::<StringArray>().unwrap();
        assert_eq!(&DataType::Utf8, c.data_type());
        assert_eq!("1997-05-19T00:00:00", c.value(0));
        assert_eq!("2018-12-25T00:00:00", c.value(1));
    }

    macro_rules! assert_cast_timestamp_to_string {
        ($array:expr, $datatype:expr, $output_array_type: ty, $expected:expr) => {{
            let out = cast(&$array, &$datatype).unwrap();
            let actual = out
                .as_any()
                .downcast_ref::<$output_array_type>()
                .unwrap()
                .into_iter()
                .collect::<Vec<_>>();
            assert_eq!(actual, $expected);
        }};
        ($array:expr, $datatype:expr, $output_array_type: ty, $options:expr, $expected:expr) => {{
            let out = cast_with_options(&$array, &$datatype, &$options).unwrap();
            let actual = out
                .as_any()
                .downcast_ref::<$output_array_type>()
                .unwrap()
                .into_iter()
                .collect::<Vec<_>>();
            assert_eq!(actual, $expected);
        }};
    }

    #[test]
    fn test_cast_date32_to_timestamp_and_timestamp_with_timezone() {
        let tz = "+0545"; // UTC + 0545 is Asia/Kathmandu
        let a = Date32Array::from(vec![Some(18628), None, None]); // 2021-1-1, 2022-1-1
        let array = Arc::new(a) as ArrayRef;

        let b = cast(
            &array,
            &DataType::Timestamp(TimeUnit::Second, Some(tz.into())),
        )
        .unwrap();
        let c = b.as_primitive::<TimestampSecondType>();
        let string_array = cast(&c, &DataType::Utf8).unwrap();
        let result = string_array.as_string::<i32>();
        assert_eq!("2021-01-01T00:00:00+05:45", result.value(0));

        let b = cast(&array, &DataType::Timestamp(TimeUnit::Second, None)).unwrap();
        let c = b.as_primitive::<TimestampSecondType>();
        let string_array = cast(&c, &DataType::Utf8).unwrap();
        let result = string_array.as_string::<i32>();
        assert_eq!("2021-01-01T00:00:00", result.value(0));
    }

    #[test]
    fn test_cast_date32_to_timestamp_with_timezone() {
        let tz = "+0545"; // UTC + 0545 is Asia/Kathmandu
        let a = Date32Array::from(vec![Some(18628), Some(18993), None]); // 2021-1-1, 2022-1-1
        let array = Arc::new(a) as ArrayRef;
        let b = cast(
            &array,
            &DataType::Timestamp(TimeUnit::Second, Some(tz.into())),
        )
        .unwrap();
        let c = b.as_primitive::<TimestampSecondType>();
        assert_eq!(1609438500, c.value(0));
        assert_eq!(1640974500, c.value(1));
        assert!(c.is_null(2));

        let string_array = cast(&c, &DataType::Utf8).unwrap();
        let result = string_array.as_string::<i32>();
        assert_eq!("2021-01-01T00:00:00+05:45", result.value(0));
        assert_eq!("2022-01-01T00:00:00+05:45", result.value(1));
    }

    #[test]
    fn test_cast_date32_to_timestamp_with_timezone_ms() {
        let tz = "+0545"; // UTC + 0545 is Asia/Kathmandu
        let a = Date32Array::from(vec![Some(18628), Some(18993), None]); // 2021-1-1, 2022-1-1
        let array = Arc::new(a) as ArrayRef;
        let b = cast(
            &array,
            &DataType::Timestamp(TimeUnit::Millisecond, Some(tz.into())),
        )
        .unwrap();
        let c = b.as_primitive::<TimestampMillisecondType>();
        assert_eq!(1609438500000, c.value(0));
        assert_eq!(1640974500000, c.value(1));
        assert!(c.is_null(2));

        let string_array = cast(&c, &DataType::Utf8).unwrap();
        let result = string_array.as_string::<i32>();
        assert_eq!("2021-01-01T00:00:00+05:45", result.value(0));
        assert_eq!("2022-01-01T00:00:00+05:45", result.value(1));
    }

    #[test]
    fn test_cast_date32_to_timestamp_with_timezone_us() {
        let tz = "+0545"; // UTC + 0545 is Asia/Kathmandu
        let a = Date32Array::from(vec![Some(18628), Some(18993), None]); // 2021-1-1, 2022-1-1
        let array = Arc::new(a) as ArrayRef;
        let b = cast(
            &array,
            &DataType::Timestamp(TimeUnit::Microsecond, Some(tz.into())),
        )
        .unwrap();
        let c = b.as_primitive::<TimestampMicrosecondType>();
        assert_eq!(1609438500000000, c.value(0));
        assert_eq!(1640974500000000, c.value(1));
        assert!(c.is_null(2));

        let string_array = cast(&c, &DataType::Utf8).unwrap();
        let result = string_array.as_string::<i32>();
        assert_eq!("2021-01-01T00:00:00+05:45", result.value(0));
        assert_eq!("2022-01-01T00:00:00+05:45", result.value(1));
    }

    #[test]
    fn test_cast_date32_to_timestamp_with_timezone_ns() {
        let tz = "+0545"; // UTC + 0545 is Asia/Kathmandu
        let a = Date32Array::from(vec![Some(18628), Some(18993), None]); // 2021-1-1, 2022-1-1
        let array = Arc::new(a) as ArrayRef;
        let b = cast(
            &array,
            &DataType::Timestamp(TimeUnit::Nanosecond, Some(tz.into())),
        )
        .unwrap();
        let c = b.as_primitive::<TimestampNanosecondType>();
        assert_eq!(1609438500000000000, c.value(0));
        assert_eq!(1640974500000000000, c.value(1));
        assert!(c.is_null(2));

        let string_array = cast(&c, &DataType::Utf8).unwrap();
        let result = string_array.as_string::<i32>();
        assert_eq!("2021-01-01T00:00:00+05:45", result.value(0));
        assert_eq!("2022-01-01T00:00:00+05:45", result.value(1));
    }

    #[test]
    fn test_cast_date64_to_timestamp_with_timezone() {
        let array = Date64Array::from(vec![Some(864000000005), Some(1545696000001), None]);
        let tz = "+0545"; // UTC + 0545 is Asia/Kathmandu
        let b = cast(
            &array,
            &DataType::Timestamp(TimeUnit::Second, Some(tz.into())),
        )
        .unwrap();

        let c = b.as_primitive::<TimestampSecondType>();
        assert_eq!(863979300, c.value(0));
        assert_eq!(1545675300, c.value(1));
        assert!(c.is_null(2));

        let string_array = cast(&c, &DataType::Utf8).unwrap();
        let result = string_array.as_string::<i32>();
        assert_eq!("1997-05-19T00:00:00+05:45", result.value(0));
        assert_eq!("2018-12-25T00:00:00+05:45", result.value(1));
    }

    #[test]
    fn test_cast_date64_to_timestamp_with_timezone_ms() {
        let array = Date64Array::from(vec![Some(864000000005), Some(1545696000001), None]);
        let tz = "+0545"; // UTC + 0545 is Asia/Kathmandu
        let b = cast(
            &array,
            &DataType::Timestamp(TimeUnit::Millisecond, Some(tz.into())),
        )
        .unwrap();

        let c = b.as_primitive::<TimestampMillisecondType>();
        assert_eq!(863979300005, c.value(0));
        assert_eq!(1545675300001, c.value(1));
        assert!(c.is_null(2));

        let string_array = cast(&c, &DataType::Utf8).unwrap();
        let result = string_array.as_string::<i32>();
        assert_eq!("1997-05-19T00:00:00.005+05:45", result.value(0));
        assert_eq!("2018-12-25T00:00:00.001+05:45", result.value(1));
    }

    #[test]
    fn test_cast_date64_to_timestamp_with_timezone_us() {
        let array = Date64Array::from(vec![Some(864000000005), Some(1545696000001), None]);
        let tz = "+0545"; // UTC + 0545 is Asia/Kathmandu
        let b = cast(
            &array,
            &DataType::Timestamp(TimeUnit::Microsecond, Some(tz.into())),
        )
        .unwrap();

        let c = b.as_primitive::<TimestampMicrosecondType>();
        assert_eq!(863979300005000, c.value(0));
        assert_eq!(1545675300001000, c.value(1));
        assert!(c.is_null(2));

        let string_array = cast(&c, &DataType::Utf8).unwrap();
        let result = string_array.as_string::<i32>();
        assert_eq!("1997-05-19T00:00:00.005+05:45", result.value(0));
        assert_eq!("2018-12-25T00:00:00.001+05:45", result.value(1));
    }

    #[test]
    fn test_cast_date64_to_timestamp_with_timezone_ns() {
        let array = Date64Array::from(vec![Some(864000000005), Some(1545696000001), None]);
        let tz = "+0545"; // UTC + 0545 is Asia/Kathmandu
        let b = cast(
            &array,
            &DataType::Timestamp(TimeUnit::Nanosecond, Some(tz.into())),
        )
        .unwrap();

        let c = b.as_primitive::<TimestampNanosecondType>();
        assert_eq!(863979300005000000, c.value(0));
        assert_eq!(1545675300001000000, c.value(1));
        assert!(c.is_null(2));

        let string_array = cast(&c, &DataType::Utf8).unwrap();
        let result = string_array.as_string::<i32>();
        assert_eq!("1997-05-19T00:00:00.005+05:45", result.value(0));
        assert_eq!("2018-12-25T00:00:00.001+05:45", result.value(1));
    }

    #[test]
    fn test_cast_timestamp_to_strings() {
        // "2018-12-25T00:00:02.001", "1997-05-19T00:00:03.005", None
        let array =
            TimestampMillisecondArray::from(vec![Some(864000003005), Some(1545696002001), None]);
        let expected = vec![
            Some("1997-05-19T00:00:03.005"),
            Some("2018-12-25T00:00:02.001"),
            None,
        ];

        assert_cast_timestamp_to_string!(array, DataType::Utf8View, StringViewArray, expected);
        assert_cast_timestamp_to_string!(array, DataType::Utf8, StringArray, expected);
        assert_cast_timestamp_to_string!(array, DataType::LargeUtf8, LargeStringArray, expected);
    }

    #[test]
    fn test_cast_timestamp_to_strings_opt() {
        let ts_format = "%Y-%m-%d %H:%M:%S%.6f";
        let tz = "+0545"; // UTC + 0545 is Asia/Kathmandu
        let cast_options = CastOptions {
            safe: true,
            format_options: FormatOptions::default()
                .with_timestamp_format(Some(ts_format))
                .with_timestamp_tz_format(Some(ts_format)),
        };

        // "2018-12-25T00:00:02.001", "1997-05-19T00:00:03.005", None
        let array_without_tz =
            TimestampMillisecondArray::from(vec![Some(864000003005), Some(1545696002001), None]);
        let expected = vec![
            Some("1997-05-19 00:00:03.005000"),
            Some("2018-12-25 00:00:02.001000"),
            None,
        ];
        assert_cast_timestamp_to_string!(
            array_without_tz,
            DataType::Utf8View,
            StringViewArray,
            cast_options,
            expected
        );
        assert_cast_timestamp_to_string!(
            array_without_tz,
            DataType::Utf8,
            StringArray,
            cast_options,
            expected
        );
        assert_cast_timestamp_to_string!(
            array_without_tz,
            DataType::LargeUtf8,
            LargeStringArray,
            cast_options,
            expected
        );

        let array_with_tz =
            TimestampMillisecondArray::from(vec![Some(864000003005), Some(1545696002001), None])
                .with_timezone(tz.to_string());
        let expected = vec![
            Some("1997-05-19 05:45:03.005000"),
            Some("2018-12-25 05:45:02.001000"),
            None,
        ];
        assert_cast_timestamp_to_string!(
            array_with_tz,
            DataType::Utf8View,
            StringViewArray,
            cast_options,
            expected
        );
        assert_cast_timestamp_to_string!(
            array_with_tz,
            DataType::Utf8,
            StringArray,
            cast_options,
            expected
        );
        assert_cast_timestamp_to_string!(
            array_with_tz,
            DataType::LargeUtf8,
            LargeStringArray,
            cast_options,
            expected
        );
    }

    #[test]
    fn test_cast_between_timestamps() {
        let array =
            TimestampMillisecondArray::from(vec![Some(864000003005), Some(1545696002001), None]);
        let b = cast(&array, &DataType::Timestamp(TimeUnit::Second, None)).unwrap();
        let c = b.as_primitive::<TimestampSecondType>();
        assert_eq!(864000003, c.value(0));
        assert_eq!(1545696002, c.value(1));
        assert!(c.is_null(2));
    }

    #[test]
    fn test_cast_duration_to_i64() {
        let base = vec![5, 6, 7, 8, 100000000];

        let duration_arrays = vec![
            Arc::new(DurationNanosecondArray::from(base.clone())) as ArrayRef,
            Arc::new(DurationMicrosecondArray::from(base.clone())) as ArrayRef,
            Arc::new(DurationMillisecondArray::from(base.clone())) as ArrayRef,
            Arc::new(DurationSecondArray::from(base.clone())) as ArrayRef,
        ];

        for arr in duration_arrays {
            assert!(can_cast_types(arr.data_type(), &DataType::Int64));
            let result = cast(&arr, &DataType::Int64).unwrap();
            let result = result.as_primitive::<Int64Type>();
            assert_eq!(base.as_slice(), result.values());
        }
    }

    #[test]
    fn test_cast_between_durations_and_numerics() {
        fn test_cast_between_durations<FromType, ToType>()
        where
            FromType: ArrowPrimitiveType<Native = i64>,
            ToType: ArrowPrimitiveType<Native = i64>,
            PrimitiveArray<FromType>: From<Vec<Option<i64>>>,
        {
            let from_unit = match FromType::DATA_TYPE {
                DataType::Duration(unit) => unit,
                _ => panic!("Expected a duration type"),
            };
            let to_unit = match ToType::DATA_TYPE {
                DataType::Duration(unit) => unit,
                _ => panic!("Expected a duration type"),
            };
            let from_size = time_unit_multiple(&from_unit);
            let to_size = time_unit_multiple(&to_unit);

            let (v1_before, v2_before) = (8640003005, 1696002001);
            let (v1_after, v2_after) = if from_size >= to_size {
                (
                    v1_before / (from_size / to_size),
                    v2_before / (from_size / to_size),
                )
            } else {
                (
                    v1_before * (to_size / from_size),
                    v2_before * (to_size / from_size),
                )
            };

            let array =
                PrimitiveArray::<FromType>::from(vec![Some(v1_before), Some(v2_before), None]);
            let b = cast(&array, &ToType::DATA_TYPE).unwrap();
            let c = b.as_primitive::<ToType>();
            assert_eq!(v1_after, c.value(0));
            assert_eq!(v2_after, c.value(1));
            assert!(c.is_null(2));
        }

        // between each individual duration type
        test_cast_between_durations::<DurationSecondType, DurationMillisecondType>();
        test_cast_between_durations::<DurationSecondType, DurationMicrosecondType>();
        test_cast_between_durations::<DurationSecondType, DurationNanosecondType>();
        test_cast_between_durations::<DurationMillisecondType, DurationSecondType>();
        test_cast_between_durations::<DurationMillisecondType, DurationMicrosecondType>();
        test_cast_between_durations::<DurationMillisecondType, DurationNanosecondType>();
        test_cast_between_durations::<DurationMicrosecondType, DurationSecondType>();
        test_cast_between_durations::<DurationMicrosecondType, DurationMillisecondType>();
        test_cast_between_durations::<DurationMicrosecondType, DurationNanosecondType>();
        test_cast_between_durations::<DurationNanosecondType, DurationSecondType>();
        test_cast_between_durations::<DurationNanosecondType, DurationMillisecondType>();
        test_cast_between_durations::<DurationNanosecondType, DurationMicrosecondType>();

        // cast failed
        let array = DurationSecondArray::from(vec![
            Some(i64::MAX),
            Some(8640203410378005),
            Some(10241096),
            None,
        ]);
        let b = cast(&array, &DataType::Duration(TimeUnit::Nanosecond)).unwrap();
        let c = b.as_primitive::<DurationNanosecondType>();
        assert!(c.is_null(0));
        assert!(c.is_null(1));
        assert_eq!(10241096000000000, c.value(2));
        assert!(c.is_null(3));

        // durations to numerics
        let array = DurationSecondArray::from(vec![
            Some(i64::MAX),
            Some(8640203410378005),
            Some(10241096),
            None,
        ]);
        let b = cast(&array, &DataType::Int64).unwrap();
        let c = b.as_primitive::<Int64Type>();
        assert_eq!(i64::MAX, c.value(0));
        assert_eq!(8640203410378005, c.value(1));
        assert_eq!(10241096, c.value(2));
        assert!(c.is_null(3));

        let b = cast(&array, &DataType::Int32).unwrap();
        let c = b.as_primitive::<Int32Type>();
        assert_eq!(0, c.value(0));
        assert_eq!(0, c.value(1));
        assert_eq!(10241096, c.value(2));
        assert!(c.is_null(3));

        // numerics to durations
        let array = Int32Array::from(vec![Some(i32::MAX), Some(802034103), Some(10241096), None]);
        let b = cast(&array, &DataType::Duration(TimeUnit::Second)).unwrap();
        let c = b.as_any().downcast_ref::<DurationSecondArray>().unwrap();
        assert_eq!(i32::MAX as i64, c.value(0));
        assert_eq!(802034103, c.value(1));
        assert_eq!(10241096, c.value(2));
        assert!(c.is_null(3));
    }

    #[test]
    fn test_cast_to_strings() {
        let a = Int32Array::from(vec![1, 2, 3]);
        let out = cast(&a, &DataType::Utf8).unwrap();
        let out = out
            .as_any()
            .downcast_ref::<StringArray>()
            .unwrap()
            .into_iter()
            .collect::<Vec<_>>();
        assert_eq!(out, vec![Some("1"), Some("2"), Some("3")]);
        let out = cast(&a, &DataType::LargeUtf8).unwrap();
        let out = out
            .as_any()
            .downcast_ref::<LargeStringArray>()
            .unwrap()
            .into_iter()
            .collect::<Vec<_>>();
        assert_eq!(out, vec![Some("1"), Some("2"), Some("3")]);
    }

    #[test]
    fn test_str_to_str_casts() {
        for data in [
            vec![Some("foo"), Some("bar"), Some("ham")],
            vec![Some("foo"), None, Some("bar")],
        ] {
            let a = LargeStringArray::from(data.clone());
            let to = cast(&a, &DataType::Utf8).unwrap();
            let expect = a
                .as_any()
                .downcast_ref::<LargeStringArray>()
                .unwrap()
                .into_iter()
                .collect::<Vec<_>>();
            let out = to
                .as_any()
                .downcast_ref::<StringArray>()
                .unwrap()
                .into_iter()
                .collect::<Vec<_>>();
            assert_eq!(expect, out);

            let a = StringArray::from(data);
            let to = cast(&a, &DataType::LargeUtf8).unwrap();
            let expect = a
                .as_any()
                .downcast_ref::<StringArray>()
                .unwrap()
                .into_iter()
                .collect::<Vec<_>>();
            let out = to
                .as_any()
                .downcast_ref::<LargeStringArray>()
                .unwrap()
                .into_iter()
                .collect::<Vec<_>>();
            assert_eq!(expect, out);
        }
    }

    const VIEW_TEST_DATA: [Option<&str>; 5] = [
        Some("hello"),
        Some("repeated"),
        None,
        Some("large payload over 12 bytes"),
        Some("repeated"),
    ];

    #[test]
    fn test_string_view_to_binary_view() {
        let string_view_array = StringViewArray::from_iter(VIEW_TEST_DATA);

        assert!(can_cast_types(
            string_view_array.data_type(),
            &DataType::BinaryView
        ));

        let binary_view_array = cast(&string_view_array, &DataType::BinaryView).unwrap();
        assert_eq!(binary_view_array.data_type(), &DataType::BinaryView);

        let expect_binary_view_array = BinaryViewArray::from_iter(VIEW_TEST_DATA);
        assert_eq!(binary_view_array.as_ref(), &expect_binary_view_array);
    }

    #[test]
    fn test_binary_view_to_string_view() {
        let binary_view_array = BinaryViewArray::from_iter(VIEW_TEST_DATA);

        assert!(can_cast_types(
            binary_view_array.data_type(),
            &DataType::Utf8View
        ));

        let string_view_array = cast(&binary_view_array, &DataType::Utf8View).unwrap();
        assert_eq!(string_view_array.data_type(), &DataType::Utf8View);

        let expect_string_view_array = StringViewArray::from_iter(VIEW_TEST_DATA);
        assert_eq!(string_view_array.as_ref(), &expect_string_view_array);
    }

    #[test]
    fn test_string_to_view() {
        _test_string_to_view::<i32>();
        _test_string_to_view::<i64>();
    }

    fn _test_string_to_view<O>()
    where
        O: OffsetSizeTrait,
    {
        let string_array = GenericStringArray::<O>::from_iter(VIEW_TEST_DATA);

        assert!(can_cast_types(
            string_array.data_type(),
            &DataType::Utf8View
        ));

        assert!(can_cast_types(
            string_array.data_type(),
            &DataType::BinaryView
        ));

        let string_view_array = cast(&string_array, &DataType::Utf8View).unwrap();
        assert_eq!(string_view_array.data_type(), &DataType::Utf8View);

        let binary_view_array = cast(&string_array, &DataType::BinaryView).unwrap();
        assert_eq!(binary_view_array.data_type(), &DataType::BinaryView);

        let expect_string_view_array = StringViewArray::from_iter(VIEW_TEST_DATA);
        assert_eq!(string_view_array.as_ref(), &expect_string_view_array);

        let expect_binary_view_array = BinaryViewArray::from_iter(VIEW_TEST_DATA);
        assert_eq!(binary_view_array.as_ref(), &expect_binary_view_array);
    }

    #[test]
    fn test_bianry_to_view() {
        _test_binary_to_view::<i32>();
        _test_binary_to_view::<i64>();
    }

    fn _test_binary_to_view<O>()
    where
        O: OffsetSizeTrait,
    {
        let binary_array = GenericBinaryArray::<O>::from_iter(VIEW_TEST_DATA);

        assert!(can_cast_types(
            binary_array.data_type(),
            &DataType::Utf8View
        ));

        assert!(can_cast_types(
            binary_array.data_type(),
            &DataType::BinaryView
        ));

        let string_view_array = cast(&binary_array, &DataType::Utf8View).unwrap();
        assert_eq!(string_view_array.data_type(), &DataType::Utf8View);

        let binary_view_array = cast(&binary_array, &DataType::BinaryView).unwrap();
        assert_eq!(binary_view_array.data_type(), &DataType::BinaryView);

        let expect_string_view_array = StringViewArray::from_iter(VIEW_TEST_DATA);
        assert_eq!(string_view_array.as_ref(), &expect_string_view_array);

        let expect_binary_view_array = BinaryViewArray::from_iter(VIEW_TEST_DATA);
        assert_eq!(binary_view_array.as_ref(), &expect_binary_view_array);
    }

    #[test]
    fn test_dict_to_view() {
        let values = StringArray::from_iter(VIEW_TEST_DATA);
        let keys = Int8Array::from_iter([Some(1), Some(0), None, Some(3), None, Some(1), Some(4)]);
        let string_dict_array =
            DictionaryArray::<Int8Type>::try_new(keys, Arc::new(values)).unwrap();
        let typed_dict = string_dict_array.downcast_dict::<StringArray>().unwrap();

        let string_view_array = {
            let mut builder = StringViewBuilder::new().with_fixed_block_size(8); // multiple buffers.
            for v in typed_dict.into_iter() {
                builder.append_option(v);
            }
            builder.finish()
        };
        let expected_string_array_type = string_view_array.data_type();
        let casted_string_array = cast(&string_dict_array, expected_string_array_type).unwrap();
        assert_eq!(casted_string_array.data_type(), expected_string_array_type);
        assert_eq!(casted_string_array.as_ref(), &string_view_array);

        let binary_buffer = cast(&typed_dict.values(), &DataType::Binary).unwrap();
        let binary_dict_array =
            DictionaryArray::<Int8Type>::new(typed_dict.keys().clone(), binary_buffer);
        let typed_binary_dict = binary_dict_array.downcast_dict::<BinaryArray>().unwrap();

        let binary_view_array = {
            let mut builder = BinaryViewBuilder::new().with_fixed_block_size(8); // multiple buffers.
            for v in typed_binary_dict.into_iter() {
                builder.append_option(v);
            }
            builder.finish()
        };
        let expected_binary_array_type = binary_view_array.data_type();
        let casted_binary_array = cast(&binary_dict_array, expected_binary_array_type).unwrap();
        assert_eq!(casted_binary_array.data_type(), expected_binary_array_type);
        assert_eq!(casted_binary_array.as_ref(), &binary_view_array);
    }

    #[test]
    fn test_view_to_dict() {
        let string_view_array = StringViewArray::from_iter(VIEW_TEST_DATA);
        let string_dict_array: DictionaryArray<Int8Type> = VIEW_TEST_DATA.into_iter().collect();
        let casted_type = string_dict_array.data_type();
        let casted_dict_array = cast(&string_view_array, casted_type).unwrap();
        assert_eq!(casted_dict_array.data_type(), casted_type);
        assert_eq!(casted_dict_array.as_ref(), &string_dict_array);

        let binary_view_array = BinaryViewArray::from_iter(VIEW_TEST_DATA);
        let binary_dict_array = string_dict_array.downcast_dict::<StringArray>().unwrap();
        let binary_buffer = cast(&binary_dict_array.values(), &DataType::Binary).unwrap();
        let binary_dict_array =
            DictionaryArray::<Int8Type>::new(binary_dict_array.keys().clone(), binary_buffer);
        let casted_type = binary_dict_array.data_type();
        let casted_binary_array = cast(&binary_view_array, casted_type).unwrap();
        assert_eq!(casted_binary_array.data_type(), casted_type);
        assert_eq!(casted_binary_array.as_ref(), &binary_dict_array);
    }

    #[test]
    fn test_view_to_string() {
        _test_view_to_string::<i32>();
        _test_view_to_string::<i64>();
    }

    fn _test_view_to_string<O>()
    where
        O: OffsetSizeTrait,
    {
        let string_view_array = {
            let mut builder = StringViewBuilder::new().with_fixed_block_size(8); // multiple buffers.
            for s in VIEW_TEST_DATA.iter() {
                builder.append_option(*s);
            }
            builder.finish()
        };

        let binary_view_array = BinaryViewArray::from_iter(VIEW_TEST_DATA);

        let expected_string_array = GenericStringArray::<O>::from_iter(VIEW_TEST_DATA);
        let expected_type = expected_string_array.data_type();

        assert!(can_cast_types(string_view_array.data_type(), expected_type));
        assert!(can_cast_types(binary_view_array.data_type(), expected_type));

        let string_view_casted_array = cast(&string_view_array, expected_type).unwrap();
        assert_eq!(string_view_casted_array.data_type(), expected_type);
        assert_eq!(string_view_casted_array.as_ref(), &expected_string_array);

        let binary_view_casted_array = cast(&binary_view_array, expected_type).unwrap();
        assert_eq!(binary_view_casted_array.data_type(), expected_type);
        assert_eq!(binary_view_casted_array.as_ref(), &expected_string_array);
    }

    #[test]
    fn test_view_to_binary() {
        _test_view_to_binary::<i32>();
        _test_view_to_binary::<i64>();
    }

    fn _test_view_to_binary<O>()
    where
        O: OffsetSizeTrait,
    {
        let view_array = {
            let mut builder = BinaryViewBuilder::new().with_fixed_block_size(8); // multiple buffers.
            for s in VIEW_TEST_DATA.iter() {
                builder.append_option(*s);
            }
            builder.finish()
        };

        let expected_binary_array = GenericBinaryArray::<O>::from_iter(VIEW_TEST_DATA);
        let expected_type = expected_binary_array.data_type();

        assert!(can_cast_types(view_array.data_type(), expected_type));

        let binary_array = cast(&view_array, expected_type).unwrap();
        assert_eq!(binary_array.data_type(), expected_type);

        assert_eq!(binary_array.as_ref(), &expected_binary_array);
    }

    #[test]
    fn test_cast_from_f64() {
        let f64_values: Vec<f64> = vec![
            i64::MIN as f64,
            i32::MIN as f64,
            i16::MIN as f64,
            i8::MIN as f64,
            0_f64,
            u8::MAX as f64,
            u16::MAX as f64,
            u32::MAX as f64,
            u64::MAX as f64,
        ];
        let f64_array: ArrayRef = Arc::new(Float64Array::from(f64_values));

        let f64_expected = vec![
            -9223372036854776000.0,
            -2147483648.0,
            -32768.0,
            -128.0,
            0.0,
            255.0,
            65535.0,
            4294967295.0,
            18446744073709552000.0,
        ];
        assert_eq!(
            f64_expected,
            get_cast_values::<Float64Type>(&f64_array, &DataType::Float64)
                .iter()
                .map(|i| i.parse::<f64>().unwrap())
                .collect::<Vec<f64>>()
        );

        let f32_expected = vec![
            -9223372000000000000.0,
            -2147483600.0,
            -32768.0,
            -128.0,
            0.0,
            255.0,
            65535.0,
            4294967300.0,
            18446744000000000000.0,
        ];
        assert_eq!(
            f32_expected,
            get_cast_values::<Float32Type>(&f64_array, &DataType::Float32)
                .iter()
                .map(|i| i.parse::<f32>().unwrap())
                .collect::<Vec<f32>>()
        );

        let f16_expected = vec![
            f16::from_f64(-9223372000000000000.0),
            f16::from_f64(-2147483600.0),
            f16::from_f64(-32768.0),
            f16::from_f64(-128.0),
            f16::from_f64(0.0),
            f16::from_f64(255.0),
            f16::from_f64(65535.0),
            f16::from_f64(4294967300.0),
            f16::from_f64(18446744000000000000.0),
        ];
        assert_eq!(
            f16_expected,
            get_cast_values::<Float16Type>(&f64_array, &DataType::Float16)
                .iter()
                .map(|i| i.parse::<f16>().unwrap())
                .collect::<Vec<f16>>()
        );

        let i64_expected = vec![
            "-9223372036854775808",
            "-2147483648",
            "-32768",
            "-128",
            "0",
            "255",
            "65535",
            "4294967295",
            "null",
        ];
        assert_eq!(
            i64_expected,
            get_cast_values::<Int64Type>(&f64_array, &DataType::Int64)
        );

        let i32_expected = vec![
            "null",
            "-2147483648",
            "-32768",
            "-128",
            "0",
            "255",
            "65535",
            "null",
            "null",
        ];
        assert_eq!(
            i32_expected,
            get_cast_values::<Int32Type>(&f64_array, &DataType::Int32)
        );

        let i16_expected = vec![
            "null", "null", "-32768", "-128", "0", "255", "null", "null", "null",
        ];
        assert_eq!(
            i16_expected,
            get_cast_values::<Int16Type>(&f64_array, &DataType::Int16)
        );

        let i8_expected = vec![
            "null", "null", "null", "-128", "0", "null", "null", "null", "null",
        ];
        assert_eq!(
            i8_expected,
            get_cast_values::<Int8Type>(&f64_array, &DataType::Int8)
        );

        let u64_expected = vec![
            "null",
            "null",
            "null",
            "null",
            "0",
            "255",
            "65535",
            "4294967295",
            "null",
        ];
        assert_eq!(
            u64_expected,
            get_cast_values::<UInt64Type>(&f64_array, &DataType::UInt64)
        );

        let u32_expected = vec![
            "null",
            "null",
            "null",
            "null",
            "0",
            "255",
            "65535",
            "4294967295",
            "null",
        ];
        assert_eq!(
            u32_expected,
            get_cast_values::<UInt32Type>(&f64_array, &DataType::UInt32)
        );

        let u16_expected = vec![
            "null", "null", "null", "null", "0", "255", "65535", "null", "null",
        ];
        assert_eq!(
            u16_expected,
            get_cast_values::<UInt16Type>(&f64_array, &DataType::UInt16)
        );

        let u8_expected = vec![
            "null", "null", "null", "null", "0", "255", "null", "null", "null",
        ];
        assert_eq!(
            u8_expected,
            get_cast_values::<UInt8Type>(&f64_array, &DataType::UInt8)
        );
    }

    #[test]
    fn test_cast_from_f32() {
        let f32_values: Vec<f32> = vec![
            i32::MIN as f32,
            i32::MIN as f32,
            i16::MIN as f32,
            i8::MIN as f32,
            0_f32,
            u8::MAX as f32,
            u16::MAX as f32,
            u32::MAX as f32,
            u32::MAX as f32,
        ];
        let f32_array: ArrayRef = Arc::new(Float32Array::from(f32_values));

        let f64_expected = vec![
            "-2147483648.0",
            "-2147483648.0",
            "-32768.0",
            "-128.0",
            "0.0",
            "255.0",
            "65535.0",
            "4294967296.0",
            "4294967296.0",
        ];
        assert_eq!(
            f64_expected,
            get_cast_values::<Float64Type>(&f32_array, &DataType::Float64)
        );

        let f32_expected = vec![
            "-2147483600.0",
            "-2147483600.0",
            "-32768.0",
            "-128.0",
            "0.0",
            "255.0",
            "65535.0",
            "4294967300.0",
            "4294967300.0",
        ];
        assert_eq!(
            f32_expected,
            get_cast_values::<Float32Type>(&f32_array, &DataType::Float32)
        );

        let f16_expected = vec![
            "-inf", "-inf", "-32768.0", "-128.0", "0.0", "255.0", "inf", "inf", "inf",
        ];
        assert_eq!(
            f16_expected,
            get_cast_values::<Float16Type>(&f32_array, &DataType::Float16)
        );

        let i64_expected = vec![
            "-2147483648",
            "-2147483648",
            "-32768",
            "-128",
            "0",
            "255",
            "65535",
            "4294967296",
            "4294967296",
        ];
        assert_eq!(
            i64_expected,
            get_cast_values::<Int64Type>(&f32_array, &DataType::Int64)
        );

        let i32_expected = vec![
            "-2147483648",
            "-2147483648",
            "-32768",
            "-128",
            "0",
            "255",
            "65535",
            "null",
            "null",
        ];
        assert_eq!(
            i32_expected,
            get_cast_values::<Int32Type>(&f32_array, &DataType::Int32)
        );

        let i16_expected = vec![
            "null", "null", "-32768", "-128", "0", "255", "null", "null", "null",
        ];
        assert_eq!(
            i16_expected,
            get_cast_values::<Int16Type>(&f32_array, &DataType::Int16)
        );

        let i8_expected = vec![
            "null", "null", "null", "-128", "0", "null", "null", "null", "null",
        ];
        assert_eq!(
            i8_expected,
            get_cast_values::<Int8Type>(&f32_array, &DataType::Int8)
        );

        let u64_expected = vec![
            "null",
            "null",
            "null",
            "null",
            "0",
            "255",
            "65535",
            "4294967296",
            "4294967296",
        ];
        assert_eq!(
            u64_expected,
            get_cast_values::<UInt64Type>(&f32_array, &DataType::UInt64)
        );

        let u32_expected = vec![
            "null", "null", "null", "null", "0", "255", "65535", "null", "null",
        ];
        assert_eq!(
            u32_expected,
            get_cast_values::<UInt32Type>(&f32_array, &DataType::UInt32)
        );

        let u16_expected = vec![
            "null", "null", "null", "null", "0", "255", "65535", "null", "null",
        ];
        assert_eq!(
            u16_expected,
            get_cast_values::<UInt16Type>(&f32_array, &DataType::UInt16)
        );

        let u8_expected = vec![
            "null", "null", "null", "null", "0", "255", "null", "null", "null",
        ];
        assert_eq!(
            u8_expected,
            get_cast_values::<UInt8Type>(&f32_array, &DataType::UInt8)
        );
    }

    #[test]
    fn test_cast_from_uint64() {
        let u64_values: Vec<u64> = vec![
            0,
            u8::MAX as u64,
            u16::MAX as u64,
            u32::MAX as u64,
            u64::MAX,
        ];
        let u64_array: ArrayRef = Arc::new(UInt64Array::from(u64_values));

        let f64_expected = vec![0.0, 255.0, 65535.0, 4294967295.0, 18446744073709552000.0];
        assert_eq!(
            f64_expected,
            get_cast_values::<Float64Type>(&u64_array, &DataType::Float64)
                .iter()
                .map(|i| i.parse::<f64>().unwrap())
                .collect::<Vec<f64>>()
        );

        let f32_expected = vec![0.0, 255.0, 65535.0, 4294967300.0, 18446744000000000000.0];
        assert_eq!(
            f32_expected,
            get_cast_values::<Float32Type>(&u64_array, &DataType::Float32)
                .iter()
                .map(|i| i.parse::<f32>().unwrap())
                .collect::<Vec<f32>>()
        );

        let f16_expected = vec![
            f16::from_f64(0.0),
            f16::from_f64(255.0),
            f16::from_f64(65535.0),
            f16::from_f64(4294967300.0),
            f16::from_f64(18446744000000000000.0),
        ];
        assert_eq!(
            f16_expected,
            get_cast_values::<Float16Type>(&u64_array, &DataType::Float16)
                .iter()
                .map(|i| i.parse::<f16>().unwrap())
                .collect::<Vec<f16>>()
        );

        let i64_expected = vec!["0", "255", "65535", "4294967295", "null"];
        assert_eq!(
            i64_expected,
            get_cast_values::<Int64Type>(&u64_array, &DataType::Int64)
        );

        let i32_expected = vec!["0", "255", "65535", "null", "null"];
        assert_eq!(
            i32_expected,
            get_cast_values::<Int32Type>(&u64_array, &DataType::Int32)
        );

        let i16_expected = vec!["0", "255", "null", "null", "null"];
        assert_eq!(
            i16_expected,
            get_cast_values::<Int16Type>(&u64_array, &DataType::Int16)
        );

        let i8_expected = vec!["0", "null", "null", "null", "null"];
        assert_eq!(
            i8_expected,
            get_cast_values::<Int8Type>(&u64_array, &DataType::Int8)
        );

        let u64_expected = vec!["0", "255", "65535", "4294967295", "18446744073709551615"];
        assert_eq!(
            u64_expected,
            get_cast_values::<UInt64Type>(&u64_array, &DataType::UInt64)
        );

        let u32_expected = vec!["0", "255", "65535", "4294967295", "null"];
        assert_eq!(
            u32_expected,
            get_cast_values::<UInt32Type>(&u64_array, &DataType::UInt32)
        );

        let u16_expected = vec!["0", "255", "65535", "null", "null"];
        assert_eq!(
            u16_expected,
            get_cast_values::<UInt16Type>(&u64_array, &DataType::UInt16)
        );

        let u8_expected = vec!["0", "255", "null", "null", "null"];
        assert_eq!(
            u8_expected,
            get_cast_values::<UInt8Type>(&u64_array, &DataType::UInt8)
        );
    }

    #[test]
    fn test_cast_from_uint32() {
        let u32_values: Vec<u32> = vec![0, u8::MAX as u32, u16::MAX as u32, u32::MAX];
        let u32_array: ArrayRef = Arc::new(UInt32Array::from(u32_values));

        let f64_expected = vec!["0.0", "255.0", "65535.0", "4294967295.0"];
        assert_eq!(
            f64_expected,
            get_cast_values::<Float64Type>(&u32_array, &DataType::Float64)
        );

        let f32_expected = vec!["0.0", "255.0", "65535.0", "4294967300.0"];
        assert_eq!(
            f32_expected,
            get_cast_values::<Float32Type>(&u32_array, &DataType::Float32)
        );

        let f16_expected = vec!["0.0", "255.0", "inf", "inf"];
        assert_eq!(
            f16_expected,
            get_cast_values::<Float16Type>(&u32_array, &DataType::Float16)
        );

        let i64_expected = vec!["0", "255", "65535", "4294967295"];
        assert_eq!(
            i64_expected,
            get_cast_values::<Int64Type>(&u32_array, &DataType::Int64)
        );

        let i32_expected = vec!["0", "255", "65535", "null"];
        assert_eq!(
            i32_expected,
            get_cast_values::<Int32Type>(&u32_array, &DataType::Int32)
        );

        let i16_expected = vec!["0", "255", "null", "null"];
        assert_eq!(
            i16_expected,
            get_cast_values::<Int16Type>(&u32_array, &DataType::Int16)
        );

        let i8_expected = vec!["0", "null", "null", "null"];
        assert_eq!(
            i8_expected,
            get_cast_values::<Int8Type>(&u32_array, &DataType::Int8)
        );

        let u64_expected = vec!["0", "255", "65535", "4294967295"];
        assert_eq!(
            u64_expected,
            get_cast_values::<UInt64Type>(&u32_array, &DataType::UInt64)
        );

        let u32_expected = vec!["0", "255", "65535", "4294967295"];
        assert_eq!(
            u32_expected,
            get_cast_values::<UInt32Type>(&u32_array, &DataType::UInt32)
        );

        let u16_expected = vec!["0", "255", "65535", "null"];
        assert_eq!(
            u16_expected,
            get_cast_values::<UInt16Type>(&u32_array, &DataType::UInt16)
        );

        let u8_expected = vec!["0", "255", "null", "null"];
        assert_eq!(
            u8_expected,
            get_cast_values::<UInt8Type>(&u32_array, &DataType::UInt8)
        );
    }

    #[test]
    fn test_cast_from_uint16() {
        let u16_values: Vec<u16> = vec![0, u8::MAX as u16, u16::MAX];
        let u16_array: ArrayRef = Arc::new(UInt16Array::from(u16_values));

        let f64_expected = vec!["0.0", "255.0", "65535.0"];
        assert_eq!(
            f64_expected,
            get_cast_values::<Float64Type>(&u16_array, &DataType::Float64)
        );

        let f32_expected = vec!["0.0", "255.0", "65535.0"];
        assert_eq!(
            f32_expected,
            get_cast_values::<Float32Type>(&u16_array, &DataType::Float32)
        );

        let f16_expected = vec!["0.0", "255.0", "inf"];
        assert_eq!(
            f16_expected,
            get_cast_values::<Float16Type>(&u16_array, &DataType::Float16)
        );

        let i64_expected = vec!["0", "255", "65535"];
        assert_eq!(
            i64_expected,
            get_cast_values::<Int64Type>(&u16_array, &DataType::Int64)
        );

        let i32_expected = vec!["0", "255", "65535"];
        assert_eq!(
            i32_expected,
            get_cast_values::<Int32Type>(&u16_array, &DataType::Int32)
        );

        let i16_expected = vec!["0", "255", "null"];
        assert_eq!(
            i16_expected,
            get_cast_values::<Int16Type>(&u16_array, &DataType::Int16)
        );

        let i8_expected = vec!["0", "null", "null"];
        assert_eq!(
            i8_expected,
            get_cast_values::<Int8Type>(&u16_array, &DataType::Int8)
        );

        let u64_expected = vec!["0", "255", "65535"];
        assert_eq!(
            u64_expected,
            get_cast_values::<UInt64Type>(&u16_array, &DataType::UInt64)
        );

        let u32_expected = vec!["0", "255", "65535"];
        assert_eq!(
            u32_expected,
            get_cast_values::<UInt32Type>(&u16_array, &DataType::UInt32)
        );

        let u16_expected = vec!["0", "255", "65535"];
        assert_eq!(
            u16_expected,
            get_cast_values::<UInt16Type>(&u16_array, &DataType::UInt16)
        );

        let u8_expected = vec!["0", "255", "null"];
        assert_eq!(
            u8_expected,
            get_cast_values::<UInt8Type>(&u16_array, &DataType::UInt8)
        );
    }

    #[test]
    fn test_cast_from_uint8() {
        let u8_values: Vec<u8> = vec![0, u8::MAX];
        let u8_array: ArrayRef = Arc::new(UInt8Array::from(u8_values));

        let f64_expected = vec!["0.0", "255.0"];
        assert_eq!(
            f64_expected,
            get_cast_values::<Float64Type>(&u8_array, &DataType::Float64)
        );

        let f32_expected = vec!["0.0", "255.0"];
        assert_eq!(
            f32_expected,
            get_cast_values::<Float32Type>(&u8_array, &DataType::Float32)
        );

        let f16_expected = vec!["0.0", "255.0"];
        assert_eq!(
            f16_expected,
            get_cast_values::<Float16Type>(&u8_array, &DataType::Float16)
        );

        let i64_expected = vec!["0", "255"];
        assert_eq!(
            i64_expected,
            get_cast_values::<Int64Type>(&u8_array, &DataType::Int64)
        );

        let i32_expected = vec!["0", "255"];
        assert_eq!(
            i32_expected,
            get_cast_values::<Int32Type>(&u8_array, &DataType::Int32)
        );

        let i16_expected = vec!["0", "255"];
        assert_eq!(
            i16_expected,
            get_cast_values::<Int16Type>(&u8_array, &DataType::Int16)
        );

        let i8_expected = vec!["0", "null"];
        assert_eq!(
            i8_expected,
            get_cast_values::<Int8Type>(&u8_array, &DataType::Int8)
        );

        let u64_expected = vec!["0", "255"];
        assert_eq!(
            u64_expected,
            get_cast_values::<UInt64Type>(&u8_array, &DataType::UInt64)
        );

        let u32_expected = vec!["0", "255"];
        assert_eq!(
            u32_expected,
            get_cast_values::<UInt32Type>(&u8_array, &DataType::UInt32)
        );

        let u16_expected = vec!["0", "255"];
        assert_eq!(
            u16_expected,
            get_cast_values::<UInt16Type>(&u8_array, &DataType::UInt16)
        );

        let u8_expected = vec!["0", "255"];
        assert_eq!(
            u8_expected,
            get_cast_values::<UInt8Type>(&u8_array, &DataType::UInt8)
        );
    }

    #[test]
    fn test_cast_from_int64() {
        let i64_values: Vec<i64> = vec![
            i64::MIN,
            i32::MIN as i64,
            i16::MIN as i64,
            i8::MIN as i64,
            0,
            i8::MAX as i64,
            i16::MAX as i64,
            i32::MAX as i64,
            i64::MAX,
        ];
        let i64_array: ArrayRef = Arc::new(Int64Array::from(i64_values));

        let f64_expected = vec![
            -9223372036854776000.0,
            -2147483648.0,
            -32768.0,
            -128.0,
            0.0,
            127.0,
            32767.0,
            2147483647.0,
            9223372036854776000.0,
        ];
        assert_eq!(
            f64_expected,
            get_cast_values::<Float64Type>(&i64_array, &DataType::Float64)
                .iter()
                .map(|i| i.parse::<f64>().unwrap())
                .collect::<Vec<f64>>()
        );

        let f32_expected = vec![
            -9223372000000000000.0,
            -2147483600.0,
            -32768.0,
            -128.0,
            0.0,
            127.0,
            32767.0,
            2147483600.0,
            9223372000000000000.0,
        ];
        assert_eq!(
            f32_expected,
            get_cast_values::<Float32Type>(&i64_array, &DataType::Float32)
                .iter()
                .map(|i| i.parse::<f32>().unwrap())
                .collect::<Vec<f32>>()
        );

        let f16_expected = vec![
            f16::from_f64(-9223372000000000000.0),
            f16::from_f64(-2147483600.0),
            f16::from_f64(-32768.0),
            f16::from_f64(-128.0),
            f16::from_f64(0.0),
            f16::from_f64(127.0),
            f16::from_f64(32767.0),
            f16::from_f64(2147483600.0),
            f16::from_f64(9223372000000000000.0),
        ];
        assert_eq!(
            f16_expected,
            get_cast_values::<Float16Type>(&i64_array, &DataType::Float16)
                .iter()
                .map(|i| i.parse::<f16>().unwrap())
                .collect::<Vec<f16>>()
        );

        let i64_expected = vec![
            "-9223372036854775808",
            "-2147483648",
            "-32768",
            "-128",
            "0",
            "127",
            "32767",
            "2147483647",
            "9223372036854775807",
        ];
        assert_eq!(
            i64_expected,
            get_cast_values::<Int64Type>(&i64_array, &DataType::Int64)
        );

        let i32_expected = vec![
            "null",
            "-2147483648",
            "-32768",
            "-128",
            "0",
            "127",
            "32767",
            "2147483647",
            "null",
        ];
        assert_eq!(
            i32_expected,
            get_cast_values::<Int32Type>(&i64_array, &DataType::Int32)
        );

        assert_eq!(
            i32_expected,
            get_cast_values::<Date32Type>(&i64_array, &DataType::Date32)
        );

        let i16_expected = vec![
            "null", "null", "-32768", "-128", "0", "127", "32767", "null", "null",
        ];
        assert_eq!(
            i16_expected,
            get_cast_values::<Int16Type>(&i64_array, &DataType::Int16)
        );

        let i8_expected = vec![
            "null", "null", "null", "-128", "0", "127", "null", "null", "null",
        ];
        assert_eq!(
            i8_expected,
            get_cast_values::<Int8Type>(&i64_array, &DataType::Int8)
        );

        let u64_expected = vec![
            "null",
            "null",
            "null",
            "null",
            "0",
            "127",
            "32767",
            "2147483647",
            "9223372036854775807",
        ];
        assert_eq!(
            u64_expected,
            get_cast_values::<UInt64Type>(&i64_array, &DataType::UInt64)
        );

        let u32_expected = vec![
            "null",
            "null",
            "null",
            "null",
            "0",
            "127",
            "32767",
            "2147483647",
            "null",
        ];
        assert_eq!(
            u32_expected,
            get_cast_values::<UInt32Type>(&i64_array, &DataType::UInt32)
        );

        let u16_expected = vec![
            "null", "null", "null", "null", "0", "127", "32767", "null", "null",
        ];
        assert_eq!(
            u16_expected,
            get_cast_values::<UInt16Type>(&i64_array, &DataType::UInt16)
        );

        let u8_expected = vec![
            "null", "null", "null", "null", "0", "127", "null", "null", "null",
        ];
        assert_eq!(
            u8_expected,
            get_cast_values::<UInt8Type>(&i64_array, &DataType::UInt8)
        );
    }

    #[test]
    fn test_cast_from_int32() {
        let i32_values: Vec<i32> = vec![
            i32::MIN,
            i16::MIN as i32,
            i8::MIN as i32,
            0,
            i8::MAX as i32,
            i16::MAX as i32,
            i32::MAX,
        ];
        let i32_array: ArrayRef = Arc::new(Int32Array::from(i32_values));

        let f64_expected = vec![
            "-2147483648.0",
            "-32768.0",
            "-128.0",
            "0.0",
            "127.0",
            "32767.0",
            "2147483647.0",
        ];
        assert_eq!(
            f64_expected,
            get_cast_values::<Float64Type>(&i32_array, &DataType::Float64)
        );

        let f32_expected = vec![
            "-2147483600.0",
            "-32768.0",
            "-128.0",
            "0.0",
            "127.0",
            "32767.0",
            "2147483600.0",
        ];
        assert_eq!(
            f32_expected,
            get_cast_values::<Float32Type>(&i32_array, &DataType::Float32)
        );

        let f16_expected = vec![
            f16::from_f64(-2147483600.0),
            f16::from_f64(-32768.0),
            f16::from_f64(-128.0),
            f16::from_f64(0.0),
            f16::from_f64(127.0),
            f16::from_f64(32767.0),
            f16::from_f64(2147483600.0),
        ];
        assert_eq!(
            f16_expected,
            get_cast_values::<Float16Type>(&i32_array, &DataType::Float16)
                .iter()
                .map(|i| i.parse::<f16>().unwrap())
                .collect::<Vec<f16>>()
        );

        let i16_expected = vec!["null", "-32768", "-128", "0", "127", "32767", "null"];
        assert_eq!(
            i16_expected,
            get_cast_values::<Int16Type>(&i32_array, &DataType::Int16)
        );

        let i8_expected = vec!["null", "null", "-128", "0", "127", "null", "null"];
        assert_eq!(
            i8_expected,
            get_cast_values::<Int8Type>(&i32_array, &DataType::Int8)
        );

        let u64_expected = vec!["null", "null", "null", "0", "127", "32767", "2147483647"];
        assert_eq!(
            u64_expected,
            get_cast_values::<UInt64Type>(&i32_array, &DataType::UInt64)
        );

        let u32_expected = vec!["null", "null", "null", "0", "127", "32767", "2147483647"];
        assert_eq!(
            u32_expected,
            get_cast_values::<UInt32Type>(&i32_array, &DataType::UInt32)
        );

        let u16_expected = vec!["null", "null", "null", "0", "127", "32767", "null"];
        assert_eq!(
            u16_expected,
            get_cast_values::<UInt16Type>(&i32_array, &DataType::UInt16)
        );

        let u8_expected = vec!["null", "null", "null", "0", "127", "null", "null"];
        assert_eq!(
            u8_expected,
            get_cast_values::<UInt8Type>(&i32_array, &DataType::UInt8)
        );

        // The date32 to date64 cast increases the numerical values in order to keep the same dates.
        let i64_expected = vec![
            "-185542587187200000",
            "-2831155200000",
            "-11059200000",
            "0",
            "10972800000",
            "2831068800000",
            "185542587100800000",
        ];
        assert_eq!(
            i64_expected,
            get_cast_values::<Date64Type>(&i32_array, &DataType::Date64)
        );
    }

    #[test]
    fn test_cast_from_int16() {
        let i16_values: Vec<i16> = vec![i16::MIN, i8::MIN as i16, 0, i8::MAX as i16, i16::MAX];
        let i16_array: ArrayRef = Arc::new(Int16Array::from(i16_values));

        let f64_expected = vec!["-32768.0", "-128.0", "0.0", "127.0", "32767.0"];
        assert_eq!(
            f64_expected,
            get_cast_values::<Float64Type>(&i16_array, &DataType::Float64)
        );

        let f32_expected = vec!["-32768.0", "-128.0", "0.0", "127.0", "32767.0"];
        assert_eq!(
            f32_expected,
            get_cast_values::<Float32Type>(&i16_array, &DataType::Float32)
        );

        let f16_expected = vec![
            f16::from_f64(-32768.0),
            f16::from_f64(-128.0),
            f16::from_f64(0.0),
            f16::from_f64(127.0),
            f16::from_f64(32767.0),
        ];
        assert_eq!(
            f16_expected,
            get_cast_values::<Float16Type>(&i16_array, &DataType::Float16)
                .iter()
                .map(|i| i.parse::<f16>().unwrap())
                .collect::<Vec<f16>>()
        );

        let i64_expected = vec!["-32768", "-128", "0", "127", "32767"];
        assert_eq!(
            i64_expected,
            get_cast_values::<Int64Type>(&i16_array, &DataType::Int64)
        );

        let i32_expected = vec!["-32768", "-128", "0", "127", "32767"];
        assert_eq!(
            i32_expected,
            get_cast_values::<Int32Type>(&i16_array, &DataType::Int32)
        );

        let i16_expected = vec!["-32768", "-128", "0", "127", "32767"];
        assert_eq!(
            i16_expected,
            get_cast_values::<Int16Type>(&i16_array, &DataType::Int16)
        );

        let i8_expected = vec!["null", "-128", "0", "127", "null"];
        assert_eq!(
            i8_expected,
            get_cast_values::<Int8Type>(&i16_array, &DataType::Int8)
        );

        let u64_expected = vec!["null", "null", "0", "127", "32767"];
        assert_eq!(
            u64_expected,
            get_cast_values::<UInt64Type>(&i16_array, &DataType::UInt64)
        );

        let u32_expected = vec!["null", "null", "0", "127", "32767"];
        assert_eq!(
            u32_expected,
            get_cast_values::<UInt32Type>(&i16_array, &DataType::UInt32)
        );

        let u16_expected = vec!["null", "null", "0", "127", "32767"];
        assert_eq!(
            u16_expected,
            get_cast_values::<UInt16Type>(&i16_array, &DataType::UInt16)
        );

        let u8_expected = vec!["null", "null", "0", "127", "null"];
        assert_eq!(
            u8_expected,
            get_cast_values::<UInt8Type>(&i16_array, &DataType::UInt8)
        );
    }

    #[test]
    fn test_cast_from_date32() {
        let i32_values: Vec<i32> = vec![
            i32::MIN,
            i16::MIN as i32,
            i8::MIN as i32,
            0,
            i8::MAX as i32,
            i16::MAX as i32,
            i32::MAX,
        ];
        let date32_array: ArrayRef = Arc::new(Date32Array::from(i32_values));

        let i64_expected = vec![
            "-2147483648",
            "-32768",
            "-128",
            "0",
            "127",
            "32767",
            "2147483647",
        ];
        assert_eq!(
            i64_expected,
            get_cast_values::<Int64Type>(&date32_array, &DataType::Int64)
        );
    }

    #[test]
    fn test_cast_from_int8() {
        let i8_values: Vec<i8> = vec![i8::MIN, 0, i8::MAX];
        let i8_array = Int8Array::from(i8_values);

        let f64_expected = vec!["-128.0", "0.0", "127.0"];
        assert_eq!(
            f64_expected,
            get_cast_values::<Float64Type>(&i8_array, &DataType::Float64)
        );

        let f32_expected = vec!["-128.0", "0.0", "127.0"];
        assert_eq!(
            f32_expected,
            get_cast_values::<Float32Type>(&i8_array, &DataType::Float32)
        );

        let f16_expected = vec!["-128.0", "0.0", "127.0"];
        assert_eq!(
            f16_expected,
            get_cast_values::<Float16Type>(&i8_array, &DataType::Float16)
        );

        let i64_expected = vec!["-128", "0", "127"];
        assert_eq!(
            i64_expected,
            get_cast_values::<Int64Type>(&i8_array, &DataType::Int64)
        );

        let i32_expected = vec!["-128", "0", "127"];
        assert_eq!(
            i32_expected,
            get_cast_values::<Int32Type>(&i8_array, &DataType::Int32)
        );

        let i16_expected = vec!["-128", "0", "127"];
        assert_eq!(
            i16_expected,
            get_cast_values::<Int16Type>(&i8_array, &DataType::Int16)
        );

        let i8_expected = vec!["-128", "0", "127"];
        assert_eq!(
            i8_expected,
            get_cast_values::<Int8Type>(&i8_array, &DataType::Int8)
        );

        let u64_expected = vec!["null", "0", "127"];
        assert_eq!(
            u64_expected,
            get_cast_values::<UInt64Type>(&i8_array, &DataType::UInt64)
        );

        let u32_expected = vec!["null", "0", "127"];
        assert_eq!(
            u32_expected,
            get_cast_values::<UInt32Type>(&i8_array, &DataType::UInt32)
        );

        let u16_expected = vec!["null", "0", "127"];
        assert_eq!(
            u16_expected,
            get_cast_values::<UInt16Type>(&i8_array, &DataType::UInt16)
        );

        let u8_expected = vec!["null", "0", "127"];
        assert_eq!(
            u8_expected,
            get_cast_values::<UInt8Type>(&i8_array, &DataType::UInt8)
        );
    }

    /// Convert `array` into a vector of strings by casting to data type dt
    fn get_cast_values<T>(array: &dyn Array, dt: &DataType) -> Vec<String>
    where
        T: ArrowPrimitiveType,
    {
        let c = cast(array, dt).unwrap();
        let a = c.as_primitive::<T>();
        let mut v: Vec<String> = vec![];
        for i in 0..array.len() {
            if a.is_null(i) {
                v.push("null".to_string())
            } else {
                v.push(format!("{:?}", a.value(i)));
            }
        }
        v
    }

    #[test]
    fn test_cast_utf8_dict() {
        // FROM a dictionary with of Utf8 values
        use DataType::*;

        let mut builder = StringDictionaryBuilder::<Int8Type>::new();
        builder.append("one").unwrap();
        builder.append_null();
        builder.append("three").unwrap();
        let array: ArrayRef = Arc::new(builder.finish());

        let expected = vec!["one", "null", "three"];

        // Test casting TO StringArray
        let cast_type = Utf8;
        let cast_array = cast(&array, &cast_type).expect("cast to UTF-8 failed");
        assert_eq!(cast_array.data_type(), &cast_type);
        assert_eq!(array_to_strings(&cast_array), expected);

        // Test casting TO Dictionary (with different index sizes)

        let cast_type = Dictionary(Box::new(Int16), Box::new(Utf8));
        let cast_array = cast(&array, &cast_type).expect("cast failed");
        assert_eq!(cast_array.data_type(), &cast_type);
        assert_eq!(array_to_strings(&cast_array), expected);

        let cast_type = Dictionary(Box::new(Int32), Box::new(Utf8));
        let cast_array = cast(&array, &cast_type).expect("cast failed");
        assert_eq!(cast_array.data_type(), &cast_type);
        assert_eq!(array_to_strings(&cast_array), expected);

        let cast_type = Dictionary(Box::new(Int64), Box::new(Utf8));
        let cast_array = cast(&array, &cast_type).expect("cast failed");
        assert_eq!(cast_array.data_type(), &cast_type);
        assert_eq!(array_to_strings(&cast_array), expected);

        let cast_type = Dictionary(Box::new(UInt8), Box::new(Utf8));
        let cast_array = cast(&array, &cast_type).expect("cast failed");
        assert_eq!(cast_array.data_type(), &cast_type);
        assert_eq!(array_to_strings(&cast_array), expected);

        let cast_type = Dictionary(Box::new(UInt16), Box::new(Utf8));
        let cast_array = cast(&array, &cast_type).expect("cast failed");
        assert_eq!(cast_array.data_type(), &cast_type);
        assert_eq!(array_to_strings(&cast_array), expected);

        let cast_type = Dictionary(Box::new(UInt32), Box::new(Utf8));
        let cast_array = cast(&array, &cast_type).expect("cast failed");
        assert_eq!(cast_array.data_type(), &cast_type);
        assert_eq!(array_to_strings(&cast_array), expected);

        let cast_type = Dictionary(Box::new(UInt64), Box::new(Utf8));
        let cast_array = cast(&array, &cast_type).expect("cast failed");
        assert_eq!(cast_array.data_type(), &cast_type);
        assert_eq!(array_to_strings(&cast_array), expected);
    }

    #[test]
    fn test_cast_dict_to_dict_bad_index_value_primitive() {
        use DataType::*;
        // test converting from an array that has indexes of a type
        // that are out of bounds for a particular other kind of
        // index.

        let mut builder = PrimitiveDictionaryBuilder::<Int32Type, Int64Type>::new();

        // add 200 distinct values (which can be stored by a
        // dictionary indexed by int32, but not a dictionary indexed
        // with int8)
        for i in 0..200 {
            builder.append(i).unwrap();
        }
        let array: ArrayRef = Arc::new(builder.finish());

        let cast_type = Dictionary(Box::new(Int8), Box::new(Utf8));
        let res = cast(&array, &cast_type);
        assert!(res.is_err());
        let actual_error = format!("{res:?}");
        let expected_error = "Could not convert 72 dictionary indexes from Int32 to Int8";
        assert!(
            actual_error.contains(expected_error),
            "did not find expected error '{actual_error}' in actual error '{expected_error}'"
        );
    }

    #[test]
    fn test_cast_dict_to_dict_bad_index_value_utf8() {
        use DataType::*;
        // Same test as test_cast_dict_to_dict_bad_index_value but use
        // string values (and encode the expected behavior here);

        let mut builder = StringDictionaryBuilder::<Int32Type>::new();

        // add 200 distinct values (which can be stored by a
        // dictionary indexed by int32, but not a dictionary indexed
        // with int8)
        for i in 0..200 {
            let val = format!("val{i}");
            builder.append(&val).unwrap();
        }
        let array = builder.finish();

        let cast_type = Dictionary(Box::new(Int8), Box::new(Utf8));
        let res = cast(&array, &cast_type);
        assert!(res.is_err());
        let actual_error = format!("{res:?}");
        let expected_error = "Could not convert 72 dictionary indexes from Int32 to Int8";
        assert!(
            actual_error.contains(expected_error),
            "did not find expected error '{actual_error}' in actual error '{expected_error}'"
        );
    }

    #[test]
    fn test_cast_primitive_dict() {
        // FROM a dictionary with of INT32 values
        use DataType::*;

        let mut builder = PrimitiveDictionaryBuilder::<Int8Type, Int32Type>::new();
        builder.append(1).unwrap();
        builder.append_null();
        builder.append(3).unwrap();
        let array: ArrayRef = Arc::new(builder.finish());

        let expected = vec!["1", "null", "3"];

        // Test casting TO PrimitiveArray, different dictionary type
        let cast_array = cast(&array, &Utf8).expect("cast to UTF-8 failed");
        assert_eq!(array_to_strings(&cast_array), expected);
        assert_eq!(cast_array.data_type(), &Utf8);

        let cast_array = cast(&array, &Int64).expect("cast to int64 failed");
        assert_eq!(array_to_strings(&cast_array), expected);
        assert_eq!(cast_array.data_type(), &Int64);
    }

    #[test]
    fn test_cast_primitive_array_to_dict() {
        use DataType::*;

        let mut builder = PrimitiveBuilder::<Int32Type>::new();
        builder.append_value(1);
        builder.append_null();
        builder.append_value(3);
        let array: ArrayRef = Arc::new(builder.finish());

        let expected = vec!["1", "null", "3"];

        // Cast to a dictionary (same value type, Int32)
        let cast_type = Dictionary(Box::new(UInt8), Box::new(Int32));
        let cast_array = cast(&array, &cast_type).expect("cast failed");
        assert_eq!(cast_array.data_type(), &cast_type);
        assert_eq!(array_to_strings(&cast_array), expected);

        // Cast to a dictionary (different value type, Int8)
        let cast_type = Dictionary(Box::new(UInt8), Box::new(Int8));
        let cast_array = cast(&array, &cast_type).expect("cast failed");
        assert_eq!(cast_array.data_type(), &cast_type);
        assert_eq!(array_to_strings(&cast_array), expected);
    }

    #[test]
    fn test_cast_time_array_to_dict() {
        use DataType::*;

        let array = Arc::new(Date32Array::from(vec![Some(1000), None, Some(2000)])) as ArrayRef;

        let expected = vec!["1972-09-27", "null", "1975-06-24"];

        let cast_type = Dictionary(Box::new(UInt8), Box::new(Date32));
        let cast_array = cast(&array, &cast_type).expect("cast failed");
        assert_eq!(cast_array.data_type(), &cast_type);
        assert_eq!(array_to_strings(&cast_array), expected);
    }

    #[test]
    fn test_cast_timestamp_array_to_dict() {
        use DataType::*;

        let array = Arc::new(
            TimestampSecondArray::from(vec![Some(1000), None, Some(2000)]).with_timezone_utc(),
        ) as ArrayRef;

        let expected = vec!["1970-01-01T00:16:40", "null", "1970-01-01T00:33:20"];

        let cast_type = Dictionary(Box::new(UInt8), Box::new(Timestamp(TimeUnit::Second, None)));
        let cast_array = cast(&array, &cast_type).expect("cast failed");
        assert_eq!(cast_array.data_type(), &cast_type);
        assert_eq!(array_to_strings(&cast_array), expected);
    }

    #[test]
    fn test_cast_string_array_to_dict() {
        use DataType::*;

        let array = Arc::new(StringArray::from(vec![Some("one"), None, Some("three")])) as ArrayRef;

        let expected = vec!["one", "null", "three"];

        // Cast to a dictionary (same value type, Utf8)
        let cast_type = Dictionary(Box::new(UInt8), Box::new(Utf8));
        let cast_array = cast(&array, &cast_type).expect("cast failed");
        assert_eq!(cast_array.data_type(), &cast_type);
        assert_eq!(array_to_strings(&cast_array), expected);
    }

    #[test]
    fn test_cast_null_array_to_from_decimal_array() {
        let data_type = DataType::Decimal128(12, 4);
        let array = new_null_array(&DataType::Null, 4);
        assert_eq!(array.data_type(), &DataType::Null);
        let cast_array = cast(&array, &data_type).expect("cast failed");
        assert_eq!(cast_array.data_type(), &data_type);
        for i in 0..4 {
            assert!(cast_array.is_null(i));
        }

        let array = new_null_array(&data_type, 4);
        assert_eq!(array.data_type(), &data_type);
        let cast_array = cast(&array, &DataType::Null).expect("cast failed");
        assert_eq!(cast_array.data_type(), &DataType::Null);
        assert_eq!(cast_array.len(), 4);
        assert_eq!(cast_array.logical_nulls().unwrap().null_count(), 4);
    }

    #[test]
    fn test_cast_null_array_from_and_to_primitive_array() {
        macro_rules! typed_test {
            ($ARR_TYPE:ident, $DATATYPE:ident, $TYPE:tt) => {{
                {
                    let array = Arc::new(NullArray::new(6)) as ArrayRef;
                    let expected = $ARR_TYPE::from(vec![None; 6]);
                    let cast_type = DataType::$DATATYPE;
                    let cast_array = cast(&array, &cast_type).expect("cast failed");
                    let cast_array = cast_array.as_primitive::<$TYPE>();
                    assert_eq!(cast_array.data_type(), &cast_type);
                    assert_eq!(cast_array, &expected);
                }
            }};
        }

        typed_test!(Int16Array, Int16, Int16Type);
        typed_test!(Int32Array, Int32, Int32Type);
        typed_test!(Int64Array, Int64, Int64Type);

        typed_test!(UInt16Array, UInt16, UInt16Type);
        typed_test!(UInt32Array, UInt32, UInt32Type);
        typed_test!(UInt64Array, UInt64, UInt64Type);

        typed_test!(Float32Array, Float32, Float32Type);
        typed_test!(Float64Array, Float64, Float64Type);

        typed_test!(Date32Array, Date32, Date32Type);
        typed_test!(Date64Array, Date64, Date64Type);
    }

    fn cast_from_null_to_other(data_type: &DataType) {
        // Cast from null to data_type
        {
            let array = new_null_array(&DataType::Null, 4);
            assert_eq!(array.data_type(), &DataType::Null);
            let cast_array = cast(&array, data_type).expect("cast failed");
            assert_eq!(cast_array.data_type(), data_type);
            for i in 0..4 {
                assert!(cast_array.is_null(i));
            }
        }
    }

    #[test]
    fn test_cast_null_from_and_to_variable_sized() {
        cast_from_null_to_other(&DataType::Utf8);
        cast_from_null_to_other(&DataType::LargeUtf8);
        cast_from_null_to_other(&DataType::Binary);
        cast_from_null_to_other(&DataType::LargeBinary);
    }

    #[test]
    fn test_cast_null_from_and_to_nested_type() {
        // Cast null from and to map
        let data_type = DataType::Map(
            Arc::new(Field::new_struct(
                "entry",
                vec![
                    Field::new("key", DataType::Utf8, false),
                    Field::new("value", DataType::Int32, true),
                ],
                false,
            )),
            false,
        );
        cast_from_null_to_other(&data_type);

        // Cast null from and to list
        let data_type = DataType::List(Arc::new(Field::new_list_field(DataType::Int32, true)));
        cast_from_null_to_other(&data_type);
        let data_type = DataType::LargeList(Arc::new(Field::new_list_field(DataType::Int32, true)));
        cast_from_null_to_other(&data_type);
        let data_type =
            DataType::FixedSizeList(Arc::new(Field::new_list_field(DataType::Int32, true)), 4);
        cast_from_null_to_other(&data_type);

        // Cast null from and to dictionary
        let values = vec![None, None, None, None] as Vec<Option<&str>>;
        let array: DictionaryArray<Int8Type> = values.into_iter().collect();
        let array = Arc::new(array) as ArrayRef;
        let data_type = array.data_type().to_owned();
        cast_from_null_to_other(&data_type);

        // Cast null from and to struct
        let data_type = DataType::Struct(vec![Field::new("data", DataType::Int64, false)].into());
        cast_from_null_to_other(&data_type);
    }

    /// Print the `DictionaryArray` `array` as a vector of strings
    fn array_to_strings(array: &ArrayRef) -> Vec<String> {
        let options = FormatOptions::new().with_null("null");
        let formatter = ArrayFormatter::try_new(array.as_ref(), &options).unwrap();
        (0..array.len())
            .map(|i| formatter.value(i).to_string())
            .collect()
    }

    #[test]
    fn test_cast_utf8_to_date32() {
        use chrono::NaiveDate;
        let from_ymd = chrono::NaiveDate::from_ymd_opt;
        let since = chrono::NaiveDate::signed_duration_since;

        let a = StringArray::from(vec![
            "2000-01-01",          // valid date with leading 0s
            "2000-01-01T12:00:00", // valid datetime, will throw away the time part
            "2000-2-2",            // valid date without leading 0s
            "2000-00-00",          // invalid month and day
            "2000",                // just a year is invalid
        ]);
        let array = Arc::new(a) as ArrayRef;
        let b = cast(&array, &DataType::Date32).unwrap();
        let c = b.as_primitive::<Date32Type>();

        // test valid inputs
        let date_value = since(
            NaiveDate::from_ymd_opt(2000, 1, 1).unwrap(),
            from_ymd(1970, 1, 1).unwrap(),
        )
        .num_days() as i32;
        assert!(c.is_valid(0)); // "2000-01-01"
        assert_eq!(date_value, c.value(0));

        assert!(c.is_valid(1)); // "2000-01-01T12:00:00"
        assert_eq!(date_value, c.value(1));

        let date_value = since(
            NaiveDate::from_ymd_opt(2000, 2, 2).unwrap(),
            from_ymd(1970, 1, 1).unwrap(),
        )
        .num_days() as i32;
        assert!(c.is_valid(2)); // "2000-2-2"
        assert_eq!(date_value, c.value(2));

        // test invalid inputs
        assert!(!c.is_valid(3)); // "2000-00-00"
        assert!(!c.is_valid(4)); // "2000"
    }

    #[test]
    fn test_cast_utf8_to_date64() {
        let a = StringArray::from(vec![
            "2000-01-01T12:00:00", // date + time valid
            "2020-12-15T12:34:56", // date + time valid
            "2020-2-2T12:34:56",   // valid date time without leading 0s
            "2000-00-00T12:00:00", // invalid month and day
            "2000-01-01 12:00:00", // missing the 'T'
            "2000-01-01",          // just a date is invalid
        ]);
        let array = Arc::new(a) as ArrayRef;
        let b = cast(&array, &DataType::Date64).unwrap();
        let c = b.as_primitive::<Date64Type>();

        // test valid inputs
        assert!(c.is_valid(0)); // "2000-01-01T12:00:00"
        assert_eq!(946728000000, c.value(0));
        assert!(c.is_valid(1)); // "2020-12-15T12:34:56"
        assert_eq!(1608035696000, c.value(1));
        assert!(!c.is_valid(2)); // "2020-2-2T12:34:56"

        assert!(!c.is_valid(3)); // "2000-00-00T12:00:00"
        assert!(c.is_valid(4)); // "2000-01-01 12:00:00"
        assert_eq!(946728000000, c.value(4));
        assert!(c.is_valid(5)); // "2000-01-01"
        assert_eq!(946684800000, c.value(5));
    }

    #[test]
    fn test_can_cast_fsl_to_fsl() {
        let from_array = Arc::new(
            FixedSizeListArray::from_iter_primitive::<Float32Type, _, _>(
                [Some([Some(1.0), Some(2.0)]), None],
                2,
            ),
        ) as ArrayRef;
        let to_array = Arc::new(
            FixedSizeListArray::from_iter_primitive::<Float16Type, _, _>(
                [
                    Some([Some(f16::from_f32(1.0)), Some(f16::from_f32(2.0))]),
                    None,
                ],
                2,
            ),
        ) as ArrayRef;

        assert!(can_cast_types(from_array.data_type(), to_array.data_type()));
        let actual = cast(&from_array, to_array.data_type()).unwrap();
        assert_eq!(actual.data_type(), to_array.data_type());

        let invalid_target =
            DataType::FixedSizeList(Arc::new(Field::new_list_field(DataType::Binary, true)), 2);
        assert!(!can_cast_types(from_array.data_type(), &invalid_target));

        let invalid_size =
            DataType::FixedSizeList(Arc::new(Field::new_list_field(DataType::Float16, true)), 5);
        assert!(!can_cast_types(from_array.data_type(), &invalid_size));
    }

    #[test]
    fn test_can_cast_types_fixed_size_list_to_list() {
        // DataType::List
        let array1 = Arc::new(make_fixed_size_list_array()) as ArrayRef;
        assert!(can_cast_types(
            array1.data_type(),
            &DataType::List(Arc::new(Field::new("", DataType::Int32, false)))
        ));

        // DataType::LargeList
        let array2 = Arc::new(make_fixed_size_list_array_for_large_list()) as ArrayRef;
        assert!(can_cast_types(
            array2.data_type(),
            &DataType::LargeList(Arc::new(Field::new("", DataType::Int64, false)))
        ));
    }

    #[test]
    fn test_cast_fixed_size_list_to_list() {
        // Important cases:
        // 1. With/without nulls
        // 2. LargeList and List
        // 3. With and without inner casts

        let cases = [
            // fixed_size_list<i32, 2> => list<i32>
            (
                Arc::new(FixedSizeListArray::from_iter_primitive::<Int32Type, _, _>(
                    [[1, 1].map(Some), [2, 2].map(Some)].map(Some),
                    2,
                )) as ArrayRef,
                Arc::new(ListArray::from_iter_primitive::<Int32Type, _, _>([
                    Some([Some(1), Some(1)]),
                    Some([Some(2), Some(2)]),
                ])) as ArrayRef,
            ),
            // fixed_size_list<i32, 2> => list<i32> (nullable)
            (
                Arc::new(FixedSizeListArray::from_iter_primitive::<Int32Type, _, _>(
                    [None, Some([Some(2), Some(2)])],
                    2,
                )) as ArrayRef,
                Arc::new(ListArray::from_iter_primitive::<Int32Type, _, _>([
                    None,
                    Some([Some(2), Some(2)]),
                ])) as ArrayRef,
            ),
            // fixed_size_list<i32, 2> => large_list<i64>
            (
                Arc::new(FixedSizeListArray::from_iter_primitive::<Int32Type, _, _>(
                    [[1, 1].map(Some), [2, 2].map(Some)].map(Some),
                    2,
                )) as ArrayRef,
                Arc::new(LargeListArray::from_iter_primitive::<Int64Type, _, _>([
                    Some([Some(1), Some(1)]),
                    Some([Some(2), Some(2)]),
                ])) as ArrayRef,
            ),
            // fixed_size_list<i32, 2> => large_list<i64> (nullable)
            (
                Arc::new(FixedSizeListArray::from_iter_primitive::<Int32Type, _, _>(
                    [None, Some([Some(2), Some(2)])],
                    2,
                )) as ArrayRef,
                Arc::new(LargeListArray::from_iter_primitive::<Int64Type, _, _>([
                    None,
                    Some([Some(2), Some(2)]),
                ])) as ArrayRef,
            ),
        ];

        for (array, expected) in cases {
            let array = Arc::new(array) as ArrayRef;

            assert!(
                can_cast_types(array.data_type(), expected.data_type()),
                "can_cast_types claims we cannot cast {:?} to {:?}",
                array.data_type(),
                expected.data_type()
            );

            let list_array = cast(&array, expected.data_type())
                .unwrap_or_else(|_| panic!("Failed to cast {:?} to {:?}", array, expected));
            assert_eq!(
                list_array.as_ref(),
                &expected,
                "Incorrect result from casting {:?} to {:?}",
                array,
                expected
            );
        }
    }

    #[test]
    fn test_cast_utf8_to_list() {
        // DataType::List
        let array = Arc::new(StringArray::from(vec!["5"])) as ArrayRef;
        let field = Arc::new(Field::new("", DataType::Int32, false));
        let list_array = cast(&array, &DataType::List(field.clone())).unwrap();
        let actual = list_array.as_list_opt::<i32>().unwrap();
        let expect = ListArray::from_iter_primitive::<Int32Type, _, _>([Some([Some(5)])]);
        assert_eq!(&expect.value(0), &actual.value(0));

        // DataType::LargeList
        let list_array = cast(&array, &DataType::LargeList(field.clone())).unwrap();
        let actual = list_array.as_list_opt::<i64>().unwrap();
        let expect = LargeListArray::from_iter_primitive::<Int32Type, _, _>([Some([Some(5)])]);
        assert_eq!(&expect.value(0), &actual.value(0));

        // DataType::FixedSizeList
        let list_array = cast(&array, &DataType::FixedSizeList(field.clone(), 1)).unwrap();
        let actual = list_array.as_fixed_size_list_opt().unwrap();
        let expect =
            FixedSizeListArray::from_iter_primitive::<Int32Type, _, _>([Some([Some(5)])], 1);
        assert_eq!(&expect.value(0), &actual.value(0));
    }

    #[test]
    fn test_cast_single_element_fixed_size_list() {
        // FixedSizeList<T>[1] => T
        let from_array = Arc::new(FixedSizeListArray::from_iter_primitive::<Int16Type, _, _>(
            [(Some([Some(5)]))],
            1,
        )) as ArrayRef;
        let casted_array = cast(&from_array, &DataType::Int32).unwrap();
        let actual: &Int32Array = casted_array.as_primitive();
        let expected = Int32Array::from(vec![Some(5)]);
        assert_eq!(&expected, actual);

        // FixedSizeList<T>[1] => FixedSizeList<U>[1]
        let from_array = Arc::new(FixedSizeListArray::from_iter_primitive::<Int16Type, _, _>(
            [(Some([Some(5)]))],
            1,
        )) as ArrayRef;
        let to_field = Arc::new(Field::new("dummy", DataType::Float32, false));
        let actual = cast(&from_array, &DataType::FixedSizeList(to_field.clone(), 1)).unwrap();
        let expected = Arc::new(FixedSizeListArray::new(
            to_field.clone(),
            1,
            Arc::new(Float32Array::from(vec![Some(5.0)])) as ArrayRef,
            None,
        )) as ArrayRef;
        assert_eq!(*expected, *actual);

        // FixedSizeList<T>[1] => FixedSizeList<FixdSizedList<U>[1]>[1]
        let from_array = Arc::new(FixedSizeListArray::from_iter_primitive::<Int16Type, _, _>(
            [(Some([Some(5)]))],
            1,
        )) as ArrayRef;
        let to_field_inner = Arc::new(Field::new_list_field(DataType::Float32, false));
        let to_field = Arc::new(Field::new(
            "dummy",
            DataType::FixedSizeList(to_field_inner.clone(), 1),
            false,
        ));
        let actual = cast(&from_array, &DataType::FixedSizeList(to_field.clone(), 1)).unwrap();
        let expected = Arc::new(FixedSizeListArray::new(
            to_field.clone(),
            1,
            Arc::new(FixedSizeListArray::new(
                to_field_inner.clone(),
                1,
                Arc::new(Float32Array::from(vec![Some(5.0)])) as ArrayRef,
                None,
            )) as ArrayRef,
            None,
        )) as ArrayRef;
        assert_eq!(*expected, *actual);

        // T => FixedSizeList<T>[1] (non-nullable)
        let field = Arc::new(Field::new("dummy", DataType::Float32, false));
        let from_array = Arc::new(Int8Array::from(vec![Some(5)])) as ArrayRef;
        let casted_array = cast(&from_array, &DataType::FixedSizeList(field.clone(), 1)).unwrap();
        let actual = casted_array.as_fixed_size_list();
        let expected = Arc::new(FixedSizeListArray::new(
            field.clone(),
            1,
            Arc::new(Float32Array::from(vec![Some(5.0)])) as ArrayRef,
            None,
        )) as ArrayRef;
        assert_eq!(expected.as_ref(), actual);

        // T => FixedSizeList<T>[1] (nullable)
        let field = Arc::new(Field::new("nullable", DataType::Float32, true));
        let from_array = Arc::new(Int8Array::from(vec![None])) as ArrayRef;
        let casted_array = cast(&from_array, &DataType::FixedSizeList(field.clone(), 1)).unwrap();
        let actual = casted_array.as_fixed_size_list();
        let expected = Arc::new(FixedSizeListArray::new(
            field.clone(),
            1,
            Arc::new(Float32Array::from(vec![None])) as ArrayRef,
            None,
        )) as ArrayRef;
        assert_eq!(expected.as_ref(), actual);
    }

    #[test]
    fn test_cast_list_containers() {
        // large-list to list
        let array = Arc::new(make_large_list_array()) as ArrayRef;
        let list_array = cast(
            &array,
            &DataType::List(Arc::new(Field::new("", DataType::Int32, false))),
        )
        .unwrap();
        let actual = list_array.as_any().downcast_ref::<ListArray>().unwrap();
        let expected = array.as_any().downcast_ref::<LargeListArray>().unwrap();

        assert_eq!(&expected.value(0), &actual.value(0));
        assert_eq!(&expected.value(1), &actual.value(1));
        assert_eq!(&expected.value(2), &actual.value(2));

        // list to large-list
        let array = Arc::new(make_list_array()) as ArrayRef;
        let large_list_array = cast(
            &array,
            &DataType::LargeList(Arc::new(Field::new("", DataType::Int32, false))),
        )
        .unwrap();
        let actual = large_list_array
            .as_any()
            .downcast_ref::<LargeListArray>()
            .unwrap();
        let expected = array.as_any().downcast_ref::<ListArray>().unwrap();

        assert_eq!(&expected.value(0), &actual.value(0));
        assert_eq!(&expected.value(1), &actual.value(1));
        assert_eq!(&expected.value(2), &actual.value(2));
    }

    #[test]
    fn test_cast_list_to_fsl() {
        // There four noteworthy cases we should handle:
        // 1. No nulls
        // 2. Nulls that are always empty
        // 3. Nulls that have varying lengths
        // 4. Nulls that are correctly sized (same as target list size)

        // Non-null case
        let field = Arc::new(Field::new_list_field(DataType::Int32, true));
        let values = vec![
            Some(vec![Some(1), Some(2), Some(3)]),
            Some(vec![Some(4), Some(5), Some(6)]),
        ];
        let array = Arc::new(ListArray::from_iter_primitive::<Int32Type, _, _>(
            values.clone(),
        )) as ArrayRef;
        let expected = Arc::new(FixedSizeListArray::from_iter_primitive::<Int32Type, _, _>(
            values, 3,
        )) as ArrayRef;
        let actual = cast(array.as_ref(), &DataType::FixedSizeList(field.clone(), 3)).unwrap();
        assert_eq!(expected.as_ref(), actual.as_ref());

        // Null cases
        // Array is [[1, 2, 3], null, [4, 5, 6], null]
        let cases = [
            (
                // Zero-length nulls
                vec![1, 2, 3, 4, 5, 6],
                vec![3, 0, 3, 0],
            ),
            (
                // Varying-length nulls
                vec![1, 2, 3, 0, 0, 4, 5, 6, 0],
                vec![3, 2, 3, 1],
            ),
            (
                // Correctly-sized nulls
                vec![1, 2, 3, 0, 0, 0, 4, 5, 6, 0, 0, 0],
                vec![3, 3, 3, 3],
            ),
            (
                // Mixed nulls
                vec![1, 2, 3, 4, 5, 6, 0, 0, 0],
                vec![3, 0, 3, 3],
            ),
        ];
        let null_buffer = NullBuffer::from(vec![true, false, true, false]);

        let expected = Arc::new(FixedSizeListArray::from_iter_primitive::<Int32Type, _, _>(
            vec![
                Some(vec![Some(1), Some(2), Some(3)]),
                None,
                Some(vec![Some(4), Some(5), Some(6)]),
                None,
            ],
            3,
        )) as ArrayRef;

        for (values, lengths) in cases.iter() {
            let array = Arc::new(ListArray::new(
                field.clone(),
                OffsetBuffer::from_lengths(lengths.clone()),
                Arc::new(Int32Array::from(values.clone())),
                Some(null_buffer.clone()),
            )) as ArrayRef;
            let actual = cast(array.as_ref(), &DataType::FixedSizeList(field.clone(), 3)).unwrap();
            assert_eq!(expected.as_ref(), actual.as_ref());
        }
    }

    #[test]
    fn test_cast_list_to_fsl_safety() {
        let values = vec![
            Some(vec![Some(1), Some(2), Some(3)]),
            Some(vec![Some(4), Some(5)]),
            Some(vec![Some(6), Some(7), Some(8), Some(9)]),
            Some(vec![Some(3), Some(4), Some(5)]),
        ];
        let array = Arc::new(ListArray::from_iter_primitive::<Int32Type, _, _>(
            values.clone(),
        )) as ArrayRef;

        let res = cast_with_options(
            array.as_ref(),
            &DataType::FixedSizeList(Arc::new(Field::new_list_field(DataType::Int32, true)), 3),
            &CastOptions {
                safe: false,
                ..Default::default()
            },
        );
        assert!(res.is_err());
        assert!(format!("{:?}", res)
            .contains("Cannot cast to FixedSizeList(3): value at index 1 has length 2"));

        // When safe=true (default), the cast will fill nulls for lists that are
        // too short and truncate lists that are too long.
        let res = cast(
            array.as_ref(),
            &DataType::FixedSizeList(Arc::new(Field::new_list_field(DataType::Int32, true)), 3),
        )
        .unwrap();
        let expected = Arc::new(FixedSizeListArray::from_iter_primitive::<Int32Type, _, _>(
            vec![
                Some(vec![Some(1), Some(2), Some(3)]),
                None, // Too short -> replaced with null
                None, // Too long -> replaced with null
                Some(vec![Some(3), Some(4), Some(5)]),
            ],
            3,
        )) as ArrayRef;
        assert_eq!(expected.as_ref(), res.as_ref());

        // The safe option is false and the source array contains a null list.
        // issue: https://github.com/apache/arrow-rs/issues/5642
        let array = Arc::new(ListArray::from_iter_primitive::<Int32Type, _, _>(vec![
            Some(vec![Some(1), Some(2), Some(3)]),
            None,
        ])) as ArrayRef;
        let res = cast_with_options(
            array.as_ref(),
            &DataType::FixedSizeList(Arc::new(Field::new_list_field(DataType::Int32, true)), 3),
            &CastOptions {
                safe: false,
                ..Default::default()
            },
        )
        .unwrap();
        let expected = Arc::new(FixedSizeListArray::from_iter_primitive::<Int32Type, _, _>(
            vec![Some(vec![Some(1), Some(2), Some(3)]), None],
            3,
        )) as ArrayRef;
        assert_eq!(expected.as_ref(), res.as_ref());
    }

    #[test]
    fn test_cast_large_list_to_fsl() {
        let values = vec![Some(vec![Some(1), Some(2)]), Some(vec![Some(3), Some(4)])];
        let array = Arc::new(LargeListArray::from_iter_primitive::<Int32Type, _, _>(
            values.clone(),
        )) as ArrayRef;
        let expected = Arc::new(FixedSizeListArray::from_iter_primitive::<Int32Type, _, _>(
            values, 2,
        )) as ArrayRef;
        let actual = cast(
            array.as_ref(),
            &DataType::FixedSizeList(Arc::new(Field::new_list_field(DataType::Int32, true)), 2),
        )
        .unwrap();
        assert_eq!(expected.as_ref(), actual.as_ref());
    }

    #[test]
    fn test_cast_list_to_fsl_subcast() {
        let array = Arc::new(LargeListArray::from_iter_primitive::<Int32Type, _, _>(
            vec![
                Some(vec![Some(1), Some(2)]),
                Some(vec![Some(3), Some(i32::MAX)]),
            ],
        )) as ArrayRef;
        let expected = Arc::new(FixedSizeListArray::from_iter_primitive::<Int64Type, _, _>(
            vec![
                Some(vec![Some(1), Some(2)]),
                Some(vec![Some(3), Some(i32::MAX as i64)]),
            ],
            2,
        )) as ArrayRef;
        let actual = cast(
            array.as_ref(),
            &DataType::FixedSizeList(Arc::new(Field::new_list_field(DataType::Int64, true)), 2),
        )
        .unwrap();
        assert_eq!(expected.as_ref(), actual.as_ref());

        let res = cast_with_options(
            array.as_ref(),
            &DataType::FixedSizeList(Arc::new(Field::new_list_field(DataType::Int16, true)), 2),
            &CastOptions {
                safe: false,
                ..Default::default()
            },
        );
        assert!(res.is_err());
        assert!(format!("{:?}", res).contains("Can't cast value 2147483647 to type Int16"));
    }

    #[test]
    fn test_cast_list_to_fsl_empty() {
        let field = Arc::new(Field::new_list_field(DataType::Int32, true));
        let array = new_empty_array(&DataType::List(field.clone()));

        let target_type = DataType::FixedSizeList(field.clone(), 3);
        let expected = new_empty_array(&target_type);

        let actual = cast(array.as_ref(), &target_type).unwrap();
        assert_eq!(expected.as_ref(), actual.as_ref());
    }

    fn make_list_array() -> ListArray {
        // Construct a value array
        let value_data = ArrayData::builder(DataType::Int32)
            .len(8)
            .add_buffer(Buffer::from_slice_ref([0, 1, 2, 3, 4, 5, 6, 7]))
            .build()
            .unwrap();

        // Construct a buffer for value offsets, for the nested array:
        //  [[0, 1, 2], [3, 4, 5], [6, 7]]
        let value_offsets = Buffer::from_slice_ref([0, 3, 6, 8]);

        // Construct a list array from the above two
        let list_data_type = DataType::List(Arc::new(Field::new_list_field(DataType::Int32, true)));
        let list_data = ArrayData::builder(list_data_type)
            .len(3)
            .add_buffer(value_offsets)
            .add_child_data(value_data)
            .build()
            .unwrap();
        ListArray::from(list_data)
    }

    fn make_large_list_array() -> LargeListArray {
        // Construct a value array
        let value_data = ArrayData::builder(DataType::Int32)
            .len(8)
            .add_buffer(Buffer::from_slice_ref([0, 1, 2, 3, 4, 5, 6, 7]))
            .build()
            .unwrap();

        // Construct a buffer for value offsets, for the nested array:
        //  [[0, 1, 2], [3, 4, 5], [6, 7]]
        let value_offsets = Buffer::from_slice_ref([0i64, 3, 6, 8]);

        // Construct a list array from the above two
        let list_data_type =
            DataType::LargeList(Arc::new(Field::new_list_field(DataType::Int32, true)));
        let list_data = ArrayData::builder(list_data_type)
            .len(3)
            .add_buffer(value_offsets)
            .add_child_data(value_data)
            .build()
            .unwrap();
        LargeListArray::from(list_data)
    }

    fn make_fixed_size_list_array() -> FixedSizeListArray {
        // Construct a value array
        let value_data = ArrayData::builder(DataType::Int32)
            .len(8)
            .add_buffer(Buffer::from_slice_ref([0, 1, 2, 3, 4, 5, 6, 7]))
            .build()
            .unwrap();

        let list_data_type =
            DataType::FixedSizeList(Arc::new(Field::new_list_field(DataType::Int32, true)), 4);
        let list_data = ArrayData::builder(list_data_type)
            .len(2)
            .add_child_data(value_data)
            .build()
            .unwrap();
        FixedSizeListArray::from(list_data)
    }

    fn make_fixed_size_list_array_for_large_list() -> FixedSizeListArray {
        // Construct a value array
        let value_data = ArrayData::builder(DataType::Int64)
            .len(8)
            .add_buffer(Buffer::from_slice_ref([0i64, 1, 2, 3, 4, 5, 6, 7]))
            .build()
            .unwrap();

        let list_data_type =
            DataType::FixedSizeList(Arc::new(Field::new_list_field(DataType::Int64, true)), 4);
        let list_data = ArrayData::builder(list_data_type)
            .len(2)
            .add_child_data(value_data)
            .build()
            .unwrap();
        FixedSizeListArray::from(list_data)
    }

    #[test]
    fn test_cast_map_dont_allow_change_of_order() {
        let string_builder = StringBuilder::new();
        let value_builder = StringBuilder::new();
        let mut builder = MapBuilder::new(
            Some(MapFieldNames {
                entry: "entries".to_string(),
                key: "key".to_string(),
                value: "value".to_string(),
            }),
            string_builder,
            value_builder,
        );

        builder.keys().append_value("0");
        builder.values().append_value("test_val_1");
        builder.append(true).unwrap();
        builder.keys().append_value("1");
        builder.values().append_value("test_val_2");
        builder.append(true).unwrap();

        // map builder returns unsorted map by default
        let array = builder.finish();

        let new_ordered = true;
        let new_type = DataType::Map(
            Arc::new(Field::new(
                "entries",
                DataType::Struct(
                    vec![
                        Field::new("key", DataType::Utf8, false),
                        Field::new("value", DataType::Utf8, false),
                    ]
                    .into(),
                ),
                false,
            )),
            new_ordered,
        );

        let new_array_result = cast(&array, &new_type.clone());
        assert!(!can_cast_types(array.data_type(), &new_type));
        assert!(
            matches!(new_array_result, Err(ArrowError::CastError(t)) if t == r#"Casting from Map(Field { name: "entries", data_type: Struct([Field { name: "key", data_type: Utf8, nullable: false, dict_id: 0, dict_is_ordered: false, metadata: {} }, Field { name: "value", data_type: Utf8, nullable: true, dict_id: 0, dict_is_ordered: false, metadata: {} }]), nullable: false, dict_id: 0, dict_is_ordered: false, metadata: {} }, false) to Map(Field { name: "entries", data_type: Struct([Field { name: "key", data_type: Utf8, nullable: false, dict_id: 0, dict_is_ordered: false, metadata: {} }, Field { name: "value", data_type: Utf8, nullable: false, dict_id: 0, dict_is_ordered: false, metadata: {} }]), nullable: false, dict_id: 0, dict_is_ordered: false, metadata: {} }, true) not supported"#)
        );
    }

    #[test]
    fn test_cast_map_dont_allow_when_container_cant_cast() {
        let string_builder = StringBuilder::new();
        let value_builder = IntervalDayTimeArray::builder(2);
        let mut builder = MapBuilder::new(
            Some(MapFieldNames {
                entry: "entries".to_string(),
                key: "key".to_string(),
                value: "value".to_string(),
            }),
            string_builder,
            value_builder,
        );

        builder.keys().append_value("0");
        builder.values().append_value(IntervalDayTime::new(1, 1));
        builder.append(true).unwrap();
        builder.keys().append_value("1");
        builder.values().append_value(IntervalDayTime::new(2, 2));
        builder.append(true).unwrap();

        // map builder returns unsorted map by default
        let array = builder.finish();

        let new_ordered = true;
        let new_type = DataType::Map(
            Arc::new(Field::new(
                "entries",
                DataType::Struct(
                    vec![
                        Field::new("key", DataType::Utf8, false),
                        Field::new("value", DataType::Duration(TimeUnit::Second), false),
                    ]
                    .into(),
                ),
                false,
            )),
            new_ordered,
        );

        let new_array_result = cast(&array, &new_type.clone());
        assert!(!can_cast_types(array.data_type(), &new_type));
        assert!(
            matches!(new_array_result, Err(ArrowError::CastError(t)) if t == r#"Casting from Map(Field { name: "entries", data_type: Struct([Field { name: "key", data_type: Utf8, nullable: false, dict_id: 0, dict_is_ordered: false, metadata: {} }, Field { name: "value", data_type: Interval(DayTime), nullable: true, dict_id: 0, dict_is_ordered: false, metadata: {} }]), nullable: false, dict_id: 0, dict_is_ordered: false, metadata: {} }, false) to Map(Field { name: "entries", data_type: Struct([Field { name: "key", data_type: Utf8, nullable: false, dict_id: 0, dict_is_ordered: false, metadata: {} }, Field { name: "value", data_type: Duration(Second), nullable: false, dict_id: 0, dict_is_ordered: false, metadata: {} }]), nullable: false, dict_id: 0, dict_is_ordered: false, metadata: {} }, true) not supported"#)
        );
    }

    #[test]
    fn test_cast_map_field_names() {
        let string_builder = StringBuilder::new();
        let value_builder = StringBuilder::new();
        let mut builder = MapBuilder::new(
            Some(MapFieldNames {
                entry: "entries".to_string(),
                key: "key".to_string(),
                value: "value".to_string(),
            }),
            string_builder,
            value_builder,
        );

        builder.keys().append_value("0");
        builder.values().append_value("test_val_1");
        builder.append(true).unwrap();
        builder.keys().append_value("1");
        builder.values().append_value("test_val_2");
        builder.append(true).unwrap();
        builder.append(false).unwrap();

        let array = builder.finish();

        let new_type = DataType::Map(
            Arc::new(Field::new(
                "entries_new",
                DataType::Struct(
                    vec![
                        Field::new("key_new", DataType::Utf8, false),
                        Field::new("value_values", DataType::Utf8, false),
                    ]
                    .into(),
                ),
                false,
            )),
            false,
        );

        assert_ne!(new_type, array.data_type().clone());

        let new_array = cast(&array, &new_type.clone()).unwrap();
        assert_eq!(new_type, new_array.data_type().clone());
        let map_array = new_array.as_map();

        assert_ne!(new_type, array.data_type().clone());
        assert_eq!(new_type, map_array.data_type().clone());

        let key_string = map_array
            .keys()
            .as_any()
            .downcast_ref::<StringArray>()
            .unwrap()
            .into_iter()
            .flatten()
            .collect::<Vec<_>>();
        assert_eq!(&key_string, &vec!["0", "1"]);

        let values_string_array = cast(map_array.values(), &DataType::Utf8).unwrap();
        let values_string = values_string_array
            .as_any()
            .downcast_ref::<StringArray>()
            .unwrap()
            .into_iter()
            .flatten()
            .collect::<Vec<_>>();
        assert_eq!(&values_string, &vec!["test_val_1", "test_val_2"]);

        assert_eq!(
            map_array.nulls(),
            Some(&NullBuffer::from(vec![true, true, false]))
        );
    }

    #[test]
    fn test_cast_map_contained_values() {
        let string_builder = StringBuilder::new();
        let value_builder = Int8Builder::new();
        let mut builder = MapBuilder::new(
            Some(MapFieldNames {
                entry: "entries".to_string(),
                key: "key".to_string(),
                value: "value".to_string(),
            }),
            string_builder,
            value_builder,
        );

        builder.keys().append_value("0");
        builder.values().append_value(44);
        builder.append(true).unwrap();
        builder.keys().append_value("1");
        builder.values().append_value(22);
        builder.append(true).unwrap();

        let array = builder.finish();

        let new_type = DataType::Map(
            Arc::new(Field::new(
                "entries",
                DataType::Struct(
                    vec![
                        Field::new("key", DataType::Utf8, false),
                        Field::new("value", DataType::Utf8, false),
                    ]
                    .into(),
                ),
                false,
            )),
            false,
        );

        let new_array = cast(&array, &new_type.clone()).unwrap();
        assert_eq!(new_type, new_array.data_type().clone());
        let map_array = new_array.as_map();

        assert_ne!(new_type, array.data_type().clone());
        assert_eq!(new_type, map_array.data_type().clone());

        let key_string = map_array
            .keys()
            .as_any()
            .downcast_ref::<StringArray>()
            .unwrap()
            .into_iter()
            .flatten()
            .collect::<Vec<_>>();
        assert_eq!(&key_string, &vec!["0", "1"]);

        let values_string_array = cast(map_array.values(), &DataType::Utf8).unwrap();
        let values_string = values_string_array
            .as_any()
            .downcast_ref::<StringArray>()
            .unwrap()
            .into_iter()
            .flatten()
            .collect::<Vec<_>>();
        assert_eq!(&values_string, &vec!["44", "22"]);
    }

    #[test]
    fn test_utf8_cast_offsets() {
        // test if offset of the array is taken into account during cast
        let str_array = StringArray::from(vec!["a", "b", "c"]);
        let str_array = str_array.slice(1, 2);

        let out = cast(&str_array, &DataType::LargeUtf8).unwrap();

        let large_str_array = out.as_any().downcast_ref::<LargeStringArray>().unwrap();
        let strs = large_str_array.into_iter().flatten().collect::<Vec<_>>();
        assert_eq!(strs, &["b", "c"])
    }

    #[test]
    fn test_list_cast_offsets() {
        // test if offset of the array is taken into account during cast
        let array1 = make_list_array().slice(1, 2);
        let array2 = Arc::new(make_list_array()) as ArrayRef;

        let dt = DataType::LargeList(Arc::new(Field::new_list_field(DataType::Int32, true)));
        let out1 = cast(&array1, &dt).unwrap();
        let out2 = cast(&array2, &dt).unwrap();

        assert_eq!(&out1, &out2.slice(1, 2))
    }

    #[test]
    fn test_list_to_string() {
        let str_array = StringArray::from(vec!["a", "b", "c", "d", "e", "f", "g", "h"]);
        let value_offsets = Buffer::from_slice_ref([0, 3, 6, 8]);
        let value_data = str_array.into_data();

        let list_data_type = DataType::List(Arc::new(Field::new_list_field(DataType::Utf8, true)));
        let list_data = ArrayData::builder(list_data_type)
            .len(3)
            .add_buffer(value_offsets)
            .add_child_data(value_data)
            .build()
            .unwrap();
        let array = Arc::new(ListArray::from(list_data)) as ArrayRef;

        let out = cast(&array, &DataType::Utf8).unwrap();
        let out = out
            .as_any()
            .downcast_ref::<StringArray>()
            .unwrap()
            .into_iter()
            .flatten()
            .collect::<Vec<_>>();
        assert_eq!(&out, &vec!["[a, b, c]", "[d, e, f]", "[g, h]"]);

        let out = cast(&array, &DataType::LargeUtf8).unwrap();
        let out = out
            .as_any()
            .downcast_ref::<LargeStringArray>()
            .unwrap()
            .into_iter()
            .flatten()
            .collect::<Vec<_>>();
        assert_eq!(&out, &vec!["[a, b, c]", "[d, e, f]", "[g, h]"]);

        let array = Arc::new(make_list_array()) as ArrayRef;
        let out = cast(&array, &DataType::Utf8).unwrap();
        let out = out
            .as_any()
            .downcast_ref::<StringArray>()
            .unwrap()
            .into_iter()
            .flatten()
            .collect::<Vec<_>>();
        assert_eq!(&out, &vec!["[0, 1, 2]", "[3, 4, 5]", "[6, 7]"]);

        let array = Arc::new(make_large_list_array()) as ArrayRef;
        let out = cast(&array, &DataType::LargeUtf8).unwrap();
        let out = out
            .as_any()
            .downcast_ref::<LargeStringArray>()
            .unwrap()
            .into_iter()
            .flatten()
            .collect::<Vec<_>>();
        assert_eq!(&out, &vec!["[0, 1, 2]", "[3, 4, 5]", "[6, 7]"]);
    }

    #[test]
    fn test_cast_f64_to_decimal128() {
        // to reproduce https://github.com/apache/arrow-rs/issues/2997

        let decimal_type = DataType::Decimal128(18, 2);
        let array = Float64Array::from(vec![
            Some(0.0699999999),
            Some(0.0659999999),
            Some(0.0650000000),
            Some(0.0649999999),
        ]);
        let array = Arc::new(array) as ArrayRef;
        generate_cast_test_case!(
            &array,
            Decimal128Array,
            &decimal_type,
            vec![
                Some(7_i128), // round up
                Some(7_i128), // round up
                Some(7_i128), // round up
                Some(6_i128), // round down
            ]
        );

        let decimal_type = DataType::Decimal128(18, 3);
        let array = Float64Array::from(vec![
            Some(0.0699999999),
            Some(0.0659999999),
            Some(0.0650000000),
            Some(0.0649999999),
        ]);
        let array = Arc::new(array) as ArrayRef;
        generate_cast_test_case!(
            &array,
            Decimal128Array,
            &decimal_type,
            vec![
                Some(70_i128), // round up
                Some(66_i128), // round up
                Some(65_i128), // round down
                Some(65_i128), // round up
            ]
        );
    }

    #[test]
    fn test_cast_numeric_to_decimal128_overflow() {
        let array = Int64Array::from(vec![i64::MAX]);
        let array = Arc::new(array) as ArrayRef;
        let casted_array = cast_with_options(
            &array,
            &DataType::Decimal128(38, 30),
            &CastOptions {
                safe: true,
                format_options: FormatOptions::default(),
            },
        );
        assert!(casted_array.is_ok());
        assert!(casted_array.unwrap().is_null(0));

        let casted_array = cast_with_options(
            &array,
            &DataType::Decimal128(38, 30),
            &CastOptions {
                safe: false,
                format_options: FormatOptions::default(),
            },
        );
        assert!(casted_array.is_err());
    }

    #[test]
    fn test_cast_numeric_to_decimal256_overflow() {
        let array = Int64Array::from(vec![i64::MAX]);
        let array = Arc::new(array) as ArrayRef;
        let casted_array = cast_with_options(
            &array,
            &DataType::Decimal256(76, 76),
            &CastOptions {
                safe: true,
                format_options: FormatOptions::default(),
            },
        );
        assert!(casted_array.is_ok());
        assert!(casted_array.unwrap().is_null(0));

        let casted_array = cast_with_options(
            &array,
            &DataType::Decimal256(76, 76),
            &CastOptions {
                safe: false,
                format_options: FormatOptions::default(),
            },
        );
        assert!(casted_array.is_err());
    }

    #[test]
    fn test_cast_floating_point_to_decimal128_precision_overflow() {
        let array = Float64Array::from(vec![1.1]);
        let array = Arc::new(array) as ArrayRef;
        let casted_array = cast_with_options(
            &array,
            &DataType::Decimal128(2, 2),
            &CastOptions {
                safe: true,
                format_options: FormatOptions::default(),
            },
        );
        assert!(casted_array.is_ok());
        assert!(casted_array.unwrap().is_null(0));

        let casted_array = cast_with_options(
            &array,
            &DataType::Decimal128(2, 2),
            &CastOptions {
                safe: false,
                format_options: FormatOptions::default(),
            },
        );
        let err = casted_array.unwrap_err().to_string();
        let expected_error = "Invalid argument error: 110 is too large to store in a Decimal128 of precision 2. Max is 99";
        assert!(
            err.contains(expected_error),
            "did not find expected error '{expected_error}' in actual error '{err}'"
        );
    }

    #[test]
    fn test_cast_floating_point_to_decimal256_precision_overflow() {
        let array = Float64Array::from(vec![1.1]);
        let array = Arc::new(array) as ArrayRef;
        let casted_array = cast_with_options(
            &array,
            &DataType::Decimal256(2, 2),
            &CastOptions {
                safe: true,
                format_options: FormatOptions::default(),
            },
        );
        assert!(casted_array.is_ok());
        assert!(casted_array.unwrap().is_null(0));

        let casted_array = cast_with_options(
            &array,
            &DataType::Decimal256(2, 2),
            &CastOptions {
                safe: false,
                format_options: FormatOptions::default(),
            },
        );
        let err = casted_array.unwrap_err().to_string();
        let expected_error = "Invalid argument error: 110 is too large to store in a Decimal256 of precision 2. Max is 99";
        assert!(
            err.contains(expected_error),
            "did not find expected error '{expected_error}' in actual error '{err}'"
        );
    }

    #[test]
    fn test_cast_floating_point_to_decimal128_overflow() {
        let array = Float64Array::from(vec![f64::MAX]);
        let array = Arc::new(array) as ArrayRef;
        let casted_array = cast_with_options(
            &array,
            &DataType::Decimal128(38, 30),
            &CastOptions {
                safe: true,
                format_options: FormatOptions::default(),
            },
        );
        assert!(casted_array.is_ok());
        assert!(casted_array.unwrap().is_null(0));

        let casted_array = cast_with_options(
            &array,
            &DataType::Decimal128(38, 30),
            &CastOptions {
                safe: false,
                format_options: FormatOptions::default(),
            },
        );
        let err = casted_array.unwrap_err().to_string();
        let expected_error = "Cast error: Cannot cast to Decimal128(38, 30)";
        assert!(
            err.contains(expected_error),
            "did not find expected error '{expected_error}' in actual error '{err}'"
        );
    }

    #[test]
    fn test_cast_floating_point_to_decimal256_overflow() {
        let array = Float64Array::from(vec![f64::MAX]);
        let array = Arc::new(array) as ArrayRef;
        let casted_array = cast_with_options(
            &array,
            &DataType::Decimal256(76, 50),
            &CastOptions {
                safe: true,
                format_options: FormatOptions::default(),
            },
        );
        assert!(casted_array.is_ok());
        assert!(casted_array.unwrap().is_null(0));

        let casted_array = cast_with_options(
            &array,
            &DataType::Decimal256(76, 50),
            &CastOptions {
                safe: false,
                format_options: FormatOptions::default(),
            },
        );
        let err = casted_array.unwrap_err().to_string();
        let expected_error = "Cast error: Cannot cast to Decimal256(76, 50)";
        assert!(
            err.contains(expected_error),
            "did not find expected error '{expected_error}' in actual error '{err}'"
        );
    }

    #[test]
    fn test_cast_decimal128_to_decimal128_negative_scale() {
        let input_type = DataType::Decimal128(20, 0);
        let output_type = DataType::Decimal128(20, -1);
        assert!(can_cast_types(&input_type, &output_type));
        let array = vec![Some(1123450), Some(2123455), Some(3123456), None];
        let input_decimal_array = create_decimal128_array(array, 20, 0).unwrap();
        let array = Arc::new(input_decimal_array) as ArrayRef;
        generate_cast_test_case!(
            &array,
            Decimal128Array,
            &output_type,
            vec![
                Some(112345_i128),
                Some(212346_i128),
                Some(312346_i128),
                None
            ]
        );

        let casted_array = cast(&array, &output_type).unwrap();
        let decimal_arr = casted_array.as_primitive::<Decimal128Type>();

        assert_eq!("1123450", decimal_arr.value_as_string(0));
        assert_eq!("2123460", decimal_arr.value_as_string(1));
        assert_eq!("3123460", decimal_arr.value_as_string(2));
    }

    #[test]
    fn test_cast_numeric_to_decimal128_negative() {
        let decimal_type = DataType::Decimal128(38, -1);
        let array = Arc::new(Int32Array::from(vec![
            Some(1123456),
            Some(2123456),
            Some(3123456),
        ])) as ArrayRef;

        let casted_array = cast(&array, &decimal_type).unwrap();
        let decimal_arr = casted_array.as_primitive::<Decimal128Type>();

        assert_eq!("1123450", decimal_arr.value_as_string(0));
        assert_eq!("2123450", decimal_arr.value_as_string(1));
        assert_eq!("3123450", decimal_arr.value_as_string(2));

        let array = Arc::new(Float32Array::from(vec![
            Some(1123.456),
            Some(2123.456),
            Some(3123.456),
        ])) as ArrayRef;

        let casted_array = cast(&array, &decimal_type).unwrap();
        let decimal_arr = casted_array.as_primitive::<Decimal128Type>();

        assert_eq!("1120", decimal_arr.value_as_string(0));
        assert_eq!("2120", decimal_arr.value_as_string(1));
        assert_eq!("3120", decimal_arr.value_as_string(2));
    }

    #[test]
    fn test_cast_decimal128_to_decimal128_negative() {
        let input_type = DataType::Decimal128(10, -1);
        let output_type = DataType::Decimal128(10, -2);
        assert!(can_cast_types(&input_type, &output_type));
        let array = vec![Some(123)];
        let input_decimal_array = create_decimal128_array(array, 10, -1).unwrap();
        let array = Arc::new(input_decimal_array) as ArrayRef;
        generate_cast_test_case!(&array, Decimal128Array, &output_type, vec![Some(12_i128),]);

        let casted_array = cast(&array, &output_type).unwrap();
        let decimal_arr = casted_array.as_primitive::<Decimal128Type>();

        assert_eq!("1200", decimal_arr.value_as_string(0));

        let array = vec![Some(125)];
        let input_decimal_array = create_decimal128_array(array, 10, -1).unwrap();
        let array = Arc::new(input_decimal_array) as ArrayRef;
        generate_cast_test_case!(&array, Decimal128Array, &output_type, vec![Some(13_i128),]);

        let casted_array = cast(&array, &output_type).unwrap();
        let decimal_arr = casted_array.as_primitive::<Decimal128Type>();

        assert_eq!("1300", decimal_arr.value_as_string(0));
    }

    #[test]
    fn test_cast_decimal128_to_decimal256_negative() {
        let input_type = DataType::Decimal128(10, 3);
        let output_type = DataType::Decimal256(10, 5);
        assert!(can_cast_types(&input_type, &output_type));
        let array = vec![Some(123456), Some(-123456)];
        let input_decimal_array = create_decimal128_array(array, 10, 3).unwrap();
        let array = Arc::new(input_decimal_array) as ArrayRef;

        let hundred = i256::from_i128(100);
        generate_cast_test_case!(
            &array,
            Decimal256Array,
            &output_type,
            vec![
                Some(i256::from_i128(123456).mul_wrapping(hundred)),
                Some(i256::from_i128(-123456).mul_wrapping(hundred))
            ]
        );
    }

    #[test]
    fn test_parse_string_to_decimal() {
        assert_eq!(
            Decimal128Type::format_decimal(
                parse_string_to_decimal_native::<Decimal128Type>("123.45", 2).unwrap(),
                38,
                2,
            ),
            "123.45"
        );
        assert_eq!(
            Decimal128Type::format_decimal(
                parse_string_to_decimal_native::<Decimal128Type>("12345", 2).unwrap(),
                38,
                2,
            ),
            "12345.00"
        );
        assert_eq!(
            Decimal128Type::format_decimal(
                parse_string_to_decimal_native::<Decimal128Type>("0.12345", 2).unwrap(),
                38,
                2,
            ),
            "0.12"
        );
        assert_eq!(
            Decimal128Type::format_decimal(
                parse_string_to_decimal_native::<Decimal128Type>(".12345", 2).unwrap(),
                38,
                2,
            ),
            "0.12"
        );
        assert_eq!(
            Decimal128Type::format_decimal(
                parse_string_to_decimal_native::<Decimal128Type>(".1265", 2).unwrap(),
                38,
                2,
            ),
            "0.13"
        );
        assert_eq!(
            Decimal128Type::format_decimal(
                parse_string_to_decimal_native::<Decimal128Type>(".1265", 2).unwrap(),
                38,
                2,
            ),
            "0.13"
        );

        assert_eq!(
            Decimal256Type::format_decimal(
                parse_string_to_decimal_native::<Decimal256Type>("123.45", 3).unwrap(),
                38,
                3,
            ),
            "123.450"
        );
        assert_eq!(
            Decimal256Type::format_decimal(
                parse_string_to_decimal_native::<Decimal256Type>("12345", 3).unwrap(),
                38,
                3,
            ),
            "12345.000"
        );
        assert_eq!(
            Decimal256Type::format_decimal(
                parse_string_to_decimal_native::<Decimal256Type>("0.12345", 3).unwrap(),
                38,
                3,
            ),
            "0.123"
        );
        assert_eq!(
            Decimal256Type::format_decimal(
                parse_string_to_decimal_native::<Decimal256Type>(".12345", 3).unwrap(),
                38,
                3,
            ),
            "0.123"
        );
        assert_eq!(
            Decimal256Type::format_decimal(
                parse_string_to_decimal_native::<Decimal256Type>(".1265", 3).unwrap(),
                38,
                3,
            ),
            "0.127"
        );
    }

    fn test_cast_string_to_decimal(array: ArrayRef) {
        // Decimal128
        let output_type = DataType::Decimal128(38, 2);
        assert!(can_cast_types(array.data_type(), &output_type));

        let casted_array = cast(&array, &output_type).unwrap();
        let decimal_arr = casted_array.as_primitive::<Decimal128Type>();

        assert_eq!("123.45", decimal_arr.value_as_string(0));
        assert_eq!("1.23", decimal_arr.value_as_string(1));
        assert_eq!("0.12", decimal_arr.value_as_string(2));
        assert_eq!("0.13", decimal_arr.value_as_string(3));
        assert_eq!("1.26", decimal_arr.value_as_string(4));
        assert_eq!("12345.00", decimal_arr.value_as_string(5));
        assert_eq!("12345.00", decimal_arr.value_as_string(6));
        assert_eq!("0.12", decimal_arr.value_as_string(7));
        assert_eq!("12.23", decimal_arr.value_as_string(8));
        assert!(decimal_arr.is_null(9));
        assert_eq!("0.00", decimal_arr.value_as_string(10));
        assert_eq!("0.00", decimal_arr.value_as_string(11));
        assert!(decimal_arr.is_null(12));
        assert_eq!("-1.23", decimal_arr.value_as_string(13));
        assert_eq!("-1.24", decimal_arr.value_as_string(14));
        assert_eq!("0.00", decimal_arr.value_as_string(15));
        assert_eq!("-123.00", decimal_arr.value_as_string(16));
        assert_eq!("-123.23", decimal_arr.value_as_string(17));
        assert_eq!("-0.12", decimal_arr.value_as_string(18));
        assert_eq!("1.23", decimal_arr.value_as_string(19));
        assert_eq!("1.24", decimal_arr.value_as_string(20));
        assert_eq!("0.00", decimal_arr.value_as_string(21));
        assert_eq!("123.00", decimal_arr.value_as_string(22));
        assert_eq!("123.23", decimal_arr.value_as_string(23));
        assert_eq!("0.12", decimal_arr.value_as_string(24));
        assert!(decimal_arr.is_null(25));
        assert!(decimal_arr.is_null(26));
        assert!(decimal_arr.is_null(27));
        assert_eq!("0.00", decimal_arr.value_as_string(28));
        assert_eq!("0.00", decimal_arr.value_as_string(29));
        assert_eq!("12345.00", decimal_arr.value_as_string(30));
        assert_eq!(decimal_arr.len(), 31);

        // Decimal256
        let output_type = DataType::Decimal256(76, 3);
        assert!(can_cast_types(array.data_type(), &output_type));

        let casted_array = cast(&array, &output_type).unwrap();
        let decimal_arr = casted_array.as_primitive::<Decimal256Type>();

        assert_eq!("123.450", decimal_arr.value_as_string(0));
        assert_eq!("1.235", decimal_arr.value_as_string(1));
        assert_eq!("0.123", decimal_arr.value_as_string(2));
        assert_eq!("0.127", decimal_arr.value_as_string(3));
        assert_eq!("1.263", decimal_arr.value_as_string(4));
        assert_eq!("12345.000", decimal_arr.value_as_string(5));
        assert_eq!("12345.000", decimal_arr.value_as_string(6));
        assert_eq!("0.123", decimal_arr.value_as_string(7));
        assert_eq!("12.234", decimal_arr.value_as_string(8));
        assert!(decimal_arr.is_null(9));
        assert_eq!("0.000", decimal_arr.value_as_string(10));
        assert_eq!("0.000", decimal_arr.value_as_string(11));
        assert!(decimal_arr.is_null(12));
        assert_eq!("-1.235", decimal_arr.value_as_string(13));
        assert_eq!("-1.236", decimal_arr.value_as_string(14));
        assert_eq!("0.000", decimal_arr.value_as_string(15));
        assert_eq!("-123.000", decimal_arr.value_as_string(16));
        assert_eq!("-123.234", decimal_arr.value_as_string(17));
        assert_eq!("-0.123", decimal_arr.value_as_string(18));
        assert_eq!("1.235", decimal_arr.value_as_string(19));
        assert_eq!("1.236", decimal_arr.value_as_string(20));
        assert_eq!("0.000", decimal_arr.value_as_string(21));
        assert_eq!("123.000", decimal_arr.value_as_string(22));
        assert_eq!("123.234", decimal_arr.value_as_string(23));
        assert_eq!("0.123", decimal_arr.value_as_string(24));
        assert!(decimal_arr.is_null(25));
        assert!(decimal_arr.is_null(26));
        assert!(decimal_arr.is_null(27));
        assert_eq!("0.000", decimal_arr.value_as_string(28));
        assert_eq!("0.000", decimal_arr.value_as_string(29));
        assert_eq!("12345.000", decimal_arr.value_as_string(30));
        assert_eq!(decimal_arr.len(), 31);
    }

    #[test]
    fn test_cast_utf8_to_decimal() {
        let str_array = StringArray::from(vec![
            Some("123.45"),
            Some("1.2345"),
            Some("0.12345"),
            Some("0.1267"),
            Some("1.263"),
            Some("12345.0"),
            Some("12345"),
            Some("000.123"),
            Some("12.234000"),
            None,
            Some(""),
            Some(" "),
            None,
            Some("-1.23499999"),
            Some("-1.23599999"),
            Some("-0.00001"),
            Some("-123"),
            Some("-123.234000"),
            Some("-000.123"),
            Some("+1.23499999"),
            Some("+1.23599999"),
            Some("+0.00001"),
            Some("+123"),
            Some("+123.234000"),
            Some("+000.123"),
            Some("1.-23499999"),
            Some("-1.-23499999"),
            Some("--1.23499999"),
            Some("0"),
            Some("000.000"),
            Some("0000000000000000012345.000"),
        ]);
        let array = Arc::new(str_array) as ArrayRef;

        test_cast_string_to_decimal(array);

        let test_cases = [
            (None, None),
            // (Some(""), None),
            // (Some("   "), None),
            (Some("0"), Some("0")),
            (Some("000.000"), Some("0")),
            (Some("12345"), Some("12345")),
            (Some("000000000000000000000000000012345"), Some("12345")),
            (Some("-123"), Some("-123")),
            (Some("+123"), Some("123")),
        ];
        let inputs = test_cases.iter().map(|entry| entry.0).collect::<Vec<_>>();
        let expected = test_cases.iter().map(|entry| entry.1).collect::<Vec<_>>();

        let array = Arc::new(StringArray::from(inputs)) as ArrayRef;
        test_cast_string_to_decimal_scale_zero(array, &expected);
    }

    #[test]
    fn test_cast_large_utf8_to_decimal() {
        let str_array = LargeStringArray::from(vec![
            Some("123.45"),
            Some("1.2345"),
            Some("0.12345"),
            Some("0.1267"),
            Some("1.263"),
            Some("12345.0"),
            Some("12345"),
            Some("000.123"),
            Some("12.234000"),
            None,
            Some(""),
            Some(" "),
            None,
            Some("-1.23499999"),
            Some("-1.23599999"),
            Some("-0.00001"),
            Some("-123"),
            Some("-123.234000"),
            Some("-000.123"),
            Some("+1.23499999"),
            Some("+1.23599999"),
            Some("+0.00001"),
            Some("+123"),
            Some("+123.234000"),
            Some("+000.123"),
            Some("1.-23499999"),
            Some("-1.-23499999"),
            Some("--1.23499999"),
            Some("0"),
            Some("000.000"),
            Some("0000000000000000012345.000"),
        ]);
        let array = Arc::new(str_array) as ArrayRef;

        test_cast_string_to_decimal(array);

        let test_cases = [
            (None, None),
            (Some(""), None),
            (Some("   "), None),
            (Some("0"), Some("0")),
            (Some("000.000"), Some("0")),
            (Some("12345"), Some("12345")),
            (Some("000000000000000000000000000012345"), Some("12345")),
            (Some("-123"), Some("-123")),
            (Some("+123"), Some("123")),
        ];
        let inputs = test_cases.iter().map(|entry| entry.0).collect::<Vec<_>>();
        let expected = test_cases.iter().map(|entry| entry.1).collect::<Vec<_>>();

        let array = Arc::new(LargeStringArray::from(inputs)) as ArrayRef;
        test_cast_string_to_decimal_scale_zero(array, &expected);
    }

    fn test_cast_string_to_decimal_scale_zero(
        array: ArrayRef,
        expected_as_string: &[Option<&str>],
    ) {
        // Decimal128
        let output_type = DataType::Decimal128(38, 0);
        assert!(can_cast_types(array.data_type(), &output_type));
        let casted_array = cast(&array, &output_type).unwrap();
        let decimal_arr = casted_array.as_primitive::<Decimal128Type>();
        assert_decimal_array_contents(decimal_arr, expected_as_string);

        // Decimal256
        let output_type = DataType::Decimal256(76, 0);
        assert!(can_cast_types(array.data_type(), &output_type));
        let casted_array = cast(&array, &output_type).unwrap();
        let decimal_arr = casted_array.as_primitive::<Decimal256Type>();
        assert_decimal_array_contents(decimal_arr, expected_as_string);
    }

    fn assert_decimal_array_contents<T>(
        array: &PrimitiveArray<T>,
        expected_as_string: &[Option<&str>],
    ) where
        T: DecimalType + ArrowPrimitiveType,
    {
        assert_eq!(array.len(), expected_as_string.len());
        for (i, expected) in expected_as_string.iter().enumerate() {
            let actual = if array.is_null(i) {
                None
            } else {
                Some(array.value_as_string(i))
            };
            let actual = actual.as_ref().map(|s| s.as_ref());
            assert_eq!(*expected, actual, "Expected at position {}", i);
        }
    }

    #[test]
    fn test_cast_invalid_utf8_to_decimal() {
        let str_array = StringArray::from(vec!["4.4.5", ". 0.123"]);
        let array = Arc::new(str_array) as ArrayRef;

        // Safe cast
        let output_type = DataType::Decimal128(38, 2);
        let casted_array = cast(&array, &output_type).unwrap();
        assert!(casted_array.is_null(0));
        assert!(casted_array.is_null(1));

        let output_type = DataType::Decimal256(76, 2);
        let casted_array = cast(&array, &output_type).unwrap();
        assert!(casted_array.is_null(0));
        assert!(casted_array.is_null(1));

        // Non-safe cast
        let output_type = DataType::Decimal128(38, 2);
        let str_array = StringArray::from(vec!["4.4.5"]);
        let array = Arc::new(str_array) as ArrayRef;
        let option = CastOptions {
            safe: false,
            format_options: FormatOptions::default(),
        };
        let casted_err = cast_with_options(&array, &output_type, &option).unwrap_err();
        assert!(casted_err
            .to_string()
            .contains("Cannot cast string '4.4.5' to value of Decimal128(38, 10) type"));

        let str_array = StringArray::from(vec![". 0.123"]);
        let array = Arc::new(str_array) as ArrayRef;
        let casted_err = cast_with_options(&array, &output_type, &option).unwrap_err();
        assert!(casted_err
            .to_string()
            .contains("Cannot cast string '. 0.123' to value of Decimal128(38, 10) type"));
    }

    fn test_cast_string_to_decimal128_overflow(overflow_array: ArrayRef) {
        let output_type = DataType::Decimal128(38, 2);
        let casted_array = cast(&overflow_array, &output_type).unwrap();
        let decimal_arr = casted_array.as_primitive::<Decimal128Type>();

        assert!(decimal_arr.is_null(0));
        assert!(decimal_arr.is_null(1));
        assert!(decimal_arr.is_null(2));
        assert_eq!(
            "999999999999999999999999999999999999.99",
            decimal_arr.value_as_string(3)
        );
        assert_eq!(
            "100000000000000000000000000000000000.00",
            decimal_arr.value_as_string(4)
        );
    }

    #[test]
    fn test_cast_string_to_decimal128_precision_overflow() {
        let array = StringArray::from(vec!["1000".to_string()]);
        let array = Arc::new(array) as ArrayRef;
        let casted_array = cast_with_options(
            &array,
            &DataType::Decimal128(10, 8),
            &CastOptions {
                safe: true,
                format_options: FormatOptions::default(),
            },
        );
        assert!(casted_array.is_ok());
        assert!(casted_array.unwrap().is_null(0));

        let err = cast_with_options(
            &array,
            &DataType::Decimal128(10, 8),
            &CastOptions {
                safe: false,
                format_options: FormatOptions::default(),
            },
        );
        assert_eq!("Invalid argument error: 100000000000 is too large to store in a Decimal128 of precision 10. Max is 9999999999", err.unwrap_err().to_string());
    }

    #[test]
    fn test_cast_utf8_to_decimal128_overflow() {
        let overflow_str_array = StringArray::from(vec![
            i128::MAX.to_string(),
            i128::MIN.to_string(),
            "99999999999999999999999999999999999999".to_string(),
            "999999999999999999999999999999999999.99".to_string(),
            "99999999999999999999999999999999999.999".to_string(),
        ]);
        let overflow_array = Arc::new(overflow_str_array) as ArrayRef;

        test_cast_string_to_decimal128_overflow(overflow_array);
    }

    #[test]
    fn test_cast_large_utf8_to_decimal128_overflow() {
        let overflow_str_array = LargeStringArray::from(vec![
            i128::MAX.to_string(),
            i128::MIN.to_string(),
            "99999999999999999999999999999999999999".to_string(),
            "999999999999999999999999999999999999.99".to_string(),
            "99999999999999999999999999999999999.999".to_string(),
        ]);
        let overflow_array = Arc::new(overflow_str_array) as ArrayRef;

        test_cast_string_to_decimal128_overflow(overflow_array);
    }

    fn test_cast_string_to_decimal256_overflow(overflow_array: ArrayRef) {
        let output_type = DataType::Decimal256(76, 2);
        let casted_array = cast(&overflow_array, &output_type).unwrap();
        let decimal_arr = casted_array.as_primitive::<Decimal256Type>();

        assert_eq!(
            "170141183460469231731687303715884105727.00",
            decimal_arr.value_as_string(0)
        );
        assert_eq!(
            "-170141183460469231731687303715884105728.00",
            decimal_arr.value_as_string(1)
        );
        assert_eq!(
            "99999999999999999999999999999999999999.00",
            decimal_arr.value_as_string(2)
        );
        assert_eq!(
            "999999999999999999999999999999999999.99",
            decimal_arr.value_as_string(3)
        );
        assert_eq!(
            "100000000000000000000000000000000000.00",
            decimal_arr.value_as_string(4)
        );
        assert!(decimal_arr.is_null(5));
        assert!(decimal_arr.is_null(6));
    }

    #[test]
    fn test_cast_string_to_decimal256_precision_overflow() {
        let array = StringArray::from(vec!["1000".to_string()]);
        let array = Arc::new(array) as ArrayRef;
        let casted_array = cast_with_options(
            &array,
            &DataType::Decimal256(10, 8),
            &CastOptions {
                safe: true,
                format_options: FormatOptions::default(),
            },
        );
        assert!(casted_array.is_ok());
        assert!(casted_array.unwrap().is_null(0));

        let err = cast_with_options(
            &array,
            &DataType::Decimal256(10, 8),
            &CastOptions {
                safe: false,
                format_options: FormatOptions::default(),
            },
        );
        assert_eq!("Invalid argument error: 100000000000 is too large to store in a Decimal256 of precision 10. Max is 9999999999", err.unwrap_err().to_string());
    }

    #[test]
    fn test_cast_utf8_to_decimal256_overflow() {
        let overflow_str_array = StringArray::from(vec![
            i128::MAX.to_string(),
            i128::MIN.to_string(),
            "99999999999999999999999999999999999999".to_string(),
            "999999999999999999999999999999999999.99".to_string(),
            "99999999999999999999999999999999999.999".to_string(),
            i256::MAX.to_string(),
            i256::MIN.to_string(),
        ]);
        let overflow_array = Arc::new(overflow_str_array) as ArrayRef;

        test_cast_string_to_decimal256_overflow(overflow_array);
    }

    #[test]
    fn test_cast_large_utf8_to_decimal256_overflow() {
        let overflow_str_array = LargeStringArray::from(vec![
            i128::MAX.to_string(),
            i128::MIN.to_string(),
            "99999999999999999999999999999999999999".to_string(),
            "999999999999999999999999999999999999.99".to_string(),
            "99999999999999999999999999999999999.999".to_string(),
            i256::MAX.to_string(),
            i256::MIN.to_string(),
        ]);
        let overflow_array = Arc::new(overflow_str_array) as ArrayRef;

        test_cast_string_to_decimal256_overflow(overflow_array);
    }

    #[test]
    fn test_cast_outside_supported_range_for_nanoseconds() {
        const EXPECTED_ERROR_MESSAGE: &str = "The dates that can be represented as nanoseconds have to be between 1677-09-21T00:12:44.0 and 2262-04-11T23:47:16.854775804";

        let array = StringArray::from(vec![Some("1650-01-01 01:01:01.000001")]);

        let cast_options = CastOptions {
            safe: false,
            format_options: FormatOptions::default(),
        };

        let result = cast_string_to_timestamp::<i32, TimestampNanosecondType>(
            &array,
            &None::<Arc<str>>,
            &cast_options,
        );

        let err = result.unwrap_err();
        assert_eq!(
            err.to_string(),
            format!(
                "Cast error: Overflow converting {} to Nanosecond. {}",
                array.value(0),
                EXPECTED_ERROR_MESSAGE
            )
        );
    }

    #[test]
    fn test_cast_date32_to_timestamp() {
        let a = Date32Array::from(vec![Some(18628), Some(18993), None]); // 2021-1-1, 2022-1-1
        let array = Arc::new(a) as ArrayRef;
        let b = cast(&array, &DataType::Timestamp(TimeUnit::Second, None)).unwrap();
        let c = b.as_primitive::<TimestampSecondType>();
        assert_eq!(1609459200, c.value(0));
        assert_eq!(1640995200, c.value(1));
        assert!(c.is_null(2));
    }

    #[test]
    fn test_cast_date32_to_timestamp_ms() {
        let a = Date32Array::from(vec![Some(18628), Some(18993), None]); // 2021-1-1, 2022-1-1
        let array = Arc::new(a) as ArrayRef;
        let b = cast(&array, &DataType::Timestamp(TimeUnit::Millisecond, None)).unwrap();
        let c = b
            .as_any()
            .downcast_ref::<TimestampMillisecondArray>()
            .unwrap();
        assert_eq!(1609459200000, c.value(0));
        assert_eq!(1640995200000, c.value(1));
        assert!(c.is_null(2));
    }

    #[test]
    fn test_cast_date32_to_timestamp_us() {
        let a = Date32Array::from(vec![Some(18628), Some(18993), None]); // 2021-1-1, 2022-1-1
        let array = Arc::new(a) as ArrayRef;
        let b = cast(&array, &DataType::Timestamp(TimeUnit::Microsecond, None)).unwrap();
        let c = b
            .as_any()
            .downcast_ref::<TimestampMicrosecondArray>()
            .unwrap();
        assert_eq!(1609459200000000, c.value(0));
        assert_eq!(1640995200000000, c.value(1));
        assert!(c.is_null(2));
    }

    #[test]
    fn test_cast_date32_to_timestamp_ns() {
        let a = Date32Array::from(vec![Some(18628), Some(18993), None]); // 2021-1-1, 2022-1-1
        let array = Arc::new(a) as ArrayRef;
        let b = cast(&array, &DataType::Timestamp(TimeUnit::Nanosecond, None)).unwrap();
        let c = b
            .as_any()
            .downcast_ref::<TimestampNanosecondArray>()
            .unwrap();
        assert_eq!(1609459200000000000, c.value(0));
        assert_eq!(1640995200000000000, c.value(1));
        assert!(c.is_null(2));
    }

    #[test]
    fn test_timezone_cast() {
        let a = StringArray::from(vec![
            "2000-01-01T12:00:00", // date + time valid
            "2020-12-15T12:34:56", // date + time valid
        ]);
        let array = Arc::new(a) as ArrayRef;
        let b = cast(&array, &DataType::Timestamp(TimeUnit::Nanosecond, None)).unwrap();
        let v = b.as_primitive::<TimestampNanosecondType>();

        assert_eq!(v.value(0), 946728000000000000);
        assert_eq!(v.value(1), 1608035696000000000);

        let b = cast(
            &b,
            &DataType::Timestamp(TimeUnit::Nanosecond, Some("+00:00".into())),
        )
        .unwrap();
        let v = b.as_primitive::<TimestampNanosecondType>();

        assert_eq!(v.value(0), 946728000000000000);
        assert_eq!(v.value(1), 1608035696000000000);

        let b = cast(
            &b,
            &DataType::Timestamp(TimeUnit::Millisecond, Some("+02:00".into())),
        )
        .unwrap();
        let v = b.as_primitive::<TimestampMillisecondType>();

        assert_eq!(v.value(0), 946728000000);
        assert_eq!(v.value(1), 1608035696000);
    }

    #[test]
    fn test_cast_utf8_to_timestamp() {
        fn test_tz(tz: Arc<str>) {
            let valid = StringArray::from(vec![
                "2023-01-01 04:05:06.789000-08:00",
                "2023-01-01 04:05:06.789000-07:00",
                "2023-01-01 04:05:06.789 -0800",
                "2023-01-01 04:05:06.789 -08:00",
                "2023-01-01 040506 +0730",
                "2023-01-01 040506 +07:30",
                "2023-01-01 04:05:06.789",
                "2023-01-01 04:05:06",
                "2023-01-01",
            ]);

            let array = Arc::new(valid) as ArrayRef;
            let b = cast_with_options(
                &array,
                &DataType::Timestamp(TimeUnit::Nanosecond, Some(tz.clone())),
                &CastOptions {
                    safe: false,
                    format_options: FormatOptions::default(),
                },
            )
            .unwrap();

            let tz = tz.as_ref().parse().unwrap();

            let as_tz =
                |v: i64| as_datetime_with_timezone::<TimestampNanosecondType>(v, tz).unwrap();

            let as_utc = |v: &i64| as_tz(*v).naive_utc().to_string();
            let as_local = |v: &i64| as_tz(*v).naive_local().to_string();

            let values = b.as_primitive::<TimestampNanosecondType>().values();
            let utc_results: Vec<_> = values.iter().map(as_utc).collect();
            let local_results: Vec<_> = values.iter().map(as_local).collect();

            // Absolute timestamps should be parsed preserving the same UTC instant
            assert_eq!(
                &utc_results[..6],
                &[
                    "2023-01-01 12:05:06.789".to_string(),
                    "2023-01-01 11:05:06.789".to_string(),
                    "2023-01-01 12:05:06.789".to_string(),
                    "2023-01-01 12:05:06.789".to_string(),
                    "2022-12-31 20:35:06".to_string(),
                    "2022-12-31 20:35:06".to_string(),
                ]
            );
            // Non-absolute timestamps should be parsed preserving the same local instant
            assert_eq!(
                &local_results[6..],
                &[
                    "2023-01-01 04:05:06.789".to_string(),
                    "2023-01-01 04:05:06".to_string(),
                    "2023-01-01 00:00:00".to_string()
                ]
            )
        }

        test_tz("+00:00".into());
        test_tz("+02:00".into());
    }

    #[test]
    fn test_cast_invalid_utf8() {
        let v1: &[u8] = b"\xFF invalid";
        let v2: &[u8] = b"\x00 Foo";
        let s = BinaryArray::from(vec![v1, v2]);
        let options = CastOptions {
            safe: true,
            format_options: FormatOptions::default(),
        };
        let array = cast_with_options(&s, &DataType::Utf8, &options).unwrap();
        let a = array.as_string::<i32>();
        a.to_data().validate_full().unwrap();

        assert_eq!(a.null_count(), 1);
        assert_eq!(a.len(), 2);
        assert!(a.is_null(0));
        assert_eq!(a.value(0), "");
        assert_eq!(a.value(1), "\x00 Foo");
    }

    #[test]
    fn test_cast_utf8_to_timestamptz() {
        let valid = StringArray::from(vec!["2023-01-01"]);

        let array = Arc::new(valid) as ArrayRef;
        let b = cast(
            &array,
            &DataType::Timestamp(TimeUnit::Nanosecond, Some("+00:00".into())),
        )
        .unwrap();

        let expect = DataType::Timestamp(TimeUnit::Nanosecond, Some("+00:00".into()));

        assert_eq!(b.data_type(), &expect);
        let c = b
            .as_any()
            .downcast_ref::<TimestampNanosecondArray>()
            .unwrap();
        assert_eq!(1672531200000000000, c.value(0));
    }

    #[test]
    fn test_cast_decimal_to_string() {
        assert!(can_cast_types(
            &DataType::Decimal32(9, 4),
            &DataType::Utf8View
        ));
        assert!(can_cast_types(
            &DataType::Decimal64(16, 4),
            &DataType::Utf8View
        ));
        assert!(can_cast_types(
            &DataType::Decimal128(10, 4),
            &DataType::Utf8View
        ));
        assert!(can_cast_types(
            &DataType::Decimal256(38, 10),
            &DataType::Utf8View
        ));

        macro_rules! assert_decimal_values {
            ($array:expr) => {
                let c = $array;
                assert_eq!("1123.454", c.value(0));
                assert_eq!("2123.456", c.value(1));
                assert_eq!("-3123.453", c.value(2));
                assert_eq!("-3123.456", c.value(3));
                assert_eq!("0.000", c.value(4));
                assert_eq!("0.123", c.value(5));
                assert_eq!("1234.567", c.value(6));
                assert_eq!("-1234.567", c.value(7));
                assert!(c.is_null(8));
            };
        }

        fn test_decimal_to_string<IN: ArrowPrimitiveType, OffsetSize: OffsetSizeTrait>(
            output_type: DataType,
            array: PrimitiveArray<IN>,
        ) {
            let b = cast(&array, &output_type).unwrap();

            assert_eq!(b.data_type(), &output_type);
            match b.data_type() {
                DataType::Utf8View => {
                    let c = b.as_string_view();
                    assert_decimal_values!(c);
                }
                DataType::Utf8 | DataType::LargeUtf8 => {
                    let c = b.as_string::<OffsetSize>();
                    assert_decimal_values!(c);
                }
                _ => (),
            }
        }

        let array32: Vec<Option<i32>> = vec![
            Some(1123454),
            Some(2123456),
            Some(-3123453),
            Some(-3123456),
            Some(0),
            Some(123),
            Some(123456789),
            Some(-123456789),
            None,
        ];
        let array64: Vec<Option<i64>> = array32.iter().map(|num| num.map(|x| x as i64)).collect();
        let array128: Vec<Option<i128>> =
            array64.iter().map(|num| num.map(|x| x as i128)).collect();
        let array256: Vec<Option<i256>> = array128
            .iter()
            .map(|num| num.map(i256::from_i128))
            .collect();

        test_decimal_to_string::<Decimal32Type, i32>(
            DataType::Utf8View,
            create_decimal32_array(array32.clone(), 7, 3).unwrap(),
        );
        test_decimal_to_string::<Decimal32Type, i32>(
            DataType::Utf8,
            create_decimal32_array(array32.clone(), 7, 3).unwrap(),
        );
        test_decimal_to_string::<Decimal32Type, i64>(
            DataType::LargeUtf8,
            create_decimal32_array(array32, 7, 3).unwrap(),
        );

        test_decimal_to_string::<Decimal64Type, i32>(
            DataType::Utf8View,
            create_decimal64_array(array64.clone(), 7, 3).unwrap(),
        );
        test_decimal_to_string::<Decimal64Type, i32>(
            DataType::Utf8,
            create_decimal64_array(array64.clone(), 7, 3).unwrap(),
        );
        test_decimal_to_string::<Decimal64Type, i64>(
            DataType::LargeUtf8,
            create_decimal64_array(array64, 7, 3).unwrap(),
        );

        test_decimal_to_string::<Decimal128Type, i32>(
            DataType::Utf8View,
            create_decimal128_array(array128.clone(), 7, 3).unwrap(),
        );
        test_decimal_to_string::<Decimal128Type, i32>(
            DataType::Utf8,
            create_decimal128_array(array128.clone(), 7, 3).unwrap(),
        );
        test_decimal_to_string::<Decimal128Type, i64>(
            DataType::LargeUtf8,
            create_decimal128_array(array128, 7, 3).unwrap(),
        );

        test_decimal_to_string::<Decimal256Type, i32>(
            DataType::Utf8View,
            create_decimal256_array(array256.clone(), 7, 3).unwrap(),
        );
        test_decimal_to_string::<Decimal256Type, i32>(
            DataType::Utf8,
            create_decimal256_array(array256.clone(), 7, 3).unwrap(),
        );
        test_decimal_to_string::<Decimal256Type, i64>(
            DataType::LargeUtf8,
            create_decimal256_array(array256, 7, 3).unwrap(),
        );
    }

    #[test]
    fn test_cast_numeric_to_decimal128_precision_overflow() {
        let array = Int64Array::from(vec![1234567]);
        let array = Arc::new(array) as ArrayRef;
        let casted_array = cast_with_options(
            &array,
            &DataType::Decimal128(7, 3),
            &CastOptions {
                safe: true,
                format_options: FormatOptions::default(),
            },
        );
        assert!(casted_array.is_ok());
        assert!(casted_array.unwrap().is_null(0));

        let err = cast_with_options(
            &array,
            &DataType::Decimal128(7, 3),
            &CastOptions {
                safe: false,
                format_options: FormatOptions::default(),
            },
        );
        assert_eq!("Invalid argument error: 1234567000 is too large to store in a Decimal128 of precision 7. Max is 9999999", err.unwrap_err().to_string());
    }

    #[test]
    fn test_cast_numeric_to_decimal256_precision_overflow() {
        let array = Int64Array::from(vec![1234567]);
        let array = Arc::new(array) as ArrayRef;
        let casted_array = cast_with_options(
            &array,
            &DataType::Decimal256(7, 3),
            &CastOptions {
                safe: true,
                format_options: FormatOptions::default(),
            },
        );
        assert!(casted_array.is_ok());
        assert!(casted_array.unwrap().is_null(0));

        let err = cast_with_options(
            &array,
            &DataType::Decimal256(7, 3),
            &CastOptions {
                safe: false,
                format_options: FormatOptions::default(),
            },
        );
        assert_eq!("Invalid argument error: 1234567000 is too large to store in a Decimal256 of precision 7. Max is 9999999", err.unwrap_err().to_string());
    }

    /// helper function to test casting from duration to interval
    fn cast_from_duration_to_interval<T: ArrowTemporalType<Native = i64>>(
        array: Vec<i64>,
        cast_options: &CastOptions,
    ) -> Result<PrimitiveArray<IntervalMonthDayNanoType>, ArrowError> {
        let array = PrimitiveArray::<T>::new(array.into(), None);
        let array = Arc::new(array) as ArrayRef;
        let interval = DataType::Interval(IntervalUnit::MonthDayNano);
        let out = cast_with_options(&array, &interval, cast_options)?;
        let out = out.as_primitive::<IntervalMonthDayNanoType>().clone();
        Ok(out)
    }

    #[test]
    fn test_cast_from_duration_to_interval() {
        // from duration second to interval month day nano
        let array = vec![1234567];
        let casted_array =
            cast_from_duration_to_interval::<DurationSecondType>(array, &CastOptions::default())
                .unwrap();
        assert_eq!(
            casted_array.data_type(),
            &DataType::Interval(IntervalUnit::MonthDayNano)
        );
        assert_eq!(
            casted_array.value(0),
            IntervalMonthDayNano::new(0, 0, 1234567000000000)
        );

        let array = vec![i64::MAX];
        let casted_array = cast_from_duration_to_interval::<DurationSecondType>(
            array.clone(),
            &CastOptions::default(),
        )
        .unwrap();
        assert!(!casted_array.is_valid(0));

        let casted_array = cast_from_duration_to_interval::<DurationSecondType>(
            array,
            &CastOptions {
                safe: false,
                format_options: FormatOptions::default(),
            },
        );
        assert!(casted_array.is_err());

        // from duration millisecond to interval month day nano
        let array = vec![1234567];
        let casted_array = cast_from_duration_to_interval::<DurationMillisecondType>(
            array,
            &CastOptions::default(),
        )
        .unwrap();
        assert_eq!(
            casted_array.data_type(),
            &DataType::Interval(IntervalUnit::MonthDayNano)
        );
        assert_eq!(
            casted_array.value(0),
            IntervalMonthDayNano::new(0, 0, 1234567000000)
        );

        let array = vec![i64::MAX];
        let casted_array = cast_from_duration_to_interval::<DurationMillisecondType>(
            array.clone(),
            &CastOptions::default(),
        )
        .unwrap();
        assert!(!casted_array.is_valid(0));

        let casted_array = cast_from_duration_to_interval::<DurationMillisecondType>(
            array,
            &CastOptions {
                safe: false,
                format_options: FormatOptions::default(),
            },
        );
        assert!(casted_array.is_err());

        // from duration microsecond to interval month day nano
        let array = vec![1234567];
        let casted_array = cast_from_duration_to_interval::<DurationMicrosecondType>(
            array,
            &CastOptions::default(),
        )
        .unwrap();
        assert_eq!(
            casted_array.data_type(),
            &DataType::Interval(IntervalUnit::MonthDayNano)
        );
        assert_eq!(
            casted_array.value(0),
            IntervalMonthDayNano::new(0, 0, 1234567000)
        );

        let array = vec![i64::MAX];
        let casted_array = cast_from_duration_to_interval::<DurationMicrosecondType>(
            array.clone(),
            &CastOptions::default(),
        )
        .unwrap();
        assert!(!casted_array.is_valid(0));

        let casted_array = cast_from_duration_to_interval::<DurationMicrosecondType>(
            array,
            &CastOptions {
                safe: false,
                format_options: FormatOptions::default(),
            },
        );
        assert!(casted_array.is_err());

        // from duration nanosecond to interval month day nano
        let array = vec![1234567];
        let casted_array = cast_from_duration_to_interval::<DurationNanosecondType>(
            array,
            &CastOptions::default(),
        )
        .unwrap();
        assert_eq!(
            casted_array.data_type(),
            &DataType::Interval(IntervalUnit::MonthDayNano)
        );
        assert_eq!(
            casted_array.value(0),
            IntervalMonthDayNano::new(0, 0, 1234567)
        );

        let array = vec![i64::MAX];
        let casted_array = cast_from_duration_to_interval::<DurationNanosecondType>(
            array,
            &CastOptions {
                safe: false,
                format_options: FormatOptions::default(),
            },
        )
        .unwrap();
        assert_eq!(
            casted_array.value(0),
            IntervalMonthDayNano::new(0, 0, i64::MAX)
        );
    }

    /// helper function to test casting from interval to duration
    fn cast_from_interval_to_duration<T: ArrowTemporalType>(
        array: &IntervalMonthDayNanoArray,
        cast_options: &CastOptions,
    ) -> Result<PrimitiveArray<T>, ArrowError> {
        let casted_array = cast_with_options(&array, &T::DATA_TYPE, cast_options)?;
        casted_array
            .as_any()
            .downcast_ref::<PrimitiveArray<T>>()
            .ok_or_else(|| {
                ArrowError::ComputeError(format!("Failed to downcast to {}", T::DATA_TYPE))
            })
            .cloned()
    }

    #[test]
    fn test_cast_from_interval_to_duration() {
        let nullable = CastOptions::default();
        let fallible = CastOptions {
            safe: false,
            format_options: FormatOptions::default(),
        };
        let v = IntervalMonthDayNano::new(0, 0, 1234567);

        // from interval month day nano to duration second
        let array = vec![v].into();
        let casted_array: DurationSecondArray =
            cast_from_interval_to_duration(&array, &nullable).unwrap();
        assert_eq!(casted_array.value(0), 0);

        let array = vec![IntervalMonthDayNano::MAX].into();
        let casted_array: DurationSecondArray =
            cast_from_interval_to_duration(&array, &nullable).unwrap();
        assert!(!casted_array.is_valid(0));

        let res = cast_from_interval_to_duration::<DurationSecondType>(&array, &fallible);
        assert!(res.is_err());

        // from interval month day nano to duration millisecond
        let array = vec![v].into();
        let casted_array: DurationMillisecondArray =
            cast_from_interval_to_duration(&array, &nullable).unwrap();
        assert_eq!(casted_array.value(0), 1);

        let array = vec![IntervalMonthDayNano::MAX].into();
        let casted_array: DurationMillisecondArray =
            cast_from_interval_to_duration(&array, &nullable).unwrap();
        assert!(!casted_array.is_valid(0));

        let res = cast_from_interval_to_duration::<DurationMillisecondType>(&array, &fallible);
        assert!(res.is_err());

        // from interval month day nano to duration microsecond
        let array = vec![v].into();
        let casted_array: DurationMicrosecondArray =
            cast_from_interval_to_duration(&array, &nullable).unwrap();
        assert_eq!(casted_array.value(0), 1234);

        let array = vec![IntervalMonthDayNano::MAX].into();
        let casted_array =
            cast_from_interval_to_duration::<DurationMicrosecondType>(&array, &nullable).unwrap();
        assert!(!casted_array.is_valid(0));

        let casted_array =
            cast_from_interval_to_duration::<DurationMicrosecondType>(&array, &fallible);
        assert!(casted_array.is_err());

        // from interval month day nano to duration nanosecond
        let array = vec![v].into();
        let casted_array: DurationNanosecondArray =
            cast_from_interval_to_duration(&array, &nullable).unwrap();
        assert_eq!(casted_array.value(0), 1234567);

        let array = vec![IntervalMonthDayNano::MAX].into();
        let casted_array: DurationNanosecondArray =
            cast_from_interval_to_duration(&array, &nullable).unwrap();
        assert!(!casted_array.is_valid(0));

        let casted_array =
            cast_from_interval_to_duration::<DurationNanosecondType>(&array, &fallible);
        assert!(casted_array.is_err());

        let array = vec![
            IntervalMonthDayNanoType::make_value(0, 1, 0),
            IntervalMonthDayNanoType::make_value(-1, 0, 0),
            IntervalMonthDayNanoType::make_value(1, 1, 0),
            IntervalMonthDayNanoType::make_value(1, 0, 1),
            IntervalMonthDayNanoType::make_value(0, 0, -1),
        ]
        .into();
        let casted_array =
            cast_from_interval_to_duration::<DurationNanosecondType>(&array, &nullable).unwrap();
        assert!(!casted_array.is_valid(0));
        assert!(!casted_array.is_valid(1));
        assert!(!casted_array.is_valid(2));
        assert!(!casted_array.is_valid(3));
        assert!(casted_array.is_valid(4));
        assert_eq!(casted_array.value(4), -1);
    }

    /// helper function to test casting from interval year month to interval month day nano
    fn cast_from_interval_year_month_to_interval_month_day_nano(
        array: Vec<i32>,
        cast_options: &CastOptions,
    ) -> Result<PrimitiveArray<IntervalMonthDayNanoType>, ArrowError> {
        let array = PrimitiveArray::<IntervalYearMonthType>::from(array);
        let array = Arc::new(array) as ArrayRef;
        let casted_array = cast_with_options(
            &array,
            &DataType::Interval(IntervalUnit::MonthDayNano),
            cast_options,
        )?;
        casted_array
            .as_any()
            .downcast_ref::<IntervalMonthDayNanoArray>()
            .ok_or_else(|| {
                ArrowError::ComputeError(
                    "Failed to downcast to IntervalMonthDayNanoArray".to_string(),
                )
            })
            .cloned()
    }

    #[test]
    fn test_cast_from_interval_year_month_to_interval_month_day_nano() {
        // from interval year month to interval month day nano
        let array = vec![1234567];
        let casted_array = cast_from_interval_year_month_to_interval_month_day_nano(
            array,
            &CastOptions::default(),
        )
        .unwrap();
        assert_eq!(
            casted_array.data_type(),
            &DataType::Interval(IntervalUnit::MonthDayNano)
        );
        assert_eq!(
            casted_array.value(0),
            IntervalMonthDayNano::new(1234567, 0, 0)
        );
    }

    /// helper function to test casting from interval day time to interval month day nano
    fn cast_from_interval_day_time_to_interval_month_day_nano(
        array: Vec<IntervalDayTime>,
        cast_options: &CastOptions,
    ) -> Result<PrimitiveArray<IntervalMonthDayNanoType>, ArrowError> {
        let array = PrimitiveArray::<IntervalDayTimeType>::from(array);
        let array = Arc::new(array) as ArrayRef;
        let casted_array = cast_with_options(
            &array,
            &DataType::Interval(IntervalUnit::MonthDayNano),
            cast_options,
        )?;
        Ok(casted_array
            .as_primitive::<IntervalMonthDayNanoType>()
            .clone())
    }

    #[test]
    fn test_cast_from_interval_day_time_to_interval_month_day_nano() {
        // from interval day time to interval month day nano
        let array = vec![IntervalDayTime::new(123, 0)];
        let casted_array =
            cast_from_interval_day_time_to_interval_month_day_nano(array, &CastOptions::default())
                .unwrap();
        assert_eq!(
            casted_array.data_type(),
            &DataType::Interval(IntervalUnit::MonthDayNano)
        );
        assert_eq!(casted_array.value(0), IntervalMonthDayNano::new(0, 123, 0));
    }

    #[test]
    fn test_cast_below_unixtimestamp() {
        let valid = StringArray::from(vec![
            "1900-01-03 23:59:59",
            "1969-12-31 00:00:01",
            "1989-12-31 00:00:01",
        ]);

        let array = Arc::new(valid) as ArrayRef;
        let casted_array = cast_with_options(
            &array,
            &DataType::Timestamp(TimeUnit::Nanosecond, Some("+00:00".into())),
            &CastOptions {
                safe: false,
                format_options: FormatOptions::default(),
            },
        )
        .unwrap();

        let ts_array = casted_array
            .as_primitive::<TimestampNanosecondType>()
            .values()
            .iter()
            .map(|ts| ts / 1_000_000)
            .collect::<Vec<_>>();

        let array = TimestampMillisecondArray::from(ts_array).with_timezone("+00:00".to_string());
        let casted_array = cast(&array, &DataType::Date32).unwrap();
        let date_array = casted_array.as_primitive::<Date32Type>();
        let casted_array = cast(&date_array, &DataType::Utf8).unwrap();
        let string_array = casted_array.as_string::<i32>();
        assert_eq!("1900-01-03", string_array.value(0));
        assert_eq!("1969-12-31", string_array.value(1));
        assert_eq!("1989-12-31", string_array.value(2));
    }

    #[test]
    fn test_nested_list() {
        let mut list = ListBuilder::new(Int32Builder::new());
        list.append_value([Some(1), Some(2), Some(3)]);
        list.append_value([Some(4), None, Some(6)]);
        let list = list.finish();

        let to_field = Field::new("nested", list.data_type().clone(), false);
        let to = DataType::List(Arc::new(to_field));
        let out = cast(&list, &to).unwrap();
        let opts = FormatOptions::default().with_null("null");
        let formatted = ArrayFormatter::try_new(out.as_ref(), &opts).unwrap();

        assert_eq!(formatted.value(0).to_string(), "[[1], [2], [3]]");
        assert_eq!(formatted.value(1).to_string(), "[[4], [null], [6]]");
    }

    #[test]
    fn test_nested_list_cast() {
        let mut builder = ListBuilder::new(ListBuilder::new(Int32Builder::new()));
        builder.append_value([Some([Some(1), Some(2), None]), None]);
        builder.append_value([None, Some([]), None]);
        builder.append_null();
        builder.append_value([Some([Some(2), Some(3)])]);
        let start = builder.finish();

        let mut builder = LargeListBuilder::new(LargeListBuilder::new(Int8Builder::new()));
        builder.append_value([Some([Some(1), Some(2), None]), None]);
        builder.append_value([None, Some([]), None]);
        builder.append_null();
        builder.append_value([Some([Some(2), Some(3)])]);
        let expected = builder.finish();

        let actual = cast(&start, expected.data_type()).unwrap();
        assert_eq!(actual.as_ref(), &expected);
    }

    const CAST_OPTIONS: CastOptions<'static> = CastOptions {
        safe: true,
        format_options: FormatOptions::new(),
    };

    #[test]
    #[allow(clippy::assertions_on_constants)]
    fn test_const_options() {
        assert!(CAST_OPTIONS.safe)
    }

    #[test]
    fn test_list_format_options() {
        let options = CastOptions {
            safe: false,
            format_options: FormatOptions::default().with_null("null"),
        };
        let array = ListArray::from_iter_primitive::<Int32Type, _, _>(vec![
            Some(vec![Some(0), Some(1), Some(2)]),
            Some(vec![Some(0), None, Some(2)]),
        ]);
        let a = cast_with_options(&array, &DataType::Utf8, &options).unwrap();
        let r: Vec<_> = a.as_string::<i32>().iter().flatten().collect();
        assert_eq!(r, &["[0, 1, 2]", "[0, null, 2]"]);
    }
    #[test]
    fn test_cast_string_to_timestamp_invalid_tz() {
        // content after Z should be ignored
        let bad_timestamp = "2023-12-05T21:58:10.45ZZTOP";
        let array = StringArray::from(vec![Some(bad_timestamp)]);

        let data_types = [
            DataType::Timestamp(TimeUnit::Second, None),
            DataType::Timestamp(TimeUnit::Millisecond, None),
            DataType::Timestamp(TimeUnit::Microsecond, None),
            DataType::Timestamp(TimeUnit::Nanosecond, None),
        ];

        let cast_options = CastOptions {
            safe: false,
            ..Default::default()
        };

        for dt in data_types {
            assert_eq!(
                cast_with_options(&array, &dt, &cast_options)
                    .unwrap_err()
                    .to_string(),
                "Parser error: Invalid timezone \"ZZTOP\": only offset based timezones supported without chrono-tz feature"
            );
        }
    }
    #[test]
    fn test_cast_struct_to_struct() {
        let struct_type = DataType::Struct(
            vec![
                Field::new("a", DataType::Boolean, false),
                Field::new("b", DataType::Int32, false),
            ]
            .into(),
        );
        let to_type = DataType::Struct(
            vec![
                Field::new("a", DataType::Utf8, false),
                Field::new("b", DataType::Utf8, false),
            ]
            .into(),
        );
        let boolean = Arc::new(BooleanArray::from(vec![false, false, true, true]));
        let int = Arc::new(Int32Array::from(vec![42, 28, 19, 31]));
        let struct_array = StructArray::from(vec![
            (
                Arc::new(Field::new("b", DataType::Boolean, false)),
                boolean.clone() as ArrayRef,
            ),
            (
                Arc::new(Field::new("c", DataType::Int32, false)),
                int.clone() as ArrayRef,
            ),
        ]);
        let casted_array = cast(&struct_array, &to_type).unwrap();
        let casted_array = casted_array.as_struct();
        assert_eq!(casted_array.data_type(), &to_type);
        let casted_boolean_array = casted_array
            .column(0)
            .as_string::<i32>()
            .into_iter()
            .flatten()
            .collect::<Vec<_>>();
        let casted_int_array = casted_array
            .column(1)
            .as_string::<i32>()
            .into_iter()
            .flatten()
            .collect::<Vec<_>>();
        assert_eq!(casted_boolean_array, vec!["false", "false", "true", "true"]);
        assert_eq!(casted_int_array, vec!["42", "28", "19", "31"]);

        // test for can't cast
        let to_type = DataType::Struct(
            vec![
                Field::new("a", DataType::Date32, false),
                Field::new("b", DataType::Utf8, false),
            ]
            .into(),
        );
        assert!(!can_cast_types(&struct_type, &to_type));
        let result = cast(&struct_array, &to_type);
        assert_eq!(
            "Cast error: Casting from Boolean to Date32 not supported",
            result.unwrap_err().to_string()
        );
    }

    #[test]
    fn test_cast_struct_to_struct_nullability() {
        let boolean = Arc::new(BooleanArray::from(vec![false, false, true, true]));
        let int = Arc::new(Int32Array::from(vec![Some(42), None, Some(19), None]));
        let struct_array = StructArray::from(vec![
            (
                Arc::new(Field::new("b", DataType::Boolean, false)),
                boolean.clone() as ArrayRef,
            ),
            (
                Arc::new(Field::new("c", DataType::Int32, true)),
                int.clone() as ArrayRef,
            ),
        ]);

        // okay: nullable to nullable
        let to_type = DataType::Struct(
            vec![
                Field::new("a", DataType::Utf8, false),
                Field::new("b", DataType::Utf8, true),
            ]
            .into(),
        );
        cast(&struct_array, &to_type).expect("Cast nullable to nullable struct field should work");

        // error: nullable to non-nullable
        let to_type = DataType::Struct(
            vec![
                Field::new("a", DataType::Utf8, false),
                Field::new("b", DataType::Utf8, false),
            ]
            .into(),
        );
        cast(&struct_array, &to_type)
            .expect_err("Cast nullable to non-nullable struct field should fail");

        let boolean = Arc::new(BooleanArray::from(vec![false, false, true, true]));
        let int = Arc::new(Int32Array::from(vec![i32::MAX, 25, 1, 100]));
        let struct_array = StructArray::from(vec![
            (
                Arc::new(Field::new("b", DataType::Boolean, false)),
                boolean.clone() as ArrayRef,
            ),
            (
                Arc::new(Field::new("c", DataType::Int32, false)),
                int.clone() as ArrayRef,
            ),
        ]);

        // okay: non-nullable to non-nullable
        let to_type = DataType::Struct(
            vec![
                Field::new("a", DataType::Utf8, false),
                Field::new("b", DataType::Utf8, false),
            ]
            .into(),
        );
        cast(&struct_array, &to_type)
            .expect("Cast non-nullable to non-nullable struct field should work");

        // err: non-nullable to non-nullable but overflowing return null during casting
        let to_type = DataType::Struct(
            vec![
                Field::new("a", DataType::Utf8, false),
                Field::new("b", DataType::Int8, false),
            ]
            .into(),
        );
        cast(&struct_array, &to_type).expect_err(
            "Cast non-nullable to non-nullable struct field returning null should fail",
        );
    }

    #[test]
    fn test_cast_struct_to_non_struct() {
        let boolean = Arc::new(BooleanArray::from(vec![true, false]));
        let struct_array = StructArray::from(vec![(
            Arc::new(Field::new("a", DataType::Boolean, false)),
            boolean.clone() as ArrayRef,
        )]);
        let to_type = DataType::Utf8;
        let result = cast(&struct_array, &to_type);
        assert_eq!(
            r#"Cast error: Casting from Struct([Field { name: "a", data_type: Boolean, nullable: false, dict_id: 0, dict_is_ordered: false, metadata: {} }]) to Utf8 not supported"#,
            result.unwrap_err().to_string()
        );
    }

    #[test]
    fn test_cast_non_struct_to_struct() {
        let array = StringArray::from(vec!["a", "b"]);
        let to_type = DataType::Struct(vec![Field::new("a", DataType::Boolean, false)].into());
        let result = cast(&array, &to_type);
        assert_eq!(
            r#"Cast error: Casting from Utf8 to Struct([Field { name: "a", data_type: Boolean, nullable: false, dict_id: 0, dict_is_ordered: false, metadata: {} }]) not supported"#,
            result.unwrap_err().to_string()
        );
    }

    fn run_decimal_cast_test_case_between_multiple_types(t: DecimalCastTestConfig) {
        run_decimal_cast_test_case::<Decimal128Type, Decimal128Type>(t.clone());
        run_decimal_cast_test_case::<Decimal128Type, Decimal256Type>(t.clone());
        run_decimal_cast_test_case::<Decimal256Type, Decimal128Type>(t.clone());
        run_decimal_cast_test_case::<Decimal256Type, Decimal256Type>(t.clone());
    }

    #[test]
    fn test_decimal_to_decimal_coverage() {
        let test_cases = [
            // increase precision, increase scale, infallible
            DecimalCastTestConfig {
                input_prec: 5,
                input_scale: 1,
                input_repr: 99999, // 9999.9
                output_prec: 10,
                output_scale: 6,
                expected_output_repr: Ok(9999900000), // 9999.900000
            },
            // increase precision, increase scale, fallible, safe
            DecimalCastTestConfig {
                input_prec: 5,
                input_scale: 1,
                input_repr: 99, // 9999.9
                output_prec: 7,
                output_scale: 6,
                expected_output_repr: Ok(9900000), // 9.900000
            },
            // increase precision, increase scale, fallible, unsafe
            DecimalCastTestConfig {
                input_prec: 5,
                input_scale: 1,
                input_repr: 99999, // 9999.9
                output_prec: 7,
                output_scale: 6,
                expected_output_repr: Err("Invalid argument error: 9999900000 is too large to store in a {} of precision 7. Max is 9999999".to_string()) // max is 9.999999
            },
            // increase precision, decrease scale, always infallible
            DecimalCastTestConfig {
                input_prec: 5,
                input_scale: 3,
                input_repr: 99999, // 99.999
                output_prec: 10,
                output_scale: 2,
                expected_output_repr: Ok(10000), // 100.00
            },
            // increase precision, decrease scale, no rouding
            DecimalCastTestConfig {
                input_prec: 5,
                input_scale: 3,
                input_repr: 99994, // 99.994
                output_prec: 10,
                output_scale: 2,
                expected_output_repr: Ok(9999), // 99.99
            },
            // increase precision, don't change scale, always infallible
            DecimalCastTestConfig {
                input_prec: 5,
                input_scale: 3,
                input_repr: 99999, // 99.999
                output_prec: 10,
                output_scale: 3,
                expected_output_repr: Ok(99999), // 99.999
            },
            // decrease precision, increase scale, safe
            DecimalCastTestConfig {
                input_prec: 10,
                input_scale: 5,
                input_repr: 999999, // 9.99999
                output_prec: 8,
                output_scale: 7,
                expected_output_repr: Ok(99999900), // 9.9999900
            },
            // decrease precision, increase scale, unsafe
            DecimalCastTestConfig {
                input_prec: 10,
                input_scale: 5,
                input_repr: 9999999, // 99.99999
                output_prec: 8,
                output_scale: 7,
                expected_output_repr: Err("Invalid argument error: 999999900 is too large to store in a {} of precision 8. Max is 99999999".to_string()) // max is 9.9999999
            },
            // decrease precision, decrease scale, safe, infallible
            DecimalCastTestConfig {
                input_prec: 7,
                input_scale: 4,
                input_repr: 9999999, // 999.9999
                output_prec: 6,
                output_scale: 2,
                expected_output_repr: Ok(100000),
            },
            // decrease precision, decrease scale, safe, fallible
            DecimalCastTestConfig {
                input_prec: 10,
                input_scale: 5,
                input_repr: 12345678, // 123.45678
                output_prec: 8,
                output_scale: 3,
                expected_output_repr: Ok(123457), // 123.457
            },
            // decrease precision, decrease scale, unsafe
            DecimalCastTestConfig {
                input_prec: 10,
                input_scale: 5,
                input_repr: 9999999, // 99.99999
                output_prec: 4,
                output_scale: 3,
                expected_output_repr: Err("Invalid argument error: 100000 is too large to store in a {} of precision 4. Max is 9999".to_string()) // max is 9.999
            },
            // decrease precision, same scale, safe
            DecimalCastTestConfig {
                input_prec: 10,
                input_scale: 5,
                input_repr: 999999, // 9.99999
                output_prec: 6,
                output_scale: 5,
                expected_output_repr: Ok(999999), // 9.99999
            },
            // decrease precision, same scale, unsafe
            DecimalCastTestConfig {
                input_prec: 10,
                input_scale: 5,
                input_repr: 9999999, // 99.99999
                output_prec: 6,
                output_scale: 5,
                expected_output_repr: Err("Invalid argument error: 9999999 is too large to store in a {} of precision 6. Max is 999999".to_string()) // max is 9.99999
            },
            // same precision, increase scale, safe
            DecimalCastTestConfig {
                input_prec: 7,
                input_scale: 4,
                input_repr: 12345, // 1.2345
                output_prec: 7,
                output_scale: 6,
                expected_output_repr: Ok(1234500), // 1.234500
            },
            // same precision, increase scale, unsafe
            DecimalCastTestConfig {
                input_prec: 7,
                input_scale: 4,
                input_repr: 123456, // 12.3456
                output_prec: 7,
                output_scale: 6,
                expected_output_repr: Err("Invalid argument error: 12345600 is too large to store in a {} of precision 7. Max is 9999999".to_string()) // max is 9.99999
            },
            // same precision, decrease scale, infallible
            DecimalCastTestConfig {
                input_prec: 7,
                input_scale: 5,
                input_repr: 1234567, // 12.34567
                output_prec: 7,
                output_scale: 4,
                expected_output_repr: Ok(123457), // 12.3457
            },
            // same precision, same scale, infallible
            DecimalCastTestConfig {
                input_prec: 7,
                input_scale: 5,
                input_repr: 9999999, // 99.99999
                output_prec: 7,
                output_scale: 5,
                expected_output_repr: Ok(9999999), // 99.99999
            },
            // precision increase, input scale & output scale = 0, infallible
            DecimalCastTestConfig {
                input_prec: 7,
                input_scale: 0,
                input_repr: 1234567, // 1234567
                output_prec: 8,
                output_scale: 0,
                expected_output_repr: Ok(1234567), // 1234567
            },
            // precision decrease, input scale & output scale = 0, failure
            DecimalCastTestConfig {
                input_prec: 7,
                input_scale: 0,
                input_repr: 1234567, // 1234567
                output_prec: 6,
                output_scale: 0,
                expected_output_repr: Err("Invalid argument error: 1234567 is too large to store in a {} of precision 6. Max is 999999".to_string())
            },
            // precision decrease, input scale & output scale = 0, success
            DecimalCastTestConfig {
                input_prec: 7,
                input_scale: 0,
                input_repr: 123456, // 123456
                output_prec: 6,
                output_scale: 0,
                expected_output_repr: Ok(123456), // 123456
            },
        ];

        for t in test_cases {
            run_decimal_cast_test_case_between_multiple_types(t);
        }
    }

    #[test]
    fn test_decimal_to_decimal_increase_scale_and_precision_unchecked() {
        let test_cases = [
            DecimalCastTestConfig {
                input_prec: 5,
                input_scale: 0,
                input_repr: 99999,
                output_prec: 10,
                output_scale: 5,
                expected_output_repr: Ok(9999900000),
            },
            DecimalCastTestConfig {
                input_prec: 5,
                input_scale: 0,
                input_repr: -99999,
                output_prec: 10,
                output_scale: 5,
                expected_output_repr: Ok(-9999900000),
            },
            DecimalCastTestConfig {
                input_prec: 5,
                input_scale: 2,
                input_repr: 99999,
                output_prec: 10,
                output_scale: 5,
                expected_output_repr: Ok(99999000),
            },
            DecimalCastTestConfig {
                input_prec: 5,
                input_scale: -2,
                input_repr: -99999,
                output_prec: 10,
                output_scale: 3,
                expected_output_repr: Ok(-9999900000),
            },
            DecimalCastTestConfig {
                input_prec: 5,
                input_scale: 3,
                input_repr: -12345,
                output_prec: 6,
                output_scale: 5,
                expected_output_repr: Err("Invalid argument error: -1234500 is too small to store in a {} of precision 6. Min is -999999".to_string())
            },
        ];

        for t in test_cases {
            run_decimal_cast_test_case_between_multiple_types(t);
        }
    }

    #[test]
    fn test_decimal_to_decimal_decrease_scale_and_precision_unchecked() {
        let test_cases = [
            DecimalCastTestConfig {
                input_prec: 5,
                input_scale: 0,
                input_repr: 99999,
                output_scale: -3,
                output_prec: 3,
                expected_output_repr: Ok(100),
            },
            DecimalCastTestConfig {
                input_prec: 5,
                input_scale: 0,
                input_repr: -99999,
                output_prec: 1,
                output_scale: -5,
                expected_output_repr: Ok(-1),
            },
            DecimalCastTestConfig {
                input_prec: 10,
                input_scale: 2,
                input_repr: 123456789,
                output_prec: 5,
                output_scale: -2,
                expected_output_repr: Ok(12346),
            },
            DecimalCastTestConfig {
                input_prec: 10,
                input_scale: 4,
                input_repr: -9876543210,
                output_prec: 7,
                output_scale: 0,
                expected_output_repr: Ok(-987654),
            },
            DecimalCastTestConfig {
                input_prec: 7,
                input_scale: 4,
                input_repr: 9999999,
                output_prec: 6,
                output_scale: 3,
                expected_output_repr:
                    Err("Invalid argument error: 1000000 is too large to store in a {} of precision 6. Max is 999999".to_string()),
            },
        ];
        for t in test_cases {
            run_decimal_cast_test_case_between_multiple_types(t);
        }
    }

    #[test]
    fn test_decimal_to_decimal_throw_error_on_precision_overflow_same_scale() {
        let array = vec![Some(123456789)];
        let array = create_decimal128_array(array, 24, 2).unwrap();
        let input_type = DataType::Decimal128(24, 2);
        let output_type = DataType::Decimal128(6, 2);
        assert!(can_cast_types(&input_type, &output_type));

        let options = CastOptions {
            safe: false,
            ..Default::default()
        };
        let result = cast_with_options(&array, &output_type, &options);
        assert_eq!(result.unwrap_err().to_string(),
                   "Invalid argument error: 123456789 is too large to store in a Decimal128 of precision 6. Max is 999999");
    }

    #[test]
    fn test_decimal_to_decimal_same_scale() {
        let array = vec![Some(520)];
        let array = create_decimal128_array(array, 4, 2).unwrap();
        let input_type = DataType::Decimal128(4, 2);
        let output_type = DataType::Decimal128(3, 2);
        assert!(can_cast_types(&input_type, &output_type));

        let options = CastOptions {
            safe: false,
            ..Default::default()
        };
        let result = cast_with_options(&array, &output_type, &options);
        assert_eq!(
            result.unwrap().as_primitive::<Decimal128Type>().value(0),
            520
        );

        // Cast 0 of decimal(3, 0) type to decimal(2, 0)
        assert_eq!(
            &cast(
                &create_decimal128_array(vec![Some(0)], 3, 0).unwrap(),
                &DataType::Decimal128(2, 0)
            )
            .unwrap(),
            &(Arc::new(create_decimal128_array(vec![Some(0)], 2, 0).unwrap()) as ArrayRef)
        );
    }

    #[test]
    fn test_decimal_to_decimal_throw_error_on_precision_overflow_lower_scale() {
        let array = vec![Some(123456789)];
        let array = create_decimal128_array(array, 24, 4).unwrap();
        let input_type = DataType::Decimal128(24, 4);
        let output_type = DataType::Decimal128(6, 2);
        assert!(can_cast_types(&input_type, &output_type));

        let options = CastOptions {
            safe: false,
            ..Default::default()
        };
        let result = cast_with_options(&array, &output_type, &options);
        assert_eq!(result.unwrap_err().to_string(),
                   "Invalid argument error: 1234568 is too large to store in a Decimal128 of precision 6. Max is 999999");
    }

    #[test]
    fn test_decimal_to_decimal_throw_error_on_precision_overflow_greater_scale() {
        let array = vec![Some(123456789)];
        let array = create_decimal128_array(array, 24, 2).unwrap();
        let input_type = DataType::Decimal128(24, 2);
        let output_type = DataType::Decimal128(6, 3);
        assert!(can_cast_types(&input_type, &output_type));

        let options = CastOptions {
            safe: false,
            ..Default::default()
        };
        let result = cast_with_options(&array, &output_type, &options);
        assert_eq!(result.unwrap_err().to_string(),
                   "Invalid argument error: 1234567890 is too large to store in a Decimal128 of precision 6. Max is 999999");
    }

    #[test]
    fn test_decimal_to_decimal_throw_error_on_precision_overflow_diff_type() {
        let array = vec![Some(123456789)];
        let array = create_decimal128_array(array, 24, 2).unwrap();
        let input_type = DataType::Decimal128(24, 2);
        let output_type = DataType::Decimal256(6, 2);
        assert!(can_cast_types(&input_type, &output_type));

        let options = CastOptions {
            safe: false,
            ..Default::default()
        };
        let result = cast_with_options(&array, &output_type, &options);
        assert_eq!(result.unwrap_err().to_string(),
                   "Invalid argument error: 123456789 is too large to store in a Decimal256 of precision 6. Max is 999999");
    }

    #[test]
    fn test_first_none() {
        let array = Arc::new(ListArray::from_iter_primitive::<Int64Type, _, _>(vec![
            None,
            Some(vec![Some(1), Some(2)]),
        ])) as ArrayRef;
        let data_type =
            DataType::FixedSizeList(FieldRef::new(Field::new("item", DataType::Int64, true)), 2);
        let opt = CastOptions::default();
        let r = cast_with_options(&array, &data_type, &opt).unwrap();

        let fixed_array = Arc::new(FixedSizeListArray::from_iter_primitive::<Int64Type, _, _>(
            vec![None, Some(vec![Some(1), Some(2)])],
            2,
        )) as ArrayRef;
        assert_eq!(*fixed_array, *r);
    }

    #[test]
    fn test_first_last_none() {
        let array = Arc::new(ListArray::from_iter_primitive::<Int64Type, _, _>(vec![
            None,
            Some(vec![Some(1), Some(2)]),
            None,
        ])) as ArrayRef;
        let data_type =
            DataType::FixedSizeList(FieldRef::new(Field::new("item", DataType::Int64, true)), 2);
        let opt = CastOptions::default();
        let r = cast_with_options(&array, &data_type, &opt).unwrap();

        let fixed_array = Arc::new(FixedSizeListArray::from_iter_primitive::<Int64Type, _, _>(
            vec![None, Some(vec![Some(1), Some(2)]), None],
            2,
        )) as ArrayRef;
        assert_eq!(*fixed_array, *r);
    }
}<|MERGE_RESOLUTION|>--- conflicted
+++ resolved
@@ -847,7 +847,6 @@
             cast_map_values(array.as_map(), to_type, cast_options, ordered1.to_owned())
         }
         // Decimal to decimal, same width
-<<<<<<< HEAD
         (Decimal32(p1, s1), Decimal32(p2, s2)) => {
             cast_decimal_to_decimal_same_type::<Decimal32Type>(
                 array.as_primitive(),
@@ -868,8 +867,6 @@
                 cast_options,
             )
         }
-=======
->>>>>>> ccadb4f8
         (Decimal128(p1, s1), Decimal128(p2, s2)) => {
             cast_decimal_to_decimal_same_type::<Decimal128Type>(
                 array.as_primitive(),
@@ -891,10 +888,10 @@
             )
         }
         // Decimal to decimal, different width
-<<<<<<< HEAD
         (Decimal32(_, s1), Decimal64(p2, s2)) => {
             cast_decimal_to_decimal::<Decimal32Type, Decimal64Type>(
                 array.as_primitive(),
+                *p1,
                 *s1,
                 *p2,
                 *s2,
@@ -904,6 +901,7 @@
         (Decimal32(_, s1), Decimal128(p2, s2)) => {
             cast_decimal_to_decimal::<Decimal32Type, Decimal128Type>(
                 array.as_primitive(),
+                *p1,
                 *s1,
                 *p2,
                 *s2,
@@ -965,19 +963,14 @@
             )
         }
         (Decimal128(_, s1), Decimal256(p2, s2)) => {
-=======
-        (Decimal128(p1, s1), Decimal256(p2, s2)) => {
->>>>>>> ccadb4f8
             cast_decimal_to_decimal::<Decimal128Type, Decimal256Type>(
                 array.as_primitive(),
-                *p1,
                 *s1,
                 *p2,
                 *s2,
                 cast_options,
             )
         }
-<<<<<<< HEAD
         (Decimal256(_, s1), Decimal32(p2, s2)) => {
             cast_decimal_to_decimal::<Decimal256Type, Decimal32Type>(
                 array.as_primitive(),
@@ -997,12 +990,8 @@
             )
         }
         (Decimal256(_, s1), Decimal128(p2, s2)) => {
-=======
-        (Decimal256(p1, s1), Decimal128(p2, s2)) => {
->>>>>>> ccadb4f8
             cast_decimal_to_decimal::<Decimal256Type, Decimal128Type>(
                 array.as_primitive(),
-                *p1,
                 *s1,
                 *p2,
                 *s2,
@@ -1010,7 +999,6 @@
             )
         }
         // Decimal to non-decimal
-<<<<<<< HEAD
         (Decimal32(_, scale), _) if !to_type.is_temporal() => {
             cast_from_decimal::<Decimal32Type, _>(
                 array,
@@ -1033,8 +1021,6 @@
                 cast_options,
             )
         }
-=======
->>>>>>> ccadb4f8
         (Decimal128(_, scale), _) if !to_type.is_temporal() => {
             cast_from_decimal::<Decimal128Type, _>(
                 array,
@@ -1056,7 +1042,6 @@
                 |x: i256| x.to_f64().unwrap(),
                 cast_options,
             )
-<<<<<<< HEAD
         }
         // Non-decimal to decimal
         (_, Decimal32(precision, scale)) if !from_type.is_temporal() => {
@@ -1080,10 +1065,7 @@
                 to_type,
                 cast_options,
             )
-=======
->>>>>>> ccadb4f8
-        }
-        // Non-decimal to decimal
+        }
         (_, Decimal128(precision, scale)) if !from_type.is_temporal() => {
             cast_to_decimal::<Decimal128Type, _>(
                 array,
@@ -2260,21 +2242,13 @@
             base,
             cast_options,
         ),
-<<<<<<< HEAD
         Float32 => cast_floating_point_to_decimal::<_, D, _>(
-=======
-        Float32 => cast_floating_point_to_decimal::<_, D>(
->>>>>>> ccadb4f8
             array.as_primitive::<Float32Type>(),
             *precision,
             *scale,
             cast_options,
         ),
-<<<<<<< HEAD
         Float64 => cast_floating_point_to_decimal::<_, D, _>(
-=======
-        Float64 => cast_floating_point_to_decimal::<_, D>(
->>>>>>> ccadb4f8
             array.as_primitive::<Float64Type>(),
             *precision,
             *scale,
@@ -2639,28 +2613,6 @@
         };
     }
 
-<<<<<<< HEAD
-    fn create_decimal32_array(
-        array: Vec<Option<i32>>,
-        precision: u8,
-        scale: i8,
-    ) -> Result<Decimal32Array, ArrowError> {
-        array
-            .into_iter()
-            .collect::<Decimal32Array>()
-            .with_precision_and_scale(precision, scale)
-    }
-
-    fn create_decimal64_array(
-        array: Vec<Option<i64>>,
-        precision: u8,
-        scale: i8,
-    ) -> Result<Decimal64Array, ArrowError> {
-        array
-            .into_iter()
-            .collect::<Decimal64Array>()
-            .with_precision_and_scale(precision, scale)
-=======
     fn run_decimal_cast_test_case<I, O>(t: DecimalCastTestConfig)
     where
         I: DecimalType,
@@ -2701,7 +2653,28 @@
                 assert_eq!(result.unwrap_err().to_string(), expected_error_message);
             }
         }
->>>>>>> ccadb4f8
+    }
+
+    fn create_decimal32_array(
+        array: Vec<Option<i32>>,
+        precision: u8,
+        scale: i8,
+    ) -> Result<Decimal32Array, ArrowError> {
+        array
+            .into_iter()
+            .collect::<Decimal32Array>()
+            .with_precision_and_scale(precision, scale)
+    }
+
+    fn create_decimal64_array(
+        array: Vec<Option<i64>>,
+        precision: u8,
+        scale: i8,
+    ) -> Result<Decimal64Array, ArrowError> {
+        array
+            .into_iter()
+            .collect::<Decimal64Array>()
+            .with_precision_and_scale(precision, scale)
     }
 
     fn create_decimal128_array(
@@ -3241,7 +3214,6 @@
         );
     }
 
-<<<<<<< HEAD
     macro_rules! generate_decimal_to_numeric_cast_test_case {
         ($INPUT_ARRAY: expr) => {
             // u8
@@ -3351,102 +3323,6 @@
         let array = create_decimal128_array(value_array, 38, 2).unwrap();
 
         generate_decimal_to_numeric_cast_test_case!(&array);
-=======
-    fn generate_decimal_to_numeric_cast_test_case<T>(array: &PrimitiveArray<T>)
-    where
-        T: ArrowPrimitiveType + DecimalType,
-    {
-        // u8
-        generate_cast_test_case!(
-            array,
-            UInt8Array,
-            &DataType::UInt8,
-            vec![Some(1_u8), Some(2_u8), Some(3_u8), None, Some(5_u8)]
-        );
-        // u16
-        generate_cast_test_case!(
-            array,
-            UInt16Array,
-            &DataType::UInt16,
-            vec![Some(1_u16), Some(2_u16), Some(3_u16), None, Some(5_u16)]
-        );
-        // u32
-        generate_cast_test_case!(
-            array,
-            UInt32Array,
-            &DataType::UInt32,
-            vec![Some(1_u32), Some(2_u32), Some(3_u32), None, Some(5_u32)]
-        );
-        // u64
-        generate_cast_test_case!(
-            array,
-            UInt64Array,
-            &DataType::UInt64,
-            vec![Some(1_u64), Some(2_u64), Some(3_u64), None, Some(5_u64)]
-        );
-        // i8
-        generate_cast_test_case!(
-            array,
-            Int8Array,
-            &DataType::Int8,
-            vec![Some(1_i8), Some(2_i8), Some(3_i8), None, Some(5_i8)]
-        );
-        // i16
-        generate_cast_test_case!(
-            array,
-            Int16Array,
-            &DataType::Int16,
-            vec![Some(1_i16), Some(2_i16), Some(3_i16), None, Some(5_i16)]
-        );
-        // i32
-        generate_cast_test_case!(
-            array,
-            Int32Array,
-            &DataType::Int32,
-            vec![Some(1_i32), Some(2_i32), Some(3_i32), None, Some(5_i32)]
-        );
-        // i64
-        generate_cast_test_case!(
-            array,
-            Int64Array,
-            &DataType::Int64,
-            vec![Some(1_i64), Some(2_i64), Some(3_i64), None, Some(5_i64)]
-        );
-        // f32
-        generate_cast_test_case!(
-            array,
-            Float32Array,
-            &DataType::Float32,
-            vec![
-                Some(1.25_f32),
-                Some(2.25_f32),
-                Some(3.25_f32),
-                None,
-                Some(5.25_f32)
-            ]
-        );
-        // f64
-        generate_cast_test_case!(
-            array,
-            Float64Array,
-            &DataType::Float64,
-            vec![
-                Some(1.25_f64),
-                Some(2.25_f64),
-                Some(3.25_f64),
-                None,
-                Some(5.25_f64)
-            ]
-        );
-    }
-
-    #[test]
-    fn test_cast_decimal128_to_numeric() {
-        let value_array: Vec<Option<i128>> = vec![Some(125), Some(225), Some(325), None, Some(525)];
-        let array = create_decimal128_array(value_array, 38, 2).unwrap();
-
-        generate_decimal_to_numeric_cast_test_case(&array);
->>>>>>> ccadb4f8
 
         // overflow test: out of range of max u8
         let value_array: Vec<Option<i128>> = vec![Some(51300)];
