// Licensed to the Apache Software Foundation (ASF) under one
// or more contributor license agreements.  See the NOTICE file
// distributed with this work for additional information
// regarding copyright ownership.  The ASF licenses this file
// to you under the Apache License, Version 2.0 (the
// "License"); you may not use this file except in compliance
// with the License.  You may obtain a copy of the License at
//
//   http://www.apache.org/licenses/LICENSE-2.0
//
// Unless required by applicable law or agreed to in writing,
// software distributed under the License is distributed on an
// "AS IS" BASIS, WITHOUT WARRANTIES OR CONDITIONS OF ANY
// KIND, either express or implied.  See the License for the
// specific language governing permissions and limitations
// under the License.

//! Cast kernels to convert [`ArrayRef`]  between supported datatypes.
//!
//! See [`cast_with_options`] for more information on specific conversions.
//!
//! Example:
//!
//! ```
//! # use arrow_array::*;
//! # use arrow_cast::cast;
//! # use arrow_schema::DataType;
//! # use std::sync::Arc;
//! # use arrow_array::types::Float64Type;
//! # use arrow_array::cast::AsArray;
//! // int32 to float64
//! let a = Int32Array::from(vec![5, 6, 7]);
//! let b = cast(&a, &DataType::Float64).unwrap();
//! let c = b.as_primitive::<Float64Type>();
//! assert_eq!(5.0, c.value(0));
//! assert_eq!(6.0, c.value(1));
//! assert_eq!(7.0, c.value(2));
//! ```

mod decimal;
mod dictionary;
mod list;
mod map;
mod string;
use crate::cast::decimal::*;
use crate::cast::dictionary::*;
use crate::cast::list::*;
use crate::cast::map::*;
use crate::cast::string::*;

use arrow_buffer::IntervalMonthDayNano;
use arrow_data::ByteView;
use chrono::{NaiveTime, Offset, TimeZone, Utc};
use std::cmp::Ordering;
use std::sync::Arc;

use crate::display::{ArrayFormatter, FormatOptions};
use crate::parse::{
    parse_interval_day_time, parse_interval_month_day_nano, parse_interval_year_month,
    string_to_datetime, Parser,
};
use arrow_array::{builder::*, cast::*, temporal_conversions::*, timezone::Tz, types::*, *};
use arrow_buffer::{i256, ArrowNativeType, OffsetBuffer};
use arrow_data::transform::MutableArrayData;
use arrow_data::ArrayData;
use arrow_schema::*;
use arrow_select::take::take;
use num::cast::AsPrimitive;
use num::{NumCast, ToPrimitive};

/// CastOptions provides a way to override the default cast behaviors
#[derive(Debug, Clone, PartialEq, Eq, Hash)]
pub struct CastOptions<'a> {
    /// how to handle cast failures, either return NULL (safe=true) or return ERR (safe=false)
    pub safe: bool,
    /// Formatting options when casting from temporal types to string
    pub format_options: FormatOptions<'a>,
}

impl Default for CastOptions<'_> {
    fn default() -> Self {
        Self {
            safe: true,
            format_options: FormatOptions::default(),
        }
    }
}

/// Return true if a value of type `from_type` can be cast into a value of `to_type`.
///
/// See [`cast_with_options`] for more information
pub fn can_cast_types(from_type: &DataType, to_type: &DataType) -> bool {
    use self::DataType::*;
    use self::IntervalUnit::*;
    use self::TimeUnit::*;
    if from_type == to_type {
        return true;
    }

    match (from_type, to_type) {
        (
            Null,
            Boolean
            | Int8
            | UInt8
            | Int16
            | UInt16
            | Int32
            | UInt32
            | Float32
            | Date32
            | Time32(_)
            | Int64
            | UInt64
            | Float64
            | Date64
            | Timestamp(_, _)
            | Time64(_)
            | Duration(_)
            | Interval(_)
            | FixedSizeBinary(_)
            | Binary
            | Utf8
            | LargeBinary
            | LargeUtf8
            | BinaryView
            | Utf8View
            | List(_)
            | LargeList(_)
            | FixedSizeList(_, _)
            | Struct(_)
            | Map(_, _)
            | Dictionary(_, _),
        ) => true,
        // Dictionary/List conditions should be put in front of others
        (Dictionary(_, from_value_type), Dictionary(_, to_value_type)) => {
            can_cast_types(from_value_type, to_value_type)
        }
        (Dictionary(_, value_type), _) => can_cast_types(value_type, to_type),
        (_, Dictionary(_, value_type)) => can_cast_types(from_type, value_type),
        (List(list_from) | LargeList(list_from), List(list_to) | LargeList(list_to)) => {
            can_cast_types(list_from.data_type(), list_to.data_type())
        }
        (List(list_from) | LargeList(list_from), Utf8 | LargeUtf8) => {
            can_cast_types(list_from.data_type(), to_type)
        }
        (List(list_from) | LargeList(list_from), FixedSizeList(list_to, _)) => {
            can_cast_types(list_from.data_type(), list_to.data_type())
        }
        (List(_), _) => false,
        (FixedSizeList(list_from,_), List(list_to)) |
        (FixedSizeList(list_from,_), LargeList(list_to)) => {
            can_cast_types(list_from.data_type(), list_to.data_type())
        }
        (FixedSizeList(inner, size), FixedSizeList(inner_to, size_to)) if size == size_to => {
            can_cast_types(inner.data_type(), inner_to.data_type())
        }
        (_, List(list_to)) => can_cast_types(from_type, list_to.data_type()),
        (_, LargeList(list_to)) => can_cast_types(from_type, list_to.data_type()),
        (_, FixedSizeList(list_to,size)) if *size == 1 => {
            can_cast_types(from_type, list_to.data_type())},
        (FixedSizeList(list_from,size), _) if *size == 1 => {
            can_cast_types(list_from.data_type(), to_type)},
        (Map(from_entries,ordered_from), Map(to_entries, ordered_to)) if ordered_from == ordered_to =>
            match (key_field(from_entries), key_field(to_entries), value_field(from_entries), value_field(to_entries)) {
                (Some(from_key), Some(to_key), Some(from_value), Some(to_value)) =>
                    can_cast_types(from_key.data_type(), to_key.data_type()) && can_cast_types(from_value.data_type(), to_value.data_type()),
                _ => false
            },
        // cast one decimal type to another decimal type
        (Decimal128(_, _), Decimal128(_, _)) => true,
        (Decimal256(_, _), Decimal256(_, _)) => true,
        (Decimal128(_, _), Decimal256(_, _)) => true,
        (Decimal256(_, _), Decimal128(_, _)) => true,
        // unsigned integer to decimal
        (UInt8 | UInt16 | UInt32 | UInt64, Decimal128(_, _)) |
        (UInt8 | UInt16 | UInt32 | UInt64, Decimal256(_, _)) |
        // signed numeric to decimal
        (Null | Int8 | Int16 | Int32 | Int64 | Float32 | Float64, Decimal128(_, _)) |
        (Null | Int8 | Int16 | Int32 | Int64 | Float32 | Float64, Decimal256(_, _)) |
        // decimal to unsigned numeric
        (Decimal128(_, _) | Decimal256(_, _), UInt8 | UInt16 | UInt32 | UInt64) |
        // decimal to signed numeric
        (Decimal128(_, _) | Decimal256(_, _), Null | Int8 | Int16 | Int32 | Int64 | Float32 | Float64) => true,
<<<<<<< HEAD
        // decimal to string
        (Decimal128(_, _) | Decimal256(_, _), Utf8View | Utf8 | LargeUtf8) => true,
        // Utf8 to decimal
        (Utf8 | LargeUtf8, Decimal128(_, _) | Decimal256(_, _)) => true,
=======
        // decimal to Utf8
        (Decimal128(_, _) | Decimal256(_, _), Utf8 | LargeUtf8) => true,
        // string to decimal
        (Utf8View | Utf8 | LargeUtf8, Decimal128(_, _) | Decimal256(_, _)) => true,
>>>>>>> b1f5c250
        (Struct(from_fields), Struct(to_fields)) => {
            from_fields.len() == to_fields.len() &&
                from_fields.iter().zip(to_fields.iter()).all(|(f1, f2)| {
                    // Assume that nullability between two structs are compatible, if not,
                    // cast kernel will return error.
                    can_cast_types(f1.data_type(), f2.data_type())
                })
        }
        (Struct(_), _) => false,
        (_, Struct(_)) => false,
        (_, Boolean) => {
            DataType::is_integer(from_type) ||
                DataType::is_floating(from_type)
                || from_type == &Utf8
                || from_type == &LargeUtf8
        }
        (Boolean, _) => {
            DataType::is_integer(to_type) || DataType::is_floating(to_type) || to_type == &Utf8 || to_type == &LargeUtf8
        }

        (Binary, LargeBinary | Utf8 | LargeUtf8 | FixedSizeBinary(_) | BinaryView | Utf8View ) => true,
        (LargeBinary, Binary | Utf8 | LargeUtf8 | FixedSizeBinary(_) | BinaryView | Utf8View ) => true,
        (FixedSizeBinary(_), Binary | LargeBinary) => true,
        (
            Utf8 | LargeUtf8 | Utf8View,
            Binary
            | LargeBinary
            | Utf8
            | LargeUtf8
            | Date32
            | Date64
            | Time32(Second)
            | Time32(Millisecond)
            | Time64(Microsecond)
            | Time64(Nanosecond)
            | Timestamp(Second, _)
            | Timestamp(Millisecond, _)
            | Timestamp(Microsecond, _)
            | Timestamp(Nanosecond, _)
            | Interval(_)
            | BinaryView,
        ) => true,
        (Utf8 | LargeUtf8, Utf8View) => true,
        (BinaryView, Binary | LargeBinary | Utf8 | LargeUtf8 | Utf8View ) => true,
        (Utf8View | Utf8 | LargeUtf8, _) => to_type.is_numeric() && to_type != &Float16,
        (_, Utf8 | LargeUtf8) => from_type.is_primitive(),
        (_, Utf8View) => from_type.is_numeric(),

        (_, Binary | LargeBinary) => from_type.is_integer(),

        // start numeric casts
        (
            UInt8 | UInt16 | UInt32 | UInt64 | Int8 | Int16 | Int32 | Int64 | Float16 | Float32 | Float64,
            UInt8 | UInt16 | UInt32 | UInt64 | Int8 | Int16 | Int32 | Int64 | Float16 | Float32 | Float64,
        ) => true,
        // end numeric casts

        // temporal casts
        (Int32, Date32 | Date64 | Time32(_)) => true,
        (Date32, Int32 | Int64) => true,
        (Time32(_), Int32) => true,
        (Int64, Date64 | Date32 | Time64(_)) => true,
        (Date64, Int64 | Int32) => true,
        (Time64(_), Int64) => true,
        (Date32 | Date64, Date32 | Date64) => true,
        // time casts
        (Time32(_), Time32(_)) => true,
        (Time32(_), Time64(_)) => true,
        (Time64(_), Time64(_)) => true,
        (Time64(_), Time32(to_unit)) => {
            matches!(to_unit, Second | Millisecond)
        }
        (Timestamp(_, _), _) if to_type.is_numeric() => true,
        (_, Timestamp(_, _)) if from_type.is_numeric() => true,
        (Date64, Timestamp(_, None)) => true,
        (Date32, Timestamp(_, None)) => true,
        (
            Timestamp(_, _),
            Timestamp(_, _)
            | Date32
            | Date64
            | Time32(Second)
            | Time32(Millisecond)
            | Time64(Microsecond)
            | Time64(Nanosecond),
        ) => true,
        (_, Duration(_)) if from_type.is_numeric() => true,
        (Duration(_), _) if to_type.is_numeric() => true,
        (Duration(_), Duration(_)) => true,
        (Interval(from_type), Int64) => {
            match from_type {
                YearMonth => true,
                DayTime => true,
                MonthDayNano => false, // Native type is i128
            }
        }
        (Int32, Interval(to_type)) => match to_type {
            YearMonth => true,
            DayTime => false,
            MonthDayNano => false,
        },
        (Duration(_), Interval(MonthDayNano)) => true,
        (Interval(MonthDayNano), Duration(_)) => true,
        (Interval(YearMonth), Interval(MonthDayNano)) => true,
        (Interval(DayTime), Interval(MonthDayNano)) => true,
        (_, _) => false,
    }
}

/// Cast `array` to the provided data type and return a new Array with type `to_type`, if possible.
///
/// See [`cast_with_options`] for more information
pub fn cast(array: &dyn Array, to_type: &DataType) -> Result<ArrayRef, ArrowError> {
    cast_with_options(array, to_type, &CastOptions::default())
}

fn cast_integer_to_decimal<
    T: ArrowPrimitiveType,
    D: DecimalType + ArrowPrimitiveType<Native = M>,
    M,
>(
    array: &PrimitiveArray<T>,
    precision: u8,
    scale: i8,
    base: M,
    cast_options: &CastOptions,
) -> Result<ArrayRef, ArrowError>
where
    <T as ArrowPrimitiveType>::Native: AsPrimitive<M>,
    M: ArrowNativeTypeOp,
{
    let scale_factor = base.pow_checked(scale.unsigned_abs() as u32).map_err(|_| {
        ArrowError::CastError(format!(
            "Cannot cast to {:?}({}, {}). The scale causes overflow.",
            D::PREFIX,
            precision,
            scale,
        ))
    })?;

    let array = if scale < 0 {
        match cast_options.safe {
            true => array.unary_opt::<_, D>(|v| {
                v.as_()
                    .div_checked(scale_factor)
                    .ok()
                    .and_then(|v| (D::is_valid_decimal_precision(v, precision)).then_some(v))
            }),
            false => array.try_unary::<_, D, _>(|v| {
                v.as_()
                    .div_checked(scale_factor)
                    .and_then(|v| D::validate_decimal_precision(v, precision).map(|_| v))
            })?,
        }
    } else {
        match cast_options.safe {
            true => array.unary_opt::<_, D>(|v| {
                v.as_()
                    .mul_checked(scale_factor)
                    .ok()
                    .and_then(|v| (D::is_valid_decimal_precision(v, precision)).then_some(v))
            }),
            false => array.try_unary::<_, D, _>(|v| {
                v.as_()
                    .mul_checked(scale_factor)
                    .and_then(|v| D::validate_decimal_precision(v, precision).map(|_| v))
            })?,
        }
    };

    Ok(Arc::new(array.with_precision_and_scale(precision, scale)?))
}

/// Cast the array from interval year month to month day nano
fn cast_interval_year_month_to_interval_month_day_nano(
    array: &dyn Array,
    _cast_options: &CastOptions,
) -> Result<ArrayRef, ArrowError> {
    let array = array.as_primitive::<IntervalYearMonthType>();

    Ok(Arc::new(array.unary::<_, IntervalMonthDayNanoType>(|v| {
        let months = IntervalYearMonthType::to_months(v);
        IntervalMonthDayNanoType::make_value(months, 0, 0)
    })))
}

/// Cast the array from interval day time to month day nano
fn cast_interval_day_time_to_interval_month_day_nano(
    array: &dyn Array,
    _cast_options: &CastOptions,
) -> Result<ArrayRef, ArrowError> {
    let array = array.as_primitive::<IntervalDayTimeType>();
    let mul = 1_000_000;

    Ok(Arc::new(array.unary::<_, IntervalMonthDayNanoType>(|v| {
        let (days, ms) = IntervalDayTimeType::to_parts(v);
        IntervalMonthDayNanoType::make_value(0, days, ms as i64 * mul)
    })))
}

/// Cast the array from interval to duration
fn cast_month_day_nano_to_duration<D: ArrowTemporalType<Native = i64>>(
    array: &dyn Array,
    cast_options: &CastOptions,
) -> Result<ArrayRef, ArrowError> {
    let array = array.as_primitive::<IntervalMonthDayNanoType>();
    let scale = match D::DATA_TYPE {
        DataType::Duration(TimeUnit::Second) => 1_000_000_000,
        DataType::Duration(TimeUnit::Millisecond) => 1_000_000,
        DataType::Duration(TimeUnit::Microsecond) => 1_000,
        DataType::Duration(TimeUnit::Nanosecond) => 1,
        _ => unreachable!(),
    };

    if cast_options.safe {
        let iter = array.iter().map(|v| {
            v.and_then(|v| (v.days == 0 && v.months == 0).then_some(v.nanoseconds / scale))
        });
        Ok(Arc::new(unsafe {
            PrimitiveArray::<D>::from_trusted_len_iter(iter)
        }))
    } else {
        let vec = array
            .iter()
            .map(|v| {
                v.map(|v| match v.days == 0 && v.months == 0 {
                    true => Ok((v.nanoseconds) / scale),
                    _ => Err(ArrowError::ComputeError(
                        "Cannot convert interval containing non-zero months or days to duration"
                            .to_string(),
                    )),
                })
                .transpose()
            })
            .collect::<Result<Vec<_>, _>>()?;
        Ok(Arc::new(unsafe {
            PrimitiveArray::<D>::from_trusted_len_iter(vec.iter())
        }))
    }
}

/// Cast the array from duration and interval
fn cast_duration_to_interval<D: ArrowTemporalType<Native = i64>>(
    array: &dyn Array,
    cast_options: &CastOptions,
) -> Result<ArrayRef, ArrowError> {
    let array = array
        .as_any()
        .downcast_ref::<PrimitiveArray<D>>()
        .ok_or_else(|| {
            ArrowError::ComputeError(
                "Internal Error: Cannot cast duration to DurationArray of expected type"
                    .to_string(),
            )
        })?;

    let scale = match array.data_type() {
        DataType::Duration(TimeUnit::Second) => 1_000_000_000,
        DataType::Duration(TimeUnit::Millisecond) => 1_000_000,
        DataType::Duration(TimeUnit::Microsecond) => 1_000,
        DataType::Duration(TimeUnit::Nanosecond) => 1,
        _ => unreachable!(),
    };

    if cast_options.safe {
        let iter = array.iter().map(|v| {
            v.and_then(|v| {
                v.checked_mul(scale)
                    .map(|v| IntervalMonthDayNano::new(0, 0, v))
            })
        });
        Ok(Arc::new(unsafe {
            PrimitiveArray::<IntervalMonthDayNanoType>::from_trusted_len_iter(iter)
        }))
    } else {
        let vec = array
            .iter()
            .map(|v| {
                v.map(|v| {
                    if let Ok(v) = v.mul_checked(scale) {
                        Ok(IntervalMonthDayNano::new(0, 0, v))
                    } else {
                        Err(ArrowError::ComputeError(format!(
                            "Cannot cast to {:?}. Overflowing on {:?}",
                            IntervalMonthDayNanoType::DATA_TYPE,
                            v
                        )))
                    }
                })
                .transpose()
            })
            .collect::<Result<Vec<_>, _>>()?;
        Ok(Arc::new(unsafe {
            PrimitiveArray::<IntervalMonthDayNanoType>::from_trusted_len_iter(vec.iter())
        }))
    }
}

/// Cast the primitive array using [`PrimitiveArray::reinterpret_cast`]
fn cast_reinterpret_arrays<I: ArrowPrimitiveType, O: ArrowPrimitiveType<Native = I::Native>>(
    array: &dyn Array,
) -> Result<ArrayRef, ArrowError> {
    Ok(Arc::new(array.as_primitive::<I>().reinterpret_cast::<O>()))
}

fn make_timestamp_array(
    array: &PrimitiveArray<Int64Type>,
    unit: TimeUnit,
    tz: Option<Arc<str>>,
) -> ArrayRef {
    match unit {
        TimeUnit::Second => Arc::new(
            array
                .reinterpret_cast::<TimestampSecondType>()
                .with_timezone_opt(tz),
        ),
        TimeUnit::Millisecond => Arc::new(
            array
                .reinterpret_cast::<TimestampMillisecondType>()
                .with_timezone_opt(tz),
        ),
        TimeUnit::Microsecond => Arc::new(
            array
                .reinterpret_cast::<TimestampMicrosecondType>()
                .with_timezone_opt(tz),
        ),
        TimeUnit::Nanosecond => Arc::new(
            array
                .reinterpret_cast::<TimestampNanosecondType>()
                .with_timezone_opt(tz),
        ),
    }
}

fn make_duration_array(array: &PrimitiveArray<Int64Type>, unit: TimeUnit) -> ArrayRef {
    match unit {
        TimeUnit::Second => Arc::new(array.reinterpret_cast::<DurationSecondType>()),
        TimeUnit::Millisecond => Arc::new(array.reinterpret_cast::<DurationMillisecondType>()),
        TimeUnit::Microsecond => Arc::new(array.reinterpret_cast::<DurationMicrosecondType>()),
        TimeUnit::Nanosecond => Arc::new(array.reinterpret_cast::<DurationNanosecondType>()),
    }
}

fn as_time_res_with_timezone<T: ArrowPrimitiveType>(
    v: i64,
    tz: Option<Tz>,
) -> Result<NaiveTime, ArrowError> {
    let time = match tz {
        Some(tz) => as_datetime_with_timezone::<T>(v, tz).map(|d| d.time()),
        None => as_datetime::<T>(v).map(|d| d.time()),
    };

    time.ok_or_else(|| {
        ArrowError::CastError(format!(
            "Failed to create naive time with {} {}",
            std::any::type_name::<T>(),
            v
        ))
    })
}

fn timestamp_to_date32<T: ArrowTimestampType>(
    array: &PrimitiveArray<T>,
) -> Result<ArrayRef, ArrowError> {
    let err = |x: i64| {
        ArrowError::CastError(format!(
            "Cannot convert {} {x} to datetime",
            std::any::type_name::<T>()
        ))
    };

    let array: Date32Array = match array.timezone() {
        Some(tz) => {
            let tz: Tz = tz.parse()?;
            array.try_unary(|x| {
                as_datetime_with_timezone::<T>(x, tz)
                    .ok_or_else(|| err(x))
                    .map(|d| Date32Type::from_naive_date(d.date_naive()))
            })?
        }
        None => array.try_unary(|x| {
            as_datetime::<T>(x)
                .ok_or_else(|| err(x))
                .map(|d| Date32Type::from_naive_date(d.date()))
        })?,
    };
    Ok(Arc::new(array))
}

/// Try to cast `array` to `to_type` if possible.
///
/// Returns a new Array with type `to_type` if possible.
///
/// Accepts [`CastOptions`] to specify cast behavior. See also [`cast()`].
///
/// # Behavior
/// * `Boolean` to `Utf8`: `true` => '1', `false` => `0`
/// * `Utf8` to `Boolean`: `true`, `yes`, `on`, `1` => `true`, `false`, `no`, `off`, `0` => `false`,
///   short variants are accepted, other strings return null or error
/// * `Utf8` to Numeric: strings that can't be parsed to numbers return null, float strings
///   in integer casts return null
/// * Numeric to `Boolean`: 0 returns `false`, any other value returns `true`
/// * `List` to `List`: the underlying data type is cast
/// * `List` to `FixedSizeList`: the underlying data type is cast. If safe is true and a list element
///   has the wrong length it will be replaced with NULL, otherwise an error will be returned
/// * Primitive to `List`: a list array with 1 value per slot is created
/// * `Date32` and `Date64`: precision lost when going to higher interval
/// * `Time32 and `Time64`: precision lost when going to higher interval
/// * `Timestamp` and `Date{32|64}`: precision lost when going to higher interval
/// * Temporal to/from backing Primitive: zero-copy with data type change
/// * `Float32/Float64` to `Decimal(precision, scale)` rounds to the `scale` decimals
///   (i.e. casting `6.4999` to `Decimal(10, 1)` becomes `6.5`).
///
/// Unsupported Casts (check with `can_cast_types` before calling):
/// * To or from `StructArray`
/// * `List` to `Primitive`
/// * `Interval` and `Duration`
///
/// # Timestamps and Timezones
///
/// Timestamps are stored with an optional timezone in Arrow.
///
/// ## Casting timestamps to a timestamp without timezone / UTC
/// ```
/// # use arrow_array::Int64Array;
/// # use arrow_array::types::TimestampSecondType;
/// # use arrow_cast::{cast, display};
/// # use arrow_array::cast::AsArray;
/// # use arrow_schema::{DataType, TimeUnit};
/// // can use "UTC" if chrono-tz feature is enabled, here use offset based timezone
/// let data_type = DataType::Timestamp(TimeUnit::Second, None);
/// let a = Int64Array::from(vec![1_000_000_000, 2_000_000_000, 3_000_000_000]);
/// let b = cast(&a, &data_type).unwrap();
/// let b = b.as_primitive::<TimestampSecondType>(); // downcast to result type
/// assert_eq!(2_000_000_000, b.value(1)); // values are the same as the type has no timezone
/// // use display to show them (note has no trailing Z)
/// assert_eq!("2033-05-18T03:33:20", display::array_value_to_string(&b, 1).unwrap());
/// ```
///
/// ## Casting timestamps to a timestamp with timezone
///
/// Similarly to the previous example, if you cast numeric values to a timestamp
/// with timezone, the cast kernel will not change the underlying values
/// but display and other functions will interpret them as being in the provided timezone.
///
/// ```
/// # use arrow_array::Int64Array;
/// # use arrow_array::types::TimestampSecondType;
/// # use arrow_cast::{cast, display};
/// # use arrow_array::cast::AsArray;
/// # use arrow_schema::{DataType, TimeUnit};
/// // can use "Americas/New_York" if chrono-tz feature is enabled, here use offset based timezone
/// let data_type = DataType::Timestamp(TimeUnit::Second, Some("-05:00".into()));
/// let a = Int64Array::from(vec![1_000_000_000, 2_000_000_000, 3_000_000_000]);
/// let b = cast(&a, &data_type).unwrap();
/// let b = b.as_primitive::<TimestampSecondType>(); // downcast to result type
/// assert_eq!(2_000_000_000, b.value(1)); // values are still the same
/// // displayed in the target timezone (note the offset -05:00)
/// assert_eq!("2033-05-17T22:33:20-05:00", display::array_value_to_string(&b, 1).unwrap());
/// ```
/// # Casting timestamps without timezone to timestamps with timezone
///
/// When casting from a timestamp without timezone to a timestamp with
/// timezone, the cast kernel interprets the timestamp values as being in
/// the destination timezone and then adjusts the underlying value to UTC as required
///
/// However, note that when casting from a timestamp with timezone BACK to a
/// timestamp without timezone the cast kernel does not adjust the values.
///
/// Thus round trip casting a timestamp without timezone to a timestamp with
/// timezone and back to a timestamp without timezone results in different
/// values than the starting values.
///
/// ```
/// # use arrow_array::Int64Array;
/// # use arrow_array::types::{TimestampSecondType};
/// # use arrow_cast::{cast, display};
/// # use arrow_array::cast::AsArray;
/// # use arrow_schema::{DataType, TimeUnit};
/// let data_type  = DataType::Timestamp(TimeUnit::Second, None);
/// let data_type_tz = DataType::Timestamp(TimeUnit::Second, Some("-05:00".into()));
/// let a = Int64Array::from(vec![1_000_000_000, 2_000_000_000, 3_000_000_000]);
/// let b = cast(&a, &data_type).unwrap(); // cast to timestamp without timezone
/// let b = b.as_primitive::<TimestampSecondType>(); // downcast to result type
/// assert_eq!(2_000_000_000, b.value(1)); // values are still the same
/// // displayed without a timezone (note lack of offset or Z)
/// assert_eq!("2033-05-18T03:33:20", display::array_value_to_string(&b, 1).unwrap());
///
/// // Convert timestamps without a timezone to timestamps with a timezone
/// let c = cast(&b, &data_type_tz).unwrap();
/// let c = c.as_primitive::<TimestampSecondType>(); // downcast to result type
/// assert_eq!(2_000_018_000, c.value(1)); // value has been adjusted by offset
/// // displayed with the target timezone offset (-05:00)
/// assert_eq!("2033-05-18T03:33:20-05:00", display::array_value_to_string(&c, 1).unwrap());
///
/// // Convert from timestamp with timezone back to timestamp without timezone
/// let d = cast(&c, &data_type).unwrap();
/// let d = d.as_primitive::<TimestampSecondType>(); // downcast to result type
/// assert_eq!(2_000_018_000, d.value(1)); // value has not been adjusted
/// // NOTE: the timestamp is adjusted (08:33:20 instead of 03:33:20 as in previous example)
/// assert_eq!("2033-05-18T08:33:20", display::array_value_to_string(&d, 1).unwrap());
/// ```
pub fn cast_with_options(
    array: &dyn Array,
    to_type: &DataType,
    cast_options: &CastOptions,
) -> Result<ArrayRef, ArrowError> {
    use DataType::*;
    let from_type = array.data_type();
    // clone array if types are the same
    if from_type == to_type {
        return Ok(make_array(array.to_data()));
    }
    match (from_type, to_type) {
        (
            Null,
            Boolean
            | Int8
            | UInt8
            | Int16
            | UInt16
            | Int32
            | UInt32
            | Float32
            | Date32
            | Time32(_)
            | Int64
            | UInt64
            | Float64
            | Date64
            | Timestamp(_, _)
            | Time64(_)
            | Duration(_)
            | Interval(_)
            | FixedSizeBinary(_)
            | Binary
            | Utf8
            | LargeBinary
            | LargeUtf8
            | BinaryView
            | Utf8View
            | List(_)
            | LargeList(_)
            | FixedSizeList(_, _)
            | Struct(_)
            | Map(_, _)
            | Dictionary(_, _),
        ) => Ok(new_null_array(to_type, array.len())),
        (Dictionary(index_type, _), _) => match **index_type {
            Int8 => dictionary_cast::<Int8Type>(array, to_type, cast_options),
            Int16 => dictionary_cast::<Int16Type>(array, to_type, cast_options),
            Int32 => dictionary_cast::<Int32Type>(array, to_type, cast_options),
            Int64 => dictionary_cast::<Int64Type>(array, to_type, cast_options),
            UInt8 => dictionary_cast::<UInt8Type>(array, to_type, cast_options),
            UInt16 => dictionary_cast::<UInt16Type>(array, to_type, cast_options),
            UInt32 => dictionary_cast::<UInt32Type>(array, to_type, cast_options),
            UInt64 => dictionary_cast::<UInt64Type>(array, to_type, cast_options),
            _ => Err(ArrowError::CastError(format!(
                "Casting from dictionary type {from_type:?} to {to_type:?} not supported",
            ))),
        },
        (_, Dictionary(index_type, value_type)) => match **index_type {
            Int8 => cast_to_dictionary::<Int8Type>(array, value_type, cast_options),
            Int16 => cast_to_dictionary::<Int16Type>(array, value_type, cast_options),
            Int32 => cast_to_dictionary::<Int32Type>(array, value_type, cast_options),
            Int64 => cast_to_dictionary::<Int64Type>(array, value_type, cast_options),
            UInt8 => cast_to_dictionary::<UInt8Type>(array, value_type, cast_options),
            UInt16 => cast_to_dictionary::<UInt16Type>(array, value_type, cast_options),
            UInt32 => cast_to_dictionary::<UInt32Type>(array, value_type, cast_options),
            UInt64 => cast_to_dictionary::<UInt64Type>(array, value_type, cast_options),
            _ => Err(ArrowError::CastError(format!(
                "Casting from type {from_type:?} to dictionary type {to_type:?} not supported",
            ))),
        },
        (List(_), List(to)) => cast_list_values::<i32>(array, to, cast_options),
        (LargeList(_), LargeList(to)) => cast_list_values::<i64>(array, to, cast_options),
        (List(_), LargeList(list_to)) => cast_list::<i32, i64>(array, list_to, cast_options),
        (LargeList(_), List(list_to)) => cast_list::<i64, i32>(array, list_to, cast_options),
        (List(_), FixedSizeList(field, size)) => {
            let array = array.as_list::<i32>();
            cast_list_to_fixed_size_list::<i32>(array, field, *size, cast_options)
        }
        (LargeList(_), FixedSizeList(field, size)) => {
            let array = array.as_list::<i64>();
            cast_list_to_fixed_size_list::<i64>(array, field, *size, cast_options)
        }
        (List(_) | LargeList(_), _) => match to_type {
            Utf8 => value_to_string::<i32>(array, cast_options),
            LargeUtf8 => value_to_string::<i64>(array, cast_options),
            _ => Err(ArrowError::CastError(
                "Cannot cast list to non-list data types".to_string(),
            )),
        },
        (FixedSizeList(list_from, size), List(list_to)) => {
            if list_to.data_type() != list_from.data_type() {
                // To transform inner type, can first cast to FSL with new inner type.
                let fsl_to = DataType::FixedSizeList(list_to.clone(), *size);
                let array = cast_with_options(array, &fsl_to, cast_options)?;
                cast_fixed_size_list_to_list::<i32>(array.as_ref())
            } else {
                cast_fixed_size_list_to_list::<i32>(array)
            }
        }
        (FixedSizeList(list_from, size), LargeList(list_to)) => {
            if list_to.data_type() != list_from.data_type() {
                // To transform inner type, can first cast to FSL with new inner type.
                let fsl_to = DataType::FixedSizeList(list_to.clone(), *size);
                let array = cast_with_options(array, &fsl_to, cast_options)?;
                cast_fixed_size_list_to_list::<i64>(array.as_ref())
            } else {
                cast_fixed_size_list_to_list::<i64>(array)
            }
        }
        (FixedSizeList(_, size_from), FixedSizeList(list_to, size_to)) => {
            if size_from != size_to {
                return Err(ArrowError::CastError(
                    "cannot cast fixed-size-list to fixed-size-list with different size".into(),
                ));
            }
            let array = array.as_any().downcast_ref::<FixedSizeListArray>().unwrap();
            let values = cast_with_options(array.values(), list_to.data_type(), cast_options)?;
            Ok(Arc::new(FixedSizeListArray::try_new(
                list_to.clone(),
                *size_from,
                values,
                array.nulls().cloned(),
            )?))
        }
        (_, List(ref to)) => cast_values_to_list::<i32>(array, to, cast_options),
        (_, LargeList(ref to)) => cast_values_to_list::<i64>(array, to, cast_options),
        (_, FixedSizeList(ref to, size)) if *size == 1 => {
            cast_values_to_fixed_size_list(array, to, *size, cast_options)
        }
        (FixedSizeList(_, size), _) if *size == 1 => {
            cast_single_element_fixed_size_list_to_values(array, to_type, cast_options)
        }
        (Map(_, ordered1), Map(_, ordered2)) if ordered1 == ordered2 => {
            cast_map_values(array.as_map(), to_type, cast_options, ordered1.to_owned())
        }
        (Decimal128(_, s1), Decimal128(p2, s2)) => {
            cast_decimal_to_decimal_same_type::<Decimal128Type>(
                array.as_primitive(),
                *s1,
                *p2,
                *s2,
                cast_options,
            )
        }
        (Decimal256(_, s1), Decimal256(p2, s2)) => {
            cast_decimal_to_decimal_same_type::<Decimal256Type>(
                array.as_primitive(),
                *s1,
                *p2,
                *s2,
                cast_options,
            )
        }
        (Decimal128(_, s1), Decimal256(p2, s2)) => {
            cast_decimal_to_decimal::<Decimal128Type, Decimal256Type>(
                array.as_primitive(),
                *s1,
                *p2,
                *s2,
                cast_options,
            )
        }
        (Decimal256(_, s1), Decimal128(p2, s2)) => {
            cast_decimal_to_decimal::<Decimal256Type, Decimal128Type>(
                array.as_primitive(),
                *s1,
                *p2,
                *s2,
                cast_options,
            )
        }
        (Decimal128(_, scale), _) if !to_type.is_temporal() => {
            // cast decimal to other type
            match to_type {
                UInt8 => cast_decimal_to_integer::<Decimal128Type, UInt8Type>(
                    array,
                    10_i128,
                    *scale,
                    cast_options,
                ),
                UInt16 => cast_decimal_to_integer::<Decimal128Type, UInt16Type>(
                    array,
                    10_i128,
                    *scale,
                    cast_options,
                ),
                UInt32 => cast_decimal_to_integer::<Decimal128Type, UInt32Type>(
                    array,
                    10_i128,
                    *scale,
                    cast_options,
                ),
                UInt64 => cast_decimal_to_integer::<Decimal128Type, UInt64Type>(
                    array,
                    10_i128,
                    *scale,
                    cast_options,
                ),
                Int8 => cast_decimal_to_integer::<Decimal128Type, Int8Type>(
                    array,
                    10_i128,
                    *scale,
                    cast_options,
                ),
                Int16 => cast_decimal_to_integer::<Decimal128Type, Int16Type>(
                    array,
                    10_i128,
                    *scale,
                    cast_options,
                ),
                Int32 => cast_decimal_to_integer::<Decimal128Type, Int32Type>(
                    array,
                    10_i128,
                    *scale,
                    cast_options,
                ),
                Int64 => cast_decimal_to_integer::<Decimal128Type, Int64Type>(
                    array,
                    10_i128,
                    *scale,
                    cast_options,
                ),
                Float32 => cast_decimal_to_float::<Decimal128Type, Float32Type, _>(array, |x| {
                    (x as f64 / 10_f64.powi(*scale as i32)) as f32
                }),
                Float64 => cast_decimal_to_float::<Decimal128Type, Float64Type, _>(array, |x| {
                    x as f64 / 10_f64.powi(*scale as i32)
                }),
                Utf8View => value_to_string_view(array, cast_options),
                Utf8 => value_to_string::<i32>(array, cast_options),
                LargeUtf8 => value_to_string::<i64>(array, cast_options),
                Null => Ok(new_null_array(to_type, array.len())),
                _ => Err(ArrowError::CastError(format!(
                    "Casting from {from_type:?} to {to_type:?} not supported"
                ))),
            }
        }
        (Decimal256(_, scale), _) if !to_type.is_temporal() => {
            // cast decimal to other type
            match to_type {
                UInt8 => cast_decimal_to_integer::<Decimal256Type, UInt8Type>(
                    array,
                    i256::from_i128(10_i128),
                    *scale,
                    cast_options,
                ),
                UInt16 => cast_decimal_to_integer::<Decimal256Type, UInt16Type>(
                    array,
                    i256::from_i128(10_i128),
                    *scale,
                    cast_options,
                ),
                UInt32 => cast_decimal_to_integer::<Decimal256Type, UInt32Type>(
                    array,
                    i256::from_i128(10_i128),
                    *scale,
                    cast_options,
                ),
                UInt64 => cast_decimal_to_integer::<Decimal256Type, UInt64Type>(
                    array,
                    i256::from_i128(10_i128),
                    *scale,
                    cast_options,
                ),
                Int8 => cast_decimal_to_integer::<Decimal256Type, Int8Type>(
                    array,
                    i256::from_i128(10_i128),
                    *scale,
                    cast_options,
                ),
                Int16 => cast_decimal_to_integer::<Decimal256Type, Int16Type>(
                    array,
                    i256::from_i128(10_i128),
                    *scale,
                    cast_options,
                ),
                Int32 => cast_decimal_to_integer::<Decimal256Type, Int32Type>(
                    array,
                    i256::from_i128(10_i128),
                    *scale,
                    cast_options,
                ),
                Int64 => cast_decimal_to_integer::<Decimal256Type, Int64Type>(
                    array,
                    i256::from_i128(10_i128),
                    *scale,
                    cast_options,
                ),
                Float32 => cast_decimal_to_float::<Decimal256Type, Float32Type, _>(array, |x| {
                    (x.to_f64().unwrap() / 10_f64.powi(*scale as i32)) as f32
                }),
                Float64 => cast_decimal_to_float::<Decimal256Type, Float64Type, _>(array, |x| {
                    x.to_f64().unwrap() / 10_f64.powi(*scale as i32)
                }),
                Utf8View => value_to_string_view(array, cast_options),
                Utf8 => value_to_string::<i32>(array, cast_options),
                LargeUtf8 => value_to_string::<i64>(array, cast_options),
                Null => Ok(new_null_array(to_type, array.len())),
                _ => Err(ArrowError::CastError(format!(
                    "Casting from {from_type:?} to {to_type:?} not supported"
                ))),
            }
        }
        (_, Decimal128(precision, scale)) if !from_type.is_temporal() => {
            // cast data to decimal
            match from_type {
                UInt8 => cast_integer_to_decimal::<_, Decimal128Type, _>(
                    array.as_primitive::<UInt8Type>(),
                    *precision,
                    *scale,
                    10_i128,
                    cast_options,
                ),
                UInt16 => cast_integer_to_decimal::<_, Decimal128Type, _>(
                    array.as_primitive::<UInt16Type>(),
                    *precision,
                    *scale,
                    10_i128,
                    cast_options,
                ),
                UInt32 => cast_integer_to_decimal::<_, Decimal128Type, _>(
                    array.as_primitive::<UInt32Type>(),
                    *precision,
                    *scale,
                    10_i128,
                    cast_options,
                ),
                UInt64 => cast_integer_to_decimal::<_, Decimal128Type, _>(
                    array.as_primitive::<UInt64Type>(),
                    *precision,
                    *scale,
                    10_i128,
                    cast_options,
                ),
                Int8 => cast_integer_to_decimal::<_, Decimal128Type, _>(
                    array.as_primitive::<Int8Type>(),
                    *precision,
                    *scale,
                    10_i128,
                    cast_options,
                ),
                Int16 => cast_integer_to_decimal::<_, Decimal128Type, _>(
                    array.as_primitive::<Int16Type>(),
                    *precision,
                    *scale,
                    10_i128,
                    cast_options,
                ),
                Int32 => cast_integer_to_decimal::<_, Decimal128Type, _>(
                    array.as_primitive::<Int32Type>(),
                    *precision,
                    *scale,
                    10_i128,
                    cast_options,
                ),
                Int64 => cast_integer_to_decimal::<_, Decimal128Type, _>(
                    array.as_primitive::<Int64Type>(),
                    *precision,
                    *scale,
                    10_i128,
                    cast_options,
                ),
                Float32 => cast_floating_point_to_decimal128(
                    array.as_primitive::<Float32Type>(),
                    *precision,
                    *scale,
                    cast_options,
                ),
                Float64 => cast_floating_point_to_decimal128(
                    array.as_primitive::<Float64Type>(),
                    *precision,
                    *scale,
                    cast_options,
                ),
                Utf8View | Utf8 => cast_string_to_decimal::<Decimal128Type, i32>(
                    array,
                    *precision,
                    *scale,
                    cast_options,
                ),
                LargeUtf8 => cast_string_to_decimal::<Decimal128Type, i64>(
                    array,
                    *precision,
                    *scale,
                    cast_options,
                ),
                Null => Ok(new_null_array(to_type, array.len())),
                _ => Err(ArrowError::CastError(format!(
                    "Casting from {from_type:?} to {to_type:?} not supported"
                ))),
            }
        }
        (_, Decimal256(precision, scale)) if !from_type.is_temporal() => {
            // cast data to decimal
            match from_type {
                UInt8 => cast_integer_to_decimal::<_, Decimal256Type, _>(
                    array.as_primitive::<UInt8Type>(),
                    *precision,
                    *scale,
                    i256::from_i128(10_i128),
                    cast_options,
                ),
                UInt16 => cast_integer_to_decimal::<_, Decimal256Type, _>(
                    array.as_primitive::<UInt16Type>(),
                    *precision,
                    *scale,
                    i256::from_i128(10_i128),
                    cast_options,
                ),
                UInt32 => cast_integer_to_decimal::<_, Decimal256Type, _>(
                    array.as_primitive::<UInt32Type>(),
                    *precision,
                    *scale,
                    i256::from_i128(10_i128),
                    cast_options,
                ),
                UInt64 => cast_integer_to_decimal::<_, Decimal256Type, _>(
                    array.as_primitive::<UInt64Type>(),
                    *precision,
                    *scale,
                    i256::from_i128(10_i128),
                    cast_options,
                ),
                Int8 => cast_integer_to_decimal::<_, Decimal256Type, _>(
                    array.as_primitive::<Int8Type>(),
                    *precision,
                    *scale,
                    i256::from_i128(10_i128),
                    cast_options,
                ),
                Int16 => cast_integer_to_decimal::<_, Decimal256Type, _>(
                    array.as_primitive::<Int16Type>(),
                    *precision,
                    *scale,
                    i256::from_i128(10_i128),
                    cast_options,
                ),
                Int32 => cast_integer_to_decimal::<_, Decimal256Type, _>(
                    array.as_primitive::<Int32Type>(),
                    *precision,
                    *scale,
                    i256::from_i128(10_i128),
                    cast_options,
                ),
                Int64 => cast_integer_to_decimal::<_, Decimal256Type, _>(
                    array.as_primitive::<Int64Type>(),
                    *precision,
                    *scale,
                    i256::from_i128(10_i128),
                    cast_options,
                ),
                Float32 => cast_floating_point_to_decimal256(
                    array.as_primitive::<Float32Type>(),
                    *precision,
                    *scale,
                    cast_options,
                ),
                Float64 => cast_floating_point_to_decimal256(
                    array.as_primitive::<Float64Type>(),
                    *precision,
                    *scale,
                    cast_options,
                ),
                Utf8View | Utf8 => cast_string_to_decimal::<Decimal256Type, i32>(
                    array,
                    *precision,
                    *scale,
                    cast_options,
                ),
                LargeUtf8 => cast_string_to_decimal::<Decimal256Type, i64>(
                    array,
                    *precision,
                    *scale,
                    cast_options,
                ),
                Null => Ok(new_null_array(to_type, array.len())),
                _ => Err(ArrowError::CastError(format!(
                    "Casting from {from_type:?} to {to_type:?} not supported"
                ))),
            }
        }
        (Struct(_), Struct(to_fields)) => {
            let array = array.as_struct();
            let fields = array
                .columns()
                .iter()
                .zip(to_fields.iter())
                .map(|(l, field)| cast_with_options(l, field.data_type(), cast_options))
                .collect::<Result<Vec<ArrayRef>, ArrowError>>()?;
            let array = StructArray::try_new(to_fields.clone(), fields, array.nulls().cloned())?;
            Ok(Arc::new(array) as ArrayRef)
        }
        (Struct(_), _) => Err(ArrowError::CastError(
            "Cannot cast from struct to other types except struct".to_string(),
        )),
        (_, Struct(_)) => Err(ArrowError::CastError(
            "Cannot cast to struct from other types except struct".to_string(),
        )),
        (_, Boolean) => match from_type {
            UInt8 => cast_numeric_to_bool::<UInt8Type>(array),
            UInt16 => cast_numeric_to_bool::<UInt16Type>(array),
            UInt32 => cast_numeric_to_bool::<UInt32Type>(array),
            UInt64 => cast_numeric_to_bool::<UInt64Type>(array),
            Int8 => cast_numeric_to_bool::<Int8Type>(array),
            Int16 => cast_numeric_to_bool::<Int16Type>(array),
            Int32 => cast_numeric_to_bool::<Int32Type>(array),
            Int64 => cast_numeric_to_bool::<Int64Type>(array),
            Float16 => cast_numeric_to_bool::<Float16Type>(array),
            Float32 => cast_numeric_to_bool::<Float32Type>(array),
            Float64 => cast_numeric_to_bool::<Float64Type>(array),
            Utf8 => cast_utf8_to_boolean::<i32>(array, cast_options),
            LargeUtf8 => cast_utf8_to_boolean::<i64>(array, cast_options),
            _ => Err(ArrowError::CastError(format!(
                "Casting from {from_type:?} to {to_type:?} not supported",
            ))),
        },
        (Boolean, _) => match to_type {
            UInt8 => cast_bool_to_numeric::<UInt8Type>(array, cast_options),
            UInt16 => cast_bool_to_numeric::<UInt16Type>(array, cast_options),
            UInt32 => cast_bool_to_numeric::<UInt32Type>(array, cast_options),
            UInt64 => cast_bool_to_numeric::<UInt64Type>(array, cast_options),
            Int8 => cast_bool_to_numeric::<Int8Type>(array, cast_options),
            Int16 => cast_bool_to_numeric::<Int16Type>(array, cast_options),
            Int32 => cast_bool_to_numeric::<Int32Type>(array, cast_options),
            Int64 => cast_bool_to_numeric::<Int64Type>(array, cast_options),
            Float16 => cast_bool_to_numeric::<Float16Type>(array, cast_options),
            Float32 => cast_bool_to_numeric::<Float32Type>(array, cast_options),
            Float64 => cast_bool_to_numeric::<Float64Type>(array, cast_options),
            Utf8 => value_to_string::<i32>(array, cast_options),
            LargeUtf8 => value_to_string::<i64>(array, cast_options),
            _ => Err(ArrowError::CastError(format!(
                "Casting from {from_type:?} to {to_type:?} not supported",
            ))),
        },
        (Utf8, _) => match to_type {
            UInt8 => parse_string::<UInt8Type, i32>(array, cast_options),
            UInt16 => parse_string::<UInt16Type, i32>(array, cast_options),
            UInt32 => parse_string::<UInt32Type, i32>(array, cast_options),
            UInt64 => parse_string::<UInt64Type, i32>(array, cast_options),
            Int8 => parse_string::<Int8Type, i32>(array, cast_options),
            Int16 => parse_string::<Int16Type, i32>(array, cast_options),
            Int32 => parse_string::<Int32Type, i32>(array, cast_options),
            Int64 => parse_string::<Int64Type, i32>(array, cast_options),
            Float32 => parse_string::<Float32Type, i32>(array, cast_options),
            Float64 => parse_string::<Float64Type, i32>(array, cast_options),
            Date32 => parse_string::<Date32Type, i32>(array, cast_options),
            Date64 => parse_string::<Date64Type, i32>(array, cast_options),
            Binary => Ok(Arc::new(BinaryArray::from(
                array.as_string::<i32>().clone(),
            ))),
            LargeBinary => {
                let binary = BinaryArray::from(array.as_string::<i32>().clone());
                cast_byte_container::<BinaryType, LargeBinaryType>(&binary)
            }
            Utf8View => Ok(Arc::new(StringViewArray::from(array.as_string::<i32>()))),
            BinaryView => Ok(Arc::new(
                StringViewArray::from(array.as_string::<i32>()).to_binary_view(),
            )),
            LargeUtf8 => cast_byte_container::<Utf8Type, LargeUtf8Type>(array),
            Time32(TimeUnit::Second) => parse_string::<Time32SecondType, i32>(array, cast_options),
            Time32(TimeUnit::Millisecond) => {
                parse_string::<Time32MillisecondType, i32>(array, cast_options)
            }
            Time64(TimeUnit::Microsecond) => {
                parse_string::<Time64MicrosecondType, i32>(array, cast_options)
            }
            Time64(TimeUnit::Nanosecond) => {
                parse_string::<Time64NanosecondType, i32>(array, cast_options)
            }
            Timestamp(TimeUnit::Second, to_tz) => {
                cast_string_to_timestamp::<i32, TimestampSecondType>(array, to_tz, cast_options)
            }
            Timestamp(TimeUnit::Millisecond, to_tz) => cast_string_to_timestamp::<
                i32,
                TimestampMillisecondType,
            >(array, to_tz, cast_options),
            Timestamp(TimeUnit::Microsecond, to_tz) => cast_string_to_timestamp::<
                i32,
                TimestampMicrosecondType,
            >(array, to_tz, cast_options),
            Timestamp(TimeUnit::Nanosecond, to_tz) => {
                cast_string_to_timestamp::<i32, TimestampNanosecondType>(array, to_tz, cast_options)
            }
            Interval(IntervalUnit::YearMonth) => {
                cast_string_to_year_month_interval::<i32>(array, cast_options)
            }
            Interval(IntervalUnit::DayTime) => {
                cast_string_to_day_time_interval::<i32>(array, cast_options)
            }
            Interval(IntervalUnit::MonthDayNano) => {
                cast_string_to_month_day_nano_interval::<i32>(array, cast_options)
            }
            _ => Err(ArrowError::CastError(format!(
                "Casting from {from_type:?} to {to_type:?} not supported",
            ))),
        },
        (Utf8View, _) => match to_type {
            UInt8 => parse_string_view::<UInt8Type>(array, cast_options),
            UInt16 => parse_string_view::<UInt16Type>(array, cast_options),
            UInt32 => parse_string_view::<UInt32Type>(array, cast_options),
            UInt64 => parse_string_view::<UInt64Type>(array, cast_options),
            Int8 => parse_string_view::<Int8Type>(array, cast_options),
            Int16 => parse_string_view::<Int16Type>(array, cast_options),
            Int32 => parse_string_view::<Int32Type>(array, cast_options),
            Int64 => parse_string_view::<Int64Type>(array, cast_options),
            Float32 => parse_string_view::<Float32Type>(array, cast_options),
            Float64 => parse_string_view::<Float64Type>(array, cast_options),
            Date32 => parse_string_view::<Date32Type>(array, cast_options),
            Date64 => parse_string_view::<Date64Type>(array, cast_options),
            Binary => cast_view_to_byte::<StringViewType, GenericBinaryType<i32>>(array),
            LargeBinary => cast_view_to_byte::<StringViewType, GenericBinaryType<i64>>(array),
            BinaryView => Ok(Arc::new(array.as_string_view().clone().to_binary_view())),
            Utf8 => cast_view_to_byte::<StringViewType, GenericStringType<i32>>(array),
            LargeUtf8 => cast_view_to_byte::<StringViewType, GenericStringType<i64>>(array),
            Time32(TimeUnit::Second) => parse_string_view::<Time32SecondType>(array, cast_options),
            Time32(TimeUnit::Millisecond) => {
                parse_string_view::<Time32MillisecondType>(array, cast_options)
            }
            Time64(TimeUnit::Microsecond) => {
                parse_string_view::<Time64MicrosecondType>(array, cast_options)
            }
            Time64(TimeUnit::Nanosecond) => {
                parse_string_view::<Time64NanosecondType>(array, cast_options)
            }
            Timestamp(TimeUnit::Second, to_tz) => {
                cast_view_to_timestamp::<TimestampSecondType>(array, to_tz, cast_options)
            }
            Timestamp(TimeUnit::Millisecond, to_tz) => {
                cast_view_to_timestamp::<TimestampMillisecondType>(array, to_tz, cast_options)
            }
            Timestamp(TimeUnit::Microsecond, to_tz) => {
                cast_view_to_timestamp::<TimestampMicrosecondType>(array, to_tz, cast_options)
            }
            Timestamp(TimeUnit::Nanosecond, to_tz) => {
                cast_view_to_timestamp::<TimestampNanosecondType>(array, to_tz, cast_options)
            }
            Interval(IntervalUnit::YearMonth) => {
                cast_view_to_year_month_interval(array, cast_options)
            }
            Interval(IntervalUnit::DayTime) => cast_view_to_day_time_interval(array, cast_options),
            Interval(IntervalUnit::MonthDayNano) => {
                cast_view_to_month_day_nano_interval(array, cast_options)
            }
            _ => Err(ArrowError::CastError(format!(
                "Casting from {from_type:?} to {to_type:?} not supported",
            ))),
        },
        (LargeUtf8, _) => match to_type {
            UInt8 => parse_string::<UInt8Type, i64>(array, cast_options),
            UInt16 => parse_string::<UInt16Type, i64>(array, cast_options),
            UInt32 => parse_string::<UInt32Type, i64>(array, cast_options),
            UInt64 => parse_string::<UInt64Type, i64>(array, cast_options),
            Int8 => parse_string::<Int8Type, i64>(array, cast_options),
            Int16 => parse_string::<Int16Type, i64>(array, cast_options),
            Int32 => parse_string::<Int32Type, i64>(array, cast_options),
            Int64 => parse_string::<Int64Type, i64>(array, cast_options),
            Float32 => parse_string::<Float32Type, i64>(array, cast_options),
            Float64 => parse_string::<Float64Type, i64>(array, cast_options),
            Date32 => parse_string::<Date32Type, i64>(array, cast_options),
            Date64 => parse_string::<Date64Type, i64>(array, cast_options),
            Utf8 => cast_byte_container::<LargeUtf8Type, Utf8Type>(array),
            Binary => {
                let large_binary = LargeBinaryArray::from(array.as_string::<i64>().clone());
                cast_byte_container::<LargeBinaryType, BinaryType>(&large_binary)
            }
            LargeBinary => Ok(Arc::new(LargeBinaryArray::from(
                array.as_string::<i64>().clone(),
            ))),
            Utf8View => Ok(Arc::new(StringViewArray::from(array.as_string::<i64>()))),
            BinaryView => Ok(Arc::new(BinaryViewArray::from(
                array
                    .as_string::<i64>()
                    .into_iter()
                    .map(|x| x.map(|x| x.as_bytes()))
                    .collect::<Vec<_>>(),
            ))),
            Time32(TimeUnit::Second) => parse_string::<Time32SecondType, i64>(array, cast_options),
            Time32(TimeUnit::Millisecond) => {
                parse_string::<Time32MillisecondType, i64>(array, cast_options)
            }
            Time64(TimeUnit::Microsecond) => {
                parse_string::<Time64MicrosecondType, i64>(array, cast_options)
            }
            Time64(TimeUnit::Nanosecond) => {
                parse_string::<Time64NanosecondType, i64>(array, cast_options)
            }
            Timestamp(TimeUnit::Second, to_tz) => {
                cast_string_to_timestamp::<i64, TimestampSecondType>(array, to_tz, cast_options)
            }
            Timestamp(TimeUnit::Millisecond, to_tz) => cast_string_to_timestamp::<
                i64,
                TimestampMillisecondType,
            >(array, to_tz, cast_options),
            Timestamp(TimeUnit::Microsecond, to_tz) => cast_string_to_timestamp::<
                i64,
                TimestampMicrosecondType,
            >(array, to_tz, cast_options),
            Timestamp(TimeUnit::Nanosecond, to_tz) => {
                cast_string_to_timestamp::<i64, TimestampNanosecondType>(array, to_tz, cast_options)
            }
            Interval(IntervalUnit::YearMonth) => {
                cast_string_to_year_month_interval::<i64>(array, cast_options)
            }
            Interval(IntervalUnit::DayTime) => {
                cast_string_to_day_time_interval::<i64>(array, cast_options)
            }
            Interval(IntervalUnit::MonthDayNano) => {
                cast_string_to_month_day_nano_interval::<i64>(array, cast_options)
            }
            _ => Err(ArrowError::CastError(format!(
                "Casting from {from_type:?} to {to_type:?} not supported",
            ))),
        },
        (Binary, _) => match to_type {
            Utf8 => cast_binary_to_string::<i32>(array, cast_options),
            LargeUtf8 => {
                let array = cast_binary_to_string::<i32>(array, cast_options)?;
                cast_byte_container::<Utf8Type, LargeUtf8Type>(array.as_ref())
            }
            LargeBinary => cast_byte_container::<BinaryType, LargeBinaryType>(array),
            FixedSizeBinary(size) => {
                cast_binary_to_fixed_size_binary::<i32>(array, *size, cast_options)
            }
            BinaryView => Ok(Arc::new(BinaryViewArray::from(array.as_binary::<i32>()))),
            Utf8View => Ok(Arc::new(StringViewArray::from(
                cast_binary_to_string::<i32>(array, cast_options)?.as_string::<i32>(),
            ))),
            _ => Err(ArrowError::CastError(format!(
                "Casting from {from_type:?} to {to_type:?} not supported",
            ))),
        },
        (LargeBinary, _) => match to_type {
            Utf8 => {
                let array = cast_binary_to_string::<i64>(array, cast_options)?;
                cast_byte_container::<LargeUtf8Type, Utf8Type>(array.as_ref())
            }
            LargeUtf8 => cast_binary_to_string::<i64>(array, cast_options),
            Binary => cast_byte_container::<LargeBinaryType, BinaryType>(array),
            FixedSizeBinary(size) => {
                cast_binary_to_fixed_size_binary::<i64>(array, *size, cast_options)
            }
            BinaryView => Ok(Arc::new(BinaryViewArray::from(array.as_binary::<i64>()))),
            Utf8View => {
                let array = cast_binary_to_string::<i64>(array, cast_options)?;
                Ok(Arc::new(StringViewArray::from(array.as_string::<i64>())))
            }
            _ => Err(ArrowError::CastError(format!(
                "Casting from {from_type:?} to {to_type:?} not supported",
            ))),
        },
        (FixedSizeBinary(size), _) => match to_type {
            Binary => cast_fixed_size_binary_to_binary::<i32>(array, *size),
            LargeBinary => cast_fixed_size_binary_to_binary::<i64>(array, *size),
            _ => Err(ArrowError::CastError(format!(
                "Casting from {from_type:?} to {to_type:?} not supported",
            ))),
        },
        (BinaryView, Binary) => cast_view_to_byte::<BinaryViewType, GenericBinaryType<i32>>(array),
        (BinaryView, LargeBinary) => {
            cast_view_to_byte::<BinaryViewType, GenericBinaryType<i64>>(array)
        }
        (BinaryView, Utf8) => {
            let binary_arr = cast_view_to_byte::<BinaryViewType, GenericBinaryType<i32>>(array)?;
            cast_binary_to_string::<i32>(&binary_arr, cast_options)
        }
        (BinaryView, LargeUtf8) => {
            let binary_arr = cast_view_to_byte::<BinaryViewType, GenericBinaryType<i64>>(array)?;
            cast_binary_to_string::<i64>(&binary_arr, cast_options)
        }
        (BinaryView, Utf8View) => {
            Ok(Arc::new(array.as_binary_view().clone().to_string_view()?) as ArrayRef)
        }
        (BinaryView, _) => Err(ArrowError::CastError(format!(
            "Casting from {from_type:?} to {to_type:?} not supported",
        ))),
        (from_type, Utf8View) if from_type.is_numeric() => {
            value_to_string_view(array, cast_options)
        }
        (from_type, LargeUtf8) if from_type.is_primitive() => {
            value_to_string::<i64>(array, cast_options)
        }
        (from_type, Utf8) if from_type.is_primitive() => {
            value_to_string::<i32>(array, cast_options)
        }
        (from_type, Binary) if from_type.is_integer() => match from_type {
            UInt8 => cast_numeric_to_binary::<UInt8Type, i32>(array),
            UInt16 => cast_numeric_to_binary::<UInt16Type, i32>(array),
            UInt32 => cast_numeric_to_binary::<UInt32Type, i32>(array),
            UInt64 => cast_numeric_to_binary::<UInt64Type, i32>(array),
            Int8 => cast_numeric_to_binary::<Int8Type, i32>(array),
            Int16 => cast_numeric_to_binary::<Int16Type, i32>(array),
            Int32 => cast_numeric_to_binary::<Int32Type, i32>(array),
            Int64 => cast_numeric_to_binary::<Int64Type, i32>(array),
            _ => unreachable!(),
        },
        (from_type, LargeBinary) if from_type.is_integer() => match from_type {
            UInt8 => cast_numeric_to_binary::<UInt8Type, i64>(array),
            UInt16 => cast_numeric_to_binary::<UInt16Type, i64>(array),
            UInt32 => cast_numeric_to_binary::<UInt32Type, i64>(array),
            UInt64 => cast_numeric_to_binary::<UInt64Type, i64>(array),
            Int8 => cast_numeric_to_binary::<Int8Type, i64>(array),
            Int16 => cast_numeric_to_binary::<Int16Type, i64>(array),
            Int32 => cast_numeric_to_binary::<Int32Type, i64>(array),
            Int64 => cast_numeric_to_binary::<Int64Type, i64>(array),
            _ => unreachable!(),
        },
        // start numeric casts
        (UInt8, UInt16) => cast_numeric_arrays::<UInt8Type, UInt16Type>(array, cast_options),
        (UInt8, UInt32) => cast_numeric_arrays::<UInt8Type, UInt32Type>(array, cast_options),
        (UInt8, UInt64) => cast_numeric_arrays::<UInt8Type, UInt64Type>(array, cast_options),
        (UInt8, Int8) => cast_numeric_arrays::<UInt8Type, Int8Type>(array, cast_options),
        (UInt8, Int16) => cast_numeric_arrays::<UInt8Type, Int16Type>(array, cast_options),
        (UInt8, Int32) => cast_numeric_arrays::<UInt8Type, Int32Type>(array, cast_options),
        (UInt8, Int64) => cast_numeric_arrays::<UInt8Type, Int64Type>(array, cast_options),
        (UInt8, Float16) => cast_numeric_arrays::<UInt8Type, Float16Type>(array, cast_options),
        (UInt8, Float32) => cast_numeric_arrays::<UInt8Type, Float32Type>(array, cast_options),
        (UInt8, Float64) => cast_numeric_arrays::<UInt8Type, Float64Type>(array, cast_options),

        (UInt16, UInt8) => cast_numeric_arrays::<UInt16Type, UInt8Type>(array, cast_options),
        (UInt16, UInt32) => cast_numeric_arrays::<UInt16Type, UInt32Type>(array, cast_options),
        (UInt16, UInt64) => cast_numeric_arrays::<UInt16Type, UInt64Type>(array, cast_options),
        (UInt16, Int8) => cast_numeric_arrays::<UInt16Type, Int8Type>(array, cast_options),
        (UInt16, Int16) => cast_numeric_arrays::<UInt16Type, Int16Type>(array, cast_options),
        (UInt16, Int32) => cast_numeric_arrays::<UInt16Type, Int32Type>(array, cast_options),
        (UInt16, Int64) => cast_numeric_arrays::<UInt16Type, Int64Type>(array, cast_options),
        (UInt16, Float16) => cast_numeric_arrays::<UInt16Type, Float16Type>(array, cast_options),
        (UInt16, Float32) => cast_numeric_arrays::<UInt16Type, Float32Type>(array, cast_options),
        (UInt16, Float64) => cast_numeric_arrays::<UInt16Type, Float64Type>(array, cast_options),

        (UInt32, UInt8) => cast_numeric_arrays::<UInt32Type, UInt8Type>(array, cast_options),
        (UInt32, UInt16) => cast_numeric_arrays::<UInt32Type, UInt16Type>(array, cast_options),
        (UInt32, UInt64) => cast_numeric_arrays::<UInt32Type, UInt64Type>(array, cast_options),
        (UInt32, Int8) => cast_numeric_arrays::<UInt32Type, Int8Type>(array, cast_options),
        (UInt32, Int16) => cast_numeric_arrays::<UInt32Type, Int16Type>(array, cast_options),
        (UInt32, Int32) => cast_numeric_arrays::<UInt32Type, Int32Type>(array, cast_options),
        (UInt32, Int64) => cast_numeric_arrays::<UInt32Type, Int64Type>(array, cast_options),
        (UInt32, Float16) => cast_numeric_arrays::<UInt32Type, Float16Type>(array, cast_options),
        (UInt32, Float32) => cast_numeric_arrays::<UInt32Type, Float32Type>(array, cast_options),
        (UInt32, Float64) => cast_numeric_arrays::<UInt32Type, Float64Type>(array, cast_options),

        (UInt64, UInt8) => cast_numeric_arrays::<UInt64Type, UInt8Type>(array, cast_options),
        (UInt64, UInt16) => cast_numeric_arrays::<UInt64Type, UInt16Type>(array, cast_options),
        (UInt64, UInt32) => cast_numeric_arrays::<UInt64Type, UInt32Type>(array, cast_options),
        (UInt64, Int8) => cast_numeric_arrays::<UInt64Type, Int8Type>(array, cast_options),
        (UInt64, Int16) => cast_numeric_arrays::<UInt64Type, Int16Type>(array, cast_options),
        (UInt64, Int32) => cast_numeric_arrays::<UInt64Type, Int32Type>(array, cast_options),
        (UInt64, Int64) => cast_numeric_arrays::<UInt64Type, Int64Type>(array, cast_options),
        (UInt64, Float16) => cast_numeric_arrays::<UInt64Type, Float16Type>(array, cast_options),
        (UInt64, Float32) => cast_numeric_arrays::<UInt64Type, Float32Type>(array, cast_options),
        (UInt64, Float64) => cast_numeric_arrays::<UInt64Type, Float64Type>(array, cast_options),

        (Int8, UInt8) => cast_numeric_arrays::<Int8Type, UInt8Type>(array, cast_options),
        (Int8, UInt16) => cast_numeric_arrays::<Int8Type, UInt16Type>(array, cast_options),
        (Int8, UInt32) => cast_numeric_arrays::<Int8Type, UInt32Type>(array, cast_options),
        (Int8, UInt64) => cast_numeric_arrays::<Int8Type, UInt64Type>(array, cast_options),
        (Int8, Int16) => cast_numeric_arrays::<Int8Type, Int16Type>(array, cast_options),
        (Int8, Int32) => cast_numeric_arrays::<Int8Type, Int32Type>(array, cast_options),
        (Int8, Int64) => cast_numeric_arrays::<Int8Type, Int64Type>(array, cast_options),
        (Int8, Float16) => cast_numeric_arrays::<Int8Type, Float16Type>(array, cast_options),
        (Int8, Float32) => cast_numeric_arrays::<Int8Type, Float32Type>(array, cast_options),
        (Int8, Float64) => cast_numeric_arrays::<Int8Type, Float64Type>(array, cast_options),

        (Int16, UInt8) => cast_numeric_arrays::<Int16Type, UInt8Type>(array, cast_options),
        (Int16, UInt16) => cast_numeric_arrays::<Int16Type, UInt16Type>(array, cast_options),
        (Int16, UInt32) => cast_numeric_arrays::<Int16Type, UInt32Type>(array, cast_options),
        (Int16, UInt64) => cast_numeric_arrays::<Int16Type, UInt64Type>(array, cast_options),
        (Int16, Int8) => cast_numeric_arrays::<Int16Type, Int8Type>(array, cast_options),
        (Int16, Int32) => cast_numeric_arrays::<Int16Type, Int32Type>(array, cast_options),
        (Int16, Int64) => cast_numeric_arrays::<Int16Type, Int64Type>(array, cast_options),
        (Int16, Float16) => cast_numeric_arrays::<Int16Type, Float16Type>(array, cast_options),
        (Int16, Float32) => cast_numeric_arrays::<Int16Type, Float32Type>(array, cast_options),
        (Int16, Float64) => cast_numeric_arrays::<Int16Type, Float64Type>(array, cast_options),

        (Int32, UInt8) => cast_numeric_arrays::<Int32Type, UInt8Type>(array, cast_options),
        (Int32, UInt16) => cast_numeric_arrays::<Int32Type, UInt16Type>(array, cast_options),
        (Int32, UInt32) => cast_numeric_arrays::<Int32Type, UInt32Type>(array, cast_options),
        (Int32, UInt64) => cast_numeric_arrays::<Int32Type, UInt64Type>(array, cast_options),
        (Int32, Int8) => cast_numeric_arrays::<Int32Type, Int8Type>(array, cast_options),
        (Int32, Int16) => cast_numeric_arrays::<Int32Type, Int16Type>(array, cast_options),
        (Int32, Int64) => cast_numeric_arrays::<Int32Type, Int64Type>(array, cast_options),
        (Int32, Float16) => cast_numeric_arrays::<Int32Type, Float16Type>(array, cast_options),
        (Int32, Float32) => cast_numeric_arrays::<Int32Type, Float32Type>(array, cast_options),
        (Int32, Float64) => cast_numeric_arrays::<Int32Type, Float64Type>(array, cast_options),

        (Int64, UInt8) => cast_numeric_arrays::<Int64Type, UInt8Type>(array, cast_options),
        (Int64, UInt16) => cast_numeric_arrays::<Int64Type, UInt16Type>(array, cast_options),
        (Int64, UInt32) => cast_numeric_arrays::<Int64Type, UInt32Type>(array, cast_options),
        (Int64, UInt64) => cast_numeric_arrays::<Int64Type, UInt64Type>(array, cast_options),
        (Int64, Int8) => cast_numeric_arrays::<Int64Type, Int8Type>(array, cast_options),
        (Int64, Int16) => cast_numeric_arrays::<Int64Type, Int16Type>(array, cast_options),
        (Int64, Int32) => cast_numeric_arrays::<Int64Type, Int32Type>(array, cast_options),
        (Int64, Float16) => cast_numeric_arrays::<Int64Type, Float16Type>(array, cast_options),
        (Int64, Float32) => cast_numeric_arrays::<Int64Type, Float32Type>(array, cast_options),
        (Int64, Float64) => cast_numeric_arrays::<Int64Type, Float64Type>(array, cast_options),

        (Float16, UInt8) => cast_numeric_arrays::<Float16Type, UInt8Type>(array, cast_options),
        (Float16, UInt16) => cast_numeric_arrays::<Float16Type, UInt16Type>(array, cast_options),
        (Float16, UInt32) => cast_numeric_arrays::<Float16Type, UInt32Type>(array, cast_options),
        (Float16, UInt64) => cast_numeric_arrays::<Float16Type, UInt64Type>(array, cast_options),
        (Float16, Int8) => cast_numeric_arrays::<Float16Type, Int8Type>(array, cast_options),
        (Float16, Int16) => cast_numeric_arrays::<Float16Type, Int16Type>(array, cast_options),
        (Float16, Int32) => cast_numeric_arrays::<Float16Type, Int32Type>(array, cast_options),
        (Float16, Int64) => cast_numeric_arrays::<Float16Type, Int64Type>(array, cast_options),
        (Float16, Float32) => cast_numeric_arrays::<Float16Type, Float32Type>(array, cast_options),
        (Float16, Float64) => cast_numeric_arrays::<Float16Type, Float64Type>(array, cast_options),

        (Float32, UInt8) => cast_numeric_arrays::<Float32Type, UInt8Type>(array, cast_options),
        (Float32, UInt16) => cast_numeric_arrays::<Float32Type, UInt16Type>(array, cast_options),
        (Float32, UInt32) => cast_numeric_arrays::<Float32Type, UInt32Type>(array, cast_options),
        (Float32, UInt64) => cast_numeric_arrays::<Float32Type, UInt64Type>(array, cast_options),
        (Float32, Int8) => cast_numeric_arrays::<Float32Type, Int8Type>(array, cast_options),
        (Float32, Int16) => cast_numeric_arrays::<Float32Type, Int16Type>(array, cast_options),
        (Float32, Int32) => cast_numeric_arrays::<Float32Type, Int32Type>(array, cast_options),
        (Float32, Int64) => cast_numeric_arrays::<Float32Type, Int64Type>(array, cast_options),
        (Float32, Float16) => cast_numeric_arrays::<Float32Type, Float16Type>(array, cast_options),
        (Float32, Float64) => cast_numeric_arrays::<Float32Type, Float64Type>(array, cast_options),

        (Float64, UInt8) => cast_numeric_arrays::<Float64Type, UInt8Type>(array, cast_options),
        (Float64, UInt16) => cast_numeric_arrays::<Float64Type, UInt16Type>(array, cast_options),
        (Float64, UInt32) => cast_numeric_arrays::<Float64Type, UInt32Type>(array, cast_options),
        (Float64, UInt64) => cast_numeric_arrays::<Float64Type, UInt64Type>(array, cast_options),
        (Float64, Int8) => cast_numeric_arrays::<Float64Type, Int8Type>(array, cast_options),
        (Float64, Int16) => cast_numeric_arrays::<Float64Type, Int16Type>(array, cast_options),
        (Float64, Int32) => cast_numeric_arrays::<Float64Type, Int32Type>(array, cast_options),
        (Float64, Int64) => cast_numeric_arrays::<Float64Type, Int64Type>(array, cast_options),
        (Float64, Float16) => cast_numeric_arrays::<Float64Type, Float16Type>(array, cast_options),
        (Float64, Float32) => cast_numeric_arrays::<Float64Type, Float32Type>(array, cast_options),
        // end numeric casts

        // temporal casts
        (Int32, Date32) => cast_reinterpret_arrays::<Int32Type, Date32Type>(array),
        (Int32, Date64) => cast_with_options(
            &cast_with_options(array, &Date32, cast_options)?,
            &Date64,
            cast_options,
        ),
        (Int32, Time32(TimeUnit::Second)) => {
            cast_reinterpret_arrays::<Int32Type, Time32SecondType>(array)
        }
        (Int32, Time32(TimeUnit::Millisecond)) => {
            cast_reinterpret_arrays::<Int32Type, Time32MillisecondType>(array)
        }
        // No support for microsecond/nanosecond with i32
        (Date32, Int32) => cast_reinterpret_arrays::<Date32Type, Int32Type>(array),
        (Date32, Int64) => cast_with_options(
            &cast_with_options(array, &Int32, cast_options)?,
            &Int64,
            cast_options,
        ),
        (Time32(TimeUnit::Second), Int32) => {
            cast_reinterpret_arrays::<Time32SecondType, Int32Type>(array)
        }
        (Time32(TimeUnit::Millisecond), Int32) => {
            cast_reinterpret_arrays::<Time32MillisecondType, Int32Type>(array)
        }
        (Int64, Date64) => cast_reinterpret_arrays::<Int64Type, Date64Type>(array),
        (Int64, Date32) => cast_with_options(
            &cast_with_options(array, &Int32, cast_options)?,
            &Date32,
            cast_options,
        ),
        // No support for second/milliseconds with i64
        (Int64, Time64(TimeUnit::Microsecond)) => {
            cast_reinterpret_arrays::<Int64Type, Time64MicrosecondType>(array)
        }
        (Int64, Time64(TimeUnit::Nanosecond)) => {
            cast_reinterpret_arrays::<Int64Type, Time64NanosecondType>(array)
        }

        (Date64, Int64) => cast_reinterpret_arrays::<Date64Type, Int64Type>(array),
        (Date64, Int32) => cast_with_options(
            &cast_with_options(array, &Int64, cast_options)?,
            &Int32,
            cast_options,
        ),
        (Time64(TimeUnit::Microsecond), Int64) => {
            cast_reinterpret_arrays::<Time64MicrosecondType, Int64Type>(array)
        }
        (Time64(TimeUnit::Nanosecond), Int64) => {
            cast_reinterpret_arrays::<Time64NanosecondType, Int64Type>(array)
        }
        (Date32, Date64) => Ok(Arc::new(
            array
                .as_primitive::<Date32Type>()
                .unary::<_, Date64Type>(|x| x as i64 * MILLISECONDS_IN_DAY),
        )),
        (Date64, Date32) => Ok(Arc::new(
            array
                .as_primitive::<Date64Type>()
                .unary::<_, Date32Type>(|x| (x / MILLISECONDS_IN_DAY) as i32),
        )),

        (Time32(TimeUnit::Second), Time32(TimeUnit::Millisecond)) => Ok(Arc::new(
            array
                .as_primitive::<Time32SecondType>()
                .unary::<_, Time32MillisecondType>(|x| x * MILLISECONDS as i32),
        )),
        (Time32(TimeUnit::Second), Time64(TimeUnit::Microsecond)) => Ok(Arc::new(
            array
                .as_primitive::<Time32SecondType>()
                .unary::<_, Time64MicrosecondType>(|x| x as i64 * MICROSECONDS),
        )),
        (Time32(TimeUnit::Second), Time64(TimeUnit::Nanosecond)) => Ok(Arc::new(
            array
                .as_primitive::<Time32SecondType>()
                .unary::<_, Time64NanosecondType>(|x| x as i64 * NANOSECONDS),
        )),

        (Time32(TimeUnit::Millisecond), Time32(TimeUnit::Second)) => Ok(Arc::new(
            array
                .as_primitive::<Time32MillisecondType>()
                .unary::<_, Time32SecondType>(|x| x / MILLISECONDS as i32),
        )),
        (Time32(TimeUnit::Millisecond), Time64(TimeUnit::Microsecond)) => Ok(Arc::new(
            array
                .as_primitive::<Time32MillisecondType>()
                .unary::<_, Time64MicrosecondType>(|x| x as i64 * (MICROSECONDS / MILLISECONDS)),
        )),
        (Time32(TimeUnit::Millisecond), Time64(TimeUnit::Nanosecond)) => Ok(Arc::new(
            array
                .as_primitive::<Time32MillisecondType>()
                .unary::<_, Time64NanosecondType>(|x| x as i64 * (MICROSECONDS / NANOSECONDS)),
        )),

        (Time64(TimeUnit::Microsecond), Time32(TimeUnit::Second)) => Ok(Arc::new(
            array
                .as_primitive::<Time64MicrosecondType>()
                .unary::<_, Time32SecondType>(|x| (x / MICROSECONDS) as i32),
        )),
        (Time64(TimeUnit::Microsecond), Time32(TimeUnit::Millisecond)) => Ok(Arc::new(
            array
                .as_primitive::<Time64MicrosecondType>()
                .unary::<_, Time32MillisecondType>(|x| (x / (MICROSECONDS / MILLISECONDS)) as i32),
        )),
        (Time64(TimeUnit::Microsecond), Time64(TimeUnit::Nanosecond)) => Ok(Arc::new(
            array
                .as_primitive::<Time64MicrosecondType>()
                .unary::<_, Time64NanosecondType>(|x| x * (NANOSECONDS / MICROSECONDS)),
        )),

        (Time64(TimeUnit::Nanosecond), Time32(TimeUnit::Second)) => Ok(Arc::new(
            array
                .as_primitive::<Time64NanosecondType>()
                .unary::<_, Time32SecondType>(|x| (x / NANOSECONDS) as i32),
        )),
        (Time64(TimeUnit::Nanosecond), Time32(TimeUnit::Millisecond)) => Ok(Arc::new(
            array
                .as_primitive::<Time64NanosecondType>()
                .unary::<_, Time32MillisecondType>(|x| (x / (NANOSECONDS / MILLISECONDS)) as i32),
        )),
        (Time64(TimeUnit::Nanosecond), Time64(TimeUnit::Microsecond)) => Ok(Arc::new(
            array
                .as_primitive::<Time64NanosecondType>()
                .unary::<_, Time64MicrosecondType>(|x| x / (NANOSECONDS / MICROSECONDS)),
        )),

        // Timestamp to integer/floating/decimals
        (Timestamp(TimeUnit::Second, _), _) if to_type.is_numeric() => {
            let array = cast_reinterpret_arrays::<TimestampSecondType, Int64Type>(array)?;
            cast_with_options(&array, to_type, cast_options)
        }
        (Timestamp(TimeUnit::Millisecond, _), _) if to_type.is_numeric() => {
            let array = cast_reinterpret_arrays::<TimestampMillisecondType, Int64Type>(array)?;
            cast_with_options(&array, to_type, cast_options)
        }
        (Timestamp(TimeUnit::Microsecond, _), _) if to_type.is_numeric() => {
            let array = cast_reinterpret_arrays::<TimestampMicrosecondType, Int64Type>(array)?;
            cast_with_options(&array, to_type, cast_options)
        }
        (Timestamp(TimeUnit::Nanosecond, _), _) if to_type.is_numeric() => {
            let array = cast_reinterpret_arrays::<TimestampNanosecondType, Int64Type>(array)?;
            cast_with_options(&array, to_type, cast_options)
        }

        (_, Timestamp(unit, tz)) if from_type.is_numeric() => {
            let array = cast_with_options(array, &Int64, cast_options)?;
            Ok(make_timestamp_array(
                array.as_primitive(),
                *unit,
                tz.clone(),
            ))
        }

        (Timestamp(from_unit, from_tz), Timestamp(to_unit, to_tz)) => {
            let array = cast_with_options(array, &Int64, cast_options)?;
            let time_array = array.as_primitive::<Int64Type>();
            let from_size = time_unit_multiple(from_unit);
            let to_size = time_unit_multiple(to_unit);
            // we either divide or multiply, depending on size of each unit
            // units are never the same when the types are the same
            let converted = match from_size.cmp(&to_size) {
                Ordering::Greater => {
                    let divisor = from_size / to_size;
                    time_array.unary::<_, Int64Type>(|o| o / divisor)
                }
                Ordering::Equal => time_array.clone(),
                Ordering::Less => {
                    let mul = to_size / from_size;
                    if cast_options.safe {
                        time_array.unary_opt::<_, Int64Type>(|o| o.checked_mul(mul))
                    } else {
                        time_array.try_unary::<_, Int64Type, _>(|o| o.mul_checked(mul))?
                    }
                }
            };
            // Normalize timezone
            let adjusted = match (from_tz, to_tz) {
                // Only this case needs to be adjusted because we're casting from
                // unknown time offset to some time offset, we want the time to be
                // unchanged.
                //
                // i.e. Timestamp('2001-01-01T00:00', None) -> Timestamp('2001-01-01T00:00', '+0700')
                (None, Some(to_tz)) => {
                    let to_tz: Tz = to_tz.parse()?;
                    match to_unit {
                        TimeUnit::Second => adjust_timestamp_to_timezone::<TimestampSecondType>(
                            converted,
                            &to_tz,
                            cast_options,
                        )?,
                        TimeUnit::Millisecond => adjust_timestamp_to_timezone::<
                            TimestampMillisecondType,
                        >(
                            converted, &to_tz, cast_options
                        )?,
                        TimeUnit::Microsecond => adjust_timestamp_to_timezone::<
                            TimestampMicrosecondType,
                        >(
                            converted, &to_tz, cast_options
                        )?,
                        TimeUnit::Nanosecond => adjust_timestamp_to_timezone::<
                            TimestampNanosecondType,
                        >(
                            converted, &to_tz, cast_options
                        )?,
                    }
                }
                _ => converted,
            };
            Ok(make_timestamp_array(&adjusted, *to_unit, to_tz.clone()))
        }
        (Timestamp(TimeUnit::Microsecond, _), Date32) => {
            timestamp_to_date32(array.as_primitive::<TimestampMicrosecondType>())
        }
        (Timestamp(TimeUnit::Millisecond, _), Date32) => {
            timestamp_to_date32(array.as_primitive::<TimestampMillisecondType>())
        }
        (Timestamp(TimeUnit::Second, _), Date32) => {
            timestamp_to_date32(array.as_primitive::<TimestampSecondType>())
        }
        (Timestamp(TimeUnit::Nanosecond, _), Date32) => {
            timestamp_to_date32(array.as_primitive::<TimestampNanosecondType>())
        }
        (Timestamp(TimeUnit::Second, _), Date64) => Ok(Arc::new(match cast_options.safe {
            true => {
                // change error to None
                array
                    .as_primitive::<TimestampSecondType>()
                    .unary_opt::<_, Date64Type>(|x| x.checked_mul(MILLISECONDS))
            }
            false => array
                .as_primitive::<TimestampSecondType>()
                .try_unary::<_, Date64Type, _>(|x| x.mul_checked(MILLISECONDS))?,
        })),
        (Timestamp(TimeUnit::Millisecond, _), Date64) => {
            cast_reinterpret_arrays::<TimestampMillisecondType, Date64Type>(array)
        }
        (Timestamp(TimeUnit::Microsecond, _), Date64) => Ok(Arc::new(
            array
                .as_primitive::<TimestampMicrosecondType>()
                .unary::<_, Date64Type>(|x| x / (MICROSECONDS / MILLISECONDS)),
        )),
        (Timestamp(TimeUnit::Nanosecond, _), Date64) => Ok(Arc::new(
            array
                .as_primitive::<TimestampNanosecondType>()
                .unary::<_, Date64Type>(|x| x / (NANOSECONDS / MILLISECONDS)),
        )),
        (Timestamp(TimeUnit::Second, tz), Time64(TimeUnit::Microsecond)) => {
            let tz = tz.as_ref().map(|tz| tz.parse()).transpose()?;
            Ok(Arc::new(
                array
                    .as_primitive::<TimestampSecondType>()
                    .try_unary::<_, Time64MicrosecondType, ArrowError>(|x| {
                        Ok(time_to_time64us(as_time_res_with_timezone::<
                            TimestampSecondType,
                        >(x, tz)?))
                    })?,
            ))
        }
        (Timestamp(TimeUnit::Second, tz), Time64(TimeUnit::Nanosecond)) => {
            let tz = tz.as_ref().map(|tz| tz.parse()).transpose()?;
            Ok(Arc::new(
                array
                    .as_primitive::<TimestampSecondType>()
                    .try_unary::<_, Time64NanosecondType, ArrowError>(|x| {
                        Ok(time_to_time64ns(as_time_res_with_timezone::<
                            TimestampSecondType,
                        >(x, tz)?))
                    })?,
            ))
        }
        (Timestamp(TimeUnit::Millisecond, tz), Time64(TimeUnit::Microsecond)) => {
            let tz = tz.as_ref().map(|tz| tz.parse()).transpose()?;
            Ok(Arc::new(
                array
                    .as_primitive::<TimestampMillisecondType>()
                    .try_unary::<_, Time64MicrosecondType, ArrowError>(|x| {
                        Ok(time_to_time64us(as_time_res_with_timezone::<
                            TimestampMillisecondType,
                        >(x, tz)?))
                    })?,
            ))
        }
        (Timestamp(TimeUnit::Millisecond, tz), Time64(TimeUnit::Nanosecond)) => {
            let tz = tz.as_ref().map(|tz| tz.parse()).transpose()?;
            Ok(Arc::new(
                array
                    .as_primitive::<TimestampMillisecondType>()
                    .try_unary::<_, Time64NanosecondType, ArrowError>(|x| {
                        Ok(time_to_time64ns(as_time_res_with_timezone::<
                            TimestampMillisecondType,
                        >(x, tz)?))
                    })?,
            ))
        }
        (Timestamp(TimeUnit::Microsecond, tz), Time64(TimeUnit::Microsecond)) => {
            let tz = tz.as_ref().map(|tz| tz.parse()).transpose()?;
            Ok(Arc::new(
                array
                    .as_primitive::<TimestampMicrosecondType>()
                    .try_unary::<_, Time64MicrosecondType, ArrowError>(|x| {
                        Ok(time_to_time64us(as_time_res_with_timezone::<
                            TimestampMicrosecondType,
                        >(x, tz)?))
                    })?,
            ))
        }
        (Timestamp(TimeUnit::Microsecond, tz), Time64(TimeUnit::Nanosecond)) => {
            let tz = tz.as_ref().map(|tz| tz.parse()).transpose()?;
            Ok(Arc::new(
                array
                    .as_primitive::<TimestampMicrosecondType>()
                    .try_unary::<_, Time64NanosecondType, ArrowError>(|x| {
                        Ok(time_to_time64ns(as_time_res_with_timezone::<
                            TimestampMicrosecondType,
                        >(x, tz)?))
                    })?,
            ))
        }
        (Timestamp(TimeUnit::Nanosecond, tz), Time64(TimeUnit::Microsecond)) => {
            let tz = tz.as_ref().map(|tz| tz.parse()).transpose()?;
            Ok(Arc::new(
                array
                    .as_primitive::<TimestampNanosecondType>()
                    .try_unary::<_, Time64MicrosecondType, ArrowError>(|x| {
                        Ok(time_to_time64us(as_time_res_with_timezone::<
                            TimestampNanosecondType,
                        >(x, tz)?))
                    })?,
            ))
        }
        (Timestamp(TimeUnit::Nanosecond, tz), Time64(TimeUnit::Nanosecond)) => {
            let tz = tz.as_ref().map(|tz| tz.parse()).transpose()?;
            Ok(Arc::new(
                array
                    .as_primitive::<TimestampNanosecondType>()
                    .try_unary::<_, Time64NanosecondType, ArrowError>(|x| {
                        Ok(time_to_time64ns(as_time_res_with_timezone::<
                            TimestampNanosecondType,
                        >(x, tz)?))
                    })?,
            ))
        }
        (Timestamp(TimeUnit::Second, tz), Time32(TimeUnit::Second)) => {
            let tz = tz.as_ref().map(|tz| tz.parse()).transpose()?;
            Ok(Arc::new(
                array
                    .as_primitive::<TimestampSecondType>()
                    .try_unary::<_, Time32SecondType, ArrowError>(|x| {
                        Ok(time_to_time32s(as_time_res_with_timezone::<
                            TimestampSecondType,
                        >(x, tz)?))
                    })?,
            ))
        }
        (Timestamp(TimeUnit::Second, tz), Time32(TimeUnit::Millisecond)) => {
            let tz = tz.as_ref().map(|tz| tz.parse()).transpose()?;
            Ok(Arc::new(
                array
                    .as_primitive::<TimestampSecondType>()
                    .try_unary::<_, Time32MillisecondType, ArrowError>(|x| {
                        Ok(time_to_time32ms(as_time_res_with_timezone::<
                            TimestampSecondType,
                        >(x, tz)?))
                    })?,
            ))
        }
        (Timestamp(TimeUnit::Millisecond, tz), Time32(TimeUnit::Second)) => {
            let tz = tz.as_ref().map(|tz| tz.parse()).transpose()?;
            Ok(Arc::new(
                array
                    .as_primitive::<TimestampMillisecondType>()
                    .try_unary::<_, Time32SecondType, ArrowError>(|x| {
                        Ok(time_to_time32s(as_time_res_with_timezone::<
                            TimestampMillisecondType,
                        >(x, tz)?))
                    })?,
            ))
        }
        (Timestamp(TimeUnit::Millisecond, tz), Time32(TimeUnit::Millisecond)) => {
            let tz = tz.as_ref().map(|tz| tz.parse()).transpose()?;
            Ok(Arc::new(
                array
                    .as_primitive::<TimestampMillisecondType>()
                    .try_unary::<_, Time32MillisecondType, ArrowError>(|x| {
                        Ok(time_to_time32ms(as_time_res_with_timezone::<
                            TimestampMillisecondType,
                        >(x, tz)?))
                    })?,
            ))
        }
        (Timestamp(TimeUnit::Microsecond, tz), Time32(TimeUnit::Second)) => {
            let tz = tz.as_ref().map(|tz| tz.parse()).transpose()?;
            Ok(Arc::new(
                array
                    .as_primitive::<TimestampMicrosecondType>()
                    .try_unary::<_, Time32SecondType, ArrowError>(|x| {
                        Ok(time_to_time32s(as_time_res_with_timezone::<
                            TimestampMicrosecondType,
                        >(x, tz)?))
                    })?,
            ))
        }
        (Timestamp(TimeUnit::Microsecond, tz), Time32(TimeUnit::Millisecond)) => {
            let tz = tz.as_ref().map(|tz| tz.parse()).transpose()?;
            Ok(Arc::new(
                array
                    .as_primitive::<TimestampMicrosecondType>()
                    .try_unary::<_, Time32MillisecondType, ArrowError>(|x| {
                        Ok(time_to_time32ms(as_time_res_with_timezone::<
                            TimestampMicrosecondType,
                        >(x, tz)?))
                    })?,
            ))
        }
        (Timestamp(TimeUnit::Nanosecond, tz), Time32(TimeUnit::Second)) => {
            let tz = tz.as_ref().map(|tz| tz.parse()).transpose()?;
            Ok(Arc::new(
                array
                    .as_primitive::<TimestampNanosecondType>()
                    .try_unary::<_, Time32SecondType, ArrowError>(|x| {
                        Ok(time_to_time32s(as_time_res_with_timezone::<
                            TimestampNanosecondType,
                        >(x, tz)?))
                    })?,
            ))
        }
        (Timestamp(TimeUnit::Nanosecond, tz), Time32(TimeUnit::Millisecond)) => {
            let tz = tz.as_ref().map(|tz| tz.parse()).transpose()?;
            Ok(Arc::new(
                array
                    .as_primitive::<TimestampNanosecondType>()
                    .try_unary::<_, Time32MillisecondType, ArrowError>(|x| {
                        Ok(time_to_time32ms(as_time_res_with_timezone::<
                            TimestampNanosecondType,
                        >(x, tz)?))
                    })?,
            ))
        }
        (Date64, Timestamp(TimeUnit::Second, None)) => Ok(Arc::new(
            array
                .as_primitive::<Date64Type>()
                .unary::<_, TimestampSecondType>(|x| x / MILLISECONDS),
        )),
        (Date64, Timestamp(TimeUnit::Millisecond, None)) => {
            cast_reinterpret_arrays::<Date64Type, TimestampMillisecondType>(array)
        }
        (Date64, Timestamp(TimeUnit::Microsecond, None)) => Ok(Arc::new(
            array
                .as_primitive::<Date64Type>()
                .unary::<_, TimestampMicrosecondType>(|x| x * (MICROSECONDS / MILLISECONDS)),
        )),
        (Date64, Timestamp(TimeUnit::Nanosecond, None)) => Ok(Arc::new(
            array
                .as_primitive::<Date64Type>()
                .unary::<_, TimestampNanosecondType>(|x| x * (NANOSECONDS / MILLISECONDS)),
        )),
        (Date32, Timestamp(TimeUnit::Second, None)) => Ok(Arc::new(
            array
                .as_primitive::<Date32Type>()
                .unary::<_, TimestampSecondType>(|x| (x as i64) * SECONDS_IN_DAY),
        )),
        (Date32, Timestamp(TimeUnit::Millisecond, None)) => Ok(Arc::new(
            array
                .as_primitive::<Date32Type>()
                .unary::<_, TimestampMillisecondType>(|x| (x as i64) * MILLISECONDS_IN_DAY),
        )),
        (Date32, Timestamp(TimeUnit::Microsecond, None)) => Ok(Arc::new(
            array
                .as_primitive::<Date32Type>()
                .unary::<_, TimestampMicrosecondType>(|x| (x as i64) * MICROSECONDS_IN_DAY),
        )),
        (Date32, Timestamp(TimeUnit::Nanosecond, None)) => Ok(Arc::new(
            array
                .as_primitive::<Date32Type>()
                .unary::<_, TimestampNanosecondType>(|x| (x as i64) * NANOSECONDS_IN_DAY),
        )),

        (_, Duration(unit)) if from_type.is_numeric() => {
            let array = cast_with_options(array, &Int64, cast_options)?;
            Ok(make_duration_array(array.as_primitive(), *unit))
        }
        (Duration(TimeUnit::Second), _) if to_type.is_numeric() => {
            let array = cast_reinterpret_arrays::<DurationSecondType, Int64Type>(array)?;
            cast_with_options(&array, to_type, cast_options)
        }
        (Duration(TimeUnit::Millisecond), _) if to_type.is_numeric() => {
            let array = cast_reinterpret_arrays::<DurationMillisecondType, Int64Type>(array)?;
            cast_with_options(&array, to_type, cast_options)
        }
        (Duration(TimeUnit::Microsecond), _) if to_type.is_numeric() => {
            let array = cast_reinterpret_arrays::<DurationMicrosecondType, Int64Type>(array)?;
            cast_with_options(&array, to_type, cast_options)
        }
        (Duration(TimeUnit::Nanosecond), _) if to_type.is_numeric() => {
            let array = cast_reinterpret_arrays::<DurationNanosecondType, Int64Type>(array)?;
            cast_with_options(&array, to_type, cast_options)
        }

        (Duration(from_unit), Duration(to_unit)) => {
            let array = cast_with_options(array, &Int64, cast_options)?;
            let time_array = array.as_primitive::<Int64Type>();
            let from_size = time_unit_multiple(from_unit);
            let to_size = time_unit_multiple(to_unit);
            // we either divide or multiply, depending on size of each unit
            // units are never the same when the types are the same
            let converted = match from_size.cmp(&to_size) {
                Ordering::Greater => {
                    let divisor = from_size / to_size;
                    time_array.unary::<_, Int64Type>(|o| o / divisor)
                }
                Ordering::Equal => time_array.clone(),
                Ordering::Less => {
                    let mul = to_size / from_size;
                    if cast_options.safe {
                        time_array.unary_opt::<_, Int64Type>(|o| o.checked_mul(mul))
                    } else {
                        time_array.try_unary::<_, Int64Type, _>(|o| o.mul_checked(mul))?
                    }
                }
            };
            Ok(make_duration_array(&converted, *to_unit))
        }

        (Duration(TimeUnit::Second), Interval(IntervalUnit::MonthDayNano)) => {
            cast_duration_to_interval::<DurationSecondType>(array, cast_options)
        }
        (Duration(TimeUnit::Millisecond), Interval(IntervalUnit::MonthDayNano)) => {
            cast_duration_to_interval::<DurationMillisecondType>(array, cast_options)
        }
        (Duration(TimeUnit::Microsecond), Interval(IntervalUnit::MonthDayNano)) => {
            cast_duration_to_interval::<DurationMicrosecondType>(array, cast_options)
        }
        (Duration(TimeUnit::Nanosecond), Interval(IntervalUnit::MonthDayNano)) => {
            cast_duration_to_interval::<DurationNanosecondType>(array, cast_options)
        }
        (Interval(IntervalUnit::MonthDayNano), Duration(TimeUnit::Second)) => {
            cast_month_day_nano_to_duration::<DurationSecondType>(array, cast_options)
        }
        (Interval(IntervalUnit::MonthDayNano), Duration(TimeUnit::Millisecond)) => {
            cast_month_day_nano_to_duration::<DurationMillisecondType>(array, cast_options)
        }
        (Interval(IntervalUnit::MonthDayNano), Duration(TimeUnit::Microsecond)) => {
            cast_month_day_nano_to_duration::<DurationMicrosecondType>(array, cast_options)
        }
        (Interval(IntervalUnit::MonthDayNano), Duration(TimeUnit::Nanosecond)) => {
            cast_month_day_nano_to_duration::<DurationNanosecondType>(array, cast_options)
        }
        (Interval(IntervalUnit::YearMonth), Interval(IntervalUnit::MonthDayNano)) => {
            cast_interval_year_month_to_interval_month_day_nano(array, cast_options)
        }
        (Interval(IntervalUnit::DayTime), Interval(IntervalUnit::MonthDayNano)) => {
            cast_interval_day_time_to_interval_month_day_nano(array, cast_options)
        }
        (Int32, Interval(IntervalUnit::YearMonth)) => {
            cast_reinterpret_arrays::<Int32Type, IntervalYearMonthType>(array)
        }
        (_, _) => Err(ArrowError::CastError(format!(
            "Casting from {from_type:?} to {to_type:?} not supported",
        ))),
    }
}

/// Get the time unit as a multiple of a second
const fn time_unit_multiple(unit: &TimeUnit) -> i64 {
    match unit {
        TimeUnit::Second => 1,
        TimeUnit::Millisecond => MILLISECONDS,
        TimeUnit::Microsecond => MICROSECONDS,
        TimeUnit::Nanosecond => NANOSECONDS,
    }
}

/// Convert Array into a PrimitiveArray of type, and apply numeric cast
fn cast_numeric_arrays<FROM, TO>(
    from: &dyn Array,
    cast_options: &CastOptions,
) -> Result<ArrayRef, ArrowError>
where
    FROM: ArrowPrimitiveType,
    TO: ArrowPrimitiveType,
    FROM::Native: NumCast,
    TO::Native: NumCast,
{
    if cast_options.safe {
        // If the value can't be casted to the `TO::Native`, return null
        Ok(Arc::new(numeric_cast::<FROM, TO>(
            from.as_primitive::<FROM>(),
        )))
    } else {
        // If the value can't be casted to the `TO::Native`, return error
        Ok(Arc::new(try_numeric_cast::<FROM, TO>(
            from.as_primitive::<FROM>(),
        )?))
    }
}

// Natural cast between numeric types
// If the value of T can't be casted to R, will throw error
fn try_numeric_cast<T, R>(from: &PrimitiveArray<T>) -> Result<PrimitiveArray<R>, ArrowError>
where
    T: ArrowPrimitiveType,
    R: ArrowPrimitiveType,
    T::Native: NumCast,
    R::Native: NumCast,
{
    from.try_unary(|value| {
        num::cast::cast::<T::Native, R::Native>(value).ok_or_else(|| {
            ArrowError::CastError(format!(
                "Can't cast value {:?} to type {}",
                value,
                R::DATA_TYPE
            ))
        })
    })
}

// Natural cast between numeric types
// If the value of T can't be casted to R, it will be converted to null
fn numeric_cast<T, R>(from: &PrimitiveArray<T>) -> PrimitiveArray<R>
where
    T: ArrowPrimitiveType,
    R: ArrowPrimitiveType,
    T::Native: NumCast,
    R::Native: NumCast,
{
    from.unary_opt::<_, R>(num::cast::cast::<T::Native, R::Native>)
}

fn cast_numeric_to_binary<FROM: ArrowPrimitiveType, O: OffsetSizeTrait>(
    array: &dyn Array,
) -> Result<ArrayRef, ArrowError> {
    let array = array.as_primitive::<FROM>();
    let size = std::mem::size_of::<FROM::Native>();
    let offsets = OffsetBuffer::from_lengths(std::iter::repeat(size).take(array.len()));
    Ok(Arc::new(GenericBinaryArray::<O>::new(
        offsets,
        array.values().inner().clone(),
        array.nulls().cloned(),
    )))
}

fn adjust_timestamp_to_timezone<T: ArrowTimestampType>(
    array: PrimitiveArray<Int64Type>,
    to_tz: &Tz,
    cast_options: &CastOptions,
) -> Result<PrimitiveArray<Int64Type>, ArrowError> {
    let adjust = |o| {
        let local = as_datetime::<T>(o)?;
        let offset = to_tz.offset_from_local_datetime(&local).single()?;
        T::make_value(local - offset.fix())
    };
    let adjusted = if cast_options.safe {
        array.unary_opt::<_, Int64Type>(adjust)
    } else {
        array.try_unary::<_, Int64Type, _>(|o| {
            adjust(o).ok_or_else(|| {
                ArrowError::CastError("Cannot cast timezone to different timezone".to_string())
            })
        })?
    };
    Ok(adjusted)
}

/// Cast numeric types to Boolean
///
/// Any zero value returns `false` while non-zero returns `true`
fn cast_numeric_to_bool<FROM>(from: &dyn Array) -> Result<ArrayRef, ArrowError>
where
    FROM: ArrowPrimitiveType,
{
    numeric_to_bool_cast::<FROM>(from.as_primitive::<FROM>()).map(|to| Arc::new(to) as ArrayRef)
}

fn numeric_to_bool_cast<T>(from: &PrimitiveArray<T>) -> Result<BooleanArray, ArrowError>
where
    T: ArrowPrimitiveType + ArrowPrimitiveType,
{
    let mut b = BooleanBuilder::with_capacity(from.len());

    for i in 0..from.len() {
        if from.is_null(i) {
            b.append_null();
        } else if from.value(i) != T::default_value() {
            b.append_value(true);
        } else {
            b.append_value(false);
        }
    }

    Ok(b.finish())
}

/// Cast Boolean types to numeric
///
/// `false` returns 0 while `true` returns 1
fn cast_bool_to_numeric<TO>(
    from: &dyn Array,
    cast_options: &CastOptions,
) -> Result<ArrayRef, ArrowError>
where
    TO: ArrowPrimitiveType,
    TO::Native: num::cast::NumCast,
{
    Ok(Arc::new(bool_to_numeric_cast::<TO>(
        from.as_any().downcast_ref::<BooleanArray>().unwrap(),
        cast_options,
    )))
}

fn bool_to_numeric_cast<T>(from: &BooleanArray, _cast_options: &CastOptions) -> PrimitiveArray<T>
where
    T: ArrowPrimitiveType,
    T::Native: num::NumCast,
{
    let iter = (0..from.len()).map(|i| {
        if from.is_null(i) {
            None
        } else if from.value(i) {
            // a workaround to cast a primitive to T::Native, infallible
            num::cast::cast(1)
        } else {
            Some(T::default_value())
        }
    });
    // Benefit:
    //     20% performance improvement
    // Soundness:
    //     The iterator is trustedLen because it comes from a Range
    unsafe { PrimitiveArray::<T>::from_trusted_len_iter(iter) }
}

/// Helper function to cast from one `BinaryArray` or 'LargeBinaryArray' to 'FixedSizeBinaryArray'.
fn cast_binary_to_fixed_size_binary<O: OffsetSizeTrait>(
    array: &dyn Array,
    byte_width: i32,
    cast_options: &CastOptions,
) -> Result<ArrayRef, ArrowError> {
    let array = array.as_binary::<O>();
    let mut builder = FixedSizeBinaryBuilder::with_capacity(array.len(), byte_width);

    for i in 0..array.len() {
        if array.is_null(i) {
            builder.append_null();
        } else {
            match builder.append_value(array.value(i)) {
                Ok(_) => {}
                Err(e) => match cast_options.safe {
                    true => builder.append_null(),
                    false => return Err(e),
                },
            }
        }
    }

    Ok(Arc::new(builder.finish()))
}

/// Helper function to cast from 'FixedSizeBinaryArray' to one `BinaryArray` or 'LargeBinaryArray'.
/// If the target one is too large for the source array it will return an Error.
fn cast_fixed_size_binary_to_binary<O: OffsetSizeTrait>(
    array: &dyn Array,
    byte_width: i32,
) -> Result<ArrayRef, ArrowError> {
    let array = array
        .as_any()
        .downcast_ref::<FixedSizeBinaryArray>()
        .unwrap();

    let offsets: i128 = byte_width as i128 * array.len() as i128;

    let is_binary = matches!(GenericBinaryType::<O>::DATA_TYPE, DataType::Binary);
    if is_binary && offsets > i32::MAX as i128 {
        return Err(ArrowError::ComputeError(
            "FixedSizeBinary array too large to cast to Binary array".to_string(),
        ));
    } else if !is_binary && offsets > i64::MAX as i128 {
        return Err(ArrowError::ComputeError(
            "FixedSizeBinary array too large to cast to LargeBinary array".to_string(),
        ));
    }

    let mut builder = GenericBinaryBuilder::<O>::with_capacity(array.len(), array.len());

    for i in 0..array.len() {
        if array.is_null(i) {
            builder.append_null();
        } else {
            builder.append_value(array.value(i));
        }
    }

    Ok(Arc::new(builder.finish()))
}

/// Helper function to cast from one `ByteArrayType` to another and vice versa.
/// If the target one (e.g., `LargeUtf8`) is too large for the source array it will return an Error.
fn cast_byte_container<FROM, TO>(array: &dyn Array) -> Result<ArrayRef, ArrowError>
where
    FROM: ByteArrayType,
    TO: ByteArrayType<Native = FROM::Native>,
    FROM::Offset: OffsetSizeTrait + ToPrimitive,
    TO::Offset: OffsetSizeTrait + NumCast,
{
    let data = array.to_data();
    assert_eq!(data.data_type(), &FROM::DATA_TYPE);
    let str_values_buf = data.buffers()[1].clone();
    let offsets = data.buffers()[0].typed_data::<FROM::Offset>();

    let mut offset_builder = BufferBuilder::<TO::Offset>::new(offsets.len());
    offsets
        .iter()
        .try_for_each::<_, Result<_, ArrowError>>(|offset| {
            let offset =
                <<TO as ByteArrayType>::Offset as NumCast>::from(*offset).ok_or_else(|| {
                    ArrowError::ComputeError(format!(
                        "{}{} array too large to cast to {}{} array",
                        FROM::Offset::PREFIX,
                        FROM::PREFIX,
                        TO::Offset::PREFIX,
                        TO::PREFIX
                    ))
                })?;
            offset_builder.append(offset);
            Ok(())
        })?;

    let offset_buffer = offset_builder.finish();

    let dtype = TO::DATA_TYPE;

    let builder = ArrayData::builder(dtype)
        .offset(array.offset())
        .len(array.len())
        .add_buffer(offset_buffer)
        .add_buffer(str_values_buf)
        .nulls(data.nulls().cloned());

    let array_data = unsafe { builder.build_unchecked() };

    Ok(Arc::new(GenericByteArray::<TO>::from(array_data)))
}

/// Helper function to cast from one `ByteViewType` array to `ByteArrayType` array.
fn cast_view_to_byte<FROM, TO>(array: &dyn Array) -> Result<ArrayRef, ArrowError>
where
    FROM: ByteViewType,
    TO: ByteArrayType,
    FROM::Native: AsRef<TO::Native>,
{
    let data = array.to_data();
    let view_array = GenericByteViewArray::<FROM>::from(data);

    let len = view_array.len();
    let bytes = view_array
        .views()
        .iter()
        .map(|v| ByteView::from(*v).length as usize)
        .sum::<usize>();

    let mut byte_array_builder = GenericByteBuilder::<TO>::with_capacity(len, bytes);

    for val in view_array.iter() {
        byte_array_builder.append_option(val);
    }

    Ok(Arc::new(byte_array_builder.finish()))
}

#[cfg(test)]
mod tests {
    use super::*;
    use arrow_buffer::{Buffer, IntervalDayTime, NullBuffer};
    use chrono::NaiveDate;
    use half::f16;

    macro_rules! generate_cast_test_case {
        ($INPUT_ARRAY: expr, $OUTPUT_TYPE_ARRAY: ident, $OUTPUT_TYPE: expr, $OUTPUT_VALUES: expr) => {
            let output =
                $OUTPUT_TYPE_ARRAY::from($OUTPUT_VALUES).with_data_type($OUTPUT_TYPE.clone());

            // assert cast type
            let input_array_type = $INPUT_ARRAY.data_type();
            assert!(can_cast_types(input_array_type, $OUTPUT_TYPE));
            let result = cast($INPUT_ARRAY, $OUTPUT_TYPE).unwrap();
            assert_eq!($OUTPUT_TYPE, result.data_type());
            assert_eq!(result.as_ref(), &output);

            let cast_option = CastOptions {
                safe: false,
                format_options: FormatOptions::default(),
            };
            let result = cast_with_options($INPUT_ARRAY, $OUTPUT_TYPE, &cast_option).unwrap();
            assert_eq!($OUTPUT_TYPE, result.data_type());
            assert_eq!(result.as_ref(), &output);
        };
    }

    fn create_decimal_array(
        array: Vec<Option<i128>>,
        precision: u8,
        scale: i8,
    ) -> Result<Decimal128Array, ArrowError> {
        array
            .into_iter()
            .collect::<Decimal128Array>()
            .with_precision_and_scale(precision, scale)
    }

    fn create_decimal256_array(
        array: Vec<Option<i256>>,
        precision: u8,
        scale: i8,
    ) -> Result<Decimal256Array, ArrowError> {
        array
            .into_iter()
            .collect::<Decimal256Array>()
            .with_precision_and_scale(precision, scale)
    }

    #[test]
    #[cfg(not(feature = "force_validate"))]
    #[should_panic(
        expected = "Cannot cast to Decimal128(20, 3). Overflowing on 57896044618658097711785492504343953926634992332820282019728792003956564819967"
    )]
    fn test_cast_decimal_to_decimal_round_with_error() {
        // decimal256 to decimal128 overflow
        let array = vec![
            Some(i256::from_i128(1123454)),
            Some(i256::from_i128(2123456)),
            Some(i256::from_i128(-3123453)),
            Some(i256::from_i128(-3123456)),
            None,
            Some(i256::MAX),
            Some(i256::MIN),
        ];
        let input_decimal_array = create_decimal256_array(array, 76, 4).unwrap();
        let array = Arc::new(input_decimal_array) as ArrayRef;
        let input_type = DataType::Decimal256(76, 4);
        let output_type = DataType::Decimal128(20, 3);
        assert!(can_cast_types(&input_type, &output_type));
        generate_cast_test_case!(
            &array,
            Decimal128Array,
            &output_type,
            vec![
                Some(112345_i128),
                Some(212346_i128),
                Some(-312345_i128),
                Some(-312346_i128),
                None,
                None,
                None,
            ]
        );
    }

    #[test]
    #[cfg(not(feature = "force_validate"))]
    fn test_cast_decimal_to_decimal_round() {
        let array = vec![
            Some(1123454),
            Some(2123456),
            Some(-3123453),
            Some(-3123456),
            None,
        ];
        let array = create_decimal_array(array, 20, 4).unwrap();
        // decimal128 to decimal128
        let input_type = DataType::Decimal128(20, 4);
        let output_type = DataType::Decimal128(20, 3);
        assert!(can_cast_types(&input_type, &output_type));
        generate_cast_test_case!(
            &array,
            Decimal128Array,
            &output_type,
            vec![
                Some(112345_i128),
                Some(212346_i128),
                Some(-312345_i128),
                Some(-312346_i128),
                None
            ]
        );

        // decimal128 to decimal256
        let input_type = DataType::Decimal128(20, 4);
        let output_type = DataType::Decimal256(20, 3);
        assert!(can_cast_types(&input_type, &output_type));
        generate_cast_test_case!(
            &array,
            Decimal256Array,
            &output_type,
            vec![
                Some(i256::from_i128(112345_i128)),
                Some(i256::from_i128(212346_i128)),
                Some(i256::from_i128(-312345_i128)),
                Some(i256::from_i128(-312346_i128)),
                None
            ]
        );

        // decimal256
        let array = vec![
            Some(i256::from_i128(1123454)),
            Some(i256::from_i128(2123456)),
            Some(i256::from_i128(-3123453)),
            Some(i256::from_i128(-3123456)),
            None,
        ];
        let array = create_decimal256_array(array, 20, 4).unwrap();

        // decimal256 to decimal256
        let input_type = DataType::Decimal256(20, 4);
        let output_type = DataType::Decimal256(20, 3);
        assert!(can_cast_types(&input_type, &output_type));
        generate_cast_test_case!(
            &array,
            Decimal256Array,
            &output_type,
            vec![
                Some(i256::from_i128(112345_i128)),
                Some(i256::from_i128(212346_i128)),
                Some(i256::from_i128(-312345_i128)),
                Some(i256::from_i128(-312346_i128)),
                None
            ]
        );
        // decimal256 to decimal128
        let input_type = DataType::Decimal256(20, 4);
        let output_type = DataType::Decimal128(20, 3);
        assert!(can_cast_types(&input_type, &output_type));
        generate_cast_test_case!(
            &array,
            Decimal128Array,
            &output_type,
            vec![
                Some(112345_i128),
                Some(212346_i128),
                Some(-312345_i128),
                Some(-312346_i128),
                None
            ]
        );
    }

    #[test]
    fn test_cast_decimal128_to_decimal128() {
        let input_type = DataType::Decimal128(20, 3);
        let output_type = DataType::Decimal128(20, 4);
        assert!(can_cast_types(&input_type, &output_type));
        let array = vec![Some(1123456), Some(2123456), Some(3123456), None];
        let array = create_decimal_array(array, 20, 3).unwrap();
        generate_cast_test_case!(
            &array,
            Decimal128Array,
            &output_type,
            vec![
                Some(11234560_i128),
                Some(21234560_i128),
                Some(31234560_i128),
                None
            ]
        );
        // negative test
        let array = vec![Some(123456), None];
        let array = create_decimal_array(array, 10, 0).unwrap();
        let result = cast(&array, &DataType::Decimal128(2, 2));
        assert!(result.is_ok());
        let array = result.unwrap();
        let array: &Decimal128Array = array.as_primitive();
        let err = array.validate_decimal_precision(2);
        assert_eq!("Invalid argument error: 12345600 is too large to store in a Decimal128 of precision 2. Max is 99",
                   err.unwrap_err().to_string());
    }

    #[test]
    fn test_cast_decimal128_to_decimal128_dict() {
        let p = 20;
        let s = 3;
        let input_type = DataType::Decimal128(p, s);
        let output_type = DataType::Dictionary(
            Box::new(DataType::Int32),
            Box::new(DataType::Decimal128(p, s)),
        );
        assert!(can_cast_types(&input_type, &output_type));
        let array = vec![Some(1123456), Some(2123456), Some(3123456), None];
        let array = create_decimal_array(array, p, s).unwrap();
        let cast_array = cast_with_options(&array, &output_type, &CastOptions::default()).unwrap();
        assert_eq!(cast_array.data_type(), &output_type);
    }

    #[test]
    fn test_cast_decimal256_to_decimal256_dict() {
        let p = 20;
        let s = 3;
        let input_type = DataType::Decimal256(p, s);
        let output_type = DataType::Dictionary(
            Box::new(DataType::Int32),
            Box::new(DataType::Decimal256(p, s)),
        );
        assert!(can_cast_types(&input_type, &output_type));
        let array = vec![Some(1123456), Some(2123456), Some(3123456), None];
        let array = create_decimal_array(array, p, s).unwrap();
        let cast_array = cast_with_options(&array, &output_type, &CastOptions::default()).unwrap();
        assert_eq!(cast_array.data_type(), &output_type);
    }

    #[test]
    fn test_cast_decimal128_to_decimal128_overflow() {
        let input_type = DataType::Decimal128(38, 3);
        let output_type = DataType::Decimal128(38, 38);
        assert!(can_cast_types(&input_type, &output_type));

        let array = vec![Some(i128::MAX)];
        let array = create_decimal_array(array, 38, 3).unwrap();
        let result = cast_with_options(
            &array,
            &output_type,
            &CastOptions {
                safe: false,
                format_options: FormatOptions::default(),
            },
        );
        assert_eq!("Cast error: Cannot cast to Decimal128(38, 38). Overflowing on 170141183460469231731687303715884105727",
                   result.unwrap_err().to_string());
    }

    #[test]
    fn test_cast_decimal128_to_decimal256_overflow() {
        let input_type = DataType::Decimal128(38, 3);
        let output_type = DataType::Decimal256(76, 76);
        assert!(can_cast_types(&input_type, &output_type));

        let array = vec![Some(i128::MAX)];
        let array = create_decimal_array(array, 38, 3).unwrap();
        let result = cast_with_options(
            &array,
            &output_type,
            &CastOptions {
                safe: false,
                format_options: FormatOptions::default(),
            },
        );
        assert_eq!("Cast error: Cannot cast to Decimal256(76, 76). Overflowing on 170141183460469231731687303715884105727",
                   result.unwrap_err().to_string());
    }

    #[test]
    fn test_cast_decimal128_to_decimal256() {
        let input_type = DataType::Decimal128(20, 3);
        let output_type = DataType::Decimal256(20, 4);
        assert!(can_cast_types(&input_type, &output_type));
        let array = vec![Some(1123456), Some(2123456), Some(3123456), None];
        let array = create_decimal_array(array, 20, 3).unwrap();
        generate_cast_test_case!(
            &array,
            Decimal256Array,
            &output_type,
            vec![
                Some(i256::from_i128(11234560_i128)),
                Some(i256::from_i128(21234560_i128)),
                Some(i256::from_i128(31234560_i128)),
                None
            ]
        );
    }

    #[test]
    fn test_cast_decimal256_to_decimal128_overflow() {
        let input_type = DataType::Decimal256(76, 5);
        let output_type = DataType::Decimal128(38, 7);
        assert!(can_cast_types(&input_type, &output_type));
        let array = vec![Some(i256::from_i128(i128::MAX))];
        let array = create_decimal256_array(array, 76, 5).unwrap();
        let result = cast_with_options(
            &array,
            &output_type,
            &CastOptions {
                safe: false,
                format_options: FormatOptions::default(),
            },
        );
        assert_eq!("Cast error: Cannot cast to Decimal128(38, 7). Overflowing on 170141183460469231731687303715884105727",
                   result.unwrap_err().to_string());
    }

    #[test]
    fn test_cast_decimal256_to_decimal256_overflow() {
        let input_type = DataType::Decimal256(76, 5);
        let output_type = DataType::Decimal256(76, 55);
        assert!(can_cast_types(&input_type, &output_type));
        let array = vec![Some(i256::from_i128(i128::MAX))];
        let array = create_decimal256_array(array, 76, 5).unwrap();
        let result = cast_with_options(
            &array,
            &output_type,
            &CastOptions {
                safe: false,
                format_options: FormatOptions::default(),
            },
        );
        assert_eq!("Cast error: Cannot cast to Decimal256(76, 55). Overflowing on 170141183460469231731687303715884105727",
                   result.unwrap_err().to_string());
    }

    #[test]
    fn test_cast_decimal256_to_decimal128() {
        let input_type = DataType::Decimal256(20, 3);
        let output_type = DataType::Decimal128(20, 4);
        assert!(can_cast_types(&input_type, &output_type));
        let array = vec![
            Some(i256::from_i128(1123456)),
            Some(i256::from_i128(2123456)),
            Some(i256::from_i128(3123456)),
            None,
        ];
        let array = create_decimal256_array(array, 20, 3).unwrap();
        generate_cast_test_case!(
            &array,
            Decimal128Array,
            &output_type,
            vec![
                Some(11234560_i128),
                Some(21234560_i128),
                Some(31234560_i128),
                None
            ]
        );
    }

    #[test]
    fn test_cast_decimal256_to_decimal256() {
        let input_type = DataType::Decimal256(20, 3);
        let output_type = DataType::Decimal256(20, 4);
        assert!(can_cast_types(&input_type, &output_type));
        let array = vec![
            Some(i256::from_i128(1123456)),
            Some(i256::from_i128(2123456)),
            Some(i256::from_i128(3123456)),
            None,
        ];
        let array = create_decimal256_array(array, 20, 3).unwrap();
        generate_cast_test_case!(
            &array,
            Decimal256Array,
            &output_type,
            vec![
                Some(i256::from_i128(11234560_i128)),
                Some(i256::from_i128(21234560_i128)),
                Some(i256::from_i128(31234560_i128)),
                None
            ]
        );
    }

    #[test]
    fn test_cast_decimal_to_numeric() {
        let value_array: Vec<Option<i128>> = vec![Some(125), Some(225), Some(325), None, Some(525)];
        let array = create_decimal_array(value_array, 38, 2).unwrap();
        // u8
        generate_cast_test_case!(
            &array,
            UInt8Array,
            &DataType::UInt8,
            vec![Some(1_u8), Some(2_u8), Some(3_u8), None, Some(5_u8)]
        );
        // u16
        generate_cast_test_case!(
            &array,
            UInt16Array,
            &DataType::UInt16,
            vec![Some(1_u16), Some(2_u16), Some(3_u16), None, Some(5_u16)]
        );
        // u32
        generate_cast_test_case!(
            &array,
            UInt32Array,
            &DataType::UInt32,
            vec![Some(1_u32), Some(2_u32), Some(3_u32), None, Some(5_u32)]
        );
        // u64
        generate_cast_test_case!(
            &array,
            UInt64Array,
            &DataType::UInt64,
            vec![Some(1_u64), Some(2_u64), Some(3_u64), None, Some(5_u64)]
        );
        // i8
        generate_cast_test_case!(
            &array,
            Int8Array,
            &DataType::Int8,
            vec![Some(1_i8), Some(2_i8), Some(3_i8), None, Some(5_i8)]
        );
        // i16
        generate_cast_test_case!(
            &array,
            Int16Array,
            &DataType::Int16,
            vec![Some(1_i16), Some(2_i16), Some(3_i16), None, Some(5_i16)]
        );
        // i32
        generate_cast_test_case!(
            &array,
            Int32Array,
            &DataType::Int32,
            vec![Some(1_i32), Some(2_i32), Some(3_i32), None, Some(5_i32)]
        );
        // i64
        generate_cast_test_case!(
            &array,
            Int64Array,
            &DataType::Int64,
            vec![Some(1_i64), Some(2_i64), Some(3_i64), None, Some(5_i64)]
        );
        // f32
        generate_cast_test_case!(
            &array,
            Float32Array,
            &DataType::Float32,
            vec![
                Some(1.25_f32),
                Some(2.25_f32),
                Some(3.25_f32),
                None,
                Some(5.25_f32)
            ]
        );
        // f64
        generate_cast_test_case!(
            &array,
            Float64Array,
            &DataType::Float64,
            vec![
                Some(1.25_f64),
                Some(2.25_f64),
                Some(3.25_f64),
                None,
                Some(5.25_f64)
            ]
        );

        // overflow test: out of range of max u8
        let value_array: Vec<Option<i128>> = vec![Some(51300)];
        let array = create_decimal_array(value_array, 38, 2).unwrap();
        let casted_array = cast_with_options(
            &array,
            &DataType::UInt8,
            &CastOptions {
                safe: false,
                format_options: FormatOptions::default(),
            },
        );
        assert_eq!(
            "Cast error: value of 513 is out of range UInt8".to_string(),
            casted_array.unwrap_err().to_string()
        );

        let casted_array = cast_with_options(
            &array,
            &DataType::UInt8,
            &CastOptions {
                safe: true,
                format_options: FormatOptions::default(),
            },
        );
        assert!(casted_array.is_ok());
        assert!(casted_array.unwrap().is_null(0));

        // overflow test: out of range of max i8
        let value_array: Vec<Option<i128>> = vec![Some(24400)];
        let array = create_decimal_array(value_array, 38, 2).unwrap();
        let casted_array = cast_with_options(
            &array,
            &DataType::Int8,
            &CastOptions {
                safe: false,
                format_options: FormatOptions::default(),
            },
        );
        assert_eq!(
            "Cast error: value of 244 is out of range Int8".to_string(),
            casted_array.unwrap_err().to_string()
        );

        let casted_array = cast_with_options(
            &array,
            &DataType::Int8,
            &CastOptions {
                safe: true,
                format_options: FormatOptions::default(),
            },
        );
        assert!(casted_array.is_ok());
        assert!(casted_array.unwrap().is_null(0));

        // loss the precision: convert decimal to f32、f64
        // f32
        // 112345678_f32 and 112345679_f32 are same, so the 112345679_f32 will lose precision.
        let value_array: Vec<Option<i128>> = vec![
            Some(125),
            Some(225),
            Some(325),
            None,
            Some(525),
            Some(112345678),
            Some(112345679),
        ];
        let array = create_decimal_array(value_array, 38, 2).unwrap();
        generate_cast_test_case!(
            &array,
            Float32Array,
            &DataType::Float32,
            vec![
                Some(1.25_f32),
                Some(2.25_f32),
                Some(3.25_f32),
                None,
                Some(5.25_f32),
                Some(1_123_456.7_f32),
                Some(1_123_456.7_f32)
            ]
        );

        // f64
        // 112345678901234568_f64 and 112345678901234560_f64 are same, so the 112345678901234568_f64 will lose precision.
        let value_array: Vec<Option<i128>> = vec![
            Some(125),
            Some(225),
            Some(325),
            None,
            Some(525),
            Some(112345678901234568),
            Some(112345678901234560),
        ];
        let array = create_decimal_array(value_array, 38, 2).unwrap();
        generate_cast_test_case!(
            &array,
            Float64Array,
            &DataType::Float64,
            vec![
                Some(1.25_f64),
                Some(2.25_f64),
                Some(3.25_f64),
                None,
                Some(5.25_f64),
                Some(1_123_456_789_012_345.6_f64),
                Some(1_123_456_789_012_345.6_f64),
            ]
        );
    }

    #[test]
    fn test_cast_decimal256_to_numeric() {
        let value_array: Vec<Option<i256>> = vec![
            Some(i256::from_i128(125)),
            Some(i256::from_i128(225)),
            Some(i256::from_i128(325)),
            None,
            Some(i256::from_i128(525)),
        ];
        let array = create_decimal256_array(value_array, 38, 2).unwrap();
        // u8
        generate_cast_test_case!(
            &array,
            UInt8Array,
            &DataType::UInt8,
            vec![Some(1_u8), Some(2_u8), Some(3_u8), None, Some(5_u8)]
        );
        // u16
        generate_cast_test_case!(
            &array,
            UInt16Array,
            &DataType::UInt16,
            vec![Some(1_u16), Some(2_u16), Some(3_u16), None, Some(5_u16)]
        );
        // u32
        generate_cast_test_case!(
            &array,
            UInt32Array,
            &DataType::UInt32,
            vec![Some(1_u32), Some(2_u32), Some(3_u32), None, Some(5_u32)]
        );
        // u64
        generate_cast_test_case!(
            &array,
            UInt64Array,
            &DataType::UInt64,
            vec![Some(1_u64), Some(2_u64), Some(3_u64), None, Some(5_u64)]
        );
        // i8
        generate_cast_test_case!(
            &array,
            Int8Array,
            &DataType::Int8,
            vec![Some(1_i8), Some(2_i8), Some(3_i8), None, Some(5_i8)]
        );
        // i16
        generate_cast_test_case!(
            &array,
            Int16Array,
            &DataType::Int16,
            vec![Some(1_i16), Some(2_i16), Some(3_i16), None, Some(5_i16)]
        );
        // i32
        generate_cast_test_case!(
            &array,
            Int32Array,
            &DataType::Int32,
            vec![Some(1_i32), Some(2_i32), Some(3_i32), None, Some(5_i32)]
        );
        // i64
        generate_cast_test_case!(
            &array,
            Int64Array,
            &DataType::Int64,
            vec![Some(1_i64), Some(2_i64), Some(3_i64), None, Some(5_i64)]
        );
        // f32
        generate_cast_test_case!(
            &array,
            Float32Array,
            &DataType::Float32,
            vec![
                Some(1.25_f32),
                Some(2.25_f32),
                Some(3.25_f32),
                None,
                Some(5.25_f32)
            ]
        );
        // f64
        generate_cast_test_case!(
            &array,
            Float64Array,
            &DataType::Float64,
            vec![
                Some(1.25_f64),
                Some(2.25_f64),
                Some(3.25_f64),
                None,
                Some(5.25_f64)
            ]
        );

        // overflow test: out of range of max i8
        let value_array: Vec<Option<i256>> = vec![Some(i256::from_i128(24400))];
        let array = create_decimal256_array(value_array, 38, 2).unwrap();
        let casted_array = cast_with_options(
            &array,
            &DataType::Int8,
            &CastOptions {
                safe: false,
                format_options: FormatOptions::default(),
            },
        );
        assert_eq!(
            "Cast error: value of 244 is out of range Int8".to_string(),
            casted_array.unwrap_err().to_string()
        );

        let casted_array = cast_with_options(
            &array,
            &DataType::Int8,
            &CastOptions {
                safe: true,
                format_options: FormatOptions::default(),
            },
        );
        assert!(casted_array.is_ok());
        assert!(casted_array.unwrap().is_null(0));

        // loss the precision: convert decimal to f32、f64
        // f32
        // 112345678_f32 and 112345679_f32 are same, so the 112345679_f32 will lose precision.
        let value_array: Vec<Option<i256>> = vec![
            Some(i256::from_i128(125)),
            Some(i256::from_i128(225)),
            Some(i256::from_i128(325)),
            None,
            Some(i256::from_i128(525)),
            Some(i256::from_i128(112345678)),
            Some(i256::from_i128(112345679)),
        ];
        let array = create_decimal256_array(value_array, 76, 2).unwrap();
        generate_cast_test_case!(
            &array,
            Float32Array,
            &DataType::Float32,
            vec![
                Some(1.25_f32),
                Some(2.25_f32),
                Some(3.25_f32),
                None,
                Some(5.25_f32),
                Some(1_123_456.7_f32),
                Some(1_123_456.7_f32)
            ]
        );

        // f64
        // 112345678901234568_f64 and 112345678901234560_f64 are same, so the 112345678901234568_f64 will lose precision.
        let value_array: Vec<Option<i256>> = vec![
            Some(i256::from_i128(125)),
            Some(i256::from_i128(225)),
            Some(i256::from_i128(325)),
            None,
            Some(i256::from_i128(525)),
            Some(i256::from_i128(112345678901234568)),
            Some(i256::from_i128(112345678901234560)),
        ];
        let array = create_decimal256_array(value_array, 76, 2).unwrap();
        generate_cast_test_case!(
            &array,
            Float64Array,
            &DataType::Float64,
            vec![
                Some(1.25_f64),
                Some(2.25_f64),
                Some(3.25_f64),
                None,
                Some(5.25_f64),
                Some(1_123_456_789_012_345.6_f64),
                Some(1_123_456_789_012_345.6_f64),
            ]
        );
    }

    #[test]
    fn test_cast_numeric_to_decimal128() {
        let decimal_type = DataType::Decimal128(38, 6);
        // u8, u16, u32, u64
        let input_datas = vec![
            Arc::new(UInt8Array::from(vec![
                Some(1),
                Some(2),
                Some(3),
                None,
                Some(5),
            ])) as ArrayRef, // u8
            Arc::new(UInt16Array::from(vec![
                Some(1),
                Some(2),
                Some(3),
                None,
                Some(5),
            ])) as ArrayRef, // u16
            Arc::new(UInt32Array::from(vec![
                Some(1),
                Some(2),
                Some(3),
                None,
                Some(5),
            ])) as ArrayRef, // u32
            Arc::new(UInt64Array::from(vec![
                Some(1),
                Some(2),
                Some(3),
                None,
                Some(5),
            ])) as ArrayRef, // u64
        ];

        for array in input_datas {
            generate_cast_test_case!(
                &array,
                Decimal128Array,
                &decimal_type,
                vec![
                    Some(1000000_i128),
                    Some(2000000_i128),
                    Some(3000000_i128),
                    None,
                    Some(5000000_i128)
                ]
            );
        }

        // i8, i16, i32, i64
        let input_datas = vec![
            Arc::new(Int8Array::from(vec![
                Some(1),
                Some(2),
                Some(3),
                None,
                Some(5),
            ])) as ArrayRef, // i8
            Arc::new(Int16Array::from(vec![
                Some(1),
                Some(2),
                Some(3),
                None,
                Some(5),
            ])) as ArrayRef, // i16
            Arc::new(Int32Array::from(vec![
                Some(1),
                Some(2),
                Some(3),
                None,
                Some(5),
            ])) as ArrayRef, // i32
            Arc::new(Int64Array::from(vec![
                Some(1),
                Some(2),
                Some(3),
                None,
                Some(5),
            ])) as ArrayRef, // i64
        ];
        for array in input_datas {
            generate_cast_test_case!(
                &array,
                Decimal128Array,
                &decimal_type,
                vec![
                    Some(1000000_i128),
                    Some(2000000_i128),
                    Some(3000000_i128),
                    None,
                    Some(5000000_i128)
                ]
            );
        }

        // test u8 to decimal type with overflow the result type
        // the 100 will be converted to 1000_i128, but it is out of range for max value in the precision 3.
        let array = UInt8Array::from(vec![1, 2, 3, 4, 100]);
        let casted_array = cast(&array, &DataType::Decimal128(3, 1));
        assert!(casted_array.is_ok());
        let array = casted_array.unwrap();
        let array: &Decimal128Array = array.as_primitive();
        assert!(array.is_null(4));

        // test i8 to decimal type with overflow the result type
        // the 100 will be converted to 1000_i128, but it is out of range for max value in the precision 3.
        let array = Int8Array::from(vec![1, 2, 3, 4, 100]);
        let casted_array = cast(&array, &DataType::Decimal128(3, 1));
        assert!(casted_array.is_ok());
        let array = casted_array.unwrap();
        let array: &Decimal128Array = array.as_primitive();
        assert!(array.is_null(4));

        // test f32 to decimal type
        let array = Float32Array::from(vec![
            Some(1.1),
            Some(2.2),
            Some(4.4),
            None,
            Some(1.123_456_4), // round down
            Some(1.123_456_7), // round up
        ]);
        let array = Arc::new(array) as ArrayRef;
        generate_cast_test_case!(
            &array,
            Decimal128Array,
            &decimal_type,
            vec![
                Some(1100000_i128),
                Some(2200000_i128),
                Some(4400000_i128),
                None,
                Some(1123456_i128), // round down
                Some(1123457_i128), // round up
            ]
        );

        // test f64 to decimal type
        let array = Float64Array::from(vec![
            Some(1.1),
            Some(2.2),
            Some(4.4),
            None,
            Some(1.123_456_489_123_4),     // round up
            Some(1.123_456_789_123_4),     // round up
            Some(1.123_456_489_012_345_6), // round down
            Some(1.123_456_789_012_345_6), // round up
        ]);
        generate_cast_test_case!(
            &array,
            Decimal128Array,
            &decimal_type,
            vec![
                Some(1100000_i128),
                Some(2200000_i128),
                Some(4400000_i128),
                None,
                Some(1123456_i128), // round down
                Some(1123457_i128), // round up
                Some(1123456_i128), // round down
                Some(1123457_i128), // round up
            ]
        );
    }

    #[test]
    fn test_cast_numeric_to_decimal256() {
        let decimal_type = DataType::Decimal256(76, 6);
        // u8, u16, u32, u64
        let input_datas = vec![
            Arc::new(UInt8Array::from(vec![
                Some(1),
                Some(2),
                Some(3),
                None,
                Some(5),
            ])) as ArrayRef, // u8
            Arc::new(UInt16Array::from(vec![
                Some(1),
                Some(2),
                Some(3),
                None,
                Some(5),
            ])) as ArrayRef, // u16
            Arc::new(UInt32Array::from(vec![
                Some(1),
                Some(2),
                Some(3),
                None,
                Some(5),
            ])) as ArrayRef, // u32
            Arc::new(UInt64Array::from(vec![
                Some(1),
                Some(2),
                Some(3),
                None,
                Some(5),
            ])) as ArrayRef, // u64
        ];

        for array in input_datas {
            generate_cast_test_case!(
                &array,
                Decimal256Array,
                &decimal_type,
                vec![
                    Some(i256::from_i128(1000000_i128)),
                    Some(i256::from_i128(2000000_i128)),
                    Some(i256::from_i128(3000000_i128)),
                    None,
                    Some(i256::from_i128(5000000_i128))
                ]
            );
        }

        // i8, i16, i32, i64
        let input_datas = vec![
            Arc::new(Int8Array::from(vec![
                Some(1),
                Some(2),
                Some(3),
                None,
                Some(5),
            ])) as ArrayRef, // i8
            Arc::new(Int16Array::from(vec![
                Some(1),
                Some(2),
                Some(3),
                None,
                Some(5),
            ])) as ArrayRef, // i16
            Arc::new(Int32Array::from(vec![
                Some(1),
                Some(2),
                Some(3),
                None,
                Some(5),
            ])) as ArrayRef, // i32
            Arc::new(Int64Array::from(vec![
                Some(1),
                Some(2),
                Some(3),
                None,
                Some(5),
            ])) as ArrayRef, // i64
        ];
        for array in input_datas {
            generate_cast_test_case!(
                &array,
                Decimal256Array,
                &decimal_type,
                vec![
                    Some(i256::from_i128(1000000_i128)),
                    Some(i256::from_i128(2000000_i128)),
                    Some(i256::from_i128(3000000_i128)),
                    None,
                    Some(i256::from_i128(5000000_i128))
                ]
            );
        }

        // test i8 to decimal type with overflow the result type
        // the 100 will be converted to 1000_i128, but it is out of range for max value in the precision 3.
        let array = Int8Array::from(vec![1, 2, 3, 4, 100]);
        let array = Arc::new(array) as ArrayRef;
        let casted_array = cast(&array, &DataType::Decimal256(3, 1));
        assert!(casted_array.is_ok());
        let array = casted_array.unwrap();
        let array: &Decimal256Array = array.as_primitive();
        assert!(array.is_null(4));

        // test f32 to decimal type
        let array = Float32Array::from(vec![
            Some(1.1),
            Some(2.2),
            Some(4.4),
            None,
            Some(1.123_456_4), // round down
            Some(1.123_456_7), // round up
        ]);
        generate_cast_test_case!(
            &array,
            Decimal256Array,
            &decimal_type,
            vec![
                Some(i256::from_i128(1100000_i128)),
                Some(i256::from_i128(2200000_i128)),
                Some(i256::from_i128(4400000_i128)),
                None,
                Some(i256::from_i128(1123456_i128)), // round down
                Some(i256::from_i128(1123457_i128)), // round up
            ]
        );

        // test f64 to decimal type
        let array = Float64Array::from(vec![
            Some(1.1),
            Some(2.2),
            Some(4.4),
            None,
            Some(1.123_456_489_123_4),     // round down
            Some(1.123_456_789_123_4),     // round up
            Some(1.123_456_489_012_345_6), // round down
            Some(1.123_456_789_012_345_6), // round up
        ]);
        generate_cast_test_case!(
            &array,
            Decimal256Array,
            &decimal_type,
            vec![
                Some(i256::from_i128(1100000_i128)),
                Some(i256::from_i128(2200000_i128)),
                Some(i256::from_i128(4400000_i128)),
                None,
                Some(i256::from_i128(1123456_i128)), // round down
                Some(i256::from_i128(1123457_i128)), // round up
                Some(i256::from_i128(1123456_i128)), // round down
                Some(i256::from_i128(1123457_i128)), // round up
            ]
        );
    }

    #[test]
    fn test_cast_i32_to_f64() {
        let array = Int32Array::from(vec![5, 6, 7, 8, 9]);
        let b = cast(&array, &DataType::Float64).unwrap();
        let c = b.as_primitive::<Float64Type>();
        assert_eq!(5.0, c.value(0));
        assert_eq!(6.0, c.value(1));
        assert_eq!(7.0, c.value(2));
        assert_eq!(8.0, c.value(3));
        assert_eq!(9.0, c.value(4));
    }

    #[test]
    fn test_cast_i32_to_u8() {
        let array = Int32Array::from(vec![-5, 6, -7, 8, 100000000]);
        let b = cast(&array, &DataType::UInt8).unwrap();
        let c = b.as_primitive::<UInt8Type>();
        assert!(!c.is_valid(0));
        assert_eq!(6, c.value(1));
        assert!(!c.is_valid(2));
        assert_eq!(8, c.value(3));
        // overflows return None
        assert!(!c.is_valid(4));
    }

    #[test]
    #[should_panic(expected = "Can't cast value -5 to type UInt8")]
    fn test_cast_int32_to_u8_with_error() {
        let array = Int32Array::from(vec![-5, 6, -7, 8, 100000000]);
        // overflow with the error
        let cast_option = CastOptions {
            safe: false,
            format_options: FormatOptions::default(),
        };
        let result = cast_with_options(&array, &DataType::UInt8, &cast_option);
        assert!(result.is_err());
        result.unwrap();
    }

    #[test]
    fn test_cast_i32_to_u8_sliced() {
        let array = Int32Array::from(vec![-5, 6, -7, 8, 100000000]);
        assert_eq!(0, array.offset());
        let array = array.slice(2, 3);
        let b = cast(&array, &DataType::UInt8).unwrap();
        assert_eq!(3, b.len());
        let c = b.as_primitive::<UInt8Type>();
        assert!(!c.is_valid(0));
        assert_eq!(8, c.value(1));
        // overflows return None
        assert!(!c.is_valid(2));
    }

    #[test]
    fn test_cast_i32_to_i32() {
        let array = Int32Array::from(vec![5, 6, 7, 8, 9]);
        let b = cast(&array, &DataType::Int32).unwrap();
        let c = b.as_primitive::<Int32Type>();
        assert_eq!(5, c.value(0));
        assert_eq!(6, c.value(1));
        assert_eq!(7, c.value(2));
        assert_eq!(8, c.value(3));
        assert_eq!(9, c.value(4));
    }

    #[test]
    fn test_cast_i32_to_list_i32() {
        let array = Int32Array::from(vec![5, 6, 7, 8, 9]);
        let b = cast(
            &array,
            &DataType::List(Arc::new(Field::new("item", DataType::Int32, true))),
        )
        .unwrap();
        assert_eq!(5, b.len());
        let arr = b.as_list::<i32>();
        assert_eq!(&[0, 1, 2, 3, 4, 5], arr.value_offsets());
        assert_eq!(1, arr.value_length(0));
        assert_eq!(1, arr.value_length(1));
        assert_eq!(1, arr.value_length(2));
        assert_eq!(1, arr.value_length(3));
        assert_eq!(1, arr.value_length(4));
        let c = arr.values().as_primitive::<Int32Type>();
        assert_eq!(5, c.value(0));
        assert_eq!(6, c.value(1));
        assert_eq!(7, c.value(2));
        assert_eq!(8, c.value(3));
        assert_eq!(9, c.value(4));
    }

    #[test]
    fn test_cast_i32_to_list_i32_nullable() {
        let array = Int32Array::from(vec![Some(5), None, Some(7), Some(8), Some(9)]);
        let b = cast(
            &array,
            &DataType::List(Arc::new(Field::new("item", DataType::Int32, true))),
        )
        .unwrap();
        assert_eq!(5, b.len());
        assert_eq!(0, b.null_count());
        let arr = b.as_list::<i32>();
        assert_eq!(&[0, 1, 2, 3, 4, 5], arr.value_offsets());
        assert_eq!(1, arr.value_length(0));
        assert_eq!(1, arr.value_length(1));
        assert_eq!(1, arr.value_length(2));
        assert_eq!(1, arr.value_length(3));
        assert_eq!(1, arr.value_length(4));

        let c = arr.values().as_primitive::<Int32Type>();
        assert_eq!(1, c.null_count());
        assert_eq!(5, c.value(0));
        assert!(!c.is_valid(1));
        assert_eq!(7, c.value(2));
        assert_eq!(8, c.value(3));
        assert_eq!(9, c.value(4));
    }

    #[test]
    fn test_cast_i32_to_list_f64_nullable_sliced() {
        let array = Int32Array::from(vec![Some(5), None, Some(7), Some(8), None, Some(10)]);
        let array = array.slice(2, 4);
        let b = cast(
            &array,
            &DataType::List(Arc::new(Field::new("item", DataType::Float64, true))),
        )
        .unwrap();
        assert_eq!(4, b.len());
        assert_eq!(0, b.null_count());
        let arr = b.as_list::<i32>();
        assert_eq!(&[0, 1, 2, 3, 4], arr.value_offsets());
        assert_eq!(1, arr.value_length(0));
        assert_eq!(1, arr.value_length(1));
        assert_eq!(1, arr.value_length(2));
        assert_eq!(1, arr.value_length(3));
        let c = arr.values().as_primitive::<Float64Type>();
        assert_eq!(1, c.null_count());
        assert_eq!(7.0, c.value(0));
        assert_eq!(8.0, c.value(1));
        assert!(!c.is_valid(2));
        assert_eq!(10.0, c.value(3));
    }

    #[test]
    fn test_cast_int_to_utf8view() {
        assert!(can_cast_types(&DataType::Int8, &DataType::Utf8View));
        assert!(can_cast_types(&DataType::Int16, &DataType::Utf8View));
        assert!(can_cast_types(&DataType::Int32, &DataType::Utf8View));
        assert!(can_cast_types(&DataType::Int64, &DataType::Utf8View));

        let array = Int32Array::from(vec![None, Some(8), Some(9), Some(10)]);
        let arr = cast(&array, &DataType::Utf8View).unwrap();
        assert_eq!(4, arr.len());
        assert_eq!(1, arr.null_count());
        let c = arr.as_string_view();
        assert!(c.is_null(0));
        assert_eq!("8", c.value(1));
        assert_eq!("9", c.value(2));
        assert_eq!("10", c.value(3));
    }

    #[test]
    fn test_cast_float_to_utf8view() {
        assert!(can_cast_types(&DataType::Float16, &DataType::Utf8View));
        assert!(can_cast_types(&DataType::Float32, &DataType::Utf8View));
        assert!(can_cast_types(&DataType::Float64, &DataType::Utf8View));

        let array = Float32Array::from(vec![Some(8.64), Some(9.81), None]);
        let arr = cast(&array, &DataType::Utf8View).unwrap();
        assert_eq!(3, arr.len());
        assert_eq!(1, arr.null_count());
        let c = arr.as_string_view();
        assert_eq!("8.64", c.value(0));
        assert_eq!("9.81", c.value(1));
        assert!(c.is_null(2));
    }

    #[test]
    fn test_cast_utf8_to_i32() {
        let array = StringArray::from(vec!["5", "6", "seven", "8", "9.1"]);
        let b = cast(&array, &DataType::Int32).unwrap();
        let c = b.as_primitive::<Int32Type>();
        assert_eq!(5, c.value(0));
        assert_eq!(6, c.value(1));
        assert!(!c.is_valid(2));
        assert_eq!(8, c.value(3));
        assert!(!c.is_valid(4));
    }

    #[test]
    fn test_cast_utf8view_to_i32() {
        let array = StringViewArray::from(vec!["5", "6", "seven", "8", "9.1"]);
        let b = cast(&array, &DataType::Int32).unwrap();
        let c = b.as_primitive::<Int32Type>();
        assert_eq!(5, c.value(0));
        assert_eq!(6, c.value(1));
        assert!(!c.is_valid(2));
        assert_eq!(8, c.value(3));
        assert!(!c.is_valid(4));
    }

    #[test]
    fn test_cast_utf8view_to_f32() {
        let array = StringViewArray::from(vec!["3", "4.56", "seven", "8.9"]);
        let b = cast(&array, &DataType::Float32).unwrap();
        let c = b.as_primitive::<Float32Type>();
        assert_eq!(3.0, c.value(0));
        assert_eq!(4.56, c.value(1));
        assert!(!c.is_valid(2));
        assert_eq!(8.9, c.value(3));
    }

    #[test]
    fn test_cast_utf8view_to_decimal128() {
        let array = StringViewArray::from(vec![None, Some("4"), Some("5.6"), Some("7.89")]);
        let arr = Arc::new(array) as ArrayRef;
        generate_cast_test_case!(
            &arr,
            Decimal128Array,
            &DataType::Decimal128(4, 2),
            vec![None, Some(400_i128), Some(560_i128), Some(789_i128)]
        );
    }

    #[test]
    fn test_cast_with_options_utf8_to_i32() {
        let array = StringArray::from(vec!["5", "6", "seven", "8", "9.1"]);
        let result = cast_with_options(
            &array,
            &DataType::Int32,
            &CastOptions {
                safe: false,
                format_options: FormatOptions::default(),
            },
        );
        match result {
            Ok(_) => panic!("expected error"),
            Err(e) => {
                assert!(
                    e.to_string()
                        .contains("Cast error: Cannot cast string 'seven' to value of Int32 type",),
                    "Error: {e}"
                )
            }
        }
    }

    #[test]
    fn test_cast_utf8_to_bool() {
        let strings = StringArray::from(vec!["true", "false", "invalid", " Y ", ""]);
        let casted = cast(&strings, &DataType::Boolean).unwrap();
        let expected = BooleanArray::from(vec![Some(true), Some(false), None, Some(true), None]);
        assert_eq!(*as_boolean_array(&casted), expected);
    }

    #[test]
    fn test_cast_with_options_utf8_to_bool() {
        let strings = StringArray::from(vec!["true", "false", "invalid", " Y ", ""]);
        let casted = cast_with_options(
            &strings,
            &DataType::Boolean,
            &CastOptions {
                safe: false,
                format_options: FormatOptions::default(),
            },
        );
        match casted {
            Ok(_) => panic!("expected error"),
            Err(e) => {
                assert!(e
                    .to_string()
                    .contains("Cast error: Cannot cast value 'invalid' to value of Boolean type"))
            }
        }
    }

    #[test]
    fn test_cast_bool_to_i32() {
        let array = BooleanArray::from(vec![Some(true), Some(false), None]);
        let b = cast(&array, &DataType::Int32).unwrap();
        let c = b.as_primitive::<Int32Type>();
        assert_eq!(1, c.value(0));
        assert_eq!(0, c.value(1));
        assert!(!c.is_valid(2));
    }

    #[test]
    fn test_cast_bool_to_utf8() {
        let array = BooleanArray::from(vec![Some(true), Some(false), None]);
        let b = cast(&array, &DataType::Utf8).unwrap();
        let c = b.as_any().downcast_ref::<StringArray>().unwrap();
        assert_eq!("true", c.value(0));
        assert_eq!("false", c.value(1));
        assert!(!c.is_valid(2));
    }

    #[test]
    fn test_cast_bool_to_large_utf8() {
        let array = BooleanArray::from(vec![Some(true), Some(false), None]);
        let b = cast(&array, &DataType::LargeUtf8).unwrap();
        let c = b.as_any().downcast_ref::<LargeStringArray>().unwrap();
        assert_eq!("true", c.value(0));
        assert_eq!("false", c.value(1));
        assert!(!c.is_valid(2));
    }

    #[test]
    fn test_cast_bool_to_f64() {
        let array = BooleanArray::from(vec![Some(true), Some(false), None]);
        let b = cast(&array, &DataType::Float64).unwrap();
        let c = b.as_primitive::<Float64Type>();
        assert_eq!(1.0, c.value(0));
        assert_eq!(0.0, c.value(1));
        assert!(!c.is_valid(2));
    }

    #[test]
    fn test_cast_integer_to_timestamp() {
        let array = Int64Array::from(vec![Some(2), Some(10), None]);
        let expected = cast(&array, &DataType::Timestamp(TimeUnit::Microsecond, None)).unwrap();

        let array = Int8Array::from(vec![Some(2), Some(10), None]);
        let actual = cast(&array, &DataType::Timestamp(TimeUnit::Microsecond, None)).unwrap();

        assert_eq!(&actual, &expected);

        let array = Int16Array::from(vec![Some(2), Some(10), None]);
        let actual = cast(&array, &DataType::Timestamp(TimeUnit::Microsecond, None)).unwrap();

        assert_eq!(&actual, &expected);

        let array = Int32Array::from(vec![Some(2), Some(10), None]);
        let actual = cast(&array, &DataType::Timestamp(TimeUnit::Microsecond, None)).unwrap();

        assert_eq!(&actual, &expected);

        let array = UInt8Array::from(vec![Some(2), Some(10), None]);
        let actual = cast(&array, &DataType::Timestamp(TimeUnit::Microsecond, None)).unwrap();

        assert_eq!(&actual, &expected);

        let array = UInt16Array::from(vec![Some(2), Some(10), None]);
        let actual = cast(&array, &DataType::Timestamp(TimeUnit::Microsecond, None)).unwrap();

        assert_eq!(&actual, &expected);

        let array = UInt32Array::from(vec![Some(2), Some(10), None]);
        let actual = cast(&array, &DataType::Timestamp(TimeUnit::Microsecond, None)).unwrap();

        assert_eq!(&actual, &expected);

        let array = UInt64Array::from(vec![Some(2), Some(10), None]);
        let actual = cast(&array, &DataType::Timestamp(TimeUnit::Microsecond, None)).unwrap();

        assert_eq!(&actual, &expected);
    }

    #[test]
    fn test_cast_timestamp_to_integer() {
        let array = TimestampMillisecondArray::from(vec![Some(5), Some(1), None])
            .with_timezone("UTC".to_string());
        let expected = cast(&array, &DataType::Int64).unwrap();

        let actual = cast(&cast(&array, &DataType::Int8).unwrap(), &DataType::Int64).unwrap();
        assert_eq!(&actual, &expected);

        let actual = cast(&cast(&array, &DataType::Int16).unwrap(), &DataType::Int64).unwrap();
        assert_eq!(&actual, &expected);

        let actual = cast(&cast(&array, &DataType::Int32).unwrap(), &DataType::Int64).unwrap();
        assert_eq!(&actual, &expected);

        let actual = cast(&cast(&array, &DataType::UInt8).unwrap(), &DataType::Int64).unwrap();
        assert_eq!(&actual, &expected);

        let actual = cast(&cast(&array, &DataType::UInt16).unwrap(), &DataType::Int64).unwrap();
        assert_eq!(&actual, &expected);

        let actual = cast(&cast(&array, &DataType::UInt32).unwrap(), &DataType::Int64).unwrap();
        assert_eq!(&actual, &expected);

        let actual = cast(&cast(&array, &DataType::UInt64).unwrap(), &DataType::Int64).unwrap();
        assert_eq!(&actual, &expected);
    }

    #[test]
    fn test_cast_floating_to_timestamp() {
        let array = Int64Array::from(vec![Some(2), Some(10), None]);
        let expected = cast(&array, &DataType::Timestamp(TimeUnit::Microsecond, None)).unwrap();

        let array = Float16Array::from(vec![
            Some(f16::from_f32(2.0)),
            Some(f16::from_f32(10.6)),
            None,
        ]);
        let actual = cast(&array, &DataType::Timestamp(TimeUnit::Microsecond, None)).unwrap();

        assert_eq!(&actual, &expected);

        let array = Float32Array::from(vec![Some(2.0), Some(10.6), None]);
        let actual = cast(&array, &DataType::Timestamp(TimeUnit::Microsecond, None)).unwrap();

        assert_eq!(&actual, &expected);

        let array = Float64Array::from(vec![Some(2.1), Some(10.2), None]);
        let actual = cast(&array, &DataType::Timestamp(TimeUnit::Microsecond, None)).unwrap();

        assert_eq!(&actual, &expected);
    }

    #[test]
    fn test_cast_timestamp_to_floating() {
        let array = TimestampMillisecondArray::from(vec![Some(5), Some(1), None])
            .with_timezone("UTC".to_string());
        let expected = cast(&array, &DataType::Int64).unwrap();

        let actual = cast(&cast(&array, &DataType::Float16).unwrap(), &DataType::Int64).unwrap();
        assert_eq!(&actual, &expected);

        let actual = cast(&cast(&array, &DataType::Float32).unwrap(), &DataType::Int64).unwrap();
        assert_eq!(&actual, &expected);

        let actual = cast(&cast(&array, &DataType::Float64).unwrap(), &DataType::Int64).unwrap();
        assert_eq!(&actual, &expected);
    }

    #[test]
    fn test_cast_decimal_to_timestamp() {
        let array = Int64Array::from(vec![Some(2), Some(10), None]);
        let expected = cast(&array, &DataType::Timestamp(TimeUnit::Microsecond, None)).unwrap();

        let array = Decimal128Array::from(vec![Some(200), Some(1000), None])
            .with_precision_and_scale(4, 2)
            .unwrap();
        let actual = cast(&array, &DataType::Timestamp(TimeUnit::Microsecond, None)).unwrap();

        assert_eq!(&actual, &expected);

        let array = Decimal256Array::from(vec![
            Some(i256::from_i128(2000)),
            Some(i256::from_i128(10000)),
            None,
        ])
        .with_precision_and_scale(5, 3)
        .unwrap();
        let actual = cast(&array, &DataType::Timestamp(TimeUnit::Microsecond, None)).unwrap();

        assert_eq!(&actual, &expected);
    }

    #[test]
    fn test_cast_timestamp_to_decimal() {
        let array = TimestampMillisecondArray::from(vec![Some(5), Some(1), None])
            .with_timezone("UTC".to_string());
        let expected = cast(&array, &DataType::Int64).unwrap();

        let actual = cast(
            &cast(&array, &DataType::Decimal128(5, 2)).unwrap(),
            &DataType::Int64,
        )
        .unwrap();
        assert_eq!(&actual, &expected);

        let actual = cast(
            &cast(&array, &DataType::Decimal256(10, 5)).unwrap(),
            &DataType::Int64,
        )
        .unwrap();
        assert_eq!(&actual, &expected);
    }

    #[test]
    fn test_cast_list_i32_to_list_u16() {
        let value_data = Int32Array::from(vec![0, 0, 0, -1, -2, -1, 2, 100000000]).into_data();

        let value_offsets = Buffer::from_slice_ref([0, 3, 6, 8]);

        // Construct a list array from the above two
        // [[0,0,0], [-1, -2, -1], [2, 100000000]]
        let list_data_type = DataType::List(Arc::new(Field::new("item", DataType::Int32, true)));
        let list_data = ArrayData::builder(list_data_type)
            .len(3)
            .add_buffer(value_offsets)
            .add_child_data(value_data)
            .build()
            .unwrap();
        let list_array = ListArray::from(list_data);

        let cast_array = cast(
            &list_array,
            &DataType::List(Arc::new(Field::new("item", DataType::UInt16, true))),
        )
        .unwrap();

        // For the ListArray itself, there are no null values (as there were no nulls when they went in)
        //
        // 3 negative values should get lost when casting to unsigned,
        // 1 value should overflow
        assert_eq!(0, cast_array.null_count());

        // offsets should be the same
        let array = cast_array.as_list::<i32>();
        assert_eq!(list_array.value_offsets(), array.value_offsets());

        assert_eq!(DataType::UInt16, array.value_type());
        assert_eq!(3, array.value_length(0));
        assert_eq!(3, array.value_length(1));
        assert_eq!(2, array.value_length(2));

        // expect 4 nulls: negative numbers and overflow
        let u16arr = array.values().as_primitive::<UInt16Type>();
        assert_eq!(4, u16arr.null_count());

        // expect 4 nulls: negative numbers and overflow
        let expected: UInt16Array =
            vec![Some(0), Some(0), Some(0), None, None, None, Some(2), None]
                .into_iter()
                .collect();

        assert_eq!(u16arr, &expected);
    }

    #[test]
    fn test_cast_list_i32_to_list_timestamp() {
        // Construct a value array
        let value_data = Int32Array::from(vec![0, 0, 0, -1, -2, -1, 2, 8, 100000000]).into_data();

        let value_offsets = Buffer::from_slice_ref([0, 3, 6, 9]);

        // Construct a list array from the above two
        let list_data_type = DataType::List(Arc::new(Field::new("item", DataType::Int32, true)));
        let list_data = ArrayData::builder(list_data_type)
            .len(3)
            .add_buffer(value_offsets)
            .add_child_data(value_data)
            .build()
            .unwrap();
        let list_array = Arc::new(ListArray::from(list_data)) as ArrayRef;

        let actual = cast(
            &list_array,
            &DataType::List(Arc::new(Field::new(
                "item",
                DataType::Timestamp(TimeUnit::Microsecond, None),
                true,
            ))),
        )
        .unwrap();

        let expected = cast(
            &cast(
                &list_array,
                &DataType::List(Arc::new(Field::new("item", DataType::Int64, true))),
            )
            .unwrap(),
            &DataType::List(Arc::new(Field::new(
                "item",
                DataType::Timestamp(TimeUnit::Microsecond, None),
                true,
            ))),
        )
        .unwrap();

        assert_eq!(&actual, &expected);
    }

    #[test]
    fn test_cast_date32_to_date64() {
        let a = Date32Array::from(vec![10000, 17890]);
        let array = Arc::new(a) as ArrayRef;
        let b = cast(&array, &DataType::Date64).unwrap();
        let c = b.as_primitive::<Date64Type>();
        assert_eq!(864000000000, c.value(0));
        assert_eq!(1545696000000, c.value(1));
    }

    #[test]
    fn test_cast_date64_to_date32() {
        let a = Date64Array::from(vec![Some(864000000005), Some(1545696000001), None]);
        let array = Arc::new(a) as ArrayRef;
        let b = cast(&array, &DataType::Date32).unwrap();
        let c = b.as_primitive::<Date32Type>();
        assert_eq!(10000, c.value(0));
        assert_eq!(17890, c.value(1));
        assert!(c.is_null(2));
    }

    #[test]
    fn test_cast_string_to_integral_overflow() {
        let str = Arc::new(StringArray::from(vec![
            Some("123"),
            Some("-123"),
            Some("86374"),
            None,
        ])) as ArrayRef;

        let options = CastOptions {
            safe: true,
            format_options: FormatOptions::default(),
        };
        let res = cast_with_options(&str, &DataType::Int16, &options).expect("should cast to i16");
        let expected =
            Arc::new(Int16Array::from(vec![Some(123), Some(-123), None, None])) as ArrayRef;
        assert_eq!(&res, &expected);
    }

    #[test]
    fn test_cast_string_to_timestamp() {
        let a0 = Arc::new(StringViewArray::from(vec![
            Some("2020-09-08T12:00:00.123456789+00:00"),
            Some("Not a valid date"),
            None,
        ])) as ArrayRef;
        let a1 = Arc::new(StringArray::from(vec![
            Some("2020-09-08T12:00:00.123456789+00:00"),
            Some("Not a valid date"),
            None,
        ])) as ArrayRef;
        let a2 = Arc::new(LargeStringArray::from(vec![
            Some("2020-09-08T12:00:00.123456789+00:00"),
            Some("Not a valid date"),
            None,
        ])) as ArrayRef;
        for array in &[a0, a1, a2] {
            for time_unit in &[
                TimeUnit::Second,
                TimeUnit::Millisecond,
                TimeUnit::Microsecond,
                TimeUnit::Nanosecond,
            ] {
                let to_type = DataType::Timestamp(*time_unit, None);
                let b = cast(array, &to_type).unwrap();

                match time_unit {
                    TimeUnit::Second => {
                        let c = b.as_primitive::<TimestampSecondType>();
                        assert_eq!(1599566400, c.value(0));
                        assert!(c.is_null(1));
                        assert!(c.is_null(2));
                    }
                    TimeUnit::Millisecond => {
                        let c = b
                            .as_any()
                            .downcast_ref::<TimestampMillisecondArray>()
                            .unwrap();
                        assert_eq!(1599566400123, c.value(0));
                        assert!(c.is_null(1));
                        assert!(c.is_null(2));
                    }
                    TimeUnit::Microsecond => {
                        let c = b
                            .as_any()
                            .downcast_ref::<TimestampMicrosecondArray>()
                            .unwrap();
                        assert_eq!(1599566400123456, c.value(0));
                        assert!(c.is_null(1));
                        assert!(c.is_null(2));
                    }
                    TimeUnit::Nanosecond => {
                        let c = b
                            .as_any()
                            .downcast_ref::<TimestampNanosecondArray>()
                            .unwrap();
                        assert_eq!(1599566400123456789, c.value(0));
                        assert!(c.is_null(1));
                        assert!(c.is_null(2));
                    }
                }

                let options = CastOptions {
                    safe: false,
                    format_options: FormatOptions::default(),
                };
                let err = cast_with_options(array, &to_type, &options).unwrap_err();
                assert_eq!(
                    err.to_string(),
                    "Parser error: Error parsing timestamp from 'Not a valid date': error parsing date"
                );
            }
        }
    }

    #[test]
    fn test_cast_string_to_timestamp_overflow() {
        let array = StringArray::from(vec!["9800-09-08T12:00:00.123456789"]);
        let result = cast(&array, &DataType::Timestamp(TimeUnit::Second, None)).unwrap();
        let result = result.as_primitive::<TimestampSecondType>();
        assert_eq!(result.values(), &[247112596800]);
    }

    #[test]
    fn test_cast_string_to_date32() {
        let a0 = Arc::new(StringViewArray::from(vec![
            Some("2018-12-25"),
            Some("Not a valid date"),
            None,
        ])) as ArrayRef;
        let a1 = Arc::new(StringArray::from(vec![
            Some("2018-12-25"),
            Some("Not a valid date"),
            None,
        ])) as ArrayRef;
        let a2 = Arc::new(LargeStringArray::from(vec![
            Some("2018-12-25"),
            Some("Not a valid date"),
            None,
        ])) as ArrayRef;
        for array in &[a0, a1, a2] {
            let to_type = DataType::Date32;
            let b = cast(array, &to_type).unwrap();
            let c = b.as_primitive::<Date32Type>();
            assert_eq!(17890, c.value(0));
            assert!(c.is_null(1));
            assert!(c.is_null(2));

            let options = CastOptions {
                safe: false,
                format_options: FormatOptions::default(),
            };
            let err = cast_with_options(array, &to_type, &options).unwrap_err();
            assert_eq!(
                err.to_string(),
                "Cast error: Cannot cast string 'Not a valid date' to value of Date32 type"
            );
        }
    }

    #[test]
    fn test_cast_string_format_yyyymmdd_to_date32() {
        let a0 = Arc::new(StringViewArray::from(vec![
            Some("2020-12-25"),
            Some("20201117"),
        ])) as ArrayRef;
        let a1 = Arc::new(StringArray::from(vec![
            Some("2020-12-25"),
            Some("20201117"),
        ])) as ArrayRef;
        let a2 = Arc::new(LargeStringArray::from(vec![
            Some("2020-12-25"),
            Some("20201117"),
        ])) as ArrayRef;

        for array in &[a0, a1, a2] {
            let to_type = DataType::Date32;
            let options = CastOptions {
                safe: false,
                format_options: FormatOptions::default(),
            };
            let result = cast_with_options(&array, &to_type, &options).unwrap();
            let c = result.as_primitive::<Date32Type>();
            assert_eq!(
                chrono::NaiveDate::from_ymd_opt(2020, 12, 25),
                c.value_as_date(0)
            );
            assert_eq!(
                chrono::NaiveDate::from_ymd_opt(2020, 11, 17),
                c.value_as_date(1)
            );
        }
    }

    #[test]
    fn test_cast_string_to_time32second() {
        let a0 = Arc::new(StringViewArray::from(vec![
            Some("08:08:35.091323414"),
            Some("08:08:60.091323414"), // leap second
            Some("08:08:61.091323414"), // not valid
            Some("Not a valid time"),
            None,
        ])) as ArrayRef;
        let a1 = Arc::new(StringArray::from(vec![
            Some("08:08:35.091323414"),
            Some("08:08:60.091323414"), // leap second
            Some("08:08:61.091323414"), // not valid
            Some("Not a valid time"),
            None,
        ])) as ArrayRef;
        let a2 = Arc::new(LargeStringArray::from(vec![
            Some("08:08:35.091323414"),
            Some("08:08:60.091323414"), // leap second
            Some("08:08:61.091323414"), // not valid
            Some("Not a valid time"),
            None,
        ])) as ArrayRef;
        for array in &[a0, a1, a2] {
            let to_type = DataType::Time32(TimeUnit::Second);
            let b = cast(array, &to_type).unwrap();
            let c = b.as_primitive::<Time32SecondType>();
            assert_eq!(29315, c.value(0));
            assert_eq!(29340, c.value(1));
            assert!(c.is_null(2));
            assert!(c.is_null(3));
            assert!(c.is_null(4));

            let options = CastOptions {
                safe: false,
                format_options: FormatOptions::default(),
            };
            let err = cast_with_options(array, &to_type, &options).unwrap_err();
            assert_eq!(err.to_string(), "Cast error: Cannot cast string '08:08:61.091323414' to value of Time32(Second) type");
        }
    }

    #[test]
    fn test_cast_string_to_time32millisecond() {
        let a0 = Arc::new(StringViewArray::from(vec![
            Some("08:08:35.091323414"),
            Some("08:08:60.091323414"), // leap second
            Some("08:08:61.091323414"), // not valid
            Some("Not a valid time"),
            None,
        ])) as ArrayRef;
        let a1 = Arc::new(StringArray::from(vec![
            Some("08:08:35.091323414"),
            Some("08:08:60.091323414"), // leap second
            Some("08:08:61.091323414"), // not valid
            Some("Not a valid time"),
            None,
        ])) as ArrayRef;
        let a2 = Arc::new(LargeStringArray::from(vec![
            Some("08:08:35.091323414"),
            Some("08:08:60.091323414"), // leap second
            Some("08:08:61.091323414"), // not valid
            Some("Not a valid time"),
            None,
        ])) as ArrayRef;
        for array in &[a0, a1, a2] {
            let to_type = DataType::Time32(TimeUnit::Millisecond);
            let b = cast(array, &to_type).unwrap();
            let c = b.as_primitive::<Time32MillisecondType>();
            assert_eq!(29315091, c.value(0));
            assert_eq!(29340091, c.value(1));
            assert!(c.is_null(2));
            assert!(c.is_null(3));
            assert!(c.is_null(4));

            let options = CastOptions {
                safe: false,
                format_options: FormatOptions::default(),
            };
            let err = cast_with_options(array, &to_type, &options).unwrap_err();
            assert_eq!(err.to_string(), "Cast error: Cannot cast string '08:08:61.091323414' to value of Time32(Millisecond) type");
        }
    }

    #[test]
    fn test_cast_string_to_time64microsecond() {
        let a0 = Arc::new(StringViewArray::from(vec![
            Some("08:08:35.091323414"),
            Some("Not a valid time"),
            None,
        ])) as ArrayRef;
        let a1 = Arc::new(StringArray::from(vec![
            Some("08:08:35.091323414"),
            Some("Not a valid time"),
            None,
        ])) as ArrayRef;
        let a2 = Arc::new(LargeStringArray::from(vec![
            Some("08:08:35.091323414"),
            Some("Not a valid time"),
            None,
        ])) as ArrayRef;
        for array in &[a0, a1, a2] {
            let to_type = DataType::Time64(TimeUnit::Microsecond);
            let b = cast(array, &to_type).unwrap();
            let c = b.as_primitive::<Time64MicrosecondType>();
            assert_eq!(29315091323, c.value(0));
            assert!(c.is_null(1));
            assert!(c.is_null(2));

            let options = CastOptions {
                safe: false,
                format_options: FormatOptions::default(),
            };
            let err = cast_with_options(array, &to_type, &options).unwrap_err();
            assert_eq!(err.to_string(), "Cast error: Cannot cast string 'Not a valid time' to value of Time64(Microsecond) type");
        }
    }

    #[test]
    fn test_cast_string_to_time64nanosecond() {
        let a0 = Arc::new(StringViewArray::from(vec![
            Some("08:08:35.091323414"),
            Some("Not a valid time"),
            None,
        ])) as ArrayRef;
        let a1 = Arc::new(StringArray::from(vec![
            Some("08:08:35.091323414"),
            Some("Not a valid time"),
            None,
        ])) as ArrayRef;
        let a2 = Arc::new(LargeStringArray::from(vec![
            Some("08:08:35.091323414"),
            Some("Not a valid time"),
            None,
        ])) as ArrayRef;
        for array in &[a0, a1, a2] {
            let to_type = DataType::Time64(TimeUnit::Nanosecond);
            let b = cast(array, &to_type).unwrap();
            let c = b.as_primitive::<Time64NanosecondType>();
            assert_eq!(29315091323414, c.value(0));
            assert!(c.is_null(1));
            assert!(c.is_null(2));

            let options = CastOptions {
                safe: false,
                format_options: FormatOptions::default(),
            };
            let err = cast_with_options(array, &to_type, &options).unwrap_err();
            assert_eq!(err.to_string(), "Cast error: Cannot cast string 'Not a valid time' to value of Time64(Nanosecond) type");
        }
    }

    #[test]
    fn test_cast_string_to_date64() {
        let a0 = Arc::new(StringViewArray::from(vec![
            Some("2020-09-08T12:00:00"),
            Some("Not a valid date"),
            None,
        ])) as ArrayRef;
        let a1 = Arc::new(StringArray::from(vec![
            Some("2020-09-08T12:00:00"),
            Some("Not a valid date"),
            None,
        ])) as ArrayRef;
        let a2 = Arc::new(LargeStringArray::from(vec![
            Some("2020-09-08T12:00:00"),
            Some("Not a valid date"),
            None,
        ])) as ArrayRef;
        for array in &[a0, a1, a2] {
            let to_type = DataType::Date64;
            let b = cast(array, &to_type).unwrap();
            let c = b.as_primitive::<Date64Type>();
            assert_eq!(1599566400000, c.value(0));
            assert!(c.is_null(1));
            assert!(c.is_null(2));

            let options = CastOptions {
                safe: false,
                format_options: FormatOptions::default(),
            };
            let err = cast_with_options(array, &to_type, &options).unwrap_err();
            assert_eq!(
                err.to_string(),
                "Cast error: Cannot cast string 'Not a valid date' to value of Date64 type"
            );
        }
    }

    macro_rules! test_safe_string_to_interval {
        ($data_vec:expr, $interval_unit:expr, $array_ty:ty, $expect_vec:expr) => {
            let source_string_array = Arc::new(StringArray::from($data_vec.clone())) as ArrayRef;

            let options = CastOptions {
                safe: true,
                format_options: FormatOptions::default(),
            };

            let target_interval_array = cast_with_options(
                &source_string_array.clone(),
                &DataType::Interval($interval_unit),
                &options,
            )
            .unwrap()
            .as_any()
            .downcast_ref::<$array_ty>()
            .unwrap()
            .clone() as $array_ty;

            let target_string_array =
                cast_with_options(&target_interval_array, &DataType::Utf8, &options)
                    .unwrap()
                    .as_any()
                    .downcast_ref::<StringArray>()
                    .unwrap()
                    .clone();

            let expect_string_array = StringArray::from($expect_vec);

            assert_eq!(target_string_array, expect_string_array);

            let target_large_string_array =
                cast_with_options(&target_interval_array, &DataType::LargeUtf8, &options)
                    .unwrap()
                    .as_any()
                    .downcast_ref::<LargeStringArray>()
                    .unwrap()
                    .clone();

            let expect_large_string_array = LargeStringArray::from($expect_vec);

            assert_eq!(target_large_string_array, expect_large_string_array);
        };
    }

    #[test]
    fn test_cast_string_to_interval_year_month() {
        test_safe_string_to_interval!(
            vec![
                Some("1 year 1 month"),
                Some("1.5 years 13 month"),
                Some("30 days"),
                Some("31 days"),
                Some("2 months 31 days"),
                Some("2 months 31 days 1 second"),
                Some("foobar"),
            ],
            IntervalUnit::YearMonth,
            IntervalYearMonthArray,
            vec![
                Some("1 years 1 mons"),
                Some("2 years 7 mons"),
                None,
                None,
                None,
                None,
                None,
            ]
        );
    }

    #[test]
    fn test_cast_string_to_interval_day_time() {
        test_safe_string_to_interval!(
            vec![
                Some("1 year 1 month"),
                Some("1.5 years 13 month"),
                Some("30 days"),
                Some("1 day 2 second 3.5 milliseconds"),
                Some("foobar"),
            ],
            IntervalUnit::DayTime,
            IntervalDayTimeArray,
            vec![
                Some("390 days"),
                Some("930 days"),
                Some("30 days"),
                None,
                None,
            ]
        );
    }

    #[test]
    fn test_cast_string_to_interval_month_day_nano() {
        test_safe_string_to_interval!(
            vec![
                Some("1 year 1 month 1 day"),
                None,
                Some("1.5 years 13 month 35 days 1.4 milliseconds"),
                Some("3 days"),
                Some("8 seconds"),
                None,
                Some("1 day 29800 milliseconds"),
                Some("3 months 1 second"),
                Some("6 minutes 120 second"),
                Some("2 years 39 months 9 days 19 hours 1 minute 83 seconds 399222 milliseconds"),
                Some("foobar"),
            ],
            IntervalUnit::MonthDayNano,
            IntervalMonthDayNanoArray,
            vec![
                Some("13 mons 1 days"),
                None,
                Some("31 mons 35 days 0.001400000 secs"),
                Some("3 days"),
                Some("8.000000000 secs"),
                None,
                Some("1 days 29.800000000 secs"),
                Some("3 mons 1.000000000 secs"),
                Some("8 mins"),
                Some("63 mons 9 days 19 hours 9 mins 2.222000000 secs"),
                None,
            ]
        );
    }

    macro_rules! test_unsafe_string_to_interval_err {
        ($data_vec:expr, $interval_unit:expr, $error_msg:expr) => {
            let string_array = Arc::new(StringArray::from($data_vec.clone())) as ArrayRef;
            let options = CastOptions {
                safe: false,
                format_options: FormatOptions::default(),
            };
            let arrow_err = cast_with_options(
                &string_array.clone(),
                &DataType::Interval($interval_unit),
                &options,
            )
            .unwrap_err();
            assert_eq!($error_msg, arrow_err.to_string());
        };
    }

    #[test]
    fn test_cast_string_to_interval_err() {
        test_unsafe_string_to_interval_err!(
            vec![Some("foobar")],
            IntervalUnit::YearMonth,
            r#"Parser error: Invalid input syntax for type interval: "foobar""#
        );
        test_unsafe_string_to_interval_err!(
            vec![Some("foobar")],
            IntervalUnit::DayTime,
            r#"Parser error: Invalid input syntax for type interval: "foobar""#
        );
        test_unsafe_string_to_interval_err!(
            vec![Some("foobar")],
            IntervalUnit::MonthDayNano,
            r#"Parser error: Invalid input syntax for type interval: "foobar""#
        );
        test_unsafe_string_to_interval_err!(
            vec![Some("2 months 31 days 1 second")],
            IntervalUnit::YearMonth,
            r#"Cast error: Cannot cast 2 months 31 days 1 second to IntervalYearMonth. Only year and month fields are allowed."#
        );
        test_unsafe_string_to_interval_err!(
            vec![Some("1 day 1.5 milliseconds")],
            IntervalUnit::DayTime,
            r#"Cast error: Cannot cast 1 day 1.5 milliseconds to IntervalDayTime because the nanos part isn't multiple of milliseconds"#
        );

        // overflow
        test_unsafe_string_to_interval_err!(
            vec![Some(format!(
                "{} century {} year {} month",
                i64::MAX - 2,
                i64::MAX - 2,
                i64::MAX - 2
            ))],
            IntervalUnit::DayTime,
            format!(
                "Arithmetic overflow: Overflow happened on: {} * 100",
                i64::MAX - 2
            )
        );
        test_unsafe_string_to_interval_err!(
            vec![Some(format!(
                "{} year {} month {} day",
                i64::MAX - 2,
                i64::MAX - 2,
                i64::MAX - 2
            ))],
            IntervalUnit::MonthDayNano,
            format!(
                "Arithmetic overflow: Overflow happened on: {} * 12",
                i64::MAX - 2
            )
        );
    }

    #[test]
    fn test_cast_binary_to_fixed_size_binary() {
        let bytes_1 = "Hiiii".as_bytes();
        let bytes_2 = "Hello".as_bytes();

        let binary_data = vec![Some(bytes_1), Some(bytes_2), None];
        let a1 = Arc::new(BinaryArray::from(binary_data.clone())) as ArrayRef;
        let a2 = Arc::new(LargeBinaryArray::from(binary_data)) as ArrayRef;

        let array_ref = cast(&a1, &DataType::FixedSizeBinary(5)).unwrap();
        let down_cast = array_ref
            .as_any()
            .downcast_ref::<FixedSizeBinaryArray>()
            .unwrap();
        assert_eq!(bytes_1, down_cast.value(0));
        assert_eq!(bytes_2, down_cast.value(1));
        assert!(down_cast.is_null(2));

        let array_ref = cast(&a2, &DataType::FixedSizeBinary(5)).unwrap();
        let down_cast = array_ref
            .as_any()
            .downcast_ref::<FixedSizeBinaryArray>()
            .unwrap();
        assert_eq!(bytes_1, down_cast.value(0));
        assert_eq!(bytes_2, down_cast.value(1));
        assert!(down_cast.is_null(2));

        // test error cases when the length of binary are not same
        let bytes_1 = "Hi".as_bytes();
        let bytes_2 = "Hello".as_bytes();

        let binary_data = vec![Some(bytes_1), Some(bytes_2), None];
        let a1 = Arc::new(BinaryArray::from(binary_data.clone())) as ArrayRef;
        let a2 = Arc::new(LargeBinaryArray::from(binary_data)) as ArrayRef;

        let array_ref = cast_with_options(
            &a1,
            &DataType::FixedSizeBinary(5),
            &CastOptions {
                safe: false,
                format_options: FormatOptions::default(),
            },
        );
        assert!(array_ref.is_err());

        let array_ref = cast_with_options(
            &a2,
            &DataType::FixedSizeBinary(5),
            &CastOptions {
                safe: false,
                format_options: FormatOptions::default(),
            },
        );
        assert!(array_ref.is_err());
    }

    #[test]
    fn test_fixed_size_binary_to_binary() {
        let bytes_1 = "Hiiii".as_bytes();
        let bytes_2 = "Hello".as_bytes();

        let binary_data = vec![Some(bytes_1), Some(bytes_2), None];
        let a1 = Arc::new(FixedSizeBinaryArray::from(binary_data.clone())) as ArrayRef;

        let array_ref = cast(&a1, &DataType::Binary).unwrap();
        let down_cast = array_ref.as_binary::<i32>();
        assert_eq!(bytes_1, down_cast.value(0));
        assert_eq!(bytes_2, down_cast.value(1));
        assert!(down_cast.is_null(2));

        let array_ref = cast(&a1, &DataType::LargeBinary).unwrap();
        let down_cast = array_ref.as_binary::<i64>();
        assert_eq!(bytes_1, down_cast.value(0));
        assert_eq!(bytes_2, down_cast.value(1));
        assert!(down_cast.is_null(2));
    }

    #[test]
    fn test_numeric_to_binary() {
        let a = Int16Array::from(vec![Some(1), Some(511), None]);

        let array_ref = cast(&a, &DataType::Binary).unwrap();
        let down_cast = array_ref.as_binary::<i32>();
        assert_eq!(&1_i16.to_le_bytes(), down_cast.value(0));
        assert_eq!(&511_i16.to_le_bytes(), down_cast.value(1));
        assert!(down_cast.is_null(2));

        let a = Int64Array::from(vec![Some(-1), Some(123456789), None]);

        let array_ref = cast(&a, &DataType::Binary).unwrap();
        let down_cast = array_ref.as_binary::<i32>();
        assert_eq!(&(-1_i64).to_le_bytes(), down_cast.value(0));
        assert_eq!(&123456789_i64.to_le_bytes(), down_cast.value(1));
        assert!(down_cast.is_null(2));
    }

    #[test]
    fn test_numeric_to_large_binary() {
        let a = Int16Array::from(vec![Some(1), Some(511), None]);

        let array_ref = cast(&a, &DataType::LargeBinary).unwrap();
        let down_cast = array_ref.as_binary::<i64>();
        assert_eq!(&1_i16.to_le_bytes(), down_cast.value(0));
        assert_eq!(&511_i16.to_le_bytes(), down_cast.value(1));
        assert!(down_cast.is_null(2));

        let a = Int64Array::from(vec![Some(-1), Some(123456789), None]);

        let array_ref = cast(&a, &DataType::LargeBinary).unwrap();
        let down_cast = array_ref.as_binary::<i64>();
        assert_eq!(&(-1_i64).to_le_bytes(), down_cast.value(0));
        assert_eq!(&123456789_i64.to_le_bytes(), down_cast.value(1));
        assert!(down_cast.is_null(2));
    }

    #[test]
    fn test_cast_date32_to_int32() {
        let array = Date32Array::from(vec![10000, 17890]);
        let b = cast(&array, &DataType::Int32).unwrap();
        let c = b.as_primitive::<Int32Type>();
        assert_eq!(10000, c.value(0));
        assert_eq!(17890, c.value(1));
    }

    #[test]
    fn test_cast_int32_to_date32() {
        let array = Int32Array::from(vec![10000, 17890]);
        let b = cast(&array, &DataType::Date32).unwrap();
        let c = b.as_primitive::<Date32Type>();
        assert_eq!(10000, c.value(0));
        assert_eq!(17890, c.value(1));
    }

    #[test]
    fn test_cast_timestamp_to_date32() {
        let array =
            TimestampMillisecondArray::from(vec![Some(864000000005), Some(1545696000001), None])
                .with_timezone("+00:00".to_string());
        let b = cast(&array, &DataType::Date32).unwrap();
        let c = b.as_primitive::<Date32Type>();
        assert_eq!(10000, c.value(0));
        assert_eq!(17890, c.value(1));
        assert!(c.is_null(2));
    }
    #[test]
    fn test_cast_timestamp_to_date32_zone() {
        let strings = StringArray::from_iter([
            Some("1970-01-01T00:00:01"),
            Some("1970-01-01T23:59:59"),
            None,
            Some("2020-03-01T02:00:23+00:00"),
        ]);
        let dt = DataType::Timestamp(TimeUnit::Millisecond, Some("-07:00".into()));
        let timestamps = cast(&strings, &dt).unwrap();
        let dates = cast(timestamps.as_ref(), &DataType::Date32).unwrap();

        let c = dates.as_primitive::<Date32Type>();
        let expected = NaiveDate::from_ymd_opt(1970, 1, 1).unwrap();
        assert_eq!(c.value_as_date(0).unwrap(), expected);
        assert_eq!(c.value_as_date(1).unwrap(), expected);
        assert!(c.is_null(2));
        let expected = NaiveDate::from_ymd_opt(2020, 2, 29).unwrap();
        assert_eq!(c.value_as_date(3).unwrap(), expected);
    }
    #[test]
    fn test_cast_timestamp_to_date64() {
        let array =
            TimestampMillisecondArray::from(vec![Some(864000000005), Some(1545696000001), None]);
        let b = cast(&array, &DataType::Date64).unwrap();
        let c = b.as_primitive::<Date64Type>();
        assert_eq!(864000000005, c.value(0));
        assert_eq!(1545696000001, c.value(1));
        assert!(c.is_null(2));

        let array = TimestampSecondArray::from(vec![Some(864000000005), Some(1545696000001)]);
        let b = cast(&array, &DataType::Date64).unwrap();
        let c = b.as_primitive::<Date64Type>();
        assert_eq!(864000000005000, c.value(0));
        assert_eq!(1545696000001000, c.value(1));

        // test overflow, safe cast
        let array = TimestampSecondArray::from(vec![Some(i64::MAX)]);
        let b = cast(&array, &DataType::Date64).unwrap();
        assert!(b.is_null(0));
        // test overflow, unsafe cast
        let array = TimestampSecondArray::from(vec![Some(i64::MAX)]);
        let options = CastOptions {
            safe: false,
            format_options: FormatOptions::default(),
        };
        let b = cast_with_options(&array, &DataType::Date64, &options);
        assert!(b.is_err());
    }

    #[test]
    fn test_cast_timestamp_to_time64() {
        // test timestamp secs
        let array = TimestampSecondArray::from(vec![Some(86405), Some(1), None])
            .with_timezone("+01:00".to_string());
        let b = cast(&array, &DataType::Time64(TimeUnit::Microsecond)).unwrap();
        let c = b.as_primitive::<Time64MicrosecondType>();
        assert_eq!(3605000000, c.value(0));
        assert_eq!(3601000000, c.value(1));
        assert!(c.is_null(2));
        let b = cast(&array, &DataType::Time64(TimeUnit::Nanosecond)).unwrap();
        let c = b.as_primitive::<Time64NanosecondType>();
        assert_eq!(3605000000000, c.value(0));
        assert_eq!(3601000000000, c.value(1));
        assert!(c.is_null(2));

        // test timestamp milliseconds
        let a = TimestampMillisecondArray::from(vec![Some(86405000), Some(1000), None])
            .with_timezone("+01:00".to_string());
        let array = Arc::new(a) as ArrayRef;
        let b = cast(&array, &DataType::Time64(TimeUnit::Microsecond)).unwrap();
        let c = b.as_primitive::<Time64MicrosecondType>();
        assert_eq!(3605000000, c.value(0));
        assert_eq!(3601000000, c.value(1));
        assert!(c.is_null(2));
        let b = cast(&array, &DataType::Time64(TimeUnit::Nanosecond)).unwrap();
        let c = b.as_primitive::<Time64NanosecondType>();
        assert_eq!(3605000000000, c.value(0));
        assert_eq!(3601000000000, c.value(1));
        assert!(c.is_null(2));

        // test timestamp microseconds
        let a = TimestampMicrosecondArray::from(vec![Some(86405000000), Some(1000000), None])
            .with_timezone("+01:00".to_string());
        let array = Arc::new(a) as ArrayRef;
        let b = cast(&array, &DataType::Time64(TimeUnit::Microsecond)).unwrap();
        let c = b.as_primitive::<Time64MicrosecondType>();
        assert_eq!(3605000000, c.value(0));
        assert_eq!(3601000000, c.value(1));
        assert!(c.is_null(2));
        let b = cast(&array, &DataType::Time64(TimeUnit::Nanosecond)).unwrap();
        let c = b.as_primitive::<Time64NanosecondType>();
        assert_eq!(3605000000000, c.value(0));
        assert_eq!(3601000000000, c.value(1));
        assert!(c.is_null(2));

        // test timestamp nanoseconds
        let a = TimestampNanosecondArray::from(vec![Some(86405000000000), Some(1000000000), None])
            .with_timezone("+01:00".to_string());
        let array = Arc::new(a) as ArrayRef;
        let b = cast(&array, &DataType::Time64(TimeUnit::Microsecond)).unwrap();
        let c = b.as_primitive::<Time64MicrosecondType>();
        assert_eq!(3605000000, c.value(0));
        assert_eq!(3601000000, c.value(1));
        assert!(c.is_null(2));
        let b = cast(&array, &DataType::Time64(TimeUnit::Nanosecond)).unwrap();
        let c = b.as_primitive::<Time64NanosecondType>();
        assert_eq!(3605000000000, c.value(0));
        assert_eq!(3601000000000, c.value(1));
        assert!(c.is_null(2));

        // test overflow
        let a =
            TimestampSecondArray::from(vec![Some(i64::MAX)]).with_timezone("+01:00".to_string());
        let array = Arc::new(a) as ArrayRef;
        let b = cast(&array, &DataType::Time64(TimeUnit::Microsecond));
        assert!(b.is_err());
        let b = cast(&array, &DataType::Time64(TimeUnit::Nanosecond));
        assert!(b.is_err());
        let b = cast(&array, &DataType::Time64(TimeUnit::Millisecond));
        assert!(b.is_err());
    }

    #[test]
    fn test_cast_timestamp_to_time32() {
        // test timestamp secs
        let a = TimestampSecondArray::from(vec![Some(86405), Some(1), None])
            .with_timezone("+01:00".to_string());
        let array = Arc::new(a) as ArrayRef;
        let b = cast(&array, &DataType::Time32(TimeUnit::Second)).unwrap();
        let c = b.as_primitive::<Time32SecondType>();
        assert_eq!(3605, c.value(0));
        assert_eq!(3601, c.value(1));
        assert!(c.is_null(2));
        let b = cast(&array, &DataType::Time32(TimeUnit::Millisecond)).unwrap();
        let c = b.as_primitive::<Time32MillisecondType>();
        assert_eq!(3605000, c.value(0));
        assert_eq!(3601000, c.value(1));
        assert!(c.is_null(2));

        // test timestamp milliseconds
        let a = TimestampMillisecondArray::from(vec![Some(86405000), Some(1000), None])
            .with_timezone("+01:00".to_string());
        let array = Arc::new(a) as ArrayRef;
        let b = cast(&array, &DataType::Time32(TimeUnit::Second)).unwrap();
        let c = b.as_primitive::<Time32SecondType>();
        assert_eq!(3605, c.value(0));
        assert_eq!(3601, c.value(1));
        assert!(c.is_null(2));
        let b = cast(&array, &DataType::Time32(TimeUnit::Millisecond)).unwrap();
        let c = b.as_primitive::<Time32MillisecondType>();
        assert_eq!(3605000, c.value(0));
        assert_eq!(3601000, c.value(1));
        assert!(c.is_null(2));

        // test timestamp microseconds
        let a = TimestampMicrosecondArray::from(vec![Some(86405000000), Some(1000000), None])
            .with_timezone("+01:00".to_string());
        let array = Arc::new(a) as ArrayRef;
        let b = cast(&array, &DataType::Time32(TimeUnit::Second)).unwrap();
        let c = b.as_primitive::<Time32SecondType>();
        assert_eq!(3605, c.value(0));
        assert_eq!(3601, c.value(1));
        assert!(c.is_null(2));
        let b = cast(&array, &DataType::Time32(TimeUnit::Millisecond)).unwrap();
        let c = b.as_primitive::<Time32MillisecondType>();
        assert_eq!(3605000, c.value(0));
        assert_eq!(3601000, c.value(1));
        assert!(c.is_null(2));

        // test timestamp nanoseconds
        let a = TimestampNanosecondArray::from(vec![Some(86405000000000), Some(1000000000), None])
            .with_timezone("+01:00".to_string());
        let array = Arc::new(a) as ArrayRef;
        let b = cast(&array, &DataType::Time32(TimeUnit::Second)).unwrap();
        let c = b.as_primitive::<Time32SecondType>();
        assert_eq!(3605, c.value(0));
        assert_eq!(3601, c.value(1));
        assert!(c.is_null(2));
        let b = cast(&array, &DataType::Time32(TimeUnit::Millisecond)).unwrap();
        let c = b.as_primitive::<Time32MillisecondType>();
        assert_eq!(3605000, c.value(0));
        assert_eq!(3601000, c.value(1));
        assert!(c.is_null(2));

        // test overflow
        let a =
            TimestampSecondArray::from(vec![Some(i64::MAX)]).with_timezone("+01:00".to_string());
        let array = Arc::new(a) as ArrayRef;
        let b = cast(&array, &DataType::Time32(TimeUnit::Second));
        assert!(b.is_err());
        let b = cast(&array, &DataType::Time32(TimeUnit::Millisecond));
        assert!(b.is_err());
    }

    // Cast Timestamp(_, None) -> Timestamp(_, Some(timezone))
    #[test]
    fn test_cast_timestamp_with_timezone_1() {
        let string_array: Arc<dyn Array> = Arc::new(StringArray::from(vec![
            Some("2000-01-01T00:00:00.123456789"),
            Some("2010-01-01T00:00:00.123456789"),
            None,
        ]));
        let to_type = DataType::Timestamp(TimeUnit::Nanosecond, None);
        let timestamp_array = cast(&string_array, &to_type).unwrap();

        let to_type = DataType::Timestamp(TimeUnit::Microsecond, Some("+0700".into()));
        let timestamp_array = cast(&timestamp_array, &to_type).unwrap();

        let string_array = cast(&timestamp_array, &DataType::Utf8).unwrap();
        let result = string_array.as_string::<i32>();
        assert_eq!("2000-01-01T00:00:00.123456+07:00", result.value(0));
        assert_eq!("2010-01-01T00:00:00.123456+07:00", result.value(1));
        assert!(result.is_null(2));
    }

    // Cast Timestamp(_, Some(timezone)) -> Timestamp(_, None)
    #[test]
    fn test_cast_timestamp_with_timezone_2() {
        let string_array: Arc<dyn Array> = Arc::new(StringArray::from(vec![
            Some("2000-01-01T07:00:00.123456789"),
            Some("2010-01-01T07:00:00.123456789"),
            None,
        ]));
        let to_type = DataType::Timestamp(TimeUnit::Millisecond, Some("+0700".into()));
        let timestamp_array = cast(&string_array, &to_type).unwrap();

        // Check intermediate representation is correct
        let string_array = cast(&timestamp_array, &DataType::Utf8).unwrap();
        let result = string_array.as_string::<i32>();
        assert_eq!("2000-01-01T07:00:00.123+07:00", result.value(0));
        assert_eq!("2010-01-01T07:00:00.123+07:00", result.value(1));
        assert!(result.is_null(2));

        let to_type = DataType::Timestamp(TimeUnit::Nanosecond, None);
        let timestamp_array = cast(&timestamp_array, &to_type).unwrap();

        let string_array = cast(&timestamp_array, &DataType::Utf8).unwrap();
        let result = string_array.as_string::<i32>();
        assert_eq!("2000-01-01T00:00:00.123", result.value(0));
        assert_eq!("2010-01-01T00:00:00.123", result.value(1));
        assert!(result.is_null(2));
    }

    // Cast Timestamp(_, Some(timezone)) -> Timestamp(_, Some(timezone))
    #[test]
    fn test_cast_timestamp_with_timezone_3() {
        let string_array: Arc<dyn Array> = Arc::new(StringArray::from(vec![
            Some("2000-01-01T07:00:00.123456789"),
            Some("2010-01-01T07:00:00.123456789"),
            None,
        ]));
        let to_type = DataType::Timestamp(TimeUnit::Microsecond, Some("+0700".into()));
        let timestamp_array = cast(&string_array, &to_type).unwrap();

        // Check intermediate representation is correct
        let string_array = cast(&timestamp_array, &DataType::Utf8).unwrap();
        let result = string_array.as_string::<i32>();
        assert_eq!("2000-01-01T07:00:00.123456+07:00", result.value(0));
        assert_eq!("2010-01-01T07:00:00.123456+07:00", result.value(1));
        assert!(result.is_null(2));

        let to_type = DataType::Timestamp(TimeUnit::Second, Some("-08:00".into()));
        let timestamp_array = cast(&timestamp_array, &to_type).unwrap();

        let string_array = cast(&timestamp_array, &DataType::Utf8).unwrap();
        let result = string_array.as_string::<i32>();
        assert_eq!("1999-12-31T16:00:00-08:00", result.value(0));
        assert_eq!("2009-12-31T16:00:00-08:00", result.value(1));
        assert!(result.is_null(2));
    }

    #[test]
    fn test_cast_date64_to_timestamp() {
        let array = Date64Array::from(vec![Some(864000000005), Some(1545696000001), None]);
        let b = cast(&array, &DataType::Timestamp(TimeUnit::Second, None)).unwrap();
        let c = b.as_primitive::<TimestampSecondType>();
        assert_eq!(864000000, c.value(0));
        assert_eq!(1545696000, c.value(1));
        assert!(c.is_null(2));
    }

    #[test]
    fn test_cast_date64_to_timestamp_ms() {
        let array = Date64Array::from(vec![Some(864000000005), Some(1545696000001), None]);
        let b = cast(&array, &DataType::Timestamp(TimeUnit::Millisecond, None)).unwrap();
        let c = b
            .as_any()
            .downcast_ref::<TimestampMillisecondArray>()
            .unwrap();
        assert_eq!(864000000005, c.value(0));
        assert_eq!(1545696000001, c.value(1));
        assert!(c.is_null(2));
    }

    #[test]
    fn test_cast_date64_to_timestamp_us() {
        let array = Date64Array::from(vec![Some(864000000005), Some(1545696000001), None]);
        let b = cast(&array, &DataType::Timestamp(TimeUnit::Microsecond, None)).unwrap();
        let c = b
            .as_any()
            .downcast_ref::<TimestampMicrosecondArray>()
            .unwrap();
        assert_eq!(864000000005000, c.value(0));
        assert_eq!(1545696000001000, c.value(1));
        assert!(c.is_null(2));
    }

    #[test]
    fn test_cast_date64_to_timestamp_ns() {
        let array = Date64Array::from(vec![Some(864000000005), Some(1545696000001), None]);
        let b = cast(&array, &DataType::Timestamp(TimeUnit::Nanosecond, None)).unwrap();
        let c = b
            .as_any()
            .downcast_ref::<TimestampNanosecondArray>()
            .unwrap();
        assert_eq!(864000000005000000, c.value(0));
        assert_eq!(1545696000001000000, c.value(1));
        assert!(c.is_null(2));
    }

    #[test]
    fn test_cast_timestamp_to_i64() {
        let array =
            TimestampMillisecondArray::from(vec![Some(864000000005), Some(1545696000001), None])
                .with_timezone("UTC".to_string());
        let b = cast(&array, &DataType::Int64).unwrap();
        let c = b.as_primitive::<Int64Type>();
        assert_eq!(&DataType::Int64, c.data_type());
        assert_eq!(864000000005, c.value(0));
        assert_eq!(1545696000001, c.value(1));
        assert!(c.is_null(2));
    }

    #[test]
    fn test_cast_date32_to_string() {
        let array = Date32Array::from(vec![10000, 17890]);
        let b = cast(&array, &DataType::Utf8).unwrap();
        let c = b.as_any().downcast_ref::<StringArray>().unwrap();
        assert_eq!(&DataType::Utf8, c.data_type());
        assert_eq!("1997-05-19", c.value(0));
        assert_eq!("2018-12-25", c.value(1));
    }

    #[test]
    fn test_cast_date64_to_string() {
        let array = Date64Array::from(vec![10000 * 86400000, 17890 * 86400000]);
        let b = cast(&array, &DataType::Utf8).unwrap();
        let c = b.as_any().downcast_ref::<StringArray>().unwrap();
        assert_eq!(&DataType::Utf8, c.data_type());
        assert_eq!("1997-05-19T00:00:00", c.value(0));
        assert_eq!("2018-12-25T00:00:00", c.value(1));
    }

    // Cast Timestamp to Utf8View is not supported yet
    // TODO: Implement casting from Timestamp to Utf8View
    macro_rules! assert_cast_timestamp_to_string {
        ($array:expr, $datatype:expr, $output_array_type: ty, $expected:expr) => {{
            let out = cast(&$array, &$datatype).unwrap();
            let actual = out
                .as_any()
                .downcast_ref::<$output_array_type>()
                .unwrap()
                .into_iter()
                .collect::<Vec<_>>();
            assert_eq!(actual, $expected);
        }};
        ($array:expr, $datatype:expr, $output_array_type: ty, $options:expr, $expected:expr) => {{
            let out = cast_with_options(&$array, &$datatype, &$options).unwrap();
            let actual = out
                .as_any()
                .downcast_ref::<$output_array_type>()
                .unwrap()
                .into_iter()
                .collect::<Vec<_>>();
            assert_eq!(actual, $expected);
        }};
    }

    #[test]
    fn test_cast_timestamp_to_strings() {
        // "2018-12-25T00:00:02.001", "1997-05-19T00:00:03.005", None
        let array =
            TimestampMillisecondArray::from(vec![Some(864000003005), Some(1545696002001), None]);
        let expected = vec![
            Some("1997-05-19T00:00:03.005"),
            Some("2018-12-25T00:00:02.001"),
            None,
        ];

        // assert_cast_timestamp_to_string!(array, DataType::Utf8View, StringViewArray, expected);
        assert_cast_timestamp_to_string!(array, DataType::Utf8, StringArray, expected);
        assert_cast_timestamp_to_string!(array, DataType::LargeUtf8, LargeStringArray, expected);
    }

    #[test]
    fn test_cast_timestamp_to_strings_opt() {
        let ts_format = "%Y-%m-%d %H:%M:%S%.6f";
        let tz = "+0545"; // UTC + 0545 is Asia/Kathmandu
        let cast_options = CastOptions {
            safe: true,
            format_options: FormatOptions::default()
                .with_timestamp_format(Some(ts_format))
                .with_timestamp_tz_format(Some(ts_format)),
        };

        // "2018-12-25T00:00:02.001", "1997-05-19T00:00:03.005", None
        let array_without_tz =
            TimestampMillisecondArray::from(vec![Some(864000003005), Some(1545696002001), None]);
        let expected = vec![
            Some("1997-05-19 00:00:03.005000"),
            Some("2018-12-25 00:00:02.001000"),
            None,
        ];
        // assert_cast_timestamp_to_string!(array_without_tz, DataType::Utf8View, StringViewArray, cast_options, expected);
        assert_cast_timestamp_to_string!(
            array_without_tz,
            DataType::Utf8,
            StringArray,
            cast_options,
            expected
        );
        assert_cast_timestamp_to_string!(
            array_without_tz,
            DataType::LargeUtf8,
            LargeStringArray,
            cast_options,
            expected
        );

        let array_with_tz =
            TimestampMillisecondArray::from(vec![Some(864000003005), Some(1545696002001), None])
                .with_timezone(tz.to_string());
        let expected = vec![
            Some("1997-05-19 05:45:03.005000"),
            Some("2018-12-25 05:45:02.001000"),
            None,
        ];
        // assert_cast_timestamp_to_string!(array_with_tz, DataType::Utf8View, StringViewArray, cast_options, expected);
        assert_cast_timestamp_to_string!(
            array_with_tz,
            DataType::Utf8,
            StringArray,
            cast_options,
            expected
        );
        assert_cast_timestamp_to_string!(
            array_with_tz,
            DataType::LargeUtf8,
            LargeStringArray,
            cast_options,
            expected
        );
    }

    #[test]
    fn test_cast_between_timestamps() {
        let array =
            TimestampMillisecondArray::from(vec![Some(864000003005), Some(1545696002001), None]);
        let b = cast(&array, &DataType::Timestamp(TimeUnit::Second, None)).unwrap();
        let c = b.as_primitive::<TimestampSecondType>();
        assert_eq!(864000003, c.value(0));
        assert_eq!(1545696002, c.value(1));
        assert!(c.is_null(2));
    }

    #[test]
    fn test_cast_duration_to_i64() {
        let base = vec![5, 6, 7, 8, 100000000];

        let duration_arrays = vec![
            Arc::new(DurationNanosecondArray::from(base.clone())) as ArrayRef,
            Arc::new(DurationMicrosecondArray::from(base.clone())) as ArrayRef,
            Arc::new(DurationMillisecondArray::from(base.clone())) as ArrayRef,
            Arc::new(DurationSecondArray::from(base.clone())) as ArrayRef,
        ];

        for arr in duration_arrays {
            assert!(can_cast_types(arr.data_type(), &DataType::Int64));
            let result = cast(&arr, &DataType::Int64).unwrap();
            let result = result.as_primitive::<Int64Type>();
            assert_eq!(base.as_slice(), result.values());
        }
    }

    #[test]
    fn test_cast_between_durations_and_numerics() {
        fn test_cast_between_durations<FromType, ToType>()
        where
            FromType: ArrowPrimitiveType<Native = i64>,
            ToType: ArrowPrimitiveType<Native = i64>,
            PrimitiveArray<FromType>: From<Vec<Option<i64>>>,
        {
            let from_unit = match FromType::DATA_TYPE {
                DataType::Duration(unit) => unit,
                _ => panic!("Expected a duration type"),
            };
            let to_unit = match ToType::DATA_TYPE {
                DataType::Duration(unit) => unit,
                _ => panic!("Expected a duration type"),
            };
            let from_size = time_unit_multiple(&from_unit);
            let to_size = time_unit_multiple(&to_unit);

            let (v1_before, v2_before) = (8640003005, 1696002001);
            let (v1_after, v2_after) = if from_size >= to_size {
                (
                    v1_before / (from_size / to_size),
                    v2_before / (from_size / to_size),
                )
            } else {
                (
                    v1_before * (to_size / from_size),
                    v2_before * (to_size / from_size),
                )
            };

            let array =
                PrimitiveArray::<FromType>::from(vec![Some(v1_before), Some(v2_before), None]);
            let b = cast(&array, &ToType::DATA_TYPE).unwrap();
            let c = b.as_primitive::<ToType>();
            assert_eq!(v1_after, c.value(0));
            assert_eq!(v2_after, c.value(1));
            assert!(c.is_null(2));
        }

        // between each individual duration type
        test_cast_between_durations::<DurationSecondType, DurationMillisecondType>();
        test_cast_between_durations::<DurationSecondType, DurationMicrosecondType>();
        test_cast_between_durations::<DurationSecondType, DurationNanosecondType>();
        test_cast_between_durations::<DurationMillisecondType, DurationSecondType>();
        test_cast_between_durations::<DurationMillisecondType, DurationMicrosecondType>();
        test_cast_between_durations::<DurationMillisecondType, DurationNanosecondType>();
        test_cast_between_durations::<DurationMicrosecondType, DurationSecondType>();
        test_cast_between_durations::<DurationMicrosecondType, DurationMillisecondType>();
        test_cast_between_durations::<DurationMicrosecondType, DurationNanosecondType>();
        test_cast_between_durations::<DurationNanosecondType, DurationSecondType>();
        test_cast_between_durations::<DurationNanosecondType, DurationMillisecondType>();
        test_cast_between_durations::<DurationNanosecondType, DurationMicrosecondType>();

        // cast failed
        let array = DurationSecondArray::from(vec![
            Some(i64::MAX),
            Some(8640203410378005),
            Some(10241096),
            None,
        ]);
        let b = cast(&array, &DataType::Duration(TimeUnit::Nanosecond)).unwrap();
        let c = b.as_primitive::<DurationNanosecondType>();
        assert!(c.is_null(0));
        assert!(c.is_null(1));
        assert_eq!(10241096000000000, c.value(2));
        assert!(c.is_null(3));

        // durations to numerics
        let array = DurationSecondArray::from(vec![
            Some(i64::MAX),
            Some(8640203410378005),
            Some(10241096),
            None,
        ]);
        let b = cast(&array, &DataType::Int64).unwrap();
        let c = b.as_primitive::<Int64Type>();
        assert_eq!(i64::MAX, c.value(0));
        assert_eq!(8640203410378005, c.value(1));
        assert_eq!(10241096, c.value(2));
        assert!(c.is_null(3));

        let b = cast(&array, &DataType::Int32).unwrap();
        let c = b.as_primitive::<Int32Type>();
        assert_eq!(0, c.value(0));
        assert_eq!(0, c.value(1));
        assert_eq!(10241096, c.value(2));
        assert!(c.is_null(3));

        // numerics to durations
        let array = Int32Array::from(vec![Some(i32::MAX), Some(802034103), Some(10241096), None]);
        let b = cast(&array, &DataType::Duration(TimeUnit::Second)).unwrap();
        let c = b.as_any().downcast_ref::<DurationSecondArray>().unwrap();
        assert_eq!(i32::MAX as i64, c.value(0));
        assert_eq!(802034103, c.value(1));
        assert_eq!(10241096, c.value(2));
        assert!(c.is_null(3));
    }

    #[test]
    fn test_cast_to_strings() {
        let a = Int32Array::from(vec![1, 2, 3]);
        let out = cast(&a, &DataType::Utf8).unwrap();
        let out = out
            .as_any()
            .downcast_ref::<StringArray>()
            .unwrap()
            .into_iter()
            .collect::<Vec<_>>();
        assert_eq!(out, vec![Some("1"), Some("2"), Some("3")]);
        let out = cast(&a, &DataType::LargeUtf8).unwrap();
        let out = out
            .as_any()
            .downcast_ref::<LargeStringArray>()
            .unwrap()
            .into_iter()
            .collect::<Vec<_>>();
        assert_eq!(out, vec![Some("1"), Some("2"), Some("3")]);
    }

    #[test]
    fn test_str_to_str_casts() {
        for data in [
            vec![Some("foo"), Some("bar"), Some("ham")],
            vec![Some("foo"), None, Some("bar")],
        ] {
            let a = LargeStringArray::from(data.clone());
            let to = cast(&a, &DataType::Utf8).unwrap();
            let expect = a
                .as_any()
                .downcast_ref::<LargeStringArray>()
                .unwrap()
                .into_iter()
                .collect::<Vec<_>>();
            let out = to
                .as_any()
                .downcast_ref::<StringArray>()
                .unwrap()
                .into_iter()
                .collect::<Vec<_>>();
            assert_eq!(expect, out);

            let a = StringArray::from(data);
            let to = cast(&a, &DataType::LargeUtf8).unwrap();
            let expect = a
                .as_any()
                .downcast_ref::<StringArray>()
                .unwrap()
                .into_iter()
                .collect::<Vec<_>>();
            let out = to
                .as_any()
                .downcast_ref::<LargeStringArray>()
                .unwrap()
                .into_iter()
                .collect::<Vec<_>>();
            assert_eq!(expect, out);
        }
    }

    const VIEW_TEST_DATA: [Option<&str>; 5] = [
        Some("hello"),
        Some("repeated"),
        None,
        Some("large payload over 12 bytes"),
        Some("repeated"),
    ];

    #[test]
    fn test_string_view_to_binary_view() {
        let string_view_array = StringViewArray::from_iter(VIEW_TEST_DATA);

        assert!(can_cast_types(
            string_view_array.data_type(),
            &DataType::BinaryView
        ));

        let binary_view_array = cast(&string_view_array, &DataType::BinaryView).unwrap();
        assert_eq!(binary_view_array.data_type(), &DataType::BinaryView);

        let expect_binary_view_array = BinaryViewArray::from_iter(VIEW_TEST_DATA);
        assert_eq!(binary_view_array.as_ref(), &expect_binary_view_array);
    }

    #[test]
    fn test_binary_view_to_string_view() {
        let binary_view_array = BinaryViewArray::from_iter(VIEW_TEST_DATA);

        assert!(can_cast_types(
            binary_view_array.data_type(),
            &DataType::Utf8View
        ));

        let string_view_array = cast(&binary_view_array, &DataType::Utf8View).unwrap();
        assert_eq!(string_view_array.data_type(), &DataType::Utf8View);

        let expect_string_view_array = StringViewArray::from_iter(VIEW_TEST_DATA);
        assert_eq!(string_view_array.as_ref(), &expect_string_view_array);
    }

    #[test]
    fn test_string_to_view() {
        _test_string_to_view::<i32>();
        _test_string_to_view::<i64>();
    }

    fn _test_string_to_view<O>()
    where
        O: OffsetSizeTrait,
    {
        let string_array = GenericStringArray::<O>::from_iter(VIEW_TEST_DATA);

        assert!(can_cast_types(
            string_array.data_type(),
            &DataType::Utf8View
        ));

        assert!(can_cast_types(
            string_array.data_type(),
            &DataType::BinaryView
        ));

        let string_view_array = cast(&string_array, &DataType::Utf8View).unwrap();
        assert_eq!(string_view_array.data_type(), &DataType::Utf8View);

        let binary_view_array = cast(&string_array, &DataType::BinaryView).unwrap();
        assert_eq!(binary_view_array.data_type(), &DataType::BinaryView);

        let expect_string_view_array = StringViewArray::from_iter(VIEW_TEST_DATA);
        assert_eq!(string_view_array.as_ref(), &expect_string_view_array);

        let expect_binary_view_array = BinaryViewArray::from_iter(VIEW_TEST_DATA);
        assert_eq!(binary_view_array.as_ref(), &expect_binary_view_array);
    }

    #[test]
    fn test_bianry_to_view() {
        _test_binary_to_view::<i32>();
        _test_binary_to_view::<i64>();
    }

    fn _test_binary_to_view<O>()
    where
        O: OffsetSizeTrait,
    {
        let binary_array = GenericBinaryArray::<O>::from_iter(VIEW_TEST_DATA);

        assert!(can_cast_types(
            binary_array.data_type(),
            &DataType::Utf8View
        ));

        assert!(can_cast_types(
            binary_array.data_type(),
            &DataType::BinaryView
        ));

        let string_view_array = cast(&binary_array, &DataType::Utf8View).unwrap();
        assert_eq!(string_view_array.data_type(), &DataType::Utf8View);

        let binary_view_array = cast(&binary_array, &DataType::BinaryView).unwrap();
        assert_eq!(binary_view_array.data_type(), &DataType::BinaryView);

        let expect_string_view_array = StringViewArray::from_iter(VIEW_TEST_DATA);
        assert_eq!(string_view_array.as_ref(), &expect_string_view_array);

        let expect_binary_view_array = BinaryViewArray::from_iter(VIEW_TEST_DATA);
        assert_eq!(binary_view_array.as_ref(), &expect_binary_view_array);
    }

    #[test]
    fn test_dict_to_view() {
        let values = StringArray::from_iter(VIEW_TEST_DATA);
        let keys = Int8Array::from_iter([Some(1), Some(0), None, Some(3), None, Some(1), Some(4)]);
        let string_dict_array =
            DictionaryArray::<Int8Type>::try_new(keys, Arc::new(values)).unwrap();
        let typed_dict = string_dict_array.downcast_dict::<StringArray>().unwrap();

        let string_view_array = {
            let mut builder = StringViewBuilder::new().with_fixed_block_size(8); // multiple buffers.
            for v in typed_dict.into_iter() {
                builder.append_option(v);
            }
            builder.finish()
        };
        let expected_string_array_type = string_view_array.data_type();
        let casted_string_array = cast(&string_dict_array, expected_string_array_type).unwrap();
        assert_eq!(casted_string_array.data_type(), expected_string_array_type);
        assert_eq!(casted_string_array.as_ref(), &string_view_array);

        let binary_buffer = cast(&typed_dict.values(), &DataType::Binary).unwrap();
        let binary_dict_array =
            DictionaryArray::<Int8Type>::new(typed_dict.keys().clone(), binary_buffer);
        let typed_binary_dict = binary_dict_array.downcast_dict::<BinaryArray>().unwrap();

        let binary_view_array = {
            let mut builder = BinaryViewBuilder::new().with_fixed_block_size(8); // multiple buffers.
            for v in typed_binary_dict.into_iter() {
                builder.append_option(v);
            }
            builder.finish()
        };
        let expected_binary_array_type = binary_view_array.data_type();
        let casted_binary_array = cast(&binary_dict_array, expected_binary_array_type).unwrap();
        assert_eq!(casted_binary_array.data_type(), expected_binary_array_type);
        assert_eq!(casted_binary_array.as_ref(), &binary_view_array);
    }

    #[test]
    fn test_view_to_dict() {
        let string_view_array = StringViewArray::from_iter(VIEW_TEST_DATA);
        let string_dict_array: DictionaryArray<Int8Type> = VIEW_TEST_DATA.into_iter().collect();
        let casted_type = string_dict_array.data_type();
        let casted_dict_array = cast(&string_view_array, casted_type).unwrap();
        assert_eq!(casted_dict_array.data_type(), casted_type);
        assert_eq!(casted_dict_array.as_ref(), &string_dict_array);

        let binary_view_array = BinaryViewArray::from_iter(VIEW_TEST_DATA);
        let binary_dict_array = string_dict_array.downcast_dict::<StringArray>().unwrap();
        let binary_buffer = cast(&binary_dict_array.values(), &DataType::Binary).unwrap();
        let binary_dict_array =
            DictionaryArray::<Int8Type>::new(binary_dict_array.keys().clone(), binary_buffer);
        let casted_type = binary_dict_array.data_type();
        let casted_binary_array = cast(&binary_view_array, casted_type).unwrap();
        assert_eq!(casted_binary_array.data_type(), casted_type);
        assert_eq!(casted_binary_array.as_ref(), &binary_dict_array);
    }

    #[test]
    fn test_view_to_string() {
        _test_view_to_string::<i32>();
        _test_view_to_string::<i64>();
    }

    fn _test_view_to_string<O>()
    where
        O: OffsetSizeTrait,
    {
        let string_view_array = {
            let mut builder = StringViewBuilder::new().with_fixed_block_size(8); // multiple buffers.
            for s in VIEW_TEST_DATA.iter() {
                builder.append_option(*s);
            }
            builder.finish()
        };

        let binary_view_array = BinaryViewArray::from_iter(VIEW_TEST_DATA);

        let expected_string_array = GenericStringArray::<O>::from_iter(VIEW_TEST_DATA);
        let expected_type = expected_string_array.data_type();

        assert!(can_cast_types(string_view_array.data_type(), expected_type));
        assert!(can_cast_types(binary_view_array.data_type(), expected_type));

        let string_view_casted_array = cast(&string_view_array, expected_type).unwrap();
        assert_eq!(string_view_casted_array.data_type(), expected_type);
        assert_eq!(string_view_casted_array.as_ref(), &expected_string_array);

        let binary_view_casted_array = cast(&binary_view_array, expected_type).unwrap();
        assert_eq!(binary_view_casted_array.data_type(), expected_type);
        assert_eq!(binary_view_casted_array.as_ref(), &expected_string_array);
    }

    #[test]
    fn test_view_to_binary() {
        _test_view_to_binary::<i32>();
        _test_view_to_binary::<i64>();
    }

    fn _test_view_to_binary<O>()
    where
        O: OffsetSizeTrait,
    {
        let view_array = {
            let mut builder = BinaryViewBuilder::new().with_fixed_block_size(8); // multiple buffers.
            for s in VIEW_TEST_DATA.iter() {
                builder.append_option(*s);
            }
            builder.finish()
        };

        let expected_binary_array = GenericBinaryArray::<O>::from_iter(VIEW_TEST_DATA);
        let expected_type = expected_binary_array.data_type();

        assert!(can_cast_types(view_array.data_type(), expected_type));

        let binary_array = cast(&view_array, expected_type).unwrap();
        assert_eq!(binary_array.data_type(), expected_type);

        assert_eq!(binary_array.as_ref(), &expected_binary_array);
    }

    #[test]
    fn test_cast_from_f64() {
        let f64_values: Vec<f64> = vec![
            i64::MIN as f64,
            i32::MIN as f64,
            i16::MIN as f64,
            i8::MIN as f64,
            0_f64,
            u8::MAX as f64,
            u16::MAX as f64,
            u32::MAX as f64,
            u64::MAX as f64,
        ];
        let f64_array: ArrayRef = Arc::new(Float64Array::from(f64_values));

        let f64_expected = vec![
            -9223372036854776000.0,
            -2147483648.0,
            -32768.0,
            -128.0,
            0.0,
            255.0,
            65535.0,
            4294967295.0,
            18446744073709552000.0,
        ];
        assert_eq!(
            f64_expected,
            get_cast_values::<Float64Type>(&f64_array, &DataType::Float64)
                .iter()
                .map(|i| i.parse::<f64>().unwrap())
                .collect::<Vec<f64>>()
        );

        let f32_expected = vec![
            -9223372000000000000.0,
            -2147483600.0,
            -32768.0,
            -128.0,
            0.0,
            255.0,
            65535.0,
            4294967300.0,
            18446744000000000000.0,
        ];
        assert_eq!(
            f32_expected,
            get_cast_values::<Float32Type>(&f64_array, &DataType::Float32)
                .iter()
                .map(|i| i.parse::<f32>().unwrap())
                .collect::<Vec<f32>>()
        );

        let f16_expected = vec![
            f16::from_f64(-9223372000000000000.0),
            f16::from_f64(-2147483600.0),
            f16::from_f64(-32768.0),
            f16::from_f64(-128.0),
            f16::from_f64(0.0),
            f16::from_f64(255.0),
            f16::from_f64(65535.0),
            f16::from_f64(4294967300.0),
            f16::from_f64(18446744000000000000.0),
        ];
        assert_eq!(
            f16_expected,
            get_cast_values::<Float16Type>(&f64_array, &DataType::Float16)
                .iter()
                .map(|i| i.parse::<f16>().unwrap())
                .collect::<Vec<f16>>()
        );

        let i64_expected = vec![
            "-9223372036854775808",
            "-2147483648",
            "-32768",
            "-128",
            "0",
            "255",
            "65535",
            "4294967295",
            "null",
        ];
        assert_eq!(
            i64_expected,
            get_cast_values::<Int64Type>(&f64_array, &DataType::Int64)
        );

        let i32_expected = vec![
            "null",
            "-2147483648",
            "-32768",
            "-128",
            "0",
            "255",
            "65535",
            "null",
            "null",
        ];
        assert_eq!(
            i32_expected,
            get_cast_values::<Int32Type>(&f64_array, &DataType::Int32)
        );

        let i16_expected = vec![
            "null", "null", "-32768", "-128", "0", "255", "null", "null", "null",
        ];
        assert_eq!(
            i16_expected,
            get_cast_values::<Int16Type>(&f64_array, &DataType::Int16)
        );

        let i8_expected = vec![
            "null", "null", "null", "-128", "0", "null", "null", "null", "null",
        ];
        assert_eq!(
            i8_expected,
            get_cast_values::<Int8Type>(&f64_array, &DataType::Int8)
        );

        let u64_expected = vec![
            "null",
            "null",
            "null",
            "null",
            "0",
            "255",
            "65535",
            "4294967295",
            "null",
        ];
        assert_eq!(
            u64_expected,
            get_cast_values::<UInt64Type>(&f64_array, &DataType::UInt64)
        );

        let u32_expected = vec![
            "null",
            "null",
            "null",
            "null",
            "0",
            "255",
            "65535",
            "4294967295",
            "null",
        ];
        assert_eq!(
            u32_expected,
            get_cast_values::<UInt32Type>(&f64_array, &DataType::UInt32)
        );

        let u16_expected = vec![
            "null", "null", "null", "null", "0", "255", "65535", "null", "null",
        ];
        assert_eq!(
            u16_expected,
            get_cast_values::<UInt16Type>(&f64_array, &DataType::UInt16)
        );

        let u8_expected = vec![
            "null", "null", "null", "null", "0", "255", "null", "null", "null",
        ];
        assert_eq!(
            u8_expected,
            get_cast_values::<UInt8Type>(&f64_array, &DataType::UInt8)
        );
    }

    #[test]
    fn test_cast_from_f32() {
        let f32_values: Vec<f32> = vec![
            i32::MIN as f32,
            i32::MIN as f32,
            i16::MIN as f32,
            i8::MIN as f32,
            0_f32,
            u8::MAX as f32,
            u16::MAX as f32,
            u32::MAX as f32,
            u32::MAX as f32,
        ];
        let f32_array: ArrayRef = Arc::new(Float32Array::from(f32_values));

        let f64_expected = vec![
            "-2147483648.0",
            "-2147483648.0",
            "-32768.0",
            "-128.0",
            "0.0",
            "255.0",
            "65535.0",
            "4294967296.0",
            "4294967296.0",
        ];
        assert_eq!(
            f64_expected,
            get_cast_values::<Float64Type>(&f32_array, &DataType::Float64)
        );

        let f32_expected = vec![
            "-2147483600.0",
            "-2147483600.0",
            "-32768.0",
            "-128.0",
            "0.0",
            "255.0",
            "65535.0",
            "4294967300.0",
            "4294967300.0",
        ];
        assert_eq!(
            f32_expected,
            get_cast_values::<Float32Type>(&f32_array, &DataType::Float32)
        );

        let f16_expected = vec![
            "-inf", "-inf", "-32768.0", "-128.0", "0.0", "255.0", "inf", "inf", "inf",
        ];
        assert_eq!(
            f16_expected,
            get_cast_values::<Float16Type>(&f32_array, &DataType::Float16)
        );

        let i64_expected = vec![
            "-2147483648",
            "-2147483648",
            "-32768",
            "-128",
            "0",
            "255",
            "65535",
            "4294967296",
            "4294967296",
        ];
        assert_eq!(
            i64_expected,
            get_cast_values::<Int64Type>(&f32_array, &DataType::Int64)
        );

        let i32_expected = vec![
            "-2147483648",
            "-2147483648",
            "-32768",
            "-128",
            "0",
            "255",
            "65535",
            "null",
            "null",
        ];
        assert_eq!(
            i32_expected,
            get_cast_values::<Int32Type>(&f32_array, &DataType::Int32)
        );

        let i16_expected = vec![
            "null", "null", "-32768", "-128", "0", "255", "null", "null", "null",
        ];
        assert_eq!(
            i16_expected,
            get_cast_values::<Int16Type>(&f32_array, &DataType::Int16)
        );

        let i8_expected = vec![
            "null", "null", "null", "-128", "0", "null", "null", "null", "null",
        ];
        assert_eq!(
            i8_expected,
            get_cast_values::<Int8Type>(&f32_array, &DataType::Int8)
        );

        let u64_expected = vec![
            "null",
            "null",
            "null",
            "null",
            "0",
            "255",
            "65535",
            "4294967296",
            "4294967296",
        ];
        assert_eq!(
            u64_expected,
            get_cast_values::<UInt64Type>(&f32_array, &DataType::UInt64)
        );

        let u32_expected = vec![
            "null", "null", "null", "null", "0", "255", "65535", "null", "null",
        ];
        assert_eq!(
            u32_expected,
            get_cast_values::<UInt32Type>(&f32_array, &DataType::UInt32)
        );

        let u16_expected = vec![
            "null", "null", "null", "null", "0", "255", "65535", "null", "null",
        ];
        assert_eq!(
            u16_expected,
            get_cast_values::<UInt16Type>(&f32_array, &DataType::UInt16)
        );

        let u8_expected = vec![
            "null", "null", "null", "null", "0", "255", "null", "null", "null",
        ];
        assert_eq!(
            u8_expected,
            get_cast_values::<UInt8Type>(&f32_array, &DataType::UInt8)
        );
    }

    #[test]
    fn test_cast_from_uint64() {
        let u64_values: Vec<u64> = vec![
            0,
            u8::MAX as u64,
            u16::MAX as u64,
            u32::MAX as u64,
            u64::MAX,
        ];
        let u64_array: ArrayRef = Arc::new(UInt64Array::from(u64_values));

        let f64_expected = vec![0.0, 255.0, 65535.0, 4294967295.0, 18446744073709552000.0];
        assert_eq!(
            f64_expected,
            get_cast_values::<Float64Type>(&u64_array, &DataType::Float64)
                .iter()
                .map(|i| i.parse::<f64>().unwrap())
                .collect::<Vec<f64>>()
        );

        let f32_expected = vec![0.0, 255.0, 65535.0, 4294967300.0, 18446744000000000000.0];
        assert_eq!(
            f32_expected,
            get_cast_values::<Float32Type>(&u64_array, &DataType::Float32)
                .iter()
                .map(|i| i.parse::<f32>().unwrap())
                .collect::<Vec<f32>>()
        );

        let f16_expected = vec![
            f16::from_f64(0.0),
            f16::from_f64(255.0),
            f16::from_f64(65535.0),
            f16::from_f64(4294967300.0),
            f16::from_f64(18446744000000000000.0),
        ];
        assert_eq!(
            f16_expected,
            get_cast_values::<Float16Type>(&u64_array, &DataType::Float16)
                .iter()
                .map(|i| i.parse::<f16>().unwrap())
                .collect::<Vec<f16>>()
        );

        let i64_expected = vec!["0", "255", "65535", "4294967295", "null"];
        assert_eq!(
            i64_expected,
            get_cast_values::<Int64Type>(&u64_array, &DataType::Int64)
        );

        let i32_expected = vec!["0", "255", "65535", "null", "null"];
        assert_eq!(
            i32_expected,
            get_cast_values::<Int32Type>(&u64_array, &DataType::Int32)
        );

        let i16_expected = vec!["0", "255", "null", "null", "null"];
        assert_eq!(
            i16_expected,
            get_cast_values::<Int16Type>(&u64_array, &DataType::Int16)
        );

        let i8_expected = vec!["0", "null", "null", "null", "null"];
        assert_eq!(
            i8_expected,
            get_cast_values::<Int8Type>(&u64_array, &DataType::Int8)
        );

        let u64_expected = vec!["0", "255", "65535", "4294967295", "18446744073709551615"];
        assert_eq!(
            u64_expected,
            get_cast_values::<UInt64Type>(&u64_array, &DataType::UInt64)
        );

        let u32_expected = vec!["0", "255", "65535", "4294967295", "null"];
        assert_eq!(
            u32_expected,
            get_cast_values::<UInt32Type>(&u64_array, &DataType::UInt32)
        );

        let u16_expected = vec!["0", "255", "65535", "null", "null"];
        assert_eq!(
            u16_expected,
            get_cast_values::<UInt16Type>(&u64_array, &DataType::UInt16)
        );

        let u8_expected = vec!["0", "255", "null", "null", "null"];
        assert_eq!(
            u8_expected,
            get_cast_values::<UInt8Type>(&u64_array, &DataType::UInt8)
        );
    }

    #[test]
    fn test_cast_from_uint32() {
        let u32_values: Vec<u32> = vec![0, u8::MAX as u32, u16::MAX as u32, u32::MAX];
        let u32_array: ArrayRef = Arc::new(UInt32Array::from(u32_values));

        let f64_expected = vec!["0.0", "255.0", "65535.0", "4294967295.0"];
        assert_eq!(
            f64_expected,
            get_cast_values::<Float64Type>(&u32_array, &DataType::Float64)
        );

        let f32_expected = vec!["0.0", "255.0", "65535.0", "4294967300.0"];
        assert_eq!(
            f32_expected,
            get_cast_values::<Float32Type>(&u32_array, &DataType::Float32)
        );

        let f16_expected = vec!["0.0", "255.0", "inf", "inf"];
        assert_eq!(
            f16_expected,
            get_cast_values::<Float16Type>(&u32_array, &DataType::Float16)
        );

        let i64_expected = vec!["0", "255", "65535", "4294967295"];
        assert_eq!(
            i64_expected,
            get_cast_values::<Int64Type>(&u32_array, &DataType::Int64)
        );

        let i32_expected = vec!["0", "255", "65535", "null"];
        assert_eq!(
            i32_expected,
            get_cast_values::<Int32Type>(&u32_array, &DataType::Int32)
        );

        let i16_expected = vec!["0", "255", "null", "null"];
        assert_eq!(
            i16_expected,
            get_cast_values::<Int16Type>(&u32_array, &DataType::Int16)
        );

        let i8_expected = vec!["0", "null", "null", "null"];
        assert_eq!(
            i8_expected,
            get_cast_values::<Int8Type>(&u32_array, &DataType::Int8)
        );

        let u64_expected = vec!["0", "255", "65535", "4294967295"];
        assert_eq!(
            u64_expected,
            get_cast_values::<UInt64Type>(&u32_array, &DataType::UInt64)
        );

        let u32_expected = vec!["0", "255", "65535", "4294967295"];
        assert_eq!(
            u32_expected,
            get_cast_values::<UInt32Type>(&u32_array, &DataType::UInt32)
        );

        let u16_expected = vec!["0", "255", "65535", "null"];
        assert_eq!(
            u16_expected,
            get_cast_values::<UInt16Type>(&u32_array, &DataType::UInt16)
        );

        let u8_expected = vec!["0", "255", "null", "null"];
        assert_eq!(
            u8_expected,
            get_cast_values::<UInt8Type>(&u32_array, &DataType::UInt8)
        );
    }

    #[test]
    fn test_cast_from_uint16() {
        let u16_values: Vec<u16> = vec![0, u8::MAX as u16, u16::MAX];
        let u16_array: ArrayRef = Arc::new(UInt16Array::from(u16_values));

        let f64_expected = vec!["0.0", "255.0", "65535.0"];
        assert_eq!(
            f64_expected,
            get_cast_values::<Float64Type>(&u16_array, &DataType::Float64)
        );

        let f32_expected = vec!["0.0", "255.0", "65535.0"];
        assert_eq!(
            f32_expected,
            get_cast_values::<Float32Type>(&u16_array, &DataType::Float32)
        );

        let f16_expected = vec!["0.0", "255.0", "inf"];
        assert_eq!(
            f16_expected,
            get_cast_values::<Float16Type>(&u16_array, &DataType::Float16)
        );

        let i64_expected = vec!["0", "255", "65535"];
        assert_eq!(
            i64_expected,
            get_cast_values::<Int64Type>(&u16_array, &DataType::Int64)
        );

        let i32_expected = vec!["0", "255", "65535"];
        assert_eq!(
            i32_expected,
            get_cast_values::<Int32Type>(&u16_array, &DataType::Int32)
        );

        let i16_expected = vec!["0", "255", "null"];
        assert_eq!(
            i16_expected,
            get_cast_values::<Int16Type>(&u16_array, &DataType::Int16)
        );

        let i8_expected = vec!["0", "null", "null"];
        assert_eq!(
            i8_expected,
            get_cast_values::<Int8Type>(&u16_array, &DataType::Int8)
        );

        let u64_expected = vec!["0", "255", "65535"];
        assert_eq!(
            u64_expected,
            get_cast_values::<UInt64Type>(&u16_array, &DataType::UInt64)
        );

        let u32_expected = vec!["0", "255", "65535"];
        assert_eq!(
            u32_expected,
            get_cast_values::<UInt32Type>(&u16_array, &DataType::UInt32)
        );

        let u16_expected = vec!["0", "255", "65535"];
        assert_eq!(
            u16_expected,
            get_cast_values::<UInt16Type>(&u16_array, &DataType::UInt16)
        );

        let u8_expected = vec!["0", "255", "null"];
        assert_eq!(
            u8_expected,
            get_cast_values::<UInt8Type>(&u16_array, &DataType::UInt8)
        );
    }

    #[test]
    fn test_cast_from_uint8() {
        let u8_values: Vec<u8> = vec![0, u8::MAX];
        let u8_array: ArrayRef = Arc::new(UInt8Array::from(u8_values));

        let f64_expected = vec!["0.0", "255.0"];
        assert_eq!(
            f64_expected,
            get_cast_values::<Float64Type>(&u8_array, &DataType::Float64)
        );

        let f32_expected = vec!["0.0", "255.0"];
        assert_eq!(
            f32_expected,
            get_cast_values::<Float32Type>(&u8_array, &DataType::Float32)
        );

        let f16_expected = vec!["0.0", "255.0"];
        assert_eq!(
            f16_expected,
            get_cast_values::<Float16Type>(&u8_array, &DataType::Float16)
        );

        let i64_expected = vec!["0", "255"];
        assert_eq!(
            i64_expected,
            get_cast_values::<Int64Type>(&u8_array, &DataType::Int64)
        );

        let i32_expected = vec!["0", "255"];
        assert_eq!(
            i32_expected,
            get_cast_values::<Int32Type>(&u8_array, &DataType::Int32)
        );

        let i16_expected = vec!["0", "255"];
        assert_eq!(
            i16_expected,
            get_cast_values::<Int16Type>(&u8_array, &DataType::Int16)
        );

        let i8_expected = vec!["0", "null"];
        assert_eq!(
            i8_expected,
            get_cast_values::<Int8Type>(&u8_array, &DataType::Int8)
        );

        let u64_expected = vec!["0", "255"];
        assert_eq!(
            u64_expected,
            get_cast_values::<UInt64Type>(&u8_array, &DataType::UInt64)
        );

        let u32_expected = vec!["0", "255"];
        assert_eq!(
            u32_expected,
            get_cast_values::<UInt32Type>(&u8_array, &DataType::UInt32)
        );

        let u16_expected = vec!["0", "255"];
        assert_eq!(
            u16_expected,
            get_cast_values::<UInt16Type>(&u8_array, &DataType::UInt16)
        );

        let u8_expected = vec!["0", "255"];
        assert_eq!(
            u8_expected,
            get_cast_values::<UInt8Type>(&u8_array, &DataType::UInt8)
        );
    }

    #[test]
    fn test_cast_from_int64() {
        let i64_values: Vec<i64> = vec![
            i64::MIN,
            i32::MIN as i64,
            i16::MIN as i64,
            i8::MIN as i64,
            0,
            i8::MAX as i64,
            i16::MAX as i64,
            i32::MAX as i64,
            i64::MAX,
        ];
        let i64_array: ArrayRef = Arc::new(Int64Array::from(i64_values));

        let f64_expected = vec![
            -9223372036854776000.0,
            -2147483648.0,
            -32768.0,
            -128.0,
            0.0,
            127.0,
            32767.0,
            2147483647.0,
            9223372036854776000.0,
        ];
        assert_eq!(
            f64_expected,
            get_cast_values::<Float64Type>(&i64_array, &DataType::Float64)
                .iter()
                .map(|i| i.parse::<f64>().unwrap())
                .collect::<Vec<f64>>()
        );

        let f32_expected = vec![
            -9223372000000000000.0,
            -2147483600.0,
            -32768.0,
            -128.0,
            0.0,
            127.0,
            32767.0,
            2147483600.0,
            9223372000000000000.0,
        ];
        assert_eq!(
            f32_expected,
            get_cast_values::<Float32Type>(&i64_array, &DataType::Float32)
                .iter()
                .map(|i| i.parse::<f32>().unwrap())
                .collect::<Vec<f32>>()
        );

        let f16_expected = vec![
            f16::from_f64(-9223372000000000000.0),
            f16::from_f64(-2147483600.0),
            f16::from_f64(-32768.0),
            f16::from_f64(-128.0),
            f16::from_f64(0.0),
            f16::from_f64(127.0),
            f16::from_f64(32767.0),
            f16::from_f64(2147483600.0),
            f16::from_f64(9223372000000000000.0),
        ];
        assert_eq!(
            f16_expected,
            get_cast_values::<Float16Type>(&i64_array, &DataType::Float16)
                .iter()
                .map(|i| i.parse::<f16>().unwrap())
                .collect::<Vec<f16>>()
        );

        let i64_expected = vec![
            "-9223372036854775808",
            "-2147483648",
            "-32768",
            "-128",
            "0",
            "127",
            "32767",
            "2147483647",
            "9223372036854775807",
        ];
        assert_eq!(
            i64_expected,
            get_cast_values::<Int64Type>(&i64_array, &DataType::Int64)
        );

        let i32_expected = vec![
            "null",
            "-2147483648",
            "-32768",
            "-128",
            "0",
            "127",
            "32767",
            "2147483647",
            "null",
        ];
        assert_eq!(
            i32_expected,
            get_cast_values::<Int32Type>(&i64_array, &DataType::Int32)
        );

        assert_eq!(
            i32_expected,
            get_cast_values::<Date32Type>(&i64_array, &DataType::Date32)
        );

        let i16_expected = vec![
            "null", "null", "-32768", "-128", "0", "127", "32767", "null", "null",
        ];
        assert_eq!(
            i16_expected,
            get_cast_values::<Int16Type>(&i64_array, &DataType::Int16)
        );

        let i8_expected = vec![
            "null", "null", "null", "-128", "0", "127", "null", "null", "null",
        ];
        assert_eq!(
            i8_expected,
            get_cast_values::<Int8Type>(&i64_array, &DataType::Int8)
        );

        let u64_expected = vec![
            "null",
            "null",
            "null",
            "null",
            "0",
            "127",
            "32767",
            "2147483647",
            "9223372036854775807",
        ];
        assert_eq!(
            u64_expected,
            get_cast_values::<UInt64Type>(&i64_array, &DataType::UInt64)
        );

        let u32_expected = vec![
            "null",
            "null",
            "null",
            "null",
            "0",
            "127",
            "32767",
            "2147483647",
            "null",
        ];
        assert_eq!(
            u32_expected,
            get_cast_values::<UInt32Type>(&i64_array, &DataType::UInt32)
        );

        let u16_expected = vec![
            "null", "null", "null", "null", "0", "127", "32767", "null", "null",
        ];
        assert_eq!(
            u16_expected,
            get_cast_values::<UInt16Type>(&i64_array, &DataType::UInt16)
        );

        let u8_expected = vec![
            "null", "null", "null", "null", "0", "127", "null", "null", "null",
        ];
        assert_eq!(
            u8_expected,
            get_cast_values::<UInt8Type>(&i64_array, &DataType::UInt8)
        );
    }

    #[test]
    fn test_cast_from_int32() {
        let i32_values: Vec<i32> = vec![
            i32::MIN,
            i16::MIN as i32,
            i8::MIN as i32,
            0,
            i8::MAX as i32,
            i16::MAX as i32,
            i32::MAX,
        ];
        let i32_array: ArrayRef = Arc::new(Int32Array::from(i32_values));

        let f64_expected = vec![
            "-2147483648.0",
            "-32768.0",
            "-128.0",
            "0.0",
            "127.0",
            "32767.0",
            "2147483647.0",
        ];
        assert_eq!(
            f64_expected,
            get_cast_values::<Float64Type>(&i32_array, &DataType::Float64)
        );

        let f32_expected = vec![
            "-2147483600.0",
            "-32768.0",
            "-128.0",
            "0.0",
            "127.0",
            "32767.0",
            "2147483600.0",
        ];
        assert_eq!(
            f32_expected,
            get_cast_values::<Float32Type>(&i32_array, &DataType::Float32)
        );

        let f16_expected = vec![
            f16::from_f64(-2147483600.0),
            f16::from_f64(-32768.0),
            f16::from_f64(-128.0),
            f16::from_f64(0.0),
            f16::from_f64(127.0),
            f16::from_f64(32767.0),
            f16::from_f64(2147483600.0),
        ];
        assert_eq!(
            f16_expected,
            get_cast_values::<Float16Type>(&i32_array, &DataType::Float16)
                .iter()
                .map(|i| i.parse::<f16>().unwrap())
                .collect::<Vec<f16>>()
        );

        let i16_expected = vec!["null", "-32768", "-128", "0", "127", "32767", "null"];
        assert_eq!(
            i16_expected,
            get_cast_values::<Int16Type>(&i32_array, &DataType::Int16)
        );

        let i8_expected = vec!["null", "null", "-128", "0", "127", "null", "null"];
        assert_eq!(
            i8_expected,
            get_cast_values::<Int8Type>(&i32_array, &DataType::Int8)
        );

        let u64_expected = vec!["null", "null", "null", "0", "127", "32767", "2147483647"];
        assert_eq!(
            u64_expected,
            get_cast_values::<UInt64Type>(&i32_array, &DataType::UInt64)
        );

        let u32_expected = vec!["null", "null", "null", "0", "127", "32767", "2147483647"];
        assert_eq!(
            u32_expected,
            get_cast_values::<UInt32Type>(&i32_array, &DataType::UInt32)
        );

        let u16_expected = vec!["null", "null", "null", "0", "127", "32767", "null"];
        assert_eq!(
            u16_expected,
            get_cast_values::<UInt16Type>(&i32_array, &DataType::UInt16)
        );

        let u8_expected = vec!["null", "null", "null", "0", "127", "null", "null"];
        assert_eq!(
            u8_expected,
            get_cast_values::<UInt8Type>(&i32_array, &DataType::UInt8)
        );

        // The date32 to date64 cast increases the numerical values in order to keep the same dates.
        let i64_expected = vec![
            "-185542587187200000",
            "-2831155200000",
            "-11059200000",
            "0",
            "10972800000",
            "2831068800000",
            "185542587100800000",
        ];
        assert_eq!(
            i64_expected,
            get_cast_values::<Date64Type>(&i32_array, &DataType::Date64)
        );
    }

    #[test]
    fn test_cast_from_int16() {
        let i16_values: Vec<i16> = vec![i16::MIN, i8::MIN as i16, 0, i8::MAX as i16, i16::MAX];
        let i16_array: ArrayRef = Arc::new(Int16Array::from(i16_values));

        let f64_expected = vec!["-32768.0", "-128.0", "0.0", "127.0", "32767.0"];
        assert_eq!(
            f64_expected,
            get_cast_values::<Float64Type>(&i16_array, &DataType::Float64)
        );

        let f32_expected = vec!["-32768.0", "-128.0", "0.0", "127.0", "32767.0"];
        assert_eq!(
            f32_expected,
            get_cast_values::<Float32Type>(&i16_array, &DataType::Float32)
        );

        let f16_expected = vec![
            f16::from_f64(-32768.0),
            f16::from_f64(-128.0),
            f16::from_f64(0.0),
            f16::from_f64(127.0),
            f16::from_f64(32767.0),
        ];
        assert_eq!(
            f16_expected,
            get_cast_values::<Float16Type>(&i16_array, &DataType::Float16)
                .iter()
                .map(|i| i.parse::<f16>().unwrap())
                .collect::<Vec<f16>>()
        );

        let i64_expected = vec!["-32768", "-128", "0", "127", "32767"];
        assert_eq!(
            i64_expected,
            get_cast_values::<Int64Type>(&i16_array, &DataType::Int64)
        );

        let i32_expected = vec!["-32768", "-128", "0", "127", "32767"];
        assert_eq!(
            i32_expected,
            get_cast_values::<Int32Type>(&i16_array, &DataType::Int32)
        );

        let i16_expected = vec!["-32768", "-128", "0", "127", "32767"];
        assert_eq!(
            i16_expected,
            get_cast_values::<Int16Type>(&i16_array, &DataType::Int16)
        );

        let i8_expected = vec!["null", "-128", "0", "127", "null"];
        assert_eq!(
            i8_expected,
            get_cast_values::<Int8Type>(&i16_array, &DataType::Int8)
        );

        let u64_expected = vec!["null", "null", "0", "127", "32767"];
        assert_eq!(
            u64_expected,
            get_cast_values::<UInt64Type>(&i16_array, &DataType::UInt64)
        );

        let u32_expected = vec!["null", "null", "0", "127", "32767"];
        assert_eq!(
            u32_expected,
            get_cast_values::<UInt32Type>(&i16_array, &DataType::UInt32)
        );

        let u16_expected = vec!["null", "null", "0", "127", "32767"];
        assert_eq!(
            u16_expected,
            get_cast_values::<UInt16Type>(&i16_array, &DataType::UInt16)
        );

        let u8_expected = vec!["null", "null", "0", "127", "null"];
        assert_eq!(
            u8_expected,
            get_cast_values::<UInt8Type>(&i16_array, &DataType::UInt8)
        );
    }

    #[test]
    fn test_cast_from_date32() {
        let i32_values: Vec<i32> = vec![
            i32::MIN,
            i16::MIN as i32,
            i8::MIN as i32,
            0,
            i8::MAX as i32,
            i16::MAX as i32,
            i32::MAX,
        ];
        let date32_array: ArrayRef = Arc::new(Date32Array::from(i32_values));

        let i64_expected = vec![
            "-2147483648",
            "-32768",
            "-128",
            "0",
            "127",
            "32767",
            "2147483647",
        ];
        assert_eq!(
            i64_expected,
            get_cast_values::<Int64Type>(&date32_array, &DataType::Int64)
        );
    }

    #[test]
    fn test_cast_from_int8() {
        let i8_values: Vec<i8> = vec![i8::MIN, 0, i8::MAX];
        let i8_array = Int8Array::from(i8_values);

        let f64_expected = vec!["-128.0", "0.0", "127.0"];
        assert_eq!(
            f64_expected,
            get_cast_values::<Float64Type>(&i8_array, &DataType::Float64)
        );

        let f32_expected = vec!["-128.0", "0.0", "127.0"];
        assert_eq!(
            f32_expected,
            get_cast_values::<Float32Type>(&i8_array, &DataType::Float32)
        );

        let f16_expected = vec!["-128.0", "0.0", "127.0"];
        assert_eq!(
            f16_expected,
            get_cast_values::<Float16Type>(&i8_array, &DataType::Float16)
        );

        let i64_expected = vec!["-128", "0", "127"];
        assert_eq!(
            i64_expected,
            get_cast_values::<Int64Type>(&i8_array, &DataType::Int64)
        );

        let i32_expected = vec!["-128", "0", "127"];
        assert_eq!(
            i32_expected,
            get_cast_values::<Int32Type>(&i8_array, &DataType::Int32)
        );

        let i16_expected = vec!["-128", "0", "127"];
        assert_eq!(
            i16_expected,
            get_cast_values::<Int16Type>(&i8_array, &DataType::Int16)
        );

        let i8_expected = vec!["-128", "0", "127"];
        assert_eq!(
            i8_expected,
            get_cast_values::<Int8Type>(&i8_array, &DataType::Int8)
        );

        let u64_expected = vec!["null", "0", "127"];
        assert_eq!(
            u64_expected,
            get_cast_values::<UInt64Type>(&i8_array, &DataType::UInt64)
        );

        let u32_expected = vec!["null", "0", "127"];
        assert_eq!(
            u32_expected,
            get_cast_values::<UInt32Type>(&i8_array, &DataType::UInt32)
        );

        let u16_expected = vec!["null", "0", "127"];
        assert_eq!(
            u16_expected,
            get_cast_values::<UInt16Type>(&i8_array, &DataType::UInt16)
        );

        let u8_expected = vec!["null", "0", "127"];
        assert_eq!(
            u8_expected,
            get_cast_values::<UInt8Type>(&i8_array, &DataType::UInt8)
        );
    }

    /// Convert `array` into a vector of strings by casting to data type dt
    fn get_cast_values<T>(array: &dyn Array, dt: &DataType) -> Vec<String>
    where
        T: ArrowPrimitiveType,
    {
        let c = cast(array, dt).unwrap();
        let a = c.as_primitive::<T>();
        let mut v: Vec<String> = vec![];
        for i in 0..array.len() {
            if a.is_null(i) {
                v.push("null".to_string())
            } else {
                v.push(format!("{:?}", a.value(i)));
            }
        }
        v
    }

    #[test]
    fn test_cast_utf8_dict() {
        // FROM a dictionary with of Utf8 values
        use DataType::*;

        let mut builder = StringDictionaryBuilder::<Int8Type>::new();
        builder.append("one").unwrap();
        builder.append_null();
        builder.append("three").unwrap();
        let array: ArrayRef = Arc::new(builder.finish());

        let expected = vec!["one", "null", "three"];

        // Test casting TO StringArray
        let cast_type = Utf8;
        let cast_array = cast(&array, &cast_type).expect("cast to UTF-8 failed");
        assert_eq!(cast_array.data_type(), &cast_type);
        assert_eq!(array_to_strings(&cast_array), expected);

        // Test casting TO Dictionary (with different index sizes)

        let cast_type = Dictionary(Box::new(Int16), Box::new(Utf8));
        let cast_array = cast(&array, &cast_type).expect("cast failed");
        assert_eq!(cast_array.data_type(), &cast_type);
        assert_eq!(array_to_strings(&cast_array), expected);

        let cast_type = Dictionary(Box::new(Int32), Box::new(Utf8));
        let cast_array = cast(&array, &cast_type).expect("cast failed");
        assert_eq!(cast_array.data_type(), &cast_type);
        assert_eq!(array_to_strings(&cast_array), expected);

        let cast_type = Dictionary(Box::new(Int64), Box::new(Utf8));
        let cast_array = cast(&array, &cast_type).expect("cast failed");
        assert_eq!(cast_array.data_type(), &cast_type);
        assert_eq!(array_to_strings(&cast_array), expected);

        let cast_type = Dictionary(Box::new(UInt8), Box::new(Utf8));
        let cast_array = cast(&array, &cast_type).expect("cast failed");
        assert_eq!(cast_array.data_type(), &cast_type);
        assert_eq!(array_to_strings(&cast_array), expected);

        let cast_type = Dictionary(Box::new(UInt16), Box::new(Utf8));
        let cast_array = cast(&array, &cast_type).expect("cast failed");
        assert_eq!(cast_array.data_type(), &cast_type);
        assert_eq!(array_to_strings(&cast_array), expected);

        let cast_type = Dictionary(Box::new(UInt32), Box::new(Utf8));
        let cast_array = cast(&array, &cast_type).expect("cast failed");
        assert_eq!(cast_array.data_type(), &cast_type);
        assert_eq!(array_to_strings(&cast_array), expected);

        let cast_type = Dictionary(Box::new(UInt64), Box::new(Utf8));
        let cast_array = cast(&array, &cast_type).expect("cast failed");
        assert_eq!(cast_array.data_type(), &cast_type);
        assert_eq!(array_to_strings(&cast_array), expected);
    }

    #[test]
    fn test_cast_dict_to_dict_bad_index_value_primitive() {
        use DataType::*;
        // test converting from an array that has indexes of a type
        // that are out of bounds for a particular other kind of
        // index.

        let mut builder = PrimitiveDictionaryBuilder::<Int32Type, Int64Type>::new();

        // add 200 distinct values (which can be stored by a
        // dictionary indexed by int32, but not a dictionary indexed
        // with int8)
        for i in 0..200 {
            builder.append(i).unwrap();
        }
        let array: ArrayRef = Arc::new(builder.finish());

        let cast_type = Dictionary(Box::new(Int8), Box::new(Utf8));
        let res = cast(&array, &cast_type);
        assert!(res.is_err());
        let actual_error = format!("{res:?}");
        let expected_error = "Could not convert 72 dictionary indexes from Int32 to Int8";
        assert!(
            actual_error.contains(expected_error),
            "did not find expected error '{actual_error}' in actual error '{expected_error}'"
        );
    }

    #[test]
    fn test_cast_dict_to_dict_bad_index_value_utf8() {
        use DataType::*;
        // Same test as test_cast_dict_to_dict_bad_index_value but use
        // string values (and encode the expected behavior here);

        let mut builder = StringDictionaryBuilder::<Int32Type>::new();

        // add 200 distinct values (which can be stored by a
        // dictionary indexed by int32, but not a dictionary indexed
        // with int8)
        for i in 0..200 {
            let val = format!("val{i}");
            builder.append(&val).unwrap();
        }
        let array = builder.finish();

        let cast_type = Dictionary(Box::new(Int8), Box::new(Utf8));
        let res = cast(&array, &cast_type);
        assert!(res.is_err());
        let actual_error = format!("{res:?}");
        let expected_error = "Could not convert 72 dictionary indexes from Int32 to Int8";
        assert!(
            actual_error.contains(expected_error),
            "did not find expected error '{actual_error}' in actual error '{expected_error}'"
        );
    }

    #[test]
    fn test_cast_primitive_dict() {
        // FROM a dictionary with of INT32 values
        use DataType::*;

        let mut builder = PrimitiveDictionaryBuilder::<Int8Type, Int32Type>::new();
        builder.append(1).unwrap();
        builder.append_null();
        builder.append(3).unwrap();
        let array: ArrayRef = Arc::new(builder.finish());

        let expected = vec!["1", "null", "3"];

        // Test casting TO PrimitiveArray, different dictionary type
        let cast_array = cast(&array, &Utf8).expect("cast to UTF-8 failed");
        assert_eq!(array_to_strings(&cast_array), expected);
        assert_eq!(cast_array.data_type(), &Utf8);

        let cast_array = cast(&array, &Int64).expect("cast to int64 failed");
        assert_eq!(array_to_strings(&cast_array), expected);
        assert_eq!(cast_array.data_type(), &Int64);
    }

    #[test]
    fn test_cast_primitive_array_to_dict() {
        use DataType::*;

        let mut builder = PrimitiveBuilder::<Int32Type>::new();
        builder.append_value(1);
        builder.append_null();
        builder.append_value(3);
        let array: ArrayRef = Arc::new(builder.finish());

        let expected = vec!["1", "null", "3"];

        // Cast to a dictionary (same value type, Int32)
        let cast_type = Dictionary(Box::new(UInt8), Box::new(Int32));
        let cast_array = cast(&array, &cast_type).expect("cast failed");
        assert_eq!(cast_array.data_type(), &cast_type);
        assert_eq!(array_to_strings(&cast_array), expected);

        // Cast to a dictionary (different value type, Int8)
        let cast_type = Dictionary(Box::new(UInt8), Box::new(Int8));
        let cast_array = cast(&array, &cast_type).expect("cast failed");
        assert_eq!(cast_array.data_type(), &cast_type);
        assert_eq!(array_to_strings(&cast_array), expected);
    }

    #[test]
    fn test_cast_time_array_to_dict() {
        use DataType::*;

        let array = Arc::new(Date32Array::from(vec![Some(1000), None, Some(2000)])) as ArrayRef;

        let expected = vec!["1972-09-27", "null", "1975-06-24"];

        let cast_type = Dictionary(Box::new(UInt8), Box::new(Date32));
        let cast_array = cast(&array, &cast_type).expect("cast failed");
        assert_eq!(cast_array.data_type(), &cast_type);
        assert_eq!(array_to_strings(&cast_array), expected);
    }

    #[test]
    fn test_cast_timestamp_array_to_dict() {
        use DataType::*;

        let array = Arc::new(
            TimestampSecondArray::from(vec![Some(1000), None, Some(2000)]).with_timezone_utc(),
        ) as ArrayRef;

        let expected = vec!["1970-01-01T00:16:40", "null", "1970-01-01T00:33:20"];

        let cast_type = Dictionary(Box::new(UInt8), Box::new(Timestamp(TimeUnit::Second, None)));
        let cast_array = cast(&array, &cast_type).expect("cast failed");
        assert_eq!(cast_array.data_type(), &cast_type);
        assert_eq!(array_to_strings(&cast_array), expected);
    }

    #[test]
    fn test_cast_string_array_to_dict() {
        use DataType::*;

        let array = Arc::new(StringArray::from(vec![Some("one"), None, Some("three")])) as ArrayRef;

        let expected = vec!["one", "null", "three"];

        // Cast to a dictionary (same value type, Utf8)
        let cast_type = Dictionary(Box::new(UInt8), Box::new(Utf8));
        let cast_array = cast(&array, &cast_type).expect("cast failed");
        assert_eq!(cast_array.data_type(), &cast_type);
        assert_eq!(array_to_strings(&cast_array), expected);
    }

    #[test]
    fn test_cast_null_array_to_from_decimal_array() {
        let data_type = DataType::Decimal128(12, 4);
        let array = new_null_array(&DataType::Null, 4);
        assert_eq!(array.data_type(), &DataType::Null);
        let cast_array = cast(&array, &data_type).expect("cast failed");
        assert_eq!(cast_array.data_type(), &data_type);
        for i in 0..4 {
            assert!(cast_array.is_null(i));
        }

        let array = new_null_array(&data_type, 4);
        assert_eq!(array.data_type(), &data_type);
        let cast_array = cast(&array, &DataType::Null).expect("cast failed");
        assert_eq!(cast_array.data_type(), &DataType::Null);
        assert_eq!(cast_array.len(), 4);
        assert_eq!(cast_array.logical_nulls().unwrap().null_count(), 4);
    }

    #[test]
    fn test_cast_null_array_from_and_to_primitive_array() {
        macro_rules! typed_test {
            ($ARR_TYPE:ident, $DATATYPE:ident, $TYPE:tt) => {{
                {
                    let array = Arc::new(NullArray::new(6)) as ArrayRef;
                    let expected = $ARR_TYPE::from(vec![None; 6]);
                    let cast_type = DataType::$DATATYPE;
                    let cast_array = cast(&array, &cast_type).expect("cast failed");
                    let cast_array = cast_array.as_primitive::<$TYPE>();
                    assert_eq!(cast_array.data_type(), &cast_type);
                    assert_eq!(cast_array, &expected);
                }
            }};
        }

        typed_test!(Int16Array, Int16, Int16Type);
        typed_test!(Int32Array, Int32, Int32Type);
        typed_test!(Int64Array, Int64, Int64Type);

        typed_test!(UInt16Array, UInt16, UInt16Type);
        typed_test!(UInt32Array, UInt32, UInt32Type);
        typed_test!(UInt64Array, UInt64, UInt64Type);

        typed_test!(Float32Array, Float32, Float32Type);
        typed_test!(Float64Array, Float64, Float64Type);

        typed_test!(Date32Array, Date32, Date32Type);
        typed_test!(Date64Array, Date64, Date64Type);
    }

    fn cast_from_null_to_other(data_type: &DataType) {
        // Cast from null to data_type
        {
            let array = new_null_array(&DataType::Null, 4);
            assert_eq!(array.data_type(), &DataType::Null);
            let cast_array = cast(&array, data_type).expect("cast failed");
            assert_eq!(cast_array.data_type(), data_type);
            for i in 0..4 {
                assert!(cast_array.is_null(i));
            }
        }
    }

    #[test]
    fn test_cast_null_from_and_to_variable_sized() {
        cast_from_null_to_other(&DataType::Utf8);
        cast_from_null_to_other(&DataType::LargeUtf8);
        cast_from_null_to_other(&DataType::Binary);
        cast_from_null_to_other(&DataType::LargeBinary);
    }

    #[test]
    fn test_cast_null_from_and_to_nested_type() {
        // Cast null from and to map
        let data_type = DataType::Map(
            Arc::new(Field::new_struct(
                "entry",
                vec![
                    Field::new("key", DataType::Utf8, false),
                    Field::new("value", DataType::Int32, true),
                ],
                false,
            )),
            false,
        );
        cast_from_null_to_other(&data_type);

        // Cast null from and to list
        let data_type = DataType::List(Arc::new(Field::new("item", DataType::Int32, true)));
        cast_from_null_to_other(&data_type);
        let data_type = DataType::LargeList(Arc::new(Field::new("item", DataType::Int32, true)));
        cast_from_null_to_other(&data_type);
        let data_type =
            DataType::FixedSizeList(Arc::new(Field::new("item", DataType::Int32, true)), 4);
        cast_from_null_to_other(&data_type);

        // Cast null from and to dictionary
        let values = vec![None, None, None, None] as Vec<Option<&str>>;
        let array: DictionaryArray<Int8Type> = values.into_iter().collect();
        let array = Arc::new(array) as ArrayRef;
        let data_type = array.data_type().to_owned();
        cast_from_null_to_other(&data_type);

        // Cast null from and to struct
        let data_type = DataType::Struct(vec![Field::new("data", DataType::Int64, false)].into());
        cast_from_null_to_other(&data_type);
    }

    /// Print the `DictionaryArray` `array` as a vector of strings
    fn array_to_strings(array: &ArrayRef) -> Vec<String> {
        let options = FormatOptions::new().with_null("null");
        let formatter = ArrayFormatter::try_new(array.as_ref(), &options).unwrap();
        (0..array.len())
            .map(|i| formatter.value(i).to_string())
            .collect()
    }

    #[test]
    fn test_cast_utf8_to_date32() {
        use chrono::NaiveDate;
        let from_ymd = chrono::NaiveDate::from_ymd_opt;
        let since = chrono::NaiveDate::signed_duration_since;

        let a = StringArray::from(vec![
            "2000-01-01",          // valid date with leading 0s
            "2000-01-01T12:00:00", // valid datetime, will throw away the time part
            "2000-2-2",            // valid date without leading 0s
            "2000-00-00",          // invalid month and day
            "2000",                // just a year is invalid
        ]);
        let array = Arc::new(a) as ArrayRef;
        let b = cast(&array, &DataType::Date32).unwrap();
        let c = b.as_primitive::<Date32Type>();

        // test valid inputs
        let date_value = since(
            NaiveDate::from_ymd_opt(2000, 1, 1).unwrap(),
            from_ymd(1970, 1, 1).unwrap(),
        )
        .num_days() as i32;
        assert!(c.is_valid(0)); // "2000-01-01"
        assert_eq!(date_value, c.value(0));

        assert!(c.is_valid(1)); // "2000-01-01T12:00:00"
        assert_eq!(date_value, c.value(1));

        let date_value = since(
            NaiveDate::from_ymd_opt(2000, 2, 2).unwrap(),
            from_ymd(1970, 1, 1).unwrap(),
        )
        .num_days() as i32;
        assert!(c.is_valid(2)); // "2000-2-2"
        assert_eq!(date_value, c.value(2));

        // test invalid inputs
        assert!(!c.is_valid(3)); // "2000-00-00"
        assert!(!c.is_valid(4)); // "2000"
    }

    #[test]
    fn test_cast_utf8_to_date64() {
        let a = StringArray::from(vec![
            "2000-01-01T12:00:00", // date + time valid
            "2020-12-15T12:34:56", // date + time valid
            "2020-2-2T12:34:56",   // valid date time without leading 0s
            "2000-00-00T12:00:00", // invalid month and day
            "2000-01-01 12:00:00", // missing the 'T'
            "2000-01-01",          // just a date is invalid
        ]);
        let array = Arc::new(a) as ArrayRef;
        let b = cast(&array, &DataType::Date64).unwrap();
        let c = b.as_primitive::<Date64Type>();

        // test valid inputs
        assert!(c.is_valid(0)); // "2000-01-01T12:00:00"
        assert_eq!(946728000000, c.value(0));
        assert!(c.is_valid(1)); // "2020-12-15T12:34:56"
        assert_eq!(1608035696000, c.value(1));
        assert!(!c.is_valid(2)); // "2020-2-2T12:34:56"

        assert!(!c.is_valid(3)); // "2000-00-00T12:00:00"
        assert!(c.is_valid(4)); // "2000-01-01 12:00:00"
        assert_eq!(946728000000, c.value(4));
        assert!(c.is_valid(5)); // "2000-01-01"
        assert_eq!(946684800000, c.value(5));
    }

    #[test]
    fn test_can_cast_fsl_to_fsl() {
        let from_array = Arc::new(
            FixedSizeListArray::from_iter_primitive::<Float32Type, _, _>(
                [Some([Some(1.0), Some(2.0)]), None],
                2,
            ),
        ) as ArrayRef;
        let to_array = Arc::new(
            FixedSizeListArray::from_iter_primitive::<Float16Type, _, _>(
                [
                    Some([Some(f16::from_f32(1.0)), Some(f16::from_f32(2.0))]),
                    None,
                ],
                2,
            ),
        ) as ArrayRef;

        assert!(can_cast_types(from_array.data_type(), to_array.data_type()));
        let actual = cast(&from_array, to_array.data_type()).unwrap();
        assert_eq!(actual.data_type(), to_array.data_type());

        let invalid_target =
            DataType::FixedSizeList(Arc::new(Field::new("item", DataType::Binary, true)), 2);
        assert!(!can_cast_types(from_array.data_type(), &invalid_target));

        let invalid_size =
            DataType::FixedSizeList(Arc::new(Field::new("item", DataType::Float16, true)), 5);
        assert!(!can_cast_types(from_array.data_type(), &invalid_size));
    }

    #[test]
    fn test_can_cast_types_fixed_size_list_to_list() {
        // DataType::List
        let array1 = Arc::new(make_fixed_size_list_array()) as ArrayRef;
        assert!(can_cast_types(
            array1.data_type(),
            &DataType::List(Arc::new(Field::new("", DataType::Int32, false)))
        ));

        // DataType::LargeList
        let array2 = Arc::new(make_fixed_size_list_array_for_large_list()) as ArrayRef;
        assert!(can_cast_types(
            array2.data_type(),
            &DataType::LargeList(Arc::new(Field::new("", DataType::Int64, false)))
        ));
    }

    #[test]
    fn test_cast_fixed_size_list_to_list() {
        // Important cases:
        // 1. With/without nulls
        // 2. LargeList and List
        // 3. With and without inner casts

        let cases = [
            // fixed_size_list<i32, 2> => list<i32>
            (
                Arc::new(FixedSizeListArray::from_iter_primitive::<Int32Type, _, _>(
                    [[1, 1].map(Some), [2, 2].map(Some)].map(Some),
                    2,
                )) as ArrayRef,
                Arc::new(ListArray::from_iter_primitive::<Int32Type, _, _>([
                    Some([Some(1), Some(1)]),
                    Some([Some(2), Some(2)]),
                ])) as ArrayRef,
            ),
            // fixed_size_list<i32, 2> => list<i32> (nullable)
            (
                Arc::new(FixedSizeListArray::from_iter_primitive::<Int32Type, _, _>(
                    [None, Some([Some(2), Some(2)])],
                    2,
                )) as ArrayRef,
                Arc::new(ListArray::from_iter_primitive::<Int32Type, _, _>([
                    None,
                    Some([Some(2), Some(2)]),
                ])) as ArrayRef,
            ),
            // fixed_size_list<i32, 2> => large_list<i64>
            (
                Arc::new(FixedSizeListArray::from_iter_primitive::<Int32Type, _, _>(
                    [[1, 1].map(Some), [2, 2].map(Some)].map(Some),
                    2,
                )) as ArrayRef,
                Arc::new(LargeListArray::from_iter_primitive::<Int64Type, _, _>([
                    Some([Some(1), Some(1)]),
                    Some([Some(2), Some(2)]),
                ])) as ArrayRef,
            ),
            // fixed_size_list<i32, 2> => large_list<i64> (nullable)
            (
                Arc::new(FixedSizeListArray::from_iter_primitive::<Int32Type, _, _>(
                    [None, Some([Some(2), Some(2)])],
                    2,
                )) as ArrayRef,
                Arc::new(LargeListArray::from_iter_primitive::<Int64Type, _, _>([
                    None,
                    Some([Some(2), Some(2)]),
                ])) as ArrayRef,
            ),
        ];

        for (array, expected) in cases {
            let array = Arc::new(array) as ArrayRef;

            assert!(
                can_cast_types(array.data_type(), expected.data_type()),
                "can_cast_types claims we cannot cast {:?} to {:?}",
                array.data_type(),
                expected.data_type()
            );

            let list_array = cast(&array, expected.data_type())
                .unwrap_or_else(|_| panic!("Failed to cast {:?} to {:?}", array, expected));
            assert_eq!(
                list_array.as_ref(),
                &expected,
                "Incorrect result from casting {:?} to {:?}",
                array,
                expected
            );
        }
    }

    #[test]
    fn test_cast_utf8_to_list() {
        // DataType::List
        let array = Arc::new(StringArray::from(vec!["5"])) as ArrayRef;
        let field = Arc::new(Field::new("", DataType::Int32, false));
        let list_array = cast(&array, &DataType::List(field.clone())).unwrap();
        let actual = list_array.as_list_opt::<i32>().unwrap();
        let expect = ListArray::from_iter_primitive::<Int32Type, _, _>([Some([Some(5)])]);
        assert_eq!(&expect.value(0), &actual.value(0));

        // DataType::LargeList
        let list_array = cast(&array, &DataType::LargeList(field.clone())).unwrap();
        let actual = list_array.as_list_opt::<i64>().unwrap();
        let expect = LargeListArray::from_iter_primitive::<Int32Type, _, _>([Some([Some(5)])]);
        assert_eq!(&expect.value(0), &actual.value(0));

        // DataType::FixedSizeList
        let list_array = cast(&array, &DataType::FixedSizeList(field.clone(), 1)).unwrap();
        let actual = list_array.as_fixed_size_list_opt().unwrap();
        let expect =
            FixedSizeListArray::from_iter_primitive::<Int32Type, _, _>([Some([Some(5)])], 1);
        assert_eq!(&expect.value(0), &actual.value(0));
    }

    #[test]
    fn test_cast_single_element_fixed_size_list() {
        // FixedSizeList<T>[1] => T
        let from_array = Arc::new(FixedSizeListArray::from_iter_primitive::<Int16Type, _, _>(
            [(Some([Some(5)]))],
            1,
        )) as ArrayRef;
        let casted_array = cast(&from_array, &DataType::Int32).unwrap();
        let actual: &Int32Array = casted_array.as_primitive();
        let expected = Int32Array::from(vec![Some(5)]);
        assert_eq!(&expected, actual);

        // FixedSizeList<T>[1] => FixedSizeList<U>[1]
        let from_array = Arc::new(FixedSizeListArray::from_iter_primitive::<Int16Type, _, _>(
            [(Some([Some(5)]))],
            1,
        )) as ArrayRef;
        let to_field = Arc::new(Field::new("dummy", DataType::Float32, false));
        let actual = cast(&from_array, &DataType::FixedSizeList(to_field.clone(), 1)).unwrap();
        let expected = Arc::new(FixedSizeListArray::new(
            to_field.clone(),
            1,
            Arc::new(Float32Array::from(vec![Some(5.0)])) as ArrayRef,
            None,
        )) as ArrayRef;
        assert_eq!(*expected, *actual);

        // FixedSizeList<T>[1] => FixedSizeList<FixdSizedList<U>[1]>[1]
        let from_array = Arc::new(FixedSizeListArray::from_iter_primitive::<Int16Type, _, _>(
            [(Some([Some(5)]))],
            1,
        )) as ArrayRef;
        let to_field_inner = Arc::new(Field::new("item", DataType::Float32, false));
        let to_field = Arc::new(Field::new(
            "dummy",
            DataType::FixedSizeList(to_field_inner.clone(), 1),
            false,
        ));
        let actual = cast(&from_array, &DataType::FixedSizeList(to_field.clone(), 1)).unwrap();
        let expected = Arc::new(FixedSizeListArray::new(
            to_field.clone(),
            1,
            Arc::new(FixedSizeListArray::new(
                to_field_inner.clone(),
                1,
                Arc::new(Float32Array::from(vec![Some(5.0)])) as ArrayRef,
                None,
            )) as ArrayRef,
            None,
        )) as ArrayRef;
        assert_eq!(*expected, *actual);

        // T => FixedSizeList<T>[1] (non-nullable)
        let field = Arc::new(Field::new("dummy", DataType::Float32, false));
        let from_array = Arc::new(Int8Array::from(vec![Some(5)])) as ArrayRef;
        let casted_array = cast(&from_array, &DataType::FixedSizeList(field.clone(), 1)).unwrap();
        let actual = casted_array.as_fixed_size_list();
        let expected = Arc::new(FixedSizeListArray::new(
            field.clone(),
            1,
            Arc::new(Float32Array::from(vec![Some(5.0)])) as ArrayRef,
            None,
        )) as ArrayRef;
        assert_eq!(expected.as_ref(), actual);

        // T => FixedSizeList<T>[1] (nullable)
        let field = Arc::new(Field::new("nullable", DataType::Float32, true));
        let from_array = Arc::new(Int8Array::from(vec![None])) as ArrayRef;
        let casted_array = cast(&from_array, &DataType::FixedSizeList(field.clone(), 1)).unwrap();
        let actual = casted_array.as_fixed_size_list();
        let expected = Arc::new(FixedSizeListArray::new(
            field.clone(),
            1,
            Arc::new(Float32Array::from(vec![None])) as ArrayRef,
            None,
        )) as ArrayRef;
        assert_eq!(expected.as_ref(), actual);
    }

    #[test]
    fn test_cast_list_containers() {
        // large-list to list
        let array = Arc::new(make_large_list_array()) as ArrayRef;
        let list_array = cast(
            &array,
            &DataType::List(Arc::new(Field::new("", DataType::Int32, false))),
        )
        .unwrap();
        let actual = list_array.as_any().downcast_ref::<ListArray>().unwrap();
        let expected = array.as_any().downcast_ref::<LargeListArray>().unwrap();

        assert_eq!(&expected.value(0), &actual.value(0));
        assert_eq!(&expected.value(1), &actual.value(1));
        assert_eq!(&expected.value(2), &actual.value(2));

        // list to large-list
        let array = Arc::new(make_list_array()) as ArrayRef;
        let large_list_array = cast(
            &array,
            &DataType::LargeList(Arc::new(Field::new("", DataType::Int32, false))),
        )
        .unwrap();
        let actual = large_list_array
            .as_any()
            .downcast_ref::<LargeListArray>()
            .unwrap();
        let expected = array.as_any().downcast_ref::<ListArray>().unwrap();

        assert_eq!(&expected.value(0), &actual.value(0));
        assert_eq!(&expected.value(1), &actual.value(1));
        assert_eq!(&expected.value(2), &actual.value(2));
    }

    #[test]
    fn test_cast_list_to_fsl() {
        // There four noteworthy cases we should handle:
        // 1. No nulls
        // 2. Nulls that are always empty
        // 3. Nulls that have varying lengths
        // 4. Nulls that are correctly sized (same as target list size)

        // Non-null case
        let field = Arc::new(Field::new("item", DataType::Int32, true));
        let values = vec![
            Some(vec![Some(1), Some(2), Some(3)]),
            Some(vec![Some(4), Some(5), Some(6)]),
        ];
        let array = Arc::new(ListArray::from_iter_primitive::<Int32Type, _, _>(
            values.clone(),
        )) as ArrayRef;
        let expected = Arc::new(FixedSizeListArray::from_iter_primitive::<Int32Type, _, _>(
            values, 3,
        )) as ArrayRef;
        let actual = cast(array.as_ref(), &DataType::FixedSizeList(field.clone(), 3)).unwrap();
        assert_eq!(expected.as_ref(), actual.as_ref());

        // Null cases
        // Array is [[1, 2, 3], null, [4, 5, 6], null]
        let cases = [
            (
                // Zero-length nulls
                vec![1, 2, 3, 4, 5, 6],
                vec![3, 0, 3, 0],
            ),
            (
                // Varying-length nulls
                vec![1, 2, 3, 0, 0, 4, 5, 6, 0],
                vec![3, 2, 3, 1],
            ),
            (
                // Correctly-sized nulls
                vec![1, 2, 3, 0, 0, 0, 4, 5, 6, 0, 0, 0],
                vec![3, 3, 3, 3],
            ),
            (
                // Mixed nulls
                vec![1, 2, 3, 4, 5, 6, 0, 0, 0],
                vec![3, 0, 3, 3],
            ),
        ];
        let null_buffer = NullBuffer::from(vec![true, false, true, false]);

        let expected = Arc::new(FixedSizeListArray::from_iter_primitive::<Int32Type, _, _>(
            vec![
                Some(vec![Some(1), Some(2), Some(3)]),
                None,
                Some(vec![Some(4), Some(5), Some(6)]),
                None,
            ],
            3,
        )) as ArrayRef;

        for (values, lengths) in cases.iter() {
            let array = Arc::new(ListArray::new(
                field.clone(),
                OffsetBuffer::from_lengths(lengths.clone()),
                Arc::new(Int32Array::from(values.clone())),
                Some(null_buffer.clone()),
            )) as ArrayRef;
            let actual = cast(array.as_ref(), &DataType::FixedSizeList(field.clone(), 3)).unwrap();
            assert_eq!(expected.as_ref(), actual.as_ref());
        }
    }

    #[test]
    fn test_cast_list_to_fsl_safety() {
        let values = vec![
            Some(vec![Some(1), Some(2), Some(3)]),
            Some(vec![Some(4), Some(5)]),
            Some(vec![Some(6), Some(7), Some(8), Some(9)]),
            Some(vec![Some(3), Some(4), Some(5)]),
        ];
        let array = Arc::new(ListArray::from_iter_primitive::<Int32Type, _, _>(
            values.clone(),
        )) as ArrayRef;

        let res = cast_with_options(
            array.as_ref(),
            &DataType::FixedSizeList(Arc::new(Field::new("item", DataType::Int32, true)), 3),
            &CastOptions {
                safe: false,
                ..Default::default()
            },
        );
        assert!(res.is_err());
        assert!(format!("{:?}", res)
            .contains("Cannot cast to FixedSizeList(3): value at index 1 has length 2"));

        // When safe=true (default), the cast will fill nulls for lists that are
        // too short and truncate lists that are too long.
        let res = cast(
            array.as_ref(),
            &DataType::FixedSizeList(Arc::new(Field::new("item", DataType::Int32, true)), 3),
        )
        .unwrap();
        let expected = Arc::new(FixedSizeListArray::from_iter_primitive::<Int32Type, _, _>(
            vec![
                Some(vec![Some(1), Some(2), Some(3)]),
                None, // Too short -> replaced with null
                None, // Too long -> replaced with null
                Some(vec![Some(3), Some(4), Some(5)]),
            ],
            3,
        )) as ArrayRef;
        assert_eq!(expected.as_ref(), res.as_ref());

        // The safe option is false and the source array contains a null list.
        // issue: https://github.com/apache/arrow-rs/issues/5642
        let array = Arc::new(ListArray::from_iter_primitive::<Int32Type, _, _>(vec![
            Some(vec![Some(1), Some(2), Some(3)]),
            None,
        ])) as ArrayRef;
        let res = cast_with_options(
            array.as_ref(),
            &DataType::FixedSizeList(Arc::new(Field::new("item", DataType::Int32, true)), 3),
            &CastOptions {
                safe: false,
                ..Default::default()
            },
        )
        .unwrap();
        let expected = Arc::new(FixedSizeListArray::from_iter_primitive::<Int32Type, _, _>(
            vec![Some(vec![Some(1), Some(2), Some(3)]), None],
            3,
        )) as ArrayRef;
        assert_eq!(expected.as_ref(), res.as_ref());
    }

    #[test]
    fn test_cast_large_list_to_fsl() {
        let values = vec![Some(vec![Some(1), Some(2)]), Some(vec![Some(3), Some(4)])];
        let array = Arc::new(LargeListArray::from_iter_primitive::<Int32Type, _, _>(
            values.clone(),
        )) as ArrayRef;
        let expected = Arc::new(FixedSizeListArray::from_iter_primitive::<Int32Type, _, _>(
            values, 2,
        )) as ArrayRef;
        let actual = cast(
            array.as_ref(),
            &DataType::FixedSizeList(Arc::new(Field::new("item", DataType::Int32, true)), 2),
        )
        .unwrap();
        assert_eq!(expected.as_ref(), actual.as_ref());
    }

    #[test]
    fn test_cast_list_to_fsl_subcast() {
        let array = Arc::new(LargeListArray::from_iter_primitive::<Int32Type, _, _>(
            vec![
                Some(vec![Some(1), Some(2)]),
                Some(vec![Some(3), Some(i32::MAX)]),
            ],
        )) as ArrayRef;
        let expected = Arc::new(FixedSizeListArray::from_iter_primitive::<Int64Type, _, _>(
            vec![
                Some(vec![Some(1), Some(2)]),
                Some(vec![Some(3), Some(i32::MAX as i64)]),
            ],
            2,
        )) as ArrayRef;
        let actual = cast(
            array.as_ref(),
            &DataType::FixedSizeList(Arc::new(Field::new("item", DataType::Int64, true)), 2),
        )
        .unwrap();
        assert_eq!(expected.as_ref(), actual.as_ref());

        let res = cast_with_options(
            array.as_ref(),
            &DataType::FixedSizeList(Arc::new(Field::new("item", DataType::Int16, true)), 2),
            &CastOptions {
                safe: false,
                ..Default::default()
            },
        );
        assert!(res.is_err());
        assert!(format!("{:?}", res).contains("Can't cast value 2147483647 to type Int16"));
    }

    #[test]
    fn test_cast_list_to_fsl_empty() {
        let field = Arc::new(Field::new("item", DataType::Int32, true));
        let array = new_empty_array(&DataType::List(field.clone()));

        let target_type = DataType::FixedSizeList(field.clone(), 3);
        let expected = new_empty_array(&target_type);

        let actual = cast(array.as_ref(), &target_type).unwrap();
        assert_eq!(expected.as_ref(), actual.as_ref());
    }

    fn make_list_array() -> ListArray {
        // Construct a value array
        let value_data = ArrayData::builder(DataType::Int32)
            .len(8)
            .add_buffer(Buffer::from_slice_ref([0, 1, 2, 3, 4, 5, 6, 7]))
            .build()
            .unwrap();

        // Construct a buffer for value offsets, for the nested array:
        //  [[0, 1, 2], [3, 4, 5], [6, 7]]
        let value_offsets = Buffer::from_slice_ref([0, 3, 6, 8]);

        // Construct a list array from the above two
        let list_data_type = DataType::List(Arc::new(Field::new("item", DataType::Int32, true)));
        let list_data = ArrayData::builder(list_data_type)
            .len(3)
            .add_buffer(value_offsets)
            .add_child_data(value_data)
            .build()
            .unwrap();
        ListArray::from(list_data)
    }

    fn make_large_list_array() -> LargeListArray {
        // Construct a value array
        let value_data = ArrayData::builder(DataType::Int32)
            .len(8)
            .add_buffer(Buffer::from_slice_ref([0, 1, 2, 3, 4, 5, 6, 7]))
            .build()
            .unwrap();

        // Construct a buffer for value offsets, for the nested array:
        //  [[0, 1, 2], [3, 4, 5], [6, 7]]
        let value_offsets = Buffer::from_slice_ref([0i64, 3, 6, 8]);

        // Construct a list array from the above two
        let list_data_type =
            DataType::LargeList(Arc::new(Field::new("item", DataType::Int32, true)));
        let list_data = ArrayData::builder(list_data_type)
            .len(3)
            .add_buffer(value_offsets)
            .add_child_data(value_data)
            .build()
            .unwrap();
        LargeListArray::from(list_data)
    }

    fn make_fixed_size_list_array() -> FixedSizeListArray {
        // Construct a value array
        let value_data = ArrayData::builder(DataType::Int32)
            .len(8)
            .add_buffer(Buffer::from_slice_ref([0, 1, 2, 3, 4, 5, 6, 7]))
            .build()
            .unwrap();

        let list_data_type =
            DataType::FixedSizeList(Arc::new(Field::new("item", DataType::Int32, true)), 4);
        let list_data = ArrayData::builder(list_data_type)
            .len(2)
            .add_child_data(value_data)
            .build()
            .unwrap();
        FixedSizeListArray::from(list_data)
    }

    fn make_fixed_size_list_array_for_large_list() -> FixedSizeListArray {
        // Construct a value array
        let value_data = ArrayData::builder(DataType::Int64)
            .len(8)
            .add_buffer(Buffer::from_slice_ref([0i64, 1, 2, 3, 4, 5, 6, 7]))
            .build()
            .unwrap();

        let list_data_type =
            DataType::FixedSizeList(Arc::new(Field::new("item", DataType::Int64, true)), 4);
        let list_data = ArrayData::builder(list_data_type)
            .len(2)
            .add_child_data(value_data)
            .build()
            .unwrap();
        FixedSizeListArray::from(list_data)
    }

    #[test]
    fn test_cast_map_dont_allow_change_of_order() {
        let string_builder = StringBuilder::new();
        let value_builder = StringBuilder::new();
        let mut builder = MapBuilder::new(
            Some(MapFieldNames {
                entry: "entries".to_string(),
                key: "key".to_string(),
                value: "value".to_string(),
            }),
            string_builder,
            value_builder,
        );

        builder.keys().append_value("0");
        builder.values().append_value("test_val_1");
        builder.append(true).unwrap();
        builder.keys().append_value("1");
        builder.values().append_value("test_val_2");
        builder.append(true).unwrap();

        // map builder returns unsorted map by default
        let array = builder.finish();

        let new_ordered = true;
        let new_type = DataType::Map(
            Arc::new(Field::new(
                "entries",
                DataType::Struct(
                    vec![
                        Field::new("key", DataType::Utf8, false),
                        Field::new("value", DataType::Utf8, false),
                    ]
                    .into(),
                ),
                false,
            )),
            new_ordered,
        );

        let new_array_result = cast(&array, &new_type.clone());
        assert!(!can_cast_types(array.data_type(), &new_type));
        assert!(
            matches!(new_array_result, Err(ArrowError::CastError(t)) if t == r#"Casting from Map(Field { name: "entries", data_type: Struct([Field { name: "key", data_type: Utf8, nullable: false, dict_id: 0, dict_is_ordered: false, metadata: {} }, Field { name: "value", data_type: Utf8, nullable: true, dict_id: 0, dict_is_ordered: false, metadata: {} }]), nullable: false, dict_id: 0, dict_is_ordered: false, metadata: {} }, false) to Map(Field { name: "entries", data_type: Struct([Field { name: "key", data_type: Utf8, nullable: false, dict_id: 0, dict_is_ordered: false, metadata: {} }, Field { name: "value", data_type: Utf8, nullable: false, dict_id: 0, dict_is_ordered: false, metadata: {} }]), nullable: false, dict_id: 0, dict_is_ordered: false, metadata: {} }, true) not supported"#)
        );
    }

    #[test]
    fn test_cast_map_dont_allow_when_container_cant_cast() {
        let string_builder = StringBuilder::new();
        let value_builder = IntervalDayTimeArray::builder(2);
        let mut builder = MapBuilder::new(
            Some(MapFieldNames {
                entry: "entries".to_string(),
                key: "key".to_string(),
                value: "value".to_string(),
            }),
            string_builder,
            value_builder,
        );

        builder.keys().append_value("0");
        builder.values().append_value(IntervalDayTime::new(1, 1));
        builder.append(true).unwrap();
        builder.keys().append_value("1");
        builder.values().append_value(IntervalDayTime::new(2, 2));
        builder.append(true).unwrap();

        // map builder returns unsorted map by default
        let array = builder.finish();

        let new_ordered = true;
        let new_type = DataType::Map(
            Arc::new(Field::new(
                "entries",
                DataType::Struct(
                    vec![
                        Field::new("key", DataType::Utf8, false),
                        Field::new("value", DataType::Duration(TimeUnit::Second), false),
                    ]
                    .into(),
                ),
                false,
            )),
            new_ordered,
        );

        let new_array_result = cast(&array, &new_type.clone());
        assert!(!can_cast_types(array.data_type(), &new_type));
        assert!(
            matches!(new_array_result, Err(ArrowError::CastError(t)) if t == r#"Casting from Map(Field { name: "entries", data_type: Struct([Field { name: "key", data_type: Utf8, nullable: false, dict_id: 0, dict_is_ordered: false, metadata: {} }, Field { name: "value", data_type: Interval(DayTime), nullable: true, dict_id: 0, dict_is_ordered: false, metadata: {} }]), nullable: false, dict_id: 0, dict_is_ordered: false, metadata: {} }, false) to Map(Field { name: "entries", data_type: Struct([Field { name: "key", data_type: Utf8, nullable: false, dict_id: 0, dict_is_ordered: false, metadata: {} }, Field { name: "value", data_type: Duration(Second), nullable: false, dict_id: 0, dict_is_ordered: false, metadata: {} }]), nullable: false, dict_id: 0, dict_is_ordered: false, metadata: {} }, true) not supported"#)
        );
    }

    #[test]
    fn test_cast_map_field_names() {
        let string_builder = StringBuilder::new();
        let value_builder = StringBuilder::new();
        let mut builder = MapBuilder::new(
            Some(MapFieldNames {
                entry: "entries".to_string(),
                key: "key".to_string(),
                value: "value".to_string(),
            }),
            string_builder,
            value_builder,
        );

        builder.keys().append_value("0");
        builder.values().append_value("test_val_1");
        builder.append(true).unwrap();
        builder.keys().append_value("1");
        builder.values().append_value("test_val_2");
        builder.append(true).unwrap();
        builder.append(false).unwrap();

        let array = builder.finish();

        let new_type = DataType::Map(
            Arc::new(Field::new(
                "entries_new",
                DataType::Struct(
                    vec![
                        Field::new("key_new", DataType::Utf8, false),
                        Field::new("value_values", DataType::Utf8, false),
                    ]
                    .into(),
                ),
                false,
            )),
            false,
        );

        assert_ne!(new_type, array.data_type().clone());

        let new_array = cast(&array, &new_type.clone()).unwrap();
        assert_eq!(new_type, new_array.data_type().clone());
        let map_array = new_array.as_map();

        assert_ne!(new_type, array.data_type().clone());
        assert_eq!(new_type, map_array.data_type().clone());

        let key_string = map_array
            .keys()
            .as_any()
            .downcast_ref::<StringArray>()
            .unwrap()
            .into_iter()
            .flatten()
            .collect::<Vec<_>>();
        assert_eq!(&key_string, &vec!["0", "1"]);

        let values_string_array = cast(map_array.values(), &DataType::Utf8).unwrap();
        let values_string = values_string_array
            .as_any()
            .downcast_ref::<StringArray>()
            .unwrap()
            .into_iter()
            .flatten()
            .collect::<Vec<_>>();
        assert_eq!(&values_string, &vec!["test_val_1", "test_val_2"]);

        assert_eq!(
            map_array.nulls(),
            Some(&NullBuffer::from(vec![true, true, false]))
        );
    }

    #[test]
    fn test_cast_map_contained_values() {
        let string_builder = StringBuilder::new();
        let value_builder = Int8Builder::new();
        let mut builder = MapBuilder::new(
            Some(MapFieldNames {
                entry: "entries".to_string(),
                key: "key".to_string(),
                value: "value".to_string(),
            }),
            string_builder,
            value_builder,
        );

        builder.keys().append_value("0");
        builder.values().append_value(44);
        builder.append(true).unwrap();
        builder.keys().append_value("1");
        builder.values().append_value(22);
        builder.append(true).unwrap();

        let array = builder.finish();

        let new_type = DataType::Map(
            Arc::new(Field::new(
                "entries",
                DataType::Struct(
                    vec![
                        Field::new("key", DataType::Utf8, false),
                        Field::new("value", DataType::Utf8, false),
                    ]
                    .into(),
                ),
                false,
            )),
            false,
        );

        let new_array = cast(&array, &new_type.clone()).unwrap();
        assert_eq!(new_type, new_array.data_type().clone());
        let map_array = new_array.as_map();

        assert_ne!(new_type, array.data_type().clone());
        assert_eq!(new_type, map_array.data_type().clone());

        let key_string = map_array
            .keys()
            .as_any()
            .downcast_ref::<StringArray>()
            .unwrap()
            .into_iter()
            .flatten()
            .collect::<Vec<_>>();
        assert_eq!(&key_string, &vec!["0", "1"]);

        let values_string_array = cast(map_array.values(), &DataType::Utf8).unwrap();
        let values_string = values_string_array
            .as_any()
            .downcast_ref::<StringArray>()
            .unwrap()
            .into_iter()
            .flatten()
            .collect::<Vec<_>>();
        assert_eq!(&values_string, &vec!["44", "22"]);
    }

    #[test]
    fn test_utf8_cast_offsets() {
        // test if offset of the array is taken into account during cast
        let str_array = StringArray::from(vec!["a", "b", "c"]);
        let str_array = str_array.slice(1, 2);

        let out = cast(&str_array, &DataType::LargeUtf8).unwrap();

        let large_str_array = out.as_any().downcast_ref::<LargeStringArray>().unwrap();
        let strs = large_str_array.into_iter().flatten().collect::<Vec<_>>();
        assert_eq!(strs, &["b", "c"])
    }

    #[test]
    fn test_list_cast_offsets() {
        // test if offset of the array is taken into account during cast
        let array1 = make_list_array().slice(1, 2);
        let array2 = Arc::new(make_list_array()) as ArrayRef;

        let dt = DataType::LargeList(Arc::new(Field::new("item", DataType::Int32, true)));
        let out1 = cast(&array1, &dt).unwrap();
        let out2 = cast(&array2, &dt).unwrap();

        assert_eq!(&out1, &out2.slice(1, 2))
    }

    #[test]
    fn test_list_to_string() {
        let str_array = StringArray::from(vec!["a", "b", "c", "d", "e", "f", "g", "h"]);
        let value_offsets = Buffer::from_slice_ref([0, 3, 6, 8]);
        let value_data = str_array.into_data();

        let list_data_type = DataType::List(Arc::new(Field::new("item", DataType::Utf8, true)));
        let list_data = ArrayData::builder(list_data_type)
            .len(3)
            .add_buffer(value_offsets)
            .add_child_data(value_data)
            .build()
            .unwrap();
        let array = Arc::new(ListArray::from(list_data)) as ArrayRef;

        let out = cast(&array, &DataType::Utf8).unwrap();
        let out = out
            .as_any()
            .downcast_ref::<StringArray>()
            .unwrap()
            .into_iter()
            .flatten()
            .collect::<Vec<_>>();
        assert_eq!(&out, &vec!["[a, b, c]", "[d, e, f]", "[g, h]"]);

        let out = cast(&array, &DataType::LargeUtf8).unwrap();
        let out = out
            .as_any()
            .downcast_ref::<LargeStringArray>()
            .unwrap()
            .into_iter()
            .flatten()
            .collect::<Vec<_>>();
        assert_eq!(&out, &vec!["[a, b, c]", "[d, e, f]", "[g, h]"]);

        let array = Arc::new(make_list_array()) as ArrayRef;
        let out = cast(&array, &DataType::Utf8).unwrap();
        let out = out
            .as_any()
            .downcast_ref::<StringArray>()
            .unwrap()
            .into_iter()
            .flatten()
            .collect::<Vec<_>>();
        assert_eq!(&out, &vec!["[0, 1, 2]", "[3, 4, 5]", "[6, 7]"]);

        let array = Arc::new(make_large_list_array()) as ArrayRef;
        let out = cast(&array, &DataType::LargeUtf8).unwrap();
        let out = out
            .as_any()
            .downcast_ref::<LargeStringArray>()
            .unwrap()
            .into_iter()
            .flatten()
            .collect::<Vec<_>>();
        assert_eq!(&out, &vec!["[0, 1, 2]", "[3, 4, 5]", "[6, 7]"]);
    }

    #[test]
    fn test_cast_f64_to_decimal128() {
        // to reproduce https://github.com/apache/arrow-rs/issues/2997

        let decimal_type = DataType::Decimal128(18, 2);
        let array = Float64Array::from(vec![
            Some(0.0699999999),
            Some(0.0659999999),
            Some(0.0650000000),
            Some(0.0649999999),
        ]);
        let array = Arc::new(array) as ArrayRef;
        generate_cast_test_case!(
            &array,
            Decimal128Array,
            &decimal_type,
            vec![
                Some(7_i128), // round up
                Some(7_i128), // round up
                Some(7_i128), // round up
                Some(6_i128), // round down
            ]
        );

        let decimal_type = DataType::Decimal128(18, 3);
        let array = Float64Array::from(vec![
            Some(0.0699999999),
            Some(0.0659999999),
            Some(0.0650000000),
            Some(0.0649999999),
        ]);
        let array = Arc::new(array) as ArrayRef;
        generate_cast_test_case!(
            &array,
            Decimal128Array,
            &decimal_type,
            vec![
                Some(70_i128), // round up
                Some(66_i128), // round up
                Some(65_i128), // round down
                Some(65_i128), // round up
            ]
        );
    }

    #[test]
    fn test_cast_numeric_to_decimal128_overflow() {
        let array = Int64Array::from(vec![i64::MAX]);
        let array = Arc::new(array) as ArrayRef;
        let casted_array = cast_with_options(
            &array,
            &DataType::Decimal128(38, 30),
            &CastOptions {
                safe: true,
                format_options: FormatOptions::default(),
            },
        );
        assert!(casted_array.is_ok());
        assert!(casted_array.unwrap().is_null(0));

        let casted_array = cast_with_options(
            &array,
            &DataType::Decimal128(38, 30),
            &CastOptions {
                safe: false,
                format_options: FormatOptions::default(),
            },
        );
        assert!(casted_array.is_err());
    }

    #[test]
    fn test_cast_numeric_to_decimal256_overflow() {
        let array = Int64Array::from(vec![i64::MAX]);
        let array = Arc::new(array) as ArrayRef;
        let casted_array = cast_with_options(
            &array,
            &DataType::Decimal256(76, 76),
            &CastOptions {
                safe: true,
                format_options: FormatOptions::default(),
            },
        );
        assert!(casted_array.is_ok());
        assert!(casted_array.unwrap().is_null(0));

        let casted_array = cast_with_options(
            &array,
            &DataType::Decimal256(76, 76),
            &CastOptions {
                safe: false,
                format_options: FormatOptions::default(),
            },
        );
        assert!(casted_array.is_err());
    }

    #[test]
    fn test_cast_floating_point_to_decimal128_precision_overflow() {
        let array = Float64Array::from(vec![1.1]);
        let array = Arc::new(array) as ArrayRef;
        let casted_array = cast_with_options(
            &array,
            &DataType::Decimal128(2, 2),
            &CastOptions {
                safe: true,
                format_options: FormatOptions::default(),
            },
        );
        assert!(casted_array.is_ok());
        assert!(casted_array.unwrap().is_null(0));

        let casted_array = cast_with_options(
            &array,
            &DataType::Decimal128(2, 2),
            &CastOptions {
                safe: false,
                format_options: FormatOptions::default(),
            },
        );
        let err = casted_array.unwrap_err().to_string();
        let expected_error = "Invalid argument error: 110 is too large to store in a Decimal128 of precision 2. Max is 99";
        assert!(
            err.contains(expected_error),
            "did not find expected error '{expected_error}' in actual error '{err}'"
        );
    }

    #[test]
    fn test_cast_floating_point_to_decimal256_precision_overflow() {
        let array = Float64Array::from(vec![1.1]);
        let array = Arc::new(array) as ArrayRef;
        let casted_array = cast_with_options(
            &array,
            &DataType::Decimal256(2, 2),
            &CastOptions {
                safe: true,
                format_options: FormatOptions::default(),
            },
        );
        assert!(casted_array.is_ok());
        assert!(casted_array.unwrap().is_null(0));

        let casted_array = cast_with_options(
            &array,
            &DataType::Decimal256(2, 2),
            &CastOptions {
                safe: false,
                format_options: FormatOptions::default(),
            },
        );
        let err = casted_array.unwrap_err().to_string();
        let expected_error = "Invalid argument error: 110 is too large to store in a Decimal256 of precision 2. Max is 99";
        assert!(
            err.contains(expected_error),
            "did not find expected error '{expected_error}' in actual error '{err}'"
        );
    }

    #[test]
    fn test_cast_floating_point_to_decimal128_overflow() {
        let array = Float64Array::from(vec![f64::MAX]);
        let array = Arc::new(array) as ArrayRef;
        let casted_array = cast_with_options(
            &array,
            &DataType::Decimal128(38, 30),
            &CastOptions {
                safe: true,
                format_options: FormatOptions::default(),
            },
        );
        assert!(casted_array.is_ok());
        assert!(casted_array.unwrap().is_null(0));

        let casted_array = cast_with_options(
            &array,
            &DataType::Decimal128(38, 30),
            &CastOptions {
                safe: false,
                format_options: FormatOptions::default(),
            },
        );
        let err = casted_array.unwrap_err().to_string();
        let expected_error = "Cast error: Cannot cast to Decimal128(38, 30)";
        assert!(
            err.contains(expected_error),
            "did not find expected error '{expected_error}' in actual error '{err}'"
        );
    }

    #[test]
    fn test_cast_floating_point_to_decimal256_overflow() {
        let array = Float64Array::from(vec![f64::MAX]);
        let array = Arc::new(array) as ArrayRef;
        let casted_array = cast_with_options(
            &array,
            &DataType::Decimal256(76, 50),
            &CastOptions {
                safe: true,
                format_options: FormatOptions::default(),
            },
        );
        assert!(casted_array.is_ok());
        assert!(casted_array.unwrap().is_null(0));

        let casted_array = cast_with_options(
            &array,
            &DataType::Decimal256(76, 50),
            &CastOptions {
                safe: false,
                format_options: FormatOptions::default(),
            },
        );
        let err = casted_array.unwrap_err().to_string();
        let expected_error = "Cast error: Cannot cast to Decimal256(76, 50)";
        assert!(
            err.contains(expected_error),
            "did not find expected error '{expected_error}' in actual error '{err}'"
        );
    }

    #[test]
    fn test_cast_decimal128_to_decimal128_negative_scale() {
        let input_type = DataType::Decimal128(20, 0);
        let output_type = DataType::Decimal128(20, -1);
        assert!(can_cast_types(&input_type, &output_type));
        let array = vec![Some(1123450), Some(2123455), Some(3123456), None];
        let input_decimal_array = create_decimal_array(array, 20, 0).unwrap();
        let array = Arc::new(input_decimal_array) as ArrayRef;
        generate_cast_test_case!(
            &array,
            Decimal128Array,
            &output_type,
            vec![
                Some(112345_i128),
                Some(212346_i128),
                Some(312346_i128),
                None
            ]
        );

        let casted_array = cast(&array, &output_type).unwrap();
        let decimal_arr = casted_array.as_primitive::<Decimal128Type>();

        assert_eq!("1123450", decimal_arr.value_as_string(0));
        assert_eq!("2123460", decimal_arr.value_as_string(1));
        assert_eq!("3123460", decimal_arr.value_as_string(2));
    }

    #[test]
    fn test_cast_numeric_to_decimal128_negative() {
        let decimal_type = DataType::Decimal128(38, -1);
        let array = Arc::new(Int32Array::from(vec![
            Some(1123456),
            Some(2123456),
            Some(3123456),
        ])) as ArrayRef;

        let casted_array = cast(&array, &decimal_type).unwrap();
        let decimal_arr = casted_array.as_primitive::<Decimal128Type>();

        assert_eq!("1123450", decimal_arr.value_as_string(0));
        assert_eq!("2123450", decimal_arr.value_as_string(1));
        assert_eq!("3123450", decimal_arr.value_as_string(2));

        let array = Arc::new(Float32Array::from(vec![
            Some(1123.456),
            Some(2123.456),
            Some(3123.456),
        ])) as ArrayRef;

        let casted_array = cast(&array, &decimal_type).unwrap();
        let decimal_arr = casted_array.as_primitive::<Decimal128Type>();

        assert_eq!("1120", decimal_arr.value_as_string(0));
        assert_eq!("2120", decimal_arr.value_as_string(1));
        assert_eq!("3120", decimal_arr.value_as_string(2));
    }

    #[test]
    fn test_cast_decimal128_to_decimal128_negative() {
        let input_type = DataType::Decimal128(10, -1);
        let output_type = DataType::Decimal128(10, -2);
        assert!(can_cast_types(&input_type, &output_type));
        let array = vec![Some(123)];
        let input_decimal_array = create_decimal_array(array, 10, -1).unwrap();
        let array = Arc::new(input_decimal_array) as ArrayRef;
        generate_cast_test_case!(&array, Decimal128Array, &output_type, vec![Some(12_i128),]);

        let casted_array = cast(&array, &output_type).unwrap();
        let decimal_arr = casted_array.as_primitive::<Decimal128Type>();

        assert_eq!("1200", decimal_arr.value_as_string(0));

        let array = vec![Some(125)];
        let input_decimal_array = create_decimal_array(array, 10, -1).unwrap();
        let array = Arc::new(input_decimal_array) as ArrayRef;
        generate_cast_test_case!(&array, Decimal128Array, &output_type, vec![Some(13_i128),]);

        let casted_array = cast(&array, &output_type).unwrap();
        let decimal_arr = casted_array.as_primitive::<Decimal128Type>();

        assert_eq!("1300", decimal_arr.value_as_string(0));
    }

    #[test]
    fn test_cast_decimal128_to_decimal256_negative() {
        let input_type = DataType::Decimal128(10, 3);
        let output_type = DataType::Decimal256(10, 5);
        assert!(can_cast_types(&input_type, &output_type));
        let array = vec![Some(i128::MAX), Some(i128::MIN)];
        let input_decimal_array = create_decimal_array(array, 10, 3).unwrap();
        let array = Arc::new(input_decimal_array) as ArrayRef;

        let hundred = i256::from_i128(100);
        generate_cast_test_case!(
            &array,
            Decimal256Array,
            &output_type,
            vec![
                Some(i256::from_i128(i128::MAX).mul_wrapping(hundred)),
                Some(i256::from_i128(i128::MIN).mul_wrapping(hundred))
            ]
        );
    }

    #[test]
    fn test_parse_string_to_decimal() {
        assert_eq!(
            Decimal128Type::format_decimal(
                parse_string_to_decimal_native::<Decimal128Type>("123.45", 2).unwrap(),
                38,
                2,
            ),
            "123.45"
        );
        assert_eq!(
            Decimal128Type::format_decimal(
                parse_string_to_decimal_native::<Decimal128Type>("12345", 2).unwrap(),
                38,
                2,
            ),
            "12345.00"
        );
        assert_eq!(
            Decimal128Type::format_decimal(
                parse_string_to_decimal_native::<Decimal128Type>("0.12345", 2).unwrap(),
                38,
                2,
            ),
            "0.12"
        );
        assert_eq!(
            Decimal128Type::format_decimal(
                parse_string_to_decimal_native::<Decimal128Type>(".12345", 2).unwrap(),
                38,
                2,
            ),
            "0.12"
        );
        assert_eq!(
            Decimal128Type::format_decimal(
                parse_string_to_decimal_native::<Decimal128Type>(".1265", 2).unwrap(),
                38,
                2,
            ),
            "0.13"
        );
        assert_eq!(
            Decimal128Type::format_decimal(
                parse_string_to_decimal_native::<Decimal128Type>(".1265", 2).unwrap(),
                38,
                2,
            ),
            "0.13"
        );

        assert_eq!(
            Decimal256Type::format_decimal(
                parse_string_to_decimal_native::<Decimal256Type>("123.45", 3).unwrap(),
                38,
                3,
            ),
            "123.450"
        );
        assert_eq!(
            Decimal256Type::format_decimal(
                parse_string_to_decimal_native::<Decimal256Type>("12345", 3).unwrap(),
                38,
                3,
            ),
            "12345.000"
        );
        assert_eq!(
            Decimal256Type::format_decimal(
                parse_string_to_decimal_native::<Decimal256Type>("0.12345", 3).unwrap(),
                38,
                3,
            ),
            "0.123"
        );
        assert_eq!(
            Decimal256Type::format_decimal(
                parse_string_to_decimal_native::<Decimal256Type>(".12345", 3).unwrap(),
                38,
                3,
            ),
            "0.123"
        );
        assert_eq!(
            Decimal256Type::format_decimal(
                parse_string_to_decimal_native::<Decimal256Type>(".1265", 3).unwrap(),
                38,
                3,
            ),
            "0.127"
        );
    }

    fn test_cast_string_to_decimal(array: ArrayRef) {
        // Decimal128
        let output_type = DataType::Decimal128(38, 2);
        assert!(can_cast_types(array.data_type(), &output_type));

        let casted_array = cast(&array, &output_type).unwrap();
        let decimal_arr = casted_array.as_primitive::<Decimal128Type>();

        assert_eq!("123.45", decimal_arr.value_as_string(0));
        assert_eq!("1.23", decimal_arr.value_as_string(1));
        assert_eq!("0.12", decimal_arr.value_as_string(2));
        assert_eq!("0.13", decimal_arr.value_as_string(3));
        assert_eq!("1.26", decimal_arr.value_as_string(4));
        assert_eq!("12345.00", decimal_arr.value_as_string(5));
        assert_eq!("12345.00", decimal_arr.value_as_string(6));
        assert_eq!("0.12", decimal_arr.value_as_string(7));
        assert_eq!("12.23", decimal_arr.value_as_string(8));
        assert!(decimal_arr.is_null(9));
        assert_eq!("0.00", decimal_arr.value_as_string(10));
        assert_eq!("0.00", decimal_arr.value_as_string(11));
        assert!(decimal_arr.is_null(12));
        assert_eq!("-1.23", decimal_arr.value_as_string(13));
        assert_eq!("-1.24", decimal_arr.value_as_string(14));
        assert_eq!("0.00", decimal_arr.value_as_string(15));
        assert_eq!("-123.00", decimal_arr.value_as_string(16));
        assert_eq!("-123.23", decimal_arr.value_as_string(17));
        assert_eq!("-0.12", decimal_arr.value_as_string(18));
        assert_eq!("1.23", decimal_arr.value_as_string(19));
        assert_eq!("1.24", decimal_arr.value_as_string(20));
        assert_eq!("0.00", decimal_arr.value_as_string(21));
        assert_eq!("123.00", decimal_arr.value_as_string(22));
        assert_eq!("123.23", decimal_arr.value_as_string(23));
        assert_eq!("0.12", decimal_arr.value_as_string(24));
        assert!(decimal_arr.is_null(25));
        assert!(decimal_arr.is_null(26));
        assert!(decimal_arr.is_null(27));
        assert_eq!("0.00", decimal_arr.value_as_string(28));
        assert_eq!("0.00", decimal_arr.value_as_string(29));
        assert_eq!("12345.00", decimal_arr.value_as_string(30));
        assert_eq!(decimal_arr.len(), 31);

        // Decimal256
        let output_type = DataType::Decimal256(76, 3);
        assert!(can_cast_types(array.data_type(), &output_type));

        let casted_array = cast(&array, &output_type).unwrap();
        let decimal_arr = casted_array.as_primitive::<Decimal256Type>();

        assert_eq!("123.450", decimal_arr.value_as_string(0));
        assert_eq!("1.235", decimal_arr.value_as_string(1));
        assert_eq!("0.123", decimal_arr.value_as_string(2));
        assert_eq!("0.127", decimal_arr.value_as_string(3));
        assert_eq!("1.263", decimal_arr.value_as_string(4));
        assert_eq!("12345.000", decimal_arr.value_as_string(5));
        assert_eq!("12345.000", decimal_arr.value_as_string(6));
        assert_eq!("0.123", decimal_arr.value_as_string(7));
        assert_eq!("12.234", decimal_arr.value_as_string(8));
        assert!(decimal_arr.is_null(9));
        assert_eq!("0.000", decimal_arr.value_as_string(10));
        assert_eq!("0.000", decimal_arr.value_as_string(11));
        assert!(decimal_arr.is_null(12));
        assert_eq!("-1.235", decimal_arr.value_as_string(13));
        assert_eq!("-1.236", decimal_arr.value_as_string(14));
        assert_eq!("0.000", decimal_arr.value_as_string(15));
        assert_eq!("-123.000", decimal_arr.value_as_string(16));
        assert_eq!("-123.234", decimal_arr.value_as_string(17));
        assert_eq!("-0.123", decimal_arr.value_as_string(18));
        assert_eq!("1.235", decimal_arr.value_as_string(19));
        assert_eq!("1.236", decimal_arr.value_as_string(20));
        assert_eq!("0.000", decimal_arr.value_as_string(21));
        assert_eq!("123.000", decimal_arr.value_as_string(22));
        assert_eq!("123.234", decimal_arr.value_as_string(23));
        assert_eq!("0.123", decimal_arr.value_as_string(24));
        assert!(decimal_arr.is_null(25));
        assert!(decimal_arr.is_null(26));
        assert!(decimal_arr.is_null(27));
        assert_eq!("0.000", decimal_arr.value_as_string(28));
        assert_eq!("0.000", decimal_arr.value_as_string(29));
        assert_eq!("12345.000", decimal_arr.value_as_string(30));
        assert_eq!(decimal_arr.len(), 31);
    }

    #[test]
    fn test_cast_utf8_to_decimal() {
        let str_array = StringArray::from(vec![
            Some("123.45"),
            Some("1.2345"),
            Some("0.12345"),
            Some("0.1267"),
            Some("1.263"),
            Some("12345.0"),
            Some("12345"),
            Some("000.123"),
            Some("12.234000"),
            None,
            Some(""),
            Some(" "),
            None,
            Some("-1.23499999"),
            Some("-1.23599999"),
            Some("-0.00001"),
            Some("-123"),
            Some("-123.234000"),
            Some("-000.123"),
            Some("+1.23499999"),
            Some("+1.23599999"),
            Some("+0.00001"),
            Some("+123"),
            Some("+123.234000"),
            Some("+000.123"),
            Some("1.-23499999"),
            Some("-1.-23499999"),
            Some("--1.23499999"),
            Some("0"),
            Some("000.000"),
            Some("0000000000000000012345.000"),
        ]);
        let array = Arc::new(str_array) as ArrayRef;

        test_cast_string_to_decimal(array);

        let test_cases = [
            (None, None),
            // (Some(""), None),
            // (Some("   "), None),
            (Some("0"), Some("0")),
            (Some("000.000"), Some("0")),
            (Some("12345"), Some("12345")),
            (Some("000000000000000000000000000012345"), Some("12345")),
            (Some("-123"), Some("-123")),
            (Some("+123"), Some("123")),
        ];
        let inputs = test_cases.iter().map(|entry| entry.0).collect::<Vec<_>>();
        let expected = test_cases.iter().map(|entry| entry.1).collect::<Vec<_>>();

        let array = Arc::new(StringArray::from(inputs)) as ArrayRef;
        test_cast_string_to_decimal_scale_zero(array, &expected);
    }

    #[test]
    fn test_cast_large_utf8_to_decimal() {
        let str_array = LargeStringArray::from(vec![
            Some("123.45"),
            Some("1.2345"),
            Some("0.12345"),
            Some("0.1267"),
            Some("1.263"),
            Some("12345.0"),
            Some("12345"),
            Some("000.123"),
            Some("12.234000"),
            None,
            Some(""),
            Some(" "),
            None,
            Some("-1.23499999"),
            Some("-1.23599999"),
            Some("-0.00001"),
            Some("-123"),
            Some("-123.234000"),
            Some("-000.123"),
            Some("+1.23499999"),
            Some("+1.23599999"),
            Some("+0.00001"),
            Some("+123"),
            Some("+123.234000"),
            Some("+000.123"),
            Some("1.-23499999"),
            Some("-1.-23499999"),
            Some("--1.23499999"),
            Some("0"),
            Some("000.000"),
            Some("0000000000000000012345.000"),
        ]);
        let array = Arc::new(str_array) as ArrayRef;

        test_cast_string_to_decimal(array);

        let test_cases = [
            (None, None),
            (Some(""), None),
            (Some("   "), None),
            (Some("0"), Some("0")),
            (Some("000.000"), Some("0")),
            (Some("12345"), Some("12345")),
            (Some("000000000000000000000000000012345"), Some("12345")),
            (Some("-123"), Some("-123")),
            (Some("+123"), Some("123")),
        ];
        let inputs = test_cases.iter().map(|entry| entry.0).collect::<Vec<_>>();
        let expected = test_cases.iter().map(|entry| entry.1).collect::<Vec<_>>();

        let array = Arc::new(LargeStringArray::from(inputs)) as ArrayRef;
        test_cast_string_to_decimal_scale_zero(array, &expected);
    }

    fn test_cast_string_to_decimal_scale_zero(
        array: ArrayRef,
        expected_as_string: &[Option<&str>],
    ) {
        // Decimal128
        let output_type = DataType::Decimal128(38, 0);
        assert!(can_cast_types(array.data_type(), &output_type));
        let casted_array = cast(&array, &output_type).unwrap();
        let decimal_arr = casted_array.as_primitive::<Decimal128Type>();
        assert_decimal_array_contents(decimal_arr, expected_as_string);

        // Decimal256
        let output_type = DataType::Decimal256(76, 0);
        assert!(can_cast_types(array.data_type(), &output_type));
        let casted_array = cast(&array, &output_type).unwrap();
        let decimal_arr = casted_array.as_primitive::<Decimal256Type>();
        assert_decimal_array_contents(decimal_arr, expected_as_string);
    }

    fn assert_decimal_array_contents<T>(
        array: &PrimitiveArray<T>,
        expected_as_string: &[Option<&str>],
    ) where
        T: DecimalType + ArrowPrimitiveType,
    {
        assert_eq!(array.len(), expected_as_string.len());
        for (i, expected) in expected_as_string.iter().enumerate() {
            let actual = if array.is_null(i) {
                None
            } else {
                Some(array.value_as_string(i))
            };
            let actual = actual.as_ref().map(|s| s.as_ref());
            assert_eq!(*expected, actual, "Expected at position {}", i);
        }
    }

    #[test]
    fn test_cast_invalid_utf8_to_decimal() {
        let str_array = StringArray::from(vec!["4.4.5", ". 0.123"]);
        let array = Arc::new(str_array) as ArrayRef;

        // Safe cast
        let output_type = DataType::Decimal128(38, 2);
        let casted_array = cast(&array, &output_type).unwrap();
        assert!(casted_array.is_null(0));
        assert!(casted_array.is_null(1));

        let output_type = DataType::Decimal256(76, 2);
        let casted_array = cast(&array, &output_type).unwrap();
        assert!(casted_array.is_null(0));
        assert!(casted_array.is_null(1));

        // Non-safe cast
        let output_type = DataType::Decimal128(38, 2);
        let str_array = StringArray::from(vec!["4.4.5"]);
        let array = Arc::new(str_array) as ArrayRef;
        let option = CastOptions {
            safe: false,
            format_options: FormatOptions::default(),
        };
        let casted_err = cast_with_options(&array, &output_type, &option).unwrap_err();
        assert!(casted_err
            .to_string()
            .contains("Cannot cast string '4.4.5' to value of Decimal128(38, 10) type"));

        let str_array = StringArray::from(vec![". 0.123"]);
        let array = Arc::new(str_array) as ArrayRef;
        let casted_err = cast_with_options(&array, &output_type, &option).unwrap_err();
        assert!(casted_err
            .to_string()
            .contains("Cannot cast string '. 0.123' to value of Decimal128(38, 10) type"));
    }

    fn test_cast_string_to_decimal128_overflow(overflow_array: ArrayRef) {
        let output_type = DataType::Decimal128(38, 2);
        let casted_array = cast(&overflow_array, &output_type).unwrap();
        let decimal_arr = casted_array.as_primitive::<Decimal128Type>();

        assert!(decimal_arr.is_null(0));
        assert!(decimal_arr.is_null(1));
        assert!(decimal_arr.is_null(2));
        assert_eq!(
            "999999999999999999999999999999999999.99",
            decimal_arr.value_as_string(3)
        );
        assert_eq!(
            "100000000000000000000000000000000000.00",
            decimal_arr.value_as_string(4)
        );
    }

    #[test]
    fn test_cast_string_to_decimal128_precision_overflow() {
        let array = StringArray::from(vec!["1000".to_string()]);
        let array = Arc::new(array) as ArrayRef;
        let casted_array = cast_with_options(
            &array,
            &DataType::Decimal128(10, 8),
            &CastOptions {
                safe: true,
                format_options: FormatOptions::default(),
            },
        );
        assert!(casted_array.is_ok());
        assert!(casted_array.unwrap().is_null(0));

        let err = cast_with_options(
            &array,
            &DataType::Decimal128(10, 8),
            &CastOptions {
                safe: false,
                format_options: FormatOptions::default(),
            },
        );
        assert_eq!("Invalid argument error: 100000000000 is too large to store in a Decimal128 of precision 10. Max is 9999999999", err.unwrap_err().to_string());
    }

    #[test]
    fn test_cast_utf8_to_decimal128_overflow() {
        let overflow_str_array = StringArray::from(vec![
            i128::MAX.to_string(),
            i128::MIN.to_string(),
            "99999999999999999999999999999999999999".to_string(),
            "999999999999999999999999999999999999.99".to_string(),
            "99999999999999999999999999999999999.999".to_string(),
        ]);
        let overflow_array = Arc::new(overflow_str_array) as ArrayRef;

        test_cast_string_to_decimal128_overflow(overflow_array);
    }

    #[test]
    fn test_cast_large_utf8_to_decimal128_overflow() {
        let overflow_str_array = LargeStringArray::from(vec![
            i128::MAX.to_string(),
            i128::MIN.to_string(),
            "99999999999999999999999999999999999999".to_string(),
            "999999999999999999999999999999999999.99".to_string(),
            "99999999999999999999999999999999999.999".to_string(),
        ]);
        let overflow_array = Arc::new(overflow_str_array) as ArrayRef;

        test_cast_string_to_decimal128_overflow(overflow_array);
    }

    fn test_cast_string_to_decimal256_overflow(overflow_array: ArrayRef) {
        let output_type = DataType::Decimal256(76, 2);
        let casted_array = cast(&overflow_array, &output_type).unwrap();
        let decimal_arr = casted_array.as_primitive::<Decimal256Type>();

        assert_eq!(
            "170141183460469231731687303715884105727.00",
            decimal_arr.value_as_string(0)
        );
        assert_eq!(
            "-170141183460469231731687303715884105728.00",
            decimal_arr.value_as_string(1)
        );
        assert_eq!(
            "99999999999999999999999999999999999999.00",
            decimal_arr.value_as_string(2)
        );
        assert_eq!(
            "999999999999999999999999999999999999.99",
            decimal_arr.value_as_string(3)
        );
        assert_eq!(
            "100000000000000000000000000000000000.00",
            decimal_arr.value_as_string(4)
        );
        assert!(decimal_arr.is_null(5));
        assert!(decimal_arr.is_null(6));
    }

    #[test]
    fn test_cast_string_to_decimal256_precision_overflow() {
        let array = StringArray::from(vec!["1000".to_string()]);
        let array = Arc::new(array) as ArrayRef;
        let casted_array = cast_with_options(
            &array,
            &DataType::Decimal256(10, 8),
            &CastOptions {
                safe: true,
                format_options: FormatOptions::default(),
            },
        );
        assert!(casted_array.is_ok());
        assert!(casted_array.unwrap().is_null(0));

        let err = cast_with_options(
            &array,
            &DataType::Decimal256(10, 8),
            &CastOptions {
                safe: false,
                format_options: FormatOptions::default(),
            },
        );
        assert_eq!("Invalid argument error: 100000000000 is too large to store in a Decimal256 of precision 10. Max is 9999999999", err.unwrap_err().to_string());
    }

    #[test]
    fn test_cast_utf8_to_decimal256_overflow() {
        let overflow_str_array = StringArray::from(vec![
            i128::MAX.to_string(),
            i128::MIN.to_string(),
            "99999999999999999999999999999999999999".to_string(),
            "999999999999999999999999999999999999.99".to_string(),
            "99999999999999999999999999999999999.999".to_string(),
            i256::MAX.to_string(),
            i256::MIN.to_string(),
        ]);
        let overflow_array = Arc::new(overflow_str_array) as ArrayRef;

        test_cast_string_to_decimal256_overflow(overflow_array);
    }

    #[test]
    fn test_cast_large_utf8_to_decimal256_overflow() {
        let overflow_str_array = LargeStringArray::from(vec![
            i128::MAX.to_string(),
            i128::MIN.to_string(),
            "99999999999999999999999999999999999999".to_string(),
            "999999999999999999999999999999999999.99".to_string(),
            "99999999999999999999999999999999999.999".to_string(),
            i256::MAX.to_string(),
            i256::MIN.to_string(),
        ]);
        let overflow_array = Arc::new(overflow_str_array) as ArrayRef;

        test_cast_string_to_decimal256_overflow(overflow_array);
    }

    #[test]
    fn test_cast_outside_supported_range_for_nanoseconds() {
        const EXPECTED_ERROR_MESSAGE: &str = "The dates that can be represented as nanoseconds have to be between 1677-09-21T00:12:44.0 and 2262-04-11T23:47:16.854775804";

        let array = StringArray::from(vec![Some("1650-01-01 01:01:01.000001")]);

        let cast_options = CastOptions {
            safe: false,
            format_options: FormatOptions::default(),
        };

        let result = cast_string_to_timestamp::<i32, TimestampNanosecondType>(
            &array,
            &None::<Arc<str>>,
            &cast_options,
        );

        let err = result.unwrap_err();
        assert_eq!(
            err.to_string(),
            format!(
                "Cast error: Overflow converting {} to Nanosecond. {}",
                array.value(0),
                EXPECTED_ERROR_MESSAGE
            )
        );
    }

    #[test]
    fn test_cast_date32_to_timestamp() {
        let a = Date32Array::from(vec![Some(18628), Some(18993), None]); // 2021-1-1, 2022-1-1
        let array = Arc::new(a) as ArrayRef;
        let b = cast(&array, &DataType::Timestamp(TimeUnit::Second, None)).unwrap();
        let c = b.as_primitive::<TimestampSecondType>();
        assert_eq!(1609459200, c.value(0));
        assert_eq!(1640995200, c.value(1));
        assert!(c.is_null(2));
    }

    #[test]
    fn test_cast_date32_to_timestamp_ms() {
        let a = Date32Array::from(vec![Some(18628), Some(18993), None]); // 2021-1-1, 2022-1-1
        let array = Arc::new(a) as ArrayRef;
        let b = cast(&array, &DataType::Timestamp(TimeUnit::Millisecond, None)).unwrap();
        let c = b
            .as_any()
            .downcast_ref::<TimestampMillisecondArray>()
            .unwrap();
        assert_eq!(1609459200000, c.value(0));
        assert_eq!(1640995200000, c.value(1));
        assert!(c.is_null(2));
    }

    #[test]
    fn test_cast_date32_to_timestamp_us() {
        let a = Date32Array::from(vec![Some(18628), Some(18993), None]); // 2021-1-1, 2022-1-1
        let array = Arc::new(a) as ArrayRef;
        let b = cast(&array, &DataType::Timestamp(TimeUnit::Microsecond, None)).unwrap();
        let c = b
            .as_any()
            .downcast_ref::<TimestampMicrosecondArray>()
            .unwrap();
        assert_eq!(1609459200000000, c.value(0));
        assert_eq!(1640995200000000, c.value(1));
        assert!(c.is_null(2));
    }

    #[test]
    fn test_cast_date32_to_timestamp_ns() {
        let a = Date32Array::from(vec![Some(18628), Some(18993), None]); // 2021-1-1, 2022-1-1
        let array = Arc::new(a) as ArrayRef;
        let b = cast(&array, &DataType::Timestamp(TimeUnit::Nanosecond, None)).unwrap();
        let c = b
            .as_any()
            .downcast_ref::<TimestampNanosecondArray>()
            .unwrap();
        assert_eq!(1609459200000000000, c.value(0));
        assert_eq!(1640995200000000000, c.value(1));
        assert!(c.is_null(2));
    }

    #[test]
    fn test_timezone_cast() {
        let a = StringArray::from(vec![
            "2000-01-01T12:00:00", // date + time valid
            "2020-12-15T12:34:56", // date + time valid
        ]);
        let array = Arc::new(a) as ArrayRef;
        let b = cast(&array, &DataType::Timestamp(TimeUnit::Nanosecond, None)).unwrap();
        let v = b.as_primitive::<TimestampNanosecondType>();

        assert_eq!(v.value(0), 946728000000000000);
        assert_eq!(v.value(1), 1608035696000000000);

        let b = cast(
            &b,
            &DataType::Timestamp(TimeUnit::Nanosecond, Some("+00:00".into())),
        )
        .unwrap();
        let v = b.as_primitive::<TimestampNanosecondType>();

        assert_eq!(v.value(0), 946728000000000000);
        assert_eq!(v.value(1), 1608035696000000000);

        let b = cast(
            &b,
            &DataType::Timestamp(TimeUnit::Millisecond, Some("+02:00".into())),
        )
        .unwrap();
        let v = b.as_primitive::<TimestampMillisecondType>();

        assert_eq!(v.value(0), 946728000000);
        assert_eq!(v.value(1), 1608035696000);
    }

    #[test]
    fn test_cast_utf8_to_timestamp() {
        fn test_tz(tz: Arc<str>) {
            let valid = StringArray::from(vec![
                "2023-01-01 04:05:06.789000-08:00",
                "2023-01-01 04:05:06.789000-07:00",
                "2023-01-01 04:05:06.789 -0800",
                "2023-01-01 04:05:06.789 -08:00",
                "2023-01-01 040506 +0730",
                "2023-01-01 040506 +07:30",
                "2023-01-01 04:05:06.789",
                "2023-01-01 04:05:06",
                "2023-01-01",
            ]);

            let array = Arc::new(valid) as ArrayRef;
            let b = cast_with_options(
                &array,
                &DataType::Timestamp(TimeUnit::Nanosecond, Some(tz.clone())),
                &CastOptions {
                    safe: false,
                    format_options: FormatOptions::default(),
                },
            )
            .unwrap();

            let tz = tz.as_ref().parse().unwrap();

            let as_tz =
                |v: i64| as_datetime_with_timezone::<TimestampNanosecondType>(v, tz).unwrap();

            let as_utc = |v: &i64| as_tz(*v).naive_utc().to_string();
            let as_local = |v: &i64| as_tz(*v).naive_local().to_string();

            let values = b.as_primitive::<TimestampNanosecondType>().values();
            let utc_results: Vec<_> = values.iter().map(as_utc).collect();
            let local_results: Vec<_> = values.iter().map(as_local).collect();

            // Absolute timestamps should be parsed preserving the same UTC instant
            assert_eq!(
                &utc_results[..6],
                &[
                    "2023-01-01 12:05:06.789".to_string(),
                    "2023-01-01 11:05:06.789".to_string(),
                    "2023-01-01 12:05:06.789".to_string(),
                    "2023-01-01 12:05:06.789".to_string(),
                    "2022-12-31 20:35:06".to_string(),
                    "2022-12-31 20:35:06".to_string(),
                ]
            );
            // Non-absolute timestamps should be parsed preserving the same local instant
            assert_eq!(
                &local_results[6..],
                &[
                    "2023-01-01 04:05:06.789".to_string(),
                    "2023-01-01 04:05:06".to_string(),
                    "2023-01-01 00:00:00".to_string()
                ]
            )
        }

        test_tz("+00:00".into());
        test_tz("+02:00".into());
    }

    #[test]
    fn test_cast_invalid_utf8() {
        let v1: &[u8] = b"\xFF invalid";
        let v2: &[u8] = b"\x00 Foo";
        let s = BinaryArray::from(vec![v1, v2]);
        let options = CastOptions {
            safe: true,
            format_options: FormatOptions::default(),
        };
        let array = cast_with_options(&s, &DataType::Utf8, &options).unwrap();
        let a = array.as_string::<i32>();
        a.to_data().validate_full().unwrap();

        assert_eq!(a.null_count(), 1);
        assert_eq!(a.len(), 2);
        assert!(a.is_null(0));
        assert_eq!(a.value(0), "");
        assert_eq!(a.value(1), "\x00 Foo");
    }

    #[test]
    fn test_cast_utf8_to_timestamptz() {
        let valid = StringArray::from(vec!["2023-01-01"]);

        let array = Arc::new(valid) as ArrayRef;
        let b = cast(
            &array,
            &DataType::Timestamp(TimeUnit::Nanosecond, Some("+00:00".into())),
        )
        .unwrap();

        let expect = DataType::Timestamp(TimeUnit::Nanosecond, Some("+00:00".into()));

        assert_eq!(b.data_type(), &expect);
        let c = b
            .as_any()
            .downcast_ref::<TimestampNanosecondArray>()
            .unwrap();
        assert_eq!(1672531200000000000, c.value(0));
    }

    #[test]
    fn test_cast_decimal_to_string() {
        assert!(can_cast_types(
            &DataType::Decimal128(10, 4),
            &DataType::Utf8View
        ));
        assert!(can_cast_types(
            &DataType::Decimal256(38, 10),
            &DataType::Utf8View
        ));

        macro_rules! assert_decimal_values {
            ($array:expr) => {
                let c = $array;
                assert_eq!("1123.454", c.value(0));
                assert_eq!("2123.456", c.value(1));
                assert_eq!("-3123.453", c.value(2));
                assert_eq!("-3123.456", c.value(3));
                assert_eq!("0.000", c.value(4));
                assert_eq!("0.123", c.value(5));
                assert_eq!("1234.567", c.value(6));
                assert_eq!("-1234.567", c.value(7));
                assert!(c.is_null(8));
            };
        }

        fn test_decimal_to_string<IN: ArrowPrimitiveType, OffsetSize: OffsetSizeTrait>(
            output_type: DataType,
            array: PrimitiveArray<IN>,
        ) {
            let b = cast(&array, &output_type).unwrap();

            assert_eq!(b.data_type(), &output_type);
            match b.data_type() {
                DataType::Utf8View => {
                    let c = b.as_string_view();
                    assert_decimal_values!(c);
                }
                DataType::Utf8 | DataType::LargeUtf8 => {
                    let c = b.as_string::<OffsetSize>();
                    assert_decimal_values!(c);
                }
                _ => (),
            }
        }

        let array128: Vec<Option<i128>> = vec![
            Some(1123454),
            Some(2123456),
            Some(-3123453),
            Some(-3123456),
            Some(0),
            Some(123),
            Some(123456789),
            Some(-123456789),
            None,
        ];
        let array256: Vec<Option<i256>> = array128
            .iter()
            .map(|num| num.map(i256::from_i128))
            .collect();

        test_decimal_to_string::<Decimal128Type, i32>(
            DataType::Utf8View,
            create_decimal_array(array128.clone(), 7, 3).unwrap(),
        );
        test_decimal_to_string::<Decimal128Type, i32>(
            DataType::Utf8,
            create_decimal_array(array128.clone(), 7, 3).unwrap(),
        );
        test_decimal_to_string::<Decimal128Type, i64>(
            DataType::LargeUtf8,
            create_decimal_array(array128, 7, 3).unwrap(),
        );

        test_decimal_to_string::<Decimal256Type, i32>(
            DataType::Utf8View,
            create_decimal256_array(array256.clone(), 7, 3).unwrap(),
        );
        test_decimal_to_string::<Decimal256Type, i32>(
            DataType::Utf8,
            create_decimal256_array(array256.clone(), 7, 3).unwrap(),
        );
        test_decimal_to_string::<Decimal256Type, i64>(
            DataType::LargeUtf8,
            create_decimal256_array(array256, 7, 3).unwrap(),
        );
    }

    #[test]
    fn test_cast_numeric_to_decimal128_precision_overflow() {
        let array = Int64Array::from(vec![1234567]);
        let array = Arc::new(array) as ArrayRef;
        let casted_array = cast_with_options(
            &array,
            &DataType::Decimal128(7, 3),
            &CastOptions {
                safe: true,
                format_options: FormatOptions::default(),
            },
        );
        assert!(casted_array.is_ok());
        assert!(casted_array.unwrap().is_null(0));

        let err = cast_with_options(
            &array,
            &DataType::Decimal128(7, 3),
            &CastOptions {
                safe: false,
                format_options: FormatOptions::default(),
            },
        );
        assert_eq!("Invalid argument error: 1234567000 is too large to store in a Decimal128 of precision 7. Max is 9999999", err.unwrap_err().to_string());
    }

    #[test]
    fn test_cast_numeric_to_decimal256_precision_overflow() {
        let array = Int64Array::from(vec![1234567]);
        let array = Arc::new(array) as ArrayRef;
        let casted_array = cast_with_options(
            &array,
            &DataType::Decimal256(7, 3),
            &CastOptions {
                safe: true,
                format_options: FormatOptions::default(),
            },
        );
        assert!(casted_array.is_ok());
        assert!(casted_array.unwrap().is_null(0));

        let err = cast_with_options(
            &array,
            &DataType::Decimal256(7, 3),
            &CastOptions {
                safe: false,
                format_options: FormatOptions::default(),
            },
        );
        assert_eq!("Invalid argument error: 1234567000 is too large to store in a Decimal256 of precision 7. Max is 9999999", err.unwrap_err().to_string());
    }

    /// helper function to test casting from duration to interval
    fn cast_from_duration_to_interval<T: ArrowTemporalType<Native = i64>>(
        array: Vec<i64>,
        cast_options: &CastOptions,
    ) -> Result<PrimitiveArray<IntervalMonthDayNanoType>, ArrowError> {
        let array = PrimitiveArray::<T>::new(array.into(), None);
        let array = Arc::new(array) as ArrayRef;
        let interval = DataType::Interval(IntervalUnit::MonthDayNano);
        let out = cast_with_options(&array, &interval, cast_options)?;
        let out = out.as_primitive::<IntervalMonthDayNanoType>().clone();
        Ok(out)
    }

    #[test]
    fn test_cast_from_duration_to_interval() {
        // from duration second to interval month day nano
        let array = vec![1234567];
        let casted_array =
            cast_from_duration_to_interval::<DurationSecondType>(array, &CastOptions::default())
                .unwrap();
        assert_eq!(
            casted_array.data_type(),
            &DataType::Interval(IntervalUnit::MonthDayNano)
        );
        assert_eq!(
            casted_array.value(0),
            IntervalMonthDayNano::new(0, 0, 1234567000000000)
        );

        let array = vec![i64::MAX];
        let casted_array = cast_from_duration_to_interval::<DurationSecondType>(
            array.clone(),
            &CastOptions::default(),
        )
        .unwrap();
        assert!(!casted_array.is_valid(0));

        let casted_array = cast_from_duration_to_interval::<DurationSecondType>(
            array,
            &CastOptions {
                safe: false,
                format_options: FormatOptions::default(),
            },
        );
        assert!(casted_array.is_err());

        // from duration millisecond to interval month day nano
        let array = vec![1234567];
        let casted_array = cast_from_duration_to_interval::<DurationMillisecondType>(
            array,
            &CastOptions::default(),
        )
        .unwrap();
        assert_eq!(
            casted_array.data_type(),
            &DataType::Interval(IntervalUnit::MonthDayNano)
        );
        assert_eq!(
            casted_array.value(0),
            IntervalMonthDayNano::new(0, 0, 1234567000000)
        );

        let array = vec![i64::MAX];
        let casted_array = cast_from_duration_to_interval::<DurationMillisecondType>(
            array.clone(),
            &CastOptions::default(),
        )
        .unwrap();
        assert!(!casted_array.is_valid(0));

        let casted_array = cast_from_duration_to_interval::<DurationMillisecondType>(
            array,
            &CastOptions {
                safe: false,
                format_options: FormatOptions::default(),
            },
        );
        assert!(casted_array.is_err());

        // from duration microsecond to interval month day nano
        let array = vec![1234567];
        let casted_array = cast_from_duration_to_interval::<DurationMicrosecondType>(
            array,
            &CastOptions::default(),
        )
        .unwrap();
        assert_eq!(
            casted_array.data_type(),
            &DataType::Interval(IntervalUnit::MonthDayNano)
        );
        assert_eq!(
            casted_array.value(0),
            IntervalMonthDayNano::new(0, 0, 1234567000)
        );

        let array = vec![i64::MAX];
        let casted_array = cast_from_duration_to_interval::<DurationMicrosecondType>(
            array.clone(),
            &CastOptions::default(),
        )
        .unwrap();
        assert!(!casted_array.is_valid(0));

        let casted_array = cast_from_duration_to_interval::<DurationMicrosecondType>(
            array,
            &CastOptions {
                safe: false,
                format_options: FormatOptions::default(),
            },
        );
        assert!(casted_array.is_err());

        // from duration nanosecond to interval month day nano
        let array = vec![1234567];
        let casted_array = cast_from_duration_to_interval::<DurationNanosecondType>(
            array,
            &CastOptions::default(),
        )
        .unwrap();
        assert_eq!(
            casted_array.data_type(),
            &DataType::Interval(IntervalUnit::MonthDayNano)
        );
        assert_eq!(
            casted_array.value(0),
            IntervalMonthDayNano::new(0, 0, 1234567)
        );

        let array = vec![i64::MAX];
        let casted_array = cast_from_duration_to_interval::<DurationNanosecondType>(
            array,
            &CastOptions {
                safe: false,
                format_options: FormatOptions::default(),
            },
        )
        .unwrap();
        assert_eq!(
            casted_array.value(0),
            IntervalMonthDayNano::new(0, 0, i64::MAX)
        );
    }

    /// helper function to test casting from interval to duration
    fn cast_from_interval_to_duration<T: ArrowTemporalType>(
        array: &IntervalMonthDayNanoArray,
        cast_options: &CastOptions,
    ) -> Result<PrimitiveArray<T>, ArrowError> {
        let casted_array = cast_with_options(&array, &T::DATA_TYPE, cast_options)?;
        casted_array
            .as_any()
            .downcast_ref::<PrimitiveArray<T>>()
            .ok_or_else(|| {
                ArrowError::ComputeError(format!("Failed to downcast to {}", T::DATA_TYPE))
            })
            .cloned()
    }

    #[test]
    fn test_cast_from_interval_to_duration() {
        let nullable = CastOptions::default();
        let fallible = CastOptions {
            safe: false,
            format_options: FormatOptions::default(),
        };
        let v = IntervalMonthDayNano::new(0, 0, 1234567);

        // from interval month day nano to duration second
        let array = vec![v].into();
        let casted_array: DurationSecondArray =
            cast_from_interval_to_duration(&array, &nullable).unwrap();
        assert_eq!(casted_array.value(0), 0);

        let array = vec![IntervalMonthDayNano::MAX].into();
        let casted_array: DurationSecondArray =
            cast_from_interval_to_duration(&array, &nullable).unwrap();
        assert!(!casted_array.is_valid(0));

        let res = cast_from_interval_to_duration::<DurationSecondType>(&array, &fallible);
        assert!(res.is_err());

        // from interval month day nano to duration millisecond
        let array = vec![v].into();
        let casted_array: DurationMillisecondArray =
            cast_from_interval_to_duration(&array, &nullable).unwrap();
        assert_eq!(casted_array.value(0), 1);

        let array = vec![IntervalMonthDayNano::MAX].into();
        let casted_array: DurationMillisecondArray =
            cast_from_interval_to_duration(&array, &nullable).unwrap();
        assert!(!casted_array.is_valid(0));

        let res = cast_from_interval_to_duration::<DurationMillisecondType>(&array, &fallible);
        assert!(res.is_err());

        // from interval month day nano to duration microsecond
        let array = vec![v].into();
        let casted_array: DurationMicrosecondArray =
            cast_from_interval_to_duration(&array, &nullable).unwrap();
        assert_eq!(casted_array.value(0), 1234);

        let array = vec![IntervalMonthDayNano::MAX].into();
        let casted_array =
            cast_from_interval_to_duration::<DurationMicrosecondType>(&array, &nullable).unwrap();
        assert!(!casted_array.is_valid(0));

        let casted_array =
            cast_from_interval_to_duration::<DurationMicrosecondType>(&array, &fallible);
        assert!(casted_array.is_err());

        // from interval month day nano to duration nanosecond
        let array = vec![v].into();
        let casted_array: DurationNanosecondArray =
            cast_from_interval_to_duration(&array, &nullable).unwrap();
        assert_eq!(casted_array.value(0), 1234567);

        let array = vec![IntervalMonthDayNano::MAX].into();
        let casted_array: DurationNanosecondArray =
            cast_from_interval_to_duration(&array, &nullable).unwrap();
        assert!(!casted_array.is_valid(0));

        let casted_array =
            cast_from_interval_to_duration::<DurationNanosecondType>(&array, &fallible);
        assert!(casted_array.is_err());

        let array = vec![
            IntervalMonthDayNanoType::make_value(0, 1, 0),
            IntervalMonthDayNanoType::make_value(-1, 0, 0),
            IntervalMonthDayNanoType::make_value(1, 1, 0),
            IntervalMonthDayNanoType::make_value(1, 0, 1),
            IntervalMonthDayNanoType::make_value(0, 0, -1),
        ]
        .into();
        let casted_array =
            cast_from_interval_to_duration::<DurationNanosecondType>(&array, &nullable).unwrap();
        assert!(!casted_array.is_valid(0));
        assert!(!casted_array.is_valid(1));
        assert!(!casted_array.is_valid(2));
        assert!(!casted_array.is_valid(3));
        assert!(casted_array.is_valid(4));
        assert_eq!(casted_array.value(4), -1);
    }

    /// helper function to test casting from interval year month to interval month day nano
    fn cast_from_interval_year_month_to_interval_month_day_nano(
        array: Vec<i32>,
        cast_options: &CastOptions,
    ) -> Result<PrimitiveArray<IntervalMonthDayNanoType>, ArrowError> {
        let array = PrimitiveArray::<IntervalYearMonthType>::from(array);
        let array = Arc::new(array) as ArrayRef;
        let casted_array = cast_with_options(
            &array,
            &DataType::Interval(IntervalUnit::MonthDayNano),
            cast_options,
        )?;
        casted_array
            .as_any()
            .downcast_ref::<IntervalMonthDayNanoArray>()
            .ok_or_else(|| {
                ArrowError::ComputeError(
                    "Failed to downcast to IntervalMonthDayNanoArray".to_string(),
                )
            })
            .cloned()
    }

    #[test]
    fn test_cast_from_interval_year_month_to_interval_month_day_nano() {
        // from interval year month to interval month day nano
        let array = vec![1234567];
        let casted_array = cast_from_interval_year_month_to_interval_month_day_nano(
            array,
            &CastOptions::default(),
        )
        .unwrap();
        assert_eq!(
            casted_array.data_type(),
            &DataType::Interval(IntervalUnit::MonthDayNano)
        );
        assert_eq!(
            casted_array.value(0),
            IntervalMonthDayNano::new(1234567, 0, 0)
        );
    }

    /// helper function to test casting from interval day time to interval month day nano
    fn cast_from_interval_day_time_to_interval_month_day_nano(
        array: Vec<IntervalDayTime>,
        cast_options: &CastOptions,
    ) -> Result<PrimitiveArray<IntervalMonthDayNanoType>, ArrowError> {
        let array = PrimitiveArray::<IntervalDayTimeType>::from(array);
        let array = Arc::new(array) as ArrayRef;
        let casted_array = cast_with_options(
            &array,
            &DataType::Interval(IntervalUnit::MonthDayNano),
            cast_options,
        )?;
        Ok(casted_array
            .as_primitive::<IntervalMonthDayNanoType>()
            .clone())
    }

    #[test]
    fn test_cast_from_interval_day_time_to_interval_month_day_nano() {
        // from interval day time to interval month day nano
        let array = vec![IntervalDayTime::new(123, 0)];
        let casted_array =
            cast_from_interval_day_time_to_interval_month_day_nano(array, &CastOptions::default())
                .unwrap();
        assert_eq!(
            casted_array.data_type(),
            &DataType::Interval(IntervalUnit::MonthDayNano)
        );
        assert_eq!(casted_array.value(0), IntervalMonthDayNano::new(0, 123, 0));
    }

    #[test]
    fn test_cast_below_unixtimestamp() {
        let valid = StringArray::from(vec![
            "1900-01-03 23:59:59",
            "1969-12-31 00:00:01",
            "1989-12-31 00:00:01",
        ]);

        let array = Arc::new(valid) as ArrayRef;
        let casted_array = cast_with_options(
            &array,
            &DataType::Timestamp(TimeUnit::Nanosecond, Some("+00:00".into())),
            &CastOptions {
                safe: false,
                format_options: FormatOptions::default(),
            },
        )
        .unwrap();

        let ts_array = casted_array
            .as_primitive::<TimestampNanosecondType>()
            .values()
            .iter()
            .map(|ts| ts / 1_000_000)
            .collect::<Vec<_>>();

        let array = TimestampMillisecondArray::from(ts_array).with_timezone("+00:00".to_string());
        let casted_array = cast(&array, &DataType::Date32).unwrap();
        let date_array = casted_array.as_primitive::<Date32Type>();
        let casted_array = cast(&date_array, &DataType::Utf8).unwrap();
        let string_array = casted_array.as_string::<i32>();
        assert_eq!("1900-01-03", string_array.value(0));
        assert_eq!("1969-12-31", string_array.value(1));
        assert_eq!("1989-12-31", string_array.value(2));
    }

    #[test]
    fn test_nested_list() {
        let mut list = ListBuilder::new(Int32Builder::new());
        list.append_value([Some(1), Some(2), Some(3)]);
        list.append_value([Some(4), None, Some(6)]);
        let list = list.finish();

        let to_field = Field::new("nested", list.data_type().clone(), false);
        let to = DataType::List(Arc::new(to_field));
        let out = cast(&list, &to).unwrap();
        let opts = FormatOptions::default().with_null("null");
        let formatted = ArrayFormatter::try_new(out.as_ref(), &opts).unwrap();

        assert_eq!(formatted.value(0).to_string(), "[[1], [2], [3]]");
        assert_eq!(formatted.value(1).to_string(), "[[4], [null], [6]]");
    }

    #[test]
    fn test_nested_list_cast() {
        let mut builder = ListBuilder::new(ListBuilder::new(Int32Builder::new()));
        builder.append_value([Some([Some(1), Some(2), None]), None]);
        builder.append_value([None, Some([]), None]);
        builder.append_null();
        builder.append_value([Some([Some(2), Some(3)])]);
        let start = builder.finish();

        let mut builder = LargeListBuilder::new(LargeListBuilder::new(Int8Builder::new()));
        builder.append_value([Some([Some(1), Some(2), None]), None]);
        builder.append_value([None, Some([]), None]);
        builder.append_null();
        builder.append_value([Some([Some(2), Some(3)])]);
        let expected = builder.finish();

        let actual = cast(&start, expected.data_type()).unwrap();
        assert_eq!(actual.as_ref(), &expected);
    }

    const CAST_OPTIONS: CastOptions<'static> = CastOptions {
        safe: true,
        format_options: FormatOptions::new(),
    };

    #[test]
    #[allow(clippy::assertions_on_constants)]
    fn test_const_options() {
        assert!(CAST_OPTIONS.safe)
    }

    #[test]
    fn test_list_format_options() {
        let options = CastOptions {
            safe: false,
            format_options: FormatOptions::default().with_null("null"),
        };
        let array = ListArray::from_iter_primitive::<Int32Type, _, _>(vec![
            Some(vec![Some(0), Some(1), Some(2)]),
            Some(vec![Some(0), None, Some(2)]),
        ]);
        let a = cast_with_options(&array, &DataType::Utf8, &options).unwrap();
        let r: Vec<_> = a.as_string::<i32>().iter().flatten().collect();
        assert_eq!(r, &["[0, 1, 2]", "[0, null, 2]"]);
    }
    #[test]
    fn test_cast_string_to_timestamp_invalid_tz() {
        // content after Z should be ignored
        let bad_timestamp = "2023-12-05T21:58:10.45ZZTOP";
        let array = StringArray::from(vec![Some(bad_timestamp)]);

        let data_types = [
            DataType::Timestamp(TimeUnit::Second, None),
            DataType::Timestamp(TimeUnit::Millisecond, None),
            DataType::Timestamp(TimeUnit::Microsecond, None),
            DataType::Timestamp(TimeUnit::Nanosecond, None),
        ];

        let cast_options = CastOptions {
            safe: false,
            ..Default::default()
        };

        for dt in data_types {
            assert_eq!(
                cast_with_options(&array, &dt, &cast_options)
                    .unwrap_err()
                    .to_string(),
                "Parser error: Invalid timezone \"ZZTOP\": only offset based timezones supported without chrono-tz feature"
            );
        }
    }
    #[test]
    fn test_cast_struct_to_struct() {
        let struct_type = DataType::Struct(
            vec![
                Field::new("a", DataType::Boolean, false),
                Field::new("b", DataType::Int32, false),
            ]
            .into(),
        );
        let to_type = DataType::Struct(
            vec![
                Field::new("a", DataType::Utf8, false),
                Field::new("b", DataType::Utf8, false),
            ]
            .into(),
        );
        let boolean = Arc::new(BooleanArray::from(vec![false, false, true, true]));
        let int = Arc::new(Int32Array::from(vec![42, 28, 19, 31]));
        let struct_array = StructArray::from(vec![
            (
                Arc::new(Field::new("b", DataType::Boolean, false)),
                boolean.clone() as ArrayRef,
            ),
            (
                Arc::new(Field::new("c", DataType::Int32, false)),
                int.clone() as ArrayRef,
            ),
        ]);
        let casted_array = cast(&struct_array, &to_type).unwrap();
        let casted_array = casted_array.as_struct();
        assert_eq!(casted_array.data_type(), &to_type);
        let casted_boolean_array = casted_array
            .column(0)
            .as_string::<i32>()
            .into_iter()
            .flatten()
            .collect::<Vec<_>>();
        let casted_int_array = casted_array
            .column(1)
            .as_string::<i32>()
            .into_iter()
            .flatten()
            .collect::<Vec<_>>();
        assert_eq!(casted_boolean_array, vec!["false", "false", "true", "true"]);
        assert_eq!(casted_int_array, vec!["42", "28", "19", "31"]);

        // test for can't cast
        let to_type = DataType::Struct(
            vec![
                Field::new("a", DataType::Date32, false),
                Field::new("b", DataType::Utf8, false),
            ]
            .into(),
        );
        assert!(!can_cast_types(&struct_type, &to_type));
        let result = cast(&struct_array, &to_type);
        assert_eq!(
            "Cast error: Casting from Boolean to Date32 not supported",
            result.unwrap_err().to_string()
        );
    }

    #[test]
    fn test_cast_struct_to_struct_nullability() {
        let boolean = Arc::new(BooleanArray::from(vec![false, false, true, true]));
        let int = Arc::new(Int32Array::from(vec![Some(42), None, Some(19), None]));
        let struct_array = StructArray::from(vec![
            (
                Arc::new(Field::new("b", DataType::Boolean, false)),
                boolean.clone() as ArrayRef,
            ),
            (
                Arc::new(Field::new("c", DataType::Int32, true)),
                int.clone() as ArrayRef,
            ),
        ]);

        // okay: nullable to nullable
        let to_type = DataType::Struct(
            vec![
                Field::new("a", DataType::Utf8, false),
                Field::new("b", DataType::Utf8, true),
            ]
            .into(),
        );
        cast(&struct_array, &to_type).expect("Cast nullable to nullable struct field should work");

        // error: nullable to non-nullable
        let to_type = DataType::Struct(
            vec![
                Field::new("a", DataType::Utf8, false),
                Field::new("b", DataType::Utf8, false),
            ]
            .into(),
        );
        cast(&struct_array, &to_type)
            .expect_err("Cast nullable to non-nullable struct field should fail");

        let boolean = Arc::new(BooleanArray::from(vec![false, false, true, true]));
        let int = Arc::new(Int32Array::from(vec![i32::MAX, 25, 1, 100]));
        let struct_array = StructArray::from(vec![
            (
                Arc::new(Field::new("b", DataType::Boolean, false)),
                boolean.clone() as ArrayRef,
            ),
            (
                Arc::new(Field::new("c", DataType::Int32, false)),
                int.clone() as ArrayRef,
            ),
        ]);

        // okay: non-nullable to non-nullable
        let to_type = DataType::Struct(
            vec![
                Field::new("a", DataType::Utf8, false),
                Field::new("b", DataType::Utf8, false),
            ]
            .into(),
        );
        cast(&struct_array, &to_type)
            .expect("Cast non-nullable to non-nullable struct field should work");

        // err: non-nullable to non-nullable but overflowing return null during casting
        let to_type = DataType::Struct(
            vec![
                Field::new("a", DataType::Utf8, false),
                Field::new("b", DataType::Int8, false),
            ]
            .into(),
        );
        cast(&struct_array, &to_type).expect_err(
            "Cast non-nullable to non-nullable struct field returning null should fail",
        );
    }
}<|MERGE_RESOLUTION|>--- conflicted
+++ resolved
@@ -182,17 +182,11 @@
         (Decimal128(_, _) | Decimal256(_, _), UInt8 | UInt16 | UInt32 | UInt64) |
         // decimal to signed numeric
         (Decimal128(_, _) | Decimal256(_, _), Null | Int8 | Int16 | Int32 | Int64 | Float32 | Float64) => true,
-<<<<<<< HEAD
         // decimal to string
         (Decimal128(_, _) | Decimal256(_, _), Utf8View | Utf8 | LargeUtf8) => true,
-        // Utf8 to decimal
-        (Utf8 | LargeUtf8, Decimal128(_, _) | Decimal256(_, _)) => true,
-=======
-        // decimal to Utf8
-        (Decimal128(_, _) | Decimal256(_, _), Utf8 | LargeUtf8) => true,
         // string to decimal
         (Utf8View | Utf8 | LargeUtf8, Decimal128(_, _) | Decimal256(_, _)) => true,
->>>>>>> b1f5c250
+
         (Struct(from_fields), Struct(to_fields)) => {
             from_fields.len() == to_fields.len() &&
                 from_fields.iter().zip(to_fields.iter()).all(|(f1, f2)| {
