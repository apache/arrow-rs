// Licensed to the Apache Software Foundation (ASF) under one
// or more contributor license agreements.  See the NOTICE file
// distributed with this work for additional information
// regarding copyright ownership.  The ASF licenses this file
// to you under the Apache License, Version 2.0 (the
// "License"); you may not use this file except in compliance
// with the License.  You may obtain a copy of the License at
//
//   http://www.apache.org/licenses/LICENSE-2.0
//
// Unless required by applicable law or agreed to in writing,
// software distributed under the License is distributed on an
// "AS IS" BASIS, WITHOUT WARRANTIES OR CONDITIONS OF ANY
// KIND, either express or implied.  See the License for the
// specific language governing permissions and limitations
// under the License.

//! Cast kernels to convert [`ArrayRef`]  between supported datatypes.
//!
//! See [`cast_with_options`] for more information on specific conversions.
//!
//! Example:
//!
//! ```
//! # use arrow_array::*;
//! # use arrow_cast::cast;
//! # use arrow_schema::DataType;
//! # use std::sync::Arc;
//! # use arrow_array::types::Float64Type;
//! # use arrow_array::cast::AsArray;
//! // int32 to float64
//! let a = Int32Array::from(vec![5, 6, 7]);
//! let b = cast(&a, &DataType::Float64).unwrap();
//! let c = b.as_primitive::<Float64Type>();
//! assert_eq!(5.0, c.value(0));
//! assert_eq!(6.0, c.value(1));
//! assert_eq!(7.0, c.value(2));
//! ```

mod decimal;
mod dictionary;
mod list;
mod map;
mod string;
use crate::cast::decimal::*;
use crate::cast::dictionary::*;
use crate::cast::list::*;
use crate::cast::map::*;
use crate::cast::string::*;

use arrow_buffer::IntervalMonthDayNano;
use arrow_data::ByteView;
use chrono::{NaiveTime, Offset, TimeZone, Utc};
use std::cmp::Ordering;
use std::sync::Arc;

use crate::display::{ArrayFormatter, FormatOptions};
use crate::parse::{
    parse_interval_day_time, parse_interval_month_day_nano, parse_interval_year_month,
    string_to_datetime, Parser,
};
use arrow_array::{builder::*, cast::*, temporal_conversions::*, timezone::Tz, types::*, *};
use arrow_buffer::{i256, ArrowNativeType, OffsetBuffer};
use arrow_data::transform::MutableArrayData;
use arrow_data::ArrayData;
use arrow_schema::*;
use arrow_select::take::take;
use num::cast::AsPrimitive;
use num::{NumCast, ToPrimitive};

/// CastOptions provides a way to override the default cast behaviors
#[derive(Debug, Clone, PartialEq, Eq, Hash)]
pub struct CastOptions<'a> {
    /// how to handle cast failures, either return NULL (safe=true) or return ERR (safe=false)
    pub safe: bool,
    /// Formatting options when casting from temporal types to string
    pub format_options: FormatOptions<'a>,
}

impl Default for CastOptions<'_> {
    fn default() -> Self {
        Self {
            safe: true,
            format_options: FormatOptions::default(),
        }
    }
}

/// Return true if a value of type `from_type` can be cast into a value of `to_type`.
///
/// See [`cast_with_options`] for more information
pub fn can_cast_types(from_type: &DataType, to_type: &DataType) -> bool {
    use self::DataType::*;
    use self::IntervalUnit::*;
    use self::TimeUnit::*;
    if from_type == to_type {
        return true;
    }

    match (from_type, to_type) {
        (
            Null,
            Boolean
            | Int8
            | UInt8
            | Int16
            | UInt16
            | Int32
            | UInt32
            | Float32
            | Date32
            | Time32(_)
            | Int64
            | UInt64
            | Float64
            | Date64
            | Timestamp(_, _)
            | Time64(_)
            | Duration(_)
            | Interval(_)
            | FixedSizeBinary(_)
            | Binary
            | Utf8
            | LargeBinary
            | LargeUtf8
            | BinaryView
            | Utf8View
            | List(_)
            | LargeList(_)
            | FixedSizeList(_, _)
            | Struct(_)
            | Map(_, _)
            | Dictionary(_, _),
        ) => true,
        // Dictionary/List conditions should be put in front of others
        (Dictionary(_, from_value_type), Dictionary(_, to_value_type)) => {
            can_cast_types(from_value_type, to_value_type)
        }
        (Dictionary(_, value_type), _) => can_cast_types(value_type, to_type),
        (_, Dictionary(_, value_type)) => can_cast_types(from_type, value_type),
        (List(list_from) | LargeList(list_from), List(list_to) | LargeList(list_to)) => {
            can_cast_types(list_from.data_type(), list_to.data_type())
        }
        (List(list_from) | LargeList(list_from), Utf8 | LargeUtf8) => {
            can_cast_types(list_from.data_type(), to_type)
        }
        (List(list_from) | LargeList(list_from), FixedSizeList(list_to, _)) => {
            can_cast_types(list_from.data_type(), list_to.data_type())
        }
        (List(_), _) => false,
        (FixedSizeList(list_from,_), List(list_to)) |
        (FixedSizeList(list_from,_), LargeList(list_to)) => {
            can_cast_types(list_from.data_type(), list_to.data_type())
        }
        (FixedSizeList(inner, size), FixedSizeList(inner_to, size_to)) if size == size_to => {
            can_cast_types(inner.data_type(), inner_to.data_type())
        }
        (_, List(list_to)) => can_cast_types(from_type, list_to.data_type()),
        (_, LargeList(list_to)) => can_cast_types(from_type, list_to.data_type()),
        (_, FixedSizeList(list_to,size)) if *size == 1 => {
            can_cast_types(from_type, list_to.data_type())},
        (FixedSizeList(list_from,size), _) if *size == 1 => {
            can_cast_types(list_from.data_type(), to_type)},
        (Map(from_entries,ordered_from), Map(to_entries, ordered_to)) if ordered_from == ordered_to =>
            match (key_field(from_entries), key_field(to_entries), value_field(from_entries), value_field(to_entries)) {
                (Some(from_key), Some(to_key), Some(from_value), Some(to_value)) =>
                    can_cast_types(from_key.data_type(), to_key.data_type()) && can_cast_types(from_value.data_type(), to_value.data_type()),
                _ => false
            },
        // cast one decimal type to another decimal type
        (Decimal128(_, _), Decimal128(_, _)) => true,
        (Decimal256(_, _), Decimal256(_, _)) => true,
        (Decimal128(_, _), Decimal256(_, _)) => true,
        (Decimal256(_, _), Decimal128(_, _)) => true,
        // unsigned integer to decimal
        (UInt8 | UInt16 | UInt32 | UInt64, Decimal128(_, _)) |
        (UInt8 | UInt16 | UInt32 | UInt64, Decimal256(_, _)) |
        // signed numeric to decimal
        (Null | Int8 | Int16 | Int32 | Int64 | Float32 | Float64, Decimal128(_, _)) |
        (Null | Int8 | Int16 | Int32 | Int64 | Float32 | Float64, Decimal256(_, _)) |
        // decimal to unsigned numeric
        (Decimal128(_, _) | Decimal256(_, _), UInt8 | UInt16 | UInt32 | UInt64) |
        // decimal to signed numeric
        (Decimal128(_, _) | Decimal256(_, _), Null | Int8 | Int16 | Int32 | Int64 | Float32 | Float64) => true,
        // decimal to string
        (Decimal128(_, _) | Decimal256(_, _), Utf8View | Utf8 | LargeUtf8) => true,
        // string to decimal
        (Utf8View | Utf8 | LargeUtf8, Decimal128(_, _) | Decimal256(_, _)) => true,
        (Struct(from_fields), Struct(to_fields)) => {
            from_fields.len() == to_fields.len() &&
                from_fields.iter().zip(to_fields.iter()).all(|(f1, f2)| {
                    // Assume that nullability between two structs are compatible, if not,
                    // cast kernel will return error.
                    can_cast_types(f1.data_type(), f2.data_type())
                })
        }
        (Struct(_), _) => false,
        (_, Struct(_)) => false,
        (_, Boolean) => {
            DataType::is_integer(from_type)
                || DataType::is_floating(from_type)
                || from_type == &Utf8View
                || from_type == &Utf8
                || from_type == &LargeUtf8
        }
        (Boolean, _) => {
            DataType::is_integer(to_type)
                || DataType::is_floating(to_type)
                || to_type == &Utf8View
                || to_type == &Utf8
                || to_type == &LargeUtf8
        }

        (Binary, LargeBinary | Utf8 | LargeUtf8 | FixedSizeBinary(_) | BinaryView | Utf8View ) => true,
        (LargeBinary, Binary | Utf8 | LargeUtf8 | FixedSizeBinary(_) | BinaryView | Utf8View ) => true,
        (FixedSizeBinary(_), Binary | LargeBinary) => true,
        (
            Utf8 | LargeUtf8 | Utf8View,
            Binary
            | LargeBinary
            | Utf8
            | LargeUtf8
            | Date32
            | Date64
            | Time32(Second)
            | Time32(Millisecond)
            | Time64(Microsecond)
            | Time64(Nanosecond)
            | Timestamp(Second, _)
            | Timestamp(Millisecond, _)
            | Timestamp(Microsecond, _)
            | Timestamp(Nanosecond, _)
            | Interval(_)
            | BinaryView,
        ) => true,
        (Utf8 | LargeUtf8, Utf8View) => true,
        (BinaryView, Binary | LargeBinary | Utf8 | LargeUtf8 | Utf8View ) => true,
        (Utf8View | Utf8 | LargeUtf8, _) => to_type.is_numeric() && to_type != &Float16,
        (_, Utf8 | LargeUtf8) => from_type.is_primitive(),
        (_, Utf8View) => from_type.is_numeric(),

        (_, Binary | LargeBinary) => from_type.is_integer(),

        // start numeric casts
        (
            UInt8 | UInt16 | UInt32 | UInt64 | Int8 | Int16 | Int32 | Int64 | Float16 | Float32 | Float64,
            UInt8 | UInt16 | UInt32 | UInt64 | Int8 | Int16 | Int32 | Int64 | Float16 | Float32 | Float64,
        ) => true,
        // end numeric casts

        // temporal casts
        (Int32, Date32 | Date64 | Time32(_)) => true,
        (Date32, Int32 | Int64) => true,
        (Time32(_), Int32) => true,
        (Int64, Date64 | Date32 | Time64(_)) => true,
        (Date64, Int64 | Int32) => true,
        (Time64(_), Int64) => true,
        (Date32 | Date64, Date32 | Date64) => true,
        // time casts
        (Time32(_), Time32(_)) => true,
        (Time32(_), Time64(_)) => true,
        (Time64(_), Time64(_)) => true,
        (Time64(_), Time32(to_unit)) => {
            matches!(to_unit, Second | Millisecond)
        }
        (Timestamp(_, _), _) if to_type.is_numeric() => true,
        (_, Timestamp(_, _)) if from_type.is_numeric() => true,
        (Date64, Timestamp(_, None)) => true,
        (Date32, Timestamp(_, None)) => true,
        (
            Timestamp(_, _),
            Timestamp(_, _)
            | Date32
            | Date64
            | Time32(Second)
            | Time32(Millisecond)
            | Time64(Microsecond)
            | Time64(Nanosecond),
        ) => true,
        (_, Duration(_)) if from_type.is_numeric() => true,
        (Duration(_), _) if to_type.is_numeric() => true,
        (Duration(_), Duration(_)) => true,
        (Interval(from_type), Int64) => {
            match from_type {
                YearMonth => true,
                DayTime => true,
                MonthDayNano => false, // Native type is i128
            }
        }
        (Int32, Interval(to_type)) => match to_type {
            YearMonth => true,
            DayTime => false,
            MonthDayNano => false,
        },
        (Duration(_), Interval(MonthDayNano)) => true,
        (Interval(MonthDayNano), Duration(_)) => true,
        (Interval(YearMonth), Interval(MonthDayNano)) => true,
        (Interval(DayTime), Interval(MonthDayNano)) => true,
        (_, _) => false,
    }
}

/// Cast `array` to the provided data type and return a new Array with type `to_type`, if possible.
///
/// See [`cast_with_options`] for more information
pub fn cast(array: &dyn Array, to_type: &DataType) -> Result<ArrayRef, ArrowError> {
    cast_with_options(array, to_type, &CastOptions::default())
}

fn cast_integer_to_decimal<
    T: ArrowPrimitiveType,
    D: DecimalType + ArrowPrimitiveType<Native = M>,
    M,
>(
    array: &PrimitiveArray<T>,
    precision: u8,
    scale: i8,
    base: M,
    cast_options: &CastOptions,
) -> Result<ArrayRef, ArrowError>
where
    <T as ArrowPrimitiveType>::Native: AsPrimitive<M>,
    M: ArrowNativeTypeOp,
{
    let scale_factor = base.pow_checked(scale.unsigned_abs() as u32).map_err(|_| {
        ArrowError::CastError(format!(
            "Cannot cast to {:?}({}, {}). The scale causes overflow.",
            D::PREFIX,
            precision,
            scale,
        ))
    })?;

    let array = if scale < 0 {
        match cast_options.safe {
            true => array.unary_opt::<_, D>(|v| {
                v.as_()
                    .div_checked(scale_factor)
                    .ok()
                    .and_then(|v| (D::is_valid_decimal_precision(v, precision)).then_some(v))
            }),
            false => array.try_unary::<_, D, _>(|v| {
                v.as_()
                    .div_checked(scale_factor)
                    .and_then(|v| D::validate_decimal_precision(v, precision).map(|_| v))
            })?,
        }
    } else {
        match cast_options.safe {
            true => array.unary_opt::<_, D>(|v| {
                v.as_()
                    .mul_checked(scale_factor)
                    .ok()
                    .and_then(|v| (D::is_valid_decimal_precision(v, precision)).then_some(v))
            }),
            false => array.try_unary::<_, D, _>(|v| {
                v.as_()
                    .mul_checked(scale_factor)
                    .and_then(|v| D::validate_decimal_precision(v, precision).map(|_| v))
            })?,
        }
    };

    Ok(Arc::new(array.with_precision_and_scale(precision, scale)?))
}

/// Cast the array from interval year month to month day nano
fn cast_interval_year_month_to_interval_month_day_nano(
    array: &dyn Array,
    _cast_options: &CastOptions,
) -> Result<ArrayRef, ArrowError> {
    let array = array.as_primitive::<IntervalYearMonthType>();

    Ok(Arc::new(array.unary::<_, IntervalMonthDayNanoType>(|v| {
        let months = IntervalYearMonthType::to_months(v);
        IntervalMonthDayNanoType::make_value(months, 0, 0)
    })))
}

/// Cast the array from interval day time to month day nano
fn cast_interval_day_time_to_interval_month_day_nano(
    array: &dyn Array,
    _cast_options: &CastOptions,
) -> Result<ArrayRef, ArrowError> {
    let array = array.as_primitive::<IntervalDayTimeType>();
    let mul = 1_000_000;

    Ok(Arc::new(array.unary::<_, IntervalMonthDayNanoType>(|v| {
        let (days, ms) = IntervalDayTimeType::to_parts(v);
        IntervalMonthDayNanoType::make_value(0, days, ms as i64 * mul)
    })))
}

/// Cast the array from interval to duration
fn cast_month_day_nano_to_duration<D: ArrowTemporalType<Native = i64>>(
    array: &dyn Array,
    cast_options: &CastOptions,
) -> Result<ArrayRef, ArrowError> {
    let array = array.as_primitive::<IntervalMonthDayNanoType>();
    let scale = match D::DATA_TYPE {
        DataType::Duration(TimeUnit::Second) => 1_000_000_000,
        DataType::Duration(TimeUnit::Millisecond) => 1_000_000,
        DataType::Duration(TimeUnit::Microsecond) => 1_000,
        DataType::Duration(TimeUnit::Nanosecond) => 1,
        _ => unreachable!(),
    };

    if cast_options.safe {
        let iter = array.iter().map(|v| {
            v.and_then(|v| (v.days == 0 && v.months == 0).then_some(v.nanoseconds / scale))
        });
        Ok(Arc::new(unsafe {
            PrimitiveArray::<D>::from_trusted_len_iter(iter)
        }))
    } else {
        let vec = array
            .iter()
            .map(|v| {
                v.map(|v| match v.days == 0 && v.months == 0 {
                    true => Ok((v.nanoseconds) / scale),
                    _ => Err(ArrowError::ComputeError(
                        "Cannot convert interval containing non-zero months or days to duration"
                            .to_string(),
                    )),
                })
                .transpose()
            })
            .collect::<Result<Vec<_>, _>>()?;
        Ok(Arc::new(unsafe {
            PrimitiveArray::<D>::from_trusted_len_iter(vec.iter())
        }))
    }
}

/// Cast the array from duration and interval
fn cast_duration_to_interval<D: ArrowTemporalType<Native = i64>>(
    array: &dyn Array,
    cast_options: &CastOptions,
) -> Result<ArrayRef, ArrowError> {
    let array = array
        .as_any()
        .downcast_ref::<PrimitiveArray<D>>()
        .ok_or_else(|| {
            ArrowError::ComputeError(
                "Internal Error: Cannot cast duration to DurationArray of expected type"
                    .to_string(),
            )
        })?;

    let scale = match array.data_type() {
        DataType::Duration(TimeUnit::Second) => 1_000_000_000,
        DataType::Duration(TimeUnit::Millisecond) => 1_000_000,
        DataType::Duration(TimeUnit::Microsecond) => 1_000,
        DataType::Duration(TimeUnit::Nanosecond) => 1,
        _ => unreachable!(),
    };

    if cast_options.safe {
        let iter = array.iter().map(|v| {
            v.and_then(|v| {
                v.checked_mul(scale)
                    .map(|v| IntervalMonthDayNano::new(0, 0, v))
            })
        });
        Ok(Arc::new(unsafe {
            PrimitiveArray::<IntervalMonthDayNanoType>::from_trusted_len_iter(iter)
        }))
    } else {
        let vec = array
            .iter()
            .map(|v| {
                v.map(|v| {
                    if let Ok(v) = v.mul_checked(scale) {
                        Ok(IntervalMonthDayNano::new(0, 0, v))
                    } else {
                        Err(ArrowError::ComputeError(format!(
                            "Cannot cast to {:?}. Overflowing on {:?}",
                            IntervalMonthDayNanoType::DATA_TYPE,
                            v
                        )))
                    }
                })
                .transpose()
            })
            .collect::<Result<Vec<_>, _>>()?;
        Ok(Arc::new(unsafe {
            PrimitiveArray::<IntervalMonthDayNanoType>::from_trusted_len_iter(vec.iter())
        }))
    }
}

/// Cast the primitive array using [`PrimitiveArray::reinterpret_cast`]
fn cast_reinterpret_arrays<I: ArrowPrimitiveType, O: ArrowPrimitiveType<Native = I::Native>>(
    array: &dyn Array,
) -> Result<ArrayRef, ArrowError> {
    Ok(Arc::new(array.as_primitive::<I>().reinterpret_cast::<O>()))
}

fn make_timestamp_array(
    array: &PrimitiveArray<Int64Type>,
    unit: TimeUnit,
    tz: Option<Arc<str>>,
) -> ArrayRef {
    match unit {
        TimeUnit::Second => Arc::new(
            array
                .reinterpret_cast::<TimestampSecondType>()
                .with_timezone_opt(tz),
        ),
        TimeUnit::Millisecond => Arc::new(
            array
                .reinterpret_cast::<TimestampMillisecondType>()
                .with_timezone_opt(tz),
        ),
        TimeUnit::Microsecond => Arc::new(
            array
                .reinterpret_cast::<TimestampMicrosecondType>()
                .with_timezone_opt(tz),
        ),
        TimeUnit::Nanosecond => Arc::new(
            array
                .reinterpret_cast::<TimestampNanosecondType>()
                .with_timezone_opt(tz),
        ),
    }
}

fn make_duration_array(array: &PrimitiveArray<Int64Type>, unit: TimeUnit) -> ArrayRef {
    match unit {
        TimeUnit::Second => Arc::new(array.reinterpret_cast::<DurationSecondType>()),
        TimeUnit::Millisecond => Arc::new(array.reinterpret_cast::<DurationMillisecondType>()),
        TimeUnit::Microsecond => Arc::new(array.reinterpret_cast::<DurationMicrosecondType>()),
        TimeUnit::Nanosecond => Arc::new(array.reinterpret_cast::<DurationNanosecondType>()),
    }
}

fn as_time_res_with_timezone<T: ArrowPrimitiveType>(
    v: i64,
    tz: Option<Tz>,
) -> Result<NaiveTime, ArrowError> {
    let time = match tz {
        Some(tz) => as_datetime_with_timezone::<T>(v, tz).map(|d| d.time()),
        None => as_datetime::<T>(v).map(|d| d.time()),
    };

    time.ok_or_else(|| {
        ArrowError::CastError(format!(
            "Failed to create naive time with {} {}",
            std::any::type_name::<T>(),
            v
        ))
    })
}

fn timestamp_to_date32<T: ArrowTimestampType>(
    array: &PrimitiveArray<T>,
) -> Result<ArrayRef, ArrowError> {
    let err = |x: i64| {
        ArrowError::CastError(format!(
            "Cannot convert {} {x} to datetime",
            std::any::type_name::<T>()
        ))
    };

    let array: Date32Array = match array.timezone() {
        Some(tz) => {
            let tz: Tz = tz.parse()?;
            array.try_unary(|x| {
                as_datetime_with_timezone::<T>(x, tz)
                    .ok_or_else(|| err(x))
                    .map(|d| Date32Type::from_naive_date(d.date_naive()))
            })?
        }
        None => array.try_unary(|x| {
            as_datetime::<T>(x)
                .ok_or_else(|| err(x))
                .map(|d| Date32Type::from_naive_date(d.date()))
        })?,
    };
    Ok(Arc::new(array))
}

/// Try to cast `array` to `to_type` if possible.
///
/// Returns a new Array with type `to_type` if possible.
///
/// Accepts [`CastOptions`] to specify cast behavior. See also [`cast()`].
///
/// # Behavior
/// * `Boolean` to `Utf8`: `true` => '1', `false` => `0`
/// * `Utf8` to `Boolean`: `true`, `yes`, `on`, `1` => `true`, `false`, `no`, `off`, `0` => `false`,
///   short variants are accepted, other strings return null or error
/// * `Utf8` to Numeric: strings that can't be parsed to numbers return null, float strings
///   in integer casts return null
/// * Numeric to `Boolean`: 0 returns `false`, any other value returns `true`
/// * `List` to `List`: the underlying data type is cast
/// * `List` to `FixedSizeList`: the underlying data type is cast. If safe is true and a list element
///   has the wrong length it will be replaced with NULL, otherwise an error will be returned
/// * Primitive to `List`: a list array with 1 value per slot is created
/// * `Date32` and `Date64`: precision lost when going to higher interval
/// * `Time32 and `Time64`: precision lost when going to higher interval
/// * `Timestamp` and `Date{32|64}`: precision lost when going to higher interval
/// * Temporal to/from backing Primitive: zero-copy with data type change
/// * `Float32/Float64` to `Decimal(precision, scale)` rounds to the `scale` decimals
///   (i.e. casting `6.4999` to `Decimal(10, 1)` becomes `6.5`).
///
/// Unsupported Casts (check with `can_cast_types` before calling):
/// * To or from `StructArray`
/// * `List` to `Primitive`
/// * `Interval` and `Duration`
///
/// # Timestamps and Timezones
///
/// Timestamps are stored with an optional timezone in Arrow.
///
/// ## Casting timestamps to a timestamp without timezone / UTC
/// ```
/// # use arrow_array::Int64Array;
/// # use arrow_array::types::TimestampSecondType;
/// # use arrow_cast::{cast, display};
/// # use arrow_array::cast::AsArray;
/// # use arrow_schema::{DataType, TimeUnit};
/// // can use "UTC" if chrono-tz feature is enabled, here use offset based timezone
/// let data_type = DataType::Timestamp(TimeUnit::Second, None);
/// let a = Int64Array::from(vec![1_000_000_000, 2_000_000_000, 3_000_000_000]);
/// let b = cast(&a, &data_type).unwrap();
/// let b = b.as_primitive::<TimestampSecondType>(); // downcast to result type
/// assert_eq!(2_000_000_000, b.value(1)); // values are the same as the type has no timezone
/// // use display to show them (note has no trailing Z)
/// assert_eq!("2033-05-18T03:33:20", display::array_value_to_string(&b, 1).unwrap());
/// ```
///
/// ## Casting timestamps to a timestamp with timezone
///
/// Similarly to the previous example, if you cast numeric values to a timestamp
/// with timezone, the cast kernel will not change the underlying values
/// but display and other functions will interpret them as being in the provided timezone.
///
/// ```
/// # use arrow_array::Int64Array;
/// # use arrow_array::types::TimestampSecondType;
/// # use arrow_cast::{cast, display};
/// # use arrow_array::cast::AsArray;
/// # use arrow_schema::{DataType, TimeUnit};
/// // can use "Americas/New_York" if chrono-tz feature is enabled, here use offset based timezone
/// let data_type = DataType::Timestamp(TimeUnit::Second, Some("-05:00".into()));
/// let a = Int64Array::from(vec![1_000_000_000, 2_000_000_000, 3_000_000_000]);
/// let b = cast(&a, &data_type).unwrap();
/// let b = b.as_primitive::<TimestampSecondType>(); // downcast to result type
/// assert_eq!(2_000_000_000, b.value(1)); // values are still the same
/// // displayed in the target timezone (note the offset -05:00)
/// assert_eq!("2033-05-17T22:33:20-05:00", display::array_value_to_string(&b, 1).unwrap());
/// ```
/// # Casting timestamps without timezone to timestamps with timezone
///
/// When casting from a timestamp without timezone to a timestamp with
/// timezone, the cast kernel interprets the timestamp values as being in
/// the destination timezone and then adjusts the underlying value to UTC as required
///
/// However, note that when casting from a timestamp with timezone BACK to a
/// timestamp without timezone the cast kernel does not adjust the values.
///
/// Thus round trip casting a timestamp without timezone to a timestamp with
/// timezone and back to a timestamp without timezone results in different
/// values than the starting values.
///
/// ```
/// # use arrow_array::Int64Array;
/// # use arrow_array::types::{TimestampSecondType};
/// # use arrow_cast::{cast, display};
/// # use arrow_array::cast::AsArray;
/// # use arrow_schema::{DataType, TimeUnit};
/// let data_type  = DataType::Timestamp(TimeUnit::Second, None);
/// let data_type_tz = DataType::Timestamp(TimeUnit::Second, Some("-05:00".into()));
/// let a = Int64Array::from(vec![1_000_000_000, 2_000_000_000, 3_000_000_000]);
/// let b = cast(&a, &data_type).unwrap(); // cast to timestamp without timezone
/// let b = b.as_primitive::<TimestampSecondType>(); // downcast to result type
/// assert_eq!(2_000_000_000, b.value(1)); // values are still the same
/// // displayed without a timezone (note lack of offset or Z)
/// assert_eq!("2033-05-18T03:33:20", display::array_value_to_string(&b, 1).unwrap());
///
/// // Convert timestamps without a timezone to timestamps with a timezone
/// let c = cast(&b, &data_type_tz).unwrap();
/// let c = c.as_primitive::<TimestampSecondType>(); // downcast to result type
/// assert_eq!(2_000_018_000, c.value(1)); // value has been adjusted by offset
/// // displayed with the target timezone offset (-05:00)
/// assert_eq!("2033-05-18T03:33:20-05:00", display::array_value_to_string(&c, 1).unwrap());
///
/// // Convert from timestamp with timezone back to timestamp without timezone
/// let d = cast(&c, &data_type).unwrap();
/// let d = d.as_primitive::<TimestampSecondType>(); // downcast to result type
/// assert_eq!(2_000_018_000, d.value(1)); // value has not been adjusted
/// // NOTE: the timestamp is adjusted (08:33:20 instead of 03:33:20 as in previous example)
/// assert_eq!("2033-05-18T08:33:20", display::array_value_to_string(&d, 1).unwrap());
/// ```
pub fn cast_with_options(
    array: &dyn Array,
    to_type: &DataType,
    cast_options: &CastOptions,
) -> Result<ArrayRef, ArrowError> {
    use DataType::*;
    let from_type = array.data_type();
    // clone array if types are the same
    if from_type == to_type {
        return Ok(make_array(array.to_data()));
    }
    match (from_type, to_type) {
        (
            Null,
            Boolean
            | Int8
            | UInt8
            | Int16
            | UInt16
            | Int32
            | UInt32
            | Float32
            | Date32
            | Time32(_)
            | Int64
            | UInt64
            | Float64
            | Date64
            | Timestamp(_, _)
            | Time64(_)
            | Duration(_)
            | Interval(_)
            | FixedSizeBinary(_)
            | Binary
            | Utf8
            | LargeBinary
            | LargeUtf8
            | BinaryView
            | Utf8View
            | List(_)
            | LargeList(_)
            | FixedSizeList(_, _)
            | Struct(_)
            | Map(_, _)
            | Dictionary(_, _),
        ) => Ok(new_null_array(to_type, array.len())),
        (Dictionary(index_type, _), _) => match **index_type {
            Int8 => dictionary_cast::<Int8Type>(array, to_type, cast_options),
            Int16 => dictionary_cast::<Int16Type>(array, to_type, cast_options),
            Int32 => dictionary_cast::<Int32Type>(array, to_type, cast_options),
            Int64 => dictionary_cast::<Int64Type>(array, to_type, cast_options),
            UInt8 => dictionary_cast::<UInt8Type>(array, to_type, cast_options),
            UInt16 => dictionary_cast::<UInt16Type>(array, to_type, cast_options),
            UInt32 => dictionary_cast::<UInt32Type>(array, to_type, cast_options),
            UInt64 => dictionary_cast::<UInt64Type>(array, to_type, cast_options),
            _ => Err(ArrowError::CastError(format!(
                "Casting from dictionary type {from_type:?} to {to_type:?} not supported",
            ))),
        },
        (_, Dictionary(index_type, value_type)) => match **index_type {
            Int8 => cast_to_dictionary::<Int8Type>(array, value_type, cast_options),
            Int16 => cast_to_dictionary::<Int16Type>(array, value_type, cast_options),
            Int32 => cast_to_dictionary::<Int32Type>(array, value_type, cast_options),
            Int64 => cast_to_dictionary::<Int64Type>(array, value_type, cast_options),
            UInt8 => cast_to_dictionary::<UInt8Type>(array, value_type, cast_options),
            UInt16 => cast_to_dictionary::<UInt16Type>(array, value_type, cast_options),
            UInt32 => cast_to_dictionary::<UInt32Type>(array, value_type, cast_options),
            UInt64 => cast_to_dictionary::<UInt64Type>(array, value_type, cast_options),
            _ => Err(ArrowError::CastError(format!(
                "Casting from type {from_type:?} to dictionary type {to_type:?} not supported",
            ))),
        },
        (List(_), List(to)) => cast_list_values::<i32>(array, to, cast_options),
        (LargeList(_), LargeList(to)) => cast_list_values::<i64>(array, to, cast_options),
        (List(_), LargeList(list_to)) => cast_list::<i32, i64>(array, list_to, cast_options),
        (LargeList(_), List(list_to)) => cast_list::<i64, i32>(array, list_to, cast_options),
        (List(_), FixedSizeList(field, size)) => {
            let array = array.as_list::<i32>();
            cast_list_to_fixed_size_list::<i32>(array, field, *size, cast_options)
        }
        (LargeList(_), FixedSizeList(field, size)) => {
            let array = array.as_list::<i64>();
            cast_list_to_fixed_size_list::<i64>(array, field, *size, cast_options)
        }
        (List(_) | LargeList(_), _) => match to_type {
            Utf8 => value_to_string::<i32>(array, cast_options),
            LargeUtf8 => value_to_string::<i64>(array, cast_options),
            _ => Err(ArrowError::CastError(
                "Cannot cast list to non-list data types".to_string(),
            )),
        },
        (FixedSizeList(list_from, size), List(list_to)) => {
            if list_to.data_type() != list_from.data_type() {
                // To transform inner type, can first cast to FSL with new inner type.
                let fsl_to = DataType::FixedSizeList(list_to.clone(), *size);
                let array = cast_with_options(array, &fsl_to, cast_options)?;
                cast_fixed_size_list_to_list::<i32>(array.as_ref())
            } else {
                cast_fixed_size_list_to_list::<i32>(array)
            }
        }
        (FixedSizeList(list_from, size), LargeList(list_to)) => {
            if list_to.data_type() != list_from.data_type() {
                // To transform inner type, can first cast to FSL with new inner type.
                let fsl_to = DataType::FixedSizeList(list_to.clone(), *size);
                let array = cast_with_options(array, &fsl_to, cast_options)?;
                cast_fixed_size_list_to_list::<i64>(array.as_ref())
            } else {
                cast_fixed_size_list_to_list::<i64>(array)
            }
        }
        (FixedSizeList(_, size_from), FixedSizeList(list_to, size_to)) => {
            if size_from != size_to {
                return Err(ArrowError::CastError(
                    "cannot cast fixed-size-list to fixed-size-list with different size".into(),
                ));
            }
            let array = array.as_any().downcast_ref::<FixedSizeListArray>().unwrap();
            let values = cast_with_options(array.values(), list_to.data_type(), cast_options)?;
            Ok(Arc::new(FixedSizeListArray::try_new(
                list_to.clone(),
                *size_from,
                values,
                array.nulls().cloned(),
            )?))
        }
        (_, List(ref to)) => cast_values_to_list::<i32>(array, to, cast_options),
        (_, LargeList(ref to)) => cast_values_to_list::<i64>(array, to, cast_options),
        (_, FixedSizeList(ref to, size)) if *size == 1 => {
            cast_values_to_fixed_size_list(array, to, *size, cast_options)
        }
        (FixedSizeList(_, size), _) if *size == 1 => {
            cast_single_element_fixed_size_list_to_values(array, to_type, cast_options)
        }
        (Map(_, ordered1), Map(_, ordered2)) if ordered1 == ordered2 => {
            cast_map_values(array.as_map(), to_type, cast_options, ordered1.to_owned())
        }
        (Decimal128(p1, s1), Decimal128(p2, s2)) => {
            cast_decimal_to_decimal_same_type::<Decimal128Type>(
                array.as_primitive(),
                *p1,
                *s1,
                *p2,
                *s2,
                cast_options,
            )
        }
        (Decimal256(p1, s1), Decimal256(p2, s2)) => {
            cast_decimal_to_decimal_same_type::<Decimal256Type>(
                array.as_primitive(),
                *p1,
                *s1,
                *p2,
                *s2,
                cast_options,
            )
        }
        (Decimal128(_, s1), Decimal256(p2, s2)) => {
            cast_decimal_to_decimal::<Decimal128Type, Decimal256Type>(
                array.as_primitive(),
                *s1,
                *p2,
                *s2,
                cast_options,
            )
        }
        (Decimal256(_, s1), Decimal128(p2, s2)) => {
            cast_decimal_to_decimal::<Decimal256Type, Decimal128Type>(
                array.as_primitive(),
                *s1,
                *p2,
                *s2,
                cast_options,
            )
        }
        (Decimal128(_, scale), _) if !to_type.is_temporal() => {
            // cast decimal to other type
            match to_type {
                UInt8 => cast_decimal_to_integer::<Decimal128Type, UInt8Type>(
                    array,
                    10_i128,
                    *scale,
                    cast_options,
                ),
                UInt16 => cast_decimal_to_integer::<Decimal128Type, UInt16Type>(
                    array,
                    10_i128,
                    *scale,
                    cast_options,
                ),
                UInt32 => cast_decimal_to_integer::<Decimal128Type, UInt32Type>(
                    array,
                    10_i128,
                    *scale,
                    cast_options,
                ),
                UInt64 => cast_decimal_to_integer::<Decimal128Type, UInt64Type>(
                    array,
                    10_i128,
                    *scale,
                    cast_options,
                ),
                Int8 => cast_decimal_to_integer::<Decimal128Type, Int8Type>(
                    array,
                    10_i128,
                    *scale,
                    cast_options,
                ),
                Int16 => cast_decimal_to_integer::<Decimal128Type, Int16Type>(
                    array,
                    10_i128,
                    *scale,
                    cast_options,
                ),
                Int32 => cast_decimal_to_integer::<Decimal128Type, Int32Type>(
                    array,
                    10_i128,
                    *scale,
                    cast_options,
                ),
                Int64 => cast_decimal_to_integer::<Decimal128Type, Int64Type>(
                    array,
                    10_i128,
                    *scale,
                    cast_options,
                ),
                Float32 => cast_decimal_to_float::<Decimal128Type, Float32Type, _>(array, |x| {
                    (x as f64 / 10_f64.powi(*scale as i32)) as f32
                }),
                Float64 => cast_decimal_to_float::<Decimal128Type, Float64Type, _>(array, |x| {
                    x as f64 / 10_f64.powi(*scale as i32)
                }),
                Utf8View => value_to_string_view(array, cast_options),
                Utf8 => value_to_string::<i32>(array, cast_options),
                LargeUtf8 => value_to_string::<i64>(array, cast_options),
                Null => Ok(new_null_array(to_type, array.len())),
                _ => Err(ArrowError::CastError(format!(
                    "Casting from {from_type:?} to {to_type:?} not supported"
                ))),
            }
        }
        (Decimal256(_, scale), _) if !to_type.is_temporal() => {
            // cast decimal to other type
            match to_type {
                UInt8 => cast_decimal_to_integer::<Decimal256Type, UInt8Type>(
                    array,
                    i256::from_i128(10_i128),
                    *scale,
                    cast_options,
                ),
                UInt16 => cast_decimal_to_integer::<Decimal256Type, UInt16Type>(
                    array,
                    i256::from_i128(10_i128),
                    *scale,
                    cast_options,
                ),
                UInt32 => cast_decimal_to_integer::<Decimal256Type, UInt32Type>(
                    array,
                    i256::from_i128(10_i128),
                    *scale,
                    cast_options,
                ),
                UInt64 => cast_decimal_to_integer::<Decimal256Type, UInt64Type>(
                    array,
                    i256::from_i128(10_i128),
                    *scale,
                    cast_options,
                ),
                Int8 => cast_decimal_to_integer::<Decimal256Type, Int8Type>(
                    array,
                    i256::from_i128(10_i128),
                    *scale,
                    cast_options,
                ),
                Int16 => cast_decimal_to_integer::<Decimal256Type, Int16Type>(
                    array,
                    i256::from_i128(10_i128),
                    *scale,
                    cast_options,
                ),
                Int32 => cast_decimal_to_integer::<Decimal256Type, Int32Type>(
                    array,
                    i256::from_i128(10_i128),
                    *scale,
                    cast_options,
                ),
                Int64 => cast_decimal_to_integer::<Decimal256Type, Int64Type>(
                    array,
                    i256::from_i128(10_i128),
                    *scale,
                    cast_options,
                ),
                Float32 => cast_decimal_to_float::<Decimal256Type, Float32Type, _>(array, |x| {
                    (x.to_f64().unwrap() / 10_f64.powi(*scale as i32)) as f32
                }),
                Float64 => cast_decimal_to_float::<Decimal256Type, Float64Type, _>(array, |x| {
                    x.to_f64().unwrap() / 10_f64.powi(*scale as i32)
                }),
                Utf8View => value_to_string_view(array, cast_options),
                Utf8 => value_to_string::<i32>(array, cast_options),
                LargeUtf8 => value_to_string::<i64>(array, cast_options),
                Null => Ok(new_null_array(to_type, array.len())),
                _ => Err(ArrowError::CastError(format!(
                    "Casting from {from_type:?} to {to_type:?} not supported"
                ))),
            }
        }
        (_, Decimal128(precision, scale)) if !from_type.is_temporal() => {
            // cast data to decimal
            match from_type {
                UInt8 => cast_integer_to_decimal::<_, Decimal128Type, _>(
                    array.as_primitive::<UInt8Type>(),
                    *precision,
                    *scale,
                    10_i128,
                    cast_options,
                ),
                UInt16 => cast_integer_to_decimal::<_, Decimal128Type, _>(
                    array.as_primitive::<UInt16Type>(),
                    *precision,
                    *scale,
                    10_i128,
                    cast_options,
                ),
                UInt32 => cast_integer_to_decimal::<_, Decimal128Type, _>(
                    array.as_primitive::<UInt32Type>(),
                    *precision,
                    *scale,
                    10_i128,
                    cast_options,
                ),
                UInt64 => cast_integer_to_decimal::<_, Decimal128Type, _>(
                    array.as_primitive::<UInt64Type>(),
                    *precision,
                    *scale,
                    10_i128,
                    cast_options,
                ),
                Int8 => cast_integer_to_decimal::<_, Decimal128Type, _>(
                    array.as_primitive::<Int8Type>(),
                    *precision,
                    *scale,
                    10_i128,
                    cast_options,
                ),
                Int16 => cast_integer_to_decimal::<_, Decimal128Type, _>(
                    array.as_primitive::<Int16Type>(),
                    *precision,
                    *scale,
                    10_i128,
                    cast_options,
                ),
                Int32 => cast_integer_to_decimal::<_, Decimal128Type, _>(
                    array.as_primitive::<Int32Type>(),
                    *precision,
                    *scale,
                    10_i128,
                    cast_options,
                ),
                Int64 => cast_integer_to_decimal::<_, Decimal128Type, _>(
                    array.as_primitive::<Int64Type>(),
                    *precision,
                    *scale,
                    10_i128,
                    cast_options,
                ),
                Float32 => cast_floating_point_to_decimal128(
                    array.as_primitive::<Float32Type>(),
                    *precision,
                    *scale,
                    cast_options,
                ),
                Float64 => cast_floating_point_to_decimal128(
                    array.as_primitive::<Float64Type>(),
                    *precision,
                    *scale,
                    cast_options,
                ),
                Utf8View | Utf8 => cast_string_to_decimal::<Decimal128Type, i32>(
                    array,
                    *precision,
                    *scale,
                    cast_options,
                ),
                LargeUtf8 => cast_string_to_decimal::<Decimal128Type, i64>(
                    array,
                    *precision,
                    *scale,
                    cast_options,
                ),
                Null => Ok(new_null_array(to_type, array.len())),
                _ => Err(ArrowError::CastError(format!(
                    "Casting from {from_type:?} to {to_type:?} not supported"
                ))),
            }
        }
        (_, Decimal256(precision, scale)) if !from_type.is_temporal() => {
            // cast data to decimal
            match from_type {
                UInt8 => cast_integer_to_decimal::<_, Decimal256Type, _>(
                    array.as_primitive::<UInt8Type>(),
                    *precision,
                    *scale,
                    i256::from_i128(10_i128),
                    cast_options,
                ),
                UInt16 => cast_integer_to_decimal::<_, Decimal256Type, _>(
                    array.as_primitive::<UInt16Type>(),
                    *precision,
                    *scale,
                    i256::from_i128(10_i128),
                    cast_options,
                ),
                UInt32 => cast_integer_to_decimal::<_, Decimal256Type, _>(
                    array.as_primitive::<UInt32Type>(),
                    *precision,
                    *scale,
                    i256::from_i128(10_i128),
                    cast_options,
                ),
                UInt64 => cast_integer_to_decimal::<_, Decimal256Type, _>(
                    array.as_primitive::<UInt64Type>(),
                    *precision,
                    *scale,
                    i256::from_i128(10_i128),
                    cast_options,
                ),
                Int8 => cast_integer_to_decimal::<_, Decimal256Type, _>(
                    array.as_primitive::<Int8Type>(),
                    *precision,
                    *scale,
                    i256::from_i128(10_i128),
                    cast_options,
                ),
                Int16 => cast_integer_to_decimal::<_, Decimal256Type, _>(
                    array.as_primitive::<Int16Type>(),
                    *precision,
                    *scale,
                    i256::from_i128(10_i128),
                    cast_options,
                ),
                Int32 => cast_integer_to_decimal::<_, Decimal256Type, _>(
                    array.as_primitive::<Int32Type>(),
                    *precision,
                    *scale,
                    i256::from_i128(10_i128),
                    cast_options,
                ),
                Int64 => cast_integer_to_decimal::<_, Decimal256Type, _>(
                    array.as_primitive::<Int64Type>(),
                    *precision,
                    *scale,
                    i256::from_i128(10_i128),
                    cast_options,
                ),
                Float32 => cast_floating_point_to_decimal256(
                    array.as_primitive::<Float32Type>(),
                    *precision,
                    *scale,
                    cast_options,
                ),
                Float64 => cast_floating_point_to_decimal256(
                    array.as_primitive::<Float64Type>(),
                    *precision,
                    *scale,
                    cast_options,
                ),
                Utf8View | Utf8 => cast_string_to_decimal::<Decimal256Type, i32>(
                    array,
                    *precision,
                    *scale,
                    cast_options,
                ),
                LargeUtf8 => cast_string_to_decimal::<Decimal256Type, i64>(
                    array,
                    *precision,
                    *scale,
                    cast_options,
                ),
                Null => Ok(new_null_array(to_type, array.len())),
                _ => Err(ArrowError::CastError(format!(
                    "Casting from {from_type:?} to {to_type:?} not supported"
                ))),
            }
        }
        (Struct(_), Struct(to_fields)) => {
            let array = array.as_struct();
            let fields = array
                .columns()
                .iter()
                .zip(to_fields.iter())
                .map(|(l, field)| cast_with_options(l, field.data_type(), cast_options))
                .collect::<Result<Vec<ArrayRef>, ArrowError>>()?;
            let array = StructArray::try_new(to_fields.clone(), fields, array.nulls().cloned())?;
            Ok(Arc::new(array) as ArrayRef)
        }
        (Struct(_), _) => Err(ArrowError::CastError(format!(
            "Casting from {from_type:?} to {to_type:?} not supported"
        ))),
        (_, Struct(_)) => Err(ArrowError::CastError(format!(
            "Casting from {from_type:?} to {to_type:?} not supported"
        ))),
        (_, Boolean) => match from_type {
            UInt8 => cast_numeric_to_bool::<UInt8Type>(array),
            UInt16 => cast_numeric_to_bool::<UInt16Type>(array),
            UInt32 => cast_numeric_to_bool::<UInt32Type>(array),
            UInt64 => cast_numeric_to_bool::<UInt64Type>(array),
            Int8 => cast_numeric_to_bool::<Int8Type>(array),
            Int16 => cast_numeric_to_bool::<Int16Type>(array),
            Int32 => cast_numeric_to_bool::<Int32Type>(array),
            Int64 => cast_numeric_to_bool::<Int64Type>(array),
            Float16 => cast_numeric_to_bool::<Float16Type>(array),
            Float32 => cast_numeric_to_bool::<Float32Type>(array),
            Float64 => cast_numeric_to_bool::<Float64Type>(array),
            Utf8View => cast_utf8view_to_boolean(array, cast_options),
            Utf8 => cast_utf8_to_boolean::<i32>(array, cast_options),
            LargeUtf8 => cast_utf8_to_boolean::<i64>(array, cast_options),
            _ => Err(ArrowError::CastError(format!(
                "Casting from {from_type:?} to {to_type:?} not supported",
            ))),
        },
        (Boolean, _) => match to_type {
            UInt8 => cast_bool_to_numeric::<UInt8Type>(array, cast_options),
            UInt16 => cast_bool_to_numeric::<UInt16Type>(array, cast_options),
            UInt32 => cast_bool_to_numeric::<UInt32Type>(array, cast_options),
            UInt64 => cast_bool_to_numeric::<UInt64Type>(array, cast_options),
            Int8 => cast_bool_to_numeric::<Int8Type>(array, cast_options),
            Int16 => cast_bool_to_numeric::<Int16Type>(array, cast_options),
            Int32 => cast_bool_to_numeric::<Int32Type>(array, cast_options),
            Int64 => cast_bool_to_numeric::<Int64Type>(array, cast_options),
            Float16 => cast_bool_to_numeric::<Float16Type>(array, cast_options),
            Float32 => cast_bool_to_numeric::<Float32Type>(array, cast_options),
            Float64 => cast_bool_to_numeric::<Float64Type>(array, cast_options),
            Utf8View => value_to_string_view(array, cast_options),
            Utf8 => value_to_string::<i32>(array, cast_options),
            LargeUtf8 => value_to_string::<i64>(array, cast_options),
            _ => Err(ArrowError::CastError(format!(
                "Casting from {from_type:?} to {to_type:?} not supported",
            ))),
        },
        (Utf8, _) => match to_type {
            UInt8 => parse_string::<UInt8Type, i32>(array, cast_options),
            UInt16 => parse_string::<UInt16Type, i32>(array, cast_options),
            UInt32 => parse_string::<UInt32Type, i32>(array, cast_options),
            UInt64 => parse_string::<UInt64Type, i32>(array, cast_options),
            Int8 => parse_string::<Int8Type, i32>(array, cast_options),
            Int16 => parse_string::<Int16Type, i32>(array, cast_options),
            Int32 => parse_string::<Int32Type, i32>(array, cast_options),
            Int64 => parse_string::<Int64Type, i32>(array, cast_options),
            Float32 => parse_string::<Float32Type, i32>(array, cast_options),
            Float64 => parse_string::<Float64Type, i32>(array, cast_options),
            Date32 => parse_string::<Date32Type, i32>(array, cast_options),
            Date64 => parse_string::<Date64Type, i32>(array, cast_options),
            Binary => Ok(Arc::new(BinaryArray::from(
                array.as_string::<i32>().clone(),
            ))),
            LargeBinary => {
                let binary = BinaryArray::from(array.as_string::<i32>().clone());
                cast_byte_container::<BinaryType, LargeBinaryType>(&binary)
            }
            Utf8View => Ok(Arc::new(StringViewArray::from(array.as_string::<i32>()))),
            BinaryView => Ok(Arc::new(
                StringViewArray::from(array.as_string::<i32>()).to_binary_view(),
            )),
            LargeUtf8 => cast_byte_container::<Utf8Type, LargeUtf8Type>(array),
            Time32(TimeUnit::Second) => parse_string::<Time32SecondType, i32>(array, cast_options),
            Time32(TimeUnit::Millisecond) => {
                parse_string::<Time32MillisecondType, i32>(array, cast_options)
            }
            Time64(TimeUnit::Microsecond) => {
                parse_string::<Time64MicrosecondType, i32>(array, cast_options)
            }
            Time64(TimeUnit::Nanosecond) => {
                parse_string::<Time64NanosecondType, i32>(array, cast_options)
            }
            Timestamp(TimeUnit::Second, to_tz) => {
                cast_string_to_timestamp::<i32, TimestampSecondType>(array, to_tz, cast_options)
            }
            Timestamp(TimeUnit::Millisecond, to_tz) => cast_string_to_timestamp::<
                i32,
                TimestampMillisecondType,
            >(array, to_tz, cast_options),
            Timestamp(TimeUnit::Microsecond, to_tz) => cast_string_to_timestamp::<
                i32,
                TimestampMicrosecondType,
            >(array, to_tz, cast_options),
            Timestamp(TimeUnit::Nanosecond, to_tz) => {
                cast_string_to_timestamp::<i32, TimestampNanosecondType>(array, to_tz, cast_options)
            }
            Interval(IntervalUnit::YearMonth) => {
                cast_string_to_year_month_interval::<i32>(array, cast_options)
            }
            Interval(IntervalUnit::DayTime) => {
                cast_string_to_day_time_interval::<i32>(array, cast_options)
            }
            Interval(IntervalUnit::MonthDayNano) => {
                cast_string_to_month_day_nano_interval::<i32>(array, cast_options)
            }
            _ => Err(ArrowError::CastError(format!(
                "Casting from {from_type:?} to {to_type:?} not supported",
            ))),
        },
        (Utf8View, _) => match to_type {
            UInt8 => parse_string_view::<UInt8Type>(array, cast_options),
            UInt16 => parse_string_view::<UInt16Type>(array, cast_options),
            UInt32 => parse_string_view::<UInt32Type>(array, cast_options),
            UInt64 => parse_string_view::<UInt64Type>(array, cast_options),
            Int8 => parse_string_view::<Int8Type>(array, cast_options),
            Int16 => parse_string_view::<Int16Type>(array, cast_options),
            Int32 => parse_string_view::<Int32Type>(array, cast_options),
            Int64 => parse_string_view::<Int64Type>(array, cast_options),
            Float32 => parse_string_view::<Float32Type>(array, cast_options),
            Float64 => parse_string_view::<Float64Type>(array, cast_options),
            Date32 => parse_string_view::<Date32Type>(array, cast_options),
            Date64 => parse_string_view::<Date64Type>(array, cast_options),
            Binary => cast_view_to_byte::<StringViewType, GenericBinaryType<i32>>(array),
            LargeBinary => cast_view_to_byte::<StringViewType, GenericBinaryType<i64>>(array),
            BinaryView => Ok(Arc::new(array.as_string_view().clone().to_binary_view())),
            Utf8 => cast_view_to_byte::<StringViewType, GenericStringType<i32>>(array),
            LargeUtf8 => cast_view_to_byte::<StringViewType, GenericStringType<i64>>(array),
            Time32(TimeUnit::Second) => parse_string_view::<Time32SecondType>(array, cast_options),
            Time32(TimeUnit::Millisecond) => {
                parse_string_view::<Time32MillisecondType>(array, cast_options)
            }
            Time64(TimeUnit::Microsecond) => {
                parse_string_view::<Time64MicrosecondType>(array, cast_options)
            }
            Time64(TimeUnit::Nanosecond) => {
                parse_string_view::<Time64NanosecondType>(array, cast_options)
            }
            Timestamp(TimeUnit::Second, to_tz) => {
                cast_view_to_timestamp::<TimestampSecondType>(array, to_tz, cast_options)
            }
            Timestamp(TimeUnit::Millisecond, to_tz) => {
                cast_view_to_timestamp::<TimestampMillisecondType>(array, to_tz, cast_options)
            }
            Timestamp(TimeUnit::Microsecond, to_tz) => {
                cast_view_to_timestamp::<TimestampMicrosecondType>(array, to_tz, cast_options)
            }
            Timestamp(TimeUnit::Nanosecond, to_tz) => {
                cast_view_to_timestamp::<TimestampNanosecondType>(array, to_tz, cast_options)
            }
            Interval(IntervalUnit::YearMonth) => {
                cast_view_to_year_month_interval(array, cast_options)
            }
            Interval(IntervalUnit::DayTime) => cast_view_to_day_time_interval(array, cast_options),
            Interval(IntervalUnit::MonthDayNano) => {
                cast_view_to_month_day_nano_interval(array, cast_options)
            }
            _ => Err(ArrowError::CastError(format!(
                "Casting from {from_type:?} to {to_type:?} not supported",
            ))),
        },
        (LargeUtf8, _) => match to_type {
            UInt8 => parse_string::<UInt8Type, i64>(array, cast_options),
            UInt16 => parse_string::<UInt16Type, i64>(array, cast_options),
            UInt32 => parse_string::<UInt32Type, i64>(array, cast_options),
            UInt64 => parse_string::<UInt64Type, i64>(array, cast_options),
            Int8 => parse_string::<Int8Type, i64>(array, cast_options),
            Int16 => parse_string::<Int16Type, i64>(array, cast_options),
            Int32 => parse_string::<Int32Type, i64>(array, cast_options),
            Int64 => parse_string::<Int64Type, i64>(array, cast_options),
            Float32 => parse_string::<Float32Type, i64>(array, cast_options),
            Float64 => parse_string::<Float64Type, i64>(array, cast_options),
            Date32 => parse_string::<Date32Type, i64>(array, cast_options),
            Date64 => parse_string::<Date64Type, i64>(array, cast_options),
            Utf8 => cast_byte_container::<LargeUtf8Type, Utf8Type>(array),
            Binary => {
                let large_binary = LargeBinaryArray::from(array.as_string::<i64>().clone());
                cast_byte_container::<LargeBinaryType, BinaryType>(&large_binary)
            }
            LargeBinary => Ok(Arc::new(LargeBinaryArray::from(
                array.as_string::<i64>().clone(),
            ))),
            Utf8View => Ok(Arc::new(StringViewArray::from(array.as_string::<i64>()))),
            BinaryView => Ok(Arc::new(BinaryViewArray::from(
                array
                    .as_string::<i64>()
                    .into_iter()
                    .map(|x| x.map(|x| x.as_bytes()))
                    .collect::<Vec<_>>(),
            ))),
            Time32(TimeUnit::Second) => parse_string::<Time32SecondType, i64>(array, cast_options),
            Time32(TimeUnit::Millisecond) => {
                parse_string::<Time32MillisecondType, i64>(array, cast_options)
            }
            Time64(TimeUnit::Microsecond) => {
                parse_string::<Time64MicrosecondType, i64>(array, cast_options)
            }
            Time64(TimeUnit::Nanosecond) => {
                parse_string::<Time64NanosecondType, i64>(array, cast_options)
            }
            Timestamp(TimeUnit::Second, to_tz) => {
                cast_string_to_timestamp::<i64, TimestampSecondType>(array, to_tz, cast_options)
            }
            Timestamp(TimeUnit::Millisecond, to_tz) => cast_string_to_timestamp::<
                i64,
                TimestampMillisecondType,
            >(array, to_tz, cast_options),
            Timestamp(TimeUnit::Microsecond, to_tz) => cast_string_to_timestamp::<
                i64,
                TimestampMicrosecondType,
            >(array, to_tz, cast_options),
            Timestamp(TimeUnit::Nanosecond, to_tz) => {
                cast_string_to_timestamp::<i64, TimestampNanosecondType>(array, to_tz, cast_options)
            }
            Interval(IntervalUnit::YearMonth) => {
                cast_string_to_year_month_interval::<i64>(array, cast_options)
            }
            Interval(IntervalUnit::DayTime) => {
                cast_string_to_day_time_interval::<i64>(array, cast_options)
            }
            Interval(IntervalUnit::MonthDayNano) => {
                cast_string_to_month_day_nano_interval::<i64>(array, cast_options)
            }
            _ => Err(ArrowError::CastError(format!(
                "Casting from {from_type:?} to {to_type:?} not supported",
            ))),
        },
        (Binary, _) => match to_type {
            Utf8 => cast_binary_to_string::<i32>(array, cast_options),
            LargeUtf8 => {
                let array = cast_binary_to_string::<i32>(array, cast_options)?;
                cast_byte_container::<Utf8Type, LargeUtf8Type>(array.as_ref())
            }
            LargeBinary => cast_byte_container::<BinaryType, LargeBinaryType>(array),
            FixedSizeBinary(size) => {
                cast_binary_to_fixed_size_binary::<i32>(array, *size, cast_options)
            }
            BinaryView => Ok(Arc::new(BinaryViewArray::from(array.as_binary::<i32>()))),
            Utf8View => Ok(Arc::new(StringViewArray::from(
                cast_binary_to_string::<i32>(array, cast_options)?.as_string::<i32>(),
            ))),
            _ => Err(ArrowError::CastError(format!(
                "Casting from {from_type:?} to {to_type:?} not supported",
            ))),
        },
        (LargeBinary, _) => match to_type {
            Utf8 => {
                let array = cast_binary_to_string::<i64>(array, cast_options)?;
                cast_byte_container::<LargeUtf8Type, Utf8Type>(array.as_ref())
            }
            LargeUtf8 => cast_binary_to_string::<i64>(array, cast_options),
            Binary => cast_byte_container::<LargeBinaryType, BinaryType>(array),
            FixedSizeBinary(size) => {
                cast_binary_to_fixed_size_binary::<i64>(array, *size, cast_options)
            }
            BinaryView => Ok(Arc::new(BinaryViewArray::from(array.as_binary::<i64>()))),
            Utf8View => {
                let array = cast_binary_to_string::<i64>(array, cast_options)?;
                Ok(Arc::new(StringViewArray::from(array.as_string::<i64>())))
            }
            _ => Err(ArrowError::CastError(format!(
                "Casting from {from_type:?} to {to_type:?} not supported",
            ))),
        },
        (FixedSizeBinary(size), _) => match to_type {
            Binary => cast_fixed_size_binary_to_binary::<i32>(array, *size),
            LargeBinary => cast_fixed_size_binary_to_binary::<i64>(array, *size),
            _ => Err(ArrowError::CastError(format!(
                "Casting from {from_type:?} to {to_type:?} not supported",
            ))),
        },
        (BinaryView, Binary) => cast_view_to_byte::<BinaryViewType, GenericBinaryType<i32>>(array),
        (BinaryView, LargeBinary) => {
            cast_view_to_byte::<BinaryViewType, GenericBinaryType<i64>>(array)
        }
        (BinaryView, Utf8) => {
            let binary_arr = cast_view_to_byte::<BinaryViewType, GenericBinaryType<i32>>(array)?;
            cast_binary_to_string::<i32>(&binary_arr, cast_options)
        }
        (BinaryView, LargeUtf8) => {
            let binary_arr = cast_view_to_byte::<BinaryViewType, GenericBinaryType<i64>>(array)?;
            cast_binary_to_string::<i64>(&binary_arr, cast_options)
        }
        (BinaryView, Utf8View) => {
            Ok(Arc::new(array.as_binary_view().clone().to_string_view()?) as ArrayRef)
        }
        (BinaryView, _) => Err(ArrowError::CastError(format!(
            "Casting from {from_type:?} to {to_type:?} not supported",
        ))),
        (from_type, Utf8View) if from_type.is_primitive() => {
            value_to_string_view(array, cast_options)
        }
        (from_type, LargeUtf8) if from_type.is_primitive() => {
            value_to_string::<i64>(array, cast_options)
        }
        (from_type, Utf8) if from_type.is_primitive() => {
            value_to_string::<i32>(array, cast_options)
        }
        (from_type, Binary) if from_type.is_integer() => match from_type {
            UInt8 => cast_numeric_to_binary::<UInt8Type, i32>(array),
            UInt16 => cast_numeric_to_binary::<UInt16Type, i32>(array),
            UInt32 => cast_numeric_to_binary::<UInt32Type, i32>(array),
            UInt64 => cast_numeric_to_binary::<UInt64Type, i32>(array),
            Int8 => cast_numeric_to_binary::<Int8Type, i32>(array),
            Int16 => cast_numeric_to_binary::<Int16Type, i32>(array),
            Int32 => cast_numeric_to_binary::<Int32Type, i32>(array),
            Int64 => cast_numeric_to_binary::<Int64Type, i32>(array),
            _ => unreachable!(),
        },
        (from_type, LargeBinary) if from_type.is_integer() => match from_type {
            UInt8 => cast_numeric_to_binary::<UInt8Type, i64>(array),
            UInt16 => cast_numeric_to_binary::<UInt16Type, i64>(array),
            UInt32 => cast_numeric_to_binary::<UInt32Type, i64>(array),
            UInt64 => cast_numeric_to_binary::<UInt64Type, i64>(array),
            Int8 => cast_numeric_to_binary::<Int8Type, i64>(array),
            Int16 => cast_numeric_to_binary::<Int16Type, i64>(array),
            Int32 => cast_numeric_to_binary::<Int32Type, i64>(array),
            Int64 => cast_numeric_to_binary::<Int64Type, i64>(array),
            _ => unreachable!(),
        },
        // start numeric casts
        (UInt8, UInt16) => cast_numeric_arrays::<UInt8Type, UInt16Type>(array, cast_options),
        (UInt8, UInt32) => cast_numeric_arrays::<UInt8Type, UInt32Type>(array, cast_options),
        (UInt8, UInt64) => cast_numeric_arrays::<UInt8Type, UInt64Type>(array, cast_options),
        (UInt8, Int8) => cast_numeric_arrays::<UInt8Type, Int8Type>(array, cast_options),
        (UInt8, Int16) => cast_numeric_arrays::<UInt8Type, Int16Type>(array, cast_options),
        (UInt8, Int32) => cast_numeric_arrays::<UInt8Type, Int32Type>(array, cast_options),
        (UInt8, Int64) => cast_numeric_arrays::<UInt8Type, Int64Type>(array, cast_options),
        (UInt8, Float16) => cast_numeric_arrays::<UInt8Type, Float16Type>(array, cast_options),
        (UInt8, Float32) => cast_numeric_arrays::<UInt8Type, Float32Type>(array, cast_options),
        (UInt8, Float64) => cast_numeric_arrays::<UInt8Type, Float64Type>(array, cast_options),

        (UInt16, UInt8) => cast_numeric_arrays::<UInt16Type, UInt8Type>(array, cast_options),
        (UInt16, UInt32) => cast_numeric_arrays::<UInt16Type, UInt32Type>(array, cast_options),
        (UInt16, UInt64) => cast_numeric_arrays::<UInt16Type, UInt64Type>(array, cast_options),
        (UInt16, Int8) => cast_numeric_arrays::<UInt16Type, Int8Type>(array, cast_options),
        (UInt16, Int16) => cast_numeric_arrays::<UInt16Type, Int16Type>(array, cast_options),
        (UInt16, Int32) => cast_numeric_arrays::<UInt16Type, Int32Type>(array, cast_options),
        (UInt16, Int64) => cast_numeric_arrays::<UInt16Type, Int64Type>(array, cast_options),
        (UInt16, Float16) => cast_numeric_arrays::<UInt16Type, Float16Type>(array, cast_options),
        (UInt16, Float32) => cast_numeric_arrays::<UInt16Type, Float32Type>(array, cast_options),
        (UInt16, Float64) => cast_numeric_arrays::<UInt16Type, Float64Type>(array, cast_options),

        (UInt32, UInt8) => cast_numeric_arrays::<UInt32Type, UInt8Type>(array, cast_options),
        (UInt32, UInt16) => cast_numeric_arrays::<UInt32Type, UInt16Type>(array, cast_options),
        (UInt32, UInt64) => cast_numeric_arrays::<UInt32Type, UInt64Type>(array, cast_options),
        (UInt32, Int8) => cast_numeric_arrays::<UInt32Type, Int8Type>(array, cast_options),
        (UInt32, Int16) => cast_numeric_arrays::<UInt32Type, Int16Type>(array, cast_options),
        (UInt32, Int32) => cast_numeric_arrays::<UInt32Type, Int32Type>(array, cast_options),
        (UInt32, Int64) => cast_numeric_arrays::<UInt32Type, Int64Type>(array, cast_options),
        (UInt32, Float16) => cast_numeric_arrays::<UInt32Type, Float16Type>(array, cast_options),
        (UInt32, Float32) => cast_numeric_arrays::<UInt32Type, Float32Type>(array, cast_options),
        (UInt32, Float64) => cast_numeric_arrays::<UInt32Type, Float64Type>(array, cast_options),

        (UInt64, UInt8) => cast_numeric_arrays::<UInt64Type, UInt8Type>(array, cast_options),
        (UInt64, UInt16) => cast_numeric_arrays::<UInt64Type, UInt16Type>(array, cast_options),
        (UInt64, UInt32) => cast_numeric_arrays::<UInt64Type, UInt32Type>(array, cast_options),
        (UInt64, Int8) => cast_numeric_arrays::<UInt64Type, Int8Type>(array, cast_options),
        (UInt64, Int16) => cast_numeric_arrays::<UInt64Type, Int16Type>(array, cast_options),
        (UInt64, Int32) => cast_numeric_arrays::<UInt64Type, Int32Type>(array, cast_options),
        (UInt64, Int64) => cast_numeric_arrays::<UInt64Type, Int64Type>(array, cast_options),
        (UInt64, Float16) => cast_numeric_arrays::<UInt64Type, Float16Type>(array, cast_options),
        (UInt64, Float32) => cast_numeric_arrays::<UInt64Type, Float32Type>(array, cast_options),
        (UInt64, Float64) => cast_numeric_arrays::<UInt64Type, Float64Type>(array, cast_options),

        (Int8, UInt8) => cast_numeric_arrays::<Int8Type, UInt8Type>(array, cast_options),
        (Int8, UInt16) => cast_numeric_arrays::<Int8Type, UInt16Type>(array, cast_options),
        (Int8, UInt32) => cast_numeric_arrays::<Int8Type, UInt32Type>(array, cast_options),
        (Int8, UInt64) => cast_numeric_arrays::<Int8Type, UInt64Type>(array, cast_options),
        (Int8, Int16) => cast_numeric_arrays::<Int8Type, Int16Type>(array, cast_options),
        (Int8, Int32) => cast_numeric_arrays::<Int8Type, Int32Type>(array, cast_options),
        (Int8, Int64) => cast_numeric_arrays::<Int8Type, Int64Type>(array, cast_options),
        (Int8, Float16) => cast_numeric_arrays::<Int8Type, Float16Type>(array, cast_options),
        (Int8, Float32) => cast_numeric_arrays::<Int8Type, Float32Type>(array, cast_options),
        (Int8, Float64) => cast_numeric_arrays::<Int8Type, Float64Type>(array, cast_options),

        (Int16, UInt8) => cast_numeric_arrays::<Int16Type, UInt8Type>(array, cast_options),
        (Int16, UInt16) => cast_numeric_arrays::<Int16Type, UInt16Type>(array, cast_options),
        (Int16, UInt32) => cast_numeric_arrays::<Int16Type, UInt32Type>(array, cast_options),
        (Int16, UInt64) => cast_numeric_arrays::<Int16Type, UInt64Type>(array, cast_options),
        (Int16, Int8) => cast_numeric_arrays::<Int16Type, Int8Type>(array, cast_options),
        (Int16, Int32) => cast_numeric_arrays::<Int16Type, Int32Type>(array, cast_options),
        (Int16, Int64) => cast_numeric_arrays::<Int16Type, Int64Type>(array, cast_options),
        (Int16, Float16) => cast_numeric_arrays::<Int16Type, Float16Type>(array, cast_options),
        (Int16, Float32) => cast_numeric_arrays::<Int16Type, Float32Type>(array, cast_options),
        (Int16, Float64) => cast_numeric_arrays::<Int16Type, Float64Type>(array, cast_options),

        (Int32, UInt8) => cast_numeric_arrays::<Int32Type, UInt8Type>(array, cast_options),
        (Int32, UInt16) => cast_numeric_arrays::<Int32Type, UInt16Type>(array, cast_options),
        (Int32, UInt32) => cast_numeric_arrays::<Int32Type, UInt32Type>(array, cast_options),
        (Int32, UInt64) => cast_numeric_arrays::<Int32Type, UInt64Type>(array, cast_options),
        (Int32, Int8) => cast_numeric_arrays::<Int32Type, Int8Type>(array, cast_options),
        (Int32, Int16) => cast_numeric_arrays::<Int32Type, Int16Type>(array, cast_options),
        (Int32, Int64) => cast_numeric_arrays::<Int32Type, Int64Type>(array, cast_options),
        (Int32, Float16) => cast_numeric_arrays::<Int32Type, Float16Type>(array, cast_options),
        (Int32, Float32) => cast_numeric_arrays::<Int32Type, Float32Type>(array, cast_options),
        (Int32, Float64) => cast_numeric_arrays::<Int32Type, Float64Type>(array, cast_options),

        (Int64, UInt8) => cast_numeric_arrays::<Int64Type, UInt8Type>(array, cast_options),
        (Int64, UInt16) => cast_numeric_arrays::<Int64Type, UInt16Type>(array, cast_options),
        (Int64, UInt32) => cast_numeric_arrays::<Int64Type, UInt32Type>(array, cast_options),
        (Int64, UInt64) => cast_numeric_arrays::<Int64Type, UInt64Type>(array, cast_options),
        (Int64, Int8) => cast_numeric_arrays::<Int64Type, Int8Type>(array, cast_options),
        (Int64, Int16) => cast_numeric_arrays::<Int64Type, Int16Type>(array, cast_options),
        (Int64, Int32) => cast_numeric_arrays::<Int64Type, Int32Type>(array, cast_options),
        (Int64, Float16) => cast_numeric_arrays::<Int64Type, Float16Type>(array, cast_options),
        (Int64, Float32) => cast_numeric_arrays::<Int64Type, Float32Type>(array, cast_options),
        (Int64, Float64) => cast_numeric_arrays::<Int64Type, Float64Type>(array, cast_options),

        (Float16, UInt8) => cast_numeric_arrays::<Float16Type, UInt8Type>(array, cast_options),
        (Float16, UInt16) => cast_numeric_arrays::<Float16Type, UInt16Type>(array, cast_options),
        (Float16, UInt32) => cast_numeric_arrays::<Float16Type, UInt32Type>(array, cast_options),
        (Float16, UInt64) => cast_numeric_arrays::<Float16Type, UInt64Type>(array, cast_options),
        (Float16, Int8) => cast_numeric_arrays::<Float16Type, Int8Type>(array, cast_options),
        (Float16, Int16) => cast_numeric_arrays::<Float16Type, Int16Type>(array, cast_options),
        (Float16, Int32) => cast_numeric_arrays::<Float16Type, Int32Type>(array, cast_options),
        (Float16, Int64) => cast_numeric_arrays::<Float16Type, Int64Type>(array, cast_options),
        (Float16, Float32) => cast_numeric_arrays::<Float16Type, Float32Type>(array, cast_options),
        (Float16, Float64) => cast_numeric_arrays::<Float16Type, Float64Type>(array, cast_options),

        (Float32, UInt8) => cast_numeric_arrays::<Float32Type, UInt8Type>(array, cast_options),
        (Float32, UInt16) => cast_numeric_arrays::<Float32Type, UInt16Type>(array, cast_options),
        (Float32, UInt32) => cast_numeric_arrays::<Float32Type, UInt32Type>(array, cast_options),
        (Float32, UInt64) => cast_numeric_arrays::<Float32Type, UInt64Type>(array, cast_options),
        (Float32, Int8) => cast_numeric_arrays::<Float32Type, Int8Type>(array, cast_options),
        (Float32, Int16) => cast_numeric_arrays::<Float32Type, Int16Type>(array, cast_options),
        (Float32, Int32) => cast_numeric_arrays::<Float32Type, Int32Type>(array, cast_options),
        (Float32, Int64) => cast_numeric_arrays::<Float32Type, Int64Type>(array, cast_options),
        (Float32, Float16) => cast_numeric_arrays::<Float32Type, Float16Type>(array, cast_options),
        (Float32, Float64) => cast_numeric_arrays::<Float32Type, Float64Type>(array, cast_options),

        (Float64, UInt8) => cast_numeric_arrays::<Float64Type, UInt8Type>(array, cast_options),
        (Float64, UInt16) => cast_numeric_arrays::<Float64Type, UInt16Type>(array, cast_options),
        (Float64, UInt32) => cast_numeric_arrays::<Float64Type, UInt32Type>(array, cast_options),
        (Float64, UInt64) => cast_numeric_arrays::<Float64Type, UInt64Type>(array, cast_options),
        (Float64, Int8) => cast_numeric_arrays::<Float64Type, Int8Type>(array, cast_options),
        (Float64, Int16) => cast_numeric_arrays::<Float64Type, Int16Type>(array, cast_options),
        (Float64, Int32) => cast_numeric_arrays::<Float64Type, Int32Type>(array, cast_options),
        (Float64, Int64) => cast_numeric_arrays::<Float64Type, Int64Type>(array, cast_options),
        (Float64, Float16) => cast_numeric_arrays::<Float64Type, Float16Type>(array, cast_options),
        (Float64, Float32) => cast_numeric_arrays::<Float64Type, Float32Type>(array, cast_options),
        // end numeric casts

        // temporal casts
        (Int32, Date32) => cast_reinterpret_arrays::<Int32Type, Date32Type>(array),
        (Int32, Date64) => cast_with_options(
            &cast_with_options(array, &Date32, cast_options)?,
            &Date64,
            cast_options,
        ),
        (Int32, Time32(TimeUnit::Second)) => {
            cast_reinterpret_arrays::<Int32Type, Time32SecondType>(array)
        }
        (Int32, Time32(TimeUnit::Millisecond)) => {
            cast_reinterpret_arrays::<Int32Type, Time32MillisecondType>(array)
        }
        // No support for microsecond/nanosecond with i32
        (Date32, Int32) => cast_reinterpret_arrays::<Date32Type, Int32Type>(array),
        (Date32, Int64) => cast_with_options(
            &cast_with_options(array, &Int32, cast_options)?,
            &Int64,
            cast_options,
        ),
        (Time32(TimeUnit::Second), Int32) => {
            cast_reinterpret_arrays::<Time32SecondType, Int32Type>(array)
        }
        (Time32(TimeUnit::Millisecond), Int32) => {
            cast_reinterpret_arrays::<Time32MillisecondType, Int32Type>(array)
        }
        (Int64, Date64) => cast_reinterpret_arrays::<Int64Type, Date64Type>(array),
        (Int64, Date32) => cast_with_options(
            &cast_with_options(array, &Int32, cast_options)?,
            &Date32,
            cast_options,
        ),
        // No support for second/milliseconds with i64
        (Int64, Time64(TimeUnit::Microsecond)) => {
            cast_reinterpret_arrays::<Int64Type, Time64MicrosecondType>(array)
        }
        (Int64, Time64(TimeUnit::Nanosecond)) => {
            cast_reinterpret_arrays::<Int64Type, Time64NanosecondType>(array)
        }

        (Date64, Int64) => cast_reinterpret_arrays::<Date64Type, Int64Type>(array),
        (Date64, Int32) => cast_with_options(
            &cast_with_options(array, &Int64, cast_options)?,
            &Int32,
            cast_options,
        ),
        (Time64(TimeUnit::Microsecond), Int64) => {
            cast_reinterpret_arrays::<Time64MicrosecondType, Int64Type>(array)
        }
        (Time64(TimeUnit::Nanosecond), Int64) => {
            cast_reinterpret_arrays::<Time64NanosecondType, Int64Type>(array)
        }
        (Date32, Date64) => Ok(Arc::new(
            array
                .as_primitive::<Date32Type>()
                .unary::<_, Date64Type>(|x| x as i64 * MILLISECONDS_IN_DAY),
        )),
        (Date64, Date32) => Ok(Arc::new(
            array
                .as_primitive::<Date64Type>()
                .unary::<_, Date32Type>(|x| (x / MILLISECONDS_IN_DAY) as i32),
        )),

        (Time32(TimeUnit::Second), Time32(TimeUnit::Millisecond)) => Ok(Arc::new(
            array
                .as_primitive::<Time32SecondType>()
                .unary::<_, Time32MillisecondType>(|x| x * MILLISECONDS as i32),
        )),
        (Time32(TimeUnit::Second), Time64(TimeUnit::Microsecond)) => Ok(Arc::new(
            array
                .as_primitive::<Time32SecondType>()
                .unary::<_, Time64MicrosecondType>(|x| x as i64 * MICROSECONDS),
        )),
        (Time32(TimeUnit::Second), Time64(TimeUnit::Nanosecond)) => Ok(Arc::new(
            array
                .as_primitive::<Time32SecondType>()
                .unary::<_, Time64NanosecondType>(|x| x as i64 * NANOSECONDS),
        )),

        (Time32(TimeUnit::Millisecond), Time32(TimeUnit::Second)) => Ok(Arc::new(
            array
                .as_primitive::<Time32MillisecondType>()
                .unary::<_, Time32SecondType>(|x| x / MILLISECONDS as i32),
        )),
        (Time32(TimeUnit::Millisecond), Time64(TimeUnit::Microsecond)) => Ok(Arc::new(
            array
                .as_primitive::<Time32MillisecondType>()
                .unary::<_, Time64MicrosecondType>(|x| x as i64 * (MICROSECONDS / MILLISECONDS)),
        )),
        (Time32(TimeUnit::Millisecond), Time64(TimeUnit::Nanosecond)) => Ok(Arc::new(
            array
                .as_primitive::<Time32MillisecondType>()
                .unary::<_, Time64NanosecondType>(|x| x as i64 * (MICROSECONDS / NANOSECONDS)),
        )),

        (Time64(TimeUnit::Microsecond), Time32(TimeUnit::Second)) => Ok(Arc::new(
            array
                .as_primitive::<Time64MicrosecondType>()
                .unary::<_, Time32SecondType>(|x| (x / MICROSECONDS) as i32),
        )),
        (Time64(TimeUnit::Microsecond), Time32(TimeUnit::Millisecond)) => Ok(Arc::new(
            array
                .as_primitive::<Time64MicrosecondType>()
                .unary::<_, Time32MillisecondType>(|x| (x / (MICROSECONDS / MILLISECONDS)) as i32),
        )),
        (Time64(TimeUnit::Microsecond), Time64(TimeUnit::Nanosecond)) => Ok(Arc::new(
            array
                .as_primitive::<Time64MicrosecondType>()
                .unary::<_, Time64NanosecondType>(|x| x * (NANOSECONDS / MICROSECONDS)),
        )),

        (Time64(TimeUnit::Nanosecond), Time32(TimeUnit::Second)) => Ok(Arc::new(
            array
                .as_primitive::<Time64NanosecondType>()
                .unary::<_, Time32SecondType>(|x| (x / NANOSECONDS) as i32),
        )),
        (Time64(TimeUnit::Nanosecond), Time32(TimeUnit::Millisecond)) => Ok(Arc::new(
            array
                .as_primitive::<Time64NanosecondType>()
                .unary::<_, Time32MillisecondType>(|x| (x / (NANOSECONDS / MILLISECONDS)) as i32),
        )),
        (Time64(TimeUnit::Nanosecond), Time64(TimeUnit::Microsecond)) => Ok(Arc::new(
            array
                .as_primitive::<Time64NanosecondType>()
                .unary::<_, Time64MicrosecondType>(|x| x / (NANOSECONDS / MICROSECONDS)),
        )),

        // Timestamp to integer/floating/decimals
        (Timestamp(TimeUnit::Second, _), _) if to_type.is_numeric() => {
            let array = cast_reinterpret_arrays::<TimestampSecondType, Int64Type>(array)?;
            cast_with_options(&array, to_type, cast_options)
        }
        (Timestamp(TimeUnit::Millisecond, _), _) if to_type.is_numeric() => {
            let array = cast_reinterpret_arrays::<TimestampMillisecondType, Int64Type>(array)?;
            cast_with_options(&array, to_type, cast_options)
        }
        (Timestamp(TimeUnit::Microsecond, _), _) if to_type.is_numeric() => {
            let array = cast_reinterpret_arrays::<TimestampMicrosecondType, Int64Type>(array)?;
            cast_with_options(&array, to_type, cast_options)
        }
        (Timestamp(TimeUnit::Nanosecond, _), _) if to_type.is_numeric() => {
            let array = cast_reinterpret_arrays::<TimestampNanosecondType, Int64Type>(array)?;
            cast_with_options(&array, to_type, cast_options)
        }

        (_, Timestamp(unit, tz)) if from_type.is_numeric() => {
            let array = cast_with_options(array, &Int64, cast_options)?;
            Ok(make_timestamp_array(
                array.as_primitive(),
                *unit,
                tz.clone(),
            ))
        }

        (Timestamp(from_unit, from_tz), Timestamp(to_unit, to_tz)) => {
            let array = cast_with_options(array, &Int64, cast_options)?;
            let time_array = array.as_primitive::<Int64Type>();
            let from_size = time_unit_multiple(from_unit);
            let to_size = time_unit_multiple(to_unit);
            // we either divide or multiply, depending on size of each unit
            // units are never the same when the types are the same
            let converted = match from_size.cmp(&to_size) {
                Ordering::Greater => {
                    let divisor = from_size / to_size;
                    time_array.unary::<_, Int64Type>(|o| o / divisor)
                }
                Ordering::Equal => time_array.clone(),
                Ordering::Less => {
                    let mul = to_size / from_size;
                    if cast_options.safe {
                        time_array.unary_opt::<_, Int64Type>(|o| o.checked_mul(mul))
                    } else {
                        time_array.try_unary::<_, Int64Type, _>(|o| o.mul_checked(mul))?
                    }
                }
            };
            // Normalize timezone
            let adjusted = match (from_tz, to_tz) {
                // Only this case needs to be adjusted because we're casting from
                // unknown time offset to some time offset, we want the time to be
                // unchanged.
                //
                // i.e. Timestamp('2001-01-01T00:00', None) -> Timestamp('2001-01-01T00:00', '+0700')
                (None, Some(to_tz)) => {
                    let to_tz: Tz = to_tz.parse()?;
                    match to_unit {
                        TimeUnit::Second => adjust_timestamp_to_timezone::<TimestampSecondType>(
                            converted,
                            &to_tz,
                            cast_options,
                        )?,
                        TimeUnit::Millisecond => adjust_timestamp_to_timezone::<
                            TimestampMillisecondType,
                        >(
                            converted, &to_tz, cast_options
                        )?,
                        TimeUnit::Microsecond => adjust_timestamp_to_timezone::<
                            TimestampMicrosecondType,
                        >(
                            converted, &to_tz, cast_options
                        )?,
                        TimeUnit::Nanosecond => adjust_timestamp_to_timezone::<
                            TimestampNanosecondType,
                        >(
                            converted, &to_tz, cast_options
                        )?,
                    }
                }
                _ => converted,
            };
            Ok(make_timestamp_array(&adjusted, *to_unit, to_tz.clone()))
        }
        (Timestamp(TimeUnit::Microsecond, _), Date32) => {
            timestamp_to_date32(array.as_primitive::<TimestampMicrosecondType>())
        }
        (Timestamp(TimeUnit::Millisecond, _), Date32) => {
            timestamp_to_date32(array.as_primitive::<TimestampMillisecondType>())
        }
        (Timestamp(TimeUnit::Second, _), Date32) => {
            timestamp_to_date32(array.as_primitive::<TimestampSecondType>())
        }
        (Timestamp(TimeUnit::Nanosecond, _), Date32) => {
            timestamp_to_date32(array.as_primitive::<TimestampNanosecondType>())
        }
        (Timestamp(TimeUnit::Second, _), Date64) => Ok(Arc::new(match cast_options.safe {
            true => {
                // change error to None
                array
                    .as_primitive::<TimestampSecondType>()
                    .unary_opt::<_, Date64Type>(|x| x.checked_mul(MILLISECONDS))
            }
            false => array
                .as_primitive::<TimestampSecondType>()
                .try_unary::<_, Date64Type, _>(|x| x.mul_checked(MILLISECONDS))?,
        })),
        (Timestamp(TimeUnit::Millisecond, _), Date64) => {
            cast_reinterpret_arrays::<TimestampMillisecondType, Date64Type>(array)
        }
        (Timestamp(TimeUnit::Microsecond, _), Date64) => Ok(Arc::new(
            array
                .as_primitive::<TimestampMicrosecondType>()
                .unary::<_, Date64Type>(|x| x / (MICROSECONDS / MILLISECONDS)),
        )),
        (Timestamp(TimeUnit::Nanosecond, _), Date64) => Ok(Arc::new(
            array
                .as_primitive::<TimestampNanosecondType>()
                .unary::<_, Date64Type>(|x| x / (NANOSECONDS / MILLISECONDS)),
        )),
        (Timestamp(TimeUnit::Second, tz), Time64(TimeUnit::Microsecond)) => {
            let tz = tz.as_ref().map(|tz| tz.parse()).transpose()?;
            Ok(Arc::new(
                array
                    .as_primitive::<TimestampSecondType>()
                    .try_unary::<_, Time64MicrosecondType, ArrowError>(|x| {
                        Ok(time_to_time64us(as_time_res_with_timezone::<
                            TimestampSecondType,
                        >(x, tz)?))
                    })?,
            ))
        }
        (Timestamp(TimeUnit::Second, tz), Time64(TimeUnit::Nanosecond)) => {
            let tz = tz.as_ref().map(|tz| tz.parse()).transpose()?;
            Ok(Arc::new(
                array
                    .as_primitive::<TimestampSecondType>()
                    .try_unary::<_, Time64NanosecondType, ArrowError>(|x| {
                        Ok(time_to_time64ns(as_time_res_with_timezone::<
                            TimestampSecondType,
                        >(x, tz)?))
                    })?,
            ))
        }
        (Timestamp(TimeUnit::Millisecond, tz), Time64(TimeUnit::Microsecond)) => {
            let tz = tz.as_ref().map(|tz| tz.parse()).transpose()?;
            Ok(Arc::new(
                array
                    .as_primitive::<TimestampMillisecondType>()
                    .try_unary::<_, Time64MicrosecondType, ArrowError>(|x| {
                        Ok(time_to_time64us(as_time_res_with_timezone::<
                            TimestampMillisecondType,
                        >(x, tz)?))
                    })?,
            ))
        }
        (Timestamp(TimeUnit::Millisecond, tz), Time64(TimeUnit::Nanosecond)) => {
            let tz = tz.as_ref().map(|tz| tz.parse()).transpose()?;
            Ok(Arc::new(
                array
                    .as_primitive::<TimestampMillisecondType>()
                    .try_unary::<_, Time64NanosecondType, ArrowError>(|x| {
                        Ok(time_to_time64ns(as_time_res_with_timezone::<
                            TimestampMillisecondType,
                        >(x, tz)?))
                    })?,
            ))
        }
        (Timestamp(TimeUnit::Microsecond, tz), Time64(TimeUnit::Microsecond)) => {
            let tz = tz.as_ref().map(|tz| tz.parse()).transpose()?;
            Ok(Arc::new(
                array
                    .as_primitive::<TimestampMicrosecondType>()
                    .try_unary::<_, Time64MicrosecondType, ArrowError>(|x| {
                        Ok(time_to_time64us(as_time_res_with_timezone::<
                            TimestampMicrosecondType,
                        >(x, tz)?))
                    })?,
            ))
        }
        (Timestamp(TimeUnit::Microsecond, tz), Time64(TimeUnit::Nanosecond)) => {
            let tz = tz.as_ref().map(|tz| tz.parse()).transpose()?;
            Ok(Arc::new(
                array
                    .as_primitive::<TimestampMicrosecondType>()
                    .try_unary::<_, Time64NanosecondType, ArrowError>(|x| {
                        Ok(time_to_time64ns(as_time_res_with_timezone::<
                            TimestampMicrosecondType,
                        >(x, tz)?))
                    })?,
            ))
        }
        (Timestamp(TimeUnit::Nanosecond, tz), Time64(TimeUnit::Microsecond)) => {
            let tz = tz.as_ref().map(|tz| tz.parse()).transpose()?;
            Ok(Arc::new(
                array
                    .as_primitive::<TimestampNanosecondType>()
                    .try_unary::<_, Time64MicrosecondType, ArrowError>(|x| {
                        Ok(time_to_time64us(as_time_res_with_timezone::<
                            TimestampNanosecondType,
                        >(x, tz)?))
                    })?,
            ))
        }
        (Timestamp(TimeUnit::Nanosecond, tz), Time64(TimeUnit::Nanosecond)) => {
            let tz = tz.as_ref().map(|tz| tz.parse()).transpose()?;
            Ok(Arc::new(
                array
                    .as_primitive::<TimestampNanosecondType>()
                    .try_unary::<_, Time64NanosecondType, ArrowError>(|x| {
                        Ok(time_to_time64ns(as_time_res_with_timezone::<
                            TimestampNanosecondType,
                        >(x, tz)?))
                    })?,
            ))
        }
        (Timestamp(TimeUnit::Second, tz), Time32(TimeUnit::Second)) => {
            let tz = tz.as_ref().map(|tz| tz.parse()).transpose()?;
            Ok(Arc::new(
                array
                    .as_primitive::<TimestampSecondType>()
                    .try_unary::<_, Time32SecondType, ArrowError>(|x| {
                        Ok(time_to_time32s(as_time_res_with_timezone::<
                            TimestampSecondType,
                        >(x, tz)?))
                    })?,
            ))
        }
        (Timestamp(TimeUnit::Second, tz), Time32(TimeUnit::Millisecond)) => {
            let tz = tz.as_ref().map(|tz| tz.parse()).transpose()?;
            Ok(Arc::new(
                array
                    .as_primitive::<TimestampSecondType>()
                    .try_unary::<_, Time32MillisecondType, ArrowError>(|x| {
                        Ok(time_to_time32ms(as_time_res_with_timezone::<
                            TimestampSecondType,
                        >(x, tz)?))
                    })?,
            ))
        }
        (Timestamp(TimeUnit::Millisecond, tz), Time32(TimeUnit::Second)) => {
            let tz = tz.as_ref().map(|tz| tz.parse()).transpose()?;
            Ok(Arc::new(
                array
                    .as_primitive::<TimestampMillisecondType>()
                    .try_unary::<_, Time32SecondType, ArrowError>(|x| {
                        Ok(time_to_time32s(as_time_res_with_timezone::<
                            TimestampMillisecondType,
                        >(x, tz)?))
                    })?,
            ))
        }
        (Timestamp(TimeUnit::Millisecond, tz), Time32(TimeUnit::Millisecond)) => {
            let tz = tz.as_ref().map(|tz| tz.parse()).transpose()?;
            Ok(Arc::new(
                array
                    .as_primitive::<TimestampMillisecondType>()
                    .try_unary::<_, Time32MillisecondType, ArrowError>(|x| {
                        Ok(time_to_time32ms(as_time_res_with_timezone::<
                            TimestampMillisecondType,
                        >(x, tz)?))
                    })?,
            ))
        }
        (Timestamp(TimeUnit::Microsecond, tz), Time32(TimeUnit::Second)) => {
            let tz = tz.as_ref().map(|tz| tz.parse()).transpose()?;
            Ok(Arc::new(
                array
                    .as_primitive::<TimestampMicrosecondType>()
                    .try_unary::<_, Time32SecondType, ArrowError>(|x| {
                        Ok(time_to_time32s(as_time_res_with_timezone::<
                            TimestampMicrosecondType,
                        >(x, tz)?))
                    })?,
            ))
        }
        (Timestamp(TimeUnit::Microsecond, tz), Time32(TimeUnit::Millisecond)) => {
            let tz = tz.as_ref().map(|tz| tz.parse()).transpose()?;
            Ok(Arc::new(
                array
                    .as_primitive::<TimestampMicrosecondType>()
                    .try_unary::<_, Time32MillisecondType, ArrowError>(|x| {
                        Ok(time_to_time32ms(as_time_res_with_timezone::<
                            TimestampMicrosecondType,
                        >(x, tz)?))
                    })?,
            ))
        }
        (Timestamp(TimeUnit::Nanosecond, tz), Time32(TimeUnit::Second)) => {
            let tz = tz.as_ref().map(|tz| tz.parse()).transpose()?;
            Ok(Arc::new(
                array
                    .as_primitive::<TimestampNanosecondType>()
                    .try_unary::<_, Time32SecondType, ArrowError>(|x| {
                        Ok(time_to_time32s(as_time_res_with_timezone::<
                            TimestampNanosecondType,
                        >(x, tz)?))
                    })?,
            ))
        }
        (Timestamp(TimeUnit::Nanosecond, tz), Time32(TimeUnit::Millisecond)) => {
            let tz = tz.as_ref().map(|tz| tz.parse()).transpose()?;
            Ok(Arc::new(
                array
                    .as_primitive::<TimestampNanosecondType>()
                    .try_unary::<_, Time32MillisecondType, ArrowError>(|x| {
                        Ok(time_to_time32ms(as_time_res_with_timezone::<
                            TimestampNanosecondType,
                        >(x, tz)?))
                    })?,
            ))
        }
        (Date64, Timestamp(TimeUnit::Second, None)) => Ok(Arc::new(
            array
                .as_primitive::<Date64Type>()
                .unary::<_, TimestampSecondType>(|x| x / MILLISECONDS),
        )),
        (Date64, Timestamp(TimeUnit::Millisecond, None)) => {
            cast_reinterpret_arrays::<Date64Type, TimestampMillisecondType>(array)
        }
        (Date64, Timestamp(TimeUnit::Microsecond, None)) => Ok(Arc::new(
            array
                .as_primitive::<Date64Type>()
                .unary::<_, TimestampMicrosecondType>(|x| x * (MICROSECONDS / MILLISECONDS)),
        )),
        (Date64, Timestamp(TimeUnit::Nanosecond, None)) => Ok(Arc::new(
            array
                .as_primitive::<Date64Type>()
                .unary::<_, TimestampNanosecondType>(|x| x * (NANOSECONDS / MILLISECONDS)),
        )),
        (Date32, Timestamp(TimeUnit::Second, None)) => Ok(Arc::new(
            array
                .as_primitive::<Date32Type>()
                .unary::<_, TimestampSecondType>(|x| (x as i64) * SECONDS_IN_DAY),
        )),
        (Date32, Timestamp(TimeUnit::Millisecond, None)) => Ok(Arc::new(
            array
                .as_primitive::<Date32Type>()
                .unary::<_, TimestampMillisecondType>(|x| (x as i64) * MILLISECONDS_IN_DAY),
        )),
        (Date32, Timestamp(TimeUnit::Microsecond, None)) => Ok(Arc::new(
            array
                .as_primitive::<Date32Type>()
                .unary::<_, TimestampMicrosecondType>(|x| (x as i64) * MICROSECONDS_IN_DAY),
        )),
        (Date32, Timestamp(TimeUnit::Nanosecond, None)) => Ok(Arc::new(
            array
                .as_primitive::<Date32Type>()
                .unary::<_, TimestampNanosecondType>(|x| (x as i64) * NANOSECONDS_IN_DAY),
        )),

        (_, Duration(unit)) if from_type.is_numeric() => {
            let array = cast_with_options(array, &Int64, cast_options)?;
            Ok(make_duration_array(array.as_primitive(), *unit))
        }
        (Duration(TimeUnit::Second), _) if to_type.is_numeric() => {
            let array = cast_reinterpret_arrays::<DurationSecondType, Int64Type>(array)?;
            cast_with_options(&array, to_type, cast_options)
        }
        (Duration(TimeUnit::Millisecond), _) if to_type.is_numeric() => {
            let array = cast_reinterpret_arrays::<DurationMillisecondType, Int64Type>(array)?;
            cast_with_options(&array, to_type, cast_options)
        }
        (Duration(TimeUnit::Microsecond), _) if to_type.is_numeric() => {
            let array = cast_reinterpret_arrays::<DurationMicrosecondType, Int64Type>(array)?;
            cast_with_options(&array, to_type, cast_options)
        }
        (Duration(TimeUnit::Nanosecond), _) if to_type.is_numeric() => {
            let array = cast_reinterpret_arrays::<DurationNanosecondType, Int64Type>(array)?;
            cast_with_options(&array, to_type, cast_options)
        }

        (Duration(from_unit), Duration(to_unit)) => {
            let array = cast_with_options(array, &Int64, cast_options)?;
            let time_array = array.as_primitive::<Int64Type>();
            let from_size = time_unit_multiple(from_unit);
            let to_size = time_unit_multiple(to_unit);
            // we either divide or multiply, depending on size of each unit
            // units are never the same when the types are the same
            let converted = match from_size.cmp(&to_size) {
                Ordering::Greater => {
                    let divisor = from_size / to_size;
                    time_array.unary::<_, Int64Type>(|o| o / divisor)
                }
                Ordering::Equal => time_array.clone(),
                Ordering::Less => {
                    let mul = to_size / from_size;
                    if cast_options.safe {
                        time_array.unary_opt::<_, Int64Type>(|o| o.checked_mul(mul))
                    } else {
                        time_array.try_unary::<_, Int64Type, _>(|o| o.mul_checked(mul))?
                    }
                }
            };
            Ok(make_duration_array(&converted, *to_unit))
        }

        (Duration(TimeUnit::Second), Interval(IntervalUnit::MonthDayNano)) => {
            cast_duration_to_interval::<DurationSecondType>(array, cast_options)
        }
        (Duration(TimeUnit::Millisecond), Interval(IntervalUnit::MonthDayNano)) => {
            cast_duration_to_interval::<DurationMillisecondType>(array, cast_options)
        }
        (Duration(TimeUnit::Microsecond), Interval(IntervalUnit::MonthDayNano)) => {
            cast_duration_to_interval::<DurationMicrosecondType>(array, cast_options)
        }
        (Duration(TimeUnit::Nanosecond), Interval(IntervalUnit::MonthDayNano)) => {
            cast_duration_to_interval::<DurationNanosecondType>(array, cast_options)
        }
        (Interval(IntervalUnit::MonthDayNano), Duration(TimeUnit::Second)) => {
            cast_month_day_nano_to_duration::<DurationSecondType>(array, cast_options)
        }
        (Interval(IntervalUnit::MonthDayNano), Duration(TimeUnit::Millisecond)) => {
            cast_month_day_nano_to_duration::<DurationMillisecondType>(array, cast_options)
        }
        (Interval(IntervalUnit::MonthDayNano), Duration(TimeUnit::Microsecond)) => {
            cast_month_day_nano_to_duration::<DurationMicrosecondType>(array, cast_options)
        }
        (Interval(IntervalUnit::MonthDayNano), Duration(TimeUnit::Nanosecond)) => {
            cast_month_day_nano_to_duration::<DurationNanosecondType>(array, cast_options)
        }
        (Interval(IntervalUnit::YearMonth), Interval(IntervalUnit::MonthDayNano)) => {
            cast_interval_year_month_to_interval_month_day_nano(array, cast_options)
        }
        (Interval(IntervalUnit::DayTime), Interval(IntervalUnit::MonthDayNano)) => {
            cast_interval_day_time_to_interval_month_day_nano(array, cast_options)
        }
        (Int32, Interval(IntervalUnit::YearMonth)) => {
            cast_reinterpret_arrays::<Int32Type, IntervalYearMonthType>(array)
        }
        (_, _) => Err(ArrowError::CastError(format!(
            "Casting from {from_type:?} to {to_type:?} not supported",
        ))),
    }
}

/// Get the time unit as a multiple of a second
const fn time_unit_multiple(unit: &TimeUnit) -> i64 {
    match unit {
        TimeUnit::Second => 1,
        TimeUnit::Millisecond => MILLISECONDS,
        TimeUnit::Microsecond => MICROSECONDS,
        TimeUnit::Nanosecond => NANOSECONDS,
    }
}

/// Convert Array into a PrimitiveArray of type, and apply numeric cast
fn cast_numeric_arrays<FROM, TO>(
    from: &dyn Array,
    cast_options: &CastOptions,
) -> Result<ArrayRef, ArrowError>
where
    FROM: ArrowPrimitiveType,
    TO: ArrowPrimitiveType,
    FROM::Native: NumCast,
    TO::Native: NumCast,
{
    if cast_options.safe {
        // If the value can't be casted to the `TO::Native`, return null
        Ok(Arc::new(numeric_cast::<FROM, TO>(
            from.as_primitive::<FROM>(),
        )))
    } else {
        // If the value can't be casted to the `TO::Native`, return error
        Ok(Arc::new(try_numeric_cast::<FROM, TO>(
            from.as_primitive::<FROM>(),
        )?))
    }
}

// Natural cast between numeric types
// If the value of T can't be casted to R, will throw error
fn try_numeric_cast<T, R>(from: &PrimitiveArray<T>) -> Result<PrimitiveArray<R>, ArrowError>
where
    T: ArrowPrimitiveType,
    R: ArrowPrimitiveType,
    T::Native: NumCast,
    R::Native: NumCast,
{
    from.try_unary(|value| {
        num::cast::cast::<T::Native, R::Native>(value).ok_or_else(|| {
            ArrowError::CastError(format!(
                "Can't cast value {:?} to type {}",
                value,
                R::DATA_TYPE
            ))
        })
    })
}

// Natural cast between numeric types
// If the value of T can't be casted to R, it will be converted to null
fn numeric_cast<T, R>(from: &PrimitiveArray<T>) -> PrimitiveArray<R>
where
    T: ArrowPrimitiveType,
    R: ArrowPrimitiveType,
    T::Native: NumCast,
    R::Native: NumCast,
{
    from.unary_opt::<_, R>(num::cast::cast::<T::Native, R::Native>)
}

fn cast_numeric_to_binary<FROM: ArrowPrimitiveType, O: OffsetSizeTrait>(
    array: &dyn Array,
) -> Result<ArrayRef, ArrowError> {
    let array = array.as_primitive::<FROM>();
    let size = std::mem::size_of::<FROM::Native>();
    let offsets = OffsetBuffer::from_lengths(std::iter::repeat(size).take(array.len()));
    Ok(Arc::new(GenericBinaryArray::<O>::new(
        offsets,
        array.values().inner().clone(),
        array.nulls().cloned(),
    )))
}

fn adjust_timestamp_to_timezone<T: ArrowTimestampType>(
    array: PrimitiveArray<Int64Type>,
    to_tz: &Tz,
    cast_options: &CastOptions,
) -> Result<PrimitiveArray<Int64Type>, ArrowError> {
    let adjust = |o| {
        let local = as_datetime::<T>(o)?;
        let offset = to_tz.offset_from_local_datetime(&local).single()?;
        T::make_value(local - offset.fix())
    };
    let adjusted = if cast_options.safe {
        array.unary_opt::<_, Int64Type>(adjust)
    } else {
        array.try_unary::<_, Int64Type, _>(|o| {
            adjust(o).ok_or_else(|| {
                ArrowError::CastError("Cannot cast timezone to different timezone".to_string())
            })
        })?
    };
    Ok(adjusted)
}

/// Cast numeric types to Boolean
///
/// Any zero value returns `false` while non-zero returns `true`
fn cast_numeric_to_bool<FROM>(from: &dyn Array) -> Result<ArrayRef, ArrowError>
where
    FROM: ArrowPrimitiveType,
{
    numeric_to_bool_cast::<FROM>(from.as_primitive::<FROM>()).map(|to| Arc::new(to) as ArrayRef)
}

fn numeric_to_bool_cast<T>(from: &PrimitiveArray<T>) -> Result<BooleanArray, ArrowError>
where
    T: ArrowPrimitiveType + ArrowPrimitiveType,
{
    let mut b = BooleanBuilder::with_capacity(from.len());

    for i in 0..from.len() {
        if from.is_null(i) {
            b.append_null();
        } else if from.value(i) != T::default_value() {
            b.append_value(true);
        } else {
            b.append_value(false);
        }
    }

    Ok(b.finish())
}

/// Cast Boolean types to numeric
///
/// `false` returns 0 while `true` returns 1
fn cast_bool_to_numeric<TO>(
    from: &dyn Array,
    cast_options: &CastOptions,
) -> Result<ArrayRef, ArrowError>
where
    TO: ArrowPrimitiveType,
    TO::Native: num::cast::NumCast,
{
    Ok(Arc::new(bool_to_numeric_cast::<TO>(
        from.as_any().downcast_ref::<BooleanArray>().unwrap(),
        cast_options,
    )))
}

fn bool_to_numeric_cast<T>(from: &BooleanArray, _cast_options: &CastOptions) -> PrimitiveArray<T>
where
    T: ArrowPrimitiveType,
    T::Native: num::NumCast,
{
    let iter = (0..from.len()).map(|i| {
        if from.is_null(i) {
            None
        } else if from.value(i) {
            // a workaround to cast a primitive to T::Native, infallible
            num::cast::cast(1)
        } else {
            Some(T::default_value())
        }
    });
    // Benefit:
    //     20% performance improvement
    // Soundness:
    //     The iterator is trustedLen because it comes from a Range
    unsafe { PrimitiveArray::<T>::from_trusted_len_iter(iter) }
}

/// Helper function to cast from one `BinaryArray` or 'LargeBinaryArray' to 'FixedSizeBinaryArray'.
fn cast_binary_to_fixed_size_binary<O: OffsetSizeTrait>(
    array: &dyn Array,
    byte_width: i32,
    cast_options: &CastOptions,
) -> Result<ArrayRef, ArrowError> {
    let array = array.as_binary::<O>();
    let mut builder = FixedSizeBinaryBuilder::with_capacity(array.len(), byte_width);

    for i in 0..array.len() {
        if array.is_null(i) {
            builder.append_null();
        } else {
            match builder.append_value(array.value(i)) {
                Ok(_) => {}
                Err(e) => match cast_options.safe {
                    true => builder.append_null(),
                    false => return Err(e),
                },
            }
        }
    }

    Ok(Arc::new(builder.finish()))
}

/// Helper function to cast from 'FixedSizeBinaryArray' to one `BinaryArray` or 'LargeBinaryArray'.
/// If the target one is too large for the source array it will return an Error.
fn cast_fixed_size_binary_to_binary<O: OffsetSizeTrait>(
    array: &dyn Array,
    byte_width: i32,
) -> Result<ArrayRef, ArrowError> {
    let array = array
        .as_any()
        .downcast_ref::<FixedSizeBinaryArray>()
        .unwrap();

    let offsets: i128 = byte_width as i128 * array.len() as i128;

    let is_binary = matches!(GenericBinaryType::<O>::DATA_TYPE, DataType::Binary);
    if is_binary && offsets > i32::MAX as i128 {
        return Err(ArrowError::ComputeError(
            "FixedSizeBinary array too large to cast to Binary array".to_string(),
        ));
    } else if !is_binary && offsets > i64::MAX as i128 {
        return Err(ArrowError::ComputeError(
            "FixedSizeBinary array too large to cast to LargeBinary array".to_string(),
        ));
    }

    let mut builder = GenericBinaryBuilder::<O>::with_capacity(array.len(), array.len());

    for i in 0..array.len() {
        if array.is_null(i) {
            builder.append_null();
        } else {
            builder.append_value(array.value(i));
        }
    }

    Ok(Arc::new(builder.finish()))
}

/// Helper function to cast from one `ByteArrayType` to another and vice versa.
/// If the target one (e.g., `LargeUtf8`) is too large for the source array it will return an Error.
fn cast_byte_container<FROM, TO>(array: &dyn Array) -> Result<ArrayRef, ArrowError>
where
    FROM: ByteArrayType,
    TO: ByteArrayType<Native = FROM::Native>,
    FROM::Offset: OffsetSizeTrait + ToPrimitive,
    TO::Offset: OffsetSizeTrait + NumCast,
{
    let data = array.to_data();
    assert_eq!(data.data_type(), &FROM::DATA_TYPE);
    let str_values_buf = data.buffers()[1].clone();
    let offsets = data.buffers()[0].typed_data::<FROM::Offset>();

    let mut offset_builder = BufferBuilder::<TO::Offset>::new(offsets.len());
    offsets
        .iter()
        .try_for_each::<_, Result<_, ArrowError>>(|offset| {
            let offset =
                <<TO as ByteArrayType>::Offset as NumCast>::from(*offset).ok_or_else(|| {
                    ArrowError::ComputeError(format!(
                        "{}{} array too large to cast to {}{} array",
                        FROM::Offset::PREFIX,
                        FROM::PREFIX,
                        TO::Offset::PREFIX,
                        TO::PREFIX
                    ))
                })?;
            offset_builder.append(offset);
            Ok(())
        })?;

    let offset_buffer = offset_builder.finish();

    let dtype = TO::DATA_TYPE;

    let builder = ArrayData::builder(dtype)
        .offset(array.offset())
        .len(array.len())
        .add_buffer(offset_buffer)
        .add_buffer(str_values_buf)
        .nulls(data.nulls().cloned());

    let array_data = unsafe { builder.build_unchecked() };

    Ok(Arc::new(GenericByteArray::<TO>::from(array_data)))
}

/// Helper function to cast from one `ByteViewType` array to `ByteArrayType` array.
fn cast_view_to_byte<FROM, TO>(array: &dyn Array) -> Result<ArrayRef, ArrowError>
where
    FROM: ByteViewType,
    TO: ByteArrayType,
    FROM::Native: AsRef<TO::Native>,
{
    let data = array.to_data();
    let view_array = GenericByteViewArray::<FROM>::from(data);

    let len = view_array.len();
    let bytes = view_array
        .views()
        .iter()
        .map(|v| ByteView::from(*v).length as usize)
        .sum::<usize>();

    let mut byte_array_builder = GenericByteBuilder::<TO>::with_capacity(len, bytes);

    for val in view_array.iter() {
        byte_array_builder.append_option(val);
    }

    Ok(Arc::new(byte_array_builder.finish()))
}

#[cfg(test)]
mod tests {
    use super::*;
    use arrow_buffer::{Buffer, IntervalDayTime, NullBuffer};
    use arrow_data::decimal::{is_validate_decimal256_precision, is_validate_decimal_precision};
    use chrono::NaiveDate;
    use half::f16;

    struct DecimalCastTestConfig<T: DecimalCast> {
        input_scale: i8,
        input_prec: u8,
        output_scale: i8,
        output_prec: u8,
        input_repr: T,
        expected_output_repr: Result<T, String>,
    }

    macro_rules! generate_cast_test_case {
        ($INPUT_ARRAY: expr, $OUTPUT_TYPE_ARRAY: ident, $OUTPUT_TYPE: expr, $OUTPUT_VALUES: expr) => {
            let output =
                $OUTPUT_TYPE_ARRAY::from($OUTPUT_VALUES).with_data_type($OUTPUT_TYPE.clone());

            // assert cast type
            let input_array_type = $INPUT_ARRAY.data_type();
            assert!(can_cast_types(input_array_type, $OUTPUT_TYPE));
            let result = cast($INPUT_ARRAY, $OUTPUT_TYPE).unwrap();
            assert_eq!($OUTPUT_TYPE, result.data_type());
            assert_eq!(result.as_ref(), &output);

            let cast_option = CastOptions {
                safe: false,
                format_options: FormatOptions::default(),
            };
            let result = cast_with_options($INPUT_ARRAY, $OUTPUT_TYPE, &cast_option).unwrap();
            assert_eq!($OUTPUT_TYPE, result.data_type());
            assert_eq!(result.as_ref(), &output);
        };
    }

    macro_rules! generate_decimal_cast_test_case {
        ($DATA_TYPE: ident, $ARRAY_TYPE: ident, $VALIDATION_FUNCTION:expr, $TEST_CONFIG: expr) => {
            let array = vec![Some($TEST_CONFIG.input_repr)];
            let array = array
                .into_iter()
                .collect::<$ARRAY_TYPE>()
                .with_precision_and_scale($TEST_CONFIG.input_prec, $TEST_CONFIG.input_scale)
                .unwrap();
            let input_type =
                DataType::$DATA_TYPE($TEST_CONFIG.input_prec, $TEST_CONFIG.input_scale);
            let output_type =
                DataType::$DATA_TYPE($TEST_CONFIG.output_prec, $TEST_CONFIG.output_scale);
            assert!(can_cast_types(&input_type, &output_type));

            let options = CastOptions {
                safe: false,
                ..Default::default()
            };
            let result = cast_with_options(&array, &output_type, &options);

            match $TEST_CONFIG.expected_output_repr {
                Ok(v) => {
                    // make sure that the configuration is set up correctly
                    let expected_array = vec![Some(v)];
                    let expected_array = expected_array
                        .into_iter()
                        .collect::<$ARRAY_TYPE>()
                        .with_precision_and_scale(
                            $TEST_CONFIG.output_prec,
                            $TEST_CONFIG.output_scale,
                        )
                        .unwrap();
                    assert!($VALIDATION_FUNCTION(v, $TEST_CONFIG.output_prec));
                    assert_eq!(*result.unwrap(), expected_array,);
                }
                Err(expected_error_message) => {
                    assert!(result.is_err());
                    assert_eq!(result.unwrap_err().to_string(), expected_error_message);
                }
            }
        };
    }

    fn create_decimal_array(
        array: Vec<Option<i128>>,
        precision: u8,
        scale: i8,
    ) -> Result<Decimal128Array, ArrowError> {
        array
            .into_iter()
            .collect::<Decimal128Array>()
            .with_precision_and_scale(precision, scale)
    }

    fn create_decimal256_array(
        array: Vec<Option<i256>>,
        precision: u8,
        scale: i8,
    ) -> Result<Decimal256Array, ArrowError> {
        array
            .into_iter()
            .collect::<Decimal256Array>()
            .with_precision_and_scale(precision, scale)
    }

    #[test]
    #[cfg(not(feature = "force_validate"))]
    #[should_panic(
        expected = "Cannot cast to Decimal128(20, 3). Overflowing on 57896044618658097711785492504343953926634992332820282019728792003956564819967"
    )]
    fn test_cast_decimal_to_decimal_round_with_error() {
        // decimal256 to decimal128 overflow
        let array = vec![
            Some(i256::from_i128(1123454)),
            Some(i256::from_i128(2123456)),
            Some(i256::from_i128(-3123453)),
            Some(i256::from_i128(-3123456)),
            None,
            Some(i256::MAX),
            Some(i256::MIN),
        ];
        let input_decimal_array = create_decimal256_array(array, 76, 4).unwrap();
        let array = Arc::new(input_decimal_array) as ArrayRef;
        let input_type = DataType::Decimal256(76, 4);
        let output_type = DataType::Decimal128(20, 3);
        assert!(can_cast_types(&input_type, &output_type));
        generate_cast_test_case!(
            &array,
            Decimal128Array,
            &output_type,
            vec![
                Some(112345_i128),
                Some(212346_i128),
                Some(-312345_i128),
                Some(-312346_i128),
                None,
                None,
                None,
            ]
        );
    }

    #[test]
    #[cfg(not(feature = "force_validate"))]
    fn test_cast_decimal_to_decimal_round() {
        let array = vec![
            Some(1123454),
            Some(2123456),
            Some(-3123453),
            Some(-3123456),
            None,
        ];
        let array = create_decimal_array(array, 20, 4).unwrap();
        // decimal128 to decimal128
        let input_type = DataType::Decimal128(20, 4);
        let output_type = DataType::Decimal128(20, 3);
        assert!(can_cast_types(&input_type, &output_type));
        generate_cast_test_case!(
            &array,
            Decimal128Array,
            &output_type,
            vec![
                Some(112345_i128),
                Some(212346_i128),
                Some(-312345_i128),
                Some(-312346_i128),
                None
            ]
        );

        // decimal128 to decimal256
        let input_type = DataType::Decimal128(20, 4);
        let output_type = DataType::Decimal256(20, 3);
        assert!(can_cast_types(&input_type, &output_type));
        generate_cast_test_case!(
            &array,
            Decimal256Array,
            &output_type,
            vec![
                Some(i256::from_i128(112345_i128)),
                Some(i256::from_i128(212346_i128)),
                Some(i256::from_i128(-312345_i128)),
                Some(i256::from_i128(-312346_i128)),
                None
            ]
        );

        // decimal256
        let array = vec![
            Some(i256::from_i128(1123454)),
            Some(i256::from_i128(2123456)),
            Some(i256::from_i128(-3123453)),
            Some(i256::from_i128(-3123456)),
            None,
        ];
        let array = create_decimal256_array(array, 20, 4).unwrap();

        // decimal256 to decimal256
        let input_type = DataType::Decimal256(20, 4);
        let output_type = DataType::Decimal256(20, 3);
        assert!(can_cast_types(&input_type, &output_type));
        generate_cast_test_case!(
            &array,
            Decimal256Array,
            &output_type,
            vec![
                Some(i256::from_i128(112345_i128)),
                Some(i256::from_i128(212346_i128)),
                Some(i256::from_i128(-312345_i128)),
                Some(i256::from_i128(-312346_i128)),
                None
            ]
        );
        // decimal256 to decimal128
        let input_type = DataType::Decimal256(20, 4);
        let output_type = DataType::Decimal128(20, 3);
        assert!(can_cast_types(&input_type, &output_type));
        generate_cast_test_case!(
            &array,
            Decimal128Array,
            &output_type,
            vec![
                Some(112345_i128),
                Some(212346_i128),
                Some(-312345_i128),
                Some(-312346_i128),
                None
            ]
        );
    }

    #[test]
    fn test_cast_decimal128_to_decimal128() {
        let input_type = DataType::Decimal128(20, 3);
        let output_type = DataType::Decimal128(20, 4);
        assert!(can_cast_types(&input_type, &output_type));
        let array = vec![Some(1123456), Some(2123456), Some(3123456), None];
        let array = create_decimal_array(array, 20, 3).unwrap();
        generate_cast_test_case!(
            &array,
            Decimal128Array,
            &output_type,
            vec![
                Some(11234560_i128),
                Some(21234560_i128),
                Some(31234560_i128),
                None
            ]
        );
        // negative test
        let array = vec![Some(123456), None];
        let array = create_decimal_array(array, 10, 0).unwrap();
        let result_safe = cast(&array, &DataType::Decimal128(2, 2));
        assert!(result_safe.is_ok());
        let options = CastOptions {
            safe: false,
            ..Default::default()
        };

        let result_unsafe = cast_with_options(&array, &DataType::Decimal128(2, 2), &options);
        assert_eq!("Invalid argument error: 12345600 is too large to store in a Decimal128 of precision 2. Max is 99",
                   result_unsafe.unwrap_err().to_string());
    }

    #[test]
    fn test_cast_decimal128_to_decimal128_dict() {
        let p = 20;
        let s = 3;
        let input_type = DataType::Decimal128(p, s);
        let output_type = DataType::Dictionary(
            Box::new(DataType::Int32),
            Box::new(DataType::Decimal128(p, s)),
        );
        assert!(can_cast_types(&input_type, &output_type));
        let array = vec![Some(1123456), Some(2123456), Some(3123456), None];
        let array = create_decimal_array(array, p, s).unwrap();
        let cast_array = cast_with_options(&array, &output_type, &CastOptions::default()).unwrap();
        assert_eq!(cast_array.data_type(), &output_type);
    }

    #[test]
    fn test_cast_decimal256_to_decimal256_dict() {
        let p = 20;
        let s = 3;
        let input_type = DataType::Decimal256(p, s);
        let output_type = DataType::Dictionary(
            Box::new(DataType::Int32),
            Box::new(DataType::Decimal256(p, s)),
        );
        assert!(can_cast_types(&input_type, &output_type));
        let array = vec![Some(1123456), Some(2123456), Some(3123456), None];
        let array = create_decimal_array(array, p, s).unwrap();
        let cast_array = cast_with_options(&array, &output_type, &CastOptions::default()).unwrap();
        assert_eq!(cast_array.data_type(), &output_type);
    }

    #[test]
    fn test_cast_decimal128_to_decimal128_overflow() {
        let input_type = DataType::Decimal128(38, 3);
        let output_type = DataType::Decimal128(38, 38);
        assert!(can_cast_types(&input_type, &output_type));

        let array = vec![Some(i128::MAX)];
        let array = create_decimal_array(array, 38, 3).unwrap();
        let result = cast_with_options(
            &array,
            &output_type,
            &CastOptions {
                safe: false,
                format_options: FormatOptions::default(),
            },
        );
        assert_eq!("Cast error: Cannot cast to Decimal128(38, 38). Overflowing on 170141183460469231731687303715884105727",
                   result.unwrap_err().to_string());
    }

    #[test]
    fn test_cast_decimal128_to_decimal256_overflow() {
        let input_type = DataType::Decimal128(38, 3);
        let output_type = DataType::Decimal256(76, 76);
        assert!(can_cast_types(&input_type, &output_type));

        let array = vec![Some(i128::MAX)];
        let array = create_decimal_array(array, 38, 3).unwrap();
        let result = cast_with_options(
            &array,
            &output_type,
            &CastOptions {
                safe: false,
                format_options: FormatOptions::default(),
            },
        );
        assert_eq!("Cast error: Cannot cast to Decimal256(76, 76). Overflowing on 170141183460469231731687303715884105727",
                   result.unwrap_err().to_string());
    }

    #[test]
    fn test_cast_decimal128_to_decimal256() {
        let input_type = DataType::Decimal128(20, 3);
        let output_type = DataType::Decimal256(20, 4);
        assert!(can_cast_types(&input_type, &output_type));
        let array = vec![Some(1123456), Some(2123456), Some(3123456), None];
        let array = create_decimal_array(array, 20, 3).unwrap();
        generate_cast_test_case!(
            &array,
            Decimal256Array,
            &output_type,
            vec![
                Some(i256::from_i128(11234560_i128)),
                Some(i256::from_i128(21234560_i128)),
                Some(i256::from_i128(31234560_i128)),
                None
            ]
        );
    }

    #[test]
    fn test_cast_decimal256_to_decimal128_overflow() {
        let input_type = DataType::Decimal256(76, 5);
        let output_type = DataType::Decimal128(38, 7);
        assert!(can_cast_types(&input_type, &output_type));
        let array = vec![Some(i256::from_i128(i128::MAX))];
        let array = create_decimal256_array(array, 76, 5).unwrap();
        let result = cast_with_options(
            &array,
            &output_type,
            &CastOptions {
                safe: false,
                format_options: FormatOptions::default(),
            },
        );
        assert_eq!("Cast error: Cannot cast to Decimal128(38, 7). Overflowing on 170141183460469231731687303715884105727",
                   result.unwrap_err().to_string());
    }

    #[test]
    fn test_cast_decimal256_to_decimal256_overflow() {
        let input_type = DataType::Decimal256(76, 5);
        let output_type = DataType::Decimal256(76, 55);
        assert!(can_cast_types(&input_type, &output_type));
        let array = vec![Some(i256::from_i128(i128::MAX))];
        let array = create_decimal256_array(array, 76, 5).unwrap();
        let result = cast_with_options(
            &array,
            &output_type,
            &CastOptions {
                safe: false,
                format_options: FormatOptions::default(),
            },
        );
        assert_eq!("Cast error: Cannot cast to Decimal256(76, 55). Overflowing on 170141183460469231731687303715884105727",
                   result.unwrap_err().to_string());
    }

    #[test]
    fn test_cast_decimal256_to_decimal128() {
        let input_type = DataType::Decimal256(20, 3);
        let output_type = DataType::Decimal128(20, 4);
        assert!(can_cast_types(&input_type, &output_type));
        let array = vec![
            Some(i256::from_i128(1123456)),
            Some(i256::from_i128(2123456)),
            Some(i256::from_i128(3123456)),
            None,
        ];
        let array = create_decimal256_array(array, 20, 3).unwrap();
        generate_cast_test_case!(
            &array,
            Decimal128Array,
            &output_type,
            vec![
                Some(11234560_i128),
                Some(21234560_i128),
                Some(31234560_i128),
                None
            ]
        );
    }

    #[test]
    fn test_cast_decimal256_to_decimal256() {
        let input_type = DataType::Decimal256(20, 3);
        let output_type = DataType::Decimal256(20, 4);
        assert!(can_cast_types(&input_type, &output_type));
        let array = vec![
            Some(i256::from_i128(1123456)),
            Some(i256::from_i128(2123456)),
            Some(i256::from_i128(3123456)),
            None,
        ];
        let array = create_decimal256_array(array, 20, 3).unwrap();
        generate_cast_test_case!(
            &array,
            Decimal256Array,
            &output_type,
            vec![
                Some(i256::from_i128(11234560_i128)),
                Some(i256::from_i128(21234560_i128)),
                Some(i256::from_i128(31234560_i128)),
                None
            ]
        );
    }

    #[test]
    fn test_cast_decimal_to_numeric() {
        let value_array: Vec<Option<i128>> = vec![Some(125), Some(225), Some(325), None, Some(525)];
        let array = create_decimal_array(value_array, 38, 2).unwrap();
        // u8
        generate_cast_test_case!(
            &array,
            UInt8Array,
            &DataType::UInt8,
            vec![Some(1_u8), Some(2_u8), Some(3_u8), None, Some(5_u8)]
        );
        // u16
        generate_cast_test_case!(
            &array,
            UInt16Array,
            &DataType::UInt16,
            vec![Some(1_u16), Some(2_u16), Some(3_u16), None, Some(5_u16)]
        );
        // u32
        generate_cast_test_case!(
            &array,
            UInt32Array,
            &DataType::UInt32,
            vec![Some(1_u32), Some(2_u32), Some(3_u32), None, Some(5_u32)]
        );
        // u64
        generate_cast_test_case!(
            &array,
            UInt64Array,
            &DataType::UInt64,
            vec![Some(1_u64), Some(2_u64), Some(3_u64), None, Some(5_u64)]
        );
        // i8
        generate_cast_test_case!(
            &array,
            Int8Array,
            &DataType::Int8,
            vec![Some(1_i8), Some(2_i8), Some(3_i8), None, Some(5_i8)]
        );
        // i16
        generate_cast_test_case!(
            &array,
            Int16Array,
            &DataType::Int16,
            vec![Some(1_i16), Some(2_i16), Some(3_i16), None, Some(5_i16)]
        );
        // i32
        generate_cast_test_case!(
            &array,
            Int32Array,
            &DataType::Int32,
            vec![Some(1_i32), Some(2_i32), Some(3_i32), None, Some(5_i32)]
        );
        // i64
        generate_cast_test_case!(
            &array,
            Int64Array,
            &DataType::Int64,
            vec![Some(1_i64), Some(2_i64), Some(3_i64), None, Some(5_i64)]
        );
        // f32
        generate_cast_test_case!(
            &array,
            Float32Array,
            &DataType::Float32,
            vec![
                Some(1.25_f32),
                Some(2.25_f32),
                Some(3.25_f32),
                None,
                Some(5.25_f32)
            ]
        );
        // f64
        generate_cast_test_case!(
            &array,
            Float64Array,
            &DataType::Float64,
            vec![
                Some(1.25_f64),
                Some(2.25_f64),
                Some(3.25_f64),
                None,
                Some(5.25_f64)
            ]
        );

        // overflow test: out of range of max u8
        let value_array: Vec<Option<i128>> = vec![Some(51300)];
        let array = create_decimal_array(value_array, 38, 2).unwrap();
        let casted_array = cast_with_options(
            &array,
            &DataType::UInt8,
            &CastOptions {
                safe: false,
                format_options: FormatOptions::default(),
            },
        );
        assert_eq!(
            "Cast error: value of 513 is out of range UInt8".to_string(),
            casted_array.unwrap_err().to_string()
        );

        let casted_array = cast_with_options(
            &array,
            &DataType::UInt8,
            &CastOptions {
                safe: true,
                format_options: FormatOptions::default(),
            },
        );
        assert!(casted_array.is_ok());
        assert!(casted_array.unwrap().is_null(0));

        // overflow test: out of range of max i8
        let value_array: Vec<Option<i128>> = vec![Some(24400)];
        let array = create_decimal_array(value_array, 38, 2).unwrap();
        let casted_array = cast_with_options(
            &array,
            &DataType::Int8,
            &CastOptions {
                safe: false,
                format_options: FormatOptions::default(),
            },
        );
        assert_eq!(
            "Cast error: value of 244 is out of range Int8".to_string(),
            casted_array.unwrap_err().to_string()
        );

        let casted_array = cast_with_options(
            &array,
            &DataType::Int8,
            &CastOptions {
                safe: true,
                format_options: FormatOptions::default(),
            },
        );
        assert!(casted_array.is_ok());
        assert!(casted_array.unwrap().is_null(0));

        // loss the precision: convert decimal to f32、f64
        // f32
        // 112345678_f32 and 112345679_f32 are same, so the 112345679_f32 will lose precision.
        let value_array: Vec<Option<i128>> = vec![
            Some(125),
            Some(225),
            Some(325),
            None,
            Some(525),
            Some(112345678),
            Some(112345679),
        ];
        let array = create_decimal_array(value_array, 38, 2).unwrap();
        generate_cast_test_case!(
            &array,
            Float32Array,
            &DataType::Float32,
            vec![
                Some(1.25_f32),
                Some(2.25_f32),
                Some(3.25_f32),
                None,
                Some(5.25_f32),
                Some(1_123_456.7_f32),
                Some(1_123_456.7_f32)
            ]
        );

        // f64
        // 112345678901234568_f64 and 112345678901234560_f64 are same, so the 112345678901234568_f64 will lose precision.
        let value_array: Vec<Option<i128>> = vec![
            Some(125),
            Some(225),
            Some(325),
            None,
            Some(525),
            Some(112345678901234568),
            Some(112345678901234560),
        ];
        let array = create_decimal_array(value_array, 38, 2).unwrap();
        generate_cast_test_case!(
            &array,
            Float64Array,
            &DataType::Float64,
            vec![
                Some(1.25_f64),
                Some(2.25_f64),
                Some(3.25_f64),
                None,
                Some(5.25_f64),
                Some(1_123_456_789_012_345.6_f64),
                Some(1_123_456_789_012_345.6_f64),
            ]
        );
    }

    #[test]
    fn test_cast_decimal256_to_numeric() {
        let value_array: Vec<Option<i256>> = vec![
            Some(i256::from_i128(125)),
            Some(i256::from_i128(225)),
            Some(i256::from_i128(325)),
            None,
            Some(i256::from_i128(525)),
        ];
        let array = create_decimal256_array(value_array, 38, 2).unwrap();
        // u8
        generate_cast_test_case!(
            &array,
            UInt8Array,
            &DataType::UInt8,
            vec![Some(1_u8), Some(2_u8), Some(3_u8), None, Some(5_u8)]
        );
        // u16
        generate_cast_test_case!(
            &array,
            UInt16Array,
            &DataType::UInt16,
            vec![Some(1_u16), Some(2_u16), Some(3_u16), None, Some(5_u16)]
        );
        // u32
        generate_cast_test_case!(
            &array,
            UInt32Array,
            &DataType::UInt32,
            vec![Some(1_u32), Some(2_u32), Some(3_u32), None, Some(5_u32)]
        );
        // u64
        generate_cast_test_case!(
            &array,
            UInt64Array,
            &DataType::UInt64,
            vec![Some(1_u64), Some(2_u64), Some(3_u64), None, Some(5_u64)]
        );
        // i8
        generate_cast_test_case!(
            &array,
            Int8Array,
            &DataType::Int8,
            vec![Some(1_i8), Some(2_i8), Some(3_i8), None, Some(5_i8)]
        );
        // i16
        generate_cast_test_case!(
            &array,
            Int16Array,
            &DataType::Int16,
            vec![Some(1_i16), Some(2_i16), Some(3_i16), None, Some(5_i16)]
        );
        // i32
        generate_cast_test_case!(
            &array,
            Int32Array,
            &DataType::Int32,
            vec![Some(1_i32), Some(2_i32), Some(3_i32), None, Some(5_i32)]
        );
        // i64
        generate_cast_test_case!(
            &array,
            Int64Array,
            &DataType::Int64,
            vec![Some(1_i64), Some(2_i64), Some(3_i64), None, Some(5_i64)]
        );
        // f32
        generate_cast_test_case!(
            &array,
            Float32Array,
            &DataType::Float32,
            vec![
                Some(1.25_f32),
                Some(2.25_f32),
                Some(3.25_f32),
                None,
                Some(5.25_f32)
            ]
        );
        // f64
        generate_cast_test_case!(
            &array,
            Float64Array,
            &DataType::Float64,
            vec![
                Some(1.25_f64),
                Some(2.25_f64),
                Some(3.25_f64),
                None,
                Some(5.25_f64)
            ]
        );

        // overflow test: out of range of max i8
        let value_array: Vec<Option<i256>> = vec![Some(i256::from_i128(24400))];
        let array = create_decimal256_array(value_array, 38, 2).unwrap();
        let casted_array = cast_with_options(
            &array,
            &DataType::Int8,
            &CastOptions {
                safe: false,
                format_options: FormatOptions::default(),
            },
        );
        assert_eq!(
            "Cast error: value of 244 is out of range Int8".to_string(),
            casted_array.unwrap_err().to_string()
        );

        let casted_array = cast_with_options(
            &array,
            &DataType::Int8,
            &CastOptions {
                safe: true,
                format_options: FormatOptions::default(),
            },
        );
        assert!(casted_array.is_ok());
        assert!(casted_array.unwrap().is_null(0));

        // loss the precision: convert decimal to f32、f64
        // f32
        // 112345678_f32 and 112345679_f32 are same, so the 112345679_f32 will lose precision.
        let value_array: Vec<Option<i256>> = vec![
            Some(i256::from_i128(125)),
            Some(i256::from_i128(225)),
            Some(i256::from_i128(325)),
            None,
            Some(i256::from_i128(525)),
            Some(i256::from_i128(112345678)),
            Some(i256::from_i128(112345679)),
        ];
        let array = create_decimal256_array(value_array, 76, 2).unwrap();
        generate_cast_test_case!(
            &array,
            Float32Array,
            &DataType::Float32,
            vec![
                Some(1.25_f32),
                Some(2.25_f32),
                Some(3.25_f32),
                None,
                Some(5.25_f32),
                Some(1_123_456.7_f32),
                Some(1_123_456.7_f32)
            ]
        );

        // f64
        // 112345678901234568_f64 and 112345678901234560_f64 are same, so the 112345678901234568_f64 will lose precision.
        let value_array: Vec<Option<i256>> = vec![
            Some(i256::from_i128(125)),
            Some(i256::from_i128(225)),
            Some(i256::from_i128(325)),
            None,
            Some(i256::from_i128(525)),
            Some(i256::from_i128(112345678901234568)),
            Some(i256::from_i128(112345678901234560)),
        ];
        let array = create_decimal256_array(value_array, 76, 2).unwrap();
        generate_cast_test_case!(
            &array,
            Float64Array,
            &DataType::Float64,
            vec![
                Some(1.25_f64),
                Some(2.25_f64),
                Some(3.25_f64),
                None,
                Some(5.25_f64),
                Some(1_123_456_789_012_345.6_f64),
                Some(1_123_456_789_012_345.6_f64),
            ]
        );
    }

    #[test]
    fn test_cast_numeric_to_decimal128() {
        let decimal_type = DataType::Decimal128(38, 6);
        // u8, u16, u32, u64
        let input_datas = vec![
            Arc::new(UInt8Array::from(vec![
                Some(1),
                Some(2),
                Some(3),
                None,
                Some(5),
            ])) as ArrayRef, // u8
            Arc::new(UInt16Array::from(vec![
                Some(1),
                Some(2),
                Some(3),
                None,
                Some(5),
            ])) as ArrayRef, // u16
            Arc::new(UInt32Array::from(vec![
                Some(1),
                Some(2),
                Some(3),
                None,
                Some(5),
            ])) as ArrayRef, // u32
            Arc::new(UInt64Array::from(vec![
                Some(1),
                Some(2),
                Some(3),
                None,
                Some(5),
            ])) as ArrayRef, // u64
        ];

        for array in input_datas {
            generate_cast_test_case!(
                &array,
                Decimal128Array,
                &decimal_type,
                vec![
                    Some(1000000_i128),
                    Some(2000000_i128),
                    Some(3000000_i128),
                    None,
                    Some(5000000_i128)
                ]
            );
        }

        // i8, i16, i32, i64
        let input_datas = vec![
            Arc::new(Int8Array::from(vec![
                Some(1),
                Some(2),
                Some(3),
                None,
                Some(5),
            ])) as ArrayRef, // i8
            Arc::new(Int16Array::from(vec![
                Some(1),
                Some(2),
                Some(3),
                None,
                Some(5),
            ])) as ArrayRef, // i16
            Arc::new(Int32Array::from(vec![
                Some(1),
                Some(2),
                Some(3),
                None,
                Some(5),
            ])) as ArrayRef, // i32
            Arc::new(Int64Array::from(vec![
                Some(1),
                Some(2),
                Some(3),
                None,
                Some(5),
            ])) as ArrayRef, // i64
        ];
        for array in input_datas {
            generate_cast_test_case!(
                &array,
                Decimal128Array,
                &decimal_type,
                vec![
                    Some(1000000_i128),
                    Some(2000000_i128),
                    Some(3000000_i128),
                    None,
                    Some(5000000_i128)
                ]
            );
        }

        // test u8 to decimal type with overflow the result type
        // the 100 will be converted to 1000_i128, but it is out of range for max value in the precision 3.
        let array = UInt8Array::from(vec![1, 2, 3, 4, 100]);
        let casted_array = cast(&array, &DataType::Decimal128(3, 1));
        assert!(casted_array.is_ok());
        let array = casted_array.unwrap();
        let array: &Decimal128Array = array.as_primitive();
        assert!(array.is_null(4));

        // test i8 to decimal type with overflow the result type
        // the 100 will be converted to 1000_i128, but it is out of range for max value in the precision 3.
        let array = Int8Array::from(vec![1, 2, 3, 4, 100]);
        let casted_array = cast(&array, &DataType::Decimal128(3, 1));
        assert!(casted_array.is_ok());
        let array = casted_array.unwrap();
        let array: &Decimal128Array = array.as_primitive();
        assert!(array.is_null(4));

        // test f32 to decimal type
        let array = Float32Array::from(vec![
            Some(1.1),
            Some(2.2),
            Some(4.4),
            None,
            Some(1.123_456_4), // round down
            Some(1.123_456_7), // round up
        ]);
        let array = Arc::new(array) as ArrayRef;
        generate_cast_test_case!(
            &array,
            Decimal128Array,
            &decimal_type,
            vec![
                Some(1100000_i128),
                Some(2200000_i128),
                Some(4400000_i128),
                None,
                Some(1123456_i128), // round down
                Some(1123457_i128), // round up
            ]
        );

        // test f64 to decimal type
        let array = Float64Array::from(vec![
            Some(1.1),
            Some(2.2),
            Some(4.4),
            None,
            Some(1.123_456_489_123_4),     // round up
            Some(1.123_456_789_123_4),     // round up
            Some(1.123_456_489_012_345_6), // round down
            Some(1.123_456_789_012_345_6), // round up
        ]);
        generate_cast_test_case!(
            &array,
            Decimal128Array,
            &decimal_type,
            vec![
                Some(1100000_i128),
                Some(2200000_i128),
                Some(4400000_i128),
                None,
                Some(1123456_i128), // round down
                Some(1123457_i128), // round up
                Some(1123456_i128), // round down
                Some(1123457_i128), // round up
            ]
        );
    }

    #[test]
    fn test_cast_numeric_to_decimal256() {
        let decimal_type = DataType::Decimal256(76, 6);
        // u8, u16, u32, u64
        let input_datas = vec![
            Arc::new(UInt8Array::from(vec![
                Some(1),
                Some(2),
                Some(3),
                None,
                Some(5),
            ])) as ArrayRef, // u8
            Arc::new(UInt16Array::from(vec![
                Some(1),
                Some(2),
                Some(3),
                None,
                Some(5),
            ])) as ArrayRef, // u16
            Arc::new(UInt32Array::from(vec![
                Some(1),
                Some(2),
                Some(3),
                None,
                Some(5),
            ])) as ArrayRef, // u32
            Arc::new(UInt64Array::from(vec![
                Some(1),
                Some(2),
                Some(3),
                None,
                Some(5),
            ])) as ArrayRef, // u64
        ];

        for array in input_datas {
            generate_cast_test_case!(
                &array,
                Decimal256Array,
                &decimal_type,
                vec![
                    Some(i256::from_i128(1000000_i128)),
                    Some(i256::from_i128(2000000_i128)),
                    Some(i256::from_i128(3000000_i128)),
                    None,
                    Some(i256::from_i128(5000000_i128))
                ]
            );
        }

        // i8, i16, i32, i64
        let input_datas = vec![
            Arc::new(Int8Array::from(vec![
                Some(1),
                Some(2),
                Some(3),
                None,
                Some(5),
            ])) as ArrayRef, // i8
            Arc::new(Int16Array::from(vec![
                Some(1),
                Some(2),
                Some(3),
                None,
                Some(5),
            ])) as ArrayRef, // i16
            Arc::new(Int32Array::from(vec![
                Some(1),
                Some(2),
                Some(3),
                None,
                Some(5),
            ])) as ArrayRef, // i32
            Arc::new(Int64Array::from(vec![
                Some(1),
                Some(2),
                Some(3),
                None,
                Some(5),
            ])) as ArrayRef, // i64
        ];
        for array in input_datas {
            generate_cast_test_case!(
                &array,
                Decimal256Array,
                &decimal_type,
                vec![
                    Some(i256::from_i128(1000000_i128)),
                    Some(i256::from_i128(2000000_i128)),
                    Some(i256::from_i128(3000000_i128)),
                    None,
                    Some(i256::from_i128(5000000_i128))
                ]
            );
        }

        // test i8 to decimal type with overflow the result type
        // the 100 will be converted to 1000_i128, but it is out of range for max value in the precision 3.
        let array = Int8Array::from(vec![1, 2, 3, 4, 100]);
        let array = Arc::new(array) as ArrayRef;
        let casted_array = cast(&array, &DataType::Decimal256(3, 1));
        assert!(casted_array.is_ok());
        let array = casted_array.unwrap();
        let array: &Decimal256Array = array.as_primitive();
        assert!(array.is_null(4));

        // test f32 to decimal type
        let array = Float32Array::from(vec![
            Some(1.1),
            Some(2.2),
            Some(4.4),
            None,
            Some(1.123_456_4), // round down
            Some(1.123_456_7), // round up
        ]);
        generate_cast_test_case!(
            &array,
            Decimal256Array,
            &decimal_type,
            vec![
                Some(i256::from_i128(1100000_i128)),
                Some(i256::from_i128(2200000_i128)),
                Some(i256::from_i128(4400000_i128)),
                None,
                Some(i256::from_i128(1123456_i128)), // round down
                Some(i256::from_i128(1123457_i128)), // round up
            ]
        );

        // test f64 to decimal type
        let array = Float64Array::from(vec![
            Some(1.1),
            Some(2.2),
            Some(4.4),
            None,
            Some(1.123_456_489_123_4),     // round down
            Some(1.123_456_789_123_4),     // round up
            Some(1.123_456_489_012_345_6), // round down
            Some(1.123_456_789_012_345_6), // round up
        ]);
        generate_cast_test_case!(
            &array,
            Decimal256Array,
            &decimal_type,
            vec![
                Some(i256::from_i128(1100000_i128)),
                Some(i256::from_i128(2200000_i128)),
                Some(i256::from_i128(4400000_i128)),
                None,
                Some(i256::from_i128(1123456_i128)), // round down
                Some(i256::from_i128(1123457_i128)), // round up
                Some(i256::from_i128(1123456_i128)), // round down
                Some(i256::from_i128(1123457_i128)), // round up
            ]
        );
    }

    #[test]
    fn test_cast_i32_to_f64() {
        let array = Int32Array::from(vec![5, 6, 7, 8, 9]);
        let b = cast(&array, &DataType::Float64).unwrap();
        let c = b.as_primitive::<Float64Type>();
        assert_eq!(5.0, c.value(0));
        assert_eq!(6.0, c.value(1));
        assert_eq!(7.0, c.value(2));
        assert_eq!(8.0, c.value(3));
        assert_eq!(9.0, c.value(4));
    }

    #[test]
    fn test_cast_i32_to_u8() {
        let array = Int32Array::from(vec![-5, 6, -7, 8, 100000000]);
        let b = cast(&array, &DataType::UInt8).unwrap();
        let c = b.as_primitive::<UInt8Type>();
        assert!(!c.is_valid(0));
        assert_eq!(6, c.value(1));
        assert!(!c.is_valid(2));
        assert_eq!(8, c.value(3));
        // overflows return None
        assert!(!c.is_valid(4));
    }

    #[test]
    #[should_panic(expected = "Can't cast value -5 to type UInt8")]
    fn test_cast_int32_to_u8_with_error() {
        let array = Int32Array::from(vec![-5, 6, -7, 8, 100000000]);
        // overflow with the error
        let cast_option = CastOptions {
            safe: false,
            format_options: FormatOptions::default(),
        };
        let result = cast_with_options(&array, &DataType::UInt8, &cast_option);
        assert!(result.is_err());
        result.unwrap();
    }

    #[test]
    fn test_cast_i32_to_u8_sliced() {
        let array = Int32Array::from(vec![-5, 6, -7, 8, 100000000]);
        assert_eq!(0, array.offset());
        let array = array.slice(2, 3);
        let b = cast(&array, &DataType::UInt8).unwrap();
        assert_eq!(3, b.len());
        let c = b.as_primitive::<UInt8Type>();
        assert!(!c.is_valid(0));
        assert_eq!(8, c.value(1));
        // overflows return None
        assert!(!c.is_valid(2));
    }

    #[test]
    fn test_cast_i32_to_i32() {
        let array = Int32Array::from(vec![5, 6, 7, 8, 9]);
        let b = cast(&array, &DataType::Int32).unwrap();
        let c = b.as_primitive::<Int32Type>();
        assert_eq!(5, c.value(0));
        assert_eq!(6, c.value(1));
        assert_eq!(7, c.value(2));
        assert_eq!(8, c.value(3));
        assert_eq!(9, c.value(4));
    }

    #[test]
    fn test_cast_i32_to_list_i32() {
        let array = Int32Array::from(vec![5, 6, 7, 8, 9]);
        let b = cast(
            &array,
            &DataType::List(Arc::new(Field::new_list_field(DataType::Int32, true))),
        )
        .unwrap();
        assert_eq!(5, b.len());
        let arr = b.as_list::<i32>();
        assert_eq!(&[0, 1, 2, 3, 4, 5], arr.value_offsets());
        assert_eq!(1, arr.value_length(0));
        assert_eq!(1, arr.value_length(1));
        assert_eq!(1, arr.value_length(2));
        assert_eq!(1, arr.value_length(3));
        assert_eq!(1, arr.value_length(4));
        let c = arr.values().as_primitive::<Int32Type>();
        assert_eq!(5, c.value(0));
        assert_eq!(6, c.value(1));
        assert_eq!(7, c.value(2));
        assert_eq!(8, c.value(3));
        assert_eq!(9, c.value(4));
    }

    #[test]
    fn test_cast_i32_to_list_i32_nullable() {
        let array = Int32Array::from(vec![Some(5), None, Some(7), Some(8), Some(9)]);
        let b = cast(
            &array,
            &DataType::List(Arc::new(Field::new_list_field(DataType::Int32, true))),
        )
        .unwrap();
        assert_eq!(5, b.len());
        assert_eq!(0, b.null_count());
        let arr = b.as_list::<i32>();
        assert_eq!(&[0, 1, 2, 3, 4, 5], arr.value_offsets());
        assert_eq!(1, arr.value_length(0));
        assert_eq!(1, arr.value_length(1));
        assert_eq!(1, arr.value_length(2));
        assert_eq!(1, arr.value_length(3));
        assert_eq!(1, arr.value_length(4));

        let c = arr.values().as_primitive::<Int32Type>();
        assert_eq!(1, c.null_count());
        assert_eq!(5, c.value(0));
        assert!(!c.is_valid(1));
        assert_eq!(7, c.value(2));
        assert_eq!(8, c.value(3));
        assert_eq!(9, c.value(4));
    }

    #[test]
    fn test_cast_i32_to_list_f64_nullable_sliced() {
        let array = Int32Array::from(vec![Some(5), None, Some(7), Some(8), None, Some(10)]);
        let array = array.slice(2, 4);
        let b = cast(
            &array,
            &DataType::List(Arc::new(Field::new_list_field(DataType::Float64, true))),
        )
        .unwrap();
        assert_eq!(4, b.len());
        assert_eq!(0, b.null_count());
        let arr = b.as_list::<i32>();
        assert_eq!(&[0, 1, 2, 3, 4], arr.value_offsets());
        assert_eq!(1, arr.value_length(0));
        assert_eq!(1, arr.value_length(1));
        assert_eq!(1, arr.value_length(2));
        assert_eq!(1, arr.value_length(3));
        let c = arr.values().as_primitive::<Float64Type>();
        assert_eq!(1, c.null_count());
        assert_eq!(7.0, c.value(0));
        assert_eq!(8.0, c.value(1));
        assert!(!c.is_valid(2));
        assert_eq!(10.0, c.value(3));
    }

    #[test]
    fn test_cast_int_to_utf8view() {
        let inputs = vec![
            Arc::new(Int8Array::from(vec![None, Some(8), Some(9), Some(10)])) as ArrayRef,
            Arc::new(Int16Array::from(vec![None, Some(8), Some(9), Some(10)])) as ArrayRef,
            Arc::new(Int32Array::from(vec![None, Some(8), Some(9), Some(10)])) as ArrayRef,
            Arc::new(Int64Array::from(vec![None, Some(8), Some(9), Some(10)])) as ArrayRef,
            Arc::new(UInt8Array::from(vec![None, Some(8), Some(9), Some(10)])) as ArrayRef,
            Arc::new(UInt16Array::from(vec![None, Some(8), Some(9), Some(10)])) as ArrayRef,
            Arc::new(UInt32Array::from(vec![None, Some(8), Some(9), Some(10)])) as ArrayRef,
            Arc::new(UInt64Array::from(vec![None, Some(8), Some(9), Some(10)])) as ArrayRef,
        ];
        let expected: ArrayRef = Arc::new(StringViewArray::from(vec![
            None,
            Some("8"),
            Some("9"),
            Some("10"),
        ]));

        for array in inputs {
            assert!(can_cast_types(array.data_type(), &DataType::Utf8View));
            let arr = cast(&array, &DataType::Utf8View).unwrap();
            assert_eq!(expected.as_ref(), arr.as_ref());
        }
    }

    #[test]
    fn test_cast_float_to_utf8view() {
        let inputs = vec![
            Arc::new(Float16Array::from(vec![
                Some(f16::from_f64(1.5)),
                Some(f16::from_f64(2.5)),
                None,
            ])) as ArrayRef,
            Arc::new(Float32Array::from(vec![Some(1.5), Some(2.5), None])) as ArrayRef,
            Arc::new(Float64Array::from(vec![Some(1.5), Some(2.5), None])) as ArrayRef,
        ];

        let expected: ArrayRef =
            Arc::new(StringViewArray::from(vec![Some("1.5"), Some("2.5"), None]));

        for array in inputs {
            assert!(can_cast_types(array.data_type(), &DataType::Utf8View));
            let arr = cast(&array, &DataType::Utf8View).unwrap();
            assert_eq!(expected.as_ref(), arr.as_ref());
        }
    }

    #[test]
    fn test_cast_utf8_to_i32() {
        let array = StringArray::from(vec!["5", "6", "seven", "8", "9.1"]);
        let b = cast(&array, &DataType::Int32).unwrap();
        let c = b.as_primitive::<Int32Type>();
        assert_eq!(5, c.value(0));
        assert_eq!(6, c.value(1));
        assert!(!c.is_valid(2));
        assert_eq!(8, c.value(3));
        assert!(!c.is_valid(4));
    }

    #[test]
    fn test_cast_utf8view_to_i32() {
        let array = StringViewArray::from(vec!["5", "6", "seven", "8", "9.1"]);
        let b = cast(&array, &DataType::Int32).unwrap();
        let c = b.as_primitive::<Int32Type>();
        assert_eq!(5, c.value(0));
        assert_eq!(6, c.value(1));
        assert!(!c.is_valid(2));
        assert_eq!(8, c.value(3));
        assert!(!c.is_valid(4));
    }

    #[test]
    fn test_cast_utf8view_to_f32() {
        let array = StringViewArray::from(vec!["3", "4.56", "seven", "8.9"]);
        let b = cast(&array, &DataType::Float32).unwrap();
        let c = b.as_primitive::<Float32Type>();
        assert_eq!(3.0, c.value(0));
        assert_eq!(4.56, c.value(1));
        assert!(!c.is_valid(2));
        assert_eq!(8.9, c.value(3));
    }

    #[test]
    fn test_cast_utf8view_to_decimal128() {
        let array = StringViewArray::from(vec![None, Some("4"), Some("5.6"), Some("7.89")]);
        let arr = Arc::new(array) as ArrayRef;
        generate_cast_test_case!(
            &arr,
            Decimal128Array,
            &DataType::Decimal128(4, 2),
            vec![None, Some(400_i128), Some(560_i128), Some(789_i128)]
        );
    }

    #[test]
    fn test_cast_with_options_utf8_to_i32() {
        let array = StringArray::from(vec!["5", "6", "seven", "8", "9.1"]);
        let result = cast_with_options(
            &array,
            &DataType::Int32,
            &CastOptions {
                safe: false,
                format_options: FormatOptions::default(),
            },
        );
        match result {
            Ok(_) => panic!("expected error"),
            Err(e) => {
                assert!(
                    e.to_string()
                        .contains("Cast error: Cannot cast string 'seven' to value of Int32 type",),
                    "Error: {e}"
                )
            }
        }
    }

    #[test]
    fn test_cast_utf8_to_bool() {
        let strings = StringArray::from(vec!["true", "false", "invalid", " Y ", ""]);
        let casted = cast(&strings, &DataType::Boolean).unwrap();
        let expected = BooleanArray::from(vec![Some(true), Some(false), None, Some(true), None]);
        assert_eq!(*as_boolean_array(&casted), expected);
    }

    #[test]
    fn test_cast_utf8view_to_bool() {
        let strings = StringViewArray::from(vec!["true", "false", "invalid", " Y ", ""]);
        let casted = cast(&strings, &DataType::Boolean).unwrap();
        let expected = BooleanArray::from(vec![Some(true), Some(false), None, Some(true), None]);
        assert_eq!(*as_boolean_array(&casted), expected);
    }

    #[test]
    fn test_cast_with_options_utf8_to_bool() {
        let strings = StringArray::from(vec!["true", "false", "invalid", " Y ", ""]);
        let casted = cast_with_options(
            &strings,
            &DataType::Boolean,
            &CastOptions {
                safe: false,
                format_options: FormatOptions::default(),
            },
        );
        match casted {
            Ok(_) => panic!("expected error"),
            Err(e) => {
                assert!(e
                    .to_string()
                    .contains("Cast error: Cannot cast value 'invalid' to value of Boolean type"))
            }
        }
    }

    #[test]
    fn test_cast_bool_to_i32() {
        let array = BooleanArray::from(vec![Some(true), Some(false), None]);
        let b = cast(&array, &DataType::Int32).unwrap();
        let c = b.as_primitive::<Int32Type>();
        assert_eq!(1, c.value(0));
        assert_eq!(0, c.value(1));
        assert!(!c.is_valid(2));
    }

    #[test]
    fn test_cast_bool_to_utf8view() {
        let array = BooleanArray::from(vec![Some(true), Some(false), None]);
        let b = cast(&array, &DataType::Utf8View).unwrap();
        let c = b.as_any().downcast_ref::<StringViewArray>().unwrap();
        assert_eq!("true", c.value(0));
        assert_eq!("false", c.value(1));
        assert!(!c.is_valid(2));
    }

    #[test]
    fn test_cast_bool_to_utf8() {
        let array = BooleanArray::from(vec![Some(true), Some(false), None]);
        let b = cast(&array, &DataType::Utf8).unwrap();
        let c = b.as_any().downcast_ref::<StringArray>().unwrap();
        assert_eq!("true", c.value(0));
        assert_eq!("false", c.value(1));
        assert!(!c.is_valid(2));
    }

    #[test]
    fn test_cast_bool_to_large_utf8() {
        let array = BooleanArray::from(vec![Some(true), Some(false), None]);
        let b = cast(&array, &DataType::LargeUtf8).unwrap();
        let c = b.as_any().downcast_ref::<LargeStringArray>().unwrap();
        assert_eq!("true", c.value(0));
        assert_eq!("false", c.value(1));
        assert!(!c.is_valid(2));
    }

    #[test]
    fn test_cast_bool_to_f64() {
        let array = BooleanArray::from(vec![Some(true), Some(false), None]);
        let b = cast(&array, &DataType::Float64).unwrap();
        let c = b.as_primitive::<Float64Type>();
        assert_eq!(1.0, c.value(0));
        assert_eq!(0.0, c.value(1));
        assert!(!c.is_valid(2));
    }

    #[test]
    fn test_cast_integer_to_timestamp() {
        let array = Int64Array::from(vec![Some(2), Some(10), None]);
        let expected = cast(&array, &DataType::Timestamp(TimeUnit::Microsecond, None)).unwrap();

        let array = Int8Array::from(vec![Some(2), Some(10), None]);
        let actual = cast(&array, &DataType::Timestamp(TimeUnit::Microsecond, None)).unwrap();

        assert_eq!(&actual, &expected);

        let array = Int16Array::from(vec![Some(2), Some(10), None]);
        let actual = cast(&array, &DataType::Timestamp(TimeUnit::Microsecond, None)).unwrap();

        assert_eq!(&actual, &expected);

        let array = Int32Array::from(vec![Some(2), Some(10), None]);
        let actual = cast(&array, &DataType::Timestamp(TimeUnit::Microsecond, None)).unwrap();

        assert_eq!(&actual, &expected);

        let array = UInt8Array::from(vec![Some(2), Some(10), None]);
        let actual = cast(&array, &DataType::Timestamp(TimeUnit::Microsecond, None)).unwrap();

        assert_eq!(&actual, &expected);

        let array = UInt16Array::from(vec![Some(2), Some(10), None]);
        let actual = cast(&array, &DataType::Timestamp(TimeUnit::Microsecond, None)).unwrap();

        assert_eq!(&actual, &expected);

        let array = UInt32Array::from(vec![Some(2), Some(10), None]);
        let actual = cast(&array, &DataType::Timestamp(TimeUnit::Microsecond, None)).unwrap();

        assert_eq!(&actual, &expected);

        let array = UInt64Array::from(vec![Some(2), Some(10), None]);
        let actual = cast(&array, &DataType::Timestamp(TimeUnit::Microsecond, None)).unwrap();

        assert_eq!(&actual, &expected);
    }

    #[test]
    fn test_cast_timestamp_to_integer() {
        let array = TimestampMillisecondArray::from(vec![Some(5), Some(1), None])
            .with_timezone("UTC".to_string());
        let expected = cast(&array, &DataType::Int64).unwrap();

        let actual = cast(&cast(&array, &DataType::Int8).unwrap(), &DataType::Int64).unwrap();
        assert_eq!(&actual, &expected);

        let actual = cast(&cast(&array, &DataType::Int16).unwrap(), &DataType::Int64).unwrap();
        assert_eq!(&actual, &expected);

        let actual = cast(&cast(&array, &DataType::Int32).unwrap(), &DataType::Int64).unwrap();
        assert_eq!(&actual, &expected);

        let actual = cast(&cast(&array, &DataType::UInt8).unwrap(), &DataType::Int64).unwrap();
        assert_eq!(&actual, &expected);

        let actual = cast(&cast(&array, &DataType::UInt16).unwrap(), &DataType::Int64).unwrap();
        assert_eq!(&actual, &expected);

        let actual = cast(&cast(&array, &DataType::UInt32).unwrap(), &DataType::Int64).unwrap();
        assert_eq!(&actual, &expected);

        let actual = cast(&cast(&array, &DataType::UInt64).unwrap(), &DataType::Int64).unwrap();
        assert_eq!(&actual, &expected);
    }

    #[test]
    fn test_cast_floating_to_timestamp() {
        let array = Int64Array::from(vec![Some(2), Some(10), None]);
        let expected = cast(&array, &DataType::Timestamp(TimeUnit::Microsecond, None)).unwrap();

        let array = Float16Array::from(vec![
            Some(f16::from_f32(2.0)),
            Some(f16::from_f32(10.6)),
            None,
        ]);
        let actual = cast(&array, &DataType::Timestamp(TimeUnit::Microsecond, None)).unwrap();

        assert_eq!(&actual, &expected);

        let array = Float32Array::from(vec![Some(2.0), Some(10.6), None]);
        let actual = cast(&array, &DataType::Timestamp(TimeUnit::Microsecond, None)).unwrap();

        assert_eq!(&actual, &expected);

        let array = Float64Array::from(vec![Some(2.1), Some(10.2), None]);
        let actual = cast(&array, &DataType::Timestamp(TimeUnit::Microsecond, None)).unwrap();

        assert_eq!(&actual, &expected);
    }

    #[test]
    fn test_cast_timestamp_to_floating() {
        let array = TimestampMillisecondArray::from(vec![Some(5), Some(1), None])
            .with_timezone("UTC".to_string());
        let expected = cast(&array, &DataType::Int64).unwrap();

        let actual = cast(&cast(&array, &DataType::Float16).unwrap(), &DataType::Int64).unwrap();
        assert_eq!(&actual, &expected);

        let actual = cast(&cast(&array, &DataType::Float32).unwrap(), &DataType::Int64).unwrap();
        assert_eq!(&actual, &expected);

        let actual = cast(&cast(&array, &DataType::Float64).unwrap(), &DataType::Int64).unwrap();
        assert_eq!(&actual, &expected);
    }

    #[test]
    fn test_cast_decimal_to_timestamp() {
        let array = Int64Array::from(vec![Some(2), Some(10), None]);
        let expected = cast(&array, &DataType::Timestamp(TimeUnit::Microsecond, None)).unwrap();

        let array = Decimal128Array::from(vec![Some(200), Some(1000), None])
            .with_precision_and_scale(4, 2)
            .unwrap();
        let actual = cast(&array, &DataType::Timestamp(TimeUnit::Microsecond, None)).unwrap();

        assert_eq!(&actual, &expected);

        let array = Decimal256Array::from(vec![
            Some(i256::from_i128(2000)),
            Some(i256::from_i128(10000)),
            None,
        ])
        .with_precision_and_scale(5, 3)
        .unwrap();
        let actual = cast(&array, &DataType::Timestamp(TimeUnit::Microsecond, None)).unwrap();

        assert_eq!(&actual, &expected);
    }

    #[test]
    fn test_cast_timestamp_to_decimal() {
        let array = TimestampMillisecondArray::from(vec![Some(5), Some(1), None])
            .with_timezone("UTC".to_string());
        let expected = cast(&array, &DataType::Int64).unwrap();

        let actual = cast(
            &cast(&array, &DataType::Decimal128(5, 2)).unwrap(),
            &DataType::Int64,
        )
        .unwrap();
        assert_eq!(&actual, &expected);

        let actual = cast(
            &cast(&array, &DataType::Decimal256(10, 5)).unwrap(),
            &DataType::Int64,
        )
        .unwrap();
        assert_eq!(&actual, &expected);
    }

    #[test]
    fn test_cast_list_i32_to_list_u16() {
        let value_data = Int32Array::from(vec![0, 0, 0, -1, -2, -1, 2, 100000000]).into_data();

        let value_offsets = Buffer::from_slice_ref([0, 3, 6, 8]);

        // Construct a list array from the above two
        // [[0,0,0], [-1, -2, -1], [2, 100000000]]
        let list_data_type = DataType::List(Arc::new(Field::new_list_field(DataType::Int32, true)));
        let list_data = ArrayData::builder(list_data_type)
            .len(3)
            .add_buffer(value_offsets)
            .add_child_data(value_data)
            .build()
            .unwrap();
        let list_array = ListArray::from(list_data);

        let cast_array = cast(
            &list_array,
            &DataType::List(Arc::new(Field::new_list_field(DataType::UInt16, true))),
        )
        .unwrap();

        // For the ListArray itself, there are no null values (as there were no nulls when they went in)
        //
        // 3 negative values should get lost when casting to unsigned,
        // 1 value should overflow
        assert_eq!(0, cast_array.null_count());

        // offsets should be the same
        let array = cast_array.as_list::<i32>();
        assert_eq!(list_array.value_offsets(), array.value_offsets());

        assert_eq!(DataType::UInt16, array.value_type());
        assert_eq!(3, array.value_length(0));
        assert_eq!(3, array.value_length(1));
        assert_eq!(2, array.value_length(2));

        // expect 4 nulls: negative numbers and overflow
        let u16arr = array.values().as_primitive::<UInt16Type>();
        assert_eq!(4, u16arr.null_count());

        // expect 4 nulls: negative numbers and overflow
        let expected: UInt16Array =
            vec![Some(0), Some(0), Some(0), None, None, None, Some(2), None]
                .into_iter()
                .collect();

        assert_eq!(u16arr, &expected);
    }

    #[test]
    fn test_cast_list_i32_to_list_timestamp() {
        // Construct a value array
        let value_data = Int32Array::from(vec![0, 0, 0, -1, -2, -1, 2, 8, 100000000]).into_data();

        let value_offsets = Buffer::from_slice_ref([0, 3, 6, 9]);

        // Construct a list array from the above two
        let list_data_type = DataType::List(Arc::new(Field::new_list_field(DataType::Int32, true)));
        let list_data = ArrayData::builder(list_data_type)
            .len(3)
            .add_buffer(value_offsets)
            .add_child_data(value_data)
            .build()
            .unwrap();
        let list_array = Arc::new(ListArray::from(list_data)) as ArrayRef;

        let actual = cast(
            &list_array,
            &DataType::List(Arc::new(Field::new_list_field(
                DataType::Timestamp(TimeUnit::Microsecond, None),
                true,
            ))),
        )
        .unwrap();

        let expected = cast(
            &cast(
                &list_array,
                &DataType::List(Arc::new(Field::new_list_field(DataType::Int64, true))),
            )
            .unwrap(),
            &DataType::List(Arc::new(Field::new_list_field(
                DataType::Timestamp(TimeUnit::Microsecond, None),
                true,
            ))),
        )
        .unwrap();

        assert_eq!(&actual, &expected);
    }

    #[test]
    fn test_cast_date32_to_date64() {
        let a = Date32Array::from(vec![10000, 17890]);
        let array = Arc::new(a) as ArrayRef;
        let b = cast(&array, &DataType::Date64).unwrap();
        let c = b.as_primitive::<Date64Type>();
        assert_eq!(864000000000, c.value(0));
        assert_eq!(1545696000000, c.value(1));
    }

    #[test]
    fn test_cast_date64_to_date32() {
        let a = Date64Array::from(vec![Some(864000000005), Some(1545696000001), None]);
        let array = Arc::new(a) as ArrayRef;
        let b = cast(&array, &DataType::Date32).unwrap();
        let c = b.as_primitive::<Date32Type>();
        assert_eq!(10000, c.value(0));
        assert_eq!(17890, c.value(1));
        assert!(c.is_null(2));
    }

    #[test]
    fn test_cast_string_to_integral_overflow() {
        let str = Arc::new(StringArray::from(vec![
            Some("123"),
            Some("-123"),
            Some("86374"),
            None,
        ])) as ArrayRef;

        let options = CastOptions {
            safe: true,
            format_options: FormatOptions::default(),
        };
        let res = cast_with_options(&str, &DataType::Int16, &options).expect("should cast to i16");
        let expected =
            Arc::new(Int16Array::from(vec![Some(123), Some(-123), None, None])) as ArrayRef;
        assert_eq!(&res, &expected);
    }

    #[test]
    fn test_cast_string_to_timestamp() {
        let a0 = Arc::new(StringViewArray::from(vec![
            Some("2020-09-08T12:00:00.123456789+00:00"),
            Some("Not a valid date"),
            None,
        ])) as ArrayRef;
        let a1 = Arc::new(StringArray::from(vec![
            Some("2020-09-08T12:00:00.123456789+00:00"),
            Some("Not a valid date"),
            None,
        ])) as ArrayRef;
        let a2 = Arc::new(LargeStringArray::from(vec![
            Some("2020-09-08T12:00:00.123456789+00:00"),
            Some("Not a valid date"),
            None,
        ])) as ArrayRef;
        for array in &[a0, a1, a2] {
            for time_unit in &[
                TimeUnit::Second,
                TimeUnit::Millisecond,
                TimeUnit::Microsecond,
                TimeUnit::Nanosecond,
            ] {
                let to_type = DataType::Timestamp(*time_unit, None);
                let b = cast(array, &to_type).unwrap();

                match time_unit {
                    TimeUnit::Second => {
                        let c = b.as_primitive::<TimestampSecondType>();
                        assert_eq!(1599566400, c.value(0));
                        assert!(c.is_null(1));
                        assert!(c.is_null(2));
                    }
                    TimeUnit::Millisecond => {
                        let c = b
                            .as_any()
                            .downcast_ref::<TimestampMillisecondArray>()
                            .unwrap();
                        assert_eq!(1599566400123, c.value(0));
                        assert!(c.is_null(1));
                        assert!(c.is_null(2));
                    }
                    TimeUnit::Microsecond => {
                        let c = b
                            .as_any()
                            .downcast_ref::<TimestampMicrosecondArray>()
                            .unwrap();
                        assert_eq!(1599566400123456, c.value(0));
                        assert!(c.is_null(1));
                        assert!(c.is_null(2));
                    }
                    TimeUnit::Nanosecond => {
                        let c = b
                            .as_any()
                            .downcast_ref::<TimestampNanosecondArray>()
                            .unwrap();
                        assert_eq!(1599566400123456789, c.value(0));
                        assert!(c.is_null(1));
                        assert!(c.is_null(2));
                    }
                }

                let options = CastOptions {
                    safe: false,
                    format_options: FormatOptions::default(),
                };
                let err = cast_with_options(array, &to_type, &options).unwrap_err();
                assert_eq!(
                    err.to_string(),
                    "Parser error: Error parsing timestamp from 'Not a valid date': error parsing date"
                );
            }
        }
    }

    #[test]
    fn test_cast_string_to_timestamp_overflow() {
        let array = StringArray::from(vec!["9800-09-08T12:00:00.123456789"]);
        let result = cast(&array, &DataType::Timestamp(TimeUnit::Second, None)).unwrap();
        let result = result.as_primitive::<TimestampSecondType>();
        assert_eq!(result.values(), &[247112596800]);
    }

    #[test]
    fn test_cast_string_to_date32() {
        let a0 = Arc::new(StringViewArray::from(vec![
            Some("2018-12-25"),
            Some("Not a valid date"),
            None,
        ])) as ArrayRef;
        let a1 = Arc::new(StringArray::from(vec![
            Some("2018-12-25"),
            Some("Not a valid date"),
            None,
        ])) as ArrayRef;
        let a2 = Arc::new(LargeStringArray::from(vec![
            Some("2018-12-25"),
            Some("Not a valid date"),
            None,
        ])) as ArrayRef;
        for array in &[a0, a1, a2] {
            let to_type = DataType::Date32;
            let b = cast(array, &to_type).unwrap();
            let c = b.as_primitive::<Date32Type>();
            assert_eq!(17890, c.value(0));
            assert!(c.is_null(1));
            assert!(c.is_null(2));

            let options = CastOptions {
                safe: false,
                format_options: FormatOptions::default(),
            };
            let err = cast_with_options(array, &to_type, &options).unwrap_err();
            assert_eq!(
                err.to_string(),
                "Cast error: Cannot cast string 'Not a valid date' to value of Date32 type"
            );
        }
    }

    #[test]
    fn test_cast_string_format_yyyymmdd_to_date32() {
        let a0 = Arc::new(StringViewArray::from(vec![
            Some("2020-12-25"),
            Some("20201117"),
        ])) as ArrayRef;
        let a1 = Arc::new(StringArray::from(vec![
            Some("2020-12-25"),
            Some("20201117"),
        ])) as ArrayRef;
        let a2 = Arc::new(LargeStringArray::from(vec![
            Some("2020-12-25"),
            Some("20201117"),
        ])) as ArrayRef;

        for array in &[a0, a1, a2] {
            let to_type = DataType::Date32;
            let options = CastOptions {
                safe: false,
                format_options: FormatOptions::default(),
            };
            let result = cast_with_options(&array, &to_type, &options).unwrap();
            let c = result.as_primitive::<Date32Type>();
            assert_eq!(
                chrono::NaiveDate::from_ymd_opt(2020, 12, 25),
                c.value_as_date(0)
            );
            assert_eq!(
                chrono::NaiveDate::from_ymd_opt(2020, 11, 17),
                c.value_as_date(1)
            );
        }
    }

    #[test]
    fn test_cast_string_to_time32second() {
        let a0 = Arc::new(StringViewArray::from(vec![
            Some("08:08:35.091323414"),
            Some("08:08:60.091323414"), // leap second
            Some("08:08:61.091323414"), // not valid
            Some("Not a valid time"),
            None,
        ])) as ArrayRef;
        let a1 = Arc::new(StringArray::from(vec![
            Some("08:08:35.091323414"),
            Some("08:08:60.091323414"), // leap second
            Some("08:08:61.091323414"), // not valid
            Some("Not a valid time"),
            None,
        ])) as ArrayRef;
        let a2 = Arc::new(LargeStringArray::from(vec![
            Some("08:08:35.091323414"),
            Some("08:08:60.091323414"), // leap second
            Some("08:08:61.091323414"), // not valid
            Some("Not a valid time"),
            None,
        ])) as ArrayRef;
        for array in &[a0, a1, a2] {
            let to_type = DataType::Time32(TimeUnit::Second);
            let b = cast(array, &to_type).unwrap();
            let c = b.as_primitive::<Time32SecondType>();
            assert_eq!(29315, c.value(0));
            assert_eq!(29340, c.value(1));
            assert!(c.is_null(2));
            assert!(c.is_null(3));
            assert!(c.is_null(4));

            let options = CastOptions {
                safe: false,
                format_options: FormatOptions::default(),
            };
            let err = cast_with_options(array, &to_type, &options).unwrap_err();
            assert_eq!(err.to_string(), "Cast error: Cannot cast string '08:08:61.091323414' to value of Time32(Second) type");
        }
    }

    #[test]
    fn test_cast_string_to_time32millisecond() {
        let a0 = Arc::new(StringViewArray::from(vec![
            Some("08:08:35.091323414"),
            Some("08:08:60.091323414"), // leap second
            Some("08:08:61.091323414"), // not valid
            Some("Not a valid time"),
            None,
        ])) as ArrayRef;
        let a1 = Arc::new(StringArray::from(vec![
            Some("08:08:35.091323414"),
            Some("08:08:60.091323414"), // leap second
            Some("08:08:61.091323414"), // not valid
            Some("Not a valid time"),
            None,
        ])) as ArrayRef;
        let a2 = Arc::new(LargeStringArray::from(vec![
            Some("08:08:35.091323414"),
            Some("08:08:60.091323414"), // leap second
            Some("08:08:61.091323414"), // not valid
            Some("Not a valid time"),
            None,
        ])) as ArrayRef;
        for array in &[a0, a1, a2] {
            let to_type = DataType::Time32(TimeUnit::Millisecond);
            let b = cast(array, &to_type).unwrap();
            let c = b.as_primitive::<Time32MillisecondType>();
            assert_eq!(29315091, c.value(0));
            assert_eq!(29340091, c.value(1));
            assert!(c.is_null(2));
            assert!(c.is_null(3));
            assert!(c.is_null(4));

            let options = CastOptions {
                safe: false,
                format_options: FormatOptions::default(),
            };
            let err = cast_with_options(array, &to_type, &options).unwrap_err();
            assert_eq!(err.to_string(), "Cast error: Cannot cast string '08:08:61.091323414' to value of Time32(Millisecond) type");
        }
    }

    #[test]
    fn test_cast_string_to_time64microsecond() {
        let a0 = Arc::new(StringViewArray::from(vec![
            Some("08:08:35.091323414"),
            Some("Not a valid time"),
            None,
        ])) as ArrayRef;
        let a1 = Arc::new(StringArray::from(vec![
            Some("08:08:35.091323414"),
            Some("Not a valid time"),
            None,
        ])) as ArrayRef;
        let a2 = Arc::new(LargeStringArray::from(vec![
            Some("08:08:35.091323414"),
            Some("Not a valid time"),
            None,
        ])) as ArrayRef;
        for array in &[a0, a1, a2] {
            let to_type = DataType::Time64(TimeUnit::Microsecond);
            let b = cast(array, &to_type).unwrap();
            let c = b.as_primitive::<Time64MicrosecondType>();
            assert_eq!(29315091323, c.value(0));
            assert!(c.is_null(1));
            assert!(c.is_null(2));

            let options = CastOptions {
                safe: false,
                format_options: FormatOptions::default(),
            };
            let err = cast_with_options(array, &to_type, &options).unwrap_err();
            assert_eq!(err.to_string(), "Cast error: Cannot cast string 'Not a valid time' to value of Time64(Microsecond) type");
        }
    }

    #[test]
    fn test_cast_string_to_time64nanosecond() {
        let a0 = Arc::new(StringViewArray::from(vec![
            Some("08:08:35.091323414"),
            Some("Not a valid time"),
            None,
        ])) as ArrayRef;
        let a1 = Arc::new(StringArray::from(vec![
            Some("08:08:35.091323414"),
            Some("Not a valid time"),
            None,
        ])) as ArrayRef;
        let a2 = Arc::new(LargeStringArray::from(vec![
            Some("08:08:35.091323414"),
            Some("Not a valid time"),
            None,
        ])) as ArrayRef;
        for array in &[a0, a1, a2] {
            let to_type = DataType::Time64(TimeUnit::Nanosecond);
            let b = cast(array, &to_type).unwrap();
            let c = b.as_primitive::<Time64NanosecondType>();
            assert_eq!(29315091323414, c.value(0));
            assert!(c.is_null(1));
            assert!(c.is_null(2));

            let options = CastOptions {
                safe: false,
                format_options: FormatOptions::default(),
            };
            let err = cast_with_options(array, &to_type, &options).unwrap_err();
            assert_eq!(err.to_string(), "Cast error: Cannot cast string 'Not a valid time' to value of Time64(Nanosecond) type");
        }
    }

    #[test]
    fn test_cast_string_to_date64() {
        let a0 = Arc::new(StringViewArray::from(vec![
            Some("2020-09-08T12:00:00"),
            Some("Not a valid date"),
            None,
        ])) as ArrayRef;
        let a1 = Arc::new(StringArray::from(vec![
            Some("2020-09-08T12:00:00"),
            Some("Not a valid date"),
            None,
        ])) as ArrayRef;
        let a2 = Arc::new(LargeStringArray::from(vec![
            Some("2020-09-08T12:00:00"),
            Some("Not a valid date"),
            None,
        ])) as ArrayRef;
        for array in &[a0, a1, a2] {
            let to_type = DataType::Date64;
            let b = cast(array, &to_type).unwrap();
            let c = b.as_primitive::<Date64Type>();
            assert_eq!(1599566400000, c.value(0));
            assert!(c.is_null(1));
            assert!(c.is_null(2));

            let options = CastOptions {
                safe: false,
                format_options: FormatOptions::default(),
            };
            let err = cast_with_options(array, &to_type, &options).unwrap_err();
            assert_eq!(
                err.to_string(),
                "Cast error: Cannot cast string 'Not a valid date' to value of Date64 type"
            );
        }
    }

    macro_rules! test_safe_string_to_interval {
        ($data_vec:expr, $interval_unit:expr, $array_ty:ty, $expect_vec:expr) => {
            let source_string_array = Arc::new(StringArray::from($data_vec.clone())) as ArrayRef;

            let options = CastOptions {
                safe: true,
                format_options: FormatOptions::default(),
            };

            let target_interval_array = cast_with_options(
                &source_string_array.clone(),
                &DataType::Interval($interval_unit),
                &options,
            )
            .unwrap()
            .as_any()
            .downcast_ref::<$array_ty>()
            .unwrap()
            .clone() as $array_ty;

            let target_string_array =
                cast_with_options(&target_interval_array, &DataType::Utf8, &options)
                    .unwrap()
                    .as_any()
                    .downcast_ref::<StringArray>()
                    .unwrap()
                    .clone();

            let expect_string_array = StringArray::from($expect_vec);

            assert_eq!(target_string_array, expect_string_array);

            let target_large_string_array =
                cast_with_options(&target_interval_array, &DataType::LargeUtf8, &options)
                    .unwrap()
                    .as_any()
                    .downcast_ref::<LargeStringArray>()
                    .unwrap()
                    .clone();

            let expect_large_string_array = LargeStringArray::from($expect_vec);

            assert_eq!(target_large_string_array, expect_large_string_array);
        };
    }

    #[test]
    fn test_cast_string_to_interval_year_month() {
        test_safe_string_to_interval!(
            vec![
                Some("1 year 1 month"),
                Some("1.5 years 13 month"),
                Some("30 days"),
                Some("31 days"),
                Some("2 months 31 days"),
                Some("2 months 31 days 1 second"),
                Some("foobar"),
            ],
            IntervalUnit::YearMonth,
            IntervalYearMonthArray,
            vec![
                Some("1 years 1 mons"),
                Some("2 years 7 mons"),
                None,
                None,
                None,
                None,
                None,
            ]
        );
    }

    #[test]
    fn test_cast_string_to_interval_day_time() {
        test_safe_string_to_interval!(
            vec![
                Some("1 year 1 month"),
                Some("1.5 years 13 month"),
                Some("30 days"),
                Some("1 day 2 second 3.5 milliseconds"),
                Some("foobar"),
            ],
            IntervalUnit::DayTime,
            IntervalDayTimeArray,
            vec![
                Some("390 days"),
                Some("930 days"),
                Some("30 days"),
                None,
                None,
            ]
        );
    }

    #[test]
    fn test_cast_string_to_interval_month_day_nano() {
        test_safe_string_to_interval!(
            vec![
                Some("1 year 1 month 1 day"),
                None,
                Some("1.5 years 13 month 35 days 1.4 milliseconds"),
                Some("3 days"),
                Some("8 seconds"),
                None,
                Some("1 day 29800 milliseconds"),
                Some("3 months 1 second"),
                Some("6 minutes 120 second"),
                Some("2 years 39 months 9 days 19 hours 1 minute 83 seconds 399222 milliseconds"),
                Some("foobar"),
            ],
            IntervalUnit::MonthDayNano,
            IntervalMonthDayNanoArray,
            vec![
                Some("13 mons 1 days"),
                None,
                Some("31 mons 35 days 0.001400000 secs"),
                Some("3 days"),
                Some("8.000000000 secs"),
                None,
                Some("1 days 29.800000000 secs"),
                Some("3 mons 1.000000000 secs"),
                Some("8 mins"),
                Some("63 mons 9 days 19 hours 9 mins 2.222000000 secs"),
                None,
            ]
        );
    }

    macro_rules! test_unsafe_string_to_interval_err {
        ($data_vec:expr, $interval_unit:expr, $error_msg:expr) => {
            let string_array = Arc::new(StringArray::from($data_vec.clone())) as ArrayRef;
            let options = CastOptions {
                safe: false,
                format_options: FormatOptions::default(),
            };
            let arrow_err = cast_with_options(
                &string_array.clone(),
                &DataType::Interval($interval_unit),
                &options,
            )
            .unwrap_err();
            assert_eq!($error_msg, arrow_err.to_string());
        };
    }

    #[test]
    fn test_cast_string_to_interval_err() {
        test_unsafe_string_to_interval_err!(
            vec![Some("foobar")],
            IntervalUnit::YearMonth,
            r#"Parser error: Invalid input syntax for type interval: "foobar""#
        );
        test_unsafe_string_to_interval_err!(
            vec![Some("foobar")],
            IntervalUnit::DayTime,
            r#"Parser error: Invalid input syntax for type interval: "foobar""#
        );
        test_unsafe_string_to_interval_err!(
            vec![Some("foobar")],
            IntervalUnit::MonthDayNano,
            r#"Parser error: Invalid input syntax for type interval: "foobar""#
        );
        test_unsafe_string_to_interval_err!(
            vec![Some("2 months 31 days 1 second")],
            IntervalUnit::YearMonth,
            r#"Cast error: Cannot cast 2 months 31 days 1 second to IntervalYearMonth. Only year and month fields are allowed."#
        );
        test_unsafe_string_to_interval_err!(
            vec![Some("1 day 1.5 milliseconds")],
            IntervalUnit::DayTime,
            r#"Cast error: Cannot cast 1 day 1.5 milliseconds to IntervalDayTime because the nanos part isn't multiple of milliseconds"#
        );

        // overflow
        test_unsafe_string_to_interval_err!(
            vec![Some(format!(
                "{} century {} year {} month",
                i64::MAX - 2,
                i64::MAX - 2,
                i64::MAX - 2
            ))],
            IntervalUnit::DayTime,
            format!(
                "Arithmetic overflow: Overflow happened on: {} * 100",
                i64::MAX - 2
            )
        );
        test_unsafe_string_to_interval_err!(
            vec![Some(format!(
                "{} year {} month {} day",
                i64::MAX - 2,
                i64::MAX - 2,
                i64::MAX - 2
            ))],
            IntervalUnit::MonthDayNano,
            format!(
                "Arithmetic overflow: Overflow happened on: {} * 12",
                i64::MAX - 2
            )
        );
    }

    #[test]
    fn test_cast_binary_to_fixed_size_binary() {
        let bytes_1 = "Hiiii".as_bytes();
        let bytes_2 = "Hello".as_bytes();

        let binary_data = vec![Some(bytes_1), Some(bytes_2), None];
        let a1 = Arc::new(BinaryArray::from(binary_data.clone())) as ArrayRef;
        let a2 = Arc::new(LargeBinaryArray::from(binary_data)) as ArrayRef;

        let array_ref = cast(&a1, &DataType::FixedSizeBinary(5)).unwrap();
        let down_cast = array_ref
            .as_any()
            .downcast_ref::<FixedSizeBinaryArray>()
            .unwrap();
        assert_eq!(bytes_1, down_cast.value(0));
        assert_eq!(bytes_2, down_cast.value(1));
        assert!(down_cast.is_null(2));

        let array_ref = cast(&a2, &DataType::FixedSizeBinary(5)).unwrap();
        let down_cast = array_ref
            .as_any()
            .downcast_ref::<FixedSizeBinaryArray>()
            .unwrap();
        assert_eq!(bytes_1, down_cast.value(0));
        assert_eq!(bytes_2, down_cast.value(1));
        assert!(down_cast.is_null(2));

        // test error cases when the length of binary are not same
        let bytes_1 = "Hi".as_bytes();
        let bytes_2 = "Hello".as_bytes();

        let binary_data = vec![Some(bytes_1), Some(bytes_2), None];
        let a1 = Arc::new(BinaryArray::from(binary_data.clone())) as ArrayRef;
        let a2 = Arc::new(LargeBinaryArray::from(binary_data)) as ArrayRef;

        let array_ref = cast_with_options(
            &a1,
            &DataType::FixedSizeBinary(5),
            &CastOptions {
                safe: false,
                format_options: FormatOptions::default(),
            },
        );
        assert!(array_ref.is_err());

        let array_ref = cast_with_options(
            &a2,
            &DataType::FixedSizeBinary(5),
            &CastOptions {
                safe: false,
                format_options: FormatOptions::default(),
            },
        );
        assert!(array_ref.is_err());
    }

    #[test]
    fn test_fixed_size_binary_to_binary() {
        let bytes_1 = "Hiiii".as_bytes();
        let bytes_2 = "Hello".as_bytes();

        let binary_data = vec![Some(bytes_1), Some(bytes_2), None];
        let a1 = Arc::new(FixedSizeBinaryArray::from(binary_data.clone())) as ArrayRef;

        let array_ref = cast(&a1, &DataType::Binary).unwrap();
        let down_cast = array_ref.as_binary::<i32>();
        assert_eq!(bytes_1, down_cast.value(0));
        assert_eq!(bytes_2, down_cast.value(1));
        assert!(down_cast.is_null(2));

        let array_ref = cast(&a1, &DataType::LargeBinary).unwrap();
        let down_cast = array_ref.as_binary::<i64>();
        assert_eq!(bytes_1, down_cast.value(0));
        assert_eq!(bytes_2, down_cast.value(1));
        assert!(down_cast.is_null(2));
    }

    #[test]
    fn test_numeric_to_binary() {
        let a = Int16Array::from(vec![Some(1), Some(511), None]);

        let array_ref = cast(&a, &DataType::Binary).unwrap();
        let down_cast = array_ref.as_binary::<i32>();
        assert_eq!(&1_i16.to_le_bytes(), down_cast.value(0));
        assert_eq!(&511_i16.to_le_bytes(), down_cast.value(1));
        assert!(down_cast.is_null(2));

        let a = Int64Array::from(vec![Some(-1), Some(123456789), None]);

        let array_ref = cast(&a, &DataType::Binary).unwrap();
        let down_cast = array_ref.as_binary::<i32>();
        assert_eq!(&(-1_i64).to_le_bytes(), down_cast.value(0));
        assert_eq!(&123456789_i64.to_le_bytes(), down_cast.value(1));
        assert!(down_cast.is_null(2));
    }

    #[test]
    fn test_numeric_to_large_binary() {
        let a = Int16Array::from(vec![Some(1), Some(511), None]);

        let array_ref = cast(&a, &DataType::LargeBinary).unwrap();
        let down_cast = array_ref.as_binary::<i64>();
        assert_eq!(&1_i16.to_le_bytes(), down_cast.value(0));
        assert_eq!(&511_i16.to_le_bytes(), down_cast.value(1));
        assert!(down_cast.is_null(2));

        let a = Int64Array::from(vec![Some(-1), Some(123456789), None]);

        let array_ref = cast(&a, &DataType::LargeBinary).unwrap();
        let down_cast = array_ref.as_binary::<i64>();
        assert_eq!(&(-1_i64).to_le_bytes(), down_cast.value(0));
        assert_eq!(&123456789_i64.to_le_bytes(), down_cast.value(1));
        assert!(down_cast.is_null(2));
    }

    #[test]
    fn test_cast_date32_to_int32() {
        let array = Date32Array::from(vec![10000, 17890]);
        let b = cast(&array, &DataType::Int32).unwrap();
        let c = b.as_primitive::<Int32Type>();
        assert_eq!(10000, c.value(0));
        assert_eq!(17890, c.value(1));
    }

    #[test]
    fn test_cast_int32_to_date32() {
        let array = Int32Array::from(vec![10000, 17890]);
        let b = cast(&array, &DataType::Date32).unwrap();
        let c = b.as_primitive::<Date32Type>();
        assert_eq!(10000, c.value(0));
        assert_eq!(17890, c.value(1));
    }

    #[test]
    fn test_cast_timestamp_to_date32() {
        let array =
            TimestampMillisecondArray::from(vec![Some(864000000005), Some(1545696000001), None])
                .with_timezone("+00:00".to_string());
        let b = cast(&array, &DataType::Date32).unwrap();
        let c = b.as_primitive::<Date32Type>();
        assert_eq!(10000, c.value(0));
        assert_eq!(17890, c.value(1));
        assert!(c.is_null(2));
    }
    #[test]
    fn test_cast_timestamp_to_date32_zone() {
        let strings = StringArray::from_iter([
            Some("1970-01-01T00:00:01"),
            Some("1970-01-01T23:59:59"),
            None,
            Some("2020-03-01T02:00:23+00:00"),
        ]);
        let dt = DataType::Timestamp(TimeUnit::Millisecond, Some("-07:00".into()));
        let timestamps = cast(&strings, &dt).unwrap();
        let dates = cast(timestamps.as_ref(), &DataType::Date32).unwrap();

        let c = dates.as_primitive::<Date32Type>();
        let expected = NaiveDate::from_ymd_opt(1970, 1, 1).unwrap();
        assert_eq!(c.value_as_date(0).unwrap(), expected);
        assert_eq!(c.value_as_date(1).unwrap(), expected);
        assert!(c.is_null(2));
        let expected = NaiveDate::from_ymd_opt(2020, 2, 29).unwrap();
        assert_eq!(c.value_as_date(3).unwrap(), expected);
    }
    #[test]
    fn test_cast_timestamp_to_date64() {
        let array =
            TimestampMillisecondArray::from(vec![Some(864000000005), Some(1545696000001), None]);
        let b = cast(&array, &DataType::Date64).unwrap();
        let c = b.as_primitive::<Date64Type>();
        assert_eq!(864000000005, c.value(0));
        assert_eq!(1545696000001, c.value(1));
        assert!(c.is_null(2));

        let array = TimestampSecondArray::from(vec![Some(864000000005), Some(1545696000001)]);
        let b = cast(&array, &DataType::Date64).unwrap();
        let c = b.as_primitive::<Date64Type>();
        assert_eq!(864000000005000, c.value(0));
        assert_eq!(1545696000001000, c.value(1));

        // test overflow, safe cast
        let array = TimestampSecondArray::from(vec![Some(i64::MAX)]);
        let b = cast(&array, &DataType::Date64).unwrap();
        assert!(b.is_null(0));
        // test overflow, unsafe cast
        let array = TimestampSecondArray::from(vec![Some(i64::MAX)]);
        let options = CastOptions {
            safe: false,
            format_options: FormatOptions::default(),
        };
        let b = cast_with_options(&array, &DataType::Date64, &options);
        assert!(b.is_err());
    }

    #[test]
    fn test_cast_timestamp_to_time64() {
        // test timestamp secs
        let array = TimestampSecondArray::from(vec![Some(86405), Some(1), None])
            .with_timezone("+01:00".to_string());
        let b = cast(&array, &DataType::Time64(TimeUnit::Microsecond)).unwrap();
        let c = b.as_primitive::<Time64MicrosecondType>();
        assert_eq!(3605000000, c.value(0));
        assert_eq!(3601000000, c.value(1));
        assert!(c.is_null(2));
        let b = cast(&array, &DataType::Time64(TimeUnit::Nanosecond)).unwrap();
        let c = b.as_primitive::<Time64NanosecondType>();
        assert_eq!(3605000000000, c.value(0));
        assert_eq!(3601000000000, c.value(1));
        assert!(c.is_null(2));

        // test timestamp milliseconds
        let a = TimestampMillisecondArray::from(vec![Some(86405000), Some(1000), None])
            .with_timezone("+01:00".to_string());
        let array = Arc::new(a) as ArrayRef;
        let b = cast(&array, &DataType::Time64(TimeUnit::Microsecond)).unwrap();
        let c = b.as_primitive::<Time64MicrosecondType>();
        assert_eq!(3605000000, c.value(0));
        assert_eq!(3601000000, c.value(1));
        assert!(c.is_null(2));
        let b = cast(&array, &DataType::Time64(TimeUnit::Nanosecond)).unwrap();
        let c = b.as_primitive::<Time64NanosecondType>();
        assert_eq!(3605000000000, c.value(0));
        assert_eq!(3601000000000, c.value(1));
        assert!(c.is_null(2));

        // test timestamp microseconds
        let a = TimestampMicrosecondArray::from(vec![Some(86405000000), Some(1000000), None])
            .with_timezone("+01:00".to_string());
        let array = Arc::new(a) as ArrayRef;
        let b = cast(&array, &DataType::Time64(TimeUnit::Microsecond)).unwrap();
        let c = b.as_primitive::<Time64MicrosecondType>();
        assert_eq!(3605000000, c.value(0));
        assert_eq!(3601000000, c.value(1));
        assert!(c.is_null(2));
        let b = cast(&array, &DataType::Time64(TimeUnit::Nanosecond)).unwrap();
        let c = b.as_primitive::<Time64NanosecondType>();
        assert_eq!(3605000000000, c.value(0));
        assert_eq!(3601000000000, c.value(1));
        assert!(c.is_null(2));

        // test timestamp nanoseconds
        let a = TimestampNanosecondArray::from(vec![Some(86405000000000), Some(1000000000), None])
            .with_timezone("+01:00".to_string());
        let array = Arc::new(a) as ArrayRef;
        let b = cast(&array, &DataType::Time64(TimeUnit::Microsecond)).unwrap();
        let c = b.as_primitive::<Time64MicrosecondType>();
        assert_eq!(3605000000, c.value(0));
        assert_eq!(3601000000, c.value(1));
        assert!(c.is_null(2));
        let b = cast(&array, &DataType::Time64(TimeUnit::Nanosecond)).unwrap();
        let c = b.as_primitive::<Time64NanosecondType>();
        assert_eq!(3605000000000, c.value(0));
        assert_eq!(3601000000000, c.value(1));
        assert!(c.is_null(2));

        // test overflow
        let a =
            TimestampSecondArray::from(vec![Some(i64::MAX)]).with_timezone("+01:00".to_string());
        let array = Arc::new(a) as ArrayRef;
        let b = cast(&array, &DataType::Time64(TimeUnit::Microsecond));
        assert!(b.is_err());
        let b = cast(&array, &DataType::Time64(TimeUnit::Nanosecond));
        assert!(b.is_err());
        let b = cast(&array, &DataType::Time64(TimeUnit::Millisecond));
        assert!(b.is_err());
    }

    #[test]
    fn test_cast_timestamp_to_time32() {
        // test timestamp secs
        let a = TimestampSecondArray::from(vec![Some(86405), Some(1), None])
            .with_timezone("+01:00".to_string());
        let array = Arc::new(a) as ArrayRef;
        let b = cast(&array, &DataType::Time32(TimeUnit::Second)).unwrap();
        let c = b.as_primitive::<Time32SecondType>();
        assert_eq!(3605, c.value(0));
        assert_eq!(3601, c.value(1));
        assert!(c.is_null(2));
        let b = cast(&array, &DataType::Time32(TimeUnit::Millisecond)).unwrap();
        let c = b.as_primitive::<Time32MillisecondType>();
        assert_eq!(3605000, c.value(0));
        assert_eq!(3601000, c.value(1));
        assert!(c.is_null(2));

        // test timestamp milliseconds
        let a = TimestampMillisecondArray::from(vec![Some(86405000), Some(1000), None])
            .with_timezone("+01:00".to_string());
        let array = Arc::new(a) as ArrayRef;
        let b = cast(&array, &DataType::Time32(TimeUnit::Second)).unwrap();
        let c = b.as_primitive::<Time32SecondType>();
        assert_eq!(3605, c.value(0));
        assert_eq!(3601, c.value(1));
        assert!(c.is_null(2));
        let b = cast(&array, &DataType::Time32(TimeUnit::Millisecond)).unwrap();
        let c = b.as_primitive::<Time32MillisecondType>();
        assert_eq!(3605000, c.value(0));
        assert_eq!(3601000, c.value(1));
        assert!(c.is_null(2));

        // test timestamp microseconds
        let a = TimestampMicrosecondArray::from(vec![Some(86405000000), Some(1000000), None])
            .with_timezone("+01:00".to_string());
        let array = Arc::new(a) as ArrayRef;
        let b = cast(&array, &DataType::Time32(TimeUnit::Second)).unwrap();
        let c = b.as_primitive::<Time32SecondType>();
        assert_eq!(3605, c.value(0));
        assert_eq!(3601, c.value(1));
        assert!(c.is_null(2));
        let b = cast(&array, &DataType::Time32(TimeUnit::Millisecond)).unwrap();
        let c = b.as_primitive::<Time32MillisecondType>();
        assert_eq!(3605000, c.value(0));
        assert_eq!(3601000, c.value(1));
        assert!(c.is_null(2));

        // test timestamp nanoseconds
        let a = TimestampNanosecondArray::from(vec![Some(86405000000000), Some(1000000000), None])
            .with_timezone("+01:00".to_string());
        let array = Arc::new(a) as ArrayRef;
        let b = cast(&array, &DataType::Time32(TimeUnit::Second)).unwrap();
        let c = b.as_primitive::<Time32SecondType>();
        assert_eq!(3605, c.value(0));
        assert_eq!(3601, c.value(1));
        assert!(c.is_null(2));
        let b = cast(&array, &DataType::Time32(TimeUnit::Millisecond)).unwrap();
        let c = b.as_primitive::<Time32MillisecondType>();
        assert_eq!(3605000, c.value(0));
        assert_eq!(3601000, c.value(1));
        assert!(c.is_null(2));

        // test overflow
        let a =
            TimestampSecondArray::from(vec![Some(i64::MAX)]).with_timezone("+01:00".to_string());
        let array = Arc::new(a) as ArrayRef;
        let b = cast(&array, &DataType::Time32(TimeUnit::Second));
        assert!(b.is_err());
        let b = cast(&array, &DataType::Time32(TimeUnit::Millisecond));
        assert!(b.is_err());
    }

    // Cast Timestamp(_, None) -> Timestamp(_, Some(timezone))
    #[test]
    fn test_cast_timestamp_with_timezone_1() {
        let string_array: Arc<dyn Array> = Arc::new(StringArray::from(vec![
            Some("2000-01-01T00:00:00.123456789"),
            Some("2010-01-01T00:00:00.123456789"),
            None,
        ]));
        let to_type = DataType::Timestamp(TimeUnit::Nanosecond, None);
        let timestamp_array = cast(&string_array, &to_type).unwrap();

        let to_type = DataType::Timestamp(TimeUnit::Microsecond, Some("+0700".into()));
        let timestamp_array = cast(&timestamp_array, &to_type).unwrap();

        let string_array = cast(&timestamp_array, &DataType::Utf8).unwrap();
        let result = string_array.as_string::<i32>();
        assert_eq!("2000-01-01T00:00:00.123456+07:00", result.value(0));
        assert_eq!("2010-01-01T00:00:00.123456+07:00", result.value(1));
        assert!(result.is_null(2));
    }

    // Cast Timestamp(_, Some(timezone)) -> Timestamp(_, None)
    #[test]
    fn test_cast_timestamp_with_timezone_2() {
        let string_array: Arc<dyn Array> = Arc::new(StringArray::from(vec![
            Some("2000-01-01T07:00:00.123456789"),
            Some("2010-01-01T07:00:00.123456789"),
            None,
        ]));
        let to_type = DataType::Timestamp(TimeUnit::Millisecond, Some("+0700".into()));
        let timestamp_array = cast(&string_array, &to_type).unwrap();

        // Check intermediate representation is correct
        let string_array = cast(&timestamp_array, &DataType::Utf8).unwrap();
        let result = string_array.as_string::<i32>();
        assert_eq!("2000-01-01T07:00:00.123+07:00", result.value(0));
        assert_eq!("2010-01-01T07:00:00.123+07:00", result.value(1));
        assert!(result.is_null(2));

        let to_type = DataType::Timestamp(TimeUnit::Nanosecond, None);
        let timestamp_array = cast(&timestamp_array, &to_type).unwrap();

        let string_array = cast(&timestamp_array, &DataType::Utf8).unwrap();
        let result = string_array.as_string::<i32>();
        assert_eq!("2000-01-01T00:00:00.123", result.value(0));
        assert_eq!("2010-01-01T00:00:00.123", result.value(1));
        assert!(result.is_null(2));
    }

    // Cast Timestamp(_, Some(timezone)) -> Timestamp(_, Some(timezone))
    #[test]
    fn test_cast_timestamp_with_timezone_3() {
        let string_array: Arc<dyn Array> = Arc::new(StringArray::from(vec![
            Some("2000-01-01T07:00:00.123456789"),
            Some("2010-01-01T07:00:00.123456789"),
            None,
        ]));
        let to_type = DataType::Timestamp(TimeUnit::Microsecond, Some("+0700".into()));
        let timestamp_array = cast(&string_array, &to_type).unwrap();

        // Check intermediate representation is correct
        let string_array = cast(&timestamp_array, &DataType::Utf8).unwrap();
        let result = string_array.as_string::<i32>();
        assert_eq!("2000-01-01T07:00:00.123456+07:00", result.value(0));
        assert_eq!("2010-01-01T07:00:00.123456+07:00", result.value(1));
        assert!(result.is_null(2));

        let to_type = DataType::Timestamp(TimeUnit::Second, Some("-08:00".into()));
        let timestamp_array = cast(&timestamp_array, &to_type).unwrap();

        let string_array = cast(&timestamp_array, &DataType::Utf8).unwrap();
        let result = string_array.as_string::<i32>();
        assert_eq!("1999-12-31T16:00:00-08:00", result.value(0));
        assert_eq!("2009-12-31T16:00:00-08:00", result.value(1));
        assert!(result.is_null(2));
    }

    #[test]
    fn test_cast_date64_to_timestamp() {
        let array = Date64Array::from(vec![Some(864000000005), Some(1545696000001), None]);
        let b = cast(&array, &DataType::Timestamp(TimeUnit::Second, None)).unwrap();
        let c = b.as_primitive::<TimestampSecondType>();
        assert_eq!(864000000, c.value(0));
        assert_eq!(1545696000, c.value(1));
        assert!(c.is_null(2));
    }

    #[test]
    fn test_cast_date64_to_timestamp_ms() {
        let array = Date64Array::from(vec![Some(864000000005), Some(1545696000001), None]);
        let b = cast(&array, &DataType::Timestamp(TimeUnit::Millisecond, None)).unwrap();
        let c = b
            .as_any()
            .downcast_ref::<TimestampMillisecondArray>()
            .unwrap();
        assert_eq!(864000000005, c.value(0));
        assert_eq!(1545696000001, c.value(1));
        assert!(c.is_null(2));
    }

    #[test]
    fn test_cast_date64_to_timestamp_us() {
        let array = Date64Array::from(vec![Some(864000000005), Some(1545696000001), None]);
        let b = cast(&array, &DataType::Timestamp(TimeUnit::Microsecond, None)).unwrap();
        let c = b
            .as_any()
            .downcast_ref::<TimestampMicrosecondArray>()
            .unwrap();
        assert_eq!(864000000005000, c.value(0));
        assert_eq!(1545696000001000, c.value(1));
        assert!(c.is_null(2));
    }

    #[test]
    fn test_cast_date64_to_timestamp_ns() {
        let array = Date64Array::from(vec![Some(864000000005), Some(1545696000001), None]);
        let b = cast(&array, &DataType::Timestamp(TimeUnit::Nanosecond, None)).unwrap();
        let c = b
            .as_any()
            .downcast_ref::<TimestampNanosecondArray>()
            .unwrap();
        assert_eq!(864000000005000000, c.value(0));
        assert_eq!(1545696000001000000, c.value(1));
        assert!(c.is_null(2));
    }

    #[test]
    fn test_cast_timestamp_to_i64() {
        let array =
            TimestampMillisecondArray::from(vec![Some(864000000005), Some(1545696000001), None])
                .with_timezone("UTC".to_string());
        let b = cast(&array, &DataType::Int64).unwrap();
        let c = b.as_primitive::<Int64Type>();
        assert_eq!(&DataType::Int64, c.data_type());
        assert_eq!(864000000005, c.value(0));
        assert_eq!(1545696000001, c.value(1));
        assert!(c.is_null(2));
    }

    #[test]
    fn test_cast_date32_to_string() {
        let array = Date32Array::from(vec![10000, 17890]);
        let b = cast(&array, &DataType::Utf8).unwrap();
        let c = b.as_any().downcast_ref::<StringArray>().unwrap();
        assert_eq!(&DataType::Utf8, c.data_type());
        assert_eq!("1997-05-19", c.value(0));
        assert_eq!("2018-12-25", c.value(1));
    }

    #[test]
    fn test_cast_date64_to_string() {
        let array = Date64Array::from(vec![10000 * 86400000, 17890 * 86400000]);
        let b = cast(&array, &DataType::Utf8).unwrap();
        let c = b.as_any().downcast_ref::<StringArray>().unwrap();
        assert_eq!(&DataType::Utf8, c.data_type());
        assert_eq!("1997-05-19T00:00:00", c.value(0));
        assert_eq!("2018-12-25T00:00:00", c.value(1));
    }

    macro_rules! assert_cast_timestamp_to_string {
        ($array:expr, $datatype:expr, $output_array_type: ty, $expected:expr) => {{
            let out = cast(&$array, &$datatype).unwrap();
            let actual = out
                .as_any()
                .downcast_ref::<$output_array_type>()
                .unwrap()
                .into_iter()
                .collect::<Vec<_>>();
            assert_eq!(actual, $expected);
        }};
        ($array:expr, $datatype:expr, $output_array_type: ty, $options:expr, $expected:expr) => {{
            let out = cast_with_options(&$array, &$datatype, &$options).unwrap();
            let actual = out
                .as_any()
                .downcast_ref::<$output_array_type>()
                .unwrap()
                .into_iter()
                .collect::<Vec<_>>();
            assert_eq!(actual, $expected);
        }};
    }

    #[test]
    fn test_cast_timestamp_to_strings() {
        // "2018-12-25T00:00:02.001", "1997-05-19T00:00:03.005", None
        let array =
            TimestampMillisecondArray::from(vec![Some(864000003005), Some(1545696002001), None]);
        let expected = vec![
            Some("1997-05-19T00:00:03.005"),
            Some("2018-12-25T00:00:02.001"),
            None,
        ];

        assert_cast_timestamp_to_string!(array, DataType::Utf8View, StringViewArray, expected);
        assert_cast_timestamp_to_string!(array, DataType::Utf8, StringArray, expected);
        assert_cast_timestamp_to_string!(array, DataType::LargeUtf8, LargeStringArray, expected);
    }

    #[test]
    fn test_cast_timestamp_to_strings_opt() {
        let ts_format = "%Y-%m-%d %H:%M:%S%.6f";
        let tz = "+0545"; // UTC + 0545 is Asia/Kathmandu
        let cast_options = CastOptions {
            safe: true,
            format_options: FormatOptions::default()
                .with_timestamp_format(Some(ts_format))
                .with_timestamp_tz_format(Some(ts_format)),
        };

        // "2018-12-25T00:00:02.001", "1997-05-19T00:00:03.005", None
        let array_without_tz =
            TimestampMillisecondArray::from(vec![Some(864000003005), Some(1545696002001), None]);
        let expected = vec![
            Some("1997-05-19 00:00:03.005000"),
            Some("2018-12-25 00:00:02.001000"),
            None,
        ];
        assert_cast_timestamp_to_string!(
            array_without_tz,
            DataType::Utf8View,
            StringViewArray,
            cast_options,
            expected
        );
        assert_cast_timestamp_to_string!(
            array_without_tz,
            DataType::Utf8,
            StringArray,
            cast_options,
            expected
        );
        assert_cast_timestamp_to_string!(
            array_without_tz,
            DataType::LargeUtf8,
            LargeStringArray,
            cast_options,
            expected
        );

        let array_with_tz =
            TimestampMillisecondArray::from(vec![Some(864000003005), Some(1545696002001), None])
                .with_timezone(tz.to_string());
        let expected = vec![
            Some("1997-05-19 05:45:03.005000"),
            Some("2018-12-25 05:45:02.001000"),
            None,
        ];
        assert_cast_timestamp_to_string!(
            array_with_tz,
            DataType::Utf8View,
            StringViewArray,
            cast_options,
            expected
        );
        assert_cast_timestamp_to_string!(
            array_with_tz,
            DataType::Utf8,
            StringArray,
            cast_options,
            expected
        );
        assert_cast_timestamp_to_string!(
            array_with_tz,
            DataType::LargeUtf8,
            LargeStringArray,
            cast_options,
            expected
        );
    }

    #[test]
    fn test_cast_between_timestamps() {
        let array =
            TimestampMillisecondArray::from(vec![Some(864000003005), Some(1545696002001), None]);
        let b = cast(&array, &DataType::Timestamp(TimeUnit::Second, None)).unwrap();
        let c = b.as_primitive::<TimestampSecondType>();
        assert_eq!(864000003, c.value(0));
        assert_eq!(1545696002, c.value(1));
        assert!(c.is_null(2));
    }

    #[test]
    fn test_cast_duration_to_i64() {
        let base = vec![5, 6, 7, 8, 100000000];

        let duration_arrays = vec![
            Arc::new(DurationNanosecondArray::from(base.clone())) as ArrayRef,
            Arc::new(DurationMicrosecondArray::from(base.clone())) as ArrayRef,
            Arc::new(DurationMillisecondArray::from(base.clone())) as ArrayRef,
            Arc::new(DurationSecondArray::from(base.clone())) as ArrayRef,
        ];

        for arr in duration_arrays {
            assert!(can_cast_types(arr.data_type(), &DataType::Int64));
            let result = cast(&arr, &DataType::Int64).unwrap();
            let result = result.as_primitive::<Int64Type>();
            assert_eq!(base.as_slice(), result.values());
        }
    }

    #[test]
    fn test_cast_between_durations_and_numerics() {
        fn test_cast_between_durations<FromType, ToType>()
        where
            FromType: ArrowPrimitiveType<Native = i64>,
            ToType: ArrowPrimitiveType<Native = i64>,
            PrimitiveArray<FromType>: From<Vec<Option<i64>>>,
        {
            let from_unit = match FromType::DATA_TYPE {
                DataType::Duration(unit) => unit,
                _ => panic!("Expected a duration type"),
            };
            let to_unit = match ToType::DATA_TYPE {
                DataType::Duration(unit) => unit,
                _ => panic!("Expected a duration type"),
            };
            let from_size = time_unit_multiple(&from_unit);
            let to_size = time_unit_multiple(&to_unit);

            let (v1_before, v2_before) = (8640003005, 1696002001);
            let (v1_after, v2_after) = if from_size >= to_size {
                (
                    v1_before / (from_size / to_size),
                    v2_before / (from_size / to_size),
                )
            } else {
                (
                    v1_before * (to_size / from_size),
                    v2_before * (to_size / from_size),
                )
            };

            let array =
                PrimitiveArray::<FromType>::from(vec![Some(v1_before), Some(v2_before), None]);
            let b = cast(&array, &ToType::DATA_TYPE).unwrap();
            let c = b.as_primitive::<ToType>();
            assert_eq!(v1_after, c.value(0));
            assert_eq!(v2_after, c.value(1));
            assert!(c.is_null(2));
        }

        // between each individual duration type
        test_cast_between_durations::<DurationSecondType, DurationMillisecondType>();
        test_cast_between_durations::<DurationSecondType, DurationMicrosecondType>();
        test_cast_between_durations::<DurationSecondType, DurationNanosecondType>();
        test_cast_between_durations::<DurationMillisecondType, DurationSecondType>();
        test_cast_between_durations::<DurationMillisecondType, DurationMicrosecondType>();
        test_cast_between_durations::<DurationMillisecondType, DurationNanosecondType>();
        test_cast_between_durations::<DurationMicrosecondType, DurationSecondType>();
        test_cast_between_durations::<DurationMicrosecondType, DurationMillisecondType>();
        test_cast_between_durations::<DurationMicrosecondType, DurationNanosecondType>();
        test_cast_between_durations::<DurationNanosecondType, DurationSecondType>();
        test_cast_between_durations::<DurationNanosecondType, DurationMillisecondType>();
        test_cast_between_durations::<DurationNanosecondType, DurationMicrosecondType>();

        // cast failed
        let array = DurationSecondArray::from(vec![
            Some(i64::MAX),
            Some(8640203410378005),
            Some(10241096),
            None,
        ]);
        let b = cast(&array, &DataType::Duration(TimeUnit::Nanosecond)).unwrap();
        let c = b.as_primitive::<DurationNanosecondType>();
        assert!(c.is_null(0));
        assert!(c.is_null(1));
        assert_eq!(10241096000000000, c.value(2));
        assert!(c.is_null(3));

        // durations to numerics
        let array = DurationSecondArray::from(vec![
            Some(i64::MAX),
            Some(8640203410378005),
            Some(10241096),
            None,
        ]);
        let b = cast(&array, &DataType::Int64).unwrap();
        let c = b.as_primitive::<Int64Type>();
        assert_eq!(i64::MAX, c.value(0));
        assert_eq!(8640203410378005, c.value(1));
        assert_eq!(10241096, c.value(2));
        assert!(c.is_null(3));

        let b = cast(&array, &DataType::Int32).unwrap();
        let c = b.as_primitive::<Int32Type>();
        assert_eq!(0, c.value(0));
        assert_eq!(0, c.value(1));
        assert_eq!(10241096, c.value(2));
        assert!(c.is_null(3));

        // numerics to durations
        let array = Int32Array::from(vec![Some(i32::MAX), Some(802034103), Some(10241096), None]);
        let b = cast(&array, &DataType::Duration(TimeUnit::Second)).unwrap();
        let c = b.as_any().downcast_ref::<DurationSecondArray>().unwrap();
        assert_eq!(i32::MAX as i64, c.value(0));
        assert_eq!(802034103, c.value(1));
        assert_eq!(10241096, c.value(2));
        assert!(c.is_null(3));
    }

    #[test]
    fn test_cast_to_strings() {
        let a = Int32Array::from(vec![1, 2, 3]);
        let out = cast(&a, &DataType::Utf8).unwrap();
        let out = out
            .as_any()
            .downcast_ref::<StringArray>()
            .unwrap()
            .into_iter()
            .collect::<Vec<_>>();
        assert_eq!(out, vec![Some("1"), Some("2"), Some("3")]);
        let out = cast(&a, &DataType::LargeUtf8).unwrap();
        let out = out
            .as_any()
            .downcast_ref::<LargeStringArray>()
            .unwrap()
            .into_iter()
            .collect::<Vec<_>>();
        assert_eq!(out, vec![Some("1"), Some("2"), Some("3")]);
    }

    #[test]
    fn test_str_to_str_casts() {
        for data in [
            vec![Some("foo"), Some("bar"), Some("ham")],
            vec![Some("foo"), None, Some("bar")],
        ] {
            let a = LargeStringArray::from(data.clone());
            let to = cast(&a, &DataType::Utf8).unwrap();
            let expect = a
                .as_any()
                .downcast_ref::<LargeStringArray>()
                .unwrap()
                .into_iter()
                .collect::<Vec<_>>();
            let out = to
                .as_any()
                .downcast_ref::<StringArray>()
                .unwrap()
                .into_iter()
                .collect::<Vec<_>>();
            assert_eq!(expect, out);

            let a = StringArray::from(data);
            let to = cast(&a, &DataType::LargeUtf8).unwrap();
            let expect = a
                .as_any()
                .downcast_ref::<StringArray>()
                .unwrap()
                .into_iter()
                .collect::<Vec<_>>();
            let out = to
                .as_any()
                .downcast_ref::<LargeStringArray>()
                .unwrap()
                .into_iter()
                .collect::<Vec<_>>();
            assert_eq!(expect, out);
        }
    }

    const VIEW_TEST_DATA: [Option<&str>; 5] = [
        Some("hello"),
        Some("repeated"),
        None,
        Some("large payload over 12 bytes"),
        Some("repeated"),
    ];

    #[test]
    fn test_string_view_to_binary_view() {
        let string_view_array = StringViewArray::from_iter(VIEW_TEST_DATA);

        assert!(can_cast_types(
            string_view_array.data_type(),
            &DataType::BinaryView
        ));

        let binary_view_array = cast(&string_view_array, &DataType::BinaryView).unwrap();
        assert_eq!(binary_view_array.data_type(), &DataType::BinaryView);

        let expect_binary_view_array = BinaryViewArray::from_iter(VIEW_TEST_DATA);
        assert_eq!(binary_view_array.as_ref(), &expect_binary_view_array);
    }

    #[test]
    fn test_binary_view_to_string_view() {
        let binary_view_array = BinaryViewArray::from_iter(VIEW_TEST_DATA);

        assert!(can_cast_types(
            binary_view_array.data_type(),
            &DataType::Utf8View
        ));

        let string_view_array = cast(&binary_view_array, &DataType::Utf8View).unwrap();
        assert_eq!(string_view_array.data_type(), &DataType::Utf8View);

        let expect_string_view_array = StringViewArray::from_iter(VIEW_TEST_DATA);
        assert_eq!(string_view_array.as_ref(), &expect_string_view_array);
    }

    #[test]
    fn test_string_to_view() {
        _test_string_to_view::<i32>();
        _test_string_to_view::<i64>();
    }

    fn _test_string_to_view<O>()
    where
        O: OffsetSizeTrait,
    {
        let string_array = GenericStringArray::<O>::from_iter(VIEW_TEST_DATA);

        assert!(can_cast_types(
            string_array.data_type(),
            &DataType::Utf8View
        ));

        assert!(can_cast_types(
            string_array.data_type(),
            &DataType::BinaryView
        ));

        let string_view_array = cast(&string_array, &DataType::Utf8View).unwrap();
        assert_eq!(string_view_array.data_type(), &DataType::Utf8View);

        let binary_view_array = cast(&string_array, &DataType::BinaryView).unwrap();
        assert_eq!(binary_view_array.data_type(), &DataType::BinaryView);

        let expect_string_view_array = StringViewArray::from_iter(VIEW_TEST_DATA);
        assert_eq!(string_view_array.as_ref(), &expect_string_view_array);

        let expect_binary_view_array = BinaryViewArray::from_iter(VIEW_TEST_DATA);
        assert_eq!(binary_view_array.as_ref(), &expect_binary_view_array);
    }

    #[test]
    fn test_bianry_to_view() {
        _test_binary_to_view::<i32>();
        _test_binary_to_view::<i64>();
    }

    fn _test_binary_to_view<O>()
    where
        O: OffsetSizeTrait,
    {
        let binary_array = GenericBinaryArray::<O>::from_iter(VIEW_TEST_DATA);

        assert!(can_cast_types(
            binary_array.data_type(),
            &DataType::Utf8View
        ));

        assert!(can_cast_types(
            binary_array.data_type(),
            &DataType::BinaryView
        ));

        let string_view_array = cast(&binary_array, &DataType::Utf8View).unwrap();
        assert_eq!(string_view_array.data_type(), &DataType::Utf8View);

        let binary_view_array = cast(&binary_array, &DataType::BinaryView).unwrap();
        assert_eq!(binary_view_array.data_type(), &DataType::BinaryView);

        let expect_string_view_array = StringViewArray::from_iter(VIEW_TEST_DATA);
        assert_eq!(string_view_array.as_ref(), &expect_string_view_array);

        let expect_binary_view_array = BinaryViewArray::from_iter(VIEW_TEST_DATA);
        assert_eq!(binary_view_array.as_ref(), &expect_binary_view_array);
    }

    #[test]
    fn test_dict_to_view() {
        let values = StringArray::from_iter(VIEW_TEST_DATA);
        let keys = Int8Array::from_iter([Some(1), Some(0), None, Some(3), None, Some(1), Some(4)]);
        let string_dict_array =
            DictionaryArray::<Int8Type>::try_new(keys, Arc::new(values)).unwrap();
        let typed_dict = string_dict_array.downcast_dict::<StringArray>().unwrap();

        let string_view_array = {
            let mut builder = StringViewBuilder::new().with_fixed_block_size(8); // multiple buffers.
            for v in typed_dict.into_iter() {
                builder.append_option(v);
            }
            builder.finish()
        };
        let expected_string_array_type = string_view_array.data_type();
        let casted_string_array = cast(&string_dict_array, expected_string_array_type).unwrap();
        assert_eq!(casted_string_array.data_type(), expected_string_array_type);
        assert_eq!(casted_string_array.as_ref(), &string_view_array);

        let binary_buffer = cast(&typed_dict.values(), &DataType::Binary).unwrap();
        let binary_dict_array =
            DictionaryArray::<Int8Type>::new(typed_dict.keys().clone(), binary_buffer);
        let typed_binary_dict = binary_dict_array.downcast_dict::<BinaryArray>().unwrap();

        let binary_view_array = {
            let mut builder = BinaryViewBuilder::new().with_fixed_block_size(8); // multiple buffers.
            for v in typed_binary_dict.into_iter() {
                builder.append_option(v);
            }
            builder.finish()
        };
        let expected_binary_array_type = binary_view_array.data_type();
        let casted_binary_array = cast(&binary_dict_array, expected_binary_array_type).unwrap();
        assert_eq!(casted_binary_array.data_type(), expected_binary_array_type);
        assert_eq!(casted_binary_array.as_ref(), &binary_view_array);
    }

    #[test]
    fn test_view_to_dict() {
        let string_view_array = StringViewArray::from_iter(VIEW_TEST_DATA);
        let string_dict_array: DictionaryArray<Int8Type> = VIEW_TEST_DATA.into_iter().collect();
        let casted_type = string_dict_array.data_type();
        let casted_dict_array = cast(&string_view_array, casted_type).unwrap();
        assert_eq!(casted_dict_array.data_type(), casted_type);
        assert_eq!(casted_dict_array.as_ref(), &string_dict_array);

        let binary_view_array = BinaryViewArray::from_iter(VIEW_TEST_DATA);
        let binary_dict_array = string_dict_array.downcast_dict::<StringArray>().unwrap();
        let binary_buffer = cast(&binary_dict_array.values(), &DataType::Binary).unwrap();
        let binary_dict_array =
            DictionaryArray::<Int8Type>::new(binary_dict_array.keys().clone(), binary_buffer);
        let casted_type = binary_dict_array.data_type();
        let casted_binary_array = cast(&binary_view_array, casted_type).unwrap();
        assert_eq!(casted_binary_array.data_type(), casted_type);
        assert_eq!(casted_binary_array.as_ref(), &binary_dict_array);
    }

    #[test]
    fn test_view_to_string() {
        _test_view_to_string::<i32>();
        _test_view_to_string::<i64>();
    }

    fn _test_view_to_string<O>()
    where
        O: OffsetSizeTrait,
    {
        let string_view_array = {
            let mut builder = StringViewBuilder::new().with_fixed_block_size(8); // multiple buffers.
            for s in VIEW_TEST_DATA.iter() {
                builder.append_option(*s);
            }
            builder.finish()
        };

        let binary_view_array = BinaryViewArray::from_iter(VIEW_TEST_DATA);

        let expected_string_array = GenericStringArray::<O>::from_iter(VIEW_TEST_DATA);
        let expected_type = expected_string_array.data_type();

        assert!(can_cast_types(string_view_array.data_type(), expected_type));
        assert!(can_cast_types(binary_view_array.data_type(), expected_type));

        let string_view_casted_array = cast(&string_view_array, expected_type).unwrap();
        assert_eq!(string_view_casted_array.data_type(), expected_type);
        assert_eq!(string_view_casted_array.as_ref(), &expected_string_array);

        let binary_view_casted_array = cast(&binary_view_array, expected_type).unwrap();
        assert_eq!(binary_view_casted_array.data_type(), expected_type);
        assert_eq!(binary_view_casted_array.as_ref(), &expected_string_array);
    }

    #[test]
    fn test_view_to_binary() {
        _test_view_to_binary::<i32>();
        _test_view_to_binary::<i64>();
    }

    fn _test_view_to_binary<O>()
    where
        O: OffsetSizeTrait,
    {
        let view_array = {
            let mut builder = BinaryViewBuilder::new().with_fixed_block_size(8); // multiple buffers.
            for s in VIEW_TEST_DATA.iter() {
                builder.append_option(*s);
            }
            builder.finish()
        };

        let expected_binary_array = GenericBinaryArray::<O>::from_iter(VIEW_TEST_DATA);
        let expected_type = expected_binary_array.data_type();

        assert!(can_cast_types(view_array.data_type(), expected_type));

        let binary_array = cast(&view_array, expected_type).unwrap();
        assert_eq!(binary_array.data_type(), expected_type);

        assert_eq!(binary_array.as_ref(), &expected_binary_array);
    }

    #[test]
    fn test_cast_from_f64() {
        let f64_values: Vec<f64> = vec![
            i64::MIN as f64,
            i32::MIN as f64,
            i16::MIN as f64,
            i8::MIN as f64,
            0_f64,
            u8::MAX as f64,
            u16::MAX as f64,
            u32::MAX as f64,
            u64::MAX as f64,
        ];
        let f64_array: ArrayRef = Arc::new(Float64Array::from(f64_values));

        let f64_expected = vec![
            -9223372036854776000.0,
            -2147483648.0,
            -32768.0,
            -128.0,
            0.0,
            255.0,
            65535.0,
            4294967295.0,
            18446744073709552000.0,
        ];
        assert_eq!(
            f64_expected,
            get_cast_values::<Float64Type>(&f64_array, &DataType::Float64)
                .iter()
                .map(|i| i.parse::<f64>().unwrap())
                .collect::<Vec<f64>>()
        );

        let f32_expected = vec![
            -9223372000000000000.0,
            -2147483600.0,
            -32768.0,
            -128.0,
            0.0,
            255.0,
            65535.0,
            4294967300.0,
            18446744000000000000.0,
        ];
        assert_eq!(
            f32_expected,
            get_cast_values::<Float32Type>(&f64_array, &DataType::Float32)
                .iter()
                .map(|i| i.parse::<f32>().unwrap())
                .collect::<Vec<f32>>()
        );

        let f16_expected = vec![
            f16::from_f64(-9223372000000000000.0),
            f16::from_f64(-2147483600.0),
            f16::from_f64(-32768.0),
            f16::from_f64(-128.0),
            f16::from_f64(0.0),
            f16::from_f64(255.0),
            f16::from_f64(65535.0),
            f16::from_f64(4294967300.0),
            f16::from_f64(18446744000000000000.0),
        ];
        assert_eq!(
            f16_expected,
            get_cast_values::<Float16Type>(&f64_array, &DataType::Float16)
                .iter()
                .map(|i| i.parse::<f16>().unwrap())
                .collect::<Vec<f16>>()
        );

        let i64_expected = vec![
            "-9223372036854775808",
            "-2147483648",
            "-32768",
            "-128",
            "0",
            "255",
            "65535",
            "4294967295",
            "null",
        ];
        assert_eq!(
            i64_expected,
            get_cast_values::<Int64Type>(&f64_array, &DataType::Int64)
        );

        let i32_expected = vec![
            "null",
            "-2147483648",
            "-32768",
            "-128",
            "0",
            "255",
            "65535",
            "null",
            "null",
        ];
        assert_eq!(
            i32_expected,
            get_cast_values::<Int32Type>(&f64_array, &DataType::Int32)
        );

        let i16_expected = vec![
            "null", "null", "-32768", "-128", "0", "255", "null", "null", "null",
        ];
        assert_eq!(
            i16_expected,
            get_cast_values::<Int16Type>(&f64_array, &DataType::Int16)
        );

        let i8_expected = vec![
            "null", "null", "null", "-128", "0", "null", "null", "null", "null",
        ];
        assert_eq!(
            i8_expected,
            get_cast_values::<Int8Type>(&f64_array, &DataType::Int8)
        );

        let u64_expected = vec![
            "null",
            "null",
            "null",
            "null",
            "0",
            "255",
            "65535",
            "4294967295",
            "null",
        ];
        assert_eq!(
            u64_expected,
            get_cast_values::<UInt64Type>(&f64_array, &DataType::UInt64)
        );

        let u32_expected = vec![
            "null",
            "null",
            "null",
            "null",
            "0",
            "255",
            "65535",
            "4294967295",
            "null",
        ];
        assert_eq!(
            u32_expected,
            get_cast_values::<UInt32Type>(&f64_array, &DataType::UInt32)
        );

        let u16_expected = vec![
            "null", "null", "null", "null", "0", "255", "65535", "null", "null",
        ];
        assert_eq!(
            u16_expected,
            get_cast_values::<UInt16Type>(&f64_array, &DataType::UInt16)
        );

        let u8_expected = vec![
            "null", "null", "null", "null", "0", "255", "null", "null", "null",
        ];
        assert_eq!(
            u8_expected,
            get_cast_values::<UInt8Type>(&f64_array, &DataType::UInt8)
        );
    }

    #[test]
    fn test_cast_from_f32() {
        let f32_values: Vec<f32> = vec![
            i32::MIN as f32,
            i32::MIN as f32,
            i16::MIN as f32,
            i8::MIN as f32,
            0_f32,
            u8::MAX as f32,
            u16::MAX as f32,
            u32::MAX as f32,
            u32::MAX as f32,
        ];
        let f32_array: ArrayRef = Arc::new(Float32Array::from(f32_values));

        let f64_expected = vec![
            "-2147483648.0",
            "-2147483648.0",
            "-32768.0",
            "-128.0",
            "0.0",
            "255.0",
            "65535.0",
            "4294967296.0",
            "4294967296.0",
        ];
        assert_eq!(
            f64_expected,
            get_cast_values::<Float64Type>(&f32_array, &DataType::Float64)
        );

        let f32_expected = vec![
            "-2147483600.0",
            "-2147483600.0",
            "-32768.0",
            "-128.0",
            "0.0",
            "255.0",
            "65535.0",
            "4294967300.0",
            "4294967300.0",
        ];
        assert_eq!(
            f32_expected,
            get_cast_values::<Float32Type>(&f32_array, &DataType::Float32)
        );

        let f16_expected = vec![
            "-inf", "-inf", "-32768.0", "-128.0", "0.0", "255.0", "inf", "inf", "inf",
        ];
        assert_eq!(
            f16_expected,
            get_cast_values::<Float16Type>(&f32_array, &DataType::Float16)
        );

        let i64_expected = vec![
            "-2147483648",
            "-2147483648",
            "-32768",
            "-128",
            "0",
            "255",
            "65535",
            "4294967296",
            "4294967296",
        ];
        assert_eq!(
            i64_expected,
            get_cast_values::<Int64Type>(&f32_array, &DataType::Int64)
        );

        let i32_expected = vec![
            "-2147483648",
            "-2147483648",
            "-32768",
            "-128",
            "0",
            "255",
            "65535",
            "null",
            "null",
        ];
        assert_eq!(
            i32_expected,
            get_cast_values::<Int32Type>(&f32_array, &DataType::Int32)
        );

        let i16_expected = vec![
            "null", "null", "-32768", "-128", "0", "255", "null", "null", "null",
        ];
        assert_eq!(
            i16_expected,
            get_cast_values::<Int16Type>(&f32_array, &DataType::Int16)
        );

        let i8_expected = vec![
            "null", "null", "null", "-128", "0", "null", "null", "null", "null",
        ];
        assert_eq!(
            i8_expected,
            get_cast_values::<Int8Type>(&f32_array, &DataType::Int8)
        );

        let u64_expected = vec![
            "null",
            "null",
            "null",
            "null",
            "0",
            "255",
            "65535",
            "4294967296",
            "4294967296",
        ];
        assert_eq!(
            u64_expected,
            get_cast_values::<UInt64Type>(&f32_array, &DataType::UInt64)
        );

        let u32_expected = vec![
            "null", "null", "null", "null", "0", "255", "65535", "null", "null",
        ];
        assert_eq!(
            u32_expected,
            get_cast_values::<UInt32Type>(&f32_array, &DataType::UInt32)
        );

        let u16_expected = vec![
            "null", "null", "null", "null", "0", "255", "65535", "null", "null",
        ];
        assert_eq!(
            u16_expected,
            get_cast_values::<UInt16Type>(&f32_array, &DataType::UInt16)
        );

        let u8_expected = vec![
            "null", "null", "null", "null", "0", "255", "null", "null", "null",
        ];
        assert_eq!(
            u8_expected,
            get_cast_values::<UInt8Type>(&f32_array, &DataType::UInt8)
        );
    }

    #[test]
    fn test_cast_from_uint64() {
        let u64_values: Vec<u64> = vec![
            0,
            u8::MAX as u64,
            u16::MAX as u64,
            u32::MAX as u64,
            u64::MAX,
        ];
        let u64_array: ArrayRef = Arc::new(UInt64Array::from(u64_values));

        let f64_expected = vec![0.0, 255.0, 65535.0, 4294967295.0, 18446744073709552000.0];
        assert_eq!(
            f64_expected,
            get_cast_values::<Float64Type>(&u64_array, &DataType::Float64)
                .iter()
                .map(|i| i.parse::<f64>().unwrap())
                .collect::<Vec<f64>>()
        );

        let f32_expected = vec![0.0, 255.0, 65535.0, 4294967300.0, 18446744000000000000.0];
        assert_eq!(
            f32_expected,
            get_cast_values::<Float32Type>(&u64_array, &DataType::Float32)
                .iter()
                .map(|i| i.parse::<f32>().unwrap())
                .collect::<Vec<f32>>()
        );

        let f16_expected = vec![
            f16::from_f64(0.0),
            f16::from_f64(255.0),
            f16::from_f64(65535.0),
            f16::from_f64(4294967300.0),
            f16::from_f64(18446744000000000000.0),
        ];
        assert_eq!(
            f16_expected,
            get_cast_values::<Float16Type>(&u64_array, &DataType::Float16)
                .iter()
                .map(|i| i.parse::<f16>().unwrap())
                .collect::<Vec<f16>>()
        );

        let i64_expected = vec!["0", "255", "65535", "4294967295", "null"];
        assert_eq!(
            i64_expected,
            get_cast_values::<Int64Type>(&u64_array, &DataType::Int64)
        );

        let i32_expected = vec!["0", "255", "65535", "null", "null"];
        assert_eq!(
            i32_expected,
            get_cast_values::<Int32Type>(&u64_array, &DataType::Int32)
        );

        let i16_expected = vec!["0", "255", "null", "null", "null"];
        assert_eq!(
            i16_expected,
            get_cast_values::<Int16Type>(&u64_array, &DataType::Int16)
        );

        let i8_expected = vec!["0", "null", "null", "null", "null"];
        assert_eq!(
            i8_expected,
            get_cast_values::<Int8Type>(&u64_array, &DataType::Int8)
        );

        let u64_expected = vec!["0", "255", "65535", "4294967295", "18446744073709551615"];
        assert_eq!(
            u64_expected,
            get_cast_values::<UInt64Type>(&u64_array, &DataType::UInt64)
        );

        let u32_expected = vec!["0", "255", "65535", "4294967295", "null"];
        assert_eq!(
            u32_expected,
            get_cast_values::<UInt32Type>(&u64_array, &DataType::UInt32)
        );

        let u16_expected = vec!["0", "255", "65535", "null", "null"];
        assert_eq!(
            u16_expected,
            get_cast_values::<UInt16Type>(&u64_array, &DataType::UInt16)
        );

        let u8_expected = vec!["0", "255", "null", "null", "null"];
        assert_eq!(
            u8_expected,
            get_cast_values::<UInt8Type>(&u64_array, &DataType::UInt8)
        );
    }

    #[test]
    fn test_cast_from_uint32() {
        let u32_values: Vec<u32> = vec![0, u8::MAX as u32, u16::MAX as u32, u32::MAX];
        let u32_array: ArrayRef = Arc::new(UInt32Array::from(u32_values));

        let f64_expected = vec!["0.0", "255.0", "65535.0", "4294967295.0"];
        assert_eq!(
            f64_expected,
            get_cast_values::<Float64Type>(&u32_array, &DataType::Float64)
        );

        let f32_expected = vec!["0.0", "255.0", "65535.0", "4294967300.0"];
        assert_eq!(
            f32_expected,
            get_cast_values::<Float32Type>(&u32_array, &DataType::Float32)
        );

        let f16_expected = vec!["0.0", "255.0", "inf", "inf"];
        assert_eq!(
            f16_expected,
            get_cast_values::<Float16Type>(&u32_array, &DataType::Float16)
        );

        let i64_expected = vec!["0", "255", "65535", "4294967295"];
        assert_eq!(
            i64_expected,
            get_cast_values::<Int64Type>(&u32_array, &DataType::Int64)
        );

        let i32_expected = vec!["0", "255", "65535", "null"];
        assert_eq!(
            i32_expected,
            get_cast_values::<Int32Type>(&u32_array, &DataType::Int32)
        );

        let i16_expected = vec!["0", "255", "null", "null"];
        assert_eq!(
            i16_expected,
            get_cast_values::<Int16Type>(&u32_array, &DataType::Int16)
        );

        let i8_expected = vec!["0", "null", "null", "null"];
        assert_eq!(
            i8_expected,
            get_cast_values::<Int8Type>(&u32_array, &DataType::Int8)
        );

        let u64_expected = vec!["0", "255", "65535", "4294967295"];
        assert_eq!(
            u64_expected,
            get_cast_values::<UInt64Type>(&u32_array, &DataType::UInt64)
        );

        let u32_expected = vec!["0", "255", "65535", "4294967295"];
        assert_eq!(
            u32_expected,
            get_cast_values::<UInt32Type>(&u32_array, &DataType::UInt32)
        );

        let u16_expected = vec!["0", "255", "65535", "null"];
        assert_eq!(
            u16_expected,
            get_cast_values::<UInt16Type>(&u32_array, &DataType::UInt16)
        );

        let u8_expected = vec!["0", "255", "null", "null"];
        assert_eq!(
            u8_expected,
            get_cast_values::<UInt8Type>(&u32_array, &DataType::UInt8)
        );
    }

    #[test]
    fn test_cast_from_uint16() {
        let u16_values: Vec<u16> = vec![0, u8::MAX as u16, u16::MAX];
        let u16_array: ArrayRef = Arc::new(UInt16Array::from(u16_values));

        let f64_expected = vec!["0.0", "255.0", "65535.0"];
        assert_eq!(
            f64_expected,
            get_cast_values::<Float64Type>(&u16_array, &DataType::Float64)
        );

        let f32_expected = vec!["0.0", "255.0", "65535.0"];
        assert_eq!(
            f32_expected,
            get_cast_values::<Float32Type>(&u16_array, &DataType::Float32)
        );

        let f16_expected = vec!["0.0", "255.0", "inf"];
        assert_eq!(
            f16_expected,
            get_cast_values::<Float16Type>(&u16_array, &DataType::Float16)
        );

        let i64_expected = vec!["0", "255", "65535"];
        assert_eq!(
            i64_expected,
            get_cast_values::<Int64Type>(&u16_array, &DataType::Int64)
        );

        let i32_expected = vec!["0", "255", "65535"];
        assert_eq!(
            i32_expected,
            get_cast_values::<Int32Type>(&u16_array, &DataType::Int32)
        );

        let i16_expected = vec!["0", "255", "null"];
        assert_eq!(
            i16_expected,
            get_cast_values::<Int16Type>(&u16_array, &DataType::Int16)
        );

        let i8_expected = vec!["0", "null", "null"];
        assert_eq!(
            i8_expected,
            get_cast_values::<Int8Type>(&u16_array, &DataType::Int8)
        );

        let u64_expected = vec!["0", "255", "65535"];
        assert_eq!(
            u64_expected,
            get_cast_values::<UInt64Type>(&u16_array, &DataType::UInt64)
        );

        let u32_expected = vec!["0", "255", "65535"];
        assert_eq!(
            u32_expected,
            get_cast_values::<UInt32Type>(&u16_array, &DataType::UInt32)
        );

        let u16_expected = vec!["0", "255", "65535"];
        assert_eq!(
            u16_expected,
            get_cast_values::<UInt16Type>(&u16_array, &DataType::UInt16)
        );

        let u8_expected = vec!["0", "255", "null"];
        assert_eq!(
            u8_expected,
            get_cast_values::<UInt8Type>(&u16_array, &DataType::UInt8)
        );
    }

    #[test]
    fn test_cast_from_uint8() {
        let u8_values: Vec<u8> = vec![0, u8::MAX];
        let u8_array: ArrayRef = Arc::new(UInt8Array::from(u8_values));

        let f64_expected = vec!["0.0", "255.0"];
        assert_eq!(
            f64_expected,
            get_cast_values::<Float64Type>(&u8_array, &DataType::Float64)
        );

        let f32_expected = vec!["0.0", "255.0"];
        assert_eq!(
            f32_expected,
            get_cast_values::<Float32Type>(&u8_array, &DataType::Float32)
        );

        let f16_expected = vec!["0.0", "255.0"];
        assert_eq!(
            f16_expected,
            get_cast_values::<Float16Type>(&u8_array, &DataType::Float16)
        );

        let i64_expected = vec!["0", "255"];
        assert_eq!(
            i64_expected,
            get_cast_values::<Int64Type>(&u8_array, &DataType::Int64)
        );

        let i32_expected = vec!["0", "255"];
        assert_eq!(
            i32_expected,
            get_cast_values::<Int32Type>(&u8_array, &DataType::Int32)
        );

        let i16_expected = vec!["0", "255"];
        assert_eq!(
            i16_expected,
            get_cast_values::<Int16Type>(&u8_array, &DataType::Int16)
        );

        let i8_expected = vec!["0", "null"];
        assert_eq!(
            i8_expected,
            get_cast_values::<Int8Type>(&u8_array, &DataType::Int8)
        );

        let u64_expected = vec!["0", "255"];
        assert_eq!(
            u64_expected,
            get_cast_values::<UInt64Type>(&u8_array, &DataType::UInt64)
        );

        let u32_expected = vec!["0", "255"];
        assert_eq!(
            u32_expected,
            get_cast_values::<UInt32Type>(&u8_array, &DataType::UInt32)
        );

        let u16_expected = vec!["0", "255"];
        assert_eq!(
            u16_expected,
            get_cast_values::<UInt16Type>(&u8_array, &DataType::UInt16)
        );

        let u8_expected = vec!["0", "255"];
        assert_eq!(
            u8_expected,
            get_cast_values::<UInt8Type>(&u8_array, &DataType::UInt8)
        );
    }

    #[test]
    fn test_cast_from_int64() {
        let i64_values: Vec<i64> = vec![
            i64::MIN,
            i32::MIN as i64,
            i16::MIN as i64,
            i8::MIN as i64,
            0,
            i8::MAX as i64,
            i16::MAX as i64,
            i32::MAX as i64,
            i64::MAX,
        ];
        let i64_array: ArrayRef = Arc::new(Int64Array::from(i64_values));

        let f64_expected = vec![
            -9223372036854776000.0,
            -2147483648.0,
            -32768.0,
            -128.0,
            0.0,
            127.0,
            32767.0,
            2147483647.0,
            9223372036854776000.0,
        ];
        assert_eq!(
            f64_expected,
            get_cast_values::<Float64Type>(&i64_array, &DataType::Float64)
                .iter()
                .map(|i| i.parse::<f64>().unwrap())
                .collect::<Vec<f64>>()
        );

        let f32_expected = vec![
            -9223372000000000000.0,
            -2147483600.0,
            -32768.0,
            -128.0,
            0.0,
            127.0,
            32767.0,
            2147483600.0,
            9223372000000000000.0,
        ];
        assert_eq!(
            f32_expected,
            get_cast_values::<Float32Type>(&i64_array, &DataType::Float32)
                .iter()
                .map(|i| i.parse::<f32>().unwrap())
                .collect::<Vec<f32>>()
        );

        let f16_expected = vec![
            f16::from_f64(-9223372000000000000.0),
            f16::from_f64(-2147483600.0),
            f16::from_f64(-32768.0),
            f16::from_f64(-128.0),
            f16::from_f64(0.0),
            f16::from_f64(127.0),
            f16::from_f64(32767.0),
            f16::from_f64(2147483600.0),
            f16::from_f64(9223372000000000000.0),
        ];
        assert_eq!(
            f16_expected,
            get_cast_values::<Float16Type>(&i64_array, &DataType::Float16)
                .iter()
                .map(|i| i.parse::<f16>().unwrap())
                .collect::<Vec<f16>>()
        );

        let i64_expected = vec![
            "-9223372036854775808",
            "-2147483648",
            "-32768",
            "-128",
            "0",
            "127",
            "32767",
            "2147483647",
            "9223372036854775807",
        ];
        assert_eq!(
            i64_expected,
            get_cast_values::<Int64Type>(&i64_array, &DataType::Int64)
        );

        let i32_expected = vec![
            "null",
            "-2147483648",
            "-32768",
            "-128",
            "0",
            "127",
            "32767",
            "2147483647",
            "null",
        ];
        assert_eq!(
            i32_expected,
            get_cast_values::<Int32Type>(&i64_array, &DataType::Int32)
        );

        assert_eq!(
            i32_expected,
            get_cast_values::<Date32Type>(&i64_array, &DataType::Date32)
        );

        let i16_expected = vec![
            "null", "null", "-32768", "-128", "0", "127", "32767", "null", "null",
        ];
        assert_eq!(
            i16_expected,
            get_cast_values::<Int16Type>(&i64_array, &DataType::Int16)
        );

        let i8_expected = vec![
            "null", "null", "null", "-128", "0", "127", "null", "null", "null",
        ];
        assert_eq!(
            i8_expected,
            get_cast_values::<Int8Type>(&i64_array, &DataType::Int8)
        );

        let u64_expected = vec![
            "null",
            "null",
            "null",
            "null",
            "0",
            "127",
            "32767",
            "2147483647",
            "9223372036854775807",
        ];
        assert_eq!(
            u64_expected,
            get_cast_values::<UInt64Type>(&i64_array, &DataType::UInt64)
        );

        let u32_expected = vec![
            "null",
            "null",
            "null",
            "null",
            "0",
            "127",
            "32767",
            "2147483647",
            "null",
        ];
        assert_eq!(
            u32_expected,
            get_cast_values::<UInt32Type>(&i64_array, &DataType::UInt32)
        );

        let u16_expected = vec![
            "null", "null", "null", "null", "0", "127", "32767", "null", "null",
        ];
        assert_eq!(
            u16_expected,
            get_cast_values::<UInt16Type>(&i64_array, &DataType::UInt16)
        );

        let u8_expected = vec![
            "null", "null", "null", "null", "0", "127", "null", "null", "null",
        ];
        assert_eq!(
            u8_expected,
            get_cast_values::<UInt8Type>(&i64_array, &DataType::UInt8)
        );
    }

    #[test]
    fn test_cast_from_int32() {
        let i32_values: Vec<i32> = vec![
            i32::MIN,
            i16::MIN as i32,
            i8::MIN as i32,
            0,
            i8::MAX as i32,
            i16::MAX as i32,
            i32::MAX,
        ];
        let i32_array: ArrayRef = Arc::new(Int32Array::from(i32_values));

        let f64_expected = vec![
            "-2147483648.0",
            "-32768.0",
            "-128.0",
            "0.0",
            "127.0",
            "32767.0",
            "2147483647.0",
        ];
        assert_eq!(
            f64_expected,
            get_cast_values::<Float64Type>(&i32_array, &DataType::Float64)
        );

        let f32_expected = vec![
            "-2147483600.0",
            "-32768.0",
            "-128.0",
            "0.0",
            "127.0",
            "32767.0",
            "2147483600.0",
        ];
        assert_eq!(
            f32_expected,
            get_cast_values::<Float32Type>(&i32_array, &DataType::Float32)
        );

        let f16_expected = vec![
            f16::from_f64(-2147483600.0),
            f16::from_f64(-32768.0),
            f16::from_f64(-128.0),
            f16::from_f64(0.0),
            f16::from_f64(127.0),
            f16::from_f64(32767.0),
            f16::from_f64(2147483600.0),
        ];
        assert_eq!(
            f16_expected,
            get_cast_values::<Float16Type>(&i32_array, &DataType::Float16)
                .iter()
                .map(|i| i.parse::<f16>().unwrap())
                .collect::<Vec<f16>>()
        );

        let i16_expected = vec!["null", "-32768", "-128", "0", "127", "32767", "null"];
        assert_eq!(
            i16_expected,
            get_cast_values::<Int16Type>(&i32_array, &DataType::Int16)
        );

        let i8_expected = vec!["null", "null", "-128", "0", "127", "null", "null"];
        assert_eq!(
            i8_expected,
            get_cast_values::<Int8Type>(&i32_array, &DataType::Int8)
        );

        let u64_expected = vec!["null", "null", "null", "0", "127", "32767", "2147483647"];
        assert_eq!(
            u64_expected,
            get_cast_values::<UInt64Type>(&i32_array, &DataType::UInt64)
        );

        let u32_expected = vec!["null", "null", "null", "0", "127", "32767", "2147483647"];
        assert_eq!(
            u32_expected,
            get_cast_values::<UInt32Type>(&i32_array, &DataType::UInt32)
        );

        let u16_expected = vec!["null", "null", "null", "0", "127", "32767", "null"];
        assert_eq!(
            u16_expected,
            get_cast_values::<UInt16Type>(&i32_array, &DataType::UInt16)
        );

        let u8_expected = vec!["null", "null", "null", "0", "127", "null", "null"];
        assert_eq!(
            u8_expected,
            get_cast_values::<UInt8Type>(&i32_array, &DataType::UInt8)
        );

        // The date32 to date64 cast increases the numerical values in order to keep the same dates.
        let i64_expected = vec![
            "-185542587187200000",
            "-2831155200000",
            "-11059200000",
            "0",
            "10972800000",
            "2831068800000",
            "185542587100800000",
        ];
        assert_eq!(
            i64_expected,
            get_cast_values::<Date64Type>(&i32_array, &DataType::Date64)
        );
    }

    #[test]
    fn test_cast_from_int16() {
        let i16_values: Vec<i16> = vec![i16::MIN, i8::MIN as i16, 0, i8::MAX as i16, i16::MAX];
        let i16_array: ArrayRef = Arc::new(Int16Array::from(i16_values));

        let f64_expected = vec!["-32768.0", "-128.0", "0.0", "127.0", "32767.0"];
        assert_eq!(
            f64_expected,
            get_cast_values::<Float64Type>(&i16_array, &DataType::Float64)
        );

        let f32_expected = vec!["-32768.0", "-128.0", "0.0", "127.0", "32767.0"];
        assert_eq!(
            f32_expected,
            get_cast_values::<Float32Type>(&i16_array, &DataType::Float32)
        );

        let f16_expected = vec![
            f16::from_f64(-32768.0),
            f16::from_f64(-128.0),
            f16::from_f64(0.0),
            f16::from_f64(127.0),
            f16::from_f64(32767.0),
        ];
        assert_eq!(
            f16_expected,
            get_cast_values::<Float16Type>(&i16_array, &DataType::Float16)
                .iter()
                .map(|i| i.parse::<f16>().unwrap())
                .collect::<Vec<f16>>()
        );

        let i64_expected = vec!["-32768", "-128", "0", "127", "32767"];
        assert_eq!(
            i64_expected,
            get_cast_values::<Int64Type>(&i16_array, &DataType::Int64)
        );

        let i32_expected = vec!["-32768", "-128", "0", "127", "32767"];
        assert_eq!(
            i32_expected,
            get_cast_values::<Int32Type>(&i16_array, &DataType::Int32)
        );

        let i16_expected = vec!["-32768", "-128", "0", "127", "32767"];
        assert_eq!(
            i16_expected,
            get_cast_values::<Int16Type>(&i16_array, &DataType::Int16)
        );

        let i8_expected = vec!["null", "-128", "0", "127", "null"];
        assert_eq!(
            i8_expected,
            get_cast_values::<Int8Type>(&i16_array, &DataType::Int8)
        );

        let u64_expected = vec!["null", "null", "0", "127", "32767"];
        assert_eq!(
            u64_expected,
            get_cast_values::<UInt64Type>(&i16_array, &DataType::UInt64)
        );

        let u32_expected = vec!["null", "null", "0", "127", "32767"];
        assert_eq!(
            u32_expected,
            get_cast_values::<UInt32Type>(&i16_array, &DataType::UInt32)
        );

        let u16_expected = vec!["null", "null", "0", "127", "32767"];
        assert_eq!(
            u16_expected,
            get_cast_values::<UInt16Type>(&i16_array, &DataType::UInt16)
        );

        let u8_expected = vec!["null", "null", "0", "127", "null"];
        assert_eq!(
            u8_expected,
            get_cast_values::<UInt8Type>(&i16_array, &DataType::UInt8)
        );
    }

    #[test]
    fn test_cast_from_date32() {
        let i32_values: Vec<i32> = vec![
            i32::MIN,
            i16::MIN as i32,
            i8::MIN as i32,
            0,
            i8::MAX as i32,
            i16::MAX as i32,
            i32::MAX,
        ];
        let date32_array: ArrayRef = Arc::new(Date32Array::from(i32_values));

        let i64_expected = vec![
            "-2147483648",
            "-32768",
            "-128",
            "0",
            "127",
            "32767",
            "2147483647",
        ];
        assert_eq!(
            i64_expected,
            get_cast_values::<Int64Type>(&date32_array, &DataType::Int64)
        );
    }

    #[test]
    fn test_cast_from_int8() {
        let i8_values: Vec<i8> = vec![i8::MIN, 0, i8::MAX];
        let i8_array = Int8Array::from(i8_values);

        let f64_expected = vec!["-128.0", "0.0", "127.0"];
        assert_eq!(
            f64_expected,
            get_cast_values::<Float64Type>(&i8_array, &DataType::Float64)
        );

        let f32_expected = vec!["-128.0", "0.0", "127.0"];
        assert_eq!(
            f32_expected,
            get_cast_values::<Float32Type>(&i8_array, &DataType::Float32)
        );

        let f16_expected = vec!["-128.0", "0.0", "127.0"];
        assert_eq!(
            f16_expected,
            get_cast_values::<Float16Type>(&i8_array, &DataType::Float16)
        );

        let i64_expected = vec!["-128", "0", "127"];
        assert_eq!(
            i64_expected,
            get_cast_values::<Int64Type>(&i8_array, &DataType::Int64)
        );

        let i32_expected = vec!["-128", "0", "127"];
        assert_eq!(
            i32_expected,
            get_cast_values::<Int32Type>(&i8_array, &DataType::Int32)
        );

        let i16_expected = vec!["-128", "0", "127"];
        assert_eq!(
            i16_expected,
            get_cast_values::<Int16Type>(&i8_array, &DataType::Int16)
        );

        let i8_expected = vec!["-128", "0", "127"];
        assert_eq!(
            i8_expected,
            get_cast_values::<Int8Type>(&i8_array, &DataType::Int8)
        );

        let u64_expected = vec!["null", "0", "127"];
        assert_eq!(
            u64_expected,
            get_cast_values::<UInt64Type>(&i8_array, &DataType::UInt64)
        );

        let u32_expected = vec!["null", "0", "127"];
        assert_eq!(
            u32_expected,
            get_cast_values::<UInt32Type>(&i8_array, &DataType::UInt32)
        );

        let u16_expected = vec!["null", "0", "127"];
        assert_eq!(
            u16_expected,
            get_cast_values::<UInt16Type>(&i8_array, &DataType::UInt16)
        );

        let u8_expected = vec!["null", "0", "127"];
        assert_eq!(
            u8_expected,
            get_cast_values::<UInt8Type>(&i8_array, &DataType::UInt8)
        );
    }

    /// Convert `array` into a vector of strings by casting to data type dt
    fn get_cast_values<T>(array: &dyn Array, dt: &DataType) -> Vec<String>
    where
        T: ArrowPrimitiveType,
    {
        let c = cast(array, dt).unwrap();
        let a = c.as_primitive::<T>();
        let mut v: Vec<String> = vec![];
        for i in 0..array.len() {
            if a.is_null(i) {
                v.push("null".to_string())
            } else {
                v.push(format!("{:?}", a.value(i)));
            }
        }
        v
    }

    #[test]
    fn test_cast_utf8_dict() {
        // FROM a dictionary with of Utf8 values
        use DataType::*;

        let mut builder = StringDictionaryBuilder::<Int8Type>::new();
        builder.append("one").unwrap();
        builder.append_null();
        builder.append("three").unwrap();
        let array: ArrayRef = Arc::new(builder.finish());

        let expected = vec!["one", "null", "three"];

        // Test casting TO StringArray
        let cast_type = Utf8;
        let cast_array = cast(&array, &cast_type).expect("cast to UTF-8 failed");
        assert_eq!(cast_array.data_type(), &cast_type);
        assert_eq!(array_to_strings(&cast_array), expected);

        // Test casting TO Dictionary (with different index sizes)

        let cast_type = Dictionary(Box::new(Int16), Box::new(Utf8));
        let cast_array = cast(&array, &cast_type).expect("cast failed");
        assert_eq!(cast_array.data_type(), &cast_type);
        assert_eq!(array_to_strings(&cast_array), expected);

        let cast_type = Dictionary(Box::new(Int32), Box::new(Utf8));
        let cast_array = cast(&array, &cast_type).expect("cast failed");
        assert_eq!(cast_array.data_type(), &cast_type);
        assert_eq!(array_to_strings(&cast_array), expected);

        let cast_type = Dictionary(Box::new(Int64), Box::new(Utf8));
        let cast_array = cast(&array, &cast_type).expect("cast failed");
        assert_eq!(cast_array.data_type(), &cast_type);
        assert_eq!(array_to_strings(&cast_array), expected);

        let cast_type = Dictionary(Box::new(UInt8), Box::new(Utf8));
        let cast_array = cast(&array, &cast_type).expect("cast failed");
        assert_eq!(cast_array.data_type(), &cast_type);
        assert_eq!(array_to_strings(&cast_array), expected);

        let cast_type = Dictionary(Box::new(UInt16), Box::new(Utf8));
        let cast_array = cast(&array, &cast_type).expect("cast failed");
        assert_eq!(cast_array.data_type(), &cast_type);
        assert_eq!(array_to_strings(&cast_array), expected);

        let cast_type = Dictionary(Box::new(UInt32), Box::new(Utf8));
        let cast_array = cast(&array, &cast_type).expect("cast failed");
        assert_eq!(cast_array.data_type(), &cast_type);
        assert_eq!(array_to_strings(&cast_array), expected);

        let cast_type = Dictionary(Box::new(UInt64), Box::new(Utf8));
        let cast_array = cast(&array, &cast_type).expect("cast failed");
        assert_eq!(cast_array.data_type(), &cast_type);
        assert_eq!(array_to_strings(&cast_array), expected);
    }

    #[test]
    fn test_cast_dict_to_dict_bad_index_value_primitive() {
        use DataType::*;
        // test converting from an array that has indexes of a type
        // that are out of bounds for a particular other kind of
        // index.

        let mut builder = PrimitiveDictionaryBuilder::<Int32Type, Int64Type>::new();

        // add 200 distinct values (which can be stored by a
        // dictionary indexed by int32, but not a dictionary indexed
        // with int8)
        for i in 0..200 {
            builder.append(i).unwrap();
        }
        let array: ArrayRef = Arc::new(builder.finish());

        let cast_type = Dictionary(Box::new(Int8), Box::new(Utf8));
        let res = cast(&array, &cast_type);
        assert!(res.is_err());
        let actual_error = format!("{res:?}");
        let expected_error = "Could not convert 72 dictionary indexes from Int32 to Int8";
        assert!(
            actual_error.contains(expected_error),
            "did not find expected error '{actual_error}' in actual error '{expected_error}'"
        );
    }

    #[test]
    fn test_cast_dict_to_dict_bad_index_value_utf8() {
        use DataType::*;
        // Same test as test_cast_dict_to_dict_bad_index_value but use
        // string values (and encode the expected behavior here);

        let mut builder = StringDictionaryBuilder::<Int32Type>::new();

        // add 200 distinct values (which can be stored by a
        // dictionary indexed by int32, but not a dictionary indexed
        // with int8)
        for i in 0..200 {
            let val = format!("val{i}");
            builder.append(&val).unwrap();
        }
        let array = builder.finish();

        let cast_type = Dictionary(Box::new(Int8), Box::new(Utf8));
        let res = cast(&array, &cast_type);
        assert!(res.is_err());
        let actual_error = format!("{res:?}");
        let expected_error = "Could not convert 72 dictionary indexes from Int32 to Int8";
        assert!(
            actual_error.contains(expected_error),
            "did not find expected error '{actual_error}' in actual error '{expected_error}'"
        );
    }

    #[test]
    fn test_cast_primitive_dict() {
        // FROM a dictionary with of INT32 values
        use DataType::*;

        let mut builder = PrimitiveDictionaryBuilder::<Int8Type, Int32Type>::new();
        builder.append(1).unwrap();
        builder.append_null();
        builder.append(3).unwrap();
        let array: ArrayRef = Arc::new(builder.finish());

        let expected = vec!["1", "null", "3"];

        // Test casting TO PrimitiveArray, different dictionary type
        let cast_array = cast(&array, &Utf8).expect("cast to UTF-8 failed");
        assert_eq!(array_to_strings(&cast_array), expected);
        assert_eq!(cast_array.data_type(), &Utf8);

        let cast_array = cast(&array, &Int64).expect("cast to int64 failed");
        assert_eq!(array_to_strings(&cast_array), expected);
        assert_eq!(cast_array.data_type(), &Int64);
    }

    #[test]
    fn test_cast_primitive_array_to_dict() {
        use DataType::*;

        let mut builder = PrimitiveBuilder::<Int32Type>::new();
        builder.append_value(1);
        builder.append_null();
        builder.append_value(3);
        let array: ArrayRef = Arc::new(builder.finish());

        let expected = vec!["1", "null", "3"];

        // Cast to a dictionary (same value type, Int32)
        let cast_type = Dictionary(Box::new(UInt8), Box::new(Int32));
        let cast_array = cast(&array, &cast_type).expect("cast failed");
        assert_eq!(cast_array.data_type(), &cast_type);
        assert_eq!(array_to_strings(&cast_array), expected);

        // Cast to a dictionary (different value type, Int8)
        let cast_type = Dictionary(Box::new(UInt8), Box::new(Int8));
        let cast_array = cast(&array, &cast_type).expect("cast failed");
        assert_eq!(cast_array.data_type(), &cast_type);
        assert_eq!(array_to_strings(&cast_array), expected);
    }

    #[test]
    fn test_cast_time_array_to_dict() {
        use DataType::*;

        let array = Arc::new(Date32Array::from(vec![Some(1000), None, Some(2000)])) as ArrayRef;

        let expected = vec!["1972-09-27", "null", "1975-06-24"];

        let cast_type = Dictionary(Box::new(UInt8), Box::new(Date32));
        let cast_array = cast(&array, &cast_type).expect("cast failed");
        assert_eq!(cast_array.data_type(), &cast_type);
        assert_eq!(array_to_strings(&cast_array), expected);
    }

    #[test]
    fn test_cast_timestamp_array_to_dict() {
        use DataType::*;

        let array = Arc::new(
            TimestampSecondArray::from(vec![Some(1000), None, Some(2000)]).with_timezone_utc(),
        ) as ArrayRef;

        let expected = vec!["1970-01-01T00:16:40", "null", "1970-01-01T00:33:20"];

        let cast_type = Dictionary(Box::new(UInt8), Box::new(Timestamp(TimeUnit::Second, None)));
        let cast_array = cast(&array, &cast_type).expect("cast failed");
        assert_eq!(cast_array.data_type(), &cast_type);
        assert_eq!(array_to_strings(&cast_array), expected);
    }

    #[test]
    fn test_cast_string_array_to_dict() {
        use DataType::*;

        let array = Arc::new(StringArray::from(vec![Some("one"), None, Some("three")])) as ArrayRef;

        let expected = vec!["one", "null", "three"];

        // Cast to a dictionary (same value type, Utf8)
        let cast_type = Dictionary(Box::new(UInt8), Box::new(Utf8));
        let cast_array = cast(&array, &cast_type).expect("cast failed");
        assert_eq!(cast_array.data_type(), &cast_type);
        assert_eq!(array_to_strings(&cast_array), expected);
    }

    #[test]
    fn test_cast_null_array_to_from_decimal_array() {
        let data_type = DataType::Decimal128(12, 4);
        let array = new_null_array(&DataType::Null, 4);
        assert_eq!(array.data_type(), &DataType::Null);
        let cast_array = cast(&array, &data_type).expect("cast failed");
        assert_eq!(cast_array.data_type(), &data_type);
        for i in 0..4 {
            assert!(cast_array.is_null(i));
        }

        let array = new_null_array(&data_type, 4);
        assert_eq!(array.data_type(), &data_type);
        let cast_array = cast(&array, &DataType::Null).expect("cast failed");
        assert_eq!(cast_array.data_type(), &DataType::Null);
        assert_eq!(cast_array.len(), 4);
        assert_eq!(cast_array.logical_nulls().unwrap().null_count(), 4);
    }

    #[test]
    fn test_cast_null_array_from_and_to_primitive_array() {
        macro_rules! typed_test {
            ($ARR_TYPE:ident, $DATATYPE:ident, $TYPE:tt) => {{
                {
                    let array = Arc::new(NullArray::new(6)) as ArrayRef;
                    let expected = $ARR_TYPE::from(vec![None; 6]);
                    let cast_type = DataType::$DATATYPE;
                    let cast_array = cast(&array, &cast_type).expect("cast failed");
                    let cast_array = cast_array.as_primitive::<$TYPE>();
                    assert_eq!(cast_array.data_type(), &cast_type);
                    assert_eq!(cast_array, &expected);
                }
            }};
        }

        typed_test!(Int16Array, Int16, Int16Type);
        typed_test!(Int32Array, Int32, Int32Type);
        typed_test!(Int64Array, Int64, Int64Type);

        typed_test!(UInt16Array, UInt16, UInt16Type);
        typed_test!(UInt32Array, UInt32, UInt32Type);
        typed_test!(UInt64Array, UInt64, UInt64Type);

        typed_test!(Float32Array, Float32, Float32Type);
        typed_test!(Float64Array, Float64, Float64Type);

        typed_test!(Date32Array, Date32, Date32Type);
        typed_test!(Date64Array, Date64, Date64Type);
    }

    fn cast_from_null_to_other(data_type: &DataType) {
        // Cast from null to data_type
        {
            let array = new_null_array(&DataType::Null, 4);
            assert_eq!(array.data_type(), &DataType::Null);
            let cast_array = cast(&array, data_type).expect("cast failed");
            assert_eq!(cast_array.data_type(), data_type);
            for i in 0..4 {
                assert!(cast_array.is_null(i));
            }
        }
    }

    #[test]
    fn test_cast_null_from_and_to_variable_sized() {
        cast_from_null_to_other(&DataType::Utf8);
        cast_from_null_to_other(&DataType::LargeUtf8);
        cast_from_null_to_other(&DataType::Binary);
        cast_from_null_to_other(&DataType::LargeBinary);
    }

    #[test]
    fn test_cast_null_from_and_to_nested_type() {
        // Cast null from and to map
        let data_type = DataType::Map(
            Arc::new(Field::new_struct(
                "entry",
                vec![
                    Field::new("key", DataType::Utf8, false),
                    Field::new("value", DataType::Int32, true),
                ],
                false,
            )),
            false,
        );
        cast_from_null_to_other(&data_type);

        // Cast null from and to list
        let data_type = DataType::List(Arc::new(Field::new_list_field(DataType::Int32, true)));
        cast_from_null_to_other(&data_type);
        let data_type = DataType::LargeList(Arc::new(Field::new_list_field(DataType::Int32, true)));
        cast_from_null_to_other(&data_type);
        let data_type =
            DataType::FixedSizeList(Arc::new(Field::new_list_field(DataType::Int32, true)), 4);
        cast_from_null_to_other(&data_type);

        // Cast null from and to dictionary
        let values = vec![None, None, None, None] as Vec<Option<&str>>;
        let array: DictionaryArray<Int8Type> = values.into_iter().collect();
        let array = Arc::new(array) as ArrayRef;
        let data_type = array.data_type().to_owned();
        cast_from_null_to_other(&data_type);

        // Cast null from and to struct
        let data_type = DataType::Struct(vec![Field::new("data", DataType::Int64, false)].into());
        cast_from_null_to_other(&data_type);
    }

    /// Print the `DictionaryArray` `array` as a vector of strings
    fn array_to_strings(array: &ArrayRef) -> Vec<String> {
        let options = FormatOptions::new().with_null("null");
        let formatter = ArrayFormatter::try_new(array.as_ref(), &options).unwrap();
        (0..array.len())
            .map(|i| formatter.value(i).to_string())
            .collect()
    }

    #[test]
    fn test_cast_utf8_to_date32() {
        use chrono::NaiveDate;
        let from_ymd = chrono::NaiveDate::from_ymd_opt;
        let since = chrono::NaiveDate::signed_duration_since;

        let a = StringArray::from(vec![
            "2000-01-01",          // valid date with leading 0s
            "2000-01-01T12:00:00", // valid datetime, will throw away the time part
            "2000-2-2",            // valid date without leading 0s
            "2000-00-00",          // invalid month and day
            "2000",                // just a year is invalid
        ]);
        let array = Arc::new(a) as ArrayRef;
        let b = cast(&array, &DataType::Date32).unwrap();
        let c = b.as_primitive::<Date32Type>();

        // test valid inputs
        let date_value = since(
            NaiveDate::from_ymd_opt(2000, 1, 1).unwrap(),
            from_ymd(1970, 1, 1).unwrap(),
        )
        .num_days() as i32;
        assert!(c.is_valid(0)); // "2000-01-01"
        assert_eq!(date_value, c.value(0));

        assert!(c.is_valid(1)); // "2000-01-01T12:00:00"
        assert_eq!(date_value, c.value(1));

        let date_value = since(
            NaiveDate::from_ymd_opt(2000, 2, 2).unwrap(),
            from_ymd(1970, 1, 1).unwrap(),
        )
        .num_days() as i32;
        assert!(c.is_valid(2)); // "2000-2-2"
        assert_eq!(date_value, c.value(2));

        // test invalid inputs
        assert!(!c.is_valid(3)); // "2000-00-00"
        assert!(!c.is_valid(4)); // "2000"
    }

    #[test]
    fn test_cast_utf8_to_date64() {
        let a = StringArray::from(vec![
            "2000-01-01T12:00:00", // date + time valid
            "2020-12-15T12:34:56", // date + time valid
            "2020-2-2T12:34:56",   // valid date time without leading 0s
            "2000-00-00T12:00:00", // invalid month and day
            "2000-01-01 12:00:00", // missing the 'T'
            "2000-01-01",          // just a date is invalid
        ]);
        let array = Arc::new(a) as ArrayRef;
        let b = cast(&array, &DataType::Date64).unwrap();
        let c = b.as_primitive::<Date64Type>();

        // test valid inputs
        assert!(c.is_valid(0)); // "2000-01-01T12:00:00"
        assert_eq!(946728000000, c.value(0));
        assert!(c.is_valid(1)); // "2020-12-15T12:34:56"
        assert_eq!(1608035696000, c.value(1));
        assert!(!c.is_valid(2)); // "2020-2-2T12:34:56"

        assert!(!c.is_valid(3)); // "2000-00-00T12:00:00"
        assert!(c.is_valid(4)); // "2000-01-01 12:00:00"
        assert_eq!(946728000000, c.value(4));
        assert!(c.is_valid(5)); // "2000-01-01"
        assert_eq!(946684800000, c.value(5));
    }

    #[test]
    fn test_can_cast_fsl_to_fsl() {
        let from_array = Arc::new(
            FixedSizeListArray::from_iter_primitive::<Float32Type, _, _>(
                [Some([Some(1.0), Some(2.0)]), None],
                2,
            ),
        ) as ArrayRef;
        let to_array = Arc::new(
            FixedSizeListArray::from_iter_primitive::<Float16Type, _, _>(
                [
                    Some([Some(f16::from_f32(1.0)), Some(f16::from_f32(2.0))]),
                    None,
                ],
                2,
            ),
        ) as ArrayRef;

        assert!(can_cast_types(from_array.data_type(), to_array.data_type()));
        let actual = cast(&from_array, to_array.data_type()).unwrap();
        assert_eq!(actual.data_type(), to_array.data_type());

        let invalid_target =
            DataType::FixedSizeList(Arc::new(Field::new_list_field(DataType::Binary, true)), 2);
        assert!(!can_cast_types(from_array.data_type(), &invalid_target));

        let invalid_size =
            DataType::FixedSizeList(Arc::new(Field::new_list_field(DataType::Float16, true)), 5);
        assert!(!can_cast_types(from_array.data_type(), &invalid_size));
    }

    #[test]
    fn test_can_cast_types_fixed_size_list_to_list() {
        // DataType::List
        let array1 = Arc::new(make_fixed_size_list_array()) as ArrayRef;
        assert!(can_cast_types(
            array1.data_type(),
            &DataType::List(Arc::new(Field::new("", DataType::Int32, false)))
        ));

        // DataType::LargeList
        let array2 = Arc::new(make_fixed_size_list_array_for_large_list()) as ArrayRef;
        assert!(can_cast_types(
            array2.data_type(),
            &DataType::LargeList(Arc::new(Field::new("", DataType::Int64, false)))
        ));
    }

    #[test]
    fn test_cast_fixed_size_list_to_list() {
        // Important cases:
        // 1. With/without nulls
        // 2. LargeList and List
        // 3. With and without inner casts

        let cases = [
            // fixed_size_list<i32, 2> => list<i32>
            (
                Arc::new(FixedSizeListArray::from_iter_primitive::<Int32Type, _, _>(
                    [[1, 1].map(Some), [2, 2].map(Some)].map(Some),
                    2,
                )) as ArrayRef,
                Arc::new(ListArray::from_iter_primitive::<Int32Type, _, _>([
                    Some([Some(1), Some(1)]),
                    Some([Some(2), Some(2)]),
                ])) as ArrayRef,
            ),
            // fixed_size_list<i32, 2> => list<i32> (nullable)
            (
                Arc::new(FixedSizeListArray::from_iter_primitive::<Int32Type, _, _>(
                    [None, Some([Some(2), Some(2)])],
                    2,
                )) as ArrayRef,
                Arc::new(ListArray::from_iter_primitive::<Int32Type, _, _>([
                    None,
                    Some([Some(2), Some(2)]),
                ])) as ArrayRef,
            ),
            // fixed_size_list<i32, 2> => large_list<i64>
            (
                Arc::new(FixedSizeListArray::from_iter_primitive::<Int32Type, _, _>(
                    [[1, 1].map(Some), [2, 2].map(Some)].map(Some),
                    2,
                )) as ArrayRef,
                Arc::new(LargeListArray::from_iter_primitive::<Int64Type, _, _>([
                    Some([Some(1), Some(1)]),
                    Some([Some(2), Some(2)]),
                ])) as ArrayRef,
            ),
            // fixed_size_list<i32, 2> => large_list<i64> (nullable)
            (
                Arc::new(FixedSizeListArray::from_iter_primitive::<Int32Type, _, _>(
                    [None, Some([Some(2), Some(2)])],
                    2,
                )) as ArrayRef,
                Arc::new(LargeListArray::from_iter_primitive::<Int64Type, _, _>([
                    None,
                    Some([Some(2), Some(2)]),
                ])) as ArrayRef,
            ),
        ];

        for (array, expected) in cases {
            let array = Arc::new(array) as ArrayRef;

            assert!(
                can_cast_types(array.data_type(), expected.data_type()),
                "can_cast_types claims we cannot cast {:?} to {:?}",
                array.data_type(),
                expected.data_type()
            );

            let list_array = cast(&array, expected.data_type())
                .unwrap_or_else(|_| panic!("Failed to cast {:?} to {:?}", array, expected));
            assert_eq!(
                list_array.as_ref(),
                &expected,
                "Incorrect result from casting {:?} to {:?}",
                array,
                expected
            );
        }
    }

    #[test]
    fn test_cast_utf8_to_list() {
        // DataType::List
        let array = Arc::new(StringArray::from(vec!["5"])) as ArrayRef;
        let field = Arc::new(Field::new("", DataType::Int32, false));
        let list_array = cast(&array, &DataType::List(field.clone())).unwrap();
        let actual = list_array.as_list_opt::<i32>().unwrap();
        let expect = ListArray::from_iter_primitive::<Int32Type, _, _>([Some([Some(5)])]);
        assert_eq!(&expect.value(0), &actual.value(0));

        // DataType::LargeList
        let list_array = cast(&array, &DataType::LargeList(field.clone())).unwrap();
        let actual = list_array.as_list_opt::<i64>().unwrap();
        let expect = LargeListArray::from_iter_primitive::<Int32Type, _, _>([Some([Some(5)])]);
        assert_eq!(&expect.value(0), &actual.value(0));

        // DataType::FixedSizeList
        let list_array = cast(&array, &DataType::FixedSizeList(field.clone(), 1)).unwrap();
        let actual = list_array.as_fixed_size_list_opt().unwrap();
        let expect =
            FixedSizeListArray::from_iter_primitive::<Int32Type, _, _>([Some([Some(5)])], 1);
        assert_eq!(&expect.value(0), &actual.value(0));
    }

    #[test]
    fn test_cast_single_element_fixed_size_list() {
        // FixedSizeList<T>[1] => T
        let from_array = Arc::new(FixedSizeListArray::from_iter_primitive::<Int16Type, _, _>(
            [(Some([Some(5)]))],
            1,
        )) as ArrayRef;
        let casted_array = cast(&from_array, &DataType::Int32).unwrap();
        let actual: &Int32Array = casted_array.as_primitive();
        let expected = Int32Array::from(vec![Some(5)]);
        assert_eq!(&expected, actual);

        // FixedSizeList<T>[1] => FixedSizeList<U>[1]
        let from_array = Arc::new(FixedSizeListArray::from_iter_primitive::<Int16Type, _, _>(
            [(Some([Some(5)]))],
            1,
        )) as ArrayRef;
        let to_field = Arc::new(Field::new("dummy", DataType::Float32, false));
        let actual = cast(&from_array, &DataType::FixedSizeList(to_field.clone(), 1)).unwrap();
        let expected = Arc::new(FixedSizeListArray::new(
            to_field.clone(),
            1,
            Arc::new(Float32Array::from(vec![Some(5.0)])) as ArrayRef,
            None,
        )) as ArrayRef;
        assert_eq!(*expected, *actual);

        // FixedSizeList<T>[1] => FixedSizeList<FixdSizedList<U>[1]>[1]
        let from_array = Arc::new(FixedSizeListArray::from_iter_primitive::<Int16Type, _, _>(
            [(Some([Some(5)]))],
            1,
        )) as ArrayRef;
        let to_field_inner = Arc::new(Field::new_list_field(DataType::Float32, false));
        let to_field = Arc::new(Field::new(
            "dummy",
            DataType::FixedSizeList(to_field_inner.clone(), 1),
            false,
        ));
        let actual = cast(&from_array, &DataType::FixedSizeList(to_field.clone(), 1)).unwrap();
        let expected = Arc::new(FixedSizeListArray::new(
            to_field.clone(),
            1,
            Arc::new(FixedSizeListArray::new(
                to_field_inner.clone(),
                1,
                Arc::new(Float32Array::from(vec![Some(5.0)])) as ArrayRef,
                None,
            )) as ArrayRef,
            None,
        )) as ArrayRef;
        assert_eq!(*expected, *actual);

        // T => FixedSizeList<T>[1] (non-nullable)
        let field = Arc::new(Field::new("dummy", DataType::Float32, false));
        let from_array = Arc::new(Int8Array::from(vec![Some(5)])) as ArrayRef;
        let casted_array = cast(&from_array, &DataType::FixedSizeList(field.clone(), 1)).unwrap();
        let actual = casted_array.as_fixed_size_list();
        let expected = Arc::new(FixedSizeListArray::new(
            field.clone(),
            1,
            Arc::new(Float32Array::from(vec![Some(5.0)])) as ArrayRef,
            None,
        )) as ArrayRef;
        assert_eq!(expected.as_ref(), actual);

        // T => FixedSizeList<T>[1] (nullable)
        let field = Arc::new(Field::new("nullable", DataType::Float32, true));
        let from_array = Arc::new(Int8Array::from(vec![None])) as ArrayRef;
        let casted_array = cast(&from_array, &DataType::FixedSizeList(field.clone(), 1)).unwrap();
        let actual = casted_array.as_fixed_size_list();
        let expected = Arc::new(FixedSizeListArray::new(
            field.clone(),
            1,
            Arc::new(Float32Array::from(vec![None])) as ArrayRef,
            None,
        )) as ArrayRef;
        assert_eq!(expected.as_ref(), actual);
    }

    #[test]
    fn test_cast_list_containers() {
        // large-list to list
        let array = Arc::new(make_large_list_array()) as ArrayRef;
        let list_array = cast(
            &array,
            &DataType::List(Arc::new(Field::new("", DataType::Int32, false))),
        )
        .unwrap();
        let actual = list_array.as_any().downcast_ref::<ListArray>().unwrap();
        let expected = array.as_any().downcast_ref::<LargeListArray>().unwrap();

        assert_eq!(&expected.value(0), &actual.value(0));
        assert_eq!(&expected.value(1), &actual.value(1));
        assert_eq!(&expected.value(2), &actual.value(2));

        // list to large-list
        let array = Arc::new(make_list_array()) as ArrayRef;
        let large_list_array = cast(
            &array,
            &DataType::LargeList(Arc::new(Field::new("", DataType::Int32, false))),
        )
        .unwrap();
        let actual = large_list_array
            .as_any()
            .downcast_ref::<LargeListArray>()
            .unwrap();
        let expected = array.as_any().downcast_ref::<ListArray>().unwrap();

        assert_eq!(&expected.value(0), &actual.value(0));
        assert_eq!(&expected.value(1), &actual.value(1));
        assert_eq!(&expected.value(2), &actual.value(2));
    }

    #[test]
    fn test_cast_list_to_fsl() {
        // There four noteworthy cases we should handle:
        // 1. No nulls
        // 2. Nulls that are always empty
        // 3. Nulls that have varying lengths
        // 4. Nulls that are correctly sized (same as target list size)

        // Non-null case
        let field = Arc::new(Field::new_list_field(DataType::Int32, true));
        let values = vec![
            Some(vec![Some(1), Some(2), Some(3)]),
            Some(vec![Some(4), Some(5), Some(6)]),
        ];
        let array = Arc::new(ListArray::from_iter_primitive::<Int32Type, _, _>(
            values.clone(),
        )) as ArrayRef;
        let expected = Arc::new(FixedSizeListArray::from_iter_primitive::<Int32Type, _, _>(
            values, 3,
        )) as ArrayRef;
        let actual = cast(array.as_ref(), &DataType::FixedSizeList(field.clone(), 3)).unwrap();
        assert_eq!(expected.as_ref(), actual.as_ref());

        // Null cases
        // Array is [[1, 2, 3], null, [4, 5, 6], null]
        let cases = [
            (
                // Zero-length nulls
                vec![1, 2, 3, 4, 5, 6],
                vec![3, 0, 3, 0],
            ),
            (
                // Varying-length nulls
                vec![1, 2, 3, 0, 0, 4, 5, 6, 0],
                vec![3, 2, 3, 1],
            ),
            (
                // Correctly-sized nulls
                vec![1, 2, 3, 0, 0, 0, 4, 5, 6, 0, 0, 0],
                vec![3, 3, 3, 3],
            ),
            (
                // Mixed nulls
                vec![1, 2, 3, 4, 5, 6, 0, 0, 0],
                vec![3, 0, 3, 3],
            ),
        ];
        let null_buffer = NullBuffer::from(vec![true, false, true, false]);

        let expected = Arc::new(FixedSizeListArray::from_iter_primitive::<Int32Type, _, _>(
            vec![
                Some(vec![Some(1), Some(2), Some(3)]),
                None,
                Some(vec![Some(4), Some(5), Some(6)]),
                None,
            ],
            3,
        )) as ArrayRef;

        for (values, lengths) in cases.iter() {
            let array = Arc::new(ListArray::new(
                field.clone(),
                OffsetBuffer::from_lengths(lengths.clone()),
                Arc::new(Int32Array::from(values.clone())),
                Some(null_buffer.clone()),
            )) as ArrayRef;
            let actual = cast(array.as_ref(), &DataType::FixedSizeList(field.clone(), 3)).unwrap();
            assert_eq!(expected.as_ref(), actual.as_ref());
        }
    }

    #[test]
    fn test_cast_list_to_fsl_safety() {
        let values = vec![
            Some(vec![Some(1), Some(2), Some(3)]),
            Some(vec![Some(4), Some(5)]),
            Some(vec![Some(6), Some(7), Some(8), Some(9)]),
            Some(vec![Some(3), Some(4), Some(5)]),
        ];
        let array = Arc::new(ListArray::from_iter_primitive::<Int32Type, _, _>(
            values.clone(),
        )) as ArrayRef;

        let res = cast_with_options(
            array.as_ref(),
            &DataType::FixedSizeList(Arc::new(Field::new_list_field(DataType::Int32, true)), 3),
            &CastOptions {
                safe: false,
                ..Default::default()
            },
        );
        assert!(res.is_err());
        assert!(format!("{:?}", res)
            .contains("Cannot cast to FixedSizeList(3): value at index 1 has length 2"));

        // When safe=true (default), the cast will fill nulls for lists that are
        // too short and truncate lists that are too long.
        let res = cast(
            array.as_ref(),
            &DataType::FixedSizeList(Arc::new(Field::new_list_field(DataType::Int32, true)), 3),
        )
        .unwrap();
        let expected = Arc::new(FixedSizeListArray::from_iter_primitive::<Int32Type, _, _>(
            vec![
                Some(vec![Some(1), Some(2), Some(3)]),
                None, // Too short -> replaced with null
                None, // Too long -> replaced with null
                Some(vec![Some(3), Some(4), Some(5)]),
            ],
            3,
        )) as ArrayRef;
        assert_eq!(expected.as_ref(), res.as_ref());

        // The safe option is false and the source array contains a null list.
        // issue: https://github.com/apache/arrow-rs/issues/5642
        let array = Arc::new(ListArray::from_iter_primitive::<Int32Type, _, _>(vec![
            Some(vec![Some(1), Some(2), Some(3)]),
            None,
        ])) as ArrayRef;
        let res = cast_with_options(
            array.as_ref(),
            &DataType::FixedSizeList(Arc::new(Field::new_list_field(DataType::Int32, true)), 3),
            &CastOptions {
                safe: false,
                ..Default::default()
            },
        )
        .unwrap();
        let expected = Arc::new(FixedSizeListArray::from_iter_primitive::<Int32Type, _, _>(
            vec![Some(vec![Some(1), Some(2), Some(3)]), None],
            3,
        )) as ArrayRef;
        assert_eq!(expected.as_ref(), res.as_ref());
    }

    #[test]
    fn test_cast_large_list_to_fsl() {
        let values = vec![Some(vec![Some(1), Some(2)]), Some(vec![Some(3), Some(4)])];
        let array = Arc::new(LargeListArray::from_iter_primitive::<Int32Type, _, _>(
            values.clone(),
        )) as ArrayRef;
        let expected = Arc::new(FixedSizeListArray::from_iter_primitive::<Int32Type, _, _>(
            values, 2,
        )) as ArrayRef;
        let actual = cast(
            array.as_ref(),
            &DataType::FixedSizeList(Arc::new(Field::new_list_field(DataType::Int32, true)), 2),
        )
        .unwrap();
        assert_eq!(expected.as_ref(), actual.as_ref());
    }

    #[test]
    fn test_cast_list_to_fsl_subcast() {
        let array = Arc::new(LargeListArray::from_iter_primitive::<Int32Type, _, _>(
            vec![
                Some(vec![Some(1), Some(2)]),
                Some(vec![Some(3), Some(i32::MAX)]),
            ],
        )) as ArrayRef;
        let expected = Arc::new(FixedSizeListArray::from_iter_primitive::<Int64Type, _, _>(
            vec![
                Some(vec![Some(1), Some(2)]),
                Some(vec![Some(3), Some(i32::MAX as i64)]),
            ],
            2,
        )) as ArrayRef;
        let actual = cast(
            array.as_ref(),
            &DataType::FixedSizeList(Arc::new(Field::new_list_field(DataType::Int64, true)), 2),
        )
        .unwrap();
        assert_eq!(expected.as_ref(), actual.as_ref());

        let res = cast_with_options(
            array.as_ref(),
            &DataType::FixedSizeList(Arc::new(Field::new_list_field(DataType::Int16, true)), 2),
            &CastOptions {
                safe: false,
                ..Default::default()
            },
        );
        assert!(res.is_err());
        assert!(format!("{:?}", res).contains("Can't cast value 2147483647 to type Int16"));
    }

    #[test]
    fn test_cast_list_to_fsl_empty() {
        let field = Arc::new(Field::new_list_field(DataType::Int32, true));
        let array = new_empty_array(&DataType::List(field.clone()));

        let target_type = DataType::FixedSizeList(field.clone(), 3);
        let expected = new_empty_array(&target_type);

        let actual = cast(array.as_ref(), &target_type).unwrap();
        assert_eq!(expected.as_ref(), actual.as_ref());
    }

    fn make_list_array() -> ListArray {
        // Construct a value array
        let value_data = ArrayData::builder(DataType::Int32)
            .len(8)
            .add_buffer(Buffer::from_slice_ref([0, 1, 2, 3, 4, 5, 6, 7]))
            .build()
            .unwrap();

        // Construct a buffer for value offsets, for the nested array:
        //  [[0, 1, 2], [3, 4, 5], [6, 7]]
        let value_offsets = Buffer::from_slice_ref([0, 3, 6, 8]);

        // Construct a list array from the above two
        let list_data_type = DataType::List(Arc::new(Field::new_list_field(DataType::Int32, true)));
        let list_data = ArrayData::builder(list_data_type)
            .len(3)
            .add_buffer(value_offsets)
            .add_child_data(value_data)
            .build()
            .unwrap();
        ListArray::from(list_data)
    }

    fn make_large_list_array() -> LargeListArray {
        // Construct a value array
        let value_data = ArrayData::builder(DataType::Int32)
            .len(8)
            .add_buffer(Buffer::from_slice_ref([0, 1, 2, 3, 4, 5, 6, 7]))
            .build()
            .unwrap();

        // Construct a buffer for value offsets, for the nested array:
        //  [[0, 1, 2], [3, 4, 5], [6, 7]]
        let value_offsets = Buffer::from_slice_ref([0i64, 3, 6, 8]);

        // Construct a list array from the above two
        let list_data_type =
            DataType::LargeList(Arc::new(Field::new_list_field(DataType::Int32, true)));
        let list_data = ArrayData::builder(list_data_type)
            .len(3)
            .add_buffer(value_offsets)
            .add_child_data(value_data)
            .build()
            .unwrap();
        LargeListArray::from(list_data)
    }

    fn make_fixed_size_list_array() -> FixedSizeListArray {
        // Construct a value array
        let value_data = ArrayData::builder(DataType::Int32)
            .len(8)
            .add_buffer(Buffer::from_slice_ref([0, 1, 2, 3, 4, 5, 6, 7]))
            .build()
            .unwrap();

        let list_data_type =
            DataType::FixedSizeList(Arc::new(Field::new_list_field(DataType::Int32, true)), 4);
        let list_data = ArrayData::builder(list_data_type)
            .len(2)
            .add_child_data(value_data)
            .build()
            .unwrap();
        FixedSizeListArray::from(list_data)
    }

    fn make_fixed_size_list_array_for_large_list() -> FixedSizeListArray {
        // Construct a value array
        let value_data = ArrayData::builder(DataType::Int64)
            .len(8)
            .add_buffer(Buffer::from_slice_ref([0i64, 1, 2, 3, 4, 5, 6, 7]))
            .build()
            .unwrap();

        let list_data_type =
            DataType::FixedSizeList(Arc::new(Field::new_list_field(DataType::Int64, true)), 4);
        let list_data = ArrayData::builder(list_data_type)
            .len(2)
            .add_child_data(value_data)
            .build()
            .unwrap();
        FixedSizeListArray::from(list_data)
    }

    #[test]
    fn test_cast_map_dont_allow_change_of_order() {
        let string_builder = StringBuilder::new();
        let value_builder = StringBuilder::new();
        let mut builder = MapBuilder::new(
            Some(MapFieldNames {
                entry: "entries".to_string(),
                key: "key".to_string(),
                value: "value".to_string(),
            }),
            string_builder,
            value_builder,
        );

        builder.keys().append_value("0");
        builder.values().append_value("test_val_1");
        builder.append(true).unwrap();
        builder.keys().append_value("1");
        builder.values().append_value("test_val_2");
        builder.append(true).unwrap();

        // map builder returns unsorted map by default
        let array = builder.finish();

        let new_ordered = true;
        let new_type = DataType::Map(
            Arc::new(Field::new(
                "entries",
                DataType::Struct(
                    vec![
                        Field::new("key", DataType::Utf8, false),
                        Field::new("value", DataType::Utf8, false),
                    ]
                    .into(),
                ),
                false,
            )),
            new_ordered,
        );

        let new_array_result = cast(&array, &new_type.clone());
        assert!(!can_cast_types(array.data_type(), &new_type));
        assert!(
            matches!(new_array_result, Err(ArrowError::CastError(t)) if t == r#"Casting from Map(Field { name: "entries", data_type: Struct([Field { name: "key", data_type: Utf8, nullable: false, dict_id: 0, dict_is_ordered: false, metadata: {} }, Field { name: "value", data_type: Utf8, nullable: true, dict_id: 0, dict_is_ordered: false, metadata: {} }]), nullable: false, dict_id: 0, dict_is_ordered: false, metadata: {} }, false) to Map(Field { name: "entries", data_type: Struct([Field { name: "key", data_type: Utf8, nullable: false, dict_id: 0, dict_is_ordered: false, metadata: {} }, Field { name: "value", data_type: Utf8, nullable: false, dict_id: 0, dict_is_ordered: false, metadata: {} }]), nullable: false, dict_id: 0, dict_is_ordered: false, metadata: {} }, true) not supported"#)
        );
    }

    #[test]
    fn test_cast_map_dont_allow_when_container_cant_cast() {
        let string_builder = StringBuilder::new();
        let value_builder = IntervalDayTimeArray::builder(2);
        let mut builder = MapBuilder::new(
            Some(MapFieldNames {
                entry: "entries".to_string(),
                key: "key".to_string(),
                value: "value".to_string(),
            }),
            string_builder,
            value_builder,
        );

        builder.keys().append_value("0");
        builder.values().append_value(IntervalDayTime::new(1, 1));
        builder.append(true).unwrap();
        builder.keys().append_value("1");
        builder.values().append_value(IntervalDayTime::new(2, 2));
        builder.append(true).unwrap();

        // map builder returns unsorted map by default
        let array = builder.finish();

        let new_ordered = true;
        let new_type = DataType::Map(
            Arc::new(Field::new(
                "entries",
                DataType::Struct(
                    vec![
                        Field::new("key", DataType::Utf8, false),
                        Field::new("value", DataType::Duration(TimeUnit::Second), false),
                    ]
                    .into(),
                ),
                false,
            )),
            new_ordered,
        );

        let new_array_result = cast(&array, &new_type.clone());
        assert!(!can_cast_types(array.data_type(), &new_type));
        assert!(
            matches!(new_array_result, Err(ArrowError::CastError(t)) if t == r#"Casting from Map(Field { name: "entries", data_type: Struct([Field { name: "key", data_type: Utf8, nullable: false, dict_id: 0, dict_is_ordered: false, metadata: {} }, Field { name: "value", data_type: Interval(DayTime), nullable: true, dict_id: 0, dict_is_ordered: false, metadata: {} }]), nullable: false, dict_id: 0, dict_is_ordered: false, metadata: {} }, false) to Map(Field { name: "entries", data_type: Struct([Field { name: "key", data_type: Utf8, nullable: false, dict_id: 0, dict_is_ordered: false, metadata: {} }, Field { name: "value", data_type: Duration(Second), nullable: false, dict_id: 0, dict_is_ordered: false, metadata: {} }]), nullable: false, dict_id: 0, dict_is_ordered: false, metadata: {} }, true) not supported"#)
        );
    }

    #[test]
    fn test_cast_map_field_names() {
        let string_builder = StringBuilder::new();
        let value_builder = StringBuilder::new();
        let mut builder = MapBuilder::new(
            Some(MapFieldNames {
                entry: "entries".to_string(),
                key: "key".to_string(),
                value: "value".to_string(),
            }),
            string_builder,
            value_builder,
        );

        builder.keys().append_value("0");
        builder.values().append_value("test_val_1");
        builder.append(true).unwrap();
        builder.keys().append_value("1");
        builder.values().append_value("test_val_2");
        builder.append(true).unwrap();
        builder.append(false).unwrap();

        let array = builder.finish();

        let new_type = DataType::Map(
            Arc::new(Field::new(
                "entries_new",
                DataType::Struct(
                    vec![
                        Field::new("key_new", DataType::Utf8, false),
                        Field::new("value_values", DataType::Utf8, false),
                    ]
                    .into(),
                ),
                false,
            )),
            false,
        );

        assert_ne!(new_type, array.data_type().clone());

        let new_array = cast(&array, &new_type.clone()).unwrap();
        assert_eq!(new_type, new_array.data_type().clone());
        let map_array = new_array.as_map();

        assert_ne!(new_type, array.data_type().clone());
        assert_eq!(new_type, map_array.data_type().clone());

        let key_string = map_array
            .keys()
            .as_any()
            .downcast_ref::<StringArray>()
            .unwrap()
            .into_iter()
            .flatten()
            .collect::<Vec<_>>();
        assert_eq!(&key_string, &vec!["0", "1"]);

        let values_string_array = cast(map_array.values(), &DataType::Utf8).unwrap();
        let values_string = values_string_array
            .as_any()
            .downcast_ref::<StringArray>()
            .unwrap()
            .into_iter()
            .flatten()
            .collect::<Vec<_>>();
        assert_eq!(&values_string, &vec!["test_val_1", "test_val_2"]);

        assert_eq!(
            map_array.nulls(),
            Some(&NullBuffer::from(vec![true, true, false]))
        );
    }

    #[test]
    fn test_cast_map_contained_values() {
        let string_builder = StringBuilder::new();
        let value_builder = Int8Builder::new();
        let mut builder = MapBuilder::new(
            Some(MapFieldNames {
                entry: "entries".to_string(),
                key: "key".to_string(),
                value: "value".to_string(),
            }),
            string_builder,
            value_builder,
        );

        builder.keys().append_value("0");
        builder.values().append_value(44);
        builder.append(true).unwrap();
        builder.keys().append_value("1");
        builder.values().append_value(22);
        builder.append(true).unwrap();

        let array = builder.finish();

        let new_type = DataType::Map(
            Arc::new(Field::new(
                "entries",
                DataType::Struct(
                    vec![
                        Field::new("key", DataType::Utf8, false),
                        Field::new("value", DataType::Utf8, false),
                    ]
                    .into(),
                ),
                false,
            )),
            false,
        );

        let new_array = cast(&array, &new_type.clone()).unwrap();
        assert_eq!(new_type, new_array.data_type().clone());
        let map_array = new_array.as_map();

        assert_ne!(new_type, array.data_type().clone());
        assert_eq!(new_type, map_array.data_type().clone());

        let key_string = map_array
            .keys()
            .as_any()
            .downcast_ref::<StringArray>()
            .unwrap()
            .into_iter()
            .flatten()
            .collect::<Vec<_>>();
        assert_eq!(&key_string, &vec!["0", "1"]);

        let values_string_array = cast(map_array.values(), &DataType::Utf8).unwrap();
        let values_string = values_string_array
            .as_any()
            .downcast_ref::<StringArray>()
            .unwrap()
            .into_iter()
            .flatten()
            .collect::<Vec<_>>();
        assert_eq!(&values_string, &vec!["44", "22"]);
    }

    #[test]
    fn test_utf8_cast_offsets() {
        // test if offset of the array is taken into account during cast
        let str_array = StringArray::from(vec!["a", "b", "c"]);
        let str_array = str_array.slice(1, 2);

        let out = cast(&str_array, &DataType::LargeUtf8).unwrap();

        let large_str_array = out.as_any().downcast_ref::<LargeStringArray>().unwrap();
        let strs = large_str_array.into_iter().flatten().collect::<Vec<_>>();
        assert_eq!(strs, &["b", "c"])
    }

    #[test]
    fn test_list_cast_offsets() {
        // test if offset of the array is taken into account during cast
        let array1 = make_list_array().slice(1, 2);
        let array2 = Arc::new(make_list_array()) as ArrayRef;

        let dt = DataType::LargeList(Arc::new(Field::new_list_field(DataType::Int32, true)));
        let out1 = cast(&array1, &dt).unwrap();
        let out2 = cast(&array2, &dt).unwrap();

        assert_eq!(&out1, &out2.slice(1, 2))
    }

    #[test]
    fn test_list_to_string() {
        let str_array = StringArray::from(vec!["a", "b", "c", "d", "e", "f", "g", "h"]);
        let value_offsets = Buffer::from_slice_ref([0, 3, 6, 8]);
        let value_data = str_array.into_data();

        let list_data_type = DataType::List(Arc::new(Field::new_list_field(DataType::Utf8, true)));
        let list_data = ArrayData::builder(list_data_type)
            .len(3)
            .add_buffer(value_offsets)
            .add_child_data(value_data)
            .build()
            .unwrap();
        let array = Arc::new(ListArray::from(list_data)) as ArrayRef;

        let out = cast(&array, &DataType::Utf8).unwrap();
        let out = out
            .as_any()
            .downcast_ref::<StringArray>()
            .unwrap()
            .into_iter()
            .flatten()
            .collect::<Vec<_>>();
        assert_eq!(&out, &vec!["[a, b, c]", "[d, e, f]", "[g, h]"]);

        let out = cast(&array, &DataType::LargeUtf8).unwrap();
        let out = out
            .as_any()
            .downcast_ref::<LargeStringArray>()
            .unwrap()
            .into_iter()
            .flatten()
            .collect::<Vec<_>>();
        assert_eq!(&out, &vec!["[a, b, c]", "[d, e, f]", "[g, h]"]);

        let array = Arc::new(make_list_array()) as ArrayRef;
        let out = cast(&array, &DataType::Utf8).unwrap();
        let out = out
            .as_any()
            .downcast_ref::<StringArray>()
            .unwrap()
            .into_iter()
            .flatten()
            .collect::<Vec<_>>();
        assert_eq!(&out, &vec!["[0, 1, 2]", "[3, 4, 5]", "[6, 7]"]);

        let array = Arc::new(make_large_list_array()) as ArrayRef;
        let out = cast(&array, &DataType::LargeUtf8).unwrap();
        let out = out
            .as_any()
            .downcast_ref::<LargeStringArray>()
            .unwrap()
            .into_iter()
            .flatten()
            .collect::<Vec<_>>();
        assert_eq!(&out, &vec!["[0, 1, 2]", "[3, 4, 5]", "[6, 7]"]);
    }

    #[test]
    fn test_cast_f64_to_decimal128() {
        // to reproduce https://github.com/apache/arrow-rs/issues/2997

        let decimal_type = DataType::Decimal128(18, 2);
        let array = Float64Array::from(vec![
            Some(0.0699999999),
            Some(0.0659999999),
            Some(0.0650000000),
            Some(0.0649999999),
        ]);
        let array = Arc::new(array) as ArrayRef;
        generate_cast_test_case!(
            &array,
            Decimal128Array,
            &decimal_type,
            vec![
                Some(7_i128), // round up
                Some(7_i128), // round up
                Some(7_i128), // round up
                Some(6_i128), // round down
            ]
        );

        let decimal_type = DataType::Decimal128(18, 3);
        let array = Float64Array::from(vec![
            Some(0.0699999999),
            Some(0.0659999999),
            Some(0.0650000000),
            Some(0.0649999999),
        ]);
        let array = Arc::new(array) as ArrayRef;
        generate_cast_test_case!(
            &array,
            Decimal128Array,
            &decimal_type,
            vec![
                Some(70_i128), // round up
                Some(66_i128), // round up
                Some(65_i128), // round down
                Some(65_i128), // round up
            ]
        );
    }

    #[test]
    fn test_cast_numeric_to_decimal128_overflow() {
        let array = Int64Array::from(vec![i64::MAX]);
        let array = Arc::new(array) as ArrayRef;
        let casted_array = cast_with_options(
            &array,
            &DataType::Decimal128(38, 30),
            &CastOptions {
                safe: true,
                format_options: FormatOptions::default(),
            },
        );
        assert!(casted_array.is_ok());
        assert!(casted_array.unwrap().is_null(0));

        let casted_array = cast_with_options(
            &array,
            &DataType::Decimal128(38, 30),
            &CastOptions {
                safe: false,
                format_options: FormatOptions::default(),
            },
        );
        assert!(casted_array.is_err());
    }

    #[test]
    fn test_cast_numeric_to_decimal256_overflow() {
        let array = Int64Array::from(vec![i64::MAX]);
        let array = Arc::new(array) as ArrayRef;
        let casted_array = cast_with_options(
            &array,
            &DataType::Decimal256(76, 76),
            &CastOptions {
                safe: true,
                format_options: FormatOptions::default(),
            },
        );
        assert!(casted_array.is_ok());
        assert!(casted_array.unwrap().is_null(0));

        let casted_array = cast_with_options(
            &array,
            &DataType::Decimal256(76, 76),
            &CastOptions {
                safe: false,
                format_options: FormatOptions::default(),
            },
        );
        assert!(casted_array.is_err());
    }

    #[test]
    fn test_cast_floating_point_to_decimal128_precision_overflow() {
        let array = Float64Array::from(vec![1.1]);
        let array = Arc::new(array) as ArrayRef;
        let casted_array = cast_with_options(
            &array,
            &DataType::Decimal128(2, 2),
            &CastOptions {
                safe: true,
                format_options: FormatOptions::default(),
            },
        );
        assert!(casted_array.is_ok());
        assert!(casted_array.unwrap().is_null(0));

        let casted_array = cast_with_options(
            &array,
            &DataType::Decimal128(2, 2),
            &CastOptions {
                safe: false,
                format_options: FormatOptions::default(),
            },
        );
        let err = casted_array.unwrap_err().to_string();
        let expected_error = "Invalid argument error: 110 is too large to store in a Decimal128 of precision 2. Max is 99";
        assert!(
            err.contains(expected_error),
            "did not find expected error '{expected_error}' in actual error '{err}'"
        );
    }

    #[test]
    fn test_cast_floating_point_to_decimal256_precision_overflow() {
        let array = Float64Array::from(vec![1.1]);
        let array = Arc::new(array) as ArrayRef;
        let casted_array = cast_with_options(
            &array,
            &DataType::Decimal256(2, 2),
            &CastOptions {
                safe: true,
                format_options: FormatOptions::default(),
            },
        );
        assert!(casted_array.is_ok());
        assert!(casted_array.unwrap().is_null(0));

        let casted_array = cast_with_options(
            &array,
            &DataType::Decimal256(2, 2),
            &CastOptions {
                safe: false,
                format_options: FormatOptions::default(),
            },
        );
        let err = casted_array.unwrap_err().to_string();
        let expected_error = "Invalid argument error: 110 is too large to store in a Decimal256 of precision 2. Max is 99";
        assert!(
            err.contains(expected_error),
            "did not find expected error '{expected_error}' in actual error '{err}'"
        );
    }

    #[test]
    fn test_cast_floating_point_to_decimal128_overflow() {
        let array = Float64Array::from(vec![f64::MAX]);
        let array = Arc::new(array) as ArrayRef;
        let casted_array = cast_with_options(
            &array,
            &DataType::Decimal128(38, 30),
            &CastOptions {
                safe: true,
                format_options: FormatOptions::default(),
            },
        );
        assert!(casted_array.is_ok());
        assert!(casted_array.unwrap().is_null(0));

        let casted_array = cast_with_options(
            &array,
            &DataType::Decimal128(38, 30),
            &CastOptions {
                safe: false,
                format_options: FormatOptions::default(),
            },
        );
        let err = casted_array.unwrap_err().to_string();
        let expected_error = "Cast error: Cannot cast to Decimal128(38, 30)";
        assert!(
            err.contains(expected_error),
            "did not find expected error '{expected_error}' in actual error '{err}'"
        );
    }

    #[test]
    fn test_cast_floating_point_to_decimal256_overflow() {
        let array = Float64Array::from(vec![f64::MAX]);
        let array = Arc::new(array) as ArrayRef;
        let casted_array = cast_with_options(
            &array,
            &DataType::Decimal256(76, 50),
            &CastOptions {
                safe: true,
                format_options: FormatOptions::default(),
            },
        );
        assert!(casted_array.is_ok());
        assert!(casted_array.unwrap().is_null(0));

        let casted_array = cast_with_options(
            &array,
            &DataType::Decimal256(76, 50),
            &CastOptions {
                safe: false,
                format_options: FormatOptions::default(),
            },
        );
        let err = casted_array.unwrap_err().to_string();
        let expected_error = "Cast error: Cannot cast to Decimal256(76, 50)";
        assert!(
            err.contains(expected_error),
            "did not find expected error '{expected_error}' in actual error '{err}'"
        );
    }

    #[test]
    fn test_cast_decimal128_to_decimal128_negative_scale() {
        let input_type = DataType::Decimal128(20, 0);
        let output_type = DataType::Decimal128(20, -1);
        assert!(can_cast_types(&input_type, &output_type));
        let array = vec![Some(1123450), Some(2123455), Some(3123456), None];
        let input_decimal_array = create_decimal_array(array, 20, 0).unwrap();
        let array = Arc::new(input_decimal_array) as ArrayRef;
        generate_cast_test_case!(
            &array,
            Decimal128Array,
            &output_type,
            vec![
                Some(112345_i128),
                Some(212346_i128),
                Some(312346_i128),
                None
            ]
        );

        let casted_array = cast(&array, &output_type).unwrap();
        let decimal_arr = casted_array.as_primitive::<Decimal128Type>();

        assert_eq!("1123450", decimal_arr.value_as_string(0));
        assert_eq!("2123460", decimal_arr.value_as_string(1));
        assert_eq!("3123460", decimal_arr.value_as_string(2));
    }

    #[test]
    fn test_cast_numeric_to_decimal128_negative() {
        let decimal_type = DataType::Decimal128(38, -1);
        let array = Arc::new(Int32Array::from(vec![
            Some(1123456),
            Some(2123456),
            Some(3123456),
        ])) as ArrayRef;

        let casted_array = cast(&array, &decimal_type).unwrap();
        let decimal_arr = casted_array.as_primitive::<Decimal128Type>();

        assert_eq!("1123450", decimal_arr.value_as_string(0));
        assert_eq!("2123450", decimal_arr.value_as_string(1));
        assert_eq!("3123450", decimal_arr.value_as_string(2));

        let array = Arc::new(Float32Array::from(vec![
            Some(1123.456),
            Some(2123.456),
            Some(3123.456),
        ])) as ArrayRef;

        let casted_array = cast(&array, &decimal_type).unwrap();
        let decimal_arr = casted_array.as_primitive::<Decimal128Type>();

        assert_eq!("1120", decimal_arr.value_as_string(0));
        assert_eq!("2120", decimal_arr.value_as_string(1));
        assert_eq!("3120", decimal_arr.value_as_string(2));
    }

    #[test]
    fn test_cast_decimal128_to_decimal128_negative() {
        let input_type = DataType::Decimal128(10, -1);
        let output_type = DataType::Decimal128(10, -2);
        assert!(can_cast_types(&input_type, &output_type));
        let array = vec![Some(123)];
        let input_decimal_array = create_decimal_array(array, 10, -1).unwrap();
        let array = Arc::new(input_decimal_array) as ArrayRef;
        generate_cast_test_case!(&array, Decimal128Array, &output_type, vec![Some(12_i128),]);

        let casted_array = cast(&array, &output_type).unwrap();
        let decimal_arr = casted_array.as_primitive::<Decimal128Type>();

        assert_eq!("1200", decimal_arr.value_as_string(0));

        let array = vec![Some(125)];
        let input_decimal_array = create_decimal_array(array, 10, -1).unwrap();
        let array = Arc::new(input_decimal_array) as ArrayRef;
        generate_cast_test_case!(&array, Decimal128Array, &output_type, vec![Some(13_i128),]);

        let casted_array = cast(&array, &output_type).unwrap();
        let decimal_arr = casted_array.as_primitive::<Decimal128Type>();

        assert_eq!("1300", decimal_arr.value_as_string(0));
    }

    #[test]
    fn test_cast_decimal128_to_decimal256_negative() {
        let input_type = DataType::Decimal128(10, 3);
        let output_type = DataType::Decimal256(10, 5);
        assert!(can_cast_types(&input_type, &output_type));
        let array = vec![Some(123456), Some(-123456)];
        let input_decimal_array = create_decimal_array(array, 10, 3).unwrap();
        let array = Arc::new(input_decimal_array) as ArrayRef;

        let hundred = i256::from_i128(100);
        generate_cast_test_case!(
            &array,
            Decimal256Array,
            &output_type,
            vec![
                Some(i256::from_i128(123456).mul_wrapping(hundred)),
                Some(i256::from_i128(-123456).mul_wrapping(hundred))
            ]
        );
    }

    #[test]
    fn test_parse_string_to_decimal() {
        assert_eq!(
            Decimal128Type::format_decimal(
                parse_string_to_decimal_native::<Decimal128Type>("123.45", 2).unwrap(),
                38,
                2,
            ),
            "123.45"
        );
        assert_eq!(
            Decimal128Type::format_decimal(
                parse_string_to_decimal_native::<Decimal128Type>("12345", 2).unwrap(),
                38,
                2,
            ),
            "12345.00"
        );
        assert_eq!(
            Decimal128Type::format_decimal(
                parse_string_to_decimal_native::<Decimal128Type>("0.12345", 2).unwrap(),
                38,
                2,
            ),
            "0.12"
        );
        assert_eq!(
            Decimal128Type::format_decimal(
                parse_string_to_decimal_native::<Decimal128Type>(".12345", 2).unwrap(),
                38,
                2,
            ),
            "0.12"
        );
        assert_eq!(
            Decimal128Type::format_decimal(
                parse_string_to_decimal_native::<Decimal128Type>(".1265", 2).unwrap(),
                38,
                2,
            ),
            "0.13"
        );
        assert_eq!(
            Decimal128Type::format_decimal(
                parse_string_to_decimal_native::<Decimal128Type>(".1265", 2).unwrap(),
                38,
                2,
            ),
            "0.13"
        );

        assert_eq!(
            Decimal256Type::format_decimal(
                parse_string_to_decimal_native::<Decimal256Type>("123.45", 3).unwrap(),
                38,
                3,
            ),
            "123.450"
        );
        assert_eq!(
            Decimal256Type::format_decimal(
                parse_string_to_decimal_native::<Decimal256Type>("12345", 3).unwrap(),
                38,
                3,
            ),
            "12345.000"
        );
        assert_eq!(
            Decimal256Type::format_decimal(
                parse_string_to_decimal_native::<Decimal256Type>("0.12345", 3).unwrap(),
                38,
                3,
            ),
            "0.123"
        );
        assert_eq!(
            Decimal256Type::format_decimal(
                parse_string_to_decimal_native::<Decimal256Type>(".12345", 3).unwrap(),
                38,
                3,
            ),
            "0.123"
        );
        assert_eq!(
            Decimal256Type::format_decimal(
                parse_string_to_decimal_native::<Decimal256Type>(".1265", 3).unwrap(),
                38,
                3,
            ),
            "0.127"
        );
    }

    fn test_cast_string_to_decimal(array: ArrayRef) {
        // Decimal128
        let output_type = DataType::Decimal128(38, 2);
        assert!(can_cast_types(array.data_type(), &output_type));

        let casted_array = cast(&array, &output_type).unwrap();
        let decimal_arr = casted_array.as_primitive::<Decimal128Type>();

        assert_eq!("123.45", decimal_arr.value_as_string(0));
        assert_eq!("1.23", decimal_arr.value_as_string(1));
        assert_eq!("0.12", decimal_arr.value_as_string(2));
        assert_eq!("0.13", decimal_arr.value_as_string(3));
        assert_eq!("1.26", decimal_arr.value_as_string(4));
        assert_eq!("12345.00", decimal_arr.value_as_string(5));
        assert_eq!("12345.00", decimal_arr.value_as_string(6));
        assert_eq!("0.12", decimal_arr.value_as_string(7));
        assert_eq!("12.23", decimal_arr.value_as_string(8));
        assert!(decimal_arr.is_null(9));
        assert_eq!("0.00", decimal_arr.value_as_string(10));
        assert_eq!("0.00", decimal_arr.value_as_string(11));
        assert!(decimal_arr.is_null(12));
        assert_eq!("-1.23", decimal_arr.value_as_string(13));
        assert_eq!("-1.24", decimal_arr.value_as_string(14));
        assert_eq!("0.00", decimal_arr.value_as_string(15));
        assert_eq!("-123.00", decimal_arr.value_as_string(16));
        assert_eq!("-123.23", decimal_arr.value_as_string(17));
        assert_eq!("-0.12", decimal_arr.value_as_string(18));
        assert_eq!("1.23", decimal_arr.value_as_string(19));
        assert_eq!("1.24", decimal_arr.value_as_string(20));
        assert_eq!("0.00", decimal_arr.value_as_string(21));
        assert_eq!("123.00", decimal_arr.value_as_string(22));
        assert_eq!("123.23", decimal_arr.value_as_string(23));
        assert_eq!("0.12", decimal_arr.value_as_string(24));
        assert!(decimal_arr.is_null(25));
        assert!(decimal_arr.is_null(26));
        assert!(decimal_arr.is_null(27));
        assert_eq!("0.00", decimal_arr.value_as_string(28));
        assert_eq!("0.00", decimal_arr.value_as_string(29));
        assert_eq!("12345.00", decimal_arr.value_as_string(30));
        assert_eq!(decimal_arr.len(), 31);

        // Decimal256
        let output_type = DataType::Decimal256(76, 3);
        assert!(can_cast_types(array.data_type(), &output_type));

        let casted_array = cast(&array, &output_type).unwrap();
        let decimal_arr = casted_array.as_primitive::<Decimal256Type>();

        assert_eq!("123.450", decimal_arr.value_as_string(0));
        assert_eq!("1.235", decimal_arr.value_as_string(1));
        assert_eq!("0.123", decimal_arr.value_as_string(2));
        assert_eq!("0.127", decimal_arr.value_as_string(3));
        assert_eq!("1.263", decimal_arr.value_as_string(4));
        assert_eq!("12345.000", decimal_arr.value_as_string(5));
        assert_eq!("12345.000", decimal_arr.value_as_string(6));
        assert_eq!("0.123", decimal_arr.value_as_string(7));
        assert_eq!("12.234", decimal_arr.value_as_string(8));
        assert!(decimal_arr.is_null(9));
        assert_eq!("0.000", decimal_arr.value_as_string(10));
        assert_eq!("0.000", decimal_arr.value_as_string(11));
        assert!(decimal_arr.is_null(12));
        assert_eq!("-1.235", decimal_arr.value_as_string(13));
        assert_eq!("-1.236", decimal_arr.value_as_string(14));
        assert_eq!("0.000", decimal_arr.value_as_string(15));
        assert_eq!("-123.000", decimal_arr.value_as_string(16));
        assert_eq!("-123.234", decimal_arr.value_as_string(17));
        assert_eq!("-0.123", decimal_arr.value_as_string(18));
        assert_eq!("1.235", decimal_arr.value_as_string(19));
        assert_eq!("1.236", decimal_arr.value_as_string(20));
        assert_eq!("0.000", decimal_arr.value_as_string(21));
        assert_eq!("123.000", decimal_arr.value_as_string(22));
        assert_eq!("123.234", decimal_arr.value_as_string(23));
        assert_eq!("0.123", decimal_arr.value_as_string(24));
        assert!(decimal_arr.is_null(25));
        assert!(decimal_arr.is_null(26));
        assert!(decimal_arr.is_null(27));
        assert_eq!("0.000", decimal_arr.value_as_string(28));
        assert_eq!("0.000", decimal_arr.value_as_string(29));
        assert_eq!("12345.000", decimal_arr.value_as_string(30));
        assert_eq!(decimal_arr.len(), 31);
    }

    #[test]
    fn test_cast_utf8_to_decimal() {
        let str_array = StringArray::from(vec![
            Some("123.45"),
            Some("1.2345"),
            Some("0.12345"),
            Some("0.1267"),
            Some("1.263"),
            Some("12345.0"),
            Some("12345"),
            Some("000.123"),
            Some("12.234000"),
            None,
            Some(""),
            Some(" "),
            None,
            Some("-1.23499999"),
            Some("-1.23599999"),
            Some("-0.00001"),
            Some("-123"),
            Some("-123.234000"),
            Some("-000.123"),
            Some("+1.23499999"),
            Some("+1.23599999"),
            Some("+0.00001"),
            Some("+123"),
            Some("+123.234000"),
            Some("+000.123"),
            Some("1.-23499999"),
            Some("-1.-23499999"),
            Some("--1.23499999"),
            Some("0"),
            Some("000.000"),
            Some("0000000000000000012345.000"),
        ]);
        let array = Arc::new(str_array) as ArrayRef;

        test_cast_string_to_decimal(array);

        let test_cases = [
            (None, None),
            // (Some(""), None),
            // (Some("   "), None),
            (Some("0"), Some("0")),
            (Some("000.000"), Some("0")),
            (Some("12345"), Some("12345")),
            (Some("000000000000000000000000000012345"), Some("12345")),
            (Some("-123"), Some("-123")),
            (Some("+123"), Some("123")),
        ];
        let inputs = test_cases.iter().map(|entry| entry.0).collect::<Vec<_>>();
        let expected = test_cases.iter().map(|entry| entry.1).collect::<Vec<_>>();

        let array = Arc::new(StringArray::from(inputs)) as ArrayRef;
        test_cast_string_to_decimal_scale_zero(array, &expected);
    }

    #[test]
    fn test_cast_large_utf8_to_decimal() {
        let str_array = LargeStringArray::from(vec![
            Some("123.45"),
            Some("1.2345"),
            Some("0.12345"),
            Some("0.1267"),
            Some("1.263"),
            Some("12345.0"),
            Some("12345"),
            Some("000.123"),
            Some("12.234000"),
            None,
            Some(""),
            Some(" "),
            None,
            Some("-1.23499999"),
            Some("-1.23599999"),
            Some("-0.00001"),
            Some("-123"),
            Some("-123.234000"),
            Some("-000.123"),
            Some("+1.23499999"),
            Some("+1.23599999"),
            Some("+0.00001"),
            Some("+123"),
            Some("+123.234000"),
            Some("+000.123"),
            Some("1.-23499999"),
            Some("-1.-23499999"),
            Some("--1.23499999"),
            Some("0"),
            Some("000.000"),
            Some("0000000000000000012345.000"),
        ]);
        let array = Arc::new(str_array) as ArrayRef;

        test_cast_string_to_decimal(array);

        let test_cases = [
            (None, None),
            (Some(""), None),
            (Some("   "), None),
            (Some("0"), Some("0")),
            (Some("000.000"), Some("0")),
            (Some("12345"), Some("12345")),
            (Some("000000000000000000000000000012345"), Some("12345")),
            (Some("-123"), Some("-123")),
            (Some("+123"), Some("123")),
        ];
        let inputs = test_cases.iter().map(|entry| entry.0).collect::<Vec<_>>();
        let expected = test_cases.iter().map(|entry| entry.1).collect::<Vec<_>>();

        let array = Arc::new(LargeStringArray::from(inputs)) as ArrayRef;
        test_cast_string_to_decimal_scale_zero(array, &expected);
    }

    fn test_cast_string_to_decimal_scale_zero(
        array: ArrayRef,
        expected_as_string: &[Option<&str>],
    ) {
        // Decimal128
        let output_type = DataType::Decimal128(38, 0);
        assert!(can_cast_types(array.data_type(), &output_type));
        let casted_array = cast(&array, &output_type).unwrap();
        let decimal_arr = casted_array.as_primitive::<Decimal128Type>();
        assert_decimal_array_contents(decimal_arr, expected_as_string);

        // Decimal256
        let output_type = DataType::Decimal256(76, 0);
        assert!(can_cast_types(array.data_type(), &output_type));
        let casted_array = cast(&array, &output_type).unwrap();
        let decimal_arr = casted_array.as_primitive::<Decimal256Type>();
        assert_decimal_array_contents(decimal_arr, expected_as_string);
    }

    fn assert_decimal_array_contents<T>(
        array: &PrimitiveArray<T>,
        expected_as_string: &[Option<&str>],
    ) where
        T: DecimalType + ArrowPrimitiveType,
    {
        assert_eq!(array.len(), expected_as_string.len());
        for (i, expected) in expected_as_string.iter().enumerate() {
            let actual = if array.is_null(i) {
                None
            } else {
                Some(array.value_as_string(i))
            };
            let actual = actual.as_ref().map(|s| s.as_ref());
            assert_eq!(*expected, actual, "Expected at position {}", i);
        }
    }

    #[test]
    fn test_cast_invalid_utf8_to_decimal() {
        let str_array = StringArray::from(vec!["4.4.5", ". 0.123"]);
        let array = Arc::new(str_array) as ArrayRef;

        // Safe cast
        let output_type = DataType::Decimal128(38, 2);
        let casted_array = cast(&array, &output_type).unwrap();
        assert!(casted_array.is_null(0));
        assert!(casted_array.is_null(1));

        let output_type = DataType::Decimal256(76, 2);
        let casted_array = cast(&array, &output_type).unwrap();
        assert!(casted_array.is_null(0));
        assert!(casted_array.is_null(1));

        // Non-safe cast
        let output_type = DataType::Decimal128(38, 2);
        let str_array = StringArray::from(vec!["4.4.5"]);
        let array = Arc::new(str_array) as ArrayRef;
        let option = CastOptions {
            safe: false,
            format_options: FormatOptions::default(),
        };
        let casted_err = cast_with_options(&array, &output_type, &option).unwrap_err();
        assert!(casted_err
            .to_string()
            .contains("Cannot cast string '4.4.5' to value of Decimal128(38, 10) type"));

        let str_array = StringArray::from(vec![". 0.123"]);
        let array = Arc::new(str_array) as ArrayRef;
        let casted_err = cast_with_options(&array, &output_type, &option).unwrap_err();
        assert!(casted_err
            .to_string()
            .contains("Cannot cast string '. 0.123' to value of Decimal128(38, 10) type"));
    }

    fn test_cast_string_to_decimal128_overflow(overflow_array: ArrayRef) {
        let output_type = DataType::Decimal128(38, 2);
        let casted_array = cast(&overflow_array, &output_type).unwrap();
        let decimal_arr = casted_array.as_primitive::<Decimal128Type>();

        assert!(decimal_arr.is_null(0));
        assert!(decimal_arr.is_null(1));
        assert!(decimal_arr.is_null(2));
        assert_eq!(
            "999999999999999999999999999999999999.99",
            decimal_arr.value_as_string(3)
        );
        assert_eq!(
            "100000000000000000000000000000000000.00",
            decimal_arr.value_as_string(4)
        );
    }

    #[test]
    fn test_cast_string_to_decimal128_precision_overflow() {
        let array = StringArray::from(vec!["1000".to_string()]);
        let array = Arc::new(array) as ArrayRef;
        let casted_array = cast_with_options(
            &array,
            &DataType::Decimal128(10, 8),
            &CastOptions {
                safe: true,
                format_options: FormatOptions::default(),
            },
        );
        assert!(casted_array.is_ok());
        assert!(casted_array.unwrap().is_null(0));

        let err = cast_with_options(
            &array,
            &DataType::Decimal128(10, 8),
            &CastOptions {
                safe: false,
                format_options: FormatOptions::default(),
            },
        );
        assert_eq!("Invalid argument error: 100000000000 is too large to store in a Decimal128 of precision 10. Max is 9999999999", err.unwrap_err().to_string());
    }

    #[test]
    fn test_cast_utf8_to_decimal128_overflow() {
        let overflow_str_array = StringArray::from(vec![
            i128::MAX.to_string(),
            i128::MIN.to_string(),
            "99999999999999999999999999999999999999".to_string(),
            "999999999999999999999999999999999999.99".to_string(),
            "99999999999999999999999999999999999.999".to_string(),
        ]);
        let overflow_array = Arc::new(overflow_str_array) as ArrayRef;

        test_cast_string_to_decimal128_overflow(overflow_array);
    }

    #[test]
    fn test_cast_large_utf8_to_decimal128_overflow() {
        let overflow_str_array = LargeStringArray::from(vec![
            i128::MAX.to_string(),
            i128::MIN.to_string(),
            "99999999999999999999999999999999999999".to_string(),
            "999999999999999999999999999999999999.99".to_string(),
            "99999999999999999999999999999999999.999".to_string(),
        ]);
        let overflow_array = Arc::new(overflow_str_array) as ArrayRef;

        test_cast_string_to_decimal128_overflow(overflow_array);
    }

    fn test_cast_string_to_decimal256_overflow(overflow_array: ArrayRef) {
        let output_type = DataType::Decimal256(76, 2);
        let casted_array = cast(&overflow_array, &output_type).unwrap();
        let decimal_arr = casted_array.as_primitive::<Decimal256Type>();

        assert_eq!(
            "170141183460469231731687303715884105727.00",
            decimal_arr.value_as_string(0)
        );
        assert_eq!(
            "-170141183460469231731687303715884105728.00",
            decimal_arr.value_as_string(1)
        );
        assert_eq!(
            "99999999999999999999999999999999999999.00",
            decimal_arr.value_as_string(2)
        );
        assert_eq!(
            "999999999999999999999999999999999999.99",
            decimal_arr.value_as_string(3)
        );
        assert_eq!(
            "100000000000000000000000000000000000.00",
            decimal_arr.value_as_string(4)
        );
        assert!(decimal_arr.is_null(5));
        assert!(decimal_arr.is_null(6));
    }

    #[test]
    fn test_cast_string_to_decimal256_precision_overflow() {
        let array = StringArray::from(vec!["1000".to_string()]);
        let array = Arc::new(array) as ArrayRef;
        let casted_array = cast_with_options(
            &array,
            &DataType::Decimal256(10, 8),
            &CastOptions {
                safe: true,
                format_options: FormatOptions::default(),
            },
        );
        assert!(casted_array.is_ok());
        assert!(casted_array.unwrap().is_null(0));

        let err = cast_with_options(
            &array,
            &DataType::Decimal256(10, 8),
            &CastOptions {
                safe: false,
                format_options: FormatOptions::default(),
            },
        );
        assert_eq!("Invalid argument error: 100000000000 is too large to store in a Decimal256 of precision 10. Max is 9999999999", err.unwrap_err().to_string());
    }

    #[test]
    fn test_cast_utf8_to_decimal256_overflow() {
        let overflow_str_array = StringArray::from(vec![
            i128::MAX.to_string(),
            i128::MIN.to_string(),
            "99999999999999999999999999999999999999".to_string(),
            "999999999999999999999999999999999999.99".to_string(),
            "99999999999999999999999999999999999.999".to_string(),
            i256::MAX.to_string(),
            i256::MIN.to_string(),
        ]);
        let overflow_array = Arc::new(overflow_str_array) as ArrayRef;

        test_cast_string_to_decimal256_overflow(overflow_array);
    }

    #[test]
    fn test_cast_large_utf8_to_decimal256_overflow() {
        let overflow_str_array = LargeStringArray::from(vec![
            i128::MAX.to_string(),
            i128::MIN.to_string(),
            "99999999999999999999999999999999999999".to_string(),
            "999999999999999999999999999999999999.99".to_string(),
            "99999999999999999999999999999999999.999".to_string(),
            i256::MAX.to_string(),
            i256::MIN.to_string(),
        ]);
        let overflow_array = Arc::new(overflow_str_array) as ArrayRef;

        test_cast_string_to_decimal256_overflow(overflow_array);
    }

    #[test]
    fn test_cast_outside_supported_range_for_nanoseconds() {
        const EXPECTED_ERROR_MESSAGE: &str = "The dates that can be represented as nanoseconds have to be between 1677-09-21T00:12:44.0 and 2262-04-11T23:47:16.854775804";

        let array = StringArray::from(vec![Some("1650-01-01 01:01:01.000001")]);

        let cast_options = CastOptions {
            safe: false,
            format_options: FormatOptions::default(),
        };

        let result = cast_string_to_timestamp::<i32, TimestampNanosecondType>(
            &array,
            &None::<Arc<str>>,
            &cast_options,
        );

        let err = result.unwrap_err();
        assert_eq!(
            err.to_string(),
            format!(
                "Cast error: Overflow converting {} to Nanosecond. {}",
                array.value(0),
                EXPECTED_ERROR_MESSAGE
            )
        );
    }

    #[test]
    fn test_cast_date32_to_timestamp() {
        let a = Date32Array::from(vec![Some(18628), Some(18993), None]); // 2021-1-1, 2022-1-1
        let array = Arc::new(a) as ArrayRef;
        let b = cast(&array, &DataType::Timestamp(TimeUnit::Second, None)).unwrap();
        let c = b.as_primitive::<TimestampSecondType>();
        assert_eq!(1609459200, c.value(0));
        assert_eq!(1640995200, c.value(1));
        assert!(c.is_null(2));
    }

    #[test]
    fn test_cast_date32_to_timestamp_ms() {
        let a = Date32Array::from(vec![Some(18628), Some(18993), None]); // 2021-1-1, 2022-1-1
        let array = Arc::new(a) as ArrayRef;
        let b = cast(&array, &DataType::Timestamp(TimeUnit::Millisecond, None)).unwrap();
        let c = b
            .as_any()
            .downcast_ref::<TimestampMillisecondArray>()
            .unwrap();
        assert_eq!(1609459200000, c.value(0));
        assert_eq!(1640995200000, c.value(1));
        assert!(c.is_null(2));
    }

    #[test]
    fn test_cast_date32_to_timestamp_us() {
        let a = Date32Array::from(vec![Some(18628), Some(18993), None]); // 2021-1-1, 2022-1-1
        let array = Arc::new(a) as ArrayRef;
        let b = cast(&array, &DataType::Timestamp(TimeUnit::Microsecond, None)).unwrap();
        let c = b
            .as_any()
            .downcast_ref::<TimestampMicrosecondArray>()
            .unwrap();
        assert_eq!(1609459200000000, c.value(0));
        assert_eq!(1640995200000000, c.value(1));
        assert!(c.is_null(2));
    }

    #[test]
    fn test_cast_date32_to_timestamp_ns() {
        let a = Date32Array::from(vec![Some(18628), Some(18993), None]); // 2021-1-1, 2022-1-1
        let array = Arc::new(a) as ArrayRef;
        let b = cast(&array, &DataType::Timestamp(TimeUnit::Nanosecond, None)).unwrap();
        let c = b
            .as_any()
            .downcast_ref::<TimestampNanosecondArray>()
            .unwrap();
        assert_eq!(1609459200000000000, c.value(0));
        assert_eq!(1640995200000000000, c.value(1));
        assert!(c.is_null(2));
    }

    #[test]
    fn test_timezone_cast() {
        let a = StringArray::from(vec![
            "2000-01-01T12:00:00", // date + time valid
            "2020-12-15T12:34:56", // date + time valid
        ]);
        let array = Arc::new(a) as ArrayRef;
        let b = cast(&array, &DataType::Timestamp(TimeUnit::Nanosecond, None)).unwrap();
        let v = b.as_primitive::<TimestampNanosecondType>();

        assert_eq!(v.value(0), 946728000000000000);
        assert_eq!(v.value(1), 1608035696000000000);

        let b = cast(
            &b,
            &DataType::Timestamp(TimeUnit::Nanosecond, Some("+00:00".into())),
        )
        .unwrap();
        let v = b.as_primitive::<TimestampNanosecondType>();

        assert_eq!(v.value(0), 946728000000000000);
        assert_eq!(v.value(1), 1608035696000000000);

        let b = cast(
            &b,
            &DataType::Timestamp(TimeUnit::Millisecond, Some("+02:00".into())),
        )
        .unwrap();
        let v = b.as_primitive::<TimestampMillisecondType>();

        assert_eq!(v.value(0), 946728000000);
        assert_eq!(v.value(1), 1608035696000);
    }

    #[test]
    fn test_cast_utf8_to_timestamp() {
        fn test_tz(tz: Arc<str>) {
            let valid = StringArray::from(vec![
                "2023-01-01 04:05:06.789000-08:00",
                "2023-01-01 04:05:06.789000-07:00",
                "2023-01-01 04:05:06.789 -0800",
                "2023-01-01 04:05:06.789 -08:00",
                "2023-01-01 040506 +0730",
                "2023-01-01 040506 +07:30",
                "2023-01-01 04:05:06.789",
                "2023-01-01 04:05:06",
                "2023-01-01",
            ]);

            let array = Arc::new(valid) as ArrayRef;
            let b = cast_with_options(
                &array,
                &DataType::Timestamp(TimeUnit::Nanosecond, Some(tz.clone())),
                &CastOptions {
                    safe: false,
                    format_options: FormatOptions::default(),
                },
            )
            .unwrap();

            let tz = tz.as_ref().parse().unwrap();

            let as_tz =
                |v: i64| as_datetime_with_timezone::<TimestampNanosecondType>(v, tz).unwrap();

            let as_utc = |v: &i64| as_tz(*v).naive_utc().to_string();
            let as_local = |v: &i64| as_tz(*v).naive_local().to_string();

            let values = b.as_primitive::<TimestampNanosecondType>().values();
            let utc_results: Vec<_> = values.iter().map(as_utc).collect();
            let local_results: Vec<_> = values.iter().map(as_local).collect();

            // Absolute timestamps should be parsed preserving the same UTC instant
            assert_eq!(
                &utc_results[..6],
                &[
                    "2023-01-01 12:05:06.789".to_string(),
                    "2023-01-01 11:05:06.789".to_string(),
                    "2023-01-01 12:05:06.789".to_string(),
                    "2023-01-01 12:05:06.789".to_string(),
                    "2022-12-31 20:35:06".to_string(),
                    "2022-12-31 20:35:06".to_string(),
                ]
            );
            // Non-absolute timestamps should be parsed preserving the same local instant
            assert_eq!(
                &local_results[6..],
                &[
                    "2023-01-01 04:05:06.789".to_string(),
                    "2023-01-01 04:05:06".to_string(),
                    "2023-01-01 00:00:00".to_string()
                ]
            )
        }

        test_tz("+00:00".into());
        test_tz("+02:00".into());
    }

    #[test]
    fn test_cast_invalid_utf8() {
        let v1: &[u8] = b"\xFF invalid";
        let v2: &[u8] = b"\x00 Foo";
        let s = BinaryArray::from(vec![v1, v2]);
        let options = CastOptions {
            safe: true,
            format_options: FormatOptions::default(),
        };
        let array = cast_with_options(&s, &DataType::Utf8, &options).unwrap();
        let a = array.as_string::<i32>();
        a.to_data().validate_full().unwrap();

        assert_eq!(a.null_count(), 1);
        assert_eq!(a.len(), 2);
        assert!(a.is_null(0));
        assert_eq!(a.value(0), "");
        assert_eq!(a.value(1), "\x00 Foo");
    }

    #[test]
    fn test_cast_utf8_to_timestamptz() {
        let valid = StringArray::from(vec!["2023-01-01"]);

        let array = Arc::new(valid) as ArrayRef;
        let b = cast(
            &array,
            &DataType::Timestamp(TimeUnit::Nanosecond, Some("+00:00".into())),
        )
        .unwrap();

        let expect = DataType::Timestamp(TimeUnit::Nanosecond, Some("+00:00".into()));

        assert_eq!(b.data_type(), &expect);
        let c = b
            .as_any()
            .downcast_ref::<TimestampNanosecondArray>()
            .unwrap();
        assert_eq!(1672531200000000000, c.value(0));
    }

    #[test]
    fn test_cast_decimal_to_string() {
        assert!(can_cast_types(
            &DataType::Decimal128(10, 4),
            &DataType::Utf8View
        ));
        assert!(can_cast_types(
            &DataType::Decimal256(38, 10),
            &DataType::Utf8View
        ));

        macro_rules! assert_decimal_values {
            ($array:expr) => {
                let c = $array;
                assert_eq!("1123.454", c.value(0));
                assert_eq!("2123.456", c.value(1));
                assert_eq!("-3123.453", c.value(2));
                assert_eq!("-3123.456", c.value(3));
                assert_eq!("0.000", c.value(4));
                assert_eq!("0.123", c.value(5));
                assert_eq!("1234.567", c.value(6));
                assert_eq!("-1234.567", c.value(7));
                assert!(c.is_null(8));
            };
        }

        fn test_decimal_to_string<IN: ArrowPrimitiveType, OffsetSize: OffsetSizeTrait>(
            output_type: DataType,
            array: PrimitiveArray<IN>,
        ) {
            let b = cast(&array, &output_type).unwrap();

            assert_eq!(b.data_type(), &output_type);
            match b.data_type() {
                DataType::Utf8View => {
                    let c = b.as_string_view();
                    assert_decimal_values!(c);
                }
                DataType::Utf8 | DataType::LargeUtf8 => {
                    let c = b.as_string::<OffsetSize>();
                    assert_decimal_values!(c);
                }
                _ => (),
            }
        }

        let array128: Vec<Option<i128>> = vec![
            Some(1123454),
            Some(2123456),
            Some(-3123453),
            Some(-3123456),
            Some(0),
            Some(123),
            Some(123456789),
            Some(-123456789),
            None,
        ];
        let array256: Vec<Option<i256>> = array128
            .iter()
            .map(|num| num.map(i256::from_i128))
            .collect();

        test_decimal_to_string::<Decimal128Type, i32>(
            DataType::Utf8View,
            create_decimal_array(array128.clone(), 7, 3).unwrap(),
        );
        test_decimal_to_string::<Decimal128Type, i32>(
            DataType::Utf8,
            create_decimal_array(array128.clone(), 7, 3).unwrap(),
        );
        test_decimal_to_string::<Decimal128Type, i64>(
            DataType::LargeUtf8,
            create_decimal_array(array128, 7, 3).unwrap(),
        );

        test_decimal_to_string::<Decimal256Type, i32>(
            DataType::Utf8View,
            create_decimal256_array(array256.clone(), 7, 3).unwrap(),
        );
        test_decimal_to_string::<Decimal256Type, i32>(
            DataType::Utf8,
            create_decimal256_array(array256.clone(), 7, 3).unwrap(),
        );
        test_decimal_to_string::<Decimal256Type, i64>(
            DataType::LargeUtf8,
            create_decimal256_array(array256, 7, 3).unwrap(),
        );
    }

    #[test]
    fn test_cast_numeric_to_decimal128_precision_overflow() {
        let array = Int64Array::from(vec![1234567]);
        let array = Arc::new(array) as ArrayRef;
        let casted_array = cast_with_options(
            &array,
            &DataType::Decimal128(7, 3),
            &CastOptions {
                safe: true,
                format_options: FormatOptions::default(),
            },
        );
        assert!(casted_array.is_ok());
        assert!(casted_array.unwrap().is_null(0));

        let err = cast_with_options(
            &array,
            &DataType::Decimal128(7, 3),
            &CastOptions {
                safe: false,
                format_options: FormatOptions::default(),
            },
        );
        assert_eq!("Invalid argument error: 1234567000 is too large to store in a Decimal128 of precision 7. Max is 9999999", err.unwrap_err().to_string());
    }

    #[test]
    fn test_cast_numeric_to_decimal256_precision_overflow() {
        let array = Int64Array::from(vec![1234567]);
        let array = Arc::new(array) as ArrayRef;
        let casted_array = cast_with_options(
            &array,
            &DataType::Decimal256(7, 3),
            &CastOptions {
                safe: true,
                format_options: FormatOptions::default(),
            },
        );
        assert!(casted_array.is_ok());
        assert!(casted_array.unwrap().is_null(0));

        let err = cast_with_options(
            &array,
            &DataType::Decimal256(7, 3),
            &CastOptions {
                safe: false,
                format_options: FormatOptions::default(),
            },
        );
        assert_eq!("Invalid argument error: 1234567000 is too large to store in a Decimal256 of precision 7. Max is 9999999", err.unwrap_err().to_string());
    }

    /// helper function to test casting from duration to interval
    fn cast_from_duration_to_interval<T: ArrowTemporalType<Native = i64>>(
        array: Vec<i64>,
        cast_options: &CastOptions,
    ) -> Result<PrimitiveArray<IntervalMonthDayNanoType>, ArrowError> {
        let array = PrimitiveArray::<T>::new(array.into(), None);
        let array = Arc::new(array) as ArrayRef;
        let interval = DataType::Interval(IntervalUnit::MonthDayNano);
        let out = cast_with_options(&array, &interval, cast_options)?;
        let out = out.as_primitive::<IntervalMonthDayNanoType>().clone();
        Ok(out)
    }

    #[test]
    fn test_cast_from_duration_to_interval() {
        // from duration second to interval month day nano
        let array = vec![1234567];
        let casted_array =
            cast_from_duration_to_interval::<DurationSecondType>(array, &CastOptions::default())
                .unwrap();
        assert_eq!(
            casted_array.data_type(),
            &DataType::Interval(IntervalUnit::MonthDayNano)
        );
        assert_eq!(
            casted_array.value(0),
            IntervalMonthDayNano::new(0, 0, 1234567000000000)
        );

        let array = vec![i64::MAX];
        let casted_array = cast_from_duration_to_interval::<DurationSecondType>(
            array.clone(),
            &CastOptions::default(),
        )
        .unwrap();
        assert!(!casted_array.is_valid(0));

        let casted_array = cast_from_duration_to_interval::<DurationSecondType>(
            array,
            &CastOptions {
                safe: false,
                format_options: FormatOptions::default(),
            },
        );
        assert!(casted_array.is_err());

        // from duration millisecond to interval month day nano
        let array = vec![1234567];
        let casted_array = cast_from_duration_to_interval::<DurationMillisecondType>(
            array,
            &CastOptions::default(),
        )
        .unwrap();
        assert_eq!(
            casted_array.data_type(),
            &DataType::Interval(IntervalUnit::MonthDayNano)
        );
        assert_eq!(
            casted_array.value(0),
            IntervalMonthDayNano::new(0, 0, 1234567000000)
        );

        let array = vec![i64::MAX];
        let casted_array = cast_from_duration_to_interval::<DurationMillisecondType>(
            array.clone(),
            &CastOptions::default(),
        )
        .unwrap();
        assert!(!casted_array.is_valid(0));

        let casted_array = cast_from_duration_to_interval::<DurationMillisecondType>(
            array,
            &CastOptions {
                safe: false,
                format_options: FormatOptions::default(),
            },
        );
        assert!(casted_array.is_err());

        // from duration microsecond to interval month day nano
        let array = vec![1234567];
        let casted_array = cast_from_duration_to_interval::<DurationMicrosecondType>(
            array,
            &CastOptions::default(),
        )
        .unwrap();
        assert_eq!(
            casted_array.data_type(),
            &DataType::Interval(IntervalUnit::MonthDayNano)
        );
        assert_eq!(
            casted_array.value(0),
            IntervalMonthDayNano::new(0, 0, 1234567000)
        );

        let array = vec![i64::MAX];
        let casted_array = cast_from_duration_to_interval::<DurationMicrosecondType>(
            array.clone(),
            &CastOptions::default(),
        )
        .unwrap();
        assert!(!casted_array.is_valid(0));

        let casted_array = cast_from_duration_to_interval::<DurationMicrosecondType>(
            array,
            &CastOptions {
                safe: false,
                format_options: FormatOptions::default(),
            },
        );
        assert!(casted_array.is_err());

        // from duration nanosecond to interval month day nano
        let array = vec![1234567];
        let casted_array = cast_from_duration_to_interval::<DurationNanosecondType>(
            array,
            &CastOptions::default(),
        )
        .unwrap();
        assert_eq!(
            casted_array.data_type(),
            &DataType::Interval(IntervalUnit::MonthDayNano)
        );
        assert_eq!(
            casted_array.value(0),
            IntervalMonthDayNano::new(0, 0, 1234567)
        );

        let array = vec![i64::MAX];
        let casted_array = cast_from_duration_to_interval::<DurationNanosecondType>(
            array,
            &CastOptions {
                safe: false,
                format_options: FormatOptions::default(),
            },
        )
        .unwrap();
        assert_eq!(
            casted_array.value(0),
            IntervalMonthDayNano::new(0, 0, i64::MAX)
        );
    }

    /// helper function to test casting from interval to duration
    fn cast_from_interval_to_duration<T: ArrowTemporalType>(
        array: &IntervalMonthDayNanoArray,
        cast_options: &CastOptions,
    ) -> Result<PrimitiveArray<T>, ArrowError> {
        let casted_array = cast_with_options(&array, &T::DATA_TYPE, cast_options)?;
        casted_array
            .as_any()
            .downcast_ref::<PrimitiveArray<T>>()
            .ok_or_else(|| {
                ArrowError::ComputeError(format!("Failed to downcast to {}", T::DATA_TYPE))
            })
            .cloned()
    }

    #[test]
    fn test_cast_from_interval_to_duration() {
        let nullable = CastOptions::default();
        let fallible = CastOptions {
            safe: false,
            format_options: FormatOptions::default(),
        };
        let v = IntervalMonthDayNano::new(0, 0, 1234567);

        // from interval month day nano to duration second
        let array = vec![v].into();
        let casted_array: DurationSecondArray =
            cast_from_interval_to_duration(&array, &nullable).unwrap();
        assert_eq!(casted_array.value(0), 0);

        let array = vec![IntervalMonthDayNano::MAX].into();
        let casted_array: DurationSecondArray =
            cast_from_interval_to_duration(&array, &nullable).unwrap();
        assert!(!casted_array.is_valid(0));

        let res = cast_from_interval_to_duration::<DurationSecondType>(&array, &fallible);
        assert!(res.is_err());

        // from interval month day nano to duration millisecond
        let array = vec![v].into();
        let casted_array: DurationMillisecondArray =
            cast_from_interval_to_duration(&array, &nullable).unwrap();
        assert_eq!(casted_array.value(0), 1);

        let array = vec![IntervalMonthDayNano::MAX].into();
        let casted_array: DurationMillisecondArray =
            cast_from_interval_to_duration(&array, &nullable).unwrap();
        assert!(!casted_array.is_valid(0));

        let res = cast_from_interval_to_duration::<DurationMillisecondType>(&array, &fallible);
        assert!(res.is_err());

        // from interval month day nano to duration microsecond
        let array = vec![v].into();
        let casted_array: DurationMicrosecondArray =
            cast_from_interval_to_duration(&array, &nullable).unwrap();
        assert_eq!(casted_array.value(0), 1234);

        let array = vec![IntervalMonthDayNano::MAX].into();
        let casted_array =
            cast_from_interval_to_duration::<DurationMicrosecondType>(&array, &nullable).unwrap();
        assert!(!casted_array.is_valid(0));

        let casted_array =
            cast_from_interval_to_duration::<DurationMicrosecondType>(&array, &fallible);
        assert!(casted_array.is_err());

        // from interval month day nano to duration nanosecond
        let array = vec![v].into();
        let casted_array: DurationNanosecondArray =
            cast_from_interval_to_duration(&array, &nullable).unwrap();
        assert_eq!(casted_array.value(0), 1234567);

        let array = vec![IntervalMonthDayNano::MAX].into();
        let casted_array: DurationNanosecondArray =
            cast_from_interval_to_duration(&array, &nullable).unwrap();
        assert!(!casted_array.is_valid(0));

        let casted_array =
            cast_from_interval_to_duration::<DurationNanosecondType>(&array, &fallible);
        assert!(casted_array.is_err());

        let array = vec![
            IntervalMonthDayNanoType::make_value(0, 1, 0),
            IntervalMonthDayNanoType::make_value(-1, 0, 0),
            IntervalMonthDayNanoType::make_value(1, 1, 0),
            IntervalMonthDayNanoType::make_value(1, 0, 1),
            IntervalMonthDayNanoType::make_value(0, 0, -1),
        ]
        .into();
        let casted_array =
            cast_from_interval_to_duration::<DurationNanosecondType>(&array, &nullable).unwrap();
        assert!(!casted_array.is_valid(0));
        assert!(!casted_array.is_valid(1));
        assert!(!casted_array.is_valid(2));
        assert!(!casted_array.is_valid(3));
        assert!(casted_array.is_valid(4));
        assert_eq!(casted_array.value(4), -1);
    }

    /// helper function to test casting from interval year month to interval month day nano
    fn cast_from_interval_year_month_to_interval_month_day_nano(
        array: Vec<i32>,
        cast_options: &CastOptions,
    ) -> Result<PrimitiveArray<IntervalMonthDayNanoType>, ArrowError> {
        let array = PrimitiveArray::<IntervalYearMonthType>::from(array);
        let array = Arc::new(array) as ArrayRef;
        let casted_array = cast_with_options(
            &array,
            &DataType::Interval(IntervalUnit::MonthDayNano),
            cast_options,
        )?;
        casted_array
            .as_any()
            .downcast_ref::<IntervalMonthDayNanoArray>()
            .ok_or_else(|| {
                ArrowError::ComputeError(
                    "Failed to downcast to IntervalMonthDayNanoArray".to_string(),
                )
            })
            .cloned()
    }

    #[test]
    fn test_cast_from_interval_year_month_to_interval_month_day_nano() {
        // from interval year month to interval month day nano
        let array = vec![1234567];
        let casted_array = cast_from_interval_year_month_to_interval_month_day_nano(
            array,
            &CastOptions::default(),
        )
        .unwrap();
        assert_eq!(
            casted_array.data_type(),
            &DataType::Interval(IntervalUnit::MonthDayNano)
        );
        assert_eq!(
            casted_array.value(0),
            IntervalMonthDayNano::new(1234567, 0, 0)
        );
    }

    /// helper function to test casting from interval day time to interval month day nano
    fn cast_from_interval_day_time_to_interval_month_day_nano(
        array: Vec<IntervalDayTime>,
        cast_options: &CastOptions,
    ) -> Result<PrimitiveArray<IntervalMonthDayNanoType>, ArrowError> {
        let array = PrimitiveArray::<IntervalDayTimeType>::from(array);
        let array = Arc::new(array) as ArrayRef;
        let casted_array = cast_with_options(
            &array,
            &DataType::Interval(IntervalUnit::MonthDayNano),
            cast_options,
        )?;
        Ok(casted_array
            .as_primitive::<IntervalMonthDayNanoType>()
            .clone())
    }

    #[test]
    fn test_cast_from_interval_day_time_to_interval_month_day_nano() {
        // from interval day time to interval month day nano
        let array = vec![IntervalDayTime::new(123, 0)];
        let casted_array =
            cast_from_interval_day_time_to_interval_month_day_nano(array, &CastOptions::default())
                .unwrap();
        assert_eq!(
            casted_array.data_type(),
            &DataType::Interval(IntervalUnit::MonthDayNano)
        );
        assert_eq!(casted_array.value(0), IntervalMonthDayNano::new(0, 123, 0));
    }

    #[test]
    fn test_cast_below_unixtimestamp() {
        let valid = StringArray::from(vec![
            "1900-01-03 23:59:59",
            "1969-12-31 00:00:01",
            "1989-12-31 00:00:01",
        ]);

        let array = Arc::new(valid) as ArrayRef;
        let casted_array = cast_with_options(
            &array,
            &DataType::Timestamp(TimeUnit::Nanosecond, Some("+00:00".into())),
            &CastOptions {
                safe: false,
                format_options: FormatOptions::default(),
            },
        )
        .unwrap();

        let ts_array = casted_array
            .as_primitive::<TimestampNanosecondType>()
            .values()
            .iter()
            .map(|ts| ts / 1_000_000)
            .collect::<Vec<_>>();

        let array = TimestampMillisecondArray::from(ts_array).with_timezone("+00:00".to_string());
        let casted_array = cast(&array, &DataType::Date32).unwrap();
        let date_array = casted_array.as_primitive::<Date32Type>();
        let casted_array = cast(&date_array, &DataType::Utf8).unwrap();
        let string_array = casted_array.as_string::<i32>();
        assert_eq!("1900-01-03", string_array.value(0));
        assert_eq!("1969-12-31", string_array.value(1));
        assert_eq!("1989-12-31", string_array.value(2));
    }

    #[test]
    fn test_nested_list() {
        let mut list = ListBuilder::new(Int32Builder::new());
        list.append_value([Some(1), Some(2), Some(3)]);
        list.append_value([Some(4), None, Some(6)]);
        let list = list.finish();

        let to_field = Field::new("nested", list.data_type().clone(), false);
        let to = DataType::List(Arc::new(to_field));
        let out = cast(&list, &to).unwrap();
        let opts = FormatOptions::default().with_null("null");
        let formatted = ArrayFormatter::try_new(out.as_ref(), &opts).unwrap();

        assert_eq!(formatted.value(0).to_string(), "[[1], [2], [3]]");
        assert_eq!(formatted.value(1).to_string(), "[[4], [null], [6]]");
    }

    #[test]
    fn test_nested_list_cast() {
        let mut builder = ListBuilder::new(ListBuilder::new(Int32Builder::new()));
        builder.append_value([Some([Some(1), Some(2), None]), None]);
        builder.append_value([None, Some([]), None]);
        builder.append_null();
        builder.append_value([Some([Some(2), Some(3)])]);
        let start = builder.finish();

        let mut builder = LargeListBuilder::new(LargeListBuilder::new(Int8Builder::new()));
        builder.append_value([Some([Some(1), Some(2), None]), None]);
        builder.append_value([None, Some([]), None]);
        builder.append_null();
        builder.append_value([Some([Some(2), Some(3)])]);
        let expected = builder.finish();

        let actual = cast(&start, expected.data_type()).unwrap();
        assert_eq!(actual.as_ref(), &expected);
    }

    const CAST_OPTIONS: CastOptions<'static> = CastOptions {
        safe: true,
        format_options: FormatOptions::new(),
    };

    #[test]
    #[allow(clippy::assertions_on_constants)]
    fn test_const_options() {
        assert!(CAST_OPTIONS.safe)
    }

    #[test]
    fn test_list_format_options() {
        let options = CastOptions {
            safe: false,
            format_options: FormatOptions::default().with_null("null"),
        };
        let array = ListArray::from_iter_primitive::<Int32Type, _, _>(vec![
            Some(vec![Some(0), Some(1), Some(2)]),
            Some(vec![Some(0), None, Some(2)]),
        ]);
        let a = cast_with_options(&array, &DataType::Utf8, &options).unwrap();
        let r: Vec<_> = a.as_string::<i32>().iter().flatten().collect();
        assert_eq!(r, &["[0, 1, 2]", "[0, null, 2]"]);
    }
    #[test]
    fn test_cast_string_to_timestamp_invalid_tz() {
        // content after Z should be ignored
        let bad_timestamp = "2023-12-05T21:58:10.45ZZTOP";
        let array = StringArray::from(vec![Some(bad_timestamp)]);

        let data_types = [
            DataType::Timestamp(TimeUnit::Second, None),
            DataType::Timestamp(TimeUnit::Millisecond, None),
            DataType::Timestamp(TimeUnit::Microsecond, None),
            DataType::Timestamp(TimeUnit::Nanosecond, None),
        ];

        let cast_options = CastOptions {
            safe: false,
            ..Default::default()
        };

        for dt in data_types {
            assert_eq!(
                cast_with_options(&array, &dt, &cast_options)
                    .unwrap_err()
                    .to_string(),
                "Parser error: Invalid timezone \"ZZTOP\": only offset based timezones supported without chrono-tz feature"
            );
        }
    }
    #[test]
    fn test_cast_struct_to_struct() {
        let struct_type = DataType::Struct(
            vec![
                Field::new("a", DataType::Boolean, false),
                Field::new("b", DataType::Int32, false),
            ]
            .into(),
        );
        let to_type = DataType::Struct(
            vec![
                Field::new("a", DataType::Utf8, false),
                Field::new("b", DataType::Utf8, false),
            ]
            .into(),
        );
        let boolean = Arc::new(BooleanArray::from(vec![false, false, true, true]));
        let int = Arc::new(Int32Array::from(vec![42, 28, 19, 31]));
        let struct_array = StructArray::from(vec![
            (
                Arc::new(Field::new("b", DataType::Boolean, false)),
                boolean.clone() as ArrayRef,
            ),
            (
                Arc::new(Field::new("c", DataType::Int32, false)),
                int.clone() as ArrayRef,
            ),
        ]);
        let casted_array = cast(&struct_array, &to_type).unwrap();
        let casted_array = casted_array.as_struct();
        assert_eq!(casted_array.data_type(), &to_type);
        let casted_boolean_array = casted_array
            .column(0)
            .as_string::<i32>()
            .into_iter()
            .flatten()
            .collect::<Vec<_>>();
        let casted_int_array = casted_array
            .column(1)
            .as_string::<i32>()
            .into_iter()
            .flatten()
            .collect::<Vec<_>>();
        assert_eq!(casted_boolean_array, vec!["false", "false", "true", "true"]);
        assert_eq!(casted_int_array, vec!["42", "28", "19", "31"]);

        // test for can't cast
        let to_type = DataType::Struct(
            vec![
                Field::new("a", DataType::Date32, false),
                Field::new("b", DataType::Utf8, false),
            ]
            .into(),
        );
        assert!(!can_cast_types(&struct_type, &to_type));
        let result = cast(&struct_array, &to_type);
        assert_eq!(
            "Cast error: Casting from Boolean to Date32 not supported",
            result.unwrap_err().to_string()
        );
    }

    #[test]
    fn test_cast_struct_to_struct_nullability() {
        let boolean = Arc::new(BooleanArray::from(vec![false, false, true, true]));
        let int = Arc::new(Int32Array::from(vec![Some(42), None, Some(19), None]));
        let struct_array = StructArray::from(vec![
            (
                Arc::new(Field::new("b", DataType::Boolean, false)),
                boolean.clone() as ArrayRef,
            ),
            (
                Arc::new(Field::new("c", DataType::Int32, true)),
                int.clone() as ArrayRef,
            ),
        ]);

        // okay: nullable to nullable
        let to_type = DataType::Struct(
            vec![
                Field::new("a", DataType::Utf8, false),
                Field::new("b", DataType::Utf8, true),
            ]
            .into(),
        );
        cast(&struct_array, &to_type).expect("Cast nullable to nullable struct field should work");

        // error: nullable to non-nullable
        let to_type = DataType::Struct(
            vec![
                Field::new("a", DataType::Utf8, false),
                Field::new("b", DataType::Utf8, false),
            ]
            .into(),
        );
        cast(&struct_array, &to_type)
            .expect_err("Cast nullable to non-nullable struct field should fail");

        let boolean = Arc::new(BooleanArray::from(vec![false, false, true, true]));
        let int = Arc::new(Int32Array::from(vec![i32::MAX, 25, 1, 100]));
        let struct_array = StructArray::from(vec![
            (
                Arc::new(Field::new("b", DataType::Boolean, false)),
                boolean.clone() as ArrayRef,
            ),
            (
                Arc::new(Field::new("c", DataType::Int32, false)),
                int.clone() as ArrayRef,
            ),
        ]);

        // okay: non-nullable to non-nullable
        let to_type = DataType::Struct(
            vec![
                Field::new("a", DataType::Utf8, false),
                Field::new("b", DataType::Utf8, false),
            ]
            .into(),
        );
        cast(&struct_array, &to_type)
            .expect("Cast non-nullable to non-nullable struct field should work");

        // err: non-nullable to non-nullable but overflowing return null during casting
        let to_type = DataType::Struct(
            vec![
                Field::new("a", DataType::Utf8, false),
                Field::new("b", DataType::Int8, false),
            ]
            .into(),
        );
        cast(&struct_array, &to_type).expect_err(
            "Cast non-nullable to non-nullable struct field returning null should fail",
        );
    }

    #[test]
    fn test_cast_struct_to_non_struct() {
        let boolean = Arc::new(BooleanArray::from(vec![true, false]));
        let struct_array = StructArray::from(vec![(
            Arc::new(Field::new("a", DataType::Boolean, false)),
            boolean.clone() as ArrayRef,
        )]);
        let to_type = DataType::Utf8;
        let result = cast(&struct_array, &to_type);
        assert_eq!(
            r#"Cast error: Casting from Struct([Field { name: "a", data_type: Boolean, nullable: false, dict_id: 0, dict_is_ordered: false, metadata: {} }]) to Utf8 not supported"#,
            result.unwrap_err().to_string()
        );
    }

    #[test]
    fn test_cast_non_struct_to_struct() {
        let array = StringArray::from(vec!["a", "b"]);
        let to_type = DataType::Struct(vec![Field::new("a", DataType::Boolean, false)].into());
        let result = cast(&array, &to_type);
        assert_eq!(
            r#"Cast error: Casting from Utf8 to Struct([Field { name: "a", data_type: Boolean, nullable: false, dict_id: 0, dict_is_ordered: false, metadata: {} }]) not supported"#,
            result.unwrap_err().to_string()
        );
    }

    #[test]
    fn test_decimal128_to_decimal128_increase_scale_and_precision_unchecked() {
        let test_cases = [
            DecimalCastTestConfig {
                input_scale: 0,
                input_prec: 5,
                output_scale: 5,
                output_prec: 10,
                input_repr: 99999,
                expected_output_repr: Ok(9999900000),
            },
            DecimalCastTestConfig {
                input_scale: 0,
                input_prec: 5,
                output_scale: 5,
                output_prec: 10,
                input_repr: -99999,
                expected_output_repr: Ok(-9999900000),
            },
            DecimalCastTestConfig {
                input_scale: 2,
                input_prec: 5,
                output_scale: 5,
                output_prec: 10,
                input_repr: 99999,
                expected_output_repr: Ok(99999000),
            },
            DecimalCastTestConfig {
                input_scale: -2,
                input_prec: 5,
                output_scale: 3,
                output_prec: 10,
                input_repr: -99999,
                expected_output_repr: Ok(-9999900000),
            },
        ];

        for t in test_cases {
            generate_decimal_cast_test_case!(
                Decimal128,
                Decimal128Array,
                is_validate_decimal_precision,
                t
            );
        }
    }

    #[test]
    fn test_decimal128_to_decimal128_decrease_scale_and_precision_unchecked() {
        let test_cases = [
            DecimalCastTestConfig {
                input_scale: 0,
                input_prec: 5,
                output_scale: -3,
                output_prec: 3,
                input_repr: 99999,
                expected_output_repr: Ok(100),
            },
            DecimalCastTestConfig {
                input_scale: 0,
                input_prec: 5,
                output_scale: -5,
                output_prec: 1,
                input_repr: -99999,
                expected_output_repr: Ok(-1),
            },
            DecimalCastTestConfig {
                input_scale: 2,
                input_prec: 10,
                output_scale: -2,
                output_prec: 5,
                input_repr: 123456789,
                expected_output_repr: Ok(12346),
            },
            DecimalCastTestConfig {
                input_scale: 4,
                input_prec: 10,
                output_scale: 0,
                output_prec: 7,
                input_repr: -9876543210,
                expected_output_repr: Ok(-987654),
            },
            DecimalCastTestConfig {
                input_scale: 4,
                input_prec: 7,
                output_scale: 3,
                output_prec: 6,
                input_repr: 9999999,
                expected_output_repr:
                    Err("Invalid argument error: 1000000 is too large to store in a Decimal128 of precision 6. Max is 999999".to_string()),
            },
        ];
        for t in test_cases {
            generate_decimal_cast_test_case!(
                Decimal128,
                Decimal128Array,
                is_validate_decimal_precision,
                t
            );
        }
    }

    #[test]
    fn test_decimal256_to_decimal256_increase_scale_and_precision_unchecked() {
        let test_cases = [
            DecimalCastTestConfig {
                input_scale: 0,
                input_prec: 5,
                output_scale: 5,
                output_prec: 10,
                input_repr: i256::from_i128(99999),
                expected_output_repr: Ok(i256::from_i128(9999900000)),
            },
            DecimalCastTestConfig {
                input_scale: 0,
                input_prec: 5,
                output_scale: 5,
                output_prec: 10,
                input_repr: i256::from_i128(-99999),
                expected_output_repr: Ok(i256::from_i128(-9999900000)),
            },
            DecimalCastTestConfig {
                input_scale: 2,
                input_prec: 5,
                output_scale: 5,
                output_prec: 10,
                input_repr: i256::from_i128(99999),
                expected_output_repr: Ok(i256::from_i128(99999000)),
            },
            DecimalCastTestConfig {
                input_scale: -2,
                input_prec: 5,
                output_scale: 3,
                output_prec: 10,
                input_repr: i256::from_i128(-99999),
                expected_output_repr: Ok(i256::from_i128(-9999900000)),
            },
        ];

        for t in test_cases {
            generate_decimal_cast_test_case!(
                Decimal256,
                Decimal256Array,
                is_validate_decimal256_precision,
                t
            );
        }
    }

    #[test]
    fn test_decimal256_to_decimal256_decrease_scale_and_precision_unchecked() {
        let test_cases = [
            DecimalCastTestConfig {
                input_scale: 0,
                input_prec: 5,
                output_scale: -3,
                output_prec: 3,
                input_repr: i256::from_i128(99999),
                expected_output_repr: Ok(i256::from_i128(100)),
            },
            DecimalCastTestConfig {
                input_scale: 0,
                input_prec: 5,
                output_scale: -5,
                output_prec: 1,
                input_repr: i256::from_i128(-99999),
                expected_output_repr: Ok(i256::from_i128(-1)),
            },
            DecimalCastTestConfig {
                input_scale: 2,
                input_prec: 10,
                output_scale: -2,
                output_prec: 5,
                input_repr: i256::from_i128(123456789),
                expected_output_repr: Ok(i256::from_i128(12346)),
            },
            DecimalCastTestConfig {
                input_scale: 4,
                input_prec: 10,
                output_scale: 0,
                output_prec: 7,
                input_repr: i256::from_i128(-9876543210),
                expected_output_repr: Ok(i256::from_i128(-987654)),
            },
            DecimalCastTestConfig {
                input_scale: 4,
                input_prec: 7,
                output_scale: 3,
                output_prec: 6,
                input_repr: i256::from_i128(9999999),
                expected_output_repr:
                    Err("Invalid argument error: 1000000 is too large to store in a Decimal256 of precision 6. Max is 999999".to_string()),
            },
        ];
        for t in test_cases {
            generate_decimal_cast_test_case!(
                Decimal256,
                Decimal256Array,
                is_validate_decimal256_precision,
                t
            );
        }
    }

    #[test]
    fn test_decimal_to_decimal_throw_error_on_precision_overflow_same_scale() {
        let array = vec![Some(123456789)];
        let array = create_decimal_array(array, 24, 2).unwrap();
        let input_type = DataType::Decimal128(24, 2);
        let output_type = DataType::Decimal128(6, 2);
        assert!(can_cast_types(&input_type, &output_type));

        let options = CastOptions {
            safe: false,
            ..Default::default()
        };
        let result = cast_with_options(&array, &output_type, &options);
        assert_eq!(result.unwrap_err().to_string(),
<<<<<<< HEAD
                   "Invalid argument error: 123456790 is too large to store in a Decimal128 of precision 6. Max is 999999".to_string());
=======
                   "Invalid argument error: 123456789 is too large to store in a Decimal128 of precision 6. Max is 999999");
    }

    #[test]
    fn test_decimal_to_decimal_same_scale() {
        let array = vec![Some(520)];
        let array = create_decimal_array(array, 4, 2).unwrap();
        let input_type = DataType::Decimal128(4, 2);
        let output_type = DataType::Decimal128(3, 2);
        assert!(can_cast_types(&input_type, &output_type));

        let options = CastOptions {
            safe: false,
            ..Default::default()
        };
        let result = cast_with_options(&array, &output_type, &options);
        assert_eq!(
            result.unwrap().as_primitive::<Decimal128Type>().value(0),
            520
        );
>>>>>>> 1019f5b2
    }

    #[test]
    fn test_decimal_to_decimal_throw_error_on_precision_overflow_lower_scale() {
        let array = vec![Some(123456789)];
        let array = create_decimal_array(array, 24, 4).unwrap();
        let input_type = DataType::Decimal128(24, 4);
        let output_type = DataType::Decimal128(6, 2);
        assert!(can_cast_types(&input_type, &output_type));

        let options = CastOptions {
            safe: false,
            ..Default::default()
        };
        let result = cast_with_options(&array, &output_type, &options);
        assert_eq!(result.unwrap_err().to_string(),
                   "Invalid argument error: 1234568 is too large to store in a Decimal128 of precision 6. Max is 999999");
    }

    #[test]
    fn test_decimal_to_decimal_throw_error_on_precision_overflow_greater_scale() {
        let array = vec![Some(123456789)];
        let array = create_decimal_array(array, 24, 2).unwrap();
        let input_type = DataType::Decimal128(24, 2);
        let output_type = DataType::Decimal128(6, 3);
        assert!(can_cast_types(&input_type, &output_type));

        let options = CastOptions {
            safe: false,
            ..Default::default()
        };
        let result = cast_with_options(&array, &output_type, &options);
        assert_eq!(result.unwrap_err().to_string(),
                   "Invalid argument error: 1234567890 is too large to store in a Decimal128 of precision 6. Max is 999999");
    }

    #[test]
    fn test_decimal_to_decimal_throw_error_on_precision_overflow_diff_type() {
        let array = vec![Some(123456789)];
        let array = create_decimal_array(array, 24, 2).unwrap();
        let input_type = DataType::Decimal128(24, 2);
        let output_type = DataType::Decimal256(6, 2);
        assert!(can_cast_types(&input_type, &output_type));

        let options = CastOptions {
            safe: false,
            ..Default::default()
        };
        let result = cast_with_options(&array, &output_type, &options);
        assert_eq!(result.unwrap_err().to_string(),
                   "Invalid argument error: 123456789 is too large to store in a Decimal256 of precision 6. Max is 999999");
    }
}<|MERGE_RESOLUTION|>--- conflicted
+++ resolved
@@ -10237,9 +10237,6 @@
         };
         let result = cast_with_options(&array, &output_type, &options);
         assert_eq!(result.unwrap_err().to_string(),
-<<<<<<< HEAD
-                   "Invalid argument error: 123456790 is too large to store in a Decimal128 of precision 6. Max is 999999".to_string());
-=======
                    "Invalid argument error: 123456789 is too large to store in a Decimal128 of precision 6. Max is 999999");
     }
 
@@ -10260,7 +10257,6 @@
             result.unwrap().as_primitive::<Decimal128Type>().value(0),
             520
         );
->>>>>>> 1019f5b2
     }
 
     #[test]
