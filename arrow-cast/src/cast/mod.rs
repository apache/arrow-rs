// Licensed to the Apache Software Foundation (ASF) under one
// or more contributor license agreements.  See the NOTICE file
// distributed with this work for additional information
// regarding copyright ownership.  The ASF licenses this file
// to you under the Apache License, Version 2.0 (the
// "License"); you may not use this file except in compliance
// with the License.  You may obtain a copy of the License at
//
//   http://www.apache.org/licenses/LICENSE-2.0
//
// Unless required by applicable law or agreed to in writing,
// software distributed under the License is distributed on an
// "AS IS" BASIS, WITHOUT WARRANTIES OR CONDITIONS OF ANY
// KIND, either express or implied.  See the License for the
// specific language governing permissions and limitations
// under the License.

//! Cast kernels to convert [`ArrayRef`]  between supported datatypes.
//!
//! See [`cast_with_options`] for more information on specific conversions.
//!
//! Example:
//!
//! ```
//! # use arrow_array::*;
//! # use arrow_cast::cast;
//! # use arrow_schema::DataType;
//! # use std::sync::Arc;
//! # use arrow_array::types::Float64Type;
//! # use arrow_array::cast::AsArray;
//! // int32 to float64
//! let a = Int32Array::from(vec![5, 6, 7]);
//! let b = cast(&a, &DataType::Float64).unwrap();
//! let c = b.as_primitive::<Float64Type>();
//! assert_eq!(5.0, c.value(0));
//! assert_eq!(6.0, c.value(1));
//! assert_eq!(7.0, c.value(2));
//! ```

mod decimal;
mod dictionary;
mod list;
mod map;
mod string;
use crate::cast::decimal::*;
use crate::cast::dictionary::*;
use crate::cast::list::*;
use crate::cast::map::*;
use crate::cast::string::*;

use arrow_buffer::IntervalMonthDayNano;
use arrow_data::ByteView;
use chrono::{NaiveTime, Offset, TimeZone, Utc};
use std::cmp::Ordering;
use std::sync::Arc;

use crate::display::{ArrayFormatter, FormatOptions};
use crate::parse::{
    parse_interval_day_time, parse_interval_month_day_nano, parse_interval_year_month,
    string_to_datetime, Parser,
};
use arrow_array::{builder::*, cast::*, temporal_conversions::*, timezone::Tz, types::*, *};
use arrow_buffer::{i256, ArrowNativeType, OffsetBuffer};
use arrow_data::transform::MutableArrayData;
use arrow_data::ArrayData;
use arrow_schema::*;
use arrow_select::take::take;
use num::cast::AsPrimitive;
use num::{NumCast, ToPrimitive};

/// CastOptions provides a way to override the default cast behaviors
#[derive(Debug, Clone, PartialEq, Eq, Hash)]
pub struct CastOptions<'a> {
    /// how to handle cast failures, either return NULL (safe=true) or return ERR (safe=false)
    pub safe: bool,
    /// Formatting options when casting from temporal types to string
    pub format_options: FormatOptions<'a>,
}

impl Default for CastOptions<'_> {
    fn default() -> Self {
        Self {
            safe: true,
            format_options: FormatOptions::default(),
        }
    }
}

/// Return true if a value of type `from_type` can be cast into a value of `to_type`.
///
/// See [`cast_with_options`] for more information
pub fn can_cast_types(from_type: &DataType, to_type: &DataType) -> bool {
    use self::DataType::*;
    use self::IntervalUnit::*;
    use self::TimeUnit::*;
    if from_type == to_type {
        return true;
    }

    match (from_type, to_type) {
        (
            Null,
            Boolean
            | Int8
            | UInt8
            | Int16
            | UInt16
            | Int32
            | UInt32
            | Float32
            | Date32
            | Time32(_)
            | Int64
            | UInt64
            | Float64
            | Date64
            | Timestamp(_, _)
            | Time64(_)
            | Duration(_)
            | Interval(_)
            | FixedSizeBinary(_)
            | Binary
            | Utf8
            | LargeBinary
            | LargeUtf8
            | BinaryView
            | Utf8View
            | List(_)
            | LargeList(_)
            | FixedSizeList(_, _)
            | Struct(_)
            | Map(_, _)
            | Dictionary(_, _),
        ) => true,
        // Dictionary/List conditions should be put in front of others
        (Dictionary(_, from_value_type), Dictionary(_, to_value_type)) => {
            can_cast_types(from_value_type, to_value_type)
        }
        (Dictionary(_, value_type), _) => can_cast_types(value_type, to_type),
        (_, Dictionary(_, value_type)) => can_cast_types(from_type, value_type),
        (List(list_from) | LargeList(list_from), List(list_to) | LargeList(list_to)) => {
            can_cast_types(list_from.data_type(), list_to.data_type())
        }
        (List(list_from) | LargeList(list_from), Utf8 | LargeUtf8) => {
            can_cast_types(list_from.data_type(), to_type)
        }
        (List(list_from) | LargeList(list_from), FixedSizeList(list_to, _)) => {
            can_cast_types(list_from.data_type(), list_to.data_type())
        }
        (List(_), _) => false,
        (FixedSizeList(list_from,_), List(list_to)) |
        (FixedSizeList(list_from,_), LargeList(list_to)) => {
            can_cast_types(list_from.data_type(), list_to.data_type())
        }
        (FixedSizeList(inner, size), FixedSizeList(inner_to, size_to)) if size == size_to => {
            can_cast_types(inner.data_type(), inner_to.data_type())
        }
        (_, List(list_to)) => can_cast_types(from_type, list_to.data_type()),
        (_, LargeList(list_to)) => can_cast_types(from_type, list_to.data_type()),
        (_, FixedSizeList(list_to,size)) if *size == 1 => {
            can_cast_types(from_type, list_to.data_type())},
        (FixedSizeList(list_from,size), _) if *size == 1 => {
            can_cast_types(list_from.data_type(), to_type)},
        (Map(from_entries,ordered_from), Map(to_entries, ordered_to)) if ordered_from == ordered_to =>
            match (key_field(from_entries), key_field(to_entries), value_field(from_entries), value_field(to_entries)) {
                (Some(from_key), Some(to_key), Some(from_value), Some(to_value)) =>
                    can_cast_types(from_key.data_type(), to_key.data_type()) && can_cast_types(from_value.data_type(), to_value.data_type()),
                _ => false
            },
        // cast one decimal type to another decimal type
        (Decimal128(_, _), Decimal128(_, _)) => true,
        (Decimal256(_, _), Decimal256(_, _)) => true,
        (Decimal128(_, _), Decimal256(_, _)) => true,
        (Decimal256(_, _), Decimal128(_, _)) => true,
        // unsigned integer to decimal
        (UInt8 | UInt16 | UInt32 | UInt64, Decimal128(_, _)) |
        (UInt8 | UInt16 | UInt32 | UInt64, Decimal256(_, _)) |
        // signed numeric to decimal
        (Null | Int8 | Int16 | Int32 | Int64 | Float32 | Float64, Decimal128(_, _)) |
        (Null | Int8 | Int16 | Int32 | Int64 | Float32 | Float64, Decimal256(_, _)) |
        // decimal to unsigned numeric
        (Decimal128(_, _) | Decimal256(_, _), UInt8 | UInt16 | UInt32 | UInt64) |
        // decimal to signed numeric
        (Decimal128(_, _) | Decimal256(_, _), Null | Int8 | Int16 | Int32 | Int64 | Float32 | Float64) => true,
        // decimal to string
        (Decimal128(_, _) | Decimal256(_, _), Utf8View | Utf8 | LargeUtf8) => true,
        // string to decimal
        (Utf8View | Utf8 | LargeUtf8, Decimal128(_, _) | Decimal256(_, _)) => true,
        (Struct(from_fields), Struct(to_fields)) => {
            from_fields.len() == to_fields.len() &&
                from_fields.iter().zip(to_fields.iter()).all(|(f1, f2)| {
                    // Assume that nullability between two structs are compatible, if not,
                    // cast kernel will return error.
                    can_cast_types(f1.data_type(), f2.data_type())
                })
        }
        (Struct(_), _) => false,
        (_, Struct(_)) => false,
        (_, Boolean) => {
            DataType::is_integer(from_type)
                || DataType::is_floating(from_type)
                || from_type == &Utf8View
                || from_type == &Utf8
                || from_type == &LargeUtf8
        }
        (Boolean, _) => {
            DataType::is_integer(to_type)
                || DataType::is_floating(to_type)
                || to_type == &Utf8View
                || to_type == &Utf8
                || to_type == &LargeUtf8
        }

        (Binary, LargeBinary | Utf8 | LargeUtf8 | FixedSizeBinary(_) | BinaryView | Utf8View ) => true,
        (LargeBinary, Binary | Utf8 | LargeUtf8 | FixedSizeBinary(_) | BinaryView | Utf8View ) => true,
        (FixedSizeBinary(_), Binary | LargeBinary) => true,
        (
            Utf8 | LargeUtf8 | Utf8View,
            Binary
            | LargeBinary
            | Utf8
            | LargeUtf8
            | Date32
            | Date64
            | Time32(Second)
            | Time32(Millisecond)
            | Time64(Microsecond)
            | Time64(Nanosecond)
            | Timestamp(Second, _)
            | Timestamp(Millisecond, _)
            | Timestamp(Microsecond, _)
            | Timestamp(Nanosecond, _)
            | Interval(_)
            | BinaryView,
        ) => true,
        (Utf8 | LargeUtf8, Utf8View) => true,
        (BinaryView, Binary | LargeBinary | Utf8 | LargeUtf8 | Utf8View) => true,
        (Utf8View | Utf8 | LargeUtf8, _) => to_type.is_numeric() && to_type != &Float16,
        (_, Utf8 | LargeUtf8) => from_type.is_primitive(),
        (_, Utf8View) => from_type.is_numeric(),

        (_, Binary | LargeBinary) => from_type.is_integer(),

        // start numeric casts
        (
            UInt8 | UInt16 | UInt32 | UInt64 | Int8 | Int16 | Int32 | Int64 | Float16 | Float32 | Float64,
            UInt8 | UInt16 | UInt32 | UInt64 | Int8 | Int16 | Int32 | Int64 | Float16 | Float32 | Float64,
        ) => true,
        // end numeric casts

        // temporal casts
        (Int32, Date32 | Date64 | Time32(_)) => true,
        (Date32, Int32 | Int64) => true,
        (Time32(_), Int32) => true,
        (Int64, Date64 | Date32 | Time64(_)) => true,
        (Date64, Int64 | Int32) => true,
        (Time64(_), Int64) => true,
        (Date32 | Date64, Date32 | Date64) => true,
        // time casts
        (Time32(_), Time32(_)) => true,
        (Time32(_), Time64(_)) => true,
        (Time64(_), Time64(_)) => true,
        (Time64(_), Time32(to_unit)) => {
            matches!(to_unit, Second | Millisecond)
        }
        (Timestamp(_, _), _) if to_type.is_numeric() => true,
        (_, Timestamp(_, _)) if from_type.is_numeric() => true,
        (Date64, Timestamp(_, None)) => true,
        (Date32, Timestamp(_, None)) => true,
        (
            Timestamp(_, _),
            Timestamp(_, _)
            | Date32
            | Date64
            | Time32(Second)
            | Time32(Millisecond)
            | Time64(Microsecond)
            | Time64(Nanosecond),
        ) => true,
        (_, Duration(_)) if from_type.is_numeric() => true,
        (Duration(_), _) if to_type.is_numeric() => true,
        (Duration(_), Duration(_)) => true,
        (Interval(from_type), Int64) => {
            match from_type {
                YearMonth => true,
                DayTime => true,
                MonthDayNano => false, // Native type is i128
            }
        }
        (Int32, Interval(to_type)) => match to_type {
            YearMonth => true,
            DayTime => false,
            MonthDayNano => false,
        },
        (Duration(_), Interval(MonthDayNano)) => true,
        (Interval(MonthDayNano), Duration(_)) => true,
        (Interval(YearMonth), Interval(MonthDayNano)) => true,
        (Interval(DayTime), Interval(MonthDayNano)) => true,
        (_, _) => false,
    }
}

/// Cast `array` to the provided data type and return a new Array with type `to_type`, if possible.
///
/// See [`cast_with_options`] for more information
pub fn cast(array: &dyn Array, to_type: &DataType) -> Result<ArrayRef, ArrowError> {
    cast_with_options(array, to_type, &CastOptions::default())
}

fn cast_integer_to_decimal<
    T: ArrowPrimitiveType,
    D: DecimalType + ArrowPrimitiveType<Native = M>,
    M,
>(
    array: &PrimitiveArray<T>,
    precision: u8,
    scale: i8,
    base: M,
    cast_options: &CastOptions,
) -> Result<ArrayRef, ArrowError>
where
    <T as ArrowPrimitiveType>::Native: AsPrimitive<M>,
    M: ArrowNativeTypeOp,
{
    let scale_factor = base.pow_checked(scale.unsigned_abs() as u32).map_err(|_| {
        ArrowError::CastError(format!(
            "Cannot cast to {:?}({}, {}). The scale causes overflow.",
            D::PREFIX,
            precision,
            scale,
        ))
    })?;

    let array = if scale < 0 {
        match cast_options.safe {
            true => array.unary_opt::<_, D>(|v| {
                v.as_()
                    .div_checked(scale_factor)
                    .ok()
                    .and_then(|v| (D::is_valid_decimal_precision(v, precision)).then_some(v))
            }),
            false => array.try_unary::<_, D, _>(|v| {
                v.as_()
                    .div_checked(scale_factor)
                    .and_then(|v| D::validate_decimal_precision(v, precision).map(|_| v))
            })?,
        }
    } else {
        match cast_options.safe {
            true => array.unary_opt::<_, D>(|v| {
                v.as_()
                    .mul_checked(scale_factor)
                    .ok()
                    .and_then(|v| (D::is_valid_decimal_precision(v, precision)).then_some(v))
            }),
            false => array.try_unary::<_, D, _>(|v| {
                v.as_()
                    .mul_checked(scale_factor)
                    .and_then(|v| D::validate_decimal_precision(v, precision).map(|_| v))
            })?,
        }
    };

    Ok(Arc::new(array.with_precision_and_scale(precision, scale)?))
}

/// Cast the array from interval year month to month day nano
fn cast_interval_year_month_to_interval_month_day_nano(
    array: &dyn Array,
    _cast_options: &CastOptions,
) -> Result<ArrayRef, ArrowError> {
    let array = array.as_primitive::<IntervalYearMonthType>();

    Ok(Arc::new(array.unary::<_, IntervalMonthDayNanoType>(|v| {
        let months = IntervalYearMonthType::to_months(v);
        IntervalMonthDayNanoType::make_value(months, 0, 0)
    })))
}

/// Cast the array from interval day time to month day nano
fn cast_interval_day_time_to_interval_month_day_nano(
    array: &dyn Array,
    _cast_options: &CastOptions,
) -> Result<ArrayRef, ArrowError> {
    let array = array.as_primitive::<IntervalDayTimeType>();
    let mul = 1_000_000;

    Ok(Arc::new(array.unary::<_, IntervalMonthDayNanoType>(|v| {
        let (days, ms) = IntervalDayTimeType::to_parts(v);
        IntervalMonthDayNanoType::make_value(0, days, ms as i64 * mul)
    })))
}

/// Cast the array from interval to duration
fn cast_month_day_nano_to_duration<D: ArrowTemporalType<Native = i64>>(
    array: &dyn Array,
    cast_options: &CastOptions,
) -> Result<ArrayRef, ArrowError> {
    let array = array.as_primitive::<IntervalMonthDayNanoType>();
    let scale = match D::DATA_TYPE {
        DataType::Duration(TimeUnit::Second) => 1_000_000_000,
        DataType::Duration(TimeUnit::Millisecond) => 1_000_000,
        DataType::Duration(TimeUnit::Microsecond) => 1_000,
        DataType::Duration(TimeUnit::Nanosecond) => 1,
        _ => unreachable!(),
    };

    if cast_options.safe {
        let iter = array.iter().map(|v| {
            v.and_then(|v| (v.days == 0 && v.months == 0).then_some(v.nanoseconds / scale))
        });
        Ok(Arc::new(unsafe {
            PrimitiveArray::<D>::from_trusted_len_iter(iter)
        }))
    } else {
        let vec = array
            .iter()
            .map(|v| {
                v.map(|v| match v.days == 0 && v.months == 0 {
                    true => Ok((v.nanoseconds) / scale),
                    _ => Err(ArrowError::ComputeError(
                        "Cannot convert interval containing non-zero months or days to duration"
                            .to_string(),
                    )),
                })
                .transpose()
            })
            .collect::<Result<Vec<_>, _>>()?;
        Ok(Arc::new(unsafe {
            PrimitiveArray::<D>::from_trusted_len_iter(vec.iter())
        }))
    }
}

/// Cast the array from duration and interval
fn cast_duration_to_interval<D: ArrowTemporalType<Native = i64>>(
    array: &dyn Array,
    cast_options: &CastOptions,
) -> Result<ArrayRef, ArrowError> {
    let array = array
        .as_any()
        .downcast_ref::<PrimitiveArray<D>>()
        .ok_or_else(|| {
            ArrowError::ComputeError(
                "Internal Error: Cannot cast duration to DurationArray of expected type"
                    .to_string(),
            )
        })?;

    let scale = match array.data_type() {
        DataType::Duration(TimeUnit::Second) => 1_000_000_000,
        DataType::Duration(TimeUnit::Millisecond) => 1_000_000,
        DataType::Duration(TimeUnit::Microsecond) => 1_000,
        DataType::Duration(TimeUnit::Nanosecond) => 1,
        _ => unreachable!(),
    };

    if cast_options.safe {
        let iter = array.iter().map(|v| {
            v.and_then(|v| {
                v.checked_mul(scale)
                    .map(|v| IntervalMonthDayNano::new(0, 0, v))
            })
        });
        Ok(Arc::new(unsafe {
            PrimitiveArray::<IntervalMonthDayNanoType>::from_trusted_len_iter(iter)
        }))
    } else {
        let vec = array
            .iter()
            .map(|v| {
                v.map(|v| {
                    if let Ok(v) = v.mul_checked(scale) {
                        Ok(IntervalMonthDayNano::new(0, 0, v))
                    } else {
                        Err(ArrowError::ComputeError(format!(
                            "Cannot cast to {:?}. Overflowing on {:?}",
                            IntervalMonthDayNanoType::DATA_TYPE,
                            v
                        )))
                    }
                })
                .transpose()
            })
            .collect::<Result<Vec<_>, _>>()?;
        Ok(Arc::new(unsafe {
            PrimitiveArray::<IntervalMonthDayNanoType>::from_trusted_len_iter(vec.iter())
        }))
    }
}

/// Cast the primitive array using [`PrimitiveArray::reinterpret_cast`]
fn cast_reinterpret_arrays<I: ArrowPrimitiveType, O: ArrowPrimitiveType<Native = I::Native>>(
    array: &dyn Array,
) -> Result<ArrayRef, ArrowError> {
    Ok(Arc::new(array.as_primitive::<I>().reinterpret_cast::<O>()))
}

fn make_timestamp_array(
    array: &PrimitiveArray<Int64Type>,
    unit: TimeUnit,
    tz: Option<Arc<str>>,
) -> ArrayRef {
    match unit {
        TimeUnit::Second => Arc::new(
            array
                .reinterpret_cast::<TimestampSecondType>()
                .with_timezone_opt(tz),
        ),
        TimeUnit::Millisecond => Arc::new(
            array
                .reinterpret_cast::<TimestampMillisecondType>()
                .with_timezone_opt(tz),
        ),
        TimeUnit::Microsecond => Arc::new(
            array
                .reinterpret_cast::<TimestampMicrosecondType>()
                .with_timezone_opt(tz),
        ),
        TimeUnit::Nanosecond => Arc::new(
            array
                .reinterpret_cast::<TimestampNanosecondType>()
                .with_timezone_opt(tz),
        ),
    }
}

fn make_duration_array(array: &PrimitiveArray<Int64Type>, unit: TimeUnit) -> ArrayRef {
    match unit {
        TimeUnit::Second => Arc::new(array.reinterpret_cast::<DurationSecondType>()),
        TimeUnit::Millisecond => Arc::new(array.reinterpret_cast::<DurationMillisecondType>()),
        TimeUnit::Microsecond => Arc::new(array.reinterpret_cast::<DurationMicrosecondType>()),
        TimeUnit::Nanosecond => Arc::new(array.reinterpret_cast::<DurationNanosecondType>()),
    }
}

fn as_time_res_with_timezone<T: ArrowPrimitiveType>(
    v: i64,
    tz: Option<Tz>,
) -> Result<NaiveTime, ArrowError> {
    let time = match tz {
        Some(tz) => as_datetime_with_timezone::<T>(v, tz).map(|d| d.time()),
        None => as_datetime::<T>(v).map(|d| d.time()),
    };

    time.ok_or_else(|| {
        ArrowError::CastError(format!(
            "Failed to create naive time with {} {}",
            std::any::type_name::<T>(),
            v
        ))
    })
}

fn timestamp_to_date32<T: ArrowTimestampType>(
    array: &PrimitiveArray<T>,
) -> Result<ArrayRef, ArrowError> {
    let err = |x: i64| {
        ArrowError::CastError(format!(
            "Cannot convert {} {x} to datetime",
            std::any::type_name::<T>()
        ))
    };

    let array: Date32Array = match array.timezone() {
        Some(tz) => {
            let tz: Tz = tz.parse()?;
            array.try_unary(|x| {
                as_datetime_with_timezone::<T>(x, tz)
                    .ok_or_else(|| err(x))
                    .map(|d| Date32Type::from_naive_date(d.date_naive()))
            })?
        }
        None => array.try_unary(|x| {
            as_datetime::<T>(x)
                .ok_or_else(|| err(x))
                .map(|d| Date32Type::from_naive_date(d.date()))
        })?,
    };
    Ok(Arc::new(array))
}

/// Try to cast `array` to `to_type` if possible.
///
/// Returns a new Array with type `to_type` if possible.
///
/// Accepts [`CastOptions`] to specify cast behavior. See also [`cast()`].
///
/// # Behavior
/// * `Boolean` to `Utf8`: `true` => '1', `false` => `0`
/// * `Utf8` to `Boolean`: `true`, `yes`, `on`, `1` => `true`, `false`, `no`, `off`, `0` => `false`,
///   short variants are accepted, other strings return null or error
/// * `Utf8` to Numeric: strings that can't be parsed to numbers return null, float strings
///   in integer casts return null
/// * Numeric to `Boolean`: 0 returns `false`, any other value returns `true`
/// * `List` to `List`: the underlying data type is cast
/// * `List` to `FixedSizeList`: the underlying data type is cast. If safe is true and a list element
///   has the wrong length it will be replaced with NULL, otherwise an error will be returned
/// * Primitive to `List`: a list array with 1 value per slot is created
/// * `Date32` and `Date64`: precision lost when going to higher interval
/// * `Time32 and `Time64`: precision lost when going to higher interval
/// * `Timestamp` and `Date{32|64}`: precision lost when going to higher interval
/// * Temporal to/from backing Primitive: zero-copy with data type change
/// * `Float32/Float64` to `Decimal(precision, scale)` rounds to the `scale` decimals
///   (i.e. casting `6.4999` to `Decimal(10, 1)` becomes `6.5`).
///
/// Unsupported Casts (check with `can_cast_types` before calling):
/// * To or from `StructArray`
/// * `List` to `Primitive`
/// * `Interval` and `Duration`
///
/// # Timestamps and Timezones
///
/// Timestamps are stored with an optional timezone in Arrow.
///
/// ## Casting timestamps to a timestamp without timezone / UTC
/// ```
/// # use arrow_array::Int64Array;
/// # use arrow_array::types::TimestampSecondType;
/// # use arrow_cast::{cast, display};
/// # use arrow_array::cast::AsArray;
/// # use arrow_schema::{DataType, TimeUnit};
/// // can use "UTC" if chrono-tz feature is enabled, here use offset based timezone
/// let data_type = DataType::Timestamp(TimeUnit::Second, None);
/// let a = Int64Array::from(vec![1_000_000_000, 2_000_000_000, 3_000_000_000]);
/// let b = cast(&a, &data_type).unwrap();
/// let b = b.as_primitive::<TimestampSecondType>(); // downcast to result type
/// assert_eq!(2_000_000_000, b.value(1)); // values are the same as the type has no timezone
/// // use display to show them (note has no trailing Z)
/// assert_eq!("2033-05-18T03:33:20", display::array_value_to_string(&b, 1).unwrap());
/// ```
///
/// ## Casting timestamps to a timestamp with timezone
///
/// Similarly to the previous example, if you cast numeric values to a timestamp
/// with timezone, the cast kernel will not change the underlying values
/// but display and other functions will interpret them as being in the provided timezone.
///
/// ```
/// # use arrow_array::Int64Array;
/// # use arrow_array::types::TimestampSecondType;
/// # use arrow_cast::{cast, display};
/// # use arrow_array::cast::AsArray;
/// # use arrow_schema::{DataType, TimeUnit};
/// // can use "Americas/New_York" if chrono-tz feature is enabled, here use offset based timezone
/// let data_type = DataType::Timestamp(TimeUnit::Second, Some("-05:00".into()));
/// let a = Int64Array::from(vec![1_000_000_000, 2_000_000_000, 3_000_000_000]);
/// let b = cast(&a, &data_type).unwrap();
/// let b = b.as_primitive::<TimestampSecondType>(); // downcast to result type
/// assert_eq!(2_000_000_000, b.value(1)); // values are still the same
/// // displayed in the target timezone (note the offset -05:00)
/// assert_eq!("2033-05-17T22:33:20-05:00", display::array_value_to_string(&b, 1).unwrap());
/// ```
/// # Casting timestamps without timezone to timestamps with timezone
///
/// When casting from a timestamp without timezone to a timestamp with
/// timezone, the cast kernel interprets the timestamp values as being in
/// the destination timezone and then adjusts the underlying value to UTC as required
///
/// However, note that when casting from a timestamp with timezone BACK to a
/// timestamp without timezone the cast kernel does not adjust the values.
///
/// Thus round trip casting a timestamp without timezone to a timestamp with
/// timezone and back to a timestamp without timezone results in different
/// values than the starting values.
///
/// ```
/// # use arrow_array::Int64Array;
/// # use arrow_array::types::{TimestampSecondType};
/// # use arrow_cast::{cast, display};
/// # use arrow_array::cast::AsArray;
/// # use arrow_schema::{DataType, TimeUnit};
/// let data_type  = DataType::Timestamp(TimeUnit::Second, None);
/// let data_type_tz = DataType::Timestamp(TimeUnit::Second, Some("-05:00".into()));
/// let a = Int64Array::from(vec![1_000_000_000, 2_000_000_000, 3_000_000_000]);
/// let b = cast(&a, &data_type).unwrap(); // cast to timestamp without timezone
/// let b = b.as_primitive::<TimestampSecondType>(); // downcast to result type
/// assert_eq!(2_000_000_000, b.value(1)); // values are still the same
/// // displayed without a timezone (note lack of offset or Z)
/// assert_eq!("2033-05-18T03:33:20", display::array_value_to_string(&b, 1).unwrap());
///
/// // Convert timestamps without a timezone to timestamps with a timezone
/// let c = cast(&b, &data_type_tz).unwrap();
/// let c = c.as_primitive::<TimestampSecondType>(); // downcast to result type
/// assert_eq!(2_000_018_000, c.value(1)); // value has been adjusted by offset
/// // displayed with the target timezone offset (-05:00)
/// assert_eq!("2033-05-18T03:33:20-05:00", display::array_value_to_string(&c, 1).unwrap());
///
/// // Convert from timestamp with timezone back to timestamp without timezone
/// let d = cast(&c, &data_type).unwrap();
/// let d = d.as_primitive::<TimestampSecondType>(); // downcast to result type
/// assert_eq!(2_000_018_000, d.value(1)); // value has not been adjusted
/// // NOTE: the timestamp is adjusted (08:33:20 instead of 03:33:20 as in previous example)
/// assert_eq!("2033-05-18T08:33:20", display::array_value_to_string(&d, 1).unwrap());
/// ```
pub fn cast_with_options(
    array: &dyn Array,
    to_type: &DataType,
    cast_options: &CastOptions,
) -> Result<ArrayRef, ArrowError> {
    use DataType::*;
    let from_type = array.data_type();
    // clone array if types are the same
    if from_type == to_type {
        return Ok(make_array(array.to_data()));
    }
    match (from_type, to_type) {
        (
            Null,
            Boolean
            | Int8
            | UInt8
            | Int16
            | UInt16
            | Int32
            | UInt32
            | Float32
            | Date32
            | Time32(_)
            | Int64
            | UInt64
            | Float64
            | Date64
            | Timestamp(_, _)
            | Time64(_)
            | Duration(_)
            | Interval(_)
            | FixedSizeBinary(_)
            | Binary
            | Utf8
            | LargeBinary
            | LargeUtf8
            | BinaryView
            | Utf8View
            | List(_)
            | LargeList(_)
            | FixedSizeList(_, _)
            | Struct(_)
            | Map(_, _)
            | Dictionary(_, _),
        ) => Ok(new_null_array(to_type, array.len())),
        (Dictionary(index_type, _), _) => match **index_type {
            Int8 => dictionary_cast::<Int8Type>(array, to_type, cast_options),
            Int16 => dictionary_cast::<Int16Type>(array, to_type, cast_options),
            Int32 => dictionary_cast::<Int32Type>(array, to_type, cast_options),
            Int64 => dictionary_cast::<Int64Type>(array, to_type, cast_options),
            UInt8 => dictionary_cast::<UInt8Type>(array, to_type, cast_options),
            UInt16 => dictionary_cast::<UInt16Type>(array, to_type, cast_options),
            UInt32 => dictionary_cast::<UInt32Type>(array, to_type, cast_options),
            UInt64 => dictionary_cast::<UInt64Type>(array, to_type, cast_options),
            _ => Err(ArrowError::CastError(format!(
                "Casting from dictionary type {from_type:?} to {to_type:?} not supported",
            ))),
        },
        (_, Dictionary(index_type, value_type)) => match **index_type {
            Int8 => cast_to_dictionary::<Int8Type>(array, value_type, cast_options),
            Int16 => cast_to_dictionary::<Int16Type>(array, value_type, cast_options),
            Int32 => cast_to_dictionary::<Int32Type>(array, value_type, cast_options),
            Int64 => cast_to_dictionary::<Int64Type>(array, value_type, cast_options),
            UInt8 => cast_to_dictionary::<UInt8Type>(array, value_type, cast_options),
            UInt16 => cast_to_dictionary::<UInt16Type>(array, value_type, cast_options),
            UInt32 => cast_to_dictionary::<UInt32Type>(array, value_type, cast_options),
            UInt64 => cast_to_dictionary::<UInt64Type>(array, value_type, cast_options),
            _ => Err(ArrowError::CastError(format!(
                "Casting from type {from_type:?} to dictionary type {to_type:?} not supported",
            ))),
        },
        (List(_), List(to)) => cast_list_values::<i32>(array, to, cast_options),
        (LargeList(_), LargeList(to)) => cast_list_values::<i64>(array, to, cast_options),
        (List(_), LargeList(list_to)) => cast_list::<i32, i64>(array, list_to, cast_options),
        (LargeList(_), List(list_to)) => cast_list::<i64, i32>(array, list_to, cast_options),
        (List(_), FixedSizeList(field, size)) => {
            let array = array.as_list::<i32>();
            cast_list_to_fixed_size_list::<i32>(array, field, *size, cast_options)
        }
        (LargeList(_), FixedSizeList(field, size)) => {
            let array = array.as_list::<i64>();
            cast_list_to_fixed_size_list::<i64>(array, field, *size, cast_options)
        }
        (List(_) | LargeList(_), _) => match to_type {
            Utf8 => value_to_string::<i32>(array, cast_options),
            LargeUtf8 => value_to_string::<i64>(array, cast_options),
            _ => Err(ArrowError::CastError(
                "Cannot cast list to non-list data types".to_string(),
            )),
        },
        (FixedSizeList(list_from, size), List(list_to)) => {
            if list_to.data_type() != list_from.data_type() {
                // To transform inner type, can first cast to FSL with new inner type.
                let fsl_to = DataType::FixedSizeList(list_to.clone(), *size);
                let array = cast_with_options(array, &fsl_to, cast_options)?;
                cast_fixed_size_list_to_list::<i32>(array.as_ref())
            } else {
                cast_fixed_size_list_to_list::<i32>(array)
            }
        }
        (FixedSizeList(list_from, size), LargeList(list_to)) => {
            if list_to.data_type() != list_from.data_type() {
                // To transform inner type, can first cast to FSL with new inner type.
                let fsl_to = DataType::FixedSizeList(list_to.clone(), *size);
                let array = cast_with_options(array, &fsl_to, cast_options)?;
                cast_fixed_size_list_to_list::<i64>(array.as_ref())
            } else {
                cast_fixed_size_list_to_list::<i64>(array)
            }
        }
        (FixedSizeList(_, size_from), FixedSizeList(list_to, size_to)) => {
            if size_from != size_to {
                return Err(ArrowError::CastError(
                    "cannot cast fixed-size-list to fixed-size-list with different size".into(),
                ));
            }
            let array = array.as_any().downcast_ref::<FixedSizeListArray>().unwrap();
            let values = cast_with_options(array.values(), list_to.data_type(), cast_options)?;
            Ok(Arc::new(FixedSizeListArray::try_new(
                list_to.clone(),
                *size_from,
                values,
                array.nulls().cloned(),
            )?))
        }
        (_, List(ref to)) => cast_values_to_list::<i32>(array, to, cast_options),
        (_, LargeList(ref to)) => cast_values_to_list::<i64>(array, to, cast_options),
        (_, FixedSizeList(ref to, size)) if *size == 1 => {
            cast_values_to_fixed_size_list(array, to, *size, cast_options)
        }
        (FixedSizeList(_, size), _) if *size == 1 => {
            cast_single_element_fixed_size_list_to_values(array, to_type, cast_options)
        }
        (Map(_, ordered1), Map(_, ordered2)) if ordered1 == ordered2 => {
            cast_map_values(array.as_map(), to_type, cast_options, ordered1.to_owned())
        }
        // Decimal to decimal, same width
        (Decimal128(p1, s1), Decimal128(p2, s2)) => {
            cast_decimal_to_decimal_same_type::<Decimal128Type>(
                array.as_primitive(),
                *p1,
                *s1,
                *p2,
                *s2,
                cast_options,
            )
        }
        (Decimal256(p1, s1), Decimal256(p2, s2)) => {
            cast_decimal_to_decimal_same_type::<Decimal256Type>(
                array.as_primitive(),
                *p1,
                *s1,
                *p2,
                *s2,
                cast_options,
            )
        }
<<<<<<< HEAD
        (Decimal128(p1, s1), Decimal256(p2, s2)) => {
=======
        // Decimal to decimal, different width
        (Decimal128(_, s1), Decimal256(p2, s2)) => {
>>>>>>> c245a45e
            cast_decimal_to_decimal::<Decimal128Type, Decimal256Type>(
                array.as_primitive(),
                *p1,
                *s1,
                *p2,
                *s2,
                cast_options,
            )
        }
        (Decimal256(p1, s1), Decimal128(p2, s2)) => {
            cast_decimal_to_decimal::<Decimal256Type, Decimal128Type>(
                array.as_primitive(),
                *p1,
                *s1,
                *p2,
                *s2,
                cast_options,
            )
        }
        // Decimal to non-decimal
        (Decimal128(_, scale), _) if !to_type.is_temporal() => {
            cast_from_decimal::<Decimal128Type, _>(
                array,
                10_i128,
                scale,
                from_type,
                to_type,
                |x: i128| x as f64,
                cast_options,
            )
        }
        (Decimal256(_, scale), _) if !to_type.is_temporal() => {
            cast_from_decimal::<Decimal256Type, _>(
                array,
                i256::from_i128(10_i128),
                scale,
                from_type,
                to_type,
                |x: i256| x.to_f64().unwrap(),
                cast_options,
            )
        }
        // Non-decimal to decimal
        (_, Decimal128(precision, scale)) if !from_type.is_temporal() => {
            cast_to_decimal::<Decimal128Type, _>(
                array,
                10_i128,
                precision,
                scale,
                from_type,
                to_type,
                cast_options,
            )
        }
        (_, Decimal256(precision, scale)) if !from_type.is_temporal() => {
            cast_to_decimal::<Decimal256Type, _>(
                array,
                i256::from_i128(10_i128),
                precision,
                scale,
                from_type,
                to_type,
                cast_options,
            )
        }
        (Struct(_), Struct(to_fields)) => {
            let array = array.as_struct();
            let fields = array
                .columns()
                .iter()
                .zip(to_fields.iter())
                .map(|(l, field)| cast_with_options(l, field.data_type(), cast_options))
                .collect::<Result<Vec<ArrayRef>, ArrowError>>()?;
            let array = StructArray::try_new(to_fields.clone(), fields, array.nulls().cloned())?;
            Ok(Arc::new(array) as ArrayRef)
        }
        (Struct(_), _) => Err(ArrowError::CastError(format!(
            "Casting from {from_type:?} to {to_type:?} not supported"
        ))),
        (_, Struct(_)) => Err(ArrowError::CastError(format!(
            "Casting from {from_type:?} to {to_type:?} not supported"
        ))),
        (_, Boolean) => match from_type {
            UInt8 => cast_numeric_to_bool::<UInt8Type>(array),
            UInt16 => cast_numeric_to_bool::<UInt16Type>(array),
            UInt32 => cast_numeric_to_bool::<UInt32Type>(array),
            UInt64 => cast_numeric_to_bool::<UInt64Type>(array),
            Int8 => cast_numeric_to_bool::<Int8Type>(array),
            Int16 => cast_numeric_to_bool::<Int16Type>(array),
            Int32 => cast_numeric_to_bool::<Int32Type>(array),
            Int64 => cast_numeric_to_bool::<Int64Type>(array),
            Float16 => cast_numeric_to_bool::<Float16Type>(array),
            Float32 => cast_numeric_to_bool::<Float32Type>(array),
            Float64 => cast_numeric_to_bool::<Float64Type>(array),
            Utf8View => cast_utf8view_to_boolean(array, cast_options),
            Utf8 => cast_utf8_to_boolean::<i32>(array, cast_options),
            LargeUtf8 => cast_utf8_to_boolean::<i64>(array, cast_options),
            _ => Err(ArrowError::CastError(format!(
                "Casting from {from_type:?} to {to_type:?} not supported",
            ))),
        },
        (Boolean, _) => match to_type {
            UInt8 => cast_bool_to_numeric::<UInt8Type>(array, cast_options),
            UInt16 => cast_bool_to_numeric::<UInt16Type>(array, cast_options),
            UInt32 => cast_bool_to_numeric::<UInt32Type>(array, cast_options),
            UInt64 => cast_bool_to_numeric::<UInt64Type>(array, cast_options),
            Int8 => cast_bool_to_numeric::<Int8Type>(array, cast_options),
            Int16 => cast_bool_to_numeric::<Int16Type>(array, cast_options),
            Int32 => cast_bool_to_numeric::<Int32Type>(array, cast_options),
            Int64 => cast_bool_to_numeric::<Int64Type>(array, cast_options),
            Float16 => cast_bool_to_numeric::<Float16Type>(array, cast_options),
            Float32 => cast_bool_to_numeric::<Float32Type>(array, cast_options),
            Float64 => cast_bool_to_numeric::<Float64Type>(array, cast_options),
            Utf8View => value_to_string_view(array, cast_options),
            Utf8 => value_to_string::<i32>(array, cast_options),
            LargeUtf8 => value_to_string::<i64>(array, cast_options),
            _ => Err(ArrowError::CastError(format!(
                "Casting from {from_type:?} to {to_type:?} not supported",
            ))),
        },
        (Utf8, _) => match to_type {
            UInt8 => parse_string::<UInt8Type, i32>(array, cast_options),
            UInt16 => parse_string::<UInt16Type, i32>(array, cast_options),
            UInt32 => parse_string::<UInt32Type, i32>(array, cast_options),
            UInt64 => parse_string::<UInt64Type, i32>(array, cast_options),
            Int8 => parse_string::<Int8Type, i32>(array, cast_options),
            Int16 => parse_string::<Int16Type, i32>(array, cast_options),
            Int32 => parse_string::<Int32Type, i32>(array, cast_options),
            Int64 => parse_string::<Int64Type, i32>(array, cast_options),
            Float32 => parse_string::<Float32Type, i32>(array, cast_options),
            Float64 => parse_string::<Float64Type, i32>(array, cast_options),
            Date32 => parse_string::<Date32Type, i32>(array, cast_options),
            Date64 => parse_string::<Date64Type, i32>(array, cast_options),
            Binary => Ok(Arc::new(BinaryArray::from(
                array.as_string::<i32>().clone(),
            ))),
            LargeBinary => {
                let binary = BinaryArray::from(array.as_string::<i32>().clone());
                cast_byte_container::<BinaryType, LargeBinaryType>(&binary)
            }
            Utf8View => Ok(Arc::new(StringViewArray::from(array.as_string::<i32>()))),
            BinaryView => Ok(Arc::new(
                StringViewArray::from(array.as_string::<i32>()).to_binary_view(),
            )),
            LargeUtf8 => cast_byte_container::<Utf8Type, LargeUtf8Type>(array),
            Time32(TimeUnit::Second) => parse_string::<Time32SecondType, i32>(array, cast_options),
            Time32(TimeUnit::Millisecond) => {
                parse_string::<Time32MillisecondType, i32>(array, cast_options)
            }
            Time64(TimeUnit::Microsecond) => {
                parse_string::<Time64MicrosecondType, i32>(array, cast_options)
            }
            Time64(TimeUnit::Nanosecond) => {
                parse_string::<Time64NanosecondType, i32>(array, cast_options)
            }
            Timestamp(TimeUnit::Second, to_tz) => {
                cast_string_to_timestamp::<i32, TimestampSecondType>(array, to_tz, cast_options)
            }
            Timestamp(TimeUnit::Millisecond, to_tz) => cast_string_to_timestamp::<
                i32,
                TimestampMillisecondType,
            >(array, to_tz, cast_options),
            Timestamp(TimeUnit::Microsecond, to_tz) => cast_string_to_timestamp::<
                i32,
                TimestampMicrosecondType,
            >(array, to_tz, cast_options),
            Timestamp(TimeUnit::Nanosecond, to_tz) => {
                cast_string_to_timestamp::<i32, TimestampNanosecondType>(array, to_tz, cast_options)
            }
            Interval(IntervalUnit::YearMonth) => {
                cast_string_to_year_month_interval::<i32>(array, cast_options)
            }
            Interval(IntervalUnit::DayTime) => {
                cast_string_to_day_time_interval::<i32>(array, cast_options)
            }
            Interval(IntervalUnit::MonthDayNano) => {
                cast_string_to_month_day_nano_interval::<i32>(array, cast_options)
            }
            _ => Err(ArrowError::CastError(format!(
                "Casting from {from_type:?} to {to_type:?} not supported",
            ))),
        },
        (Utf8View, _) => match to_type {
            UInt8 => parse_string_view::<UInt8Type>(array, cast_options),
            UInt16 => parse_string_view::<UInt16Type>(array, cast_options),
            UInt32 => parse_string_view::<UInt32Type>(array, cast_options),
            UInt64 => parse_string_view::<UInt64Type>(array, cast_options),
            Int8 => parse_string_view::<Int8Type>(array, cast_options),
            Int16 => parse_string_view::<Int16Type>(array, cast_options),
            Int32 => parse_string_view::<Int32Type>(array, cast_options),
            Int64 => parse_string_view::<Int64Type>(array, cast_options),
            Float32 => parse_string_view::<Float32Type>(array, cast_options),
            Float64 => parse_string_view::<Float64Type>(array, cast_options),
            Date32 => parse_string_view::<Date32Type>(array, cast_options),
            Date64 => parse_string_view::<Date64Type>(array, cast_options),
            Binary => cast_view_to_byte::<StringViewType, GenericBinaryType<i32>>(array),
            LargeBinary => cast_view_to_byte::<StringViewType, GenericBinaryType<i64>>(array),
            BinaryView => Ok(Arc::new(array.as_string_view().clone().to_binary_view())),
            Utf8 => cast_view_to_byte::<StringViewType, GenericStringType<i32>>(array),
            LargeUtf8 => cast_view_to_byte::<StringViewType, GenericStringType<i64>>(array),
            Time32(TimeUnit::Second) => parse_string_view::<Time32SecondType>(array, cast_options),
            Time32(TimeUnit::Millisecond) => {
                parse_string_view::<Time32MillisecondType>(array, cast_options)
            }
            Time64(TimeUnit::Microsecond) => {
                parse_string_view::<Time64MicrosecondType>(array, cast_options)
            }
            Time64(TimeUnit::Nanosecond) => {
                parse_string_view::<Time64NanosecondType>(array, cast_options)
            }
            Timestamp(TimeUnit::Second, to_tz) => {
                cast_view_to_timestamp::<TimestampSecondType>(array, to_tz, cast_options)
            }
            Timestamp(TimeUnit::Millisecond, to_tz) => {
                cast_view_to_timestamp::<TimestampMillisecondType>(array, to_tz, cast_options)
            }
            Timestamp(TimeUnit::Microsecond, to_tz) => {
                cast_view_to_timestamp::<TimestampMicrosecondType>(array, to_tz, cast_options)
            }
            Timestamp(TimeUnit::Nanosecond, to_tz) => {
                cast_view_to_timestamp::<TimestampNanosecondType>(array, to_tz, cast_options)
            }
            Interval(IntervalUnit::YearMonth) => {
                cast_view_to_year_month_interval(array, cast_options)
            }
            Interval(IntervalUnit::DayTime) => cast_view_to_day_time_interval(array, cast_options),
            Interval(IntervalUnit::MonthDayNano) => {
                cast_view_to_month_day_nano_interval(array, cast_options)
            }
            _ => Err(ArrowError::CastError(format!(
                "Casting from {from_type:?} to {to_type:?} not supported",
            ))),
        },
        (LargeUtf8, _) => match to_type {
            UInt8 => parse_string::<UInt8Type, i64>(array, cast_options),
            UInt16 => parse_string::<UInt16Type, i64>(array, cast_options),
            UInt32 => parse_string::<UInt32Type, i64>(array, cast_options),
            UInt64 => parse_string::<UInt64Type, i64>(array, cast_options),
            Int8 => parse_string::<Int8Type, i64>(array, cast_options),
            Int16 => parse_string::<Int16Type, i64>(array, cast_options),
            Int32 => parse_string::<Int32Type, i64>(array, cast_options),
            Int64 => parse_string::<Int64Type, i64>(array, cast_options),
            Float32 => parse_string::<Float32Type, i64>(array, cast_options),
            Float64 => parse_string::<Float64Type, i64>(array, cast_options),
            Date32 => parse_string::<Date32Type, i64>(array, cast_options),
            Date64 => parse_string::<Date64Type, i64>(array, cast_options),
            Utf8 => cast_byte_container::<LargeUtf8Type, Utf8Type>(array),
            Binary => {
                let large_binary = LargeBinaryArray::from(array.as_string::<i64>().clone());
                cast_byte_container::<LargeBinaryType, BinaryType>(&large_binary)
            }
            LargeBinary => Ok(Arc::new(LargeBinaryArray::from(
                array.as_string::<i64>().clone(),
            ))),
            Utf8View => Ok(Arc::new(StringViewArray::from(array.as_string::<i64>()))),
            BinaryView => Ok(Arc::new(BinaryViewArray::from(
                array
                    .as_string::<i64>()
                    .into_iter()
                    .map(|x| x.map(|x| x.as_bytes()))
                    .collect::<Vec<_>>(),
            ))),
            Time32(TimeUnit::Second) => parse_string::<Time32SecondType, i64>(array, cast_options),
            Time32(TimeUnit::Millisecond) => {
                parse_string::<Time32MillisecondType, i64>(array, cast_options)
            }
            Time64(TimeUnit::Microsecond) => {
                parse_string::<Time64MicrosecondType, i64>(array, cast_options)
            }
            Time64(TimeUnit::Nanosecond) => {
                parse_string::<Time64NanosecondType, i64>(array, cast_options)
            }
            Timestamp(TimeUnit::Second, to_tz) => {
                cast_string_to_timestamp::<i64, TimestampSecondType>(array, to_tz, cast_options)
            }
            Timestamp(TimeUnit::Millisecond, to_tz) => cast_string_to_timestamp::<
                i64,
                TimestampMillisecondType,
            >(array, to_tz, cast_options),
            Timestamp(TimeUnit::Microsecond, to_tz) => cast_string_to_timestamp::<
                i64,
                TimestampMicrosecondType,
            >(array, to_tz, cast_options),
            Timestamp(TimeUnit::Nanosecond, to_tz) => {
                cast_string_to_timestamp::<i64, TimestampNanosecondType>(array, to_tz, cast_options)
            }
            Interval(IntervalUnit::YearMonth) => {
                cast_string_to_year_month_interval::<i64>(array, cast_options)
            }
            Interval(IntervalUnit::DayTime) => {
                cast_string_to_day_time_interval::<i64>(array, cast_options)
            }
            Interval(IntervalUnit::MonthDayNano) => {
                cast_string_to_month_day_nano_interval::<i64>(array, cast_options)
            }
            _ => Err(ArrowError::CastError(format!(
                "Casting from {from_type:?} to {to_type:?} not supported",
            ))),
        },
        (Binary, _) => match to_type {
            Utf8 => cast_binary_to_string::<i32>(array, cast_options),
            LargeUtf8 => {
                let array = cast_binary_to_string::<i32>(array, cast_options)?;
                cast_byte_container::<Utf8Type, LargeUtf8Type>(array.as_ref())
            }
            LargeBinary => cast_byte_container::<BinaryType, LargeBinaryType>(array),
            FixedSizeBinary(size) => {
                cast_binary_to_fixed_size_binary::<i32>(array, *size, cast_options)
            }
            BinaryView => Ok(Arc::new(BinaryViewArray::from(array.as_binary::<i32>()))),
            Utf8View => Ok(Arc::new(StringViewArray::from(
                cast_binary_to_string::<i32>(array, cast_options)?.as_string::<i32>(),
            ))),
            _ => Err(ArrowError::CastError(format!(
                "Casting from {from_type:?} to {to_type:?} not supported",
            ))),
        },
        (LargeBinary, _) => match to_type {
            Utf8 => {
                let array = cast_binary_to_string::<i64>(array, cast_options)?;
                cast_byte_container::<LargeUtf8Type, Utf8Type>(array.as_ref())
            }
            LargeUtf8 => cast_binary_to_string::<i64>(array, cast_options),
            Binary => cast_byte_container::<LargeBinaryType, BinaryType>(array),
            FixedSizeBinary(size) => {
                cast_binary_to_fixed_size_binary::<i64>(array, *size, cast_options)
            }
            BinaryView => Ok(Arc::new(BinaryViewArray::from(array.as_binary::<i64>()))),
            Utf8View => {
                let array = cast_binary_to_string::<i64>(array, cast_options)?;
                Ok(Arc::new(StringViewArray::from(array.as_string::<i64>())))
            }
            _ => Err(ArrowError::CastError(format!(
                "Casting from {from_type:?} to {to_type:?} not supported",
            ))),
        },
        (FixedSizeBinary(size), _) => match to_type {
            Binary => cast_fixed_size_binary_to_binary::<i32>(array, *size),
            LargeBinary => cast_fixed_size_binary_to_binary::<i64>(array, *size),
            _ => Err(ArrowError::CastError(format!(
                "Casting from {from_type:?} to {to_type:?} not supported",
            ))),
        },
        (BinaryView, Binary) => cast_view_to_byte::<BinaryViewType, GenericBinaryType<i32>>(array),
        (BinaryView, LargeBinary) => {
            cast_view_to_byte::<BinaryViewType, GenericBinaryType<i64>>(array)
        }
        (BinaryView, Utf8) => {
            let binary_arr = cast_view_to_byte::<BinaryViewType, GenericBinaryType<i32>>(array)?;
            cast_binary_to_string::<i32>(&binary_arr, cast_options)
        }
        (BinaryView, LargeUtf8) => {
            let binary_arr = cast_view_to_byte::<BinaryViewType, GenericBinaryType<i64>>(array)?;
            cast_binary_to_string::<i64>(&binary_arr, cast_options)
        }
        (BinaryView, Utf8View) => {
            Ok(Arc::new(array.as_binary_view().clone().to_string_view()?) as ArrayRef)
        }
        (BinaryView, _) => Err(ArrowError::CastError(format!(
            "Casting from {from_type:?} to {to_type:?} not supported",
        ))),
        (from_type, Utf8View) if from_type.is_primitive() => {
            value_to_string_view(array, cast_options)
        }
        (from_type, LargeUtf8) if from_type.is_primitive() => {
            value_to_string::<i64>(array, cast_options)
        }
        (from_type, Utf8) if from_type.is_primitive() => {
            value_to_string::<i32>(array, cast_options)
        }
        (from_type, Binary) if from_type.is_integer() => match from_type {
            UInt8 => cast_numeric_to_binary::<UInt8Type, i32>(array),
            UInt16 => cast_numeric_to_binary::<UInt16Type, i32>(array),
            UInt32 => cast_numeric_to_binary::<UInt32Type, i32>(array),
            UInt64 => cast_numeric_to_binary::<UInt64Type, i32>(array),
            Int8 => cast_numeric_to_binary::<Int8Type, i32>(array),
            Int16 => cast_numeric_to_binary::<Int16Type, i32>(array),
            Int32 => cast_numeric_to_binary::<Int32Type, i32>(array),
            Int64 => cast_numeric_to_binary::<Int64Type, i32>(array),
            _ => unreachable!(),
        },
        (from_type, LargeBinary) if from_type.is_integer() => match from_type {
            UInt8 => cast_numeric_to_binary::<UInt8Type, i64>(array),
            UInt16 => cast_numeric_to_binary::<UInt16Type, i64>(array),
            UInt32 => cast_numeric_to_binary::<UInt32Type, i64>(array),
            UInt64 => cast_numeric_to_binary::<UInt64Type, i64>(array),
            Int8 => cast_numeric_to_binary::<Int8Type, i64>(array),
            Int16 => cast_numeric_to_binary::<Int16Type, i64>(array),
            Int32 => cast_numeric_to_binary::<Int32Type, i64>(array),
            Int64 => cast_numeric_to_binary::<Int64Type, i64>(array),
            _ => unreachable!(),
        },
        // start numeric casts
        (UInt8, UInt16) => cast_numeric_arrays::<UInt8Type, UInt16Type>(array, cast_options),
        (UInt8, UInt32) => cast_numeric_arrays::<UInt8Type, UInt32Type>(array, cast_options),
        (UInt8, UInt64) => cast_numeric_arrays::<UInt8Type, UInt64Type>(array, cast_options),
        (UInt8, Int8) => cast_numeric_arrays::<UInt8Type, Int8Type>(array, cast_options),
        (UInt8, Int16) => cast_numeric_arrays::<UInt8Type, Int16Type>(array, cast_options),
        (UInt8, Int32) => cast_numeric_arrays::<UInt8Type, Int32Type>(array, cast_options),
        (UInt8, Int64) => cast_numeric_arrays::<UInt8Type, Int64Type>(array, cast_options),
        (UInt8, Float16) => cast_numeric_arrays::<UInt8Type, Float16Type>(array, cast_options),
        (UInt8, Float32) => cast_numeric_arrays::<UInt8Type, Float32Type>(array, cast_options),
        (UInt8, Float64) => cast_numeric_arrays::<UInt8Type, Float64Type>(array, cast_options),

        (UInt16, UInt8) => cast_numeric_arrays::<UInt16Type, UInt8Type>(array, cast_options),
        (UInt16, UInt32) => cast_numeric_arrays::<UInt16Type, UInt32Type>(array, cast_options),
        (UInt16, UInt64) => cast_numeric_arrays::<UInt16Type, UInt64Type>(array, cast_options),
        (UInt16, Int8) => cast_numeric_arrays::<UInt16Type, Int8Type>(array, cast_options),
        (UInt16, Int16) => cast_numeric_arrays::<UInt16Type, Int16Type>(array, cast_options),
        (UInt16, Int32) => cast_numeric_arrays::<UInt16Type, Int32Type>(array, cast_options),
        (UInt16, Int64) => cast_numeric_arrays::<UInt16Type, Int64Type>(array, cast_options),
        (UInt16, Float16) => cast_numeric_arrays::<UInt16Type, Float16Type>(array, cast_options),
        (UInt16, Float32) => cast_numeric_arrays::<UInt16Type, Float32Type>(array, cast_options),
        (UInt16, Float64) => cast_numeric_arrays::<UInt16Type, Float64Type>(array, cast_options),

        (UInt32, UInt8) => cast_numeric_arrays::<UInt32Type, UInt8Type>(array, cast_options),
        (UInt32, UInt16) => cast_numeric_arrays::<UInt32Type, UInt16Type>(array, cast_options),
        (UInt32, UInt64) => cast_numeric_arrays::<UInt32Type, UInt64Type>(array, cast_options),
        (UInt32, Int8) => cast_numeric_arrays::<UInt32Type, Int8Type>(array, cast_options),
        (UInt32, Int16) => cast_numeric_arrays::<UInt32Type, Int16Type>(array, cast_options),
        (UInt32, Int32) => cast_numeric_arrays::<UInt32Type, Int32Type>(array, cast_options),
        (UInt32, Int64) => cast_numeric_arrays::<UInt32Type, Int64Type>(array, cast_options),
        (UInt32, Float16) => cast_numeric_arrays::<UInt32Type, Float16Type>(array, cast_options),
        (UInt32, Float32) => cast_numeric_arrays::<UInt32Type, Float32Type>(array, cast_options),
        (UInt32, Float64) => cast_numeric_arrays::<UInt32Type, Float64Type>(array, cast_options),

        (UInt64, UInt8) => cast_numeric_arrays::<UInt64Type, UInt8Type>(array, cast_options),
        (UInt64, UInt16) => cast_numeric_arrays::<UInt64Type, UInt16Type>(array, cast_options),
        (UInt64, UInt32) => cast_numeric_arrays::<UInt64Type, UInt32Type>(array, cast_options),
        (UInt64, Int8) => cast_numeric_arrays::<UInt64Type, Int8Type>(array, cast_options),
        (UInt64, Int16) => cast_numeric_arrays::<UInt64Type, Int16Type>(array, cast_options),
        (UInt64, Int32) => cast_numeric_arrays::<UInt64Type, Int32Type>(array, cast_options),
        (UInt64, Int64) => cast_numeric_arrays::<UInt64Type, Int64Type>(array, cast_options),
        (UInt64, Float16) => cast_numeric_arrays::<UInt64Type, Float16Type>(array, cast_options),
        (UInt64, Float32) => cast_numeric_arrays::<UInt64Type, Float32Type>(array, cast_options),
        (UInt64, Float64) => cast_numeric_arrays::<UInt64Type, Float64Type>(array, cast_options),

        (Int8, UInt8) => cast_numeric_arrays::<Int8Type, UInt8Type>(array, cast_options),
        (Int8, UInt16) => cast_numeric_arrays::<Int8Type, UInt16Type>(array, cast_options),
        (Int8, UInt32) => cast_numeric_arrays::<Int8Type, UInt32Type>(array, cast_options),
        (Int8, UInt64) => cast_numeric_arrays::<Int8Type, UInt64Type>(array, cast_options),
        (Int8, Int16) => cast_numeric_arrays::<Int8Type, Int16Type>(array, cast_options),
        (Int8, Int32) => cast_numeric_arrays::<Int8Type, Int32Type>(array, cast_options),
        (Int8, Int64) => cast_numeric_arrays::<Int8Type, Int64Type>(array, cast_options),
        (Int8, Float16) => cast_numeric_arrays::<Int8Type, Float16Type>(array, cast_options),
        (Int8, Float32) => cast_numeric_arrays::<Int8Type, Float32Type>(array, cast_options),
        (Int8, Float64) => cast_numeric_arrays::<Int8Type, Float64Type>(array, cast_options),

        (Int16, UInt8) => cast_numeric_arrays::<Int16Type, UInt8Type>(array, cast_options),
        (Int16, UInt16) => cast_numeric_arrays::<Int16Type, UInt16Type>(array, cast_options),
        (Int16, UInt32) => cast_numeric_arrays::<Int16Type, UInt32Type>(array, cast_options),
        (Int16, UInt64) => cast_numeric_arrays::<Int16Type, UInt64Type>(array, cast_options),
        (Int16, Int8) => cast_numeric_arrays::<Int16Type, Int8Type>(array, cast_options),
        (Int16, Int32) => cast_numeric_arrays::<Int16Type, Int32Type>(array, cast_options),
        (Int16, Int64) => cast_numeric_arrays::<Int16Type, Int64Type>(array, cast_options),
        (Int16, Float16) => cast_numeric_arrays::<Int16Type, Float16Type>(array, cast_options),
        (Int16, Float32) => cast_numeric_arrays::<Int16Type, Float32Type>(array, cast_options),
        (Int16, Float64) => cast_numeric_arrays::<Int16Type, Float64Type>(array, cast_options),

        (Int32, UInt8) => cast_numeric_arrays::<Int32Type, UInt8Type>(array, cast_options),
        (Int32, UInt16) => cast_numeric_arrays::<Int32Type, UInt16Type>(array, cast_options),
        (Int32, UInt32) => cast_numeric_arrays::<Int32Type, UInt32Type>(array, cast_options),
        (Int32, UInt64) => cast_numeric_arrays::<Int32Type, UInt64Type>(array, cast_options),
        (Int32, Int8) => cast_numeric_arrays::<Int32Type, Int8Type>(array, cast_options),
        (Int32, Int16) => cast_numeric_arrays::<Int32Type, Int16Type>(array, cast_options),
        (Int32, Int64) => cast_numeric_arrays::<Int32Type, Int64Type>(array, cast_options),
        (Int32, Float16) => cast_numeric_arrays::<Int32Type, Float16Type>(array, cast_options),
        (Int32, Float32) => cast_numeric_arrays::<Int32Type, Float32Type>(array, cast_options),
        (Int32, Float64) => cast_numeric_arrays::<Int32Type, Float64Type>(array, cast_options),

        (Int64, UInt8) => cast_numeric_arrays::<Int64Type, UInt8Type>(array, cast_options),
        (Int64, UInt16) => cast_numeric_arrays::<Int64Type, UInt16Type>(array, cast_options),
        (Int64, UInt32) => cast_numeric_arrays::<Int64Type, UInt32Type>(array, cast_options),
        (Int64, UInt64) => cast_numeric_arrays::<Int64Type, UInt64Type>(array, cast_options),
        (Int64, Int8) => cast_numeric_arrays::<Int64Type, Int8Type>(array, cast_options),
        (Int64, Int16) => cast_numeric_arrays::<Int64Type, Int16Type>(array, cast_options),
        (Int64, Int32) => cast_numeric_arrays::<Int64Type, Int32Type>(array, cast_options),
        (Int64, Float16) => cast_numeric_arrays::<Int64Type, Float16Type>(array, cast_options),
        (Int64, Float32) => cast_numeric_arrays::<Int64Type, Float32Type>(array, cast_options),
        (Int64, Float64) => cast_numeric_arrays::<Int64Type, Float64Type>(array, cast_options),

        (Float16, UInt8) => cast_numeric_arrays::<Float16Type, UInt8Type>(array, cast_options),
        (Float16, UInt16) => cast_numeric_arrays::<Float16Type, UInt16Type>(array, cast_options),
        (Float16, UInt32) => cast_numeric_arrays::<Float16Type, UInt32Type>(array, cast_options),
        (Float16, UInt64) => cast_numeric_arrays::<Float16Type, UInt64Type>(array, cast_options),
        (Float16, Int8) => cast_numeric_arrays::<Float16Type, Int8Type>(array, cast_options),
        (Float16, Int16) => cast_numeric_arrays::<Float16Type, Int16Type>(array, cast_options),
        (Float16, Int32) => cast_numeric_arrays::<Float16Type, Int32Type>(array, cast_options),
        (Float16, Int64) => cast_numeric_arrays::<Float16Type, Int64Type>(array, cast_options),
        (Float16, Float32) => cast_numeric_arrays::<Float16Type, Float32Type>(array, cast_options),
        (Float16, Float64) => cast_numeric_arrays::<Float16Type, Float64Type>(array, cast_options),

        (Float32, UInt8) => cast_numeric_arrays::<Float32Type, UInt8Type>(array, cast_options),
        (Float32, UInt16) => cast_numeric_arrays::<Float32Type, UInt16Type>(array, cast_options),
        (Float32, UInt32) => cast_numeric_arrays::<Float32Type, UInt32Type>(array, cast_options),
        (Float32, UInt64) => cast_numeric_arrays::<Float32Type, UInt64Type>(array, cast_options),
        (Float32, Int8) => cast_numeric_arrays::<Float32Type, Int8Type>(array, cast_options),
        (Float32, Int16) => cast_numeric_arrays::<Float32Type, Int16Type>(array, cast_options),
        (Float32, Int32) => cast_numeric_arrays::<Float32Type, Int32Type>(array, cast_options),
        (Float32, Int64) => cast_numeric_arrays::<Float32Type, Int64Type>(array, cast_options),
        (Float32, Float16) => cast_numeric_arrays::<Float32Type, Float16Type>(array, cast_options),
        (Float32, Float64) => cast_numeric_arrays::<Float32Type, Float64Type>(array, cast_options),

        (Float64, UInt8) => cast_numeric_arrays::<Float64Type, UInt8Type>(array, cast_options),
        (Float64, UInt16) => cast_numeric_arrays::<Float64Type, UInt16Type>(array, cast_options),
        (Float64, UInt32) => cast_numeric_arrays::<Float64Type, UInt32Type>(array, cast_options),
        (Float64, UInt64) => cast_numeric_arrays::<Float64Type, UInt64Type>(array, cast_options),
        (Float64, Int8) => cast_numeric_arrays::<Float64Type, Int8Type>(array, cast_options),
        (Float64, Int16) => cast_numeric_arrays::<Float64Type, Int16Type>(array, cast_options),
        (Float64, Int32) => cast_numeric_arrays::<Float64Type, Int32Type>(array, cast_options),
        (Float64, Int64) => cast_numeric_arrays::<Float64Type, Int64Type>(array, cast_options),
        (Float64, Float16) => cast_numeric_arrays::<Float64Type, Float16Type>(array, cast_options),
        (Float64, Float32) => cast_numeric_arrays::<Float64Type, Float32Type>(array, cast_options),
        // end numeric casts

        // temporal casts
        (Int32, Date32) => cast_reinterpret_arrays::<Int32Type, Date32Type>(array),
        (Int32, Date64) => cast_with_options(
            &cast_with_options(array, &Date32, cast_options)?,
            &Date64,
            cast_options,
        ),
        (Int32, Time32(TimeUnit::Second)) => {
            cast_reinterpret_arrays::<Int32Type, Time32SecondType>(array)
        }
        (Int32, Time32(TimeUnit::Millisecond)) => {
            cast_reinterpret_arrays::<Int32Type, Time32MillisecondType>(array)
        }
        // No support for microsecond/nanosecond with i32
        (Date32, Int32) => cast_reinterpret_arrays::<Date32Type, Int32Type>(array),
        (Date32, Int64) => cast_with_options(
            &cast_with_options(array, &Int32, cast_options)?,
            &Int64,
            cast_options,
        ),
        (Time32(TimeUnit::Second), Int32) => {
            cast_reinterpret_arrays::<Time32SecondType, Int32Type>(array)
        }
        (Time32(TimeUnit::Millisecond), Int32) => {
            cast_reinterpret_arrays::<Time32MillisecondType, Int32Type>(array)
        }
        (Int64, Date64) => cast_reinterpret_arrays::<Int64Type, Date64Type>(array),
        (Int64, Date32) => cast_with_options(
            &cast_with_options(array, &Int32, cast_options)?,
            &Date32,
            cast_options,
        ),
        // No support for second/milliseconds with i64
        (Int64, Time64(TimeUnit::Microsecond)) => {
            cast_reinterpret_arrays::<Int64Type, Time64MicrosecondType>(array)
        }
        (Int64, Time64(TimeUnit::Nanosecond)) => {
            cast_reinterpret_arrays::<Int64Type, Time64NanosecondType>(array)
        }

        (Date64, Int64) => cast_reinterpret_arrays::<Date64Type, Int64Type>(array),
        (Date64, Int32) => cast_with_options(
            &cast_with_options(array, &Int64, cast_options)?,
            &Int32,
            cast_options,
        ),
        (Time64(TimeUnit::Microsecond), Int64) => {
            cast_reinterpret_arrays::<Time64MicrosecondType, Int64Type>(array)
        }
        (Time64(TimeUnit::Nanosecond), Int64) => {
            cast_reinterpret_arrays::<Time64NanosecondType, Int64Type>(array)
        }
        (Date32, Date64) => Ok(Arc::new(
            array
                .as_primitive::<Date32Type>()
                .unary::<_, Date64Type>(|x| x as i64 * MILLISECONDS_IN_DAY),
        )),
        (Date64, Date32) => Ok(Arc::new(
            array
                .as_primitive::<Date64Type>()
                .unary::<_, Date32Type>(|x| (x / MILLISECONDS_IN_DAY) as i32),
        )),

        (Time32(TimeUnit::Second), Time32(TimeUnit::Millisecond)) => Ok(Arc::new(
            array
                .as_primitive::<Time32SecondType>()
                .unary::<_, Time32MillisecondType>(|x| x * MILLISECONDS as i32),
        )),
        (Time32(TimeUnit::Second), Time64(TimeUnit::Microsecond)) => Ok(Arc::new(
            array
                .as_primitive::<Time32SecondType>()
                .unary::<_, Time64MicrosecondType>(|x| x as i64 * MICROSECONDS),
        )),
        (Time32(TimeUnit::Second), Time64(TimeUnit::Nanosecond)) => Ok(Arc::new(
            array
                .as_primitive::<Time32SecondType>()
                .unary::<_, Time64NanosecondType>(|x| x as i64 * NANOSECONDS),
        )),

        (Time32(TimeUnit::Millisecond), Time32(TimeUnit::Second)) => Ok(Arc::new(
            array
                .as_primitive::<Time32MillisecondType>()
                .unary::<_, Time32SecondType>(|x| x / MILLISECONDS as i32),
        )),
        (Time32(TimeUnit::Millisecond), Time64(TimeUnit::Microsecond)) => Ok(Arc::new(
            array
                .as_primitive::<Time32MillisecondType>()
                .unary::<_, Time64MicrosecondType>(|x| x as i64 * (MICROSECONDS / MILLISECONDS)),
        )),
        (Time32(TimeUnit::Millisecond), Time64(TimeUnit::Nanosecond)) => Ok(Arc::new(
            array
                .as_primitive::<Time32MillisecondType>()
                .unary::<_, Time64NanosecondType>(|x| x as i64 * (MICROSECONDS / NANOSECONDS)),
        )),

        (Time64(TimeUnit::Microsecond), Time32(TimeUnit::Second)) => Ok(Arc::new(
            array
                .as_primitive::<Time64MicrosecondType>()
                .unary::<_, Time32SecondType>(|x| (x / MICROSECONDS) as i32),
        )),
        (Time64(TimeUnit::Microsecond), Time32(TimeUnit::Millisecond)) => Ok(Arc::new(
            array
                .as_primitive::<Time64MicrosecondType>()
                .unary::<_, Time32MillisecondType>(|x| (x / (MICROSECONDS / MILLISECONDS)) as i32),
        )),
        (Time64(TimeUnit::Microsecond), Time64(TimeUnit::Nanosecond)) => Ok(Arc::new(
            array
                .as_primitive::<Time64MicrosecondType>()
                .unary::<_, Time64NanosecondType>(|x| x * (NANOSECONDS / MICROSECONDS)),
        )),

        (Time64(TimeUnit::Nanosecond), Time32(TimeUnit::Second)) => Ok(Arc::new(
            array
                .as_primitive::<Time64NanosecondType>()
                .unary::<_, Time32SecondType>(|x| (x / NANOSECONDS) as i32),
        )),
        (Time64(TimeUnit::Nanosecond), Time32(TimeUnit::Millisecond)) => Ok(Arc::new(
            array
                .as_primitive::<Time64NanosecondType>()
                .unary::<_, Time32MillisecondType>(|x| (x / (NANOSECONDS / MILLISECONDS)) as i32),
        )),
        (Time64(TimeUnit::Nanosecond), Time64(TimeUnit::Microsecond)) => Ok(Arc::new(
            array
                .as_primitive::<Time64NanosecondType>()
                .unary::<_, Time64MicrosecondType>(|x| x / (NANOSECONDS / MICROSECONDS)),
        )),

        // Timestamp to integer/floating/decimals
        (Timestamp(TimeUnit::Second, _), _) if to_type.is_numeric() => {
            let array = cast_reinterpret_arrays::<TimestampSecondType, Int64Type>(array)?;
            cast_with_options(&array, to_type, cast_options)
        }
        (Timestamp(TimeUnit::Millisecond, _), _) if to_type.is_numeric() => {
            let array = cast_reinterpret_arrays::<TimestampMillisecondType, Int64Type>(array)?;
            cast_with_options(&array, to_type, cast_options)
        }
        (Timestamp(TimeUnit::Microsecond, _), _) if to_type.is_numeric() => {
            let array = cast_reinterpret_arrays::<TimestampMicrosecondType, Int64Type>(array)?;
            cast_with_options(&array, to_type, cast_options)
        }
        (Timestamp(TimeUnit::Nanosecond, _), _) if to_type.is_numeric() => {
            let array = cast_reinterpret_arrays::<TimestampNanosecondType, Int64Type>(array)?;
            cast_with_options(&array, to_type, cast_options)
        }

        (_, Timestamp(unit, tz)) if from_type.is_numeric() => {
            let array = cast_with_options(array, &Int64, cast_options)?;
            Ok(make_timestamp_array(
                array.as_primitive(),
                *unit,
                tz.clone(),
            ))
        }

        (Timestamp(from_unit, from_tz), Timestamp(to_unit, to_tz)) => {
            let array = cast_with_options(array, &Int64, cast_options)?;
            let time_array = array.as_primitive::<Int64Type>();
            let from_size = time_unit_multiple(from_unit);
            let to_size = time_unit_multiple(to_unit);
            // we either divide or multiply, depending on size of each unit
            // units are never the same when the types are the same
            let converted = match from_size.cmp(&to_size) {
                Ordering::Greater => {
                    let divisor = from_size / to_size;
                    time_array.unary::<_, Int64Type>(|o| o / divisor)
                }
                Ordering::Equal => time_array.clone(),
                Ordering::Less => {
                    let mul = to_size / from_size;
                    if cast_options.safe {
                        time_array.unary_opt::<_, Int64Type>(|o| o.checked_mul(mul))
                    } else {
                        time_array.try_unary::<_, Int64Type, _>(|o| o.mul_checked(mul))?
                    }
                }
            };
            // Normalize timezone
            let adjusted = match (from_tz, to_tz) {
                // Only this case needs to be adjusted because we're casting from
                // unknown time offset to some time offset, we want the time to be
                // unchanged.
                //
                // i.e. Timestamp('2001-01-01T00:00', None) -> Timestamp('2001-01-01T00:00', '+0700')
                (None, Some(to_tz)) => {
                    let to_tz: Tz = to_tz.parse()?;
                    match to_unit {
                        TimeUnit::Second => adjust_timestamp_to_timezone::<TimestampSecondType>(
                            converted,
                            &to_tz,
                            cast_options,
                        )?,
                        TimeUnit::Millisecond => adjust_timestamp_to_timezone::<
                            TimestampMillisecondType,
                        >(
                            converted, &to_tz, cast_options
                        )?,
                        TimeUnit::Microsecond => adjust_timestamp_to_timezone::<
                            TimestampMicrosecondType,
                        >(
                            converted, &to_tz, cast_options
                        )?,
                        TimeUnit::Nanosecond => adjust_timestamp_to_timezone::<
                            TimestampNanosecondType,
                        >(
                            converted, &to_tz, cast_options
                        )?,
                    }
                }
                _ => converted,
            };
            Ok(make_timestamp_array(&adjusted, *to_unit, to_tz.clone()))
        }
        (Timestamp(TimeUnit::Microsecond, _), Date32) => {
            timestamp_to_date32(array.as_primitive::<TimestampMicrosecondType>())
        }
        (Timestamp(TimeUnit::Millisecond, _), Date32) => {
            timestamp_to_date32(array.as_primitive::<TimestampMillisecondType>())
        }
        (Timestamp(TimeUnit::Second, _), Date32) => {
            timestamp_to_date32(array.as_primitive::<TimestampSecondType>())
        }
        (Timestamp(TimeUnit::Nanosecond, _), Date32) => {
            timestamp_to_date32(array.as_primitive::<TimestampNanosecondType>())
        }
        (Timestamp(TimeUnit::Second, _), Date64) => Ok(Arc::new(match cast_options.safe {
            true => {
                // change error to None
                array
                    .as_primitive::<TimestampSecondType>()
                    .unary_opt::<_, Date64Type>(|x| x.checked_mul(MILLISECONDS))
            }
            false => array
                .as_primitive::<TimestampSecondType>()
                .try_unary::<_, Date64Type, _>(|x| x.mul_checked(MILLISECONDS))?,
        })),
        (Timestamp(TimeUnit::Millisecond, _), Date64) => {
            cast_reinterpret_arrays::<TimestampMillisecondType, Date64Type>(array)
        }
        (Timestamp(TimeUnit::Microsecond, _), Date64) => Ok(Arc::new(
            array
                .as_primitive::<TimestampMicrosecondType>()
                .unary::<_, Date64Type>(|x| x / (MICROSECONDS / MILLISECONDS)),
        )),
        (Timestamp(TimeUnit::Nanosecond, _), Date64) => Ok(Arc::new(
            array
                .as_primitive::<TimestampNanosecondType>()
                .unary::<_, Date64Type>(|x| x / (NANOSECONDS / MILLISECONDS)),
        )),
        (Timestamp(TimeUnit::Second, tz), Time64(TimeUnit::Microsecond)) => {
            let tz = tz.as_ref().map(|tz| tz.parse()).transpose()?;
            Ok(Arc::new(
                array
                    .as_primitive::<TimestampSecondType>()
                    .try_unary::<_, Time64MicrosecondType, ArrowError>(|x| {
                        Ok(time_to_time64us(as_time_res_with_timezone::<
                            TimestampSecondType,
                        >(x, tz)?))
                    })?,
            ))
        }
        (Timestamp(TimeUnit::Second, tz), Time64(TimeUnit::Nanosecond)) => {
            let tz = tz.as_ref().map(|tz| tz.parse()).transpose()?;
            Ok(Arc::new(
                array
                    .as_primitive::<TimestampSecondType>()
                    .try_unary::<_, Time64NanosecondType, ArrowError>(|x| {
                        Ok(time_to_time64ns(as_time_res_with_timezone::<
                            TimestampSecondType,
                        >(x, tz)?))
                    })?,
            ))
        }
        (Timestamp(TimeUnit::Millisecond, tz), Time64(TimeUnit::Microsecond)) => {
            let tz = tz.as_ref().map(|tz| tz.parse()).transpose()?;
            Ok(Arc::new(
                array
                    .as_primitive::<TimestampMillisecondType>()
                    .try_unary::<_, Time64MicrosecondType, ArrowError>(|x| {
                        Ok(time_to_time64us(as_time_res_with_timezone::<
                            TimestampMillisecondType,
                        >(x, tz)?))
                    })?,
            ))
        }
        (Timestamp(TimeUnit::Millisecond, tz), Time64(TimeUnit::Nanosecond)) => {
            let tz = tz.as_ref().map(|tz| tz.parse()).transpose()?;
            Ok(Arc::new(
                array
                    .as_primitive::<TimestampMillisecondType>()
                    .try_unary::<_, Time64NanosecondType, ArrowError>(|x| {
                        Ok(time_to_time64ns(as_time_res_with_timezone::<
                            TimestampMillisecondType,
                        >(x, tz)?))
                    })?,
            ))
        }
        (Timestamp(TimeUnit::Microsecond, tz), Time64(TimeUnit::Microsecond)) => {
            let tz = tz.as_ref().map(|tz| tz.parse()).transpose()?;
            Ok(Arc::new(
                array
                    .as_primitive::<TimestampMicrosecondType>()
                    .try_unary::<_, Time64MicrosecondType, ArrowError>(|x| {
                        Ok(time_to_time64us(as_time_res_with_timezone::<
                            TimestampMicrosecondType,
                        >(x, tz)?))
                    })?,
            ))
        }
        (Timestamp(TimeUnit::Microsecond, tz), Time64(TimeUnit::Nanosecond)) => {
            let tz = tz.as_ref().map(|tz| tz.parse()).transpose()?;
            Ok(Arc::new(
                array
                    .as_primitive::<TimestampMicrosecondType>()
                    .try_unary::<_, Time64NanosecondType, ArrowError>(|x| {
                        Ok(time_to_time64ns(as_time_res_with_timezone::<
                            TimestampMicrosecondType,
                        >(x, tz)?))
                    })?,
            ))
        }
        (Timestamp(TimeUnit::Nanosecond, tz), Time64(TimeUnit::Microsecond)) => {
            let tz = tz.as_ref().map(|tz| tz.parse()).transpose()?;
            Ok(Arc::new(
                array
                    .as_primitive::<TimestampNanosecondType>()
                    .try_unary::<_, Time64MicrosecondType, ArrowError>(|x| {
                        Ok(time_to_time64us(as_time_res_with_timezone::<
                            TimestampNanosecondType,
                        >(x, tz)?))
                    })?,
            ))
        }
        (Timestamp(TimeUnit::Nanosecond, tz), Time64(TimeUnit::Nanosecond)) => {
            let tz = tz.as_ref().map(|tz| tz.parse()).transpose()?;
            Ok(Arc::new(
                array
                    .as_primitive::<TimestampNanosecondType>()
                    .try_unary::<_, Time64NanosecondType, ArrowError>(|x| {
                        Ok(time_to_time64ns(as_time_res_with_timezone::<
                            TimestampNanosecondType,
                        >(x, tz)?))
                    })?,
            ))
        }
        (Timestamp(TimeUnit::Second, tz), Time32(TimeUnit::Second)) => {
            let tz = tz.as_ref().map(|tz| tz.parse()).transpose()?;
            Ok(Arc::new(
                array
                    .as_primitive::<TimestampSecondType>()
                    .try_unary::<_, Time32SecondType, ArrowError>(|x| {
                        Ok(time_to_time32s(as_time_res_with_timezone::<
                            TimestampSecondType,
                        >(x, tz)?))
                    })?,
            ))
        }
        (Timestamp(TimeUnit::Second, tz), Time32(TimeUnit::Millisecond)) => {
            let tz = tz.as_ref().map(|tz| tz.parse()).transpose()?;
            Ok(Arc::new(
                array
                    .as_primitive::<TimestampSecondType>()
                    .try_unary::<_, Time32MillisecondType, ArrowError>(|x| {
                        Ok(time_to_time32ms(as_time_res_with_timezone::<
                            TimestampSecondType,
                        >(x, tz)?))
                    })?,
            ))
        }
        (Timestamp(TimeUnit::Millisecond, tz), Time32(TimeUnit::Second)) => {
            let tz = tz.as_ref().map(|tz| tz.parse()).transpose()?;
            Ok(Arc::new(
                array
                    .as_primitive::<TimestampMillisecondType>()
                    .try_unary::<_, Time32SecondType, ArrowError>(|x| {
                        Ok(time_to_time32s(as_time_res_with_timezone::<
                            TimestampMillisecondType,
                        >(x, tz)?))
                    })?,
            ))
        }
        (Timestamp(TimeUnit::Millisecond, tz), Time32(TimeUnit::Millisecond)) => {
            let tz = tz.as_ref().map(|tz| tz.parse()).transpose()?;
            Ok(Arc::new(
                array
                    .as_primitive::<TimestampMillisecondType>()
                    .try_unary::<_, Time32MillisecondType, ArrowError>(|x| {
                        Ok(time_to_time32ms(as_time_res_with_timezone::<
                            TimestampMillisecondType,
                        >(x, tz)?))
                    })?,
            ))
        }
        (Timestamp(TimeUnit::Microsecond, tz), Time32(TimeUnit::Second)) => {
            let tz = tz.as_ref().map(|tz| tz.parse()).transpose()?;
            Ok(Arc::new(
                array
                    .as_primitive::<TimestampMicrosecondType>()
                    .try_unary::<_, Time32SecondType, ArrowError>(|x| {
                        Ok(time_to_time32s(as_time_res_with_timezone::<
                            TimestampMicrosecondType,
                        >(x, tz)?))
                    })?,
            ))
        }
        (Timestamp(TimeUnit::Microsecond, tz), Time32(TimeUnit::Millisecond)) => {
            let tz = tz.as_ref().map(|tz| tz.parse()).transpose()?;
            Ok(Arc::new(
                array
                    .as_primitive::<TimestampMicrosecondType>()
                    .try_unary::<_, Time32MillisecondType, ArrowError>(|x| {
                        Ok(time_to_time32ms(as_time_res_with_timezone::<
                            TimestampMicrosecondType,
                        >(x, tz)?))
                    })?,
            ))
        }
        (Timestamp(TimeUnit::Nanosecond, tz), Time32(TimeUnit::Second)) => {
            let tz = tz.as_ref().map(|tz| tz.parse()).transpose()?;
            Ok(Arc::new(
                array
                    .as_primitive::<TimestampNanosecondType>()
                    .try_unary::<_, Time32SecondType, ArrowError>(|x| {
                        Ok(time_to_time32s(as_time_res_with_timezone::<
                            TimestampNanosecondType,
                        >(x, tz)?))
                    })?,
            ))
        }
        (Timestamp(TimeUnit::Nanosecond, tz), Time32(TimeUnit::Millisecond)) => {
            let tz = tz.as_ref().map(|tz| tz.parse()).transpose()?;
            Ok(Arc::new(
                array
                    .as_primitive::<TimestampNanosecondType>()
                    .try_unary::<_, Time32MillisecondType, ArrowError>(|x| {
                        Ok(time_to_time32ms(as_time_res_with_timezone::<
                            TimestampNanosecondType,
                        >(x, tz)?))
                    })?,
            ))
        }
        (Date64, Timestamp(TimeUnit::Second, None)) => Ok(Arc::new(
            array
                .as_primitive::<Date64Type>()
                .unary::<_, TimestampSecondType>(|x| x / MILLISECONDS),
        )),
        (Date64, Timestamp(TimeUnit::Millisecond, None)) => {
            cast_reinterpret_arrays::<Date64Type, TimestampMillisecondType>(array)
        }
        (Date64, Timestamp(TimeUnit::Microsecond, None)) => Ok(Arc::new(
            array
                .as_primitive::<Date64Type>()
                .unary::<_, TimestampMicrosecondType>(|x| x * (MICROSECONDS / MILLISECONDS)),
        )),
        (Date64, Timestamp(TimeUnit::Nanosecond, None)) => Ok(Arc::new(
            array
                .as_primitive::<Date64Type>()
                .unary::<_, TimestampNanosecondType>(|x| x * (NANOSECONDS / MILLISECONDS)),
        )),
        (Date32, Timestamp(TimeUnit::Second, None)) => Ok(Arc::new(
            array
                .as_primitive::<Date32Type>()
                .unary::<_, TimestampSecondType>(|x| (x as i64) * SECONDS_IN_DAY),
        )),
        (Date32, Timestamp(TimeUnit::Millisecond, None)) => Ok(Arc::new(
            array
                .as_primitive::<Date32Type>()
                .unary::<_, TimestampMillisecondType>(|x| (x as i64) * MILLISECONDS_IN_DAY),
        )),
        (Date32, Timestamp(TimeUnit::Microsecond, None)) => Ok(Arc::new(
            array
                .as_primitive::<Date32Type>()
                .unary::<_, TimestampMicrosecondType>(|x| (x as i64) * MICROSECONDS_IN_DAY),
        )),
        (Date32, Timestamp(TimeUnit::Nanosecond, None)) => Ok(Arc::new(
            array
                .as_primitive::<Date32Type>()
                .unary::<_, TimestampNanosecondType>(|x| (x as i64) * NANOSECONDS_IN_DAY),
        )),

        (_, Duration(unit)) if from_type.is_numeric() => {
            let array = cast_with_options(array, &Int64, cast_options)?;
            Ok(make_duration_array(array.as_primitive(), *unit))
        }
        (Duration(TimeUnit::Second), _) if to_type.is_numeric() => {
            let array = cast_reinterpret_arrays::<DurationSecondType, Int64Type>(array)?;
            cast_with_options(&array, to_type, cast_options)
        }
        (Duration(TimeUnit::Millisecond), _) if to_type.is_numeric() => {
            let array = cast_reinterpret_arrays::<DurationMillisecondType, Int64Type>(array)?;
            cast_with_options(&array, to_type, cast_options)
        }
        (Duration(TimeUnit::Microsecond), _) if to_type.is_numeric() => {
            let array = cast_reinterpret_arrays::<DurationMicrosecondType, Int64Type>(array)?;
            cast_with_options(&array, to_type, cast_options)
        }
        (Duration(TimeUnit::Nanosecond), _) if to_type.is_numeric() => {
            let array = cast_reinterpret_arrays::<DurationNanosecondType, Int64Type>(array)?;
            cast_with_options(&array, to_type, cast_options)
        }

        (Duration(from_unit), Duration(to_unit)) => {
            let array = cast_with_options(array, &Int64, cast_options)?;
            let time_array = array.as_primitive::<Int64Type>();
            let from_size = time_unit_multiple(from_unit);
            let to_size = time_unit_multiple(to_unit);
            // we either divide or multiply, depending on size of each unit
            // units are never the same when the types are the same
            let converted = match from_size.cmp(&to_size) {
                Ordering::Greater => {
                    let divisor = from_size / to_size;
                    time_array.unary::<_, Int64Type>(|o| o / divisor)
                }
                Ordering::Equal => time_array.clone(),
                Ordering::Less => {
                    let mul = to_size / from_size;
                    if cast_options.safe {
                        time_array.unary_opt::<_, Int64Type>(|o| o.checked_mul(mul))
                    } else {
                        time_array.try_unary::<_, Int64Type, _>(|o| o.mul_checked(mul))?
                    }
                }
            };
            Ok(make_duration_array(&converted, *to_unit))
        }

        (Duration(TimeUnit::Second), Interval(IntervalUnit::MonthDayNano)) => {
            cast_duration_to_interval::<DurationSecondType>(array, cast_options)
        }
        (Duration(TimeUnit::Millisecond), Interval(IntervalUnit::MonthDayNano)) => {
            cast_duration_to_interval::<DurationMillisecondType>(array, cast_options)
        }
        (Duration(TimeUnit::Microsecond), Interval(IntervalUnit::MonthDayNano)) => {
            cast_duration_to_interval::<DurationMicrosecondType>(array, cast_options)
        }
        (Duration(TimeUnit::Nanosecond), Interval(IntervalUnit::MonthDayNano)) => {
            cast_duration_to_interval::<DurationNanosecondType>(array, cast_options)
        }
        (Interval(IntervalUnit::MonthDayNano), Duration(TimeUnit::Second)) => {
            cast_month_day_nano_to_duration::<DurationSecondType>(array, cast_options)
        }
        (Interval(IntervalUnit::MonthDayNano), Duration(TimeUnit::Millisecond)) => {
            cast_month_day_nano_to_duration::<DurationMillisecondType>(array, cast_options)
        }
        (Interval(IntervalUnit::MonthDayNano), Duration(TimeUnit::Microsecond)) => {
            cast_month_day_nano_to_duration::<DurationMicrosecondType>(array, cast_options)
        }
        (Interval(IntervalUnit::MonthDayNano), Duration(TimeUnit::Nanosecond)) => {
            cast_month_day_nano_to_duration::<DurationNanosecondType>(array, cast_options)
        }
        (Interval(IntervalUnit::YearMonth), Interval(IntervalUnit::MonthDayNano)) => {
            cast_interval_year_month_to_interval_month_day_nano(array, cast_options)
        }
        (Interval(IntervalUnit::DayTime), Interval(IntervalUnit::MonthDayNano)) => {
            cast_interval_day_time_to_interval_month_day_nano(array, cast_options)
        }
        (Int32, Interval(IntervalUnit::YearMonth)) => {
            cast_reinterpret_arrays::<Int32Type, IntervalYearMonthType>(array)
        }
        (_, _) => Err(ArrowError::CastError(format!(
            "Casting from {from_type:?} to {to_type:?} not supported",
        ))),
    }
}

fn cast_from_decimal<D, F>(
    array: &dyn Array,
    base: D::Native,
    scale: &i8,
    from_type: &DataType,
    to_type: &DataType,
    as_float: F,
    cast_options: &CastOptions,
) -> Result<ArrayRef, ArrowError>
where
    D: DecimalType + ArrowPrimitiveType,
    <D as ArrowPrimitiveType>::Native: ArrowNativeTypeOp + ToPrimitive,
    F: Fn(D::Native) -> f64,
{
    use DataType::*;
    // cast decimal to other type
    match to_type {
        UInt8 => cast_decimal_to_integer::<D, UInt8Type>(array, base, *scale, cast_options),
        UInt16 => cast_decimal_to_integer::<D, UInt16Type>(array, base, *scale, cast_options),
        UInt32 => cast_decimal_to_integer::<D, UInt32Type>(array, base, *scale, cast_options),
        UInt64 => cast_decimal_to_integer::<D, UInt64Type>(array, base, *scale, cast_options),
        Int8 => cast_decimal_to_integer::<D, Int8Type>(array, base, *scale, cast_options),
        Int16 => cast_decimal_to_integer::<D, Int16Type>(array, base, *scale, cast_options),
        Int32 => cast_decimal_to_integer::<D, Int32Type>(array, base, *scale, cast_options),
        Int64 => cast_decimal_to_integer::<D, Int64Type>(array, base, *scale, cast_options),
        Float32 => cast_decimal_to_float::<D, Float32Type, _>(array, |x| {
            (as_float(x) / 10_f64.powi(*scale as i32)) as f32
        }),
        Float64 => cast_decimal_to_float::<D, Float64Type, _>(array, |x| {
            as_float(x) / 10_f64.powi(*scale as i32)
        }),
        Utf8View => value_to_string_view(array, cast_options),
        Utf8 => value_to_string::<i32>(array, cast_options),
        LargeUtf8 => value_to_string::<i64>(array, cast_options),
        Null => Ok(new_null_array(to_type, array.len())),
        _ => Err(ArrowError::CastError(format!(
            "Casting from {from_type:?} to {to_type:?} not supported"
        ))),
    }
}

fn cast_to_decimal<D, M>(
    array: &dyn Array,
    base: M,
    precision: &u8,
    scale: &i8,
    from_type: &DataType,
    to_type: &DataType,
    cast_options: &CastOptions,
) -> Result<ArrayRef, ArrowError>
where
    D: DecimalType + ArrowPrimitiveType<Native = M>,
    M: ArrowNativeTypeOp + DecimalCast,
    u8: num::traits::AsPrimitive<M>,
    u16: num::traits::AsPrimitive<M>,
    u32: num::traits::AsPrimitive<M>,
    u64: num::traits::AsPrimitive<M>,
    i8: num::traits::AsPrimitive<M>,
    i16: num::traits::AsPrimitive<M>,
    i32: num::traits::AsPrimitive<M>,
    i64: num::traits::AsPrimitive<M>,
{
    use DataType::*;
    // cast data to decimal
    match from_type {
        UInt8 => cast_integer_to_decimal::<_, D, M>(
            array.as_primitive::<UInt8Type>(),
            *precision,
            *scale,
            base,
            cast_options,
        ),
        UInt16 => cast_integer_to_decimal::<_, D, _>(
            array.as_primitive::<UInt16Type>(),
            *precision,
            *scale,
            base,
            cast_options,
        ),
        UInt32 => cast_integer_to_decimal::<_, D, _>(
            array.as_primitive::<UInt32Type>(),
            *precision,
            *scale,
            base,
            cast_options,
        ),
        UInt64 => cast_integer_to_decimal::<_, D, _>(
            array.as_primitive::<UInt64Type>(),
            *precision,
            *scale,
            base,
            cast_options,
        ),
        Int8 => cast_integer_to_decimal::<_, D, _>(
            array.as_primitive::<Int8Type>(),
            *precision,
            *scale,
            base,
            cast_options,
        ),
        Int16 => cast_integer_to_decimal::<_, D, _>(
            array.as_primitive::<Int16Type>(),
            *precision,
            *scale,
            base,
            cast_options,
        ),
        Int32 => cast_integer_to_decimal::<_, D, _>(
            array.as_primitive::<Int32Type>(),
            *precision,
            *scale,
            base,
            cast_options,
        ),
        Int64 => cast_integer_to_decimal::<_, D, _>(
            array.as_primitive::<Int64Type>(),
            *precision,
            *scale,
            base,
            cast_options,
        ),
        Float32 => cast_floating_point_to_decimal::<_, D>(
            array.as_primitive::<Float32Type>(),
            *precision,
            *scale,
            cast_options,
        ),
        Float64 => cast_floating_point_to_decimal::<_, D>(
            array.as_primitive::<Float64Type>(),
            *precision,
            *scale,
            cast_options,
        ),
        Utf8View | Utf8 => {
            cast_string_to_decimal::<D, i32>(array, *precision, *scale, cast_options)
        }
        LargeUtf8 => cast_string_to_decimal::<D, i64>(array, *precision, *scale, cast_options),
        Null => Ok(new_null_array(to_type, array.len())),
        _ => Err(ArrowError::CastError(format!(
            "Casting from {from_type:?} to {to_type:?} not supported"
        ))),
    }
}

/// Get the time unit as a multiple of a second
const fn time_unit_multiple(unit: &TimeUnit) -> i64 {
    match unit {
        TimeUnit::Second => 1,
        TimeUnit::Millisecond => MILLISECONDS,
        TimeUnit::Microsecond => MICROSECONDS,
        TimeUnit::Nanosecond => NANOSECONDS,
    }
}

/// Convert Array into a PrimitiveArray of type, and apply numeric cast
fn cast_numeric_arrays<FROM, TO>(
    from: &dyn Array,
    cast_options: &CastOptions,
) -> Result<ArrayRef, ArrowError>
where
    FROM: ArrowPrimitiveType,
    TO: ArrowPrimitiveType,
    FROM::Native: NumCast,
    TO::Native: NumCast,
{
    if cast_options.safe {
        // If the value can't be casted to the `TO::Native`, return null
        Ok(Arc::new(numeric_cast::<FROM, TO>(
            from.as_primitive::<FROM>(),
        )))
    } else {
        // If the value can't be casted to the `TO::Native`, return error
        Ok(Arc::new(try_numeric_cast::<FROM, TO>(
            from.as_primitive::<FROM>(),
        )?))
    }
}

// Natural cast between numeric types
// If the value of T can't be casted to R, will throw error
fn try_numeric_cast<T, R>(from: &PrimitiveArray<T>) -> Result<PrimitiveArray<R>, ArrowError>
where
    T: ArrowPrimitiveType,
    R: ArrowPrimitiveType,
    T::Native: NumCast,
    R::Native: NumCast,
{
    from.try_unary(|value| {
        num::cast::cast::<T::Native, R::Native>(value).ok_or_else(|| {
            ArrowError::CastError(format!(
                "Can't cast value {:?} to type {}",
                value,
                R::DATA_TYPE
            ))
        })
    })
}

// Natural cast between numeric types
// If the value of T can't be casted to R, it will be converted to null
fn numeric_cast<T, R>(from: &PrimitiveArray<T>) -> PrimitiveArray<R>
where
    T: ArrowPrimitiveType,
    R: ArrowPrimitiveType,
    T::Native: NumCast,
    R::Native: NumCast,
{
    from.unary_opt::<_, R>(num::cast::cast::<T::Native, R::Native>)
}

fn cast_numeric_to_binary<FROM: ArrowPrimitiveType, O: OffsetSizeTrait>(
    array: &dyn Array,
) -> Result<ArrayRef, ArrowError> {
    let array = array.as_primitive::<FROM>();
    let size = std::mem::size_of::<FROM::Native>();
    let offsets = OffsetBuffer::from_lengths(std::iter::repeat(size).take(array.len()));
    Ok(Arc::new(GenericBinaryArray::<O>::new(
        offsets,
        array.values().inner().clone(),
        array.nulls().cloned(),
    )))
}

fn adjust_timestamp_to_timezone<T: ArrowTimestampType>(
    array: PrimitiveArray<Int64Type>,
    to_tz: &Tz,
    cast_options: &CastOptions,
) -> Result<PrimitiveArray<Int64Type>, ArrowError> {
    let adjust = |o| {
        let local = as_datetime::<T>(o)?;
        let offset = to_tz.offset_from_local_datetime(&local).single()?;
        T::make_value(local - offset.fix())
    };
    let adjusted = if cast_options.safe {
        array.unary_opt::<_, Int64Type>(adjust)
    } else {
        array.try_unary::<_, Int64Type, _>(|o| {
            adjust(o).ok_or_else(|| {
                ArrowError::CastError("Cannot cast timezone to different timezone".to_string())
            })
        })?
    };
    Ok(adjusted)
}

/// Cast numeric types to Boolean
///
/// Any zero value returns `false` while non-zero returns `true`
fn cast_numeric_to_bool<FROM>(from: &dyn Array) -> Result<ArrayRef, ArrowError>
where
    FROM: ArrowPrimitiveType,
{
    numeric_to_bool_cast::<FROM>(from.as_primitive::<FROM>()).map(|to| Arc::new(to) as ArrayRef)
}

fn numeric_to_bool_cast<T>(from: &PrimitiveArray<T>) -> Result<BooleanArray, ArrowError>
where
    T: ArrowPrimitiveType + ArrowPrimitiveType,
{
    let mut b = BooleanBuilder::with_capacity(from.len());

    for i in 0..from.len() {
        if from.is_null(i) {
            b.append_null();
        } else if from.value(i) != T::default_value() {
            b.append_value(true);
        } else {
            b.append_value(false);
        }
    }

    Ok(b.finish())
}

/// Cast Boolean types to numeric
///
/// `false` returns 0 while `true` returns 1
fn cast_bool_to_numeric<TO>(
    from: &dyn Array,
    cast_options: &CastOptions,
) -> Result<ArrayRef, ArrowError>
where
    TO: ArrowPrimitiveType,
    TO::Native: num::cast::NumCast,
{
    Ok(Arc::new(bool_to_numeric_cast::<TO>(
        from.as_any().downcast_ref::<BooleanArray>().unwrap(),
        cast_options,
    )))
}

fn bool_to_numeric_cast<T>(from: &BooleanArray, _cast_options: &CastOptions) -> PrimitiveArray<T>
where
    T: ArrowPrimitiveType,
    T::Native: num::NumCast,
{
    let iter = (0..from.len()).map(|i| {
        if from.is_null(i) {
            None
        } else if from.value(i) {
            // a workaround to cast a primitive to T::Native, infallible
            num::cast::cast(1)
        } else {
            Some(T::default_value())
        }
    });
    // Benefit:
    //     20% performance improvement
    // Soundness:
    //     The iterator is trustedLen because it comes from a Range
    unsafe { PrimitiveArray::<T>::from_trusted_len_iter(iter) }
}

/// Helper function to cast from one `BinaryArray` or 'LargeBinaryArray' to 'FixedSizeBinaryArray'.
fn cast_binary_to_fixed_size_binary<O: OffsetSizeTrait>(
    array: &dyn Array,
    byte_width: i32,
    cast_options: &CastOptions,
) -> Result<ArrayRef, ArrowError> {
    let array = array.as_binary::<O>();
    let mut builder = FixedSizeBinaryBuilder::with_capacity(array.len(), byte_width);

    for i in 0..array.len() {
        if array.is_null(i) {
            builder.append_null();
        } else {
            match builder.append_value(array.value(i)) {
                Ok(_) => {}
                Err(e) => match cast_options.safe {
                    true => builder.append_null(),
                    false => return Err(e),
                },
            }
        }
    }

    Ok(Arc::new(builder.finish()))
}

/// Helper function to cast from 'FixedSizeBinaryArray' to one `BinaryArray` or 'LargeBinaryArray'.
/// If the target one is too large for the source array it will return an Error.
fn cast_fixed_size_binary_to_binary<O: OffsetSizeTrait>(
    array: &dyn Array,
    byte_width: i32,
) -> Result<ArrayRef, ArrowError> {
    let array = array
        .as_any()
        .downcast_ref::<FixedSizeBinaryArray>()
        .unwrap();

    let offsets: i128 = byte_width as i128 * array.len() as i128;

    let is_binary = matches!(GenericBinaryType::<O>::DATA_TYPE, DataType::Binary);
    if is_binary && offsets > i32::MAX as i128 {
        return Err(ArrowError::ComputeError(
            "FixedSizeBinary array too large to cast to Binary array".to_string(),
        ));
    } else if !is_binary && offsets > i64::MAX as i128 {
        return Err(ArrowError::ComputeError(
            "FixedSizeBinary array too large to cast to LargeBinary array".to_string(),
        ));
    }

    let mut builder = GenericBinaryBuilder::<O>::with_capacity(array.len(), array.len());

    for i in 0..array.len() {
        if array.is_null(i) {
            builder.append_null();
        } else {
            builder.append_value(array.value(i));
        }
    }

    Ok(Arc::new(builder.finish()))
}

/// Helper function to cast from one `ByteArrayType` to another and vice versa.
/// If the target one (e.g., `LargeUtf8`) is too large for the source array it will return an Error.
fn cast_byte_container<FROM, TO>(array: &dyn Array) -> Result<ArrayRef, ArrowError>
where
    FROM: ByteArrayType,
    TO: ByteArrayType<Native = FROM::Native>,
    FROM::Offset: OffsetSizeTrait + ToPrimitive,
    TO::Offset: OffsetSizeTrait + NumCast,
{
    let data = array.to_data();
    assert_eq!(data.data_type(), &FROM::DATA_TYPE);
    let str_values_buf = data.buffers()[1].clone();
    let offsets = data.buffers()[0].typed_data::<FROM::Offset>();

    let mut offset_builder = BufferBuilder::<TO::Offset>::new(offsets.len());
    offsets
        .iter()
        .try_for_each::<_, Result<_, ArrowError>>(|offset| {
            let offset =
                <<TO as ByteArrayType>::Offset as NumCast>::from(*offset).ok_or_else(|| {
                    ArrowError::ComputeError(format!(
                        "{}{} array too large to cast to {}{} array",
                        FROM::Offset::PREFIX,
                        FROM::PREFIX,
                        TO::Offset::PREFIX,
                        TO::PREFIX
                    ))
                })?;
            offset_builder.append(offset);
            Ok(())
        })?;

    let offset_buffer = offset_builder.finish();

    let dtype = TO::DATA_TYPE;

    let builder = ArrayData::builder(dtype)
        .offset(array.offset())
        .len(array.len())
        .add_buffer(offset_buffer)
        .add_buffer(str_values_buf)
        .nulls(data.nulls().cloned());

    let array_data = unsafe { builder.build_unchecked() };

    Ok(Arc::new(GenericByteArray::<TO>::from(array_data)))
}

/// Helper function to cast from one `ByteViewType` array to `ByteArrayType` array.
fn cast_view_to_byte<FROM, TO>(array: &dyn Array) -> Result<ArrayRef, ArrowError>
where
    FROM: ByteViewType,
    TO: ByteArrayType,
    FROM::Native: AsRef<TO::Native>,
{
    let data = array.to_data();
    let view_array = GenericByteViewArray::<FROM>::from(data);

    let len = view_array.len();
    let bytes = view_array
        .views()
        .iter()
        .map(|v| ByteView::from(*v).length as usize)
        .sum::<usize>();

    let mut byte_array_builder = GenericByteBuilder::<TO>::with_capacity(len, bytes);

    for val in view_array.iter() {
        byte_array_builder.append_option(val);
    }

    Ok(Arc::new(byte_array_builder.finish()))
}

#[cfg(test)]
mod tests {
    use super::*;
    use arrow_buffer::{Buffer, IntervalDayTime, NullBuffer};
    use arrow_data::decimal::{is_validate_decimal256_precision, is_validate_decimal_precision};
    use chrono::NaiveDate;
    use half::f16;

    struct DecimalCastTestConfig<T: DecimalCast> {
        input_scale: i8,
        input_prec: u8,
        input_repr: T,
        output_scale: i8,
        output_prec: u8,
        expected_output_repr: Result<T, String>,
    }

    macro_rules! generate_cast_test_case {
        ($INPUT_ARRAY: expr, $OUTPUT_TYPE_ARRAY: ident, $OUTPUT_TYPE: expr, $OUTPUT_VALUES: expr) => {
            let output =
                $OUTPUT_TYPE_ARRAY::from($OUTPUT_VALUES).with_data_type($OUTPUT_TYPE.clone());

            // assert cast type
            let input_array_type = $INPUT_ARRAY.data_type();
            assert!(can_cast_types(input_array_type, $OUTPUT_TYPE));
            let result = cast($INPUT_ARRAY, $OUTPUT_TYPE).unwrap();
            assert_eq!($OUTPUT_TYPE, result.data_type());
            assert_eq!(result.as_ref(), &output);

            let cast_option = CastOptions {
                safe: false,
                format_options: FormatOptions::default(),
            };
            let result = cast_with_options($INPUT_ARRAY, $OUTPUT_TYPE, &cast_option).unwrap();
            assert_eq!($OUTPUT_TYPE, result.data_type());
            assert_eq!(result.as_ref(), &output);
        };
    }

<<<<<<< HEAD
    macro_rules! generate_decimal_cast_test_case {
        ($DATA_TYPE: ident, $ARRAY_TYPE: ident, $VALIDATION_FUNCTION:expr, $TEST_CONFIG: expr) => {
            let array = vec![Some($TEST_CONFIG.input_repr)];
            let array = array
                .into_iter()
                .collect::<$ARRAY_TYPE>()
                .with_precision_and_scale($TEST_CONFIG.input_prec, $TEST_CONFIG.input_scale)
                .unwrap();
            let input_type =
                DataType::$DATA_TYPE($TEST_CONFIG.input_prec, $TEST_CONFIG.input_scale);
            let output_type =
                DataType::$DATA_TYPE($TEST_CONFIG.output_prec, $TEST_CONFIG.output_scale);
            assert!(can_cast_types(&input_type, &output_type));

            let options = CastOptions {
                safe: false,
                ..Default::default()
            };
            let result = cast_with_options(&array, &output_type, &options);

            match $TEST_CONFIG.expected_output_repr {
                Ok(v) => {
                    // make sure that the configuration is set up correctly
                    let expected_array = vec![Some(v)];
                    let expected_array = expected_array
                        .into_iter()
                        .collect::<$ARRAY_TYPE>()
                        .with_precision_and_scale(
                            $TEST_CONFIG.output_prec,
                            $TEST_CONFIG.output_scale,
                        )
                        .unwrap();
                    assert!($VALIDATION_FUNCTION(v, $TEST_CONFIG.output_prec));
                    assert_eq!(*result.unwrap(), expected_array,);
                }
                Err(expected_error_message) => {
                    assert!(result.is_err());
                    assert_eq!(result.unwrap_err().to_string(), expected_error_message);
                }
            }
        };
    }

    fn create_decimal_array(
=======
    fn create_decimal128_array(
>>>>>>> c245a45e
        array: Vec<Option<i128>>,
        precision: u8,
        scale: i8,
    ) -> Result<Decimal128Array, ArrowError> {
        array
            .into_iter()
            .collect::<Decimal128Array>()
            .with_precision_and_scale(precision, scale)
    }

    fn create_decimal256_array(
        array: Vec<Option<i256>>,
        precision: u8,
        scale: i8,
    ) -> Result<Decimal256Array, ArrowError> {
        array
            .into_iter()
            .collect::<Decimal256Array>()
            .with_precision_and_scale(precision, scale)
    }

    #[test]
    #[cfg(not(feature = "force_validate"))]
    #[should_panic(
        expected = "Cannot cast to Decimal128(20, 3). Overflowing on 57896044618658097711785492504343953926634992332820282019728792003956564819967"
    )]
    fn test_cast_decimal_to_decimal_round_with_error() {
        // decimal256 to decimal128 overflow
        let array = vec![
            Some(i256::from_i128(1123454)),
            Some(i256::from_i128(2123456)),
            Some(i256::from_i128(-3123453)),
            Some(i256::from_i128(-3123456)),
            None,
            Some(i256::MAX),
            Some(i256::MIN),
        ];
        let input_decimal_array = create_decimal256_array(array, 76, 4).unwrap();
        let array = Arc::new(input_decimal_array) as ArrayRef;
        let input_type = DataType::Decimal256(76, 4);
        let output_type = DataType::Decimal128(20, 3);
        assert!(can_cast_types(&input_type, &output_type));
        generate_cast_test_case!(
            &array,
            Decimal128Array,
            &output_type,
            vec![
                Some(112345_i128),
                Some(212346_i128),
                Some(-312345_i128),
                Some(-312346_i128),
                None,
                None,
                None,
            ]
        );
    }

    #[test]
    #[cfg(not(feature = "force_validate"))]
    fn test_cast_decimal_to_decimal_round() {
        let array = vec![
            Some(1123454),
            Some(2123456),
            Some(-3123453),
            Some(-3123456),
            None,
        ];
        let array = create_decimal128_array(array, 20, 4).unwrap();
        // decimal128 to decimal128
        let input_type = DataType::Decimal128(20, 4);
        let output_type = DataType::Decimal128(20, 3);
        assert!(can_cast_types(&input_type, &output_type));
        generate_cast_test_case!(
            &array,
            Decimal128Array,
            &output_type,
            vec![
                Some(112345_i128),
                Some(212346_i128),
                Some(-312345_i128),
                Some(-312346_i128),
                None
            ]
        );

        // decimal128 to decimal256
        let input_type = DataType::Decimal128(20, 4);
        let output_type = DataType::Decimal256(20, 3);
        assert!(can_cast_types(&input_type, &output_type));
        generate_cast_test_case!(
            &array,
            Decimal256Array,
            &output_type,
            vec![
                Some(i256::from_i128(112345_i128)),
                Some(i256::from_i128(212346_i128)),
                Some(i256::from_i128(-312345_i128)),
                Some(i256::from_i128(-312346_i128)),
                None
            ]
        );

        // decimal256
        let array = vec![
            Some(i256::from_i128(1123454)),
            Some(i256::from_i128(2123456)),
            Some(i256::from_i128(-3123453)),
            Some(i256::from_i128(-3123456)),
            None,
        ];
        let array = create_decimal256_array(array, 20, 4).unwrap();

        // decimal256 to decimal256
        let input_type = DataType::Decimal256(20, 4);
        let output_type = DataType::Decimal256(20, 3);
        assert!(can_cast_types(&input_type, &output_type));
        generate_cast_test_case!(
            &array,
            Decimal256Array,
            &output_type,
            vec![
                Some(i256::from_i128(112345_i128)),
                Some(i256::from_i128(212346_i128)),
                Some(i256::from_i128(-312345_i128)),
                Some(i256::from_i128(-312346_i128)),
                None
            ]
        );
        // decimal256 to decimal128
        let input_type = DataType::Decimal256(20, 4);
        let output_type = DataType::Decimal128(20, 3);
        assert!(can_cast_types(&input_type, &output_type));
        generate_cast_test_case!(
            &array,
            Decimal128Array,
            &output_type,
            vec![
                Some(112345_i128),
                Some(212346_i128),
                Some(-312345_i128),
                Some(-312346_i128),
                None
            ]
        );
    }

    #[test]
    fn test_cast_decimal128_to_decimal128() {
        let input_type = DataType::Decimal128(20, 3);
        let output_type = DataType::Decimal128(20, 4);
        assert!(can_cast_types(&input_type, &output_type));
        let array = vec![Some(1123456), Some(2123456), Some(3123456), None];
        let array = create_decimal128_array(array, 20, 3).unwrap();
        generate_cast_test_case!(
            &array,
            Decimal128Array,
            &output_type,
            vec![
                Some(11234560_i128),
                Some(21234560_i128),
                Some(31234560_i128),
                None
            ]
        );
        // negative test
        let array = vec![Some(123456), None];
        let array = create_decimal128_array(array, 10, 0).unwrap();
        let result_safe = cast(&array, &DataType::Decimal128(2, 2));
        assert!(result_safe.is_ok());
        let options = CastOptions {
            safe: false,
            ..Default::default()
        };

        let result_unsafe = cast_with_options(&array, &DataType::Decimal128(2, 2), &options);
        assert_eq!("Invalid argument error: 12345600 is too large to store in a Decimal128 of precision 2. Max is 99",
                   result_unsafe.unwrap_err().to_string());
    }

    #[test]
    fn test_cast_decimal128_to_decimal128_dict() {
        let p = 20;
        let s = 3;
        let input_type = DataType::Decimal128(p, s);
        let output_type = DataType::Dictionary(
            Box::new(DataType::Int32),
            Box::new(DataType::Decimal128(p, s)),
        );
        assert!(can_cast_types(&input_type, &output_type));
        let array = vec![Some(1123456), Some(2123456), Some(3123456), None];
        let array = create_decimal128_array(array, p, s).unwrap();
        let cast_array = cast_with_options(&array, &output_type, &CastOptions::default()).unwrap();
        assert_eq!(cast_array.data_type(), &output_type);
    }

    #[test]
    fn test_cast_decimal256_to_decimal256_dict() {
        let p = 20;
        let s = 3;
        let input_type = DataType::Decimal256(p, s);
        let output_type = DataType::Dictionary(
            Box::new(DataType::Int32),
            Box::new(DataType::Decimal256(p, s)),
        );
        assert!(can_cast_types(&input_type, &output_type));
        let array = vec![Some(1123456), Some(2123456), Some(3123456), None];
        let array = create_decimal128_array(array, p, s).unwrap();
        let cast_array = cast_with_options(&array, &output_type, &CastOptions::default()).unwrap();
        assert_eq!(cast_array.data_type(), &output_type);
    }

    #[test]
    fn test_cast_decimal128_to_decimal128_overflow() {
        let input_type = DataType::Decimal128(38, 3);
        let output_type = DataType::Decimal128(38, 38);
        assert!(can_cast_types(&input_type, &output_type));

        let array = vec![Some(i128::MAX)];
        let array = create_decimal128_array(array, 38, 3).unwrap();
        let result = cast_with_options(
            &array,
            &output_type,
            &CastOptions {
                safe: false,
                format_options: FormatOptions::default(),
            },
        );
        assert_eq!("Cast error: Cannot cast to Decimal128(38, 38). Overflowing on 170141183460469231731687303715884105727",
                   result.unwrap_err().to_string());
    }

    #[test]
    fn test_cast_decimal128_to_decimal256_overflow() {
        let input_type = DataType::Decimal128(38, 3);
        let output_type = DataType::Decimal256(76, 76);
        assert!(can_cast_types(&input_type, &output_type));

        let array = vec![Some(i128::MAX)];
        let array = create_decimal128_array(array, 38, 3).unwrap();
        let result = cast_with_options(
            &array,
            &output_type,
            &CastOptions {
                safe: false,
                format_options: FormatOptions::default(),
            },
        );
        assert_eq!("Cast error: Cannot cast to Decimal256(76, 76). Overflowing on 170141183460469231731687303715884105727",
                   result.unwrap_err().to_string());
    }

    #[test]
    fn test_cast_decimal128_to_decimal256() {
        let input_type = DataType::Decimal128(20, 3);
        let output_type = DataType::Decimal256(20, 4);
        assert!(can_cast_types(&input_type, &output_type));
        let array = vec![Some(1123456), Some(2123456), Some(3123456), None];
        let array = create_decimal128_array(array, 20, 3).unwrap();
        generate_cast_test_case!(
            &array,
            Decimal256Array,
            &output_type,
            vec![
                Some(i256::from_i128(11234560_i128)),
                Some(i256::from_i128(21234560_i128)),
                Some(i256::from_i128(31234560_i128)),
                None
            ]
        );
    }

    #[test]
    fn test_cast_decimal256_to_decimal128_overflow() {
        let input_type = DataType::Decimal256(76, 5);
        let output_type = DataType::Decimal128(38, 7);
        assert!(can_cast_types(&input_type, &output_type));
        let array = vec![Some(i256::from_i128(i128::MAX))];
        let array = create_decimal256_array(array, 76, 5).unwrap();
        let result = cast_with_options(
            &array,
            &output_type,
            &CastOptions {
                safe: false,
                format_options: FormatOptions::default(),
            },
        );
        assert_eq!("Cast error: Cannot cast to Decimal128(38, 7). Overflowing on 170141183460469231731687303715884105727",
                   result.unwrap_err().to_string());
    }

    #[test]
    fn test_cast_decimal256_to_decimal256_overflow() {
        let input_type = DataType::Decimal256(76, 5);
        let output_type = DataType::Decimal256(76, 55);
        assert!(can_cast_types(&input_type, &output_type));
        let array = vec![Some(i256::from_i128(i128::MAX))];
        let array = create_decimal256_array(array, 76, 5).unwrap();
        let result = cast_with_options(
            &array,
            &output_type,
            &CastOptions {
                safe: false,
                format_options: FormatOptions::default(),
            },
        );
        assert_eq!("Cast error: Cannot cast to Decimal256(76, 55). Overflowing on 170141183460469231731687303715884105727",
                   result.unwrap_err().to_string());
    }

    #[test]
    fn test_cast_decimal256_to_decimal128() {
        let input_type = DataType::Decimal256(20, 3);
        let output_type = DataType::Decimal128(20, 4);
        assert!(can_cast_types(&input_type, &output_type));
        let array = vec![
            Some(i256::from_i128(1123456)),
            Some(i256::from_i128(2123456)),
            Some(i256::from_i128(3123456)),
            None,
        ];
        let array = create_decimal256_array(array, 20, 3).unwrap();
        generate_cast_test_case!(
            &array,
            Decimal128Array,
            &output_type,
            vec![
                Some(11234560_i128),
                Some(21234560_i128),
                Some(31234560_i128),
                None
            ]
        );
    }

    #[test]
    fn test_cast_decimal256_to_decimal256() {
        let input_type = DataType::Decimal256(20, 3);
        let output_type = DataType::Decimal256(20, 4);
        assert!(can_cast_types(&input_type, &output_type));
        let array = vec![
            Some(i256::from_i128(1123456)),
            Some(i256::from_i128(2123456)),
            Some(i256::from_i128(3123456)),
            None,
        ];
        let array = create_decimal256_array(array, 20, 3).unwrap();
        generate_cast_test_case!(
            &array,
            Decimal256Array,
            &output_type,
            vec![
                Some(i256::from_i128(11234560_i128)),
                Some(i256::from_i128(21234560_i128)),
                Some(i256::from_i128(31234560_i128)),
                None
            ]
        );
    }

    fn generate_decimal_to_numeric_cast_test_case<T>(array: &PrimitiveArray<T>)
    where
        T: ArrowPrimitiveType + DecimalType,
    {
        // u8
        generate_cast_test_case!(
            array,
            UInt8Array,
            &DataType::UInt8,
            vec![Some(1_u8), Some(2_u8), Some(3_u8), None, Some(5_u8)]
        );
        // u16
        generate_cast_test_case!(
            array,
            UInt16Array,
            &DataType::UInt16,
            vec![Some(1_u16), Some(2_u16), Some(3_u16), None, Some(5_u16)]
        );
        // u32
        generate_cast_test_case!(
            array,
            UInt32Array,
            &DataType::UInt32,
            vec![Some(1_u32), Some(2_u32), Some(3_u32), None, Some(5_u32)]
        );
        // u64
        generate_cast_test_case!(
            array,
            UInt64Array,
            &DataType::UInt64,
            vec![Some(1_u64), Some(2_u64), Some(3_u64), None, Some(5_u64)]
        );
        // i8
        generate_cast_test_case!(
            array,
            Int8Array,
            &DataType::Int8,
            vec![Some(1_i8), Some(2_i8), Some(3_i8), None, Some(5_i8)]
        );
        // i16
        generate_cast_test_case!(
            array,
            Int16Array,
            &DataType::Int16,
            vec![Some(1_i16), Some(2_i16), Some(3_i16), None, Some(5_i16)]
        );
        // i32
        generate_cast_test_case!(
            array,
            Int32Array,
            &DataType::Int32,
            vec![Some(1_i32), Some(2_i32), Some(3_i32), None, Some(5_i32)]
        );
        // i64
        generate_cast_test_case!(
            array,
            Int64Array,
            &DataType::Int64,
            vec![Some(1_i64), Some(2_i64), Some(3_i64), None, Some(5_i64)]
        );
        // f32
        generate_cast_test_case!(
            array,
            Float32Array,
            &DataType::Float32,
            vec![
                Some(1.25_f32),
                Some(2.25_f32),
                Some(3.25_f32),
                None,
                Some(5.25_f32)
            ]
        );
        // f64
        generate_cast_test_case!(
            array,
            Float64Array,
            &DataType::Float64,
            vec![
                Some(1.25_f64),
                Some(2.25_f64),
                Some(3.25_f64),
                None,
                Some(5.25_f64)
            ]
        );
    }

    #[test]
    fn test_cast_decimal128_to_numeric() {
        let value_array: Vec<Option<i128>> = vec![Some(125), Some(225), Some(325), None, Some(525)];
        let array = create_decimal128_array(value_array, 38, 2).unwrap();

        generate_decimal_to_numeric_cast_test_case(&array);

        // overflow test: out of range of max u8
        let value_array: Vec<Option<i128>> = vec![Some(51300)];
        let array = create_decimal128_array(value_array, 38, 2).unwrap();
        let casted_array = cast_with_options(
            &array,
            &DataType::UInt8,
            &CastOptions {
                safe: false,
                format_options: FormatOptions::default(),
            },
        );
        assert_eq!(
            "Cast error: value of 513 is out of range UInt8".to_string(),
            casted_array.unwrap_err().to_string()
        );

        let casted_array = cast_with_options(
            &array,
            &DataType::UInt8,
            &CastOptions {
                safe: true,
                format_options: FormatOptions::default(),
            },
        );
        assert!(casted_array.is_ok());
        assert!(casted_array.unwrap().is_null(0));

        // overflow test: out of range of max i8
        let value_array: Vec<Option<i128>> = vec![Some(24400)];
        let array = create_decimal128_array(value_array, 38, 2).unwrap();
        let casted_array = cast_with_options(
            &array,
            &DataType::Int8,
            &CastOptions {
                safe: false,
                format_options: FormatOptions::default(),
            },
        );
        assert_eq!(
            "Cast error: value of 244 is out of range Int8".to_string(),
            casted_array.unwrap_err().to_string()
        );

        let casted_array = cast_with_options(
            &array,
            &DataType::Int8,
            &CastOptions {
                safe: true,
                format_options: FormatOptions::default(),
            },
        );
        assert!(casted_array.is_ok());
        assert!(casted_array.unwrap().is_null(0));

        // loss the precision: convert decimal to f32、f64
        // f32
        // 112345678_f32 and 112345679_f32 are same, so the 112345679_f32 will lose precision.
        let value_array: Vec<Option<i128>> = vec![
            Some(125),
            Some(225),
            Some(325),
            None,
            Some(525),
            Some(112345678),
            Some(112345679),
        ];
        let array = create_decimal128_array(value_array, 38, 2).unwrap();
        generate_cast_test_case!(
            &array,
            Float32Array,
            &DataType::Float32,
            vec![
                Some(1.25_f32),
                Some(2.25_f32),
                Some(3.25_f32),
                None,
                Some(5.25_f32),
                Some(1_123_456.7_f32),
                Some(1_123_456.7_f32)
            ]
        );

        // f64
        // 112345678901234568_f64 and 112345678901234560_f64 are same, so the 112345678901234568_f64 will lose precision.
        let value_array: Vec<Option<i128>> = vec![
            Some(125),
            Some(225),
            Some(325),
            None,
            Some(525),
            Some(112345678901234568),
            Some(112345678901234560),
        ];
        let array = create_decimal128_array(value_array, 38, 2).unwrap();
        generate_cast_test_case!(
            &array,
            Float64Array,
            &DataType::Float64,
            vec![
                Some(1.25_f64),
                Some(2.25_f64),
                Some(3.25_f64),
                None,
                Some(5.25_f64),
                Some(1_123_456_789_012_345.6_f64),
                Some(1_123_456_789_012_345.6_f64),
            ]
        );
    }

    #[test]
    fn test_cast_decimal256_to_numeric() {
        let value_array: Vec<Option<i256>> = vec![
            Some(i256::from_i128(125)),
            Some(i256::from_i128(225)),
            Some(i256::from_i128(325)),
            None,
            Some(i256::from_i128(525)),
        ];
        let array = create_decimal256_array(value_array, 38, 2).unwrap();
        // u8
        generate_cast_test_case!(
            &array,
            UInt8Array,
            &DataType::UInt8,
            vec![Some(1_u8), Some(2_u8), Some(3_u8), None, Some(5_u8)]
        );
        // u16
        generate_cast_test_case!(
            &array,
            UInt16Array,
            &DataType::UInt16,
            vec![Some(1_u16), Some(2_u16), Some(3_u16), None, Some(5_u16)]
        );
        // u32
        generate_cast_test_case!(
            &array,
            UInt32Array,
            &DataType::UInt32,
            vec![Some(1_u32), Some(2_u32), Some(3_u32), None, Some(5_u32)]
        );
        // u64
        generate_cast_test_case!(
            &array,
            UInt64Array,
            &DataType::UInt64,
            vec![Some(1_u64), Some(2_u64), Some(3_u64), None, Some(5_u64)]
        );
        // i8
        generate_cast_test_case!(
            &array,
            Int8Array,
            &DataType::Int8,
            vec![Some(1_i8), Some(2_i8), Some(3_i8), None, Some(5_i8)]
        );
        // i16
        generate_cast_test_case!(
            &array,
            Int16Array,
            &DataType::Int16,
            vec![Some(1_i16), Some(2_i16), Some(3_i16), None, Some(5_i16)]
        );
        // i32
        generate_cast_test_case!(
            &array,
            Int32Array,
            &DataType::Int32,
            vec![Some(1_i32), Some(2_i32), Some(3_i32), None, Some(5_i32)]
        );
        // i64
        generate_cast_test_case!(
            &array,
            Int64Array,
            &DataType::Int64,
            vec![Some(1_i64), Some(2_i64), Some(3_i64), None, Some(5_i64)]
        );
        // f32
        generate_cast_test_case!(
            &array,
            Float32Array,
            &DataType::Float32,
            vec![
                Some(1.25_f32),
                Some(2.25_f32),
                Some(3.25_f32),
                None,
                Some(5.25_f32)
            ]
        );
        // f64
        generate_cast_test_case!(
            &array,
            Float64Array,
            &DataType::Float64,
            vec![
                Some(1.25_f64),
                Some(2.25_f64),
                Some(3.25_f64),
                None,
                Some(5.25_f64)
            ]
        );

        // overflow test: out of range of max i8
        let value_array: Vec<Option<i256>> = vec![Some(i256::from_i128(24400))];
        let array = create_decimal256_array(value_array, 38, 2).unwrap();
        let casted_array = cast_with_options(
            &array,
            &DataType::Int8,
            &CastOptions {
                safe: false,
                format_options: FormatOptions::default(),
            },
        );
        assert_eq!(
            "Cast error: value of 244 is out of range Int8".to_string(),
            casted_array.unwrap_err().to_string()
        );

        let casted_array = cast_with_options(
            &array,
            &DataType::Int8,
            &CastOptions {
                safe: true,
                format_options: FormatOptions::default(),
            },
        );
        assert!(casted_array.is_ok());
        assert!(casted_array.unwrap().is_null(0));

        // loss the precision: convert decimal to f32、f64
        // f32
        // 112345678_f32 and 112345679_f32 are same, so the 112345679_f32 will lose precision.
        let value_array: Vec<Option<i256>> = vec![
            Some(i256::from_i128(125)),
            Some(i256::from_i128(225)),
            Some(i256::from_i128(325)),
            None,
            Some(i256::from_i128(525)),
            Some(i256::from_i128(112345678)),
            Some(i256::from_i128(112345679)),
        ];
        let array = create_decimal256_array(value_array, 76, 2).unwrap();
        generate_cast_test_case!(
            &array,
            Float32Array,
            &DataType::Float32,
            vec![
                Some(1.25_f32),
                Some(2.25_f32),
                Some(3.25_f32),
                None,
                Some(5.25_f32),
                Some(1_123_456.7_f32),
                Some(1_123_456.7_f32)
            ]
        );

        // f64
        // 112345678901234568_f64 and 112345678901234560_f64 are same, so the 112345678901234568_f64 will lose precision.
        let value_array: Vec<Option<i256>> = vec![
            Some(i256::from_i128(125)),
            Some(i256::from_i128(225)),
            Some(i256::from_i128(325)),
            None,
            Some(i256::from_i128(525)),
            Some(i256::from_i128(112345678901234568)),
            Some(i256::from_i128(112345678901234560)),
        ];
        let array = create_decimal256_array(value_array, 76, 2).unwrap();
        generate_cast_test_case!(
            &array,
            Float64Array,
            &DataType::Float64,
            vec![
                Some(1.25_f64),
                Some(2.25_f64),
                Some(3.25_f64),
                None,
                Some(5.25_f64),
                Some(1_123_456_789_012_345.6_f64),
                Some(1_123_456_789_012_345.6_f64),
            ]
        );
    }

    #[test]
    fn test_cast_numeric_to_decimal128() {
        let decimal_type = DataType::Decimal128(38, 6);
        // u8, u16, u32, u64
        let input_datas = vec![
            Arc::new(UInt8Array::from(vec![
                Some(1),
                Some(2),
                Some(3),
                None,
                Some(5),
            ])) as ArrayRef, // u8
            Arc::new(UInt16Array::from(vec![
                Some(1),
                Some(2),
                Some(3),
                None,
                Some(5),
            ])) as ArrayRef, // u16
            Arc::new(UInt32Array::from(vec![
                Some(1),
                Some(2),
                Some(3),
                None,
                Some(5),
            ])) as ArrayRef, // u32
            Arc::new(UInt64Array::from(vec![
                Some(1),
                Some(2),
                Some(3),
                None,
                Some(5),
            ])) as ArrayRef, // u64
        ];

        for array in input_datas {
            generate_cast_test_case!(
                &array,
                Decimal128Array,
                &decimal_type,
                vec![
                    Some(1000000_i128),
                    Some(2000000_i128),
                    Some(3000000_i128),
                    None,
                    Some(5000000_i128)
                ]
            );
        }

        // i8, i16, i32, i64
        let input_datas = vec![
            Arc::new(Int8Array::from(vec![
                Some(1),
                Some(2),
                Some(3),
                None,
                Some(5),
            ])) as ArrayRef, // i8
            Arc::new(Int16Array::from(vec![
                Some(1),
                Some(2),
                Some(3),
                None,
                Some(5),
            ])) as ArrayRef, // i16
            Arc::new(Int32Array::from(vec![
                Some(1),
                Some(2),
                Some(3),
                None,
                Some(5),
            ])) as ArrayRef, // i32
            Arc::new(Int64Array::from(vec![
                Some(1),
                Some(2),
                Some(3),
                None,
                Some(5),
            ])) as ArrayRef, // i64
        ];
        for array in input_datas {
            generate_cast_test_case!(
                &array,
                Decimal128Array,
                &decimal_type,
                vec![
                    Some(1000000_i128),
                    Some(2000000_i128),
                    Some(3000000_i128),
                    None,
                    Some(5000000_i128)
                ]
            );
        }

        // test u8 to decimal type with overflow the result type
        // the 100 will be converted to 1000_i128, but it is out of range for max value in the precision 3.
        let array = UInt8Array::from(vec![1, 2, 3, 4, 100]);
        let casted_array = cast(&array, &DataType::Decimal128(3, 1));
        assert!(casted_array.is_ok());
        let array = casted_array.unwrap();
        let array: &Decimal128Array = array.as_primitive();
        assert!(array.is_null(4));

        // test i8 to decimal type with overflow the result type
        // the 100 will be converted to 1000_i128, but it is out of range for max value in the precision 3.
        let array = Int8Array::from(vec![1, 2, 3, 4, 100]);
        let casted_array = cast(&array, &DataType::Decimal128(3, 1));
        assert!(casted_array.is_ok());
        let array = casted_array.unwrap();
        let array: &Decimal128Array = array.as_primitive();
        assert!(array.is_null(4));

        // test f32 to decimal type
        let array = Float32Array::from(vec![
            Some(1.1),
            Some(2.2),
            Some(4.4),
            None,
            Some(1.123_456_4), // round down
            Some(1.123_456_7), // round up
        ]);
        let array = Arc::new(array) as ArrayRef;
        generate_cast_test_case!(
            &array,
            Decimal128Array,
            &decimal_type,
            vec![
                Some(1100000_i128),
                Some(2200000_i128),
                Some(4400000_i128),
                None,
                Some(1123456_i128), // round down
                Some(1123457_i128), // round up
            ]
        );

        // test f64 to decimal type
        let array = Float64Array::from(vec![
            Some(1.1),
            Some(2.2),
            Some(4.4),
            None,
            Some(1.123_456_489_123_4),     // round up
            Some(1.123_456_789_123_4),     // round up
            Some(1.123_456_489_012_345_6), // round down
            Some(1.123_456_789_012_345_6), // round up
        ]);
        generate_cast_test_case!(
            &array,
            Decimal128Array,
            &decimal_type,
            vec![
                Some(1100000_i128),
                Some(2200000_i128),
                Some(4400000_i128),
                None,
                Some(1123456_i128), // round down
                Some(1123457_i128), // round up
                Some(1123456_i128), // round down
                Some(1123457_i128), // round up
            ]
        );
    }

    #[test]
    fn test_cast_numeric_to_decimal256() {
        let decimal_type = DataType::Decimal256(76, 6);
        // u8, u16, u32, u64
        let input_datas = vec![
            Arc::new(UInt8Array::from(vec![
                Some(1),
                Some(2),
                Some(3),
                None,
                Some(5),
            ])) as ArrayRef, // u8
            Arc::new(UInt16Array::from(vec![
                Some(1),
                Some(2),
                Some(3),
                None,
                Some(5),
            ])) as ArrayRef, // u16
            Arc::new(UInt32Array::from(vec![
                Some(1),
                Some(2),
                Some(3),
                None,
                Some(5),
            ])) as ArrayRef, // u32
            Arc::new(UInt64Array::from(vec![
                Some(1),
                Some(2),
                Some(3),
                None,
                Some(5),
            ])) as ArrayRef, // u64
        ];

        for array in input_datas {
            generate_cast_test_case!(
                &array,
                Decimal256Array,
                &decimal_type,
                vec![
                    Some(i256::from_i128(1000000_i128)),
                    Some(i256::from_i128(2000000_i128)),
                    Some(i256::from_i128(3000000_i128)),
                    None,
                    Some(i256::from_i128(5000000_i128))
                ]
            );
        }

        // i8, i16, i32, i64
        let input_datas = vec![
            Arc::new(Int8Array::from(vec![
                Some(1),
                Some(2),
                Some(3),
                None,
                Some(5),
            ])) as ArrayRef, // i8
            Arc::new(Int16Array::from(vec![
                Some(1),
                Some(2),
                Some(3),
                None,
                Some(5),
            ])) as ArrayRef, // i16
            Arc::new(Int32Array::from(vec![
                Some(1),
                Some(2),
                Some(3),
                None,
                Some(5),
            ])) as ArrayRef, // i32
            Arc::new(Int64Array::from(vec![
                Some(1),
                Some(2),
                Some(3),
                None,
                Some(5),
            ])) as ArrayRef, // i64
        ];
        for array in input_datas {
            generate_cast_test_case!(
                &array,
                Decimal256Array,
                &decimal_type,
                vec![
                    Some(i256::from_i128(1000000_i128)),
                    Some(i256::from_i128(2000000_i128)),
                    Some(i256::from_i128(3000000_i128)),
                    None,
                    Some(i256::from_i128(5000000_i128))
                ]
            );
        }

        // test i8 to decimal type with overflow the result type
        // the 100 will be converted to 1000_i128, but it is out of range for max value in the precision 3.
        let array = Int8Array::from(vec![1, 2, 3, 4, 100]);
        let array = Arc::new(array) as ArrayRef;
        let casted_array = cast(&array, &DataType::Decimal256(3, 1));
        assert!(casted_array.is_ok());
        let array = casted_array.unwrap();
        let array: &Decimal256Array = array.as_primitive();
        assert!(array.is_null(4));

        // test f32 to decimal type
        let array = Float32Array::from(vec![
            Some(1.1),
            Some(2.2),
            Some(4.4),
            None,
            Some(1.123_456_4), // round down
            Some(1.123_456_7), // round up
        ]);
        generate_cast_test_case!(
            &array,
            Decimal256Array,
            &decimal_type,
            vec![
                Some(i256::from_i128(1100000_i128)),
                Some(i256::from_i128(2200000_i128)),
                Some(i256::from_i128(4400000_i128)),
                None,
                Some(i256::from_i128(1123456_i128)), // round down
                Some(i256::from_i128(1123457_i128)), // round up
            ]
        );

        // test f64 to decimal type
        let array = Float64Array::from(vec![
            Some(1.1),
            Some(2.2),
            Some(4.4),
            None,
            Some(1.123_456_489_123_4),     // round down
            Some(1.123_456_789_123_4),     // round up
            Some(1.123_456_489_012_345_6), // round down
            Some(1.123_456_789_012_345_6), // round up
        ]);
        generate_cast_test_case!(
            &array,
            Decimal256Array,
            &decimal_type,
            vec![
                Some(i256::from_i128(1100000_i128)),
                Some(i256::from_i128(2200000_i128)),
                Some(i256::from_i128(4400000_i128)),
                None,
                Some(i256::from_i128(1123456_i128)), // round down
                Some(i256::from_i128(1123457_i128)), // round up
                Some(i256::from_i128(1123456_i128)), // round down
                Some(i256::from_i128(1123457_i128)), // round up
            ]
        );
    }

    #[test]
    fn test_cast_i32_to_f64() {
        let array = Int32Array::from(vec![5, 6, 7, 8, 9]);
        let b = cast(&array, &DataType::Float64).unwrap();
        let c = b.as_primitive::<Float64Type>();
        assert_eq!(5.0, c.value(0));
        assert_eq!(6.0, c.value(1));
        assert_eq!(7.0, c.value(2));
        assert_eq!(8.0, c.value(3));
        assert_eq!(9.0, c.value(4));
    }

    #[test]
    fn test_cast_i32_to_u8() {
        let array = Int32Array::from(vec![-5, 6, -7, 8, 100000000]);
        let b = cast(&array, &DataType::UInt8).unwrap();
        let c = b.as_primitive::<UInt8Type>();
        assert!(!c.is_valid(0));
        assert_eq!(6, c.value(1));
        assert!(!c.is_valid(2));
        assert_eq!(8, c.value(3));
        // overflows return None
        assert!(!c.is_valid(4));
    }

    #[test]
    #[should_panic(expected = "Can't cast value -5 to type UInt8")]
    fn test_cast_int32_to_u8_with_error() {
        let array = Int32Array::from(vec![-5, 6, -7, 8, 100000000]);
        // overflow with the error
        let cast_option = CastOptions {
            safe: false,
            format_options: FormatOptions::default(),
        };
        let result = cast_with_options(&array, &DataType::UInt8, &cast_option);
        assert!(result.is_err());
        result.unwrap();
    }

    #[test]
    fn test_cast_i32_to_u8_sliced() {
        let array = Int32Array::from(vec![-5, 6, -7, 8, 100000000]);
        assert_eq!(0, array.offset());
        let array = array.slice(2, 3);
        let b = cast(&array, &DataType::UInt8).unwrap();
        assert_eq!(3, b.len());
        let c = b.as_primitive::<UInt8Type>();
        assert!(!c.is_valid(0));
        assert_eq!(8, c.value(1));
        // overflows return None
        assert!(!c.is_valid(2));
    }

    #[test]
    fn test_cast_i32_to_i32() {
        let array = Int32Array::from(vec![5, 6, 7, 8, 9]);
        let b = cast(&array, &DataType::Int32).unwrap();
        let c = b.as_primitive::<Int32Type>();
        assert_eq!(5, c.value(0));
        assert_eq!(6, c.value(1));
        assert_eq!(7, c.value(2));
        assert_eq!(8, c.value(3));
        assert_eq!(9, c.value(4));
    }

    #[test]
    fn test_cast_i32_to_list_i32() {
        let array = Int32Array::from(vec![5, 6, 7, 8, 9]);
        let b = cast(
            &array,
            &DataType::List(Arc::new(Field::new_list_field(DataType::Int32, true))),
        )
        .unwrap();
        assert_eq!(5, b.len());
        let arr = b.as_list::<i32>();
        assert_eq!(&[0, 1, 2, 3, 4, 5], arr.value_offsets());
        assert_eq!(1, arr.value_length(0));
        assert_eq!(1, arr.value_length(1));
        assert_eq!(1, arr.value_length(2));
        assert_eq!(1, arr.value_length(3));
        assert_eq!(1, arr.value_length(4));
        let c = arr.values().as_primitive::<Int32Type>();
        assert_eq!(5, c.value(0));
        assert_eq!(6, c.value(1));
        assert_eq!(7, c.value(2));
        assert_eq!(8, c.value(3));
        assert_eq!(9, c.value(4));
    }

    #[test]
    fn test_cast_i32_to_list_i32_nullable() {
        let array = Int32Array::from(vec![Some(5), None, Some(7), Some(8), Some(9)]);
        let b = cast(
            &array,
            &DataType::List(Arc::new(Field::new_list_field(DataType::Int32, true))),
        )
        .unwrap();
        assert_eq!(5, b.len());
        assert_eq!(0, b.null_count());
        let arr = b.as_list::<i32>();
        assert_eq!(&[0, 1, 2, 3, 4, 5], arr.value_offsets());
        assert_eq!(1, arr.value_length(0));
        assert_eq!(1, arr.value_length(1));
        assert_eq!(1, arr.value_length(2));
        assert_eq!(1, arr.value_length(3));
        assert_eq!(1, arr.value_length(4));

        let c = arr.values().as_primitive::<Int32Type>();
        assert_eq!(1, c.null_count());
        assert_eq!(5, c.value(0));
        assert!(!c.is_valid(1));
        assert_eq!(7, c.value(2));
        assert_eq!(8, c.value(3));
        assert_eq!(9, c.value(4));
    }

    #[test]
    fn test_cast_i32_to_list_f64_nullable_sliced() {
        let array = Int32Array::from(vec![Some(5), None, Some(7), Some(8), None, Some(10)]);
        let array = array.slice(2, 4);
        let b = cast(
            &array,
            &DataType::List(Arc::new(Field::new_list_field(DataType::Float64, true))),
        )
        .unwrap();
        assert_eq!(4, b.len());
        assert_eq!(0, b.null_count());
        let arr = b.as_list::<i32>();
        assert_eq!(&[0, 1, 2, 3, 4], arr.value_offsets());
        assert_eq!(1, arr.value_length(0));
        assert_eq!(1, arr.value_length(1));
        assert_eq!(1, arr.value_length(2));
        assert_eq!(1, arr.value_length(3));
        let c = arr.values().as_primitive::<Float64Type>();
        assert_eq!(1, c.null_count());
        assert_eq!(7.0, c.value(0));
        assert_eq!(8.0, c.value(1));
        assert!(!c.is_valid(2));
        assert_eq!(10.0, c.value(3));
    }

    #[test]
    fn test_cast_int_to_utf8view() {
        let inputs = vec![
            Arc::new(Int8Array::from(vec![None, Some(8), Some(9), Some(10)])) as ArrayRef,
            Arc::new(Int16Array::from(vec![None, Some(8), Some(9), Some(10)])) as ArrayRef,
            Arc::new(Int32Array::from(vec![None, Some(8), Some(9), Some(10)])) as ArrayRef,
            Arc::new(Int64Array::from(vec![None, Some(8), Some(9), Some(10)])) as ArrayRef,
            Arc::new(UInt8Array::from(vec![None, Some(8), Some(9), Some(10)])) as ArrayRef,
            Arc::new(UInt16Array::from(vec![None, Some(8), Some(9), Some(10)])) as ArrayRef,
            Arc::new(UInt32Array::from(vec![None, Some(8), Some(9), Some(10)])) as ArrayRef,
            Arc::new(UInt64Array::from(vec![None, Some(8), Some(9), Some(10)])) as ArrayRef,
        ];
        let expected: ArrayRef = Arc::new(StringViewArray::from(vec![
            None,
            Some("8"),
            Some("9"),
            Some("10"),
        ]));

        for array in inputs {
            assert!(can_cast_types(array.data_type(), &DataType::Utf8View));
            let arr = cast(&array, &DataType::Utf8View).unwrap();
            assert_eq!(expected.as_ref(), arr.as_ref());
        }
    }

    #[test]
    fn test_cast_float_to_utf8view() {
        let inputs = vec![
            Arc::new(Float16Array::from(vec![
                Some(f16::from_f64(1.5)),
                Some(f16::from_f64(2.5)),
                None,
            ])) as ArrayRef,
            Arc::new(Float32Array::from(vec![Some(1.5), Some(2.5), None])) as ArrayRef,
            Arc::new(Float64Array::from(vec![Some(1.5), Some(2.5), None])) as ArrayRef,
        ];

        let expected: ArrayRef =
            Arc::new(StringViewArray::from(vec![Some("1.5"), Some("2.5"), None]));

        for array in inputs {
            assert!(can_cast_types(array.data_type(), &DataType::Utf8View));
            let arr = cast(&array, &DataType::Utf8View).unwrap();
            assert_eq!(expected.as_ref(), arr.as_ref());
        }
    }

    #[test]
    fn test_cast_utf8_to_i32() {
        let array = StringArray::from(vec!["5", "6", "seven", "8", "9.1"]);
        let b = cast(&array, &DataType::Int32).unwrap();
        let c = b.as_primitive::<Int32Type>();
        assert_eq!(5, c.value(0));
        assert_eq!(6, c.value(1));
        assert!(!c.is_valid(2));
        assert_eq!(8, c.value(3));
        assert!(!c.is_valid(4));
    }

    #[test]
    fn test_cast_utf8view_to_i32() {
        let array = StringViewArray::from(vec!["5", "6", "seven", "8", "9.1"]);
        let b = cast(&array, &DataType::Int32).unwrap();
        let c = b.as_primitive::<Int32Type>();
        assert_eq!(5, c.value(0));
        assert_eq!(6, c.value(1));
        assert!(!c.is_valid(2));
        assert_eq!(8, c.value(3));
        assert!(!c.is_valid(4));
    }

    #[test]
    fn test_cast_utf8view_to_f32() {
        let array = StringViewArray::from(vec!["3", "4.56", "seven", "8.9"]);
        let b = cast(&array, &DataType::Float32).unwrap();
        let c = b.as_primitive::<Float32Type>();
        assert_eq!(3.0, c.value(0));
        assert_eq!(4.56, c.value(1));
        assert!(!c.is_valid(2));
        assert_eq!(8.9, c.value(3));
    }

    #[test]
    fn test_cast_utf8view_to_decimal128() {
        let array = StringViewArray::from(vec![None, Some("4"), Some("5.6"), Some("7.89")]);
        let arr = Arc::new(array) as ArrayRef;
        generate_cast_test_case!(
            &arr,
            Decimal128Array,
            &DataType::Decimal128(4, 2),
            vec![None, Some(400_i128), Some(560_i128), Some(789_i128)]
        );
    }

    #[test]
    fn test_cast_with_options_utf8_to_i32() {
        let array = StringArray::from(vec!["5", "6", "seven", "8", "9.1"]);
        let result = cast_with_options(
            &array,
            &DataType::Int32,
            &CastOptions {
                safe: false,
                format_options: FormatOptions::default(),
            },
        );
        match result {
            Ok(_) => panic!("expected error"),
            Err(e) => {
                assert!(
                    e.to_string()
                        .contains("Cast error: Cannot cast string 'seven' to value of Int32 type",),
                    "Error: {e}"
                )
            }
        }
    }

    #[test]
    fn test_cast_utf8_to_bool() {
        let strings = StringArray::from(vec!["true", "false", "invalid", " Y ", ""]);
        let casted = cast(&strings, &DataType::Boolean).unwrap();
        let expected = BooleanArray::from(vec![Some(true), Some(false), None, Some(true), None]);
        assert_eq!(*as_boolean_array(&casted), expected);
    }

    #[test]
    fn test_cast_utf8view_to_bool() {
        let strings = StringViewArray::from(vec!["true", "false", "invalid", " Y ", ""]);
        let casted = cast(&strings, &DataType::Boolean).unwrap();
        let expected = BooleanArray::from(vec![Some(true), Some(false), None, Some(true), None]);
        assert_eq!(*as_boolean_array(&casted), expected);
    }

    #[test]
    fn test_cast_with_options_utf8_to_bool() {
        let strings = StringArray::from(vec!["true", "false", "invalid", " Y ", ""]);
        let casted = cast_with_options(
            &strings,
            &DataType::Boolean,
            &CastOptions {
                safe: false,
                format_options: FormatOptions::default(),
            },
        );
        match casted {
            Ok(_) => panic!("expected error"),
            Err(e) => {
                assert!(e
                    .to_string()
                    .contains("Cast error: Cannot cast value 'invalid' to value of Boolean type"))
            }
        }
    }

    #[test]
    fn test_cast_bool_to_i32() {
        let array = BooleanArray::from(vec![Some(true), Some(false), None]);
        let b = cast(&array, &DataType::Int32).unwrap();
        let c = b.as_primitive::<Int32Type>();
        assert_eq!(1, c.value(0));
        assert_eq!(0, c.value(1));
        assert!(!c.is_valid(2));
    }

    #[test]
    fn test_cast_bool_to_utf8view() {
        let array = BooleanArray::from(vec![Some(true), Some(false), None]);
        let b = cast(&array, &DataType::Utf8View).unwrap();
        let c = b.as_any().downcast_ref::<StringViewArray>().unwrap();
        assert_eq!("true", c.value(0));
        assert_eq!("false", c.value(1));
        assert!(!c.is_valid(2));
    }

    #[test]
    fn test_cast_bool_to_utf8() {
        let array = BooleanArray::from(vec![Some(true), Some(false), None]);
        let b = cast(&array, &DataType::Utf8).unwrap();
        let c = b.as_any().downcast_ref::<StringArray>().unwrap();
        assert_eq!("true", c.value(0));
        assert_eq!("false", c.value(1));
        assert!(!c.is_valid(2));
    }

    #[test]
    fn test_cast_bool_to_large_utf8() {
        let array = BooleanArray::from(vec![Some(true), Some(false), None]);
        let b = cast(&array, &DataType::LargeUtf8).unwrap();
        let c = b.as_any().downcast_ref::<LargeStringArray>().unwrap();
        assert_eq!("true", c.value(0));
        assert_eq!("false", c.value(1));
        assert!(!c.is_valid(2));
    }

    #[test]
    fn test_cast_bool_to_f64() {
        let array = BooleanArray::from(vec![Some(true), Some(false), None]);
        let b = cast(&array, &DataType::Float64).unwrap();
        let c = b.as_primitive::<Float64Type>();
        assert_eq!(1.0, c.value(0));
        assert_eq!(0.0, c.value(1));
        assert!(!c.is_valid(2));
    }

    #[test]
    fn test_cast_integer_to_timestamp() {
        let array = Int64Array::from(vec![Some(2), Some(10), None]);
        let expected = cast(&array, &DataType::Timestamp(TimeUnit::Microsecond, None)).unwrap();

        let array = Int8Array::from(vec![Some(2), Some(10), None]);
        let actual = cast(&array, &DataType::Timestamp(TimeUnit::Microsecond, None)).unwrap();

        assert_eq!(&actual, &expected);

        let array = Int16Array::from(vec![Some(2), Some(10), None]);
        let actual = cast(&array, &DataType::Timestamp(TimeUnit::Microsecond, None)).unwrap();

        assert_eq!(&actual, &expected);

        let array = Int32Array::from(vec![Some(2), Some(10), None]);
        let actual = cast(&array, &DataType::Timestamp(TimeUnit::Microsecond, None)).unwrap();

        assert_eq!(&actual, &expected);

        let array = UInt8Array::from(vec![Some(2), Some(10), None]);
        let actual = cast(&array, &DataType::Timestamp(TimeUnit::Microsecond, None)).unwrap();

        assert_eq!(&actual, &expected);

        let array = UInt16Array::from(vec![Some(2), Some(10), None]);
        let actual = cast(&array, &DataType::Timestamp(TimeUnit::Microsecond, None)).unwrap();

        assert_eq!(&actual, &expected);

        let array = UInt32Array::from(vec![Some(2), Some(10), None]);
        let actual = cast(&array, &DataType::Timestamp(TimeUnit::Microsecond, None)).unwrap();

        assert_eq!(&actual, &expected);

        let array = UInt64Array::from(vec![Some(2), Some(10), None]);
        let actual = cast(&array, &DataType::Timestamp(TimeUnit::Microsecond, None)).unwrap();

        assert_eq!(&actual, &expected);
    }

    #[test]
    fn test_cast_timestamp_to_integer() {
        let array = TimestampMillisecondArray::from(vec![Some(5), Some(1), None])
            .with_timezone("UTC".to_string());
        let expected = cast(&array, &DataType::Int64).unwrap();

        let actual = cast(&cast(&array, &DataType::Int8).unwrap(), &DataType::Int64).unwrap();
        assert_eq!(&actual, &expected);

        let actual = cast(&cast(&array, &DataType::Int16).unwrap(), &DataType::Int64).unwrap();
        assert_eq!(&actual, &expected);

        let actual = cast(&cast(&array, &DataType::Int32).unwrap(), &DataType::Int64).unwrap();
        assert_eq!(&actual, &expected);

        let actual = cast(&cast(&array, &DataType::UInt8).unwrap(), &DataType::Int64).unwrap();
        assert_eq!(&actual, &expected);

        let actual = cast(&cast(&array, &DataType::UInt16).unwrap(), &DataType::Int64).unwrap();
        assert_eq!(&actual, &expected);

        let actual = cast(&cast(&array, &DataType::UInt32).unwrap(), &DataType::Int64).unwrap();
        assert_eq!(&actual, &expected);

        let actual = cast(&cast(&array, &DataType::UInt64).unwrap(), &DataType::Int64).unwrap();
        assert_eq!(&actual, &expected);
    }

    #[test]
    fn test_cast_floating_to_timestamp() {
        let array = Int64Array::from(vec![Some(2), Some(10), None]);
        let expected = cast(&array, &DataType::Timestamp(TimeUnit::Microsecond, None)).unwrap();

        let array = Float16Array::from(vec![
            Some(f16::from_f32(2.0)),
            Some(f16::from_f32(10.6)),
            None,
        ]);
        let actual = cast(&array, &DataType::Timestamp(TimeUnit::Microsecond, None)).unwrap();

        assert_eq!(&actual, &expected);

        let array = Float32Array::from(vec![Some(2.0), Some(10.6), None]);
        let actual = cast(&array, &DataType::Timestamp(TimeUnit::Microsecond, None)).unwrap();

        assert_eq!(&actual, &expected);

        let array = Float64Array::from(vec![Some(2.1), Some(10.2), None]);
        let actual = cast(&array, &DataType::Timestamp(TimeUnit::Microsecond, None)).unwrap();

        assert_eq!(&actual, &expected);
    }

    #[test]
    fn test_cast_timestamp_to_floating() {
        let array = TimestampMillisecondArray::from(vec![Some(5), Some(1), None])
            .with_timezone("UTC".to_string());
        let expected = cast(&array, &DataType::Int64).unwrap();

        let actual = cast(&cast(&array, &DataType::Float16).unwrap(), &DataType::Int64).unwrap();
        assert_eq!(&actual, &expected);

        let actual = cast(&cast(&array, &DataType::Float32).unwrap(), &DataType::Int64).unwrap();
        assert_eq!(&actual, &expected);

        let actual = cast(&cast(&array, &DataType::Float64).unwrap(), &DataType::Int64).unwrap();
        assert_eq!(&actual, &expected);
    }

    #[test]
    fn test_cast_decimal_to_timestamp() {
        let array = Int64Array::from(vec![Some(2), Some(10), None]);
        let expected = cast(&array, &DataType::Timestamp(TimeUnit::Microsecond, None)).unwrap();

        let array = Decimal128Array::from(vec![Some(200), Some(1000), None])
            .with_precision_and_scale(4, 2)
            .unwrap();
        let actual = cast(&array, &DataType::Timestamp(TimeUnit::Microsecond, None)).unwrap();

        assert_eq!(&actual, &expected);

        let array = Decimal256Array::from(vec![
            Some(i256::from_i128(2000)),
            Some(i256::from_i128(10000)),
            None,
        ])
        .with_precision_and_scale(5, 3)
        .unwrap();
        let actual = cast(&array, &DataType::Timestamp(TimeUnit::Microsecond, None)).unwrap();

        assert_eq!(&actual, &expected);
    }

    #[test]
    fn test_cast_timestamp_to_decimal() {
        let array = TimestampMillisecondArray::from(vec![Some(5), Some(1), None])
            .with_timezone("UTC".to_string());
        let expected = cast(&array, &DataType::Int64).unwrap();

        let actual = cast(
            &cast(&array, &DataType::Decimal128(5, 2)).unwrap(),
            &DataType::Int64,
        )
        .unwrap();
        assert_eq!(&actual, &expected);

        let actual = cast(
            &cast(&array, &DataType::Decimal256(10, 5)).unwrap(),
            &DataType::Int64,
        )
        .unwrap();
        assert_eq!(&actual, &expected);
    }

    #[test]
    fn test_cast_list_i32_to_list_u16() {
        let value_data = Int32Array::from(vec![0, 0, 0, -1, -2, -1, 2, 100000000]).into_data();

        let value_offsets = Buffer::from_slice_ref([0, 3, 6, 8]);

        // Construct a list array from the above two
        // [[0,0,0], [-1, -2, -1], [2, 100000000]]
        let list_data_type = DataType::List(Arc::new(Field::new_list_field(DataType::Int32, true)));
        let list_data = ArrayData::builder(list_data_type)
            .len(3)
            .add_buffer(value_offsets)
            .add_child_data(value_data)
            .build()
            .unwrap();
        let list_array = ListArray::from(list_data);

        let cast_array = cast(
            &list_array,
            &DataType::List(Arc::new(Field::new_list_field(DataType::UInt16, true))),
        )
        .unwrap();

        // For the ListArray itself, there are no null values (as there were no nulls when they went in)
        //
        // 3 negative values should get lost when casting to unsigned,
        // 1 value should overflow
        assert_eq!(0, cast_array.null_count());

        // offsets should be the same
        let array = cast_array.as_list::<i32>();
        assert_eq!(list_array.value_offsets(), array.value_offsets());

        assert_eq!(DataType::UInt16, array.value_type());
        assert_eq!(3, array.value_length(0));
        assert_eq!(3, array.value_length(1));
        assert_eq!(2, array.value_length(2));

        // expect 4 nulls: negative numbers and overflow
        let u16arr = array.values().as_primitive::<UInt16Type>();
        assert_eq!(4, u16arr.null_count());

        // expect 4 nulls: negative numbers and overflow
        let expected: UInt16Array =
            vec![Some(0), Some(0), Some(0), None, None, None, Some(2), None]
                .into_iter()
                .collect();

        assert_eq!(u16arr, &expected);
    }

    #[test]
    fn test_cast_list_i32_to_list_timestamp() {
        // Construct a value array
        let value_data = Int32Array::from(vec![0, 0, 0, -1, -2, -1, 2, 8, 100000000]).into_data();

        let value_offsets = Buffer::from_slice_ref([0, 3, 6, 9]);

        // Construct a list array from the above two
        let list_data_type = DataType::List(Arc::new(Field::new_list_field(DataType::Int32, true)));
        let list_data = ArrayData::builder(list_data_type)
            .len(3)
            .add_buffer(value_offsets)
            .add_child_data(value_data)
            .build()
            .unwrap();
        let list_array = Arc::new(ListArray::from(list_data)) as ArrayRef;

        let actual = cast(
            &list_array,
            &DataType::List(Arc::new(Field::new_list_field(
                DataType::Timestamp(TimeUnit::Microsecond, None),
                true,
            ))),
        )
        .unwrap();

        let expected = cast(
            &cast(
                &list_array,
                &DataType::List(Arc::new(Field::new_list_field(DataType::Int64, true))),
            )
            .unwrap(),
            &DataType::List(Arc::new(Field::new_list_field(
                DataType::Timestamp(TimeUnit::Microsecond, None),
                true,
            ))),
        )
        .unwrap();

        assert_eq!(&actual, &expected);
    }

    #[test]
    fn test_cast_date32_to_date64() {
        let a = Date32Array::from(vec![10000, 17890]);
        let array = Arc::new(a) as ArrayRef;
        let b = cast(&array, &DataType::Date64).unwrap();
        let c = b.as_primitive::<Date64Type>();
        assert_eq!(864000000000, c.value(0));
        assert_eq!(1545696000000, c.value(1));
    }

    #[test]
    fn test_cast_date64_to_date32() {
        let a = Date64Array::from(vec![Some(864000000005), Some(1545696000001), None]);
        let array = Arc::new(a) as ArrayRef;
        let b = cast(&array, &DataType::Date32).unwrap();
        let c = b.as_primitive::<Date32Type>();
        assert_eq!(10000, c.value(0));
        assert_eq!(17890, c.value(1));
        assert!(c.is_null(2));
    }

    #[test]
    fn test_cast_string_to_integral_overflow() {
        let str = Arc::new(StringArray::from(vec![
            Some("123"),
            Some("-123"),
            Some("86374"),
            None,
        ])) as ArrayRef;

        let options = CastOptions {
            safe: true,
            format_options: FormatOptions::default(),
        };
        let res = cast_with_options(&str, &DataType::Int16, &options).expect("should cast to i16");
        let expected =
            Arc::new(Int16Array::from(vec![Some(123), Some(-123), None, None])) as ArrayRef;
        assert_eq!(&res, &expected);
    }

    #[test]
    fn test_cast_string_to_timestamp() {
        let a0 = Arc::new(StringViewArray::from(vec![
            Some("2020-09-08T12:00:00.123456789+00:00"),
            Some("Not a valid date"),
            None,
        ])) as ArrayRef;
        let a1 = Arc::new(StringArray::from(vec![
            Some("2020-09-08T12:00:00.123456789+00:00"),
            Some("Not a valid date"),
            None,
        ])) as ArrayRef;
        let a2 = Arc::new(LargeStringArray::from(vec![
            Some("2020-09-08T12:00:00.123456789+00:00"),
            Some("Not a valid date"),
            None,
        ])) as ArrayRef;
        for array in &[a0, a1, a2] {
            for time_unit in &[
                TimeUnit::Second,
                TimeUnit::Millisecond,
                TimeUnit::Microsecond,
                TimeUnit::Nanosecond,
            ] {
                let to_type = DataType::Timestamp(*time_unit, None);
                let b = cast(array, &to_type).unwrap();

                match time_unit {
                    TimeUnit::Second => {
                        let c = b.as_primitive::<TimestampSecondType>();
                        assert_eq!(1599566400, c.value(0));
                        assert!(c.is_null(1));
                        assert!(c.is_null(2));
                    }
                    TimeUnit::Millisecond => {
                        let c = b
                            .as_any()
                            .downcast_ref::<TimestampMillisecondArray>()
                            .unwrap();
                        assert_eq!(1599566400123, c.value(0));
                        assert!(c.is_null(1));
                        assert!(c.is_null(2));
                    }
                    TimeUnit::Microsecond => {
                        let c = b
                            .as_any()
                            .downcast_ref::<TimestampMicrosecondArray>()
                            .unwrap();
                        assert_eq!(1599566400123456, c.value(0));
                        assert!(c.is_null(1));
                        assert!(c.is_null(2));
                    }
                    TimeUnit::Nanosecond => {
                        let c = b
                            .as_any()
                            .downcast_ref::<TimestampNanosecondArray>()
                            .unwrap();
                        assert_eq!(1599566400123456789, c.value(0));
                        assert!(c.is_null(1));
                        assert!(c.is_null(2));
                    }
                }

                let options = CastOptions {
                    safe: false,
                    format_options: FormatOptions::default(),
                };
                let err = cast_with_options(array, &to_type, &options).unwrap_err();
                assert_eq!(
                    err.to_string(),
                    "Parser error: Error parsing timestamp from 'Not a valid date': error parsing date"
                );
            }
        }
    }

    #[test]
    fn test_cast_string_to_timestamp_overflow() {
        let array = StringArray::from(vec!["9800-09-08T12:00:00.123456789"]);
        let result = cast(&array, &DataType::Timestamp(TimeUnit::Second, None)).unwrap();
        let result = result.as_primitive::<TimestampSecondType>();
        assert_eq!(result.values(), &[247112596800]);
    }

    #[test]
    fn test_cast_string_to_date32() {
        let a0 = Arc::new(StringViewArray::from(vec![
            Some("2018-12-25"),
            Some("Not a valid date"),
            None,
        ])) as ArrayRef;
        let a1 = Arc::new(StringArray::from(vec![
            Some("2018-12-25"),
            Some("Not a valid date"),
            None,
        ])) as ArrayRef;
        let a2 = Arc::new(LargeStringArray::from(vec![
            Some("2018-12-25"),
            Some("Not a valid date"),
            None,
        ])) as ArrayRef;
        for array in &[a0, a1, a2] {
            let to_type = DataType::Date32;
            let b = cast(array, &to_type).unwrap();
            let c = b.as_primitive::<Date32Type>();
            assert_eq!(17890, c.value(0));
            assert!(c.is_null(1));
            assert!(c.is_null(2));

            let options = CastOptions {
                safe: false,
                format_options: FormatOptions::default(),
            };
            let err = cast_with_options(array, &to_type, &options).unwrap_err();
            assert_eq!(
                err.to_string(),
                "Cast error: Cannot cast string 'Not a valid date' to value of Date32 type"
            );
        }
    }

    #[test]
    fn test_cast_string_format_yyyymmdd_to_date32() {
        let a0 = Arc::new(StringViewArray::from(vec![
            Some("2020-12-25"),
            Some("20201117"),
        ])) as ArrayRef;
        let a1 = Arc::new(StringArray::from(vec![
            Some("2020-12-25"),
            Some("20201117"),
        ])) as ArrayRef;
        let a2 = Arc::new(LargeStringArray::from(vec![
            Some("2020-12-25"),
            Some("20201117"),
        ])) as ArrayRef;

        for array in &[a0, a1, a2] {
            let to_type = DataType::Date32;
            let options = CastOptions {
                safe: false,
                format_options: FormatOptions::default(),
            };
            let result = cast_with_options(&array, &to_type, &options).unwrap();
            let c = result.as_primitive::<Date32Type>();
            assert_eq!(
                chrono::NaiveDate::from_ymd_opt(2020, 12, 25),
                c.value_as_date(0)
            );
            assert_eq!(
                chrono::NaiveDate::from_ymd_opt(2020, 11, 17),
                c.value_as_date(1)
            );
        }
    }

    #[test]
    fn test_cast_string_to_time32second() {
        let a0 = Arc::new(StringViewArray::from(vec![
            Some("08:08:35.091323414"),
            Some("08:08:60.091323414"), // leap second
            Some("08:08:61.091323414"), // not valid
            Some("Not a valid time"),
            None,
        ])) as ArrayRef;
        let a1 = Arc::new(StringArray::from(vec![
            Some("08:08:35.091323414"),
            Some("08:08:60.091323414"), // leap second
            Some("08:08:61.091323414"), // not valid
            Some("Not a valid time"),
            None,
        ])) as ArrayRef;
        let a2 = Arc::new(LargeStringArray::from(vec![
            Some("08:08:35.091323414"),
            Some("08:08:60.091323414"), // leap second
            Some("08:08:61.091323414"), // not valid
            Some("Not a valid time"),
            None,
        ])) as ArrayRef;
        for array in &[a0, a1, a2] {
            let to_type = DataType::Time32(TimeUnit::Second);
            let b = cast(array, &to_type).unwrap();
            let c = b.as_primitive::<Time32SecondType>();
            assert_eq!(29315, c.value(0));
            assert_eq!(29340, c.value(1));
            assert!(c.is_null(2));
            assert!(c.is_null(3));
            assert!(c.is_null(4));

            let options = CastOptions {
                safe: false,
                format_options: FormatOptions::default(),
            };
            let err = cast_with_options(array, &to_type, &options).unwrap_err();
            assert_eq!(err.to_string(), "Cast error: Cannot cast string '08:08:61.091323414' to value of Time32(Second) type");
        }
    }

    #[test]
    fn test_cast_string_to_time32millisecond() {
        let a0 = Arc::new(StringViewArray::from(vec![
            Some("08:08:35.091323414"),
            Some("08:08:60.091323414"), // leap second
            Some("08:08:61.091323414"), // not valid
            Some("Not a valid time"),
            None,
        ])) as ArrayRef;
        let a1 = Arc::new(StringArray::from(vec![
            Some("08:08:35.091323414"),
            Some("08:08:60.091323414"), // leap second
            Some("08:08:61.091323414"), // not valid
            Some("Not a valid time"),
            None,
        ])) as ArrayRef;
        let a2 = Arc::new(LargeStringArray::from(vec![
            Some("08:08:35.091323414"),
            Some("08:08:60.091323414"), // leap second
            Some("08:08:61.091323414"), // not valid
            Some("Not a valid time"),
            None,
        ])) as ArrayRef;
        for array in &[a0, a1, a2] {
            let to_type = DataType::Time32(TimeUnit::Millisecond);
            let b = cast(array, &to_type).unwrap();
            let c = b.as_primitive::<Time32MillisecondType>();
            assert_eq!(29315091, c.value(0));
            assert_eq!(29340091, c.value(1));
            assert!(c.is_null(2));
            assert!(c.is_null(3));
            assert!(c.is_null(4));

            let options = CastOptions {
                safe: false,
                format_options: FormatOptions::default(),
            };
            let err = cast_with_options(array, &to_type, &options).unwrap_err();
            assert_eq!(err.to_string(), "Cast error: Cannot cast string '08:08:61.091323414' to value of Time32(Millisecond) type");
        }
    }

    #[test]
    fn test_cast_string_to_time64microsecond() {
        let a0 = Arc::new(StringViewArray::from(vec![
            Some("08:08:35.091323414"),
            Some("Not a valid time"),
            None,
        ])) as ArrayRef;
        let a1 = Arc::new(StringArray::from(vec![
            Some("08:08:35.091323414"),
            Some("Not a valid time"),
            None,
        ])) as ArrayRef;
        let a2 = Arc::new(LargeStringArray::from(vec![
            Some("08:08:35.091323414"),
            Some("Not a valid time"),
            None,
        ])) as ArrayRef;
        for array in &[a0, a1, a2] {
            let to_type = DataType::Time64(TimeUnit::Microsecond);
            let b = cast(array, &to_type).unwrap();
            let c = b.as_primitive::<Time64MicrosecondType>();
            assert_eq!(29315091323, c.value(0));
            assert!(c.is_null(1));
            assert!(c.is_null(2));

            let options = CastOptions {
                safe: false,
                format_options: FormatOptions::default(),
            };
            let err = cast_with_options(array, &to_type, &options).unwrap_err();
            assert_eq!(err.to_string(), "Cast error: Cannot cast string 'Not a valid time' to value of Time64(Microsecond) type");
        }
    }

    #[test]
    fn test_cast_string_to_time64nanosecond() {
        let a0 = Arc::new(StringViewArray::from(vec![
            Some("08:08:35.091323414"),
            Some("Not a valid time"),
            None,
        ])) as ArrayRef;
        let a1 = Arc::new(StringArray::from(vec![
            Some("08:08:35.091323414"),
            Some("Not a valid time"),
            None,
        ])) as ArrayRef;
        let a2 = Arc::new(LargeStringArray::from(vec![
            Some("08:08:35.091323414"),
            Some("Not a valid time"),
            None,
        ])) as ArrayRef;
        for array in &[a0, a1, a2] {
            let to_type = DataType::Time64(TimeUnit::Nanosecond);
            let b = cast(array, &to_type).unwrap();
            let c = b.as_primitive::<Time64NanosecondType>();
            assert_eq!(29315091323414, c.value(0));
            assert!(c.is_null(1));
            assert!(c.is_null(2));

            let options = CastOptions {
                safe: false,
                format_options: FormatOptions::default(),
            };
            let err = cast_with_options(array, &to_type, &options).unwrap_err();
            assert_eq!(err.to_string(), "Cast error: Cannot cast string 'Not a valid time' to value of Time64(Nanosecond) type");
        }
    }

    #[test]
    fn test_cast_string_to_date64() {
        let a0 = Arc::new(StringViewArray::from(vec![
            Some("2020-09-08T12:00:00"),
            Some("Not a valid date"),
            None,
        ])) as ArrayRef;
        let a1 = Arc::new(StringArray::from(vec![
            Some("2020-09-08T12:00:00"),
            Some("Not a valid date"),
            None,
        ])) as ArrayRef;
        let a2 = Arc::new(LargeStringArray::from(vec![
            Some("2020-09-08T12:00:00"),
            Some("Not a valid date"),
            None,
        ])) as ArrayRef;
        for array in &[a0, a1, a2] {
            let to_type = DataType::Date64;
            let b = cast(array, &to_type).unwrap();
            let c = b.as_primitive::<Date64Type>();
            assert_eq!(1599566400000, c.value(0));
            assert!(c.is_null(1));
            assert!(c.is_null(2));

            let options = CastOptions {
                safe: false,
                format_options: FormatOptions::default(),
            };
            let err = cast_with_options(array, &to_type, &options).unwrap_err();
            assert_eq!(
                err.to_string(),
                "Cast error: Cannot cast string 'Not a valid date' to value of Date64 type"
            );
        }
    }

    macro_rules! test_safe_string_to_interval {
        ($data_vec:expr, $interval_unit:expr, $array_ty:ty, $expect_vec:expr) => {
            let source_string_array = Arc::new(StringArray::from($data_vec.clone())) as ArrayRef;

            let options = CastOptions {
                safe: true,
                format_options: FormatOptions::default(),
            };

            let target_interval_array = cast_with_options(
                &source_string_array.clone(),
                &DataType::Interval($interval_unit),
                &options,
            )
            .unwrap()
            .as_any()
            .downcast_ref::<$array_ty>()
            .unwrap()
            .clone() as $array_ty;

            let target_string_array =
                cast_with_options(&target_interval_array, &DataType::Utf8, &options)
                    .unwrap()
                    .as_any()
                    .downcast_ref::<StringArray>()
                    .unwrap()
                    .clone();

            let expect_string_array = StringArray::from($expect_vec);

            assert_eq!(target_string_array, expect_string_array);

            let target_large_string_array =
                cast_with_options(&target_interval_array, &DataType::LargeUtf8, &options)
                    .unwrap()
                    .as_any()
                    .downcast_ref::<LargeStringArray>()
                    .unwrap()
                    .clone();

            let expect_large_string_array = LargeStringArray::from($expect_vec);

            assert_eq!(target_large_string_array, expect_large_string_array);
        };
    }

    #[test]
    fn test_cast_string_to_interval_year_month() {
        test_safe_string_to_interval!(
            vec![
                Some("1 year 1 month"),
                Some("1.5 years 13 month"),
                Some("30 days"),
                Some("31 days"),
                Some("2 months 31 days"),
                Some("2 months 31 days 1 second"),
                Some("foobar"),
            ],
            IntervalUnit::YearMonth,
            IntervalYearMonthArray,
            vec![
                Some("1 years 1 mons"),
                Some("2 years 7 mons"),
                None,
                None,
                None,
                None,
                None,
            ]
        );
    }

    #[test]
    fn test_cast_string_to_interval_day_time() {
        test_safe_string_to_interval!(
            vec![
                Some("1 year 1 month"),
                Some("1.5 years 13 month"),
                Some("30 days"),
                Some("1 day 2 second 3.5 milliseconds"),
                Some("foobar"),
            ],
            IntervalUnit::DayTime,
            IntervalDayTimeArray,
            vec![
                Some("390 days"),
                Some("930 days"),
                Some("30 days"),
                None,
                None,
            ]
        );
    }

    #[test]
    fn test_cast_string_to_interval_month_day_nano() {
        test_safe_string_to_interval!(
            vec![
                Some("1 year 1 month 1 day"),
                None,
                Some("1.5 years 13 month 35 days 1.4 milliseconds"),
                Some("3 days"),
                Some("8 seconds"),
                None,
                Some("1 day 29800 milliseconds"),
                Some("3 months 1 second"),
                Some("6 minutes 120 second"),
                Some("2 years 39 months 9 days 19 hours 1 minute 83 seconds 399222 milliseconds"),
                Some("foobar"),
            ],
            IntervalUnit::MonthDayNano,
            IntervalMonthDayNanoArray,
            vec![
                Some("13 mons 1 days"),
                None,
                Some("31 mons 35 days 0.001400000 secs"),
                Some("3 days"),
                Some("8.000000000 secs"),
                None,
                Some("1 days 29.800000000 secs"),
                Some("3 mons 1.000000000 secs"),
                Some("8 mins"),
                Some("63 mons 9 days 19 hours 9 mins 2.222000000 secs"),
                None,
            ]
        );
    }

    macro_rules! test_unsafe_string_to_interval_err {
        ($data_vec:expr, $interval_unit:expr, $error_msg:expr) => {
            let string_array = Arc::new(StringArray::from($data_vec.clone())) as ArrayRef;
            let options = CastOptions {
                safe: false,
                format_options: FormatOptions::default(),
            };
            let arrow_err = cast_with_options(
                &string_array.clone(),
                &DataType::Interval($interval_unit),
                &options,
            )
            .unwrap_err();
            assert_eq!($error_msg, arrow_err.to_string());
        };
    }

    #[test]
    fn test_cast_string_to_interval_err() {
        test_unsafe_string_to_interval_err!(
            vec![Some("foobar")],
            IntervalUnit::YearMonth,
            r#"Parser error: Invalid input syntax for type interval: "foobar""#
        );
        test_unsafe_string_to_interval_err!(
            vec![Some("foobar")],
            IntervalUnit::DayTime,
            r#"Parser error: Invalid input syntax for type interval: "foobar""#
        );
        test_unsafe_string_to_interval_err!(
            vec![Some("foobar")],
            IntervalUnit::MonthDayNano,
            r#"Parser error: Invalid input syntax for type interval: "foobar""#
        );
        test_unsafe_string_to_interval_err!(
            vec![Some("2 months 31 days 1 second")],
            IntervalUnit::YearMonth,
            r#"Cast error: Cannot cast 2 months 31 days 1 second to IntervalYearMonth. Only year and month fields are allowed."#
        );
        test_unsafe_string_to_interval_err!(
            vec![Some("1 day 1.5 milliseconds")],
            IntervalUnit::DayTime,
            r#"Cast error: Cannot cast 1 day 1.5 milliseconds to IntervalDayTime because the nanos part isn't multiple of milliseconds"#
        );

        // overflow
        test_unsafe_string_to_interval_err!(
            vec![Some(format!(
                "{} century {} year {} month",
                i64::MAX - 2,
                i64::MAX - 2,
                i64::MAX - 2
            ))],
            IntervalUnit::DayTime,
            format!(
                "Arithmetic overflow: Overflow happened on: {} * 100",
                i64::MAX - 2
            )
        );
        test_unsafe_string_to_interval_err!(
            vec![Some(format!(
                "{} year {} month {} day",
                i64::MAX - 2,
                i64::MAX - 2,
                i64::MAX - 2
            ))],
            IntervalUnit::MonthDayNano,
            format!(
                "Arithmetic overflow: Overflow happened on: {} * 12",
                i64::MAX - 2
            )
        );
    }

    #[test]
    fn test_cast_binary_to_fixed_size_binary() {
        let bytes_1 = "Hiiii".as_bytes();
        let bytes_2 = "Hello".as_bytes();

        let binary_data = vec![Some(bytes_1), Some(bytes_2), None];
        let a1 = Arc::new(BinaryArray::from(binary_data.clone())) as ArrayRef;
        let a2 = Arc::new(LargeBinaryArray::from(binary_data)) as ArrayRef;

        let array_ref = cast(&a1, &DataType::FixedSizeBinary(5)).unwrap();
        let down_cast = array_ref
            .as_any()
            .downcast_ref::<FixedSizeBinaryArray>()
            .unwrap();
        assert_eq!(bytes_1, down_cast.value(0));
        assert_eq!(bytes_2, down_cast.value(1));
        assert!(down_cast.is_null(2));

        let array_ref = cast(&a2, &DataType::FixedSizeBinary(5)).unwrap();
        let down_cast = array_ref
            .as_any()
            .downcast_ref::<FixedSizeBinaryArray>()
            .unwrap();
        assert_eq!(bytes_1, down_cast.value(0));
        assert_eq!(bytes_2, down_cast.value(1));
        assert!(down_cast.is_null(2));

        // test error cases when the length of binary are not same
        let bytes_1 = "Hi".as_bytes();
        let bytes_2 = "Hello".as_bytes();

        let binary_data = vec![Some(bytes_1), Some(bytes_2), None];
        let a1 = Arc::new(BinaryArray::from(binary_data.clone())) as ArrayRef;
        let a2 = Arc::new(LargeBinaryArray::from(binary_data)) as ArrayRef;

        let array_ref = cast_with_options(
            &a1,
            &DataType::FixedSizeBinary(5),
            &CastOptions {
                safe: false,
                format_options: FormatOptions::default(),
            },
        );
        assert!(array_ref.is_err());

        let array_ref = cast_with_options(
            &a2,
            &DataType::FixedSizeBinary(5),
            &CastOptions {
                safe: false,
                format_options: FormatOptions::default(),
            },
        );
        assert!(array_ref.is_err());
    }

    #[test]
    fn test_fixed_size_binary_to_binary() {
        let bytes_1 = "Hiiii".as_bytes();
        let bytes_2 = "Hello".as_bytes();

        let binary_data = vec![Some(bytes_1), Some(bytes_2), None];
        let a1 = Arc::new(FixedSizeBinaryArray::from(binary_data.clone())) as ArrayRef;

        let array_ref = cast(&a1, &DataType::Binary).unwrap();
        let down_cast = array_ref.as_binary::<i32>();
        assert_eq!(bytes_1, down_cast.value(0));
        assert_eq!(bytes_2, down_cast.value(1));
        assert!(down_cast.is_null(2));

        let array_ref = cast(&a1, &DataType::LargeBinary).unwrap();
        let down_cast = array_ref.as_binary::<i64>();
        assert_eq!(bytes_1, down_cast.value(0));
        assert_eq!(bytes_2, down_cast.value(1));
        assert!(down_cast.is_null(2));
    }

    #[test]
    fn test_numeric_to_binary() {
        let a = Int16Array::from(vec![Some(1), Some(511), None]);

        let array_ref = cast(&a, &DataType::Binary).unwrap();
        let down_cast = array_ref.as_binary::<i32>();
        assert_eq!(&1_i16.to_le_bytes(), down_cast.value(0));
        assert_eq!(&511_i16.to_le_bytes(), down_cast.value(1));
        assert!(down_cast.is_null(2));

        let a = Int64Array::from(vec![Some(-1), Some(123456789), None]);

        let array_ref = cast(&a, &DataType::Binary).unwrap();
        let down_cast = array_ref.as_binary::<i32>();
        assert_eq!(&(-1_i64).to_le_bytes(), down_cast.value(0));
        assert_eq!(&123456789_i64.to_le_bytes(), down_cast.value(1));
        assert!(down_cast.is_null(2));
    }

    #[test]
    fn test_numeric_to_large_binary() {
        let a = Int16Array::from(vec![Some(1), Some(511), None]);

        let array_ref = cast(&a, &DataType::LargeBinary).unwrap();
        let down_cast = array_ref.as_binary::<i64>();
        assert_eq!(&1_i16.to_le_bytes(), down_cast.value(0));
        assert_eq!(&511_i16.to_le_bytes(), down_cast.value(1));
        assert!(down_cast.is_null(2));

        let a = Int64Array::from(vec![Some(-1), Some(123456789), None]);

        let array_ref = cast(&a, &DataType::LargeBinary).unwrap();
        let down_cast = array_ref.as_binary::<i64>();
        assert_eq!(&(-1_i64).to_le_bytes(), down_cast.value(0));
        assert_eq!(&123456789_i64.to_le_bytes(), down_cast.value(1));
        assert!(down_cast.is_null(2));
    }

    #[test]
    fn test_cast_date32_to_int32() {
        let array = Date32Array::from(vec![10000, 17890]);
        let b = cast(&array, &DataType::Int32).unwrap();
        let c = b.as_primitive::<Int32Type>();
        assert_eq!(10000, c.value(0));
        assert_eq!(17890, c.value(1));
    }

    #[test]
    fn test_cast_int32_to_date32() {
        let array = Int32Array::from(vec![10000, 17890]);
        let b = cast(&array, &DataType::Date32).unwrap();
        let c = b.as_primitive::<Date32Type>();
        assert_eq!(10000, c.value(0));
        assert_eq!(17890, c.value(1));
    }

    #[test]
    fn test_cast_timestamp_to_date32() {
        let array =
            TimestampMillisecondArray::from(vec![Some(864000000005), Some(1545696000001), None])
                .with_timezone("+00:00".to_string());
        let b = cast(&array, &DataType::Date32).unwrap();
        let c = b.as_primitive::<Date32Type>();
        assert_eq!(10000, c.value(0));
        assert_eq!(17890, c.value(1));
        assert!(c.is_null(2));
    }
    #[test]
    fn test_cast_timestamp_to_date32_zone() {
        let strings = StringArray::from_iter([
            Some("1970-01-01T00:00:01"),
            Some("1970-01-01T23:59:59"),
            None,
            Some("2020-03-01T02:00:23+00:00"),
        ]);
        let dt = DataType::Timestamp(TimeUnit::Millisecond, Some("-07:00".into()));
        let timestamps = cast(&strings, &dt).unwrap();
        let dates = cast(timestamps.as_ref(), &DataType::Date32).unwrap();

        let c = dates.as_primitive::<Date32Type>();
        let expected = NaiveDate::from_ymd_opt(1970, 1, 1).unwrap();
        assert_eq!(c.value_as_date(0).unwrap(), expected);
        assert_eq!(c.value_as_date(1).unwrap(), expected);
        assert!(c.is_null(2));
        let expected = NaiveDate::from_ymd_opt(2020, 2, 29).unwrap();
        assert_eq!(c.value_as_date(3).unwrap(), expected);
    }
    #[test]
    fn test_cast_timestamp_to_date64() {
        let array =
            TimestampMillisecondArray::from(vec![Some(864000000005), Some(1545696000001), None]);
        let b = cast(&array, &DataType::Date64).unwrap();
        let c = b.as_primitive::<Date64Type>();
        assert_eq!(864000000005, c.value(0));
        assert_eq!(1545696000001, c.value(1));
        assert!(c.is_null(2));

        let array = TimestampSecondArray::from(vec![Some(864000000005), Some(1545696000001)]);
        let b = cast(&array, &DataType::Date64).unwrap();
        let c = b.as_primitive::<Date64Type>();
        assert_eq!(864000000005000, c.value(0));
        assert_eq!(1545696000001000, c.value(1));

        // test overflow, safe cast
        let array = TimestampSecondArray::from(vec![Some(i64::MAX)]);
        let b = cast(&array, &DataType::Date64).unwrap();
        assert!(b.is_null(0));
        // test overflow, unsafe cast
        let array = TimestampSecondArray::from(vec![Some(i64::MAX)]);
        let options = CastOptions {
            safe: false,
            format_options: FormatOptions::default(),
        };
        let b = cast_with_options(&array, &DataType::Date64, &options);
        assert!(b.is_err());
    }

    #[test]
    fn test_cast_timestamp_to_time64() {
        // test timestamp secs
        let array = TimestampSecondArray::from(vec![Some(86405), Some(1), None])
            .with_timezone("+01:00".to_string());
        let b = cast(&array, &DataType::Time64(TimeUnit::Microsecond)).unwrap();
        let c = b.as_primitive::<Time64MicrosecondType>();
        assert_eq!(3605000000, c.value(0));
        assert_eq!(3601000000, c.value(1));
        assert!(c.is_null(2));
        let b = cast(&array, &DataType::Time64(TimeUnit::Nanosecond)).unwrap();
        let c = b.as_primitive::<Time64NanosecondType>();
        assert_eq!(3605000000000, c.value(0));
        assert_eq!(3601000000000, c.value(1));
        assert!(c.is_null(2));

        // test timestamp milliseconds
        let a = TimestampMillisecondArray::from(vec![Some(86405000), Some(1000), None])
            .with_timezone("+01:00".to_string());
        let array = Arc::new(a) as ArrayRef;
        let b = cast(&array, &DataType::Time64(TimeUnit::Microsecond)).unwrap();
        let c = b.as_primitive::<Time64MicrosecondType>();
        assert_eq!(3605000000, c.value(0));
        assert_eq!(3601000000, c.value(1));
        assert!(c.is_null(2));
        let b = cast(&array, &DataType::Time64(TimeUnit::Nanosecond)).unwrap();
        let c = b.as_primitive::<Time64NanosecondType>();
        assert_eq!(3605000000000, c.value(0));
        assert_eq!(3601000000000, c.value(1));
        assert!(c.is_null(2));

        // test timestamp microseconds
        let a = TimestampMicrosecondArray::from(vec![Some(86405000000), Some(1000000), None])
            .with_timezone("+01:00".to_string());
        let array = Arc::new(a) as ArrayRef;
        let b = cast(&array, &DataType::Time64(TimeUnit::Microsecond)).unwrap();
        let c = b.as_primitive::<Time64MicrosecondType>();
        assert_eq!(3605000000, c.value(0));
        assert_eq!(3601000000, c.value(1));
        assert!(c.is_null(2));
        let b = cast(&array, &DataType::Time64(TimeUnit::Nanosecond)).unwrap();
        let c = b.as_primitive::<Time64NanosecondType>();
        assert_eq!(3605000000000, c.value(0));
        assert_eq!(3601000000000, c.value(1));
        assert!(c.is_null(2));

        // test timestamp nanoseconds
        let a = TimestampNanosecondArray::from(vec![Some(86405000000000), Some(1000000000), None])
            .with_timezone("+01:00".to_string());
        let array = Arc::new(a) as ArrayRef;
        let b = cast(&array, &DataType::Time64(TimeUnit::Microsecond)).unwrap();
        let c = b.as_primitive::<Time64MicrosecondType>();
        assert_eq!(3605000000, c.value(0));
        assert_eq!(3601000000, c.value(1));
        assert!(c.is_null(2));
        let b = cast(&array, &DataType::Time64(TimeUnit::Nanosecond)).unwrap();
        let c = b.as_primitive::<Time64NanosecondType>();
        assert_eq!(3605000000000, c.value(0));
        assert_eq!(3601000000000, c.value(1));
        assert!(c.is_null(2));

        // test overflow
        let a =
            TimestampSecondArray::from(vec![Some(i64::MAX)]).with_timezone("+01:00".to_string());
        let array = Arc::new(a) as ArrayRef;
        let b = cast(&array, &DataType::Time64(TimeUnit::Microsecond));
        assert!(b.is_err());
        let b = cast(&array, &DataType::Time64(TimeUnit::Nanosecond));
        assert!(b.is_err());
        let b = cast(&array, &DataType::Time64(TimeUnit::Millisecond));
        assert!(b.is_err());
    }

    #[test]
    fn test_cast_timestamp_to_time32() {
        // test timestamp secs
        let a = TimestampSecondArray::from(vec![Some(86405), Some(1), None])
            .with_timezone("+01:00".to_string());
        let array = Arc::new(a) as ArrayRef;
        let b = cast(&array, &DataType::Time32(TimeUnit::Second)).unwrap();
        let c = b.as_primitive::<Time32SecondType>();
        assert_eq!(3605, c.value(0));
        assert_eq!(3601, c.value(1));
        assert!(c.is_null(2));
        let b = cast(&array, &DataType::Time32(TimeUnit::Millisecond)).unwrap();
        let c = b.as_primitive::<Time32MillisecondType>();
        assert_eq!(3605000, c.value(0));
        assert_eq!(3601000, c.value(1));
        assert!(c.is_null(2));

        // test timestamp milliseconds
        let a = TimestampMillisecondArray::from(vec![Some(86405000), Some(1000), None])
            .with_timezone("+01:00".to_string());
        let array = Arc::new(a) as ArrayRef;
        let b = cast(&array, &DataType::Time32(TimeUnit::Second)).unwrap();
        let c = b.as_primitive::<Time32SecondType>();
        assert_eq!(3605, c.value(0));
        assert_eq!(3601, c.value(1));
        assert!(c.is_null(2));
        let b = cast(&array, &DataType::Time32(TimeUnit::Millisecond)).unwrap();
        let c = b.as_primitive::<Time32MillisecondType>();
        assert_eq!(3605000, c.value(0));
        assert_eq!(3601000, c.value(1));
        assert!(c.is_null(2));

        // test timestamp microseconds
        let a = TimestampMicrosecondArray::from(vec![Some(86405000000), Some(1000000), None])
            .with_timezone("+01:00".to_string());
        let array = Arc::new(a) as ArrayRef;
        let b = cast(&array, &DataType::Time32(TimeUnit::Second)).unwrap();
        let c = b.as_primitive::<Time32SecondType>();
        assert_eq!(3605, c.value(0));
        assert_eq!(3601, c.value(1));
        assert!(c.is_null(2));
        let b = cast(&array, &DataType::Time32(TimeUnit::Millisecond)).unwrap();
        let c = b.as_primitive::<Time32MillisecondType>();
        assert_eq!(3605000, c.value(0));
        assert_eq!(3601000, c.value(1));
        assert!(c.is_null(2));

        // test timestamp nanoseconds
        let a = TimestampNanosecondArray::from(vec![Some(86405000000000), Some(1000000000), None])
            .with_timezone("+01:00".to_string());
        let array = Arc::new(a) as ArrayRef;
        let b = cast(&array, &DataType::Time32(TimeUnit::Second)).unwrap();
        let c = b.as_primitive::<Time32SecondType>();
        assert_eq!(3605, c.value(0));
        assert_eq!(3601, c.value(1));
        assert!(c.is_null(2));
        let b = cast(&array, &DataType::Time32(TimeUnit::Millisecond)).unwrap();
        let c = b.as_primitive::<Time32MillisecondType>();
        assert_eq!(3605000, c.value(0));
        assert_eq!(3601000, c.value(1));
        assert!(c.is_null(2));

        // test overflow
        let a =
            TimestampSecondArray::from(vec![Some(i64::MAX)]).with_timezone("+01:00".to_string());
        let array = Arc::new(a) as ArrayRef;
        let b = cast(&array, &DataType::Time32(TimeUnit::Second));
        assert!(b.is_err());
        let b = cast(&array, &DataType::Time32(TimeUnit::Millisecond));
        assert!(b.is_err());
    }

    // Cast Timestamp(_, None) -> Timestamp(_, Some(timezone))
    #[test]
    fn test_cast_timestamp_with_timezone_1() {
        let string_array: Arc<dyn Array> = Arc::new(StringArray::from(vec![
            Some("2000-01-01T00:00:00.123456789"),
            Some("2010-01-01T00:00:00.123456789"),
            None,
        ]));
        let to_type = DataType::Timestamp(TimeUnit::Nanosecond, None);
        let timestamp_array = cast(&string_array, &to_type).unwrap();

        let to_type = DataType::Timestamp(TimeUnit::Microsecond, Some("+0700".into()));
        let timestamp_array = cast(&timestamp_array, &to_type).unwrap();

        let string_array = cast(&timestamp_array, &DataType::Utf8).unwrap();
        let result = string_array.as_string::<i32>();
        assert_eq!("2000-01-01T00:00:00.123456+07:00", result.value(0));
        assert_eq!("2010-01-01T00:00:00.123456+07:00", result.value(1));
        assert!(result.is_null(2));
    }

    // Cast Timestamp(_, Some(timezone)) -> Timestamp(_, None)
    #[test]
    fn test_cast_timestamp_with_timezone_2() {
        let string_array: Arc<dyn Array> = Arc::new(StringArray::from(vec![
            Some("2000-01-01T07:00:00.123456789"),
            Some("2010-01-01T07:00:00.123456789"),
            None,
        ]));
        let to_type = DataType::Timestamp(TimeUnit::Millisecond, Some("+0700".into()));
        let timestamp_array = cast(&string_array, &to_type).unwrap();

        // Check intermediate representation is correct
        let string_array = cast(&timestamp_array, &DataType::Utf8).unwrap();
        let result = string_array.as_string::<i32>();
        assert_eq!("2000-01-01T07:00:00.123+07:00", result.value(0));
        assert_eq!("2010-01-01T07:00:00.123+07:00", result.value(1));
        assert!(result.is_null(2));

        let to_type = DataType::Timestamp(TimeUnit::Nanosecond, None);
        let timestamp_array = cast(&timestamp_array, &to_type).unwrap();

        let string_array = cast(&timestamp_array, &DataType::Utf8).unwrap();
        let result = string_array.as_string::<i32>();
        assert_eq!("2000-01-01T00:00:00.123", result.value(0));
        assert_eq!("2010-01-01T00:00:00.123", result.value(1));
        assert!(result.is_null(2));
    }

    // Cast Timestamp(_, Some(timezone)) -> Timestamp(_, Some(timezone))
    #[test]
    fn test_cast_timestamp_with_timezone_3() {
        let string_array: Arc<dyn Array> = Arc::new(StringArray::from(vec![
            Some("2000-01-01T07:00:00.123456789"),
            Some("2010-01-01T07:00:00.123456789"),
            None,
        ]));
        let to_type = DataType::Timestamp(TimeUnit::Microsecond, Some("+0700".into()));
        let timestamp_array = cast(&string_array, &to_type).unwrap();

        // Check intermediate representation is correct
        let string_array = cast(&timestamp_array, &DataType::Utf8).unwrap();
        let result = string_array.as_string::<i32>();
        assert_eq!("2000-01-01T07:00:00.123456+07:00", result.value(0));
        assert_eq!("2010-01-01T07:00:00.123456+07:00", result.value(1));
        assert!(result.is_null(2));

        let to_type = DataType::Timestamp(TimeUnit::Second, Some("-08:00".into()));
        let timestamp_array = cast(&timestamp_array, &to_type).unwrap();

        let string_array = cast(&timestamp_array, &DataType::Utf8).unwrap();
        let result = string_array.as_string::<i32>();
        assert_eq!("1999-12-31T16:00:00-08:00", result.value(0));
        assert_eq!("2009-12-31T16:00:00-08:00", result.value(1));
        assert!(result.is_null(2));
    }

    #[test]
    fn test_cast_date64_to_timestamp() {
        let array = Date64Array::from(vec![Some(864000000005), Some(1545696000001), None]);
        let b = cast(&array, &DataType::Timestamp(TimeUnit::Second, None)).unwrap();
        let c = b.as_primitive::<TimestampSecondType>();
        assert_eq!(864000000, c.value(0));
        assert_eq!(1545696000, c.value(1));
        assert!(c.is_null(2));
    }

    #[test]
    fn test_cast_date64_to_timestamp_ms() {
        let array = Date64Array::from(vec![Some(864000000005), Some(1545696000001), None]);
        let b = cast(&array, &DataType::Timestamp(TimeUnit::Millisecond, None)).unwrap();
        let c = b
            .as_any()
            .downcast_ref::<TimestampMillisecondArray>()
            .unwrap();
        assert_eq!(864000000005, c.value(0));
        assert_eq!(1545696000001, c.value(1));
        assert!(c.is_null(2));
    }

    #[test]
    fn test_cast_date64_to_timestamp_us() {
        let array = Date64Array::from(vec![Some(864000000005), Some(1545696000001), None]);
        let b = cast(&array, &DataType::Timestamp(TimeUnit::Microsecond, None)).unwrap();
        let c = b
            .as_any()
            .downcast_ref::<TimestampMicrosecondArray>()
            .unwrap();
        assert_eq!(864000000005000, c.value(0));
        assert_eq!(1545696000001000, c.value(1));
        assert!(c.is_null(2));
    }

    #[test]
    fn test_cast_date64_to_timestamp_ns() {
        let array = Date64Array::from(vec![Some(864000000005), Some(1545696000001), None]);
        let b = cast(&array, &DataType::Timestamp(TimeUnit::Nanosecond, None)).unwrap();
        let c = b
            .as_any()
            .downcast_ref::<TimestampNanosecondArray>()
            .unwrap();
        assert_eq!(864000000005000000, c.value(0));
        assert_eq!(1545696000001000000, c.value(1));
        assert!(c.is_null(2));
    }

    #[test]
    fn test_cast_timestamp_to_i64() {
        let array =
            TimestampMillisecondArray::from(vec![Some(864000000005), Some(1545696000001), None])
                .with_timezone("UTC".to_string());
        let b = cast(&array, &DataType::Int64).unwrap();
        let c = b.as_primitive::<Int64Type>();
        assert_eq!(&DataType::Int64, c.data_type());
        assert_eq!(864000000005, c.value(0));
        assert_eq!(1545696000001, c.value(1));
        assert!(c.is_null(2));
    }

    #[test]
    fn test_cast_date32_to_string() {
        let array = Date32Array::from(vec![10000, 17890]);
        let b = cast(&array, &DataType::Utf8).unwrap();
        let c = b.as_any().downcast_ref::<StringArray>().unwrap();
        assert_eq!(&DataType::Utf8, c.data_type());
        assert_eq!("1997-05-19", c.value(0));
        assert_eq!("2018-12-25", c.value(1));
    }

    #[test]
    fn test_cast_date64_to_string() {
        let array = Date64Array::from(vec![10000 * 86400000, 17890 * 86400000]);
        let b = cast(&array, &DataType::Utf8).unwrap();
        let c = b.as_any().downcast_ref::<StringArray>().unwrap();
        assert_eq!(&DataType::Utf8, c.data_type());
        assert_eq!("1997-05-19T00:00:00", c.value(0));
        assert_eq!("2018-12-25T00:00:00", c.value(1));
    }

    macro_rules! assert_cast_timestamp_to_string {
        ($array:expr, $datatype:expr, $output_array_type: ty, $expected:expr) => {{
            let out = cast(&$array, &$datatype).unwrap();
            let actual = out
                .as_any()
                .downcast_ref::<$output_array_type>()
                .unwrap()
                .into_iter()
                .collect::<Vec<_>>();
            assert_eq!(actual, $expected);
        }};
        ($array:expr, $datatype:expr, $output_array_type: ty, $options:expr, $expected:expr) => {{
            let out = cast_with_options(&$array, &$datatype, &$options).unwrap();
            let actual = out
                .as_any()
                .downcast_ref::<$output_array_type>()
                .unwrap()
                .into_iter()
                .collect::<Vec<_>>();
            assert_eq!(actual, $expected);
        }};
    }

    #[test]
    fn test_cast_timestamp_to_strings() {
        // "2018-12-25T00:00:02.001", "1997-05-19T00:00:03.005", None
        let array =
            TimestampMillisecondArray::from(vec![Some(864000003005), Some(1545696002001), None]);
        let expected = vec![
            Some("1997-05-19T00:00:03.005"),
            Some("2018-12-25T00:00:02.001"),
            None,
        ];

        assert_cast_timestamp_to_string!(array, DataType::Utf8View, StringViewArray, expected);
        assert_cast_timestamp_to_string!(array, DataType::Utf8, StringArray, expected);
        assert_cast_timestamp_to_string!(array, DataType::LargeUtf8, LargeStringArray, expected);
    }

    #[test]
    fn test_cast_timestamp_to_strings_opt() {
        let ts_format = "%Y-%m-%d %H:%M:%S%.6f";
        let tz = "+0545"; // UTC + 0545 is Asia/Kathmandu
        let cast_options = CastOptions {
            safe: true,
            format_options: FormatOptions::default()
                .with_timestamp_format(Some(ts_format))
                .with_timestamp_tz_format(Some(ts_format)),
        };

        // "2018-12-25T00:00:02.001", "1997-05-19T00:00:03.005", None
        let array_without_tz =
            TimestampMillisecondArray::from(vec![Some(864000003005), Some(1545696002001), None]);
        let expected = vec![
            Some("1997-05-19 00:00:03.005000"),
            Some("2018-12-25 00:00:02.001000"),
            None,
        ];
        assert_cast_timestamp_to_string!(
            array_without_tz,
            DataType::Utf8View,
            StringViewArray,
            cast_options,
            expected
        );
        assert_cast_timestamp_to_string!(
            array_without_tz,
            DataType::Utf8,
            StringArray,
            cast_options,
            expected
        );
        assert_cast_timestamp_to_string!(
            array_without_tz,
            DataType::LargeUtf8,
            LargeStringArray,
            cast_options,
            expected
        );

        let array_with_tz =
            TimestampMillisecondArray::from(vec![Some(864000003005), Some(1545696002001), None])
                .with_timezone(tz.to_string());
        let expected = vec![
            Some("1997-05-19 05:45:03.005000"),
            Some("2018-12-25 05:45:02.001000"),
            None,
        ];
        assert_cast_timestamp_to_string!(
            array_with_tz,
            DataType::Utf8View,
            StringViewArray,
            cast_options,
            expected
        );
        assert_cast_timestamp_to_string!(
            array_with_tz,
            DataType::Utf8,
            StringArray,
            cast_options,
            expected
        );
        assert_cast_timestamp_to_string!(
            array_with_tz,
            DataType::LargeUtf8,
            LargeStringArray,
            cast_options,
            expected
        );
    }

    #[test]
    fn test_cast_between_timestamps() {
        let array =
            TimestampMillisecondArray::from(vec![Some(864000003005), Some(1545696002001), None]);
        let b = cast(&array, &DataType::Timestamp(TimeUnit::Second, None)).unwrap();
        let c = b.as_primitive::<TimestampSecondType>();
        assert_eq!(864000003, c.value(0));
        assert_eq!(1545696002, c.value(1));
        assert!(c.is_null(2));
    }

    #[test]
    fn test_cast_duration_to_i64() {
        let base = vec![5, 6, 7, 8, 100000000];

        let duration_arrays = vec![
            Arc::new(DurationNanosecondArray::from(base.clone())) as ArrayRef,
            Arc::new(DurationMicrosecondArray::from(base.clone())) as ArrayRef,
            Arc::new(DurationMillisecondArray::from(base.clone())) as ArrayRef,
            Arc::new(DurationSecondArray::from(base.clone())) as ArrayRef,
        ];

        for arr in duration_arrays {
            assert!(can_cast_types(arr.data_type(), &DataType::Int64));
            let result = cast(&arr, &DataType::Int64).unwrap();
            let result = result.as_primitive::<Int64Type>();
            assert_eq!(base.as_slice(), result.values());
        }
    }

    #[test]
    fn test_cast_between_durations_and_numerics() {
        fn test_cast_between_durations<FromType, ToType>()
        where
            FromType: ArrowPrimitiveType<Native = i64>,
            ToType: ArrowPrimitiveType<Native = i64>,
            PrimitiveArray<FromType>: From<Vec<Option<i64>>>,
        {
            let from_unit = match FromType::DATA_TYPE {
                DataType::Duration(unit) => unit,
                _ => panic!("Expected a duration type"),
            };
            let to_unit = match ToType::DATA_TYPE {
                DataType::Duration(unit) => unit,
                _ => panic!("Expected a duration type"),
            };
            let from_size = time_unit_multiple(&from_unit);
            let to_size = time_unit_multiple(&to_unit);

            let (v1_before, v2_before) = (8640003005, 1696002001);
            let (v1_after, v2_after) = if from_size >= to_size {
                (
                    v1_before / (from_size / to_size),
                    v2_before / (from_size / to_size),
                )
            } else {
                (
                    v1_before * (to_size / from_size),
                    v2_before * (to_size / from_size),
                )
            };

            let array =
                PrimitiveArray::<FromType>::from(vec![Some(v1_before), Some(v2_before), None]);
            let b = cast(&array, &ToType::DATA_TYPE).unwrap();
            let c = b.as_primitive::<ToType>();
            assert_eq!(v1_after, c.value(0));
            assert_eq!(v2_after, c.value(1));
            assert!(c.is_null(2));
        }

        // between each individual duration type
        test_cast_between_durations::<DurationSecondType, DurationMillisecondType>();
        test_cast_between_durations::<DurationSecondType, DurationMicrosecondType>();
        test_cast_between_durations::<DurationSecondType, DurationNanosecondType>();
        test_cast_between_durations::<DurationMillisecondType, DurationSecondType>();
        test_cast_between_durations::<DurationMillisecondType, DurationMicrosecondType>();
        test_cast_between_durations::<DurationMillisecondType, DurationNanosecondType>();
        test_cast_between_durations::<DurationMicrosecondType, DurationSecondType>();
        test_cast_between_durations::<DurationMicrosecondType, DurationMillisecondType>();
        test_cast_between_durations::<DurationMicrosecondType, DurationNanosecondType>();
        test_cast_between_durations::<DurationNanosecondType, DurationSecondType>();
        test_cast_between_durations::<DurationNanosecondType, DurationMillisecondType>();
        test_cast_between_durations::<DurationNanosecondType, DurationMicrosecondType>();

        // cast failed
        let array = DurationSecondArray::from(vec![
            Some(i64::MAX),
            Some(8640203410378005),
            Some(10241096),
            None,
        ]);
        let b = cast(&array, &DataType::Duration(TimeUnit::Nanosecond)).unwrap();
        let c = b.as_primitive::<DurationNanosecondType>();
        assert!(c.is_null(0));
        assert!(c.is_null(1));
        assert_eq!(10241096000000000, c.value(2));
        assert!(c.is_null(3));

        // durations to numerics
        let array = DurationSecondArray::from(vec![
            Some(i64::MAX),
            Some(8640203410378005),
            Some(10241096),
            None,
        ]);
        let b = cast(&array, &DataType::Int64).unwrap();
        let c = b.as_primitive::<Int64Type>();
        assert_eq!(i64::MAX, c.value(0));
        assert_eq!(8640203410378005, c.value(1));
        assert_eq!(10241096, c.value(2));
        assert!(c.is_null(3));

        let b = cast(&array, &DataType::Int32).unwrap();
        let c = b.as_primitive::<Int32Type>();
        assert_eq!(0, c.value(0));
        assert_eq!(0, c.value(1));
        assert_eq!(10241096, c.value(2));
        assert!(c.is_null(3));

        // numerics to durations
        let array = Int32Array::from(vec![Some(i32::MAX), Some(802034103), Some(10241096), None]);
        let b = cast(&array, &DataType::Duration(TimeUnit::Second)).unwrap();
        let c = b.as_any().downcast_ref::<DurationSecondArray>().unwrap();
        assert_eq!(i32::MAX as i64, c.value(0));
        assert_eq!(802034103, c.value(1));
        assert_eq!(10241096, c.value(2));
        assert!(c.is_null(3));
    }

    #[test]
    fn test_cast_to_strings() {
        let a = Int32Array::from(vec![1, 2, 3]);
        let out = cast(&a, &DataType::Utf8).unwrap();
        let out = out
            .as_any()
            .downcast_ref::<StringArray>()
            .unwrap()
            .into_iter()
            .collect::<Vec<_>>();
        assert_eq!(out, vec![Some("1"), Some("2"), Some("3")]);
        let out = cast(&a, &DataType::LargeUtf8).unwrap();
        let out = out
            .as_any()
            .downcast_ref::<LargeStringArray>()
            .unwrap()
            .into_iter()
            .collect::<Vec<_>>();
        assert_eq!(out, vec![Some("1"), Some("2"), Some("3")]);
    }

    #[test]
    fn test_str_to_str_casts() {
        for data in [
            vec![Some("foo"), Some("bar"), Some("ham")],
            vec![Some("foo"), None, Some("bar")],
        ] {
            let a = LargeStringArray::from(data.clone());
            let to = cast(&a, &DataType::Utf8).unwrap();
            let expect = a
                .as_any()
                .downcast_ref::<LargeStringArray>()
                .unwrap()
                .into_iter()
                .collect::<Vec<_>>();
            let out = to
                .as_any()
                .downcast_ref::<StringArray>()
                .unwrap()
                .into_iter()
                .collect::<Vec<_>>();
            assert_eq!(expect, out);

            let a = StringArray::from(data);
            let to = cast(&a, &DataType::LargeUtf8).unwrap();
            let expect = a
                .as_any()
                .downcast_ref::<StringArray>()
                .unwrap()
                .into_iter()
                .collect::<Vec<_>>();
            let out = to
                .as_any()
                .downcast_ref::<LargeStringArray>()
                .unwrap()
                .into_iter()
                .collect::<Vec<_>>();
            assert_eq!(expect, out);
        }
    }

    const VIEW_TEST_DATA: [Option<&str>; 5] = [
        Some("hello"),
        Some("repeated"),
        None,
        Some("large payload over 12 bytes"),
        Some("repeated"),
    ];

    #[test]
    fn test_string_view_to_binary_view() {
        let string_view_array = StringViewArray::from_iter(VIEW_TEST_DATA);

        assert!(can_cast_types(
            string_view_array.data_type(),
            &DataType::BinaryView
        ));

        let binary_view_array = cast(&string_view_array, &DataType::BinaryView).unwrap();
        assert_eq!(binary_view_array.data_type(), &DataType::BinaryView);

        let expect_binary_view_array = BinaryViewArray::from_iter(VIEW_TEST_DATA);
        assert_eq!(binary_view_array.as_ref(), &expect_binary_view_array);
    }

    #[test]
    fn test_binary_view_to_string_view() {
        let binary_view_array = BinaryViewArray::from_iter(VIEW_TEST_DATA);

        assert!(can_cast_types(
            binary_view_array.data_type(),
            &DataType::Utf8View
        ));

        let string_view_array = cast(&binary_view_array, &DataType::Utf8View).unwrap();
        assert_eq!(string_view_array.data_type(), &DataType::Utf8View);

        let expect_string_view_array = StringViewArray::from_iter(VIEW_TEST_DATA);
        assert_eq!(string_view_array.as_ref(), &expect_string_view_array);
    }

    #[test]
    fn test_string_to_view() {
        _test_string_to_view::<i32>();
        _test_string_to_view::<i64>();
    }

    fn _test_string_to_view<O>()
    where
        O: OffsetSizeTrait,
    {
        let string_array = GenericStringArray::<O>::from_iter(VIEW_TEST_DATA);

        assert!(can_cast_types(
            string_array.data_type(),
            &DataType::Utf8View
        ));

        assert!(can_cast_types(
            string_array.data_type(),
            &DataType::BinaryView
        ));

        let string_view_array = cast(&string_array, &DataType::Utf8View).unwrap();
        assert_eq!(string_view_array.data_type(), &DataType::Utf8View);

        let binary_view_array = cast(&string_array, &DataType::BinaryView).unwrap();
        assert_eq!(binary_view_array.data_type(), &DataType::BinaryView);

        let expect_string_view_array = StringViewArray::from_iter(VIEW_TEST_DATA);
        assert_eq!(string_view_array.as_ref(), &expect_string_view_array);

        let expect_binary_view_array = BinaryViewArray::from_iter(VIEW_TEST_DATA);
        assert_eq!(binary_view_array.as_ref(), &expect_binary_view_array);
    }

    #[test]
    fn test_bianry_to_view() {
        _test_binary_to_view::<i32>();
        _test_binary_to_view::<i64>();
    }

    fn _test_binary_to_view<O>()
    where
        O: OffsetSizeTrait,
    {
        let binary_array = GenericBinaryArray::<O>::from_iter(VIEW_TEST_DATA);

        assert!(can_cast_types(
            binary_array.data_type(),
            &DataType::Utf8View
        ));

        assert!(can_cast_types(
            binary_array.data_type(),
            &DataType::BinaryView
        ));

        let string_view_array = cast(&binary_array, &DataType::Utf8View).unwrap();
        assert_eq!(string_view_array.data_type(), &DataType::Utf8View);

        let binary_view_array = cast(&binary_array, &DataType::BinaryView).unwrap();
        assert_eq!(binary_view_array.data_type(), &DataType::BinaryView);

        let expect_string_view_array = StringViewArray::from_iter(VIEW_TEST_DATA);
        assert_eq!(string_view_array.as_ref(), &expect_string_view_array);

        let expect_binary_view_array = BinaryViewArray::from_iter(VIEW_TEST_DATA);
        assert_eq!(binary_view_array.as_ref(), &expect_binary_view_array);
    }

    #[test]
    fn test_dict_to_view() {
        let values = StringArray::from_iter(VIEW_TEST_DATA);
        let keys = Int8Array::from_iter([Some(1), Some(0), None, Some(3), None, Some(1), Some(4)]);
        let string_dict_array =
            DictionaryArray::<Int8Type>::try_new(keys, Arc::new(values)).unwrap();
        let typed_dict = string_dict_array.downcast_dict::<StringArray>().unwrap();

        let string_view_array = {
            let mut builder = StringViewBuilder::new().with_fixed_block_size(8); // multiple buffers.
            for v in typed_dict.into_iter() {
                builder.append_option(v);
            }
            builder.finish()
        };
        let expected_string_array_type = string_view_array.data_type();
        let casted_string_array = cast(&string_dict_array, expected_string_array_type).unwrap();
        assert_eq!(casted_string_array.data_type(), expected_string_array_type);
        assert_eq!(casted_string_array.as_ref(), &string_view_array);

        let binary_buffer = cast(&typed_dict.values(), &DataType::Binary).unwrap();
        let binary_dict_array =
            DictionaryArray::<Int8Type>::new(typed_dict.keys().clone(), binary_buffer);
        let typed_binary_dict = binary_dict_array.downcast_dict::<BinaryArray>().unwrap();

        let binary_view_array = {
            let mut builder = BinaryViewBuilder::new().with_fixed_block_size(8); // multiple buffers.
            for v in typed_binary_dict.into_iter() {
                builder.append_option(v);
            }
            builder.finish()
        };
        let expected_binary_array_type = binary_view_array.data_type();
        let casted_binary_array = cast(&binary_dict_array, expected_binary_array_type).unwrap();
        assert_eq!(casted_binary_array.data_type(), expected_binary_array_type);
        assert_eq!(casted_binary_array.as_ref(), &binary_view_array);
    }

    #[test]
    fn test_view_to_dict() {
        let string_view_array = StringViewArray::from_iter(VIEW_TEST_DATA);
        let string_dict_array: DictionaryArray<Int8Type> = VIEW_TEST_DATA.into_iter().collect();
        let casted_type = string_dict_array.data_type();
        let casted_dict_array = cast(&string_view_array, casted_type).unwrap();
        assert_eq!(casted_dict_array.data_type(), casted_type);
        assert_eq!(casted_dict_array.as_ref(), &string_dict_array);

        let binary_view_array = BinaryViewArray::from_iter(VIEW_TEST_DATA);
        let binary_dict_array = string_dict_array.downcast_dict::<StringArray>().unwrap();
        let binary_buffer = cast(&binary_dict_array.values(), &DataType::Binary).unwrap();
        let binary_dict_array =
            DictionaryArray::<Int8Type>::new(binary_dict_array.keys().clone(), binary_buffer);
        let casted_type = binary_dict_array.data_type();
        let casted_binary_array = cast(&binary_view_array, casted_type).unwrap();
        assert_eq!(casted_binary_array.data_type(), casted_type);
        assert_eq!(casted_binary_array.as_ref(), &binary_dict_array);
    }

    #[test]
    fn test_view_to_string() {
        _test_view_to_string::<i32>();
        _test_view_to_string::<i64>();
    }

    fn _test_view_to_string<O>()
    where
        O: OffsetSizeTrait,
    {
        let string_view_array = {
            let mut builder = StringViewBuilder::new().with_fixed_block_size(8); // multiple buffers.
            for s in VIEW_TEST_DATA.iter() {
                builder.append_option(*s);
            }
            builder.finish()
        };

        let binary_view_array = BinaryViewArray::from_iter(VIEW_TEST_DATA);

        let expected_string_array = GenericStringArray::<O>::from_iter(VIEW_TEST_DATA);
        let expected_type = expected_string_array.data_type();

        assert!(can_cast_types(string_view_array.data_type(), expected_type));
        assert!(can_cast_types(binary_view_array.data_type(), expected_type));

        let string_view_casted_array = cast(&string_view_array, expected_type).unwrap();
        assert_eq!(string_view_casted_array.data_type(), expected_type);
        assert_eq!(string_view_casted_array.as_ref(), &expected_string_array);

        let binary_view_casted_array = cast(&binary_view_array, expected_type).unwrap();
        assert_eq!(binary_view_casted_array.data_type(), expected_type);
        assert_eq!(binary_view_casted_array.as_ref(), &expected_string_array);
    }

    #[test]
    fn test_view_to_binary() {
        _test_view_to_binary::<i32>();
        _test_view_to_binary::<i64>();
    }

    fn _test_view_to_binary<O>()
    where
        O: OffsetSizeTrait,
    {
        let view_array = {
            let mut builder = BinaryViewBuilder::new().with_fixed_block_size(8); // multiple buffers.
            for s in VIEW_TEST_DATA.iter() {
                builder.append_option(*s);
            }
            builder.finish()
        };

        let expected_binary_array = GenericBinaryArray::<O>::from_iter(VIEW_TEST_DATA);
        let expected_type = expected_binary_array.data_type();

        assert!(can_cast_types(view_array.data_type(), expected_type));

        let binary_array = cast(&view_array, expected_type).unwrap();
        assert_eq!(binary_array.data_type(), expected_type);

        assert_eq!(binary_array.as_ref(), &expected_binary_array);
    }

    #[test]
    fn test_cast_from_f64() {
        let f64_values: Vec<f64> = vec![
            i64::MIN as f64,
            i32::MIN as f64,
            i16::MIN as f64,
            i8::MIN as f64,
            0_f64,
            u8::MAX as f64,
            u16::MAX as f64,
            u32::MAX as f64,
            u64::MAX as f64,
        ];
        let f64_array: ArrayRef = Arc::new(Float64Array::from(f64_values));

        let f64_expected = vec![
            -9223372036854776000.0,
            -2147483648.0,
            -32768.0,
            -128.0,
            0.0,
            255.0,
            65535.0,
            4294967295.0,
            18446744073709552000.0,
        ];
        assert_eq!(
            f64_expected,
            get_cast_values::<Float64Type>(&f64_array, &DataType::Float64)
                .iter()
                .map(|i| i.parse::<f64>().unwrap())
                .collect::<Vec<f64>>()
        );

        let f32_expected = vec![
            -9223372000000000000.0,
            -2147483600.0,
            -32768.0,
            -128.0,
            0.0,
            255.0,
            65535.0,
            4294967300.0,
            18446744000000000000.0,
        ];
        assert_eq!(
            f32_expected,
            get_cast_values::<Float32Type>(&f64_array, &DataType::Float32)
                .iter()
                .map(|i| i.parse::<f32>().unwrap())
                .collect::<Vec<f32>>()
        );

        let f16_expected = vec![
            f16::from_f64(-9223372000000000000.0),
            f16::from_f64(-2147483600.0),
            f16::from_f64(-32768.0),
            f16::from_f64(-128.0),
            f16::from_f64(0.0),
            f16::from_f64(255.0),
            f16::from_f64(65535.0),
            f16::from_f64(4294967300.0),
            f16::from_f64(18446744000000000000.0),
        ];
        assert_eq!(
            f16_expected,
            get_cast_values::<Float16Type>(&f64_array, &DataType::Float16)
                .iter()
                .map(|i| i.parse::<f16>().unwrap())
                .collect::<Vec<f16>>()
        );

        let i64_expected = vec![
            "-9223372036854775808",
            "-2147483648",
            "-32768",
            "-128",
            "0",
            "255",
            "65535",
            "4294967295",
            "null",
        ];
        assert_eq!(
            i64_expected,
            get_cast_values::<Int64Type>(&f64_array, &DataType::Int64)
        );

        let i32_expected = vec![
            "null",
            "-2147483648",
            "-32768",
            "-128",
            "0",
            "255",
            "65535",
            "null",
            "null",
        ];
        assert_eq!(
            i32_expected,
            get_cast_values::<Int32Type>(&f64_array, &DataType::Int32)
        );

        let i16_expected = vec![
            "null", "null", "-32768", "-128", "0", "255", "null", "null", "null",
        ];
        assert_eq!(
            i16_expected,
            get_cast_values::<Int16Type>(&f64_array, &DataType::Int16)
        );

        let i8_expected = vec![
            "null", "null", "null", "-128", "0", "null", "null", "null", "null",
        ];
        assert_eq!(
            i8_expected,
            get_cast_values::<Int8Type>(&f64_array, &DataType::Int8)
        );

        let u64_expected = vec![
            "null",
            "null",
            "null",
            "null",
            "0",
            "255",
            "65535",
            "4294967295",
            "null",
        ];
        assert_eq!(
            u64_expected,
            get_cast_values::<UInt64Type>(&f64_array, &DataType::UInt64)
        );

        let u32_expected = vec![
            "null",
            "null",
            "null",
            "null",
            "0",
            "255",
            "65535",
            "4294967295",
            "null",
        ];
        assert_eq!(
            u32_expected,
            get_cast_values::<UInt32Type>(&f64_array, &DataType::UInt32)
        );

        let u16_expected = vec![
            "null", "null", "null", "null", "0", "255", "65535", "null", "null",
        ];
        assert_eq!(
            u16_expected,
            get_cast_values::<UInt16Type>(&f64_array, &DataType::UInt16)
        );

        let u8_expected = vec![
            "null", "null", "null", "null", "0", "255", "null", "null", "null",
        ];
        assert_eq!(
            u8_expected,
            get_cast_values::<UInt8Type>(&f64_array, &DataType::UInt8)
        );
    }

    #[test]
    fn test_cast_from_f32() {
        let f32_values: Vec<f32> = vec![
            i32::MIN as f32,
            i32::MIN as f32,
            i16::MIN as f32,
            i8::MIN as f32,
            0_f32,
            u8::MAX as f32,
            u16::MAX as f32,
            u32::MAX as f32,
            u32::MAX as f32,
        ];
        let f32_array: ArrayRef = Arc::new(Float32Array::from(f32_values));

        let f64_expected = vec![
            "-2147483648.0",
            "-2147483648.0",
            "-32768.0",
            "-128.0",
            "0.0",
            "255.0",
            "65535.0",
            "4294967296.0",
            "4294967296.0",
        ];
        assert_eq!(
            f64_expected,
            get_cast_values::<Float64Type>(&f32_array, &DataType::Float64)
        );

        let f32_expected = vec![
            "-2147483600.0",
            "-2147483600.0",
            "-32768.0",
            "-128.0",
            "0.0",
            "255.0",
            "65535.0",
            "4294967300.0",
            "4294967300.0",
        ];
        assert_eq!(
            f32_expected,
            get_cast_values::<Float32Type>(&f32_array, &DataType::Float32)
        );

        let f16_expected = vec![
            "-inf", "-inf", "-32768.0", "-128.0", "0.0", "255.0", "inf", "inf", "inf",
        ];
        assert_eq!(
            f16_expected,
            get_cast_values::<Float16Type>(&f32_array, &DataType::Float16)
        );

        let i64_expected = vec![
            "-2147483648",
            "-2147483648",
            "-32768",
            "-128",
            "0",
            "255",
            "65535",
            "4294967296",
            "4294967296",
        ];
        assert_eq!(
            i64_expected,
            get_cast_values::<Int64Type>(&f32_array, &DataType::Int64)
        );

        let i32_expected = vec![
            "-2147483648",
            "-2147483648",
            "-32768",
            "-128",
            "0",
            "255",
            "65535",
            "null",
            "null",
        ];
        assert_eq!(
            i32_expected,
            get_cast_values::<Int32Type>(&f32_array, &DataType::Int32)
        );

        let i16_expected = vec![
            "null", "null", "-32768", "-128", "0", "255", "null", "null", "null",
        ];
        assert_eq!(
            i16_expected,
            get_cast_values::<Int16Type>(&f32_array, &DataType::Int16)
        );

        let i8_expected = vec![
            "null", "null", "null", "-128", "0", "null", "null", "null", "null",
        ];
        assert_eq!(
            i8_expected,
            get_cast_values::<Int8Type>(&f32_array, &DataType::Int8)
        );

        let u64_expected = vec![
            "null",
            "null",
            "null",
            "null",
            "0",
            "255",
            "65535",
            "4294967296",
            "4294967296",
        ];
        assert_eq!(
            u64_expected,
            get_cast_values::<UInt64Type>(&f32_array, &DataType::UInt64)
        );

        let u32_expected = vec![
            "null", "null", "null", "null", "0", "255", "65535", "null", "null",
        ];
        assert_eq!(
            u32_expected,
            get_cast_values::<UInt32Type>(&f32_array, &DataType::UInt32)
        );

        let u16_expected = vec![
            "null", "null", "null", "null", "0", "255", "65535", "null", "null",
        ];
        assert_eq!(
            u16_expected,
            get_cast_values::<UInt16Type>(&f32_array, &DataType::UInt16)
        );

        let u8_expected = vec![
            "null", "null", "null", "null", "0", "255", "null", "null", "null",
        ];
        assert_eq!(
            u8_expected,
            get_cast_values::<UInt8Type>(&f32_array, &DataType::UInt8)
        );
    }

    #[test]
    fn test_cast_from_uint64() {
        let u64_values: Vec<u64> = vec![
            0,
            u8::MAX as u64,
            u16::MAX as u64,
            u32::MAX as u64,
            u64::MAX,
        ];
        let u64_array: ArrayRef = Arc::new(UInt64Array::from(u64_values));

        let f64_expected = vec![0.0, 255.0, 65535.0, 4294967295.0, 18446744073709552000.0];
        assert_eq!(
            f64_expected,
            get_cast_values::<Float64Type>(&u64_array, &DataType::Float64)
                .iter()
                .map(|i| i.parse::<f64>().unwrap())
                .collect::<Vec<f64>>()
        );

        let f32_expected = vec![0.0, 255.0, 65535.0, 4294967300.0, 18446744000000000000.0];
        assert_eq!(
            f32_expected,
            get_cast_values::<Float32Type>(&u64_array, &DataType::Float32)
                .iter()
                .map(|i| i.parse::<f32>().unwrap())
                .collect::<Vec<f32>>()
        );

        let f16_expected = vec![
            f16::from_f64(0.0),
            f16::from_f64(255.0),
            f16::from_f64(65535.0),
            f16::from_f64(4294967300.0),
            f16::from_f64(18446744000000000000.0),
        ];
        assert_eq!(
            f16_expected,
            get_cast_values::<Float16Type>(&u64_array, &DataType::Float16)
                .iter()
                .map(|i| i.parse::<f16>().unwrap())
                .collect::<Vec<f16>>()
        );

        let i64_expected = vec!["0", "255", "65535", "4294967295", "null"];
        assert_eq!(
            i64_expected,
            get_cast_values::<Int64Type>(&u64_array, &DataType::Int64)
        );

        let i32_expected = vec!["0", "255", "65535", "null", "null"];
        assert_eq!(
            i32_expected,
            get_cast_values::<Int32Type>(&u64_array, &DataType::Int32)
        );

        let i16_expected = vec!["0", "255", "null", "null", "null"];
        assert_eq!(
            i16_expected,
            get_cast_values::<Int16Type>(&u64_array, &DataType::Int16)
        );

        let i8_expected = vec!["0", "null", "null", "null", "null"];
        assert_eq!(
            i8_expected,
            get_cast_values::<Int8Type>(&u64_array, &DataType::Int8)
        );

        let u64_expected = vec!["0", "255", "65535", "4294967295", "18446744073709551615"];
        assert_eq!(
            u64_expected,
            get_cast_values::<UInt64Type>(&u64_array, &DataType::UInt64)
        );

        let u32_expected = vec!["0", "255", "65535", "4294967295", "null"];
        assert_eq!(
            u32_expected,
            get_cast_values::<UInt32Type>(&u64_array, &DataType::UInt32)
        );

        let u16_expected = vec!["0", "255", "65535", "null", "null"];
        assert_eq!(
            u16_expected,
            get_cast_values::<UInt16Type>(&u64_array, &DataType::UInt16)
        );

        let u8_expected = vec!["0", "255", "null", "null", "null"];
        assert_eq!(
            u8_expected,
            get_cast_values::<UInt8Type>(&u64_array, &DataType::UInt8)
        );
    }

    #[test]
    fn test_cast_from_uint32() {
        let u32_values: Vec<u32> = vec![0, u8::MAX as u32, u16::MAX as u32, u32::MAX];
        let u32_array: ArrayRef = Arc::new(UInt32Array::from(u32_values));

        let f64_expected = vec!["0.0", "255.0", "65535.0", "4294967295.0"];
        assert_eq!(
            f64_expected,
            get_cast_values::<Float64Type>(&u32_array, &DataType::Float64)
        );

        let f32_expected = vec!["0.0", "255.0", "65535.0", "4294967300.0"];
        assert_eq!(
            f32_expected,
            get_cast_values::<Float32Type>(&u32_array, &DataType::Float32)
        );

        let f16_expected = vec!["0.0", "255.0", "inf", "inf"];
        assert_eq!(
            f16_expected,
            get_cast_values::<Float16Type>(&u32_array, &DataType::Float16)
        );

        let i64_expected = vec!["0", "255", "65535", "4294967295"];
        assert_eq!(
            i64_expected,
            get_cast_values::<Int64Type>(&u32_array, &DataType::Int64)
        );

        let i32_expected = vec!["0", "255", "65535", "null"];
        assert_eq!(
            i32_expected,
            get_cast_values::<Int32Type>(&u32_array, &DataType::Int32)
        );

        let i16_expected = vec!["0", "255", "null", "null"];
        assert_eq!(
            i16_expected,
            get_cast_values::<Int16Type>(&u32_array, &DataType::Int16)
        );

        let i8_expected = vec!["0", "null", "null", "null"];
        assert_eq!(
            i8_expected,
            get_cast_values::<Int8Type>(&u32_array, &DataType::Int8)
        );

        let u64_expected = vec!["0", "255", "65535", "4294967295"];
        assert_eq!(
            u64_expected,
            get_cast_values::<UInt64Type>(&u32_array, &DataType::UInt64)
        );

        let u32_expected = vec!["0", "255", "65535", "4294967295"];
        assert_eq!(
            u32_expected,
            get_cast_values::<UInt32Type>(&u32_array, &DataType::UInt32)
        );

        let u16_expected = vec!["0", "255", "65535", "null"];
        assert_eq!(
            u16_expected,
            get_cast_values::<UInt16Type>(&u32_array, &DataType::UInt16)
        );

        let u8_expected = vec!["0", "255", "null", "null"];
        assert_eq!(
            u8_expected,
            get_cast_values::<UInt8Type>(&u32_array, &DataType::UInt8)
        );
    }

    #[test]
    fn test_cast_from_uint16() {
        let u16_values: Vec<u16> = vec![0, u8::MAX as u16, u16::MAX];
        let u16_array: ArrayRef = Arc::new(UInt16Array::from(u16_values));

        let f64_expected = vec!["0.0", "255.0", "65535.0"];
        assert_eq!(
            f64_expected,
            get_cast_values::<Float64Type>(&u16_array, &DataType::Float64)
        );

        let f32_expected = vec!["0.0", "255.0", "65535.0"];
        assert_eq!(
            f32_expected,
            get_cast_values::<Float32Type>(&u16_array, &DataType::Float32)
        );

        let f16_expected = vec!["0.0", "255.0", "inf"];
        assert_eq!(
            f16_expected,
            get_cast_values::<Float16Type>(&u16_array, &DataType::Float16)
        );

        let i64_expected = vec!["0", "255", "65535"];
        assert_eq!(
            i64_expected,
            get_cast_values::<Int64Type>(&u16_array, &DataType::Int64)
        );

        let i32_expected = vec!["0", "255", "65535"];
        assert_eq!(
            i32_expected,
            get_cast_values::<Int32Type>(&u16_array, &DataType::Int32)
        );

        let i16_expected = vec!["0", "255", "null"];
        assert_eq!(
            i16_expected,
            get_cast_values::<Int16Type>(&u16_array, &DataType::Int16)
        );

        let i8_expected = vec!["0", "null", "null"];
        assert_eq!(
            i8_expected,
            get_cast_values::<Int8Type>(&u16_array, &DataType::Int8)
        );

        let u64_expected = vec!["0", "255", "65535"];
        assert_eq!(
            u64_expected,
            get_cast_values::<UInt64Type>(&u16_array, &DataType::UInt64)
        );

        let u32_expected = vec!["0", "255", "65535"];
        assert_eq!(
            u32_expected,
            get_cast_values::<UInt32Type>(&u16_array, &DataType::UInt32)
        );

        let u16_expected = vec!["0", "255", "65535"];
        assert_eq!(
            u16_expected,
            get_cast_values::<UInt16Type>(&u16_array, &DataType::UInt16)
        );

        let u8_expected = vec!["0", "255", "null"];
        assert_eq!(
            u8_expected,
            get_cast_values::<UInt8Type>(&u16_array, &DataType::UInt8)
        );
    }

    #[test]
    fn test_cast_from_uint8() {
        let u8_values: Vec<u8> = vec![0, u8::MAX];
        let u8_array: ArrayRef = Arc::new(UInt8Array::from(u8_values));

        let f64_expected = vec!["0.0", "255.0"];
        assert_eq!(
            f64_expected,
            get_cast_values::<Float64Type>(&u8_array, &DataType::Float64)
        );

        let f32_expected = vec!["0.0", "255.0"];
        assert_eq!(
            f32_expected,
            get_cast_values::<Float32Type>(&u8_array, &DataType::Float32)
        );

        let f16_expected = vec!["0.0", "255.0"];
        assert_eq!(
            f16_expected,
            get_cast_values::<Float16Type>(&u8_array, &DataType::Float16)
        );

        let i64_expected = vec!["0", "255"];
        assert_eq!(
            i64_expected,
            get_cast_values::<Int64Type>(&u8_array, &DataType::Int64)
        );

        let i32_expected = vec!["0", "255"];
        assert_eq!(
            i32_expected,
            get_cast_values::<Int32Type>(&u8_array, &DataType::Int32)
        );

        let i16_expected = vec!["0", "255"];
        assert_eq!(
            i16_expected,
            get_cast_values::<Int16Type>(&u8_array, &DataType::Int16)
        );

        let i8_expected = vec!["0", "null"];
        assert_eq!(
            i8_expected,
            get_cast_values::<Int8Type>(&u8_array, &DataType::Int8)
        );

        let u64_expected = vec!["0", "255"];
        assert_eq!(
            u64_expected,
            get_cast_values::<UInt64Type>(&u8_array, &DataType::UInt64)
        );

        let u32_expected = vec!["0", "255"];
        assert_eq!(
            u32_expected,
            get_cast_values::<UInt32Type>(&u8_array, &DataType::UInt32)
        );

        let u16_expected = vec!["0", "255"];
        assert_eq!(
            u16_expected,
            get_cast_values::<UInt16Type>(&u8_array, &DataType::UInt16)
        );

        let u8_expected = vec!["0", "255"];
        assert_eq!(
            u8_expected,
            get_cast_values::<UInt8Type>(&u8_array, &DataType::UInt8)
        );
    }

    #[test]
    fn test_cast_from_int64() {
        let i64_values: Vec<i64> = vec![
            i64::MIN,
            i32::MIN as i64,
            i16::MIN as i64,
            i8::MIN as i64,
            0,
            i8::MAX as i64,
            i16::MAX as i64,
            i32::MAX as i64,
            i64::MAX,
        ];
        let i64_array: ArrayRef = Arc::new(Int64Array::from(i64_values));

        let f64_expected = vec![
            -9223372036854776000.0,
            -2147483648.0,
            -32768.0,
            -128.0,
            0.0,
            127.0,
            32767.0,
            2147483647.0,
            9223372036854776000.0,
        ];
        assert_eq!(
            f64_expected,
            get_cast_values::<Float64Type>(&i64_array, &DataType::Float64)
                .iter()
                .map(|i| i.parse::<f64>().unwrap())
                .collect::<Vec<f64>>()
        );

        let f32_expected = vec![
            -9223372000000000000.0,
            -2147483600.0,
            -32768.0,
            -128.0,
            0.0,
            127.0,
            32767.0,
            2147483600.0,
            9223372000000000000.0,
        ];
        assert_eq!(
            f32_expected,
            get_cast_values::<Float32Type>(&i64_array, &DataType::Float32)
                .iter()
                .map(|i| i.parse::<f32>().unwrap())
                .collect::<Vec<f32>>()
        );

        let f16_expected = vec![
            f16::from_f64(-9223372000000000000.0),
            f16::from_f64(-2147483600.0),
            f16::from_f64(-32768.0),
            f16::from_f64(-128.0),
            f16::from_f64(0.0),
            f16::from_f64(127.0),
            f16::from_f64(32767.0),
            f16::from_f64(2147483600.0),
            f16::from_f64(9223372000000000000.0),
        ];
        assert_eq!(
            f16_expected,
            get_cast_values::<Float16Type>(&i64_array, &DataType::Float16)
                .iter()
                .map(|i| i.parse::<f16>().unwrap())
                .collect::<Vec<f16>>()
        );

        let i64_expected = vec![
            "-9223372036854775808",
            "-2147483648",
            "-32768",
            "-128",
            "0",
            "127",
            "32767",
            "2147483647",
            "9223372036854775807",
        ];
        assert_eq!(
            i64_expected,
            get_cast_values::<Int64Type>(&i64_array, &DataType::Int64)
        );

        let i32_expected = vec![
            "null",
            "-2147483648",
            "-32768",
            "-128",
            "0",
            "127",
            "32767",
            "2147483647",
            "null",
        ];
        assert_eq!(
            i32_expected,
            get_cast_values::<Int32Type>(&i64_array, &DataType::Int32)
        );

        assert_eq!(
            i32_expected,
            get_cast_values::<Date32Type>(&i64_array, &DataType::Date32)
        );

        let i16_expected = vec![
            "null", "null", "-32768", "-128", "0", "127", "32767", "null", "null",
        ];
        assert_eq!(
            i16_expected,
            get_cast_values::<Int16Type>(&i64_array, &DataType::Int16)
        );

        let i8_expected = vec![
            "null", "null", "null", "-128", "0", "127", "null", "null", "null",
        ];
        assert_eq!(
            i8_expected,
            get_cast_values::<Int8Type>(&i64_array, &DataType::Int8)
        );

        let u64_expected = vec![
            "null",
            "null",
            "null",
            "null",
            "0",
            "127",
            "32767",
            "2147483647",
            "9223372036854775807",
        ];
        assert_eq!(
            u64_expected,
            get_cast_values::<UInt64Type>(&i64_array, &DataType::UInt64)
        );

        let u32_expected = vec![
            "null",
            "null",
            "null",
            "null",
            "0",
            "127",
            "32767",
            "2147483647",
            "null",
        ];
        assert_eq!(
            u32_expected,
            get_cast_values::<UInt32Type>(&i64_array, &DataType::UInt32)
        );

        let u16_expected = vec![
            "null", "null", "null", "null", "0", "127", "32767", "null", "null",
        ];
        assert_eq!(
            u16_expected,
            get_cast_values::<UInt16Type>(&i64_array, &DataType::UInt16)
        );

        let u8_expected = vec![
            "null", "null", "null", "null", "0", "127", "null", "null", "null",
        ];
        assert_eq!(
            u8_expected,
            get_cast_values::<UInt8Type>(&i64_array, &DataType::UInt8)
        );
    }

    #[test]
    fn test_cast_from_int32() {
        let i32_values: Vec<i32> = vec![
            i32::MIN,
            i16::MIN as i32,
            i8::MIN as i32,
            0,
            i8::MAX as i32,
            i16::MAX as i32,
            i32::MAX,
        ];
        let i32_array: ArrayRef = Arc::new(Int32Array::from(i32_values));

        let f64_expected = vec![
            "-2147483648.0",
            "-32768.0",
            "-128.0",
            "0.0",
            "127.0",
            "32767.0",
            "2147483647.0",
        ];
        assert_eq!(
            f64_expected,
            get_cast_values::<Float64Type>(&i32_array, &DataType::Float64)
        );

        let f32_expected = vec![
            "-2147483600.0",
            "-32768.0",
            "-128.0",
            "0.0",
            "127.0",
            "32767.0",
            "2147483600.0",
        ];
        assert_eq!(
            f32_expected,
            get_cast_values::<Float32Type>(&i32_array, &DataType::Float32)
        );

        let f16_expected = vec![
            f16::from_f64(-2147483600.0),
            f16::from_f64(-32768.0),
            f16::from_f64(-128.0),
            f16::from_f64(0.0),
            f16::from_f64(127.0),
            f16::from_f64(32767.0),
            f16::from_f64(2147483600.0),
        ];
        assert_eq!(
            f16_expected,
            get_cast_values::<Float16Type>(&i32_array, &DataType::Float16)
                .iter()
                .map(|i| i.parse::<f16>().unwrap())
                .collect::<Vec<f16>>()
        );

        let i16_expected = vec!["null", "-32768", "-128", "0", "127", "32767", "null"];
        assert_eq!(
            i16_expected,
            get_cast_values::<Int16Type>(&i32_array, &DataType::Int16)
        );

        let i8_expected = vec!["null", "null", "-128", "0", "127", "null", "null"];
        assert_eq!(
            i8_expected,
            get_cast_values::<Int8Type>(&i32_array, &DataType::Int8)
        );

        let u64_expected = vec!["null", "null", "null", "0", "127", "32767", "2147483647"];
        assert_eq!(
            u64_expected,
            get_cast_values::<UInt64Type>(&i32_array, &DataType::UInt64)
        );

        let u32_expected = vec!["null", "null", "null", "0", "127", "32767", "2147483647"];
        assert_eq!(
            u32_expected,
            get_cast_values::<UInt32Type>(&i32_array, &DataType::UInt32)
        );

        let u16_expected = vec!["null", "null", "null", "0", "127", "32767", "null"];
        assert_eq!(
            u16_expected,
            get_cast_values::<UInt16Type>(&i32_array, &DataType::UInt16)
        );

        let u8_expected = vec!["null", "null", "null", "0", "127", "null", "null"];
        assert_eq!(
            u8_expected,
            get_cast_values::<UInt8Type>(&i32_array, &DataType::UInt8)
        );

        // The date32 to date64 cast increases the numerical values in order to keep the same dates.
        let i64_expected = vec![
            "-185542587187200000",
            "-2831155200000",
            "-11059200000",
            "0",
            "10972800000",
            "2831068800000",
            "185542587100800000",
        ];
        assert_eq!(
            i64_expected,
            get_cast_values::<Date64Type>(&i32_array, &DataType::Date64)
        );
    }

    #[test]
    fn test_cast_from_int16() {
        let i16_values: Vec<i16> = vec![i16::MIN, i8::MIN as i16, 0, i8::MAX as i16, i16::MAX];
        let i16_array: ArrayRef = Arc::new(Int16Array::from(i16_values));

        let f64_expected = vec!["-32768.0", "-128.0", "0.0", "127.0", "32767.0"];
        assert_eq!(
            f64_expected,
            get_cast_values::<Float64Type>(&i16_array, &DataType::Float64)
        );

        let f32_expected = vec!["-32768.0", "-128.0", "0.0", "127.0", "32767.0"];
        assert_eq!(
            f32_expected,
            get_cast_values::<Float32Type>(&i16_array, &DataType::Float32)
        );

        let f16_expected = vec![
            f16::from_f64(-32768.0),
            f16::from_f64(-128.0),
            f16::from_f64(0.0),
            f16::from_f64(127.0),
            f16::from_f64(32767.0),
        ];
        assert_eq!(
            f16_expected,
            get_cast_values::<Float16Type>(&i16_array, &DataType::Float16)
                .iter()
                .map(|i| i.parse::<f16>().unwrap())
                .collect::<Vec<f16>>()
        );

        let i64_expected = vec!["-32768", "-128", "0", "127", "32767"];
        assert_eq!(
            i64_expected,
            get_cast_values::<Int64Type>(&i16_array, &DataType::Int64)
        );

        let i32_expected = vec!["-32768", "-128", "0", "127", "32767"];
        assert_eq!(
            i32_expected,
            get_cast_values::<Int32Type>(&i16_array, &DataType::Int32)
        );

        let i16_expected = vec!["-32768", "-128", "0", "127", "32767"];
        assert_eq!(
            i16_expected,
            get_cast_values::<Int16Type>(&i16_array, &DataType::Int16)
        );

        let i8_expected = vec!["null", "-128", "0", "127", "null"];
        assert_eq!(
            i8_expected,
            get_cast_values::<Int8Type>(&i16_array, &DataType::Int8)
        );

        let u64_expected = vec!["null", "null", "0", "127", "32767"];
        assert_eq!(
            u64_expected,
            get_cast_values::<UInt64Type>(&i16_array, &DataType::UInt64)
        );

        let u32_expected = vec!["null", "null", "0", "127", "32767"];
        assert_eq!(
            u32_expected,
            get_cast_values::<UInt32Type>(&i16_array, &DataType::UInt32)
        );

        let u16_expected = vec!["null", "null", "0", "127", "32767"];
        assert_eq!(
            u16_expected,
            get_cast_values::<UInt16Type>(&i16_array, &DataType::UInt16)
        );

        let u8_expected = vec!["null", "null", "0", "127", "null"];
        assert_eq!(
            u8_expected,
            get_cast_values::<UInt8Type>(&i16_array, &DataType::UInt8)
        );
    }

    #[test]
    fn test_cast_from_date32() {
        let i32_values: Vec<i32> = vec![
            i32::MIN,
            i16::MIN as i32,
            i8::MIN as i32,
            0,
            i8::MAX as i32,
            i16::MAX as i32,
            i32::MAX,
        ];
        let date32_array: ArrayRef = Arc::new(Date32Array::from(i32_values));

        let i64_expected = vec![
            "-2147483648",
            "-32768",
            "-128",
            "0",
            "127",
            "32767",
            "2147483647",
        ];
        assert_eq!(
            i64_expected,
            get_cast_values::<Int64Type>(&date32_array, &DataType::Int64)
        );
    }

    #[test]
    fn test_cast_from_int8() {
        let i8_values: Vec<i8> = vec![i8::MIN, 0, i8::MAX];
        let i8_array = Int8Array::from(i8_values);

        let f64_expected = vec!["-128.0", "0.0", "127.0"];
        assert_eq!(
            f64_expected,
            get_cast_values::<Float64Type>(&i8_array, &DataType::Float64)
        );

        let f32_expected = vec!["-128.0", "0.0", "127.0"];
        assert_eq!(
            f32_expected,
            get_cast_values::<Float32Type>(&i8_array, &DataType::Float32)
        );

        let f16_expected = vec!["-128.0", "0.0", "127.0"];
        assert_eq!(
            f16_expected,
            get_cast_values::<Float16Type>(&i8_array, &DataType::Float16)
        );

        let i64_expected = vec!["-128", "0", "127"];
        assert_eq!(
            i64_expected,
            get_cast_values::<Int64Type>(&i8_array, &DataType::Int64)
        );

        let i32_expected = vec!["-128", "0", "127"];
        assert_eq!(
            i32_expected,
            get_cast_values::<Int32Type>(&i8_array, &DataType::Int32)
        );

        let i16_expected = vec!["-128", "0", "127"];
        assert_eq!(
            i16_expected,
            get_cast_values::<Int16Type>(&i8_array, &DataType::Int16)
        );

        let i8_expected = vec!["-128", "0", "127"];
        assert_eq!(
            i8_expected,
            get_cast_values::<Int8Type>(&i8_array, &DataType::Int8)
        );

        let u64_expected = vec!["null", "0", "127"];
        assert_eq!(
            u64_expected,
            get_cast_values::<UInt64Type>(&i8_array, &DataType::UInt64)
        );

        let u32_expected = vec!["null", "0", "127"];
        assert_eq!(
            u32_expected,
            get_cast_values::<UInt32Type>(&i8_array, &DataType::UInt32)
        );

        let u16_expected = vec!["null", "0", "127"];
        assert_eq!(
            u16_expected,
            get_cast_values::<UInt16Type>(&i8_array, &DataType::UInt16)
        );

        let u8_expected = vec!["null", "0", "127"];
        assert_eq!(
            u8_expected,
            get_cast_values::<UInt8Type>(&i8_array, &DataType::UInt8)
        );
    }

    /// Convert `array` into a vector of strings by casting to data type dt
    fn get_cast_values<T>(array: &dyn Array, dt: &DataType) -> Vec<String>
    where
        T: ArrowPrimitiveType,
    {
        let c = cast(array, dt).unwrap();
        let a = c.as_primitive::<T>();
        let mut v: Vec<String> = vec![];
        for i in 0..array.len() {
            if a.is_null(i) {
                v.push("null".to_string())
            } else {
                v.push(format!("{:?}", a.value(i)));
            }
        }
        v
    }

    #[test]
    fn test_cast_utf8_dict() {
        // FROM a dictionary with of Utf8 values
        use DataType::*;

        let mut builder = StringDictionaryBuilder::<Int8Type>::new();
        builder.append("one").unwrap();
        builder.append_null();
        builder.append("three").unwrap();
        let array: ArrayRef = Arc::new(builder.finish());

        let expected = vec!["one", "null", "three"];

        // Test casting TO StringArray
        let cast_type = Utf8;
        let cast_array = cast(&array, &cast_type).expect("cast to UTF-8 failed");
        assert_eq!(cast_array.data_type(), &cast_type);
        assert_eq!(array_to_strings(&cast_array), expected);

        // Test casting TO Dictionary (with different index sizes)

        let cast_type = Dictionary(Box::new(Int16), Box::new(Utf8));
        let cast_array = cast(&array, &cast_type).expect("cast failed");
        assert_eq!(cast_array.data_type(), &cast_type);
        assert_eq!(array_to_strings(&cast_array), expected);

        let cast_type = Dictionary(Box::new(Int32), Box::new(Utf8));
        let cast_array = cast(&array, &cast_type).expect("cast failed");
        assert_eq!(cast_array.data_type(), &cast_type);
        assert_eq!(array_to_strings(&cast_array), expected);

        let cast_type = Dictionary(Box::new(Int64), Box::new(Utf8));
        let cast_array = cast(&array, &cast_type).expect("cast failed");
        assert_eq!(cast_array.data_type(), &cast_type);
        assert_eq!(array_to_strings(&cast_array), expected);

        let cast_type = Dictionary(Box::new(UInt8), Box::new(Utf8));
        let cast_array = cast(&array, &cast_type).expect("cast failed");
        assert_eq!(cast_array.data_type(), &cast_type);
        assert_eq!(array_to_strings(&cast_array), expected);

        let cast_type = Dictionary(Box::new(UInt16), Box::new(Utf8));
        let cast_array = cast(&array, &cast_type).expect("cast failed");
        assert_eq!(cast_array.data_type(), &cast_type);
        assert_eq!(array_to_strings(&cast_array), expected);

        let cast_type = Dictionary(Box::new(UInt32), Box::new(Utf8));
        let cast_array = cast(&array, &cast_type).expect("cast failed");
        assert_eq!(cast_array.data_type(), &cast_type);
        assert_eq!(array_to_strings(&cast_array), expected);

        let cast_type = Dictionary(Box::new(UInt64), Box::new(Utf8));
        let cast_array = cast(&array, &cast_type).expect("cast failed");
        assert_eq!(cast_array.data_type(), &cast_type);
        assert_eq!(array_to_strings(&cast_array), expected);
    }

    #[test]
    fn test_cast_dict_to_dict_bad_index_value_primitive() {
        use DataType::*;
        // test converting from an array that has indexes of a type
        // that are out of bounds for a particular other kind of
        // index.

        let mut builder = PrimitiveDictionaryBuilder::<Int32Type, Int64Type>::new();

        // add 200 distinct values (which can be stored by a
        // dictionary indexed by int32, but not a dictionary indexed
        // with int8)
        for i in 0..200 {
            builder.append(i).unwrap();
        }
        let array: ArrayRef = Arc::new(builder.finish());

        let cast_type = Dictionary(Box::new(Int8), Box::new(Utf8));
        let res = cast(&array, &cast_type);
        assert!(res.is_err());
        let actual_error = format!("{res:?}");
        let expected_error = "Could not convert 72 dictionary indexes from Int32 to Int8";
        assert!(
            actual_error.contains(expected_error),
            "did not find expected error '{actual_error}' in actual error '{expected_error}'"
        );
    }

    #[test]
    fn test_cast_dict_to_dict_bad_index_value_utf8() {
        use DataType::*;
        // Same test as test_cast_dict_to_dict_bad_index_value but use
        // string values (and encode the expected behavior here);

        let mut builder = StringDictionaryBuilder::<Int32Type>::new();

        // add 200 distinct values (which can be stored by a
        // dictionary indexed by int32, but not a dictionary indexed
        // with int8)
        for i in 0..200 {
            let val = format!("val{i}");
            builder.append(&val).unwrap();
        }
        let array = builder.finish();

        let cast_type = Dictionary(Box::new(Int8), Box::new(Utf8));
        let res = cast(&array, &cast_type);
        assert!(res.is_err());
        let actual_error = format!("{res:?}");
        let expected_error = "Could not convert 72 dictionary indexes from Int32 to Int8";
        assert!(
            actual_error.contains(expected_error),
            "did not find expected error '{actual_error}' in actual error '{expected_error}'"
        );
    }

    #[test]
    fn test_cast_primitive_dict() {
        // FROM a dictionary with of INT32 values
        use DataType::*;

        let mut builder = PrimitiveDictionaryBuilder::<Int8Type, Int32Type>::new();
        builder.append(1).unwrap();
        builder.append_null();
        builder.append(3).unwrap();
        let array: ArrayRef = Arc::new(builder.finish());

        let expected = vec!["1", "null", "3"];

        // Test casting TO PrimitiveArray, different dictionary type
        let cast_array = cast(&array, &Utf8).expect("cast to UTF-8 failed");
        assert_eq!(array_to_strings(&cast_array), expected);
        assert_eq!(cast_array.data_type(), &Utf8);

        let cast_array = cast(&array, &Int64).expect("cast to int64 failed");
        assert_eq!(array_to_strings(&cast_array), expected);
        assert_eq!(cast_array.data_type(), &Int64);
    }

    #[test]
    fn test_cast_primitive_array_to_dict() {
        use DataType::*;

        let mut builder = PrimitiveBuilder::<Int32Type>::new();
        builder.append_value(1);
        builder.append_null();
        builder.append_value(3);
        let array: ArrayRef = Arc::new(builder.finish());

        let expected = vec!["1", "null", "3"];

        // Cast to a dictionary (same value type, Int32)
        let cast_type = Dictionary(Box::new(UInt8), Box::new(Int32));
        let cast_array = cast(&array, &cast_type).expect("cast failed");
        assert_eq!(cast_array.data_type(), &cast_type);
        assert_eq!(array_to_strings(&cast_array), expected);

        // Cast to a dictionary (different value type, Int8)
        let cast_type = Dictionary(Box::new(UInt8), Box::new(Int8));
        let cast_array = cast(&array, &cast_type).expect("cast failed");
        assert_eq!(cast_array.data_type(), &cast_type);
        assert_eq!(array_to_strings(&cast_array), expected);
    }

    #[test]
    fn test_cast_time_array_to_dict() {
        use DataType::*;

        let array = Arc::new(Date32Array::from(vec![Some(1000), None, Some(2000)])) as ArrayRef;

        let expected = vec!["1972-09-27", "null", "1975-06-24"];

        let cast_type = Dictionary(Box::new(UInt8), Box::new(Date32));
        let cast_array = cast(&array, &cast_type).expect("cast failed");
        assert_eq!(cast_array.data_type(), &cast_type);
        assert_eq!(array_to_strings(&cast_array), expected);
    }

    #[test]
    fn test_cast_timestamp_array_to_dict() {
        use DataType::*;

        let array = Arc::new(
            TimestampSecondArray::from(vec![Some(1000), None, Some(2000)]).with_timezone_utc(),
        ) as ArrayRef;

        let expected = vec!["1970-01-01T00:16:40", "null", "1970-01-01T00:33:20"];

        let cast_type = Dictionary(Box::new(UInt8), Box::new(Timestamp(TimeUnit::Second, None)));
        let cast_array = cast(&array, &cast_type).expect("cast failed");
        assert_eq!(cast_array.data_type(), &cast_type);
        assert_eq!(array_to_strings(&cast_array), expected);
    }

    #[test]
    fn test_cast_string_array_to_dict() {
        use DataType::*;

        let array = Arc::new(StringArray::from(vec![Some("one"), None, Some("three")])) as ArrayRef;

        let expected = vec!["one", "null", "three"];

        // Cast to a dictionary (same value type, Utf8)
        let cast_type = Dictionary(Box::new(UInt8), Box::new(Utf8));
        let cast_array = cast(&array, &cast_type).expect("cast failed");
        assert_eq!(cast_array.data_type(), &cast_type);
        assert_eq!(array_to_strings(&cast_array), expected);
    }

    #[test]
    fn test_cast_null_array_to_from_decimal_array() {
        let data_type = DataType::Decimal128(12, 4);
        let array = new_null_array(&DataType::Null, 4);
        assert_eq!(array.data_type(), &DataType::Null);
        let cast_array = cast(&array, &data_type).expect("cast failed");
        assert_eq!(cast_array.data_type(), &data_type);
        for i in 0..4 {
            assert!(cast_array.is_null(i));
        }

        let array = new_null_array(&data_type, 4);
        assert_eq!(array.data_type(), &data_type);
        let cast_array = cast(&array, &DataType::Null).expect("cast failed");
        assert_eq!(cast_array.data_type(), &DataType::Null);
        assert_eq!(cast_array.len(), 4);
        assert_eq!(cast_array.logical_nulls().unwrap().null_count(), 4);
    }

    #[test]
    fn test_cast_null_array_from_and_to_primitive_array() {
        macro_rules! typed_test {
            ($ARR_TYPE:ident, $DATATYPE:ident, $TYPE:tt) => {{
                {
                    let array = Arc::new(NullArray::new(6)) as ArrayRef;
                    let expected = $ARR_TYPE::from(vec![None; 6]);
                    let cast_type = DataType::$DATATYPE;
                    let cast_array = cast(&array, &cast_type).expect("cast failed");
                    let cast_array = cast_array.as_primitive::<$TYPE>();
                    assert_eq!(cast_array.data_type(), &cast_type);
                    assert_eq!(cast_array, &expected);
                }
            }};
        }

        typed_test!(Int16Array, Int16, Int16Type);
        typed_test!(Int32Array, Int32, Int32Type);
        typed_test!(Int64Array, Int64, Int64Type);

        typed_test!(UInt16Array, UInt16, UInt16Type);
        typed_test!(UInt32Array, UInt32, UInt32Type);
        typed_test!(UInt64Array, UInt64, UInt64Type);

        typed_test!(Float32Array, Float32, Float32Type);
        typed_test!(Float64Array, Float64, Float64Type);

        typed_test!(Date32Array, Date32, Date32Type);
        typed_test!(Date64Array, Date64, Date64Type);
    }

    fn cast_from_null_to_other(data_type: &DataType) {
        // Cast from null to data_type
        {
            let array = new_null_array(&DataType::Null, 4);
            assert_eq!(array.data_type(), &DataType::Null);
            let cast_array = cast(&array, data_type).expect("cast failed");
            assert_eq!(cast_array.data_type(), data_type);
            for i in 0..4 {
                assert!(cast_array.is_null(i));
            }
        }
    }

    #[test]
    fn test_cast_null_from_and_to_variable_sized() {
        cast_from_null_to_other(&DataType::Utf8);
        cast_from_null_to_other(&DataType::LargeUtf8);
        cast_from_null_to_other(&DataType::Binary);
        cast_from_null_to_other(&DataType::LargeBinary);
    }

    #[test]
    fn test_cast_null_from_and_to_nested_type() {
        // Cast null from and to map
        let data_type = DataType::Map(
            Arc::new(Field::new_struct(
                "entry",
                vec![
                    Field::new("key", DataType::Utf8, false),
                    Field::new("value", DataType::Int32, true),
                ],
                false,
            )),
            false,
        );
        cast_from_null_to_other(&data_type);

        // Cast null from and to list
        let data_type = DataType::List(Arc::new(Field::new_list_field(DataType::Int32, true)));
        cast_from_null_to_other(&data_type);
        let data_type = DataType::LargeList(Arc::new(Field::new_list_field(DataType::Int32, true)));
        cast_from_null_to_other(&data_type);
        let data_type =
            DataType::FixedSizeList(Arc::new(Field::new_list_field(DataType::Int32, true)), 4);
        cast_from_null_to_other(&data_type);

        // Cast null from and to dictionary
        let values = vec![None, None, None, None] as Vec<Option<&str>>;
        let array: DictionaryArray<Int8Type> = values.into_iter().collect();
        let array = Arc::new(array) as ArrayRef;
        let data_type = array.data_type().to_owned();
        cast_from_null_to_other(&data_type);

        // Cast null from and to struct
        let data_type = DataType::Struct(vec![Field::new("data", DataType::Int64, false)].into());
        cast_from_null_to_other(&data_type);
    }

    /// Print the `DictionaryArray` `array` as a vector of strings
    fn array_to_strings(array: &ArrayRef) -> Vec<String> {
        let options = FormatOptions::new().with_null("null");
        let formatter = ArrayFormatter::try_new(array.as_ref(), &options).unwrap();
        (0..array.len())
            .map(|i| formatter.value(i).to_string())
            .collect()
    }

    #[test]
    fn test_cast_utf8_to_date32() {
        use chrono::NaiveDate;
        let from_ymd = chrono::NaiveDate::from_ymd_opt;
        let since = chrono::NaiveDate::signed_duration_since;

        let a = StringArray::from(vec![
            "2000-01-01",          // valid date with leading 0s
            "2000-01-01T12:00:00", // valid datetime, will throw away the time part
            "2000-2-2",            // valid date without leading 0s
            "2000-00-00",          // invalid month and day
            "2000",                // just a year is invalid
        ]);
        let array = Arc::new(a) as ArrayRef;
        let b = cast(&array, &DataType::Date32).unwrap();
        let c = b.as_primitive::<Date32Type>();

        // test valid inputs
        let date_value = since(
            NaiveDate::from_ymd_opt(2000, 1, 1).unwrap(),
            from_ymd(1970, 1, 1).unwrap(),
        )
        .num_days() as i32;
        assert!(c.is_valid(0)); // "2000-01-01"
        assert_eq!(date_value, c.value(0));

        assert!(c.is_valid(1)); // "2000-01-01T12:00:00"
        assert_eq!(date_value, c.value(1));

        let date_value = since(
            NaiveDate::from_ymd_opt(2000, 2, 2).unwrap(),
            from_ymd(1970, 1, 1).unwrap(),
        )
        .num_days() as i32;
        assert!(c.is_valid(2)); // "2000-2-2"
        assert_eq!(date_value, c.value(2));

        // test invalid inputs
        assert!(!c.is_valid(3)); // "2000-00-00"
        assert!(!c.is_valid(4)); // "2000"
    }

    #[test]
    fn test_cast_utf8_to_date64() {
        let a = StringArray::from(vec![
            "2000-01-01T12:00:00", // date + time valid
            "2020-12-15T12:34:56", // date + time valid
            "2020-2-2T12:34:56",   // valid date time without leading 0s
            "2000-00-00T12:00:00", // invalid month and day
            "2000-01-01 12:00:00", // missing the 'T'
            "2000-01-01",          // just a date is invalid
        ]);
        let array = Arc::new(a) as ArrayRef;
        let b = cast(&array, &DataType::Date64).unwrap();
        let c = b.as_primitive::<Date64Type>();

        // test valid inputs
        assert!(c.is_valid(0)); // "2000-01-01T12:00:00"
        assert_eq!(946728000000, c.value(0));
        assert!(c.is_valid(1)); // "2020-12-15T12:34:56"
        assert_eq!(1608035696000, c.value(1));
        assert!(!c.is_valid(2)); // "2020-2-2T12:34:56"

        assert!(!c.is_valid(3)); // "2000-00-00T12:00:00"
        assert!(c.is_valid(4)); // "2000-01-01 12:00:00"
        assert_eq!(946728000000, c.value(4));
        assert!(c.is_valid(5)); // "2000-01-01"
        assert_eq!(946684800000, c.value(5));
    }

    #[test]
    fn test_can_cast_fsl_to_fsl() {
        let from_array = Arc::new(
            FixedSizeListArray::from_iter_primitive::<Float32Type, _, _>(
                [Some([Some(1.0), Some(2.0)]), None],
                2,
            ),
        ) as ArrayRef;
        let to_array = Arc::new(
            FixedSizeListArray::from_iter_primitive::<Float16Type, _, _>(
                [
                    Some([Some(f16::from_f32(1.0)), Some(f16::from_f32(2.0))]),
                    None,
                ],
                2,
            ),
        ) as ArrayRef;

        assert!(can_cast_types(from_array.data_type(), to_array.data_type()));
        let actual = cast(&from_array, to_array.data_type()).unwrap();
        assert_eq!(actual.data_type(), to_array.data_type());

        let invalid_target =
            DataType::FixedSizeList(Arc::new(Field::new_list_field(DataType::Binary, true)), 2);
        assert!(!can_cast_types(from_array.data_type(), &invalid_target));

        let invalid_size =
            DataType::FixedSizeList(Arc::new(Field::new_list_field(DataType::Float16, true)), 5);
        assert!(!can_cast_types(from_array.data_type(), &invalid_size));
    }

    #[test]
    fn test_can_cast_types_fixed_size_list_to_list() {
        // DataType::List
        let array1 = Arc::new(make_fixed_size_list_array()) as ArrayRef;
        assert!(can_cast_types(
            array1.data_type(),
            &DataType::List(Arc::new(Field::new("", DataType::Int32, false)))
        ));

        // DataType::LargeList
        let array2 = Arc::new(make_fixed_size_list_array_for_large_list()) as ArrayRef;
        assert!(can_cast_types(
            array2.data_type(),
            &DataType::LargeList(Arc::new(Field::new("", DataType::Int64, false)))
        ));
    }

    #[test]
    fn test_cast_fixed_size_list_to_list() {
        // Important cases:
        // 1. With/without nulls
        // 2. LargeList and List
        // 3. With and without inner casts

        let cases = [
            // fixed_size_list<i32, 2> => list<i32>
            (
                Arc::new(FixedSizeListArray::from_iter_primitive::<Int32Type, _, _>(
                    [[1, 1].map(Some), [2, 2].map(Some)].map(Some),
                    2,
                )) as ArrayRef,
                Arc::new(ListArray::from_iter_primitive::<Int32Type, _, _>([
                    Some([Some(1), Some(1)]),
                    Some([Some(2), Some(2)]),
                ])) as ArrayRef,
            ),
            // fixed_size_list<i32, 2> => list<i32> (nullable)
            (
                Arc::new(FixedSizeListArray::from_iter_primitive::<Int32Type, _, _>(
                    [None, Some([Some(2), Some(2)])],
                    2,
                )) as ArrayRef,
                Arc::new(ListArray::from_iter_primitive::<Int32Type, _, _>([
                    None,
                    Some([Some(2), Some(2)]),
                ])) as ArrayRef,
            ),
            // fixed_size_list<i32, 2> => large_list<i64>
            (
                Arc::new(FixedSizeListArray::from_iter_primitive::<Int32Type, _, _>(
                    [[1, 1].map(Some), [2, 2].map(Some)].map(Some),
                    2,
                )) as ArrayRef,
                Arc::new(LargeListArray::from_iter_primitive::<Int64Type, _, _>([
                    Some([Some(1), Some(1)]),
                    Some([Some(2), Some(2)]),
                ])) as ArrayRef,
            ),
            // fixed_size_list<i32, 2> => large_list<i64> (nullable)
            (
                Arc::new(FixedSizeListArray::from_iter_primitive::<Int32Type, _, _>(
                    [None, Some([Some(2), Some(2)])],
                    2,
                )) as ArrayRef,
                Arc::new(LargeListArray::from_iter_primitive::<Int64Type, _, _>([
                    None,
                    Some([Some(2), Some(2)]),
                ])) as ArrayRef,
            ),
        ];

        for (array, expected) in cases {
            let array = Arc::new(array) as ArrayRef;

            assert!(
                can_cast_types(array.data_type(), expected.data_type()),
                "can_cast_types claims we cannot cast {:?} to {:?}",
                array.data_type(),
                expected.data_type()
            );

            let list_array = cast(&array, expected.data_type())
                .unwrap_or_else(|_| panic!("Failed to cast {:?} to {:?}", array, expected));
            assert_eq!(
                list_array.as_ref(),
                &expected,
                "Incorrect result from casting {:?} to {:?}",
                array,
                expected
            );
        }
    }

    #[test]
    fn test_cast_utf8_to_list() {
        // DataType::List
        let array = Arc::new(StringArray::from(vec!["5"])) as ArrayRef;
        let field = Arc::new(Field::new("", DataType::Int32, false));
        let list_array = cast(&array, &DataType::List(field.clone())).unwrap();
        let actual = list_array.as_list_opt::<i32>().unwrap();
        let expect = ListArray::from_iter_primitive::<Int32Type, _, _>([Some([Some(5)])]);
        assert_eq!(&expect.value(0), &actual.value(0));

        // DataType::LargeList
        let list_array = cast(&array, &DataType::LargeList(field.clone())).unwrap();
        let actual = list_array.as_list_opt::<i64>().unwrap();
        let expect = LargeListArray::from_iter_primitive::<Int32Type, _, _>([Some([Some(5)])]);
        assert_eq!(&expect.value(0), &actual.value(0));

        // DataType::FixedSizeList
        let list_array = cast(&array, &DataType::FixedSizeList(field.clone(), 1)).unwrap();
        let actual = list_array.as_fixed_size_list_opt().unwrap();
        let expect =
            FixedSizeListArray::from_iter_primitive::<Int32Type, _, _>([Some([Some(5)])], 1);
        assert_eq!(&expect.value(0), &actual.value(0));
    }

    #[test]
    fn test_cast_single_element_fixed_size_list() {
        // FixedSizeList<T>[1] => T
        let from_array = Arc::new(FixedSizeListArray::from_iter_primitive::<Int16Type, _, _>(
            [(Some([Some(5)]))],
            1,
        )) as ArrayRef;
        let casted_array = cast(&from_array, &DataType::Int32).unwrap();
        let actual: &Int32Array = casted_array.as_primitive();
        let expected = Int32Array::from(vec![Some(5)]);
        assert_eq!(&expected, actual);

        // FixedSizeList<T>[1] => FixedSizeList<U>[1]
        let from_array = Arc::new(FixedSizeListArray::from_iter_primitive::<Int16Type, _, _>(
            [(Some([Some(5)]))],
            1,
        )) as ArrayRef;
        let to_field = Arc::new(Field::new("dummy", DataType::Float32, false));
        let actual = cast(&from_array, &DataType::FixedSizeList(to_field.clone(), 1)).unwrap();
        let expected = Arc::new(FixedSizeListArray::new(
            to_field.clone(),
            1,
            Arc::new(Float32Array::from(vec![Some(5.0)])) as ArrayRef,
            None,
        )) as ArrayRef;
        assert_eq!(*expected, *actual);

        // FixedSizeList<T>[1] => FixedSizeList<FixdSizedList<U>[1]>[1]
        let from_array = Arc::new(FixedSizeListArray::from_iter_primitive::<Int16Type, _, _>(
            [(Some([Some(5)]))],
            1,
        )) as ArrayRef;
        let to_field_inner = Arc::new(Field::new_list_field(DataType::Float32, false));
        let to_field = Arc::new(Field::new(
            "dummy",
            DataType::FixedSizeList(to_field_inner.clone(), 1),
            false,
        ));
        let actual = cast(&from_array, &DataType::FixedSizeList(to_field.clone(), 1)).unwrap();
        let expected = Arc::new(FixedSizeListArray::new(
            to_field.clone(),
            1,
            Arc::new(FixedSizeListArray::new(
                to_field_inner.clone(),
                1,
                Arc::new(Float32Array::from(vec![Some(5.0)])) as ArrayRef,
                None,
            )) as ArrayRef,
            None,
        )) as ArrayRef;
        assert_eq!(*expected, *actual);

        // T => FixedSizeList<T>[1] (non-nullable)
        let field = Arc::new(Field::new("dummy", DataType::Float32, false));
        let from_array = Arc::new(Int8Array::from(vec![Some(5)])) as ArrayRef;
        let casted_array = cast(&from_array, &DataType::FixedSizeList(field.clone(), 1)).unwrap();
        let actual = casted_array.as_fixed_size_list();
        let expected = Arc::new(FixedSizeListArray::new(
            field.clone(),
            1,
            Arc::new(Float32Array::from(vec![Some(5.0)])) as ArrayRef,
            None,
        )) as ArrayRef;
        assert_eq!(expected.as_ref(), actual);

        // T => FixedSizeList<T>[1] (nullable)
        let field = Arc::new(Field::new("nullable", DataType::Float32, true));
        let from_array = Arc::new(Int8Array::from(vec![None])) as ArrayRef;
        let casted_array = cast(&from_array, &DataType::FixedSizeList(field.clone(), 1)).unwrap();
        let actual = casted_array.as_fixed_size_list();
        let expected = Arc::new(FixedSizeListArray::new(
            field.clone(),
            1,
            Arc::new(Float32Array::from(vec![None])) as ArrayRef,
            None,
        )) as ArrayRef;
        assert_eq!(expected.as_ref(), actual);
    }

    #[test]
    fn test_cast_list_containers() {
        // large-list to list
        let array = Arc::new(make_large_list_array()) as ArrayRef;
        let list_array = cast(
            &array,
            &DataType::List(Arc::new(Field::new("", DataType::Int32, false))),
        )
        .unwrap();
        let actual = list_array.as_any().downcast_ref::<ListArray>().unwrap();
        let expected = array.as_any().downcast_ref::<LargeListArray>().unwrap();

        assert_eq!(&expected.value(0), &actual.value(0));
        assert_eq!(&expected.value(1), &actual.value(1));
        assert_eq!(&expected.value(2), &actual.value(2));

        // list to large-list
        let array = Arc::new(make_list_array()) as ArrayRef;
        let large_list_array = cast(
            &array,
            &DataType::LargeList(Arc::new(Field::new("", DataType::Int32, false))),
        )
        .unwrap();
        let actual = large_list_array
            .as_any()
            .downcast_ref::<LargeListArray>()
            .unwrap();
        let expected = array.as_any().downcast_ref::<ListArray>().unwrap();

        assert_eq!(&expected.value(0), &actual.value(0));
        assert_eq!(&expected.value(1), &actual.value(1));
        assert_eq!(&expected.value(2), &actual.value(2));
    }

    #[test]
    fn test_cast_list_to_fsl() {
        // There four noteworthy cases we should handle:
        // 1. No nulls
        // 2. Nulls that are always empty
        // 3. Nulls that have varying lengths
        // 4. Nulls that are correctly sized (same as target list size)

        // Non-null case
        let field = Arc::new(Field::new_list_field(DataType::Int32, true));
        let values = vec![
            Some(vec![Some(1), Some(2), Some(3)]),
            Some(vec![Some(4), Some(5), Some(6)]),
        ];
        let array = Arc::new(ListArray::from_iter_primitive::<Int32Type, _, _>(
            values.clone(),
        )) as ArrayRef;
        let expected = Arc::new(FixedSizeListArray::from_iter_primitive::<Int32Type, _, _>(
            values, 3,
        )) as ArrayRef;
        let actual = cast(array.as_ref(), &DataType::FixedSizeList(field.clone(), 3)).unwrap();
        assert_eq!(expected.as_ref(), actual.as_ref());

        // Null cases
        // Array is [[1, 2, 3], null, [4, 5, 6], null]
        let cases = [
            (
                // Zero-length nulls
                vec![1, 2, 3, 4, 5, 6],
                vec![3, 0, 3, 0],
            ),
            (
                // Varying-length nulls
                vec![1, 2, 3, 0, 0, 4, 5, 6, 0],
                vec![3, 2, 3, 1],
            ),
            (
                // Correctly-sized nulls
                vec![1, 2, 3, 0, 0, 0, 4, 5, 6, 0, 0, 0],
                vec![3, 3, 3, 3],
            ),
            (
                // Mixed nulls
                vec![1, 2, 3, 4, 5, 6, 0, 0, 0],
                vec![3, 0, 3, 3],
            ),
        ];
        let null_buffer = NullBuffer::from(vec![true, false, true, false]);

        let expected = Arc::new(FixedSizeListArray::from_iter_primitive::<Int32Type, _, _>(
            vec![
                Some(vec![Some(1), Some(2), Some(3)]),
                None,
                Some(vec![Some(4), Some(5), Some(6)]),
                None,
            ],
            3,
        )) as ArrayRef;

        for (values, lengths) in cases.iter() {
            let array = Arc::new(ListArray::new(
                field.clone(),
                OffsetBuffer::from_lengths(lengths.clone()),
                Arc::new(Int32Array::from(values.clone())),
                Some(null_buffer.clone()),
            )) as ArrayRef;
            let actual = cast(array.as_ref(), &DataType::FixedSizeList(field.clone(), 3)).unwrap();
            assert_eq!(expected.as_ref(), actual.as_ref());
        }
    }

    #[test]
    fn test_cast_list_to_fsl_safety() {
        let values = vec![
            Some(vec![Some(1), Some(2), Some(3)]),
            Some(vec![Some(4), Some(5)]),
            Some(vec![Some(6), Some(7), Some(8), Some(9)]),
            Some(vec![Some(3), Some(4), Some(5)]),
        ];
        let array = Arc::new(ListArray::from_iter_primitive::<Int32Type, _, _>(
            values.clone(),
        )) as ArrayRef;

        let res = cast_with_options(
            array.as_ref(),
            &DataType::FixedSizeList(Arc::new(Field::new_list_field(DataType::Int32, true)), 3),
            &CastOptions {
                safe: false,
                ..Default::default()
            },
        );
        assert!(res.is_err());
        assert!(format!("{:?}", res)
            .contains("Cannot cast to FixedSizeList(3): value at index 1 has length 2"));

        // When safe=true (default), the cast will fill nulls for lists that are
        // too short and truncate lists that are too long.
        let res = cast(
            array.as_ref(),
            &DataType::FixedSizeList(Arc::new(Field::new_list_field(DataType::Int32, true)), 3),
        )
        .unwrap();
        let expected = Arc::new(FixedSizeListArray::from_iter_primitive::<Int32Type, _, _>(
            vec![
                Some(vec![Some(1), Some(2), Some(3)]),
                None, // Too short -> replaced with null
                None, // Too long -> replaced with null
                Some(vec![Some(3), Some(4), Some(5)]),
            ],
            3,
        )) as ArrayRef;
        assert_eq!(expected.as_ref(), res.as_ref());

        // The safe option is false and the source array contains a null list.
        // issue: https://github.com/apache/arrow-rs/issues/5642
        let array = Arc::new(ListArray::from_iter_primitive::<Int32Type, _, _>(vec![
            Some(vec![Some(1), Some(2), Some(3)]),
            None,
        ])) as ArrayRef;
        let res = cast_with_options(
            array.as_ref(),
            &DataType::FixedSizeList(Arc::new(Field::new_list_field(DataType::Int32, true)), 3),
            &CastOptions {
                safe: false,
                ..Default::default()
            },
        )
        .unwrap();
        let expected = Arc::new(FixedSizeListArray::from_iter_primitive::<Int32Type, _, _>(
            vec![Some(vec![Some(1), Some(2), Some(3)]), None],
            3,
        )) as ArrayRef;
        assert_eq!(expected.as_ref(), res.as_ref());
    }

    #[test]
    fn test_cast_large_list_to_fsl() {
        let values = vec![Some(vec![Some(1), Some(2)]), Some(vec![Some(3), Some(4)])];
        let array = Arc::new(LargeListArray::from_iter_primitive::<Int32Type, _, _>(
            values.clone(),
        )) as ArrayRef;
        let expected = Arc::new(FixedSizeListArray::from_iter_primitive::<Int32Type, _, _>(
            values, 2,
        )) as ArrayRef;
        let actual = cast(
            array.as_ref(),
            &DataType::FixedSizeList(Arc::new(Field::new_list_field(DataType::Int32, true)), 2),
        )
        .unwrap();
        assert_eq!(expected.as_ref(), actual.as_ref());
    }

    #[test]
    fn test_cast_list_to_fsl_subcast() {
        let array = Arc::new(LargeListArray::from_iter_primitive::<Int32Type, _, _>(
            vec![
                Some(vec![Some(1), Some(2)]),
                Some(vec![Some(3), Some(i32::MAX)]),
            ],
        )) as ArrayRef;
        let expected = Arc::new(FixedSizeListArray::from_iter_primitive::<Int64Type, _, _>(
            vec![
                Some(vec![Some(1), Some(2)]),
                Some(vec![Some(3), Some(i32::MAX as i64)]),
            ],
            2,
        )) as ArrayRef;
        let actual = cast(
            array.as_ref(),
            &DataType::FixedSizeList(Arc::new(Field::new_list_field(DataType::Int64, true)), 2),
        )
        .unwrap();
        assert_eq!(expected.as_ref(), actual.as_ref());

        let res = cast_with_options(
            array.as_ref(),
            &DataType::FixedSizeList(Arc::new(Field::new_list_field(DataType::Int16, true)), 2),
            &CastOptions {
                safe: false,
                ..Default::default()
            },
        );
        assert!(res.is_err());
        assert!(format!("{:?}", res).contains("Can't cast value 2147483647 to type Int16"));
    }

    #[test]
    fn test_cast_list_to_fsl_empty() {
        let field = Arc::new(Field::new_list_field(DataType::Int32, true));
        let array = new_empty_array(&DataType::List(field.clone()));

        let target_type = DataType::FixedSizeList(field.clone(), 3);
        let expected = new_empty_array(&target_type);

        let actual = cast(array.as_ref(), &target_type).unwrap();
        assert_eq!(expected.as_ref(), actual.as_ref());
    }

    fn make_list_array() -> ListArray {
        // Construct a value array
        let value_data = ArrayData::builder(DataType::Int32)
            .len(8)
            .add_buffer(Buffer::from_slice_ref([0, 1, 2, 3, 4, 5, 6, 7]))
            .build()
            .unwrap();

        // Construct a buffer for value offsets, for the nested array:
        //  [[0, 1, 2], [3, 4, 5], [6, 7]]
        let value_offsets = Buffer::from_slice_ref([0, 3, 6, 8]);

        // Construct a list array from the above two
        let list_data_type = DataType::List(Arc::new(Field::new_list_field(DataType::Int32, true)));
        let list_data = ArrayData::builder(list_data_type)
            .len(3)
            .add_buffer(value_offsets)
            .add_child_data(value_data)
            .build()
            .unwrap();
        ListArray::from(list_data)
    }

    fn make_large_list_array() -> LargeListArray {
        // Construct a value array
        let value_data = ArrayData::builder(DataType::Int32)
            .len(8)
            .add_buffer(Buffer::from_slice_ref([0, 1, 2, 3, 4, 5, 6, 7]))
            .build()
            .unwrap();

        // Construct a buffer for value offsets, for the nested array:
        //  [[0, 1, 2], [3, 4, 5], [6, 7]]
        let value_offsets = Buffer::from_slice_ref([0i64, 3, 6, 8]);

        // Construct a list array from the above two
        let list_data_type =
            DataType::LargeList(Arc::new(Field::new_list_field(DataType::Int32, true)));
        let list_data = ArrayData::builder(list_data_type)
            .len(3)
            .add_buffer(value_offsets)
            .add_child_data(value_data)
            .build()
            .unwrap();
        LargeListArray::from(list_data)
    }

    fn make_fixed_size_list_array() -> FixedSizeListArray {
        // Construct a value array
        let value_data = ArrayData::builder(DataType::Int32)
            .len(8)
            .add_buffer(Buffer::from_slice_ref([0, 1, 2, 3, 4, 5, 6, 7]))
            .build()
            .unwrap();

        let list_data_type =
            DataType::FixedSizeList(Arc::new(Field::new_list_field(DataType::Int32, true)), 4);
        let list_data = ArrayData::builder(list_data_type)
            .len(2)
            .add_child_data(value_data)
            .build()
            .unwrap();
        FixedSizeListArray::from(list_data)
    }

    fn make_fixed_size_list_array_for_large_list() -> FixedSizeListArray {
        // Construct a value array
        let value_data = ArrayData::builder(DataType::Int64)
            .len(8)
            .add_buffer(Buffer::from_slice_ref([0i64, 1, 2, 3, 4, 5, 6, 7]))
            .build()
            .unwrap();

        let list_data_type =
            DataType::FixedSizeList(Arc::new(Field::new_list_field(DataType::Int64, true)), 4);
        let list_data = ArrayData::builder(list_data_type)
            .len(2)
            .add_child_data(value_data)
            .build()
            .unwrap();
        FixedSizeListArray::from(list_data)
    }

    #[test]
    fn test_cast_map_dont_allow_change_of_order() {
        let string_builder = StringBuilder::new();
        let value_builder = StringBuilder::new();
        let mut builder = MapBuilder::new(
            Some(MapFieldNames {
                entry: "entries".to_string(),
                key: "key".to_string(),
                value: "value".to_string(),
            }),
            string_builder,
            value_builder,
        );

        builder.keys().append_value("0");
        builder.values().append_value("test_val_1");
        builder.append(true).unwrap();
        builder.keys().append_value("1");
        builder.values().append_value("test_val_2");
        builder.append(true).unwrap();

        // map builder returns unsorted map by default
        let array = builder.finish();

        let new_ordered = true;
        let new_type = DataType::Map(
            Arc::new(Field::new(
                "entries",
                DataType::Struct(
                    vec![
                        Field::new("key", DataType::Utf8, false),
                        Field::new("value", DataType::Utf8, false),
                    ]
                    .into(),
                ),
                false,
            )),
            new_ordered,
        );

        let new_array_result = cast(&array, &new_type.clone());
        assert!(!can_cast_types(array.data_type(), &new_type));
        assert!(
            matches!(new_array_result, Err(ArrowError::CastError(t)) if t == r#"Casting from Map(Field { name: "entries", data_type: Struct([Field { name: "key", data_type: Utf8, nullable: false, dict_id: 0, dict_is_ordered: false, metadata: {} }, Field { name: "value", data_type: Utf8, nullable: true, dict_id: 0, dict_is_ordered: false, metadata: {} }]), nullable: false, dict_id: 0, dict_is_ordered: false, metadata: {} }, false) to Map(Field { name: "entries", data_type: Struct([Field { name: "key", data_type: Utf8, nullable: false, dict_id: 0, dict_is_ordered: false, metadata: {} }, Field { name: "value", data_type: Utf8, nullable: false, dict_id: 0, dict_is_ordered: false, metadata: {} }]), nullable: false, dict_id: 0, dict_is_ordered: false, metadata: {} }, true) not supported"#)
        );
    }

    #[test]
    fn test_cast_map_dont_allow_when_container_cant_cast() {
        let string_builder = StringBuilder::new();
        let value_builder = IntervalDayTimeArray::builder(2);
        let mut builder = MapBuilder::new(
            Some(MapFieldNames {
                entry: "entries".to_string(),
                key: "key".to_string(),
                value: "value".to_string(),
            }),
            string_builder,
            value_builder,
        );

        builder.keys().append_value("0");
        builder.values().append_value(IntervalDayTime::new(1, 1));
        builder.append(true).unwrap();
        builder.keys().append_value("1");
        builder.values().append_value(IntervalDayTime::new(2, 2));
        builder.append(true).unwrap();

        // map builder returns unsorted map by default
        let array = builder.finish();

        let new_ordered = true;
        let new_type = DataType::Map(
            Arc::new(Field::new(
                "entries",
                DataType::Struct(
                    vec![
                        Field::new("key", DataType::Utf8, false),
                        Field::new("value", DataType::Duration(TimeUnit::Second), false),
                    ]
                    .into(),
                ),
                false,
            )),
            new_ordered,
        );

        let new_array_result = cast(&array, &new_type.clone());
        assert!(!can_cast_types(array.data_type(), &new_type));
        assert!(
            matches!(new_array_result, Err(ArrowError::CastError(t)) if t == r#"Casting from Map(Field { name: "entries", data_type: Struct([Field { name: "key", data_type: Utf8, nullable: false, dict_id: 0, dict_is_ordered: false, metadata: {} }, Field { name: "value", data_type: Interval(DayTime), nullable: true, dict_id: 0, dict_is_ordered: false, metadata: {} }]), nullable: false, dict_id: 0, dict_is_ordered: false, metadata: {} }, false) to Map(Field { name: "entries", data_type: Struct([Field { name: "key", data_type: Utf8, nullable: false, dict_id: 0, dict_is_ordered: false, metadata: {} }, Field { name: "value", data_type: Duration(Second), nullable: false, dict_id: 0, dict_is_ordered: false, metadata: {} }]), nullable: false, dict_id: 0, dict_is_ordered: false, metadata: {} }, true) not supported"#)
        );
    }

    #[test]
    fn test_cast_map_field_names() {
        let string_builder = StringBuilder::new();
        let value_builder = StringBuilder::new();
        let mut builder = MapBuilder::new(
            Some(MapFieldNames {
                entry: "entries".to_string(),
                key: "key".to_string(),
                value: "value".to_string(),
            }),
            string_builder,
            value_builder,
        );

        builder.keys().append_value("0");
        builder.values().append_value("test_val_1");
        builder.append(true).unwrap();
        builder.keys().append_value("1");
        builder.values().append_value("test_val_2");
        builder.append(true).unwrap();
        builder.append(false).unwrap();

        let array = builder.finish();

        let new_type = DataType::Map(
            Arc::new(Field::new(
                "entries_new",
                DataType::Struct(
                    vec![
                        Field::new("key_new", DataType::Utf8, false),
                        Field::new("value_values", DataType::Utf8, false),
                    ]
                    .into(),
                ),
                false,
            )),
            false,
        );

        assert_ne!(new_type, array.data_type().clone());

        let new_array = cast(&array, &new_type.clone()).unwrap();
        assert_eq!(new_type, new_array.data_type().clone());
        let map_array = new_array.as_map();

        assert_ne!(new_type, array.data_type().clone());
        assert_eq!(new_type, map_array.data_type().clone());

        let key_string = map_array
            .keys()
            .as_any()
            .downcast_ref::<StringArray>()
            .unwrap()
            .into_iter()
            .flatten()
            .collect::<Vec<_>>();
        assert_eq!(&key_string, &vec!["0", "1"]);

        let values_string_array = cast(map_array.values(), &DataType::Utf8).unwrap();
        let values_string = values_string_array
            .as_any()
            .downcast_ref::<StringArray>()
            .unwrap()
            .into_iter()
            .flatten()
            .collect::<Vec<_>>();
        assert_eq!(&values_string, &vec!["test_val_1", "test_val_2"]);

        assert_eq!(
            map_array.nulls(),
            Some(&NullBuffer::from(vec![true, true, false]))
        );
    }

    #[test]
    fn test_cast_map_contained_values() {
        let string_builder = StringBuilder::new();
        let value_builder = Int8Builder::new();
        let mut builder = MapBuilder::new(
            Some(MapFieldNames {
                entry: "entries".to_string(),
                key: "key".to_string(),
                value: "value".to_string(),
            }),
            string_builder,
            value_builder,
        );

        builder.keys().append_value("0");
        builder.values().append_value(44);
        builder.append(true).unwrap();
        builder.keys().append_value("1");
        builder.values().append_value(22);
        builder.append(true).unwrap();

        let array = builder.finish();

        let new_type = DataType::Map(
            Arc::new(Field::new(
                "entries",
                DataType::Struct(
                    vec![
                        Field::new("key", DataType::Utf8, false),
                        Field::new("value", DataType::Utf8, false),
                    ]
                    .into(),
                ),
                false,
            )),
            false,
        );

        let new_array = cast(&array, &new_type.clone()).unwrap();
        assert_eq!(new_type, new_array.data_type().clone());
        let map_array = new_array.as_map();

        assert_ne!(new_type, array.data_type().clone());
        assert_eq!(new_type, map_array.data_type().clone());

        let key_string = map_array
            .keys()
            .as_any()
            .downcast_ref::<StringArray>()
            .unwrap()
            .into_iter()
            .flatten()
            .collect::<Vec<_>>();
        assert_eq!(&key_string, &vec!["0", "1"]);

        let values_string_array = cast(map_array.values(), &DataType::Utf8).unwrap();
        let values_string = values_string_array
            .as_any()
            .downcast_ref::<StringArray>()
            .unwrap()
            .into_iter()
            .flatten()
            .collect::<Vec<_>>();
        assert_eq!(&values_string, &vec!["44", "22"]);
    }

    #[test]
    fn test_utf8_cast_offsets() {
        // test if offset of the array is taken into account during cast
        let str_array = StringArray::from(vec!["a", "b", "c"]);
        let str_array = str_array.slice(1, 2);

        let out = cast(&str_array, &DataType::LargeUtf8).unwrap();

        let large_str_array = out.as_any().downcast_ref::<LargeStringArray>().unwrap();
        let strs = large_str_array.into_iter().flatten().collect::<Vec<_>>();
        assert_eq!(strs, &["b", "c"])
    }

    #[test]
    fn test_list_cast_offsets() {
        // test if offset of the array is taken into account during cast
        let array1 = make_list_array().slice(1, 2);
        let array2 = Arc::new(make_list_array()) as ArrayRef;

        let dt = DataType::LargeList(Arc::new(Field::new_list_field(DataType::Int32, true)));
        let out1 = cast(&array1, &dt).unwrap();
        let out2 = cast(&array2, &dt).unwrap();

        assert_eq!(&out1, &out2.slice(1, 2))
    }

    #[test]
    fn test_list_to_string() {
        let str_array = StringArray::from(vec!["a", "b", "c", "d", "e", "f", "g", "h"]);
        let value_offsets = Buffer::from_slice_ref([0, 3, 6, 8]);
        let value_data = str_array.into_data();

        let list_data_type = DataType::List(Arc::new(Field::new_list_field(DataType::Utf8, true)));
        let list_data = ArrayData::builder(list_data_type)
            .len(3)
            .add_buffer(value_offsets)
            .add_child_data(value_data)
            .build()
            .unwrap();
        let array = Arc::new(ListArray::from(list_data)) as ArrayRef;

        let out = cast(&array, &DataType::Utf8).unwrap();
        let out = out
            .as_any()
            .downcast_ref::<StringArray>()
            .unwrap()
            .into_iter()
            .flatten()
            .collect::<Vec<_>>();
        assert_eq!(&out, &vec!["[a, b, c]", "[d, e, f]", "[g, h]"]);

        let out = cast(&array, &DataType::LargeUtf8).unwrap();
        let out = out
            .as_any()
            .downcast_ref::<LargeStringArray>()
            .unwrap()
            .into_iter()
            .flatten()
            .collect::<Vec<_>>();
        assert_eq!(&out, &vec!["[a, b, c]", "[d, e, f]", "[g, h]"]);

        let array = Arc::new(make_list_array()) as ArrayRef;
        let out = cast(&array, &DataType::Utf8).unwrap();
        let out = out
            .as_any()
            .downcast_ref::<StringArray>()
            .unwrap()
            .into_iter()
            .flatten()
            .collect::<Vec<_>>();
        assert_eq!(&out, &vec!["[0, 1, 2]", "[3, 4, 5]", "[6, 7]"]);

        let array = Arc::new(make_large_list_array()) as ArrayRef;
        let out = cast(&array, &DataType::LargeUtf8).unwrap();
        let out = out
            .as_any()
            .downcast_ref::<LargeStringArray>()
            .unwrap()
            .into_iter()
            .flatten()
            .collect::<Vec<_>>();
        assert_eq!(&out, &vec!["[0, 1, 2]", "[3, 4, 5]", "[6, 7]"]);
    }

    #[test]
    fn test_cast_f64_to_decimal128() {
        // to reproduce https://github.com/apache/arrow-rs/issues/2997

        let decimal_type = DataType::Decimal128(18, 2);
        let array = Float64Array::from(vec![
            Some(0.0699999999),
            Some(0.0659999999),
            Some(0.0650000000),
            Some(0.0649999999),
        ]);
        let array = Arc::new(array) as ArrayRef;
        generate_cast_test_case!(
            &array,
            Decimal128Array,
            &decimal_type,
            vec![
                Some(7_i128), // round up
                Some(7_i128), // round up
                Some(7_i128), // round up
                Some(6_i128), // round down
            ]
        );

        let decimal_type = DataType::Decimal128(18, 3);
        let array = Float64Array::from(vec![
            Some(0.0699999999),
            Some(0.0659999999),
            Some(0.0650000000),
            Some(0.0649999999),
        ]);
        let array = Arc::new(array) as ArrayRef;
        generate_cast_test_case!(
            &array,
            Decimal128Array,
            &decimal_type,
            vec![
                Some(70_i128), // round up
                Some(66_i128), // round up
                Some(65_i128), // round down
                Some(65_i128), // round up
            ]
        );
    }

    #[test]
    fn test_cast_numeric_to_decimal128_overflow() {
        let array = Int64Array::from(vec![i64::MAX]);
        let array = Arc::new(array) as ArrayRef;
        let casted_array = cast_with_options(
            &array,
            &DataType::Decimal128(38, 30),
            &CastOptions {
                safe: true,
                format_options: FormatOptions::default(),
            },
        );
        assert!(casted_array.is_ok());
        assert!(casted_array.unwrap().is_null(0));

        let casted_array = cast_with_options(
            &array,
            &DataType::Decimal128(38, 30),
            &CastOptions {
                safe: false,
                format_options: FormatOptions::default(),
            },
        );
        assert!(casted_array.is_err());
    }

    #[test]
    fn test_cast_numeric_to_decimal256_overflow() {
        let array = Int64Array::from(vec![i64::MAX]);
        let array = Arc::new(array) as ArrayRef;
        let casted_array = cast_with_options(
            &array,
            &DataType::Decimal256(76, 76),
            &CastOptions {
                safe: true,
                format_options: FormatOptions::default(),
            },
        );
        assert!(casted_array.is_ok());
        assert!(casted_array.unwrap().is_null(0));

        let casted_array = cast_with_options(
            &array,
            &DataType::Decimal256(76, 76),
            &CastOptions {
                safe: false,
                format_options: FormatOptions::default(),
            },
        );
        assert!(casted_array.is_err());
    }

    #[test]
    fn test_cast_floating_point_to_decimal128_precision_overflow() {
        let array = Float64Array::from(vec![1.1]);
        let array = Arc::new(array) as ArrayRef;
        let casted_array = cast_with_options(
            &array,
            &DataType::Decimal128(2, 2),
            &CastOptions {
                safe: true,
                format_options: FormatOptions::default(),
            },
        );
        assert!(casted_array.is_ok());
        assert!(casted_array.unwrap().is_null(0));

        let casted_array = cast_with_options(
            &array,
            &DataType::Decimal128(2, 2),
            &CastOptions {
                safe: false,
                format_options: FormatOptions::default(),
            },
        );
        let err = casted_array.unwrap_err().to_string();
        let expected_error = "Invalid argument error: 110 is too large to store in a Decimal128 of precision 2. Max is 99";
        assert!(
            err.contains(expected_error),
            "did not find expected error '{expected_error}' in actual error '{err}'"
        );
    }

    #[test]
    fn test_cast_floating_point_to_decimal256_precision_overflow() {
        let array = Float64Array::from(vec![1.1]);
        let array = Arc::new(array) as ArrayRef;
        let casted_array = cast_with_options(
            &array,
            &DataType::Decimal256(2, 2),
            &CastOptions {
                safe: true,
                format_options: FormatOptions::default(),
            },
        );
        assert!(casted_array.is_ok());
        assert!(casted_array.unwrap().is_null(0));

        let casted_array = cast_with_options(
            &array,
            &DataType::Decimal256(2, 2),
            &CastOptions {
                safe: false,
                format_options: FormatOptions::default(),
            },
        );
        let err = casted_array.unwrap_err().to_string();
        let expected_error = "Invalid argument error: 110 is too large to store in a Decimal256 of precision 2. Max is 99";
        assert!(
            err.contains(expected_error),
            "did not find expected error '{expected_error}' in actual error '{err}'"
        );
    }

    #[test]
    fn test_cast_floating_point_to_decimal128_overflow() {
        let array = Float64Array::from(vec![f64::MAX]);
        let array = Arc::new(array) as ArrayRef;
        let casted_array = cast_with_options(
            &array,
            &DataType::Decimal128(38, 30),
            &CastOptions {
                safe: true,
                format_options: FormatOptions::default(),
            },
        );
        assert!(casted_array.is_ok());
        assert!(casted_array.unwrap().is_null(0));

        let casted_array = cast_with_options(
            &array,
            &DataType::Decimal128(38, 30),
            &CastOptions {
                safe: false,
                format_options: FormatOptions::default(),
            },
        );
        let err = casted_array.unwrap_err().to_string();
        let expected_error = "Cast error: Cannot cast to Decimal128(38, 30)";
        assert!(
            err.contains(expected_error),
            "did not find expected error '{expected_error}' in actual error '{err}'"
        );
    }

    #[test]
    fn test_cast_floating_point_to_decimal256_overflow() {
        let array = Float64Array::from(vec![f64::MAX]);
        let array = Arc::new(array) as ArrayRef;
        let casted_array = cast_with_options(
            &array,
            &DataType::Decimal256(76, 50),
            &CastOptions {
                safe: true,
                format_options: FormatOptions::default(),
            },
        );
        assert!(casted_array.is_ok());
        assert!(casted_array.unwrap().is_null(0));

        let casted_array = cast_with_options(
            &array,
            &DataType::Decimal256(76, 50),
            &CastOptions {
                safe: false,
                format_options: FormatOptions::default(),
            },
        );
        let err = casted_array.unwrap_err().to_string();
        let expected_error = "Cast error: Cannot cast to Decimal256(76, 50)";
        assert!(
            err.contains(expected_error),
            "did not find expected error '{expected_error}' in actual error '{err}'"
        );
    }

    #[test]
    fn test_cast_decimal128_to_decimal128_negative_scale() {
        let input_type = DataType::Decimal128(20, 0);
        let output_type = DataType::Decimal128(20, -1);
        assert!(can_cast_types(&input_type, &output_type));
        let array = vec![Some(1123450), Some(2123455), Some(3123456), None];
        let input_decimal_array = create_decimal128_array(array, 20, 0).unwrap();
        let array = Arc::new(input_decimal_array) as ArrayRef;
        generate_cast_test_case!(
            &array,
            Decimal128Array,
            &output_type,
            vec![
                Some(112345_i128),
                Some(212346_i128),
                Some(312346_i128),
                None
            ]
        );

        let casted_array = cast(&array, &output_type).unwrap();
        let decimal_arr = casted_array.as_primitive::<Decimal128Type>();

        assert_eq!("1123450", decimal_arr.value_as_string(0));
        assert_eq!("2123460", decimal_arr.value_as_string(1));
        assert_eq!("3123460", decimal_arr.value_as_string(2));
    }

    #[test]
    fn test_cast_numeric_to_decimal128_negative() {
        let decimal_type = DataType::Decimal128(38, -1);
        let array = Arc::new(Int32Array::from(vec![
            Some(1123456),
            Some(2123456),
            Some(3123456),
        ])) as ArrayRef;

        let casted_array = cast(&array, &decimal_type).unwrap();
        let decimal_arr = casted_array.as_primitive::<Decimal128Type>();

        assert_eq!("1123450", decimal_arr.value_as_string(0));
        assert_eq!("2123450", decimal_arr.value_as_string(1));
        assert_eq!("3123450", decimal_arr.value_as_string(2));

        let array = Arc::new(Float32Array::from(vec![
            Some(1123.456),
            Some(2123.456),
            Some(3123.456),
        ])) as ArrayRef;

        let casted_array = cast(&array, &decimal_type).unwrap();
        let decimal_arr = casted_array.as_primitive::<Decimal128Type>();

        assert_eq!("1120", decimal_arr.value_as_string(0));
        assert_eq!("2120", decimal_arr.value_as_string(1));
        assert_eq!("3120", decimal_arr.value_as_string(2));
    }

    #[test]
    fn test_cast_decimal128_to_decimal128_negative() {
        let input_type = DataType::Decimal128(10, -1);
        let output_type = DataType::Decimal128(10, -2);
        assert!(can_cast_types(&input_type, &output_type));
        let array = vec![Some(123)];
        let input_decimal_array = create_decimal128_array(array, 10, -1).unwrap();
        let array = Arc::new(input_decimal_array) as ArrayRef;
        generate_cast_test_case!(&array, Decimal128Array, &output_type, vec![Some(12_i128),]);

        let casted_array = cast(&array, &output_type).unwrap();
        let decimal_arr = casted_array.as_primitive::<Decimal128Type>();

        assert_eq!("1200", decimal_arr.value_as_string(0));

        let array = vec![Some(125)];
        let input_decimal_array = create_decimal128_array(array, 10, -1).unwrap();
        let array = Arc::new(input_decimal_array) as ArrayRef;
        generate_cast_test_case!(&array, Decimal128Array, &output_type, vec![Some(13_i128),]);

        let casted_array = cast(&array, &output_type).unwrap();
        let decimal_arr = casted_array.as_primitive::<Decimal128Type>();

        assert_eq!("1300", decimal_arr.value_as_string(0));
    }

    #[test]
    fn test_cast_decimal128_to_decimal256_negative() {
        let input_type = DataType::Decimal128(10, 3);
        let output_type = DataType::Decimal256(10, 5);
        assert!(can_cast_types(&input_type, &output_type));
        let array = vec![Some(123456), Some(-123456)];
        let input_decimal_array = create_decimal128_array(array, 10, 3).unwrap();
        let array = Arc::new(input_decimal_array) as ArrayRef;

        let hundred = i256::from_i128(100);
        generate_cast_test_case!(
            &array,
            Decimal256Array,
            &output_type,
            vec![
                Some(i256::from_i128(123456).mul_wrapping(hundred)),
                Some(i256::from_i128(-123456).mul_wrapping(hundred))
            ]
        );
    }

    #[test]
    fn test_parse_string_to_decimal() {
        assert_eq!(
            Decimal128Type::format_decimal(
                parse_string_to_decimal_native::<Decimal128Type>("123.45", 2).unwrap(),
                38,
                2,
            ),
            "123.45"
        );
        assert_eq!(
            Decimal128Type::format_decimal(
                parse_string_to_decimal_native::<Decimal128Type>("12345", 2).unwrap(),
                38,
                2,
            ),
            "12345.00"
        );
        assert_eq!(
            Decimal128Type::format_decimal(
                parse_string_to_decimal_native::<Decimal128Type>("0.12345", 2).unwrap(),
                38,
                2,
            ),
            "0.12"
        );
        assert_eq!(
            Decimal128Type::format_decimal(
                parse_string_to_decimal_native::<Decimal128Type>(".12345", 2).unwrap(),
                38,
                2,
            ),
            "0.12"
        );
        assert_eq!(
            Decimal128Type::format_decimal(
                parse_string_to_decimal_native::<Decimal128Type>(".1265", 2).unwrap(),
                38,
                2,
            ),
            "0.13"
        );
        assert_eq!(
            Decimal128Type::format_decimal(
                parse_string_to_decimal_native::<Decimal128Type>(".1265", 2).unwrap(),
                38,
                2,
            ),
            "0.13"
        );

        assert_eq!(
            Decimal256Type::format_decimal(
                parse_string_to_decimal_native::<Decimal256Type>("123.45", 3).unwrap(),
                38,
                3,
            ),
            "123.450"
        );
        assert_eq!(
            Decimal256Type::format_decimal(
                parse_string_to_decimal_native::<Decimal256Type>("12345", 3).unwrap(),
                38,
                3,
            ),
            "12345.000"
        );
        assert_eq!(
            Decimal256Type::format_decimal(
                parse_string_to_decimal_native::<Decimal256Type>("0.12345", 3).unwrap(),
                38,
                3,
            ),
            "0.123"
        );
        assert_eq!(
            Decimal256Type::format_decimal(
                parse_string_to_decimal_native::<Decimal256Type>(".12345", 3).unwrap(),
                38,
                3,
            ),
            "0.123"
        );
        assert_eq!(
            Decimal256Type::format_decimal(
                parse_string_to_decimal_native::<Decimal256Type>(".1265", 3).unwrap(),
                38,
                3,
            ),
            "0.127"
        );
    }

    fn test_cast_string_to_decimal(array: ArrayRef) {
        // Decimal128
        let output_type = DataType::Decimal128(38, 2);
        assert!(can_cast_types(array.data_type(), &output_type));

        let casted_array = cast(&array, &output_type).unwrap();
        let decimal_arr = casted_array.as_primitive::<Decimal128Type>();

        assert_eq!("123.45", decimal_arr.value_as_string(0));
        assert_eq!("1.23", decimal_arr.value_as_string(1));
        assert_eq!("0.12", decimal_arr.value_as_string(2));
        assert_eq!("0.13", decimal_arr.value_as_string(3));
        assert_eq!("1.26", decimal_arr.value_as_string(4));
        assert_eq!("12345.00", decimal_arr.value_as_string(5));
        assert_eq!("12345.00", decimal_arr.value_as_string(6));
        assert_eq!("0.12", decimal_arr.value_as_string(7));
        assert_eq!("12.23", decimal_arr.value_as_string(8));
        assert!(decimal_arr.is_null(9));
        assert_eq!("0.00", decimal_arr.value_as_string(10));
        assert_eq!("0.00", decimal_arr.value_as_string(11));
        assert!(decimal_arr.is_null(12));
        assert_eq!("-1.23", decimal_arr.value_as_string(13));
        assert_eq!("-1.24", decimal_arr.value_as_string(14));
        assert_eq!("0.00", decimal_arr.value_as_string(15));
        assert_eq!("-123.00", decimal_arr.value_as_string(16));
        assert_eq!("-123.23", decimal_arr.value_as_string(17));
        assert_eq!("-0.12", decimal_arr.value_as_string(18));
        assert_eq!("1.23", decimal_arr.value_as_string(19));
        assert_eq!("1.24", decimal_arr.value_as_string(20));
        assert_eq!("0.00", decimal_arr.value_as_string(21));
        assert_eq!("123.00", decimal_arr.value_as_string(22));
        assert_eq!("123.23", decimal_arr.value_as_string(23));
        assert_eq!("0.12", decimal_arr.value_as_string(24));
        assert!(decimal_arr.is_null(25));
        assert!(decimal_arr.is_null(26));
        assert!(decimal_arr.is_null(27));
        assert_eq!("0.00", decimal_arr.value_as_string(28));
        assert_eq!("0.00", decimal_arr.value_as_string(29));
        assert_eq!("12345.00", decimal_arr.value_as_string(30));
        assert_eq!(decimal_arr.len(), 31);

        // Decimal256
        let output_type = DataType::Decimal256(76, 3);
        assert!(can_cast_types(array.data_type(), &output_type));

        let casted_array = cast(&array, &output_type).unwrap();
        let decimal_arr = casted_array.as_primitive::<Decimal256Type>();

        assert_eq!("123.450", decimal_arr.value_as_string(0));
        assert_eq!("1.235", decimal_arr.value_as_string(1));
        assert_eq!("0.123", decimal_arr.value_as_string(2));
        assert_eq!("0.127", decimal_arr.value_as_string(3));
        assert_eq!("1.263", decimal_arr.value_as_string(4));
        assert_eq!("12345.000", decimal_arr.value_as_string(5));
        assert_eq!("12345.000", decimal_arr.value_as_string(6));
        assert_eq!("0.123", decimal_arr.value_as_string(7));
        assert_eq!("12.234", decimal_arr.value_as_string(8));
        assert!(decimal_arr.is_null(9));
        assert_eq!("0.000", decimal_arr.value_as_string(10));
        assert_eq!("0.000", decimal_arr.value_as_string(11));
        assert!(decimal_arr.is_null(12));
        assert_eq!("-1.235", decimal_arr.value_as_string(13));
        assert_eq!("-1.236", decimal_arr.value_as_string(14));
        assert_eq!("0.000", decimal_arr.value_as_string(15));
        assert_eq!("-123.000", decimal_arr.value_as_string(16));
        assert_eq!("-123.234", decimal_arr.value_as_string(17));
        assert_eq!("-0.123", decimal_arr.value_as_string(18));
        assert_eq!("1.235", decimal_arr.value_as_string(19));
        assert_eq!("1.236", decimal_arr.value_as_string(20));
        assert_eq!("0.000", decimal_arr.value_as_string(21));
        assert_eq!("123.000", decimal_arr.value_as_string(22));
        assert_eq!("123.234", decimal_arr.value_as_string(23));
        assert_eq!("0.123", decimal_arr.value_as_string(24));
        assert!(decimal_arr.is_null(25));
        assert!(decimal_arr.is_null(26));
        assert!(decimal_arr.is_null(27));
        assert_eq!("0.000", decimal_arr.value_as_string(28));
        assert_eq!("0.000", decimal_arr.value_as_string(29));
        assert_eq!("12345.000", decimal_arr.value_as_string(30));
        assert_eq!(decimal_arr.len(), 31);
    }

    #[test]
    fn test_cast_utf8_to_decimal() {
        let str_array = StringArray::from(vec![
            Some("123.45"),
            Some("1.2345"),
            Some("0.12345"),
            Some("0.1267"),
            Some("1.263"),
            Some("12345.0"),
            Some("12345"),
            Some("000.123"),
            Some("12.234000"),
            None,
            Some(""),
            Some(" "),
            None,
            Some("-1.23499999"),
            Some("-1.23599999"),
            Some("-0.00001"),
            Some("-123"),
            Some("-123.234000"),
            Some("-000.123"),
            Some("+1.23499999"),
            Some("+1.23599999"),
            Some("+0.00001"),
            Some("+123"),
            Some("+123.234000"),
            Some("+000.123"),
            Some("1.-23499999"),
            Some("-1.-23499999"),
            Some("--1.23499999"),
            Some("0"),
            Some("000.000"),
            Some("0000000000000000012345.000"),
        ]);
        let array = Arc::new(str_array) as ArrayRef;

        test_cast_string_to_decimal(array);

        let test_cases = [
            (None, None),
            // (Some(""), None),
            // (Some("   "), None),
            (Some("0"), Some("0")),
            (Some("000.000"), Some("0")),
            (Some("12345"), Some("12345")),
            (Some("000000000000000000000000000012345"), Some("12345")),
            (Some("-123"), Some("-123")),
            (Some("+123"), Some("123")),
        ];
        let inputs = test_cases.iter().map(|entry| entry.0).collect::<Vec<_>>();
        let expected = test_cases.iter().map(|entry| entry.1).collect::<Vec<_>>();

        let array = Arc::new(StringArray::from(inputs)) as ArrayRef;
        test_cast_string_to_decimal_scale_zero(array, &expected);
    }

    #[test]
    fn test_cast_large_utf8_to_decimal() {
        let str_array = LargeStringArray::from(vec![
            Some("123.45"),
            Some("1.2345"),
            Some("0.12345"),
            Some("0.1267"),
            Some("1.263"),
            Some("12345.0"),
            Some("12345"),
            Some("000.123"),
            Some("12.234000"),
            None,
            Some(""),
            Some(" "),
            None,
            Some("-1.23499999"),
            Some("-1.23599999"),
            Some("-0.00001"),
            Some("-123"),
            Some("-123.234000"),
            Some("-000.123"),
            Some("+1.23499999"),
            Some("+1.23599999"),
            Some("+0.00001"),
            Some("+123"),
            Some("+123.234000"),
            Some("+000.123"),
            Some("1.-23499999"),
            Some("-1.-23499999"),
            Some("--1.23499999"),
            Some("0"),
            Some("000.000"),
            Some("0000000000000000012345.000"),
        ]);
        let array = Arc::new(str_array) as ArrayRef;

        test_cast_string_to_decimal(array);

        let test_cases = [
            (None, None),
            (Some(""), None),
            (Some("   "), None),
            (Some("0"), Some("0")),
            (Some("000.000"), Some("0")),
            (Some("12345"), Some("12345")),
            (Some("000000000000000000000000000012345"), Some("12345")),
            (Some("-123"), Some("-123")),
            (Some("+123"), Some("123")),
        ];
        let inputs = test_cases.iter().map(|entry| entry.0).collect::<Vec<_>>();
        let expected = test_cases.iter().map(|entry| entry.1).collect::<Vec<_>>();

        let array = Arc::new(LargeStringArray::from(inputs)) as ArrayRef;
        test_cast_string_to_decimal_scale_zero(array, &expected);
    }

    fn test_cast_string_to_decimal_scale_zero(
        array: ArrayRef,
        expected_as_string: &[Option<&str>],
    ) {
        // Decimal128
        let output_type = DataType::Decimal128(38, 0);
        assert!(can_cast_types(array.data_type(), &output_type));
        let casted_array = cast(&array, &output_type).unwrap();
        let decimal_arr = casted_array.as_primitive::<Decimal128Type>();
        assert_decimal_array_contents(decimal_arr, expected_as_string);

        // Decimal256
        let output_type = DataType::Decimal256(76, 0);
        assert!(can_cast_types(array.data_type(), &output_type));
        let casted_array = cast(&array, &output_type).unwrap();
        let decimal_arr = casted_array.as_primitive::<Decimal256Type>();
        assert_decimal_array_contents(decimal_arr, expected_as_string);
    }

    fn assert_decimal_array_contents<T>(
        array: &PrimitiveArray<T>,
        expected_as_string: &[Option<&str>],
    ) where
        T: DecimalType + ArrowPrimitiveType,
    {
        assert_eq!(array.len(), expected_as_string.len());
        for (i, expected) in expected_as_string.iter().enumerate() {
            let actual = if array.is_null(i) {
                None
            } else {
                Some(array.value_as_string(i))
            };
            let actual = actual.as_ref().map(|s| s.as_ref());
            assert_eq!(*expected, actual, "Expected at position {}", i);
        }
    }

    #[test]
    fn test_cast_invalid_utf8_to_decimal() {
        let str_array = StringArray::from(vec!["4.4.5", ". 0.123"]);
        let array = Arc::new(str_array) as ArrayRef;

        // Safe cast
        let output_type = DataType::Decimal128(38, 2);
        let casted_array = cast(&array, &output_type).unwrap();
        assert!(casted_array.is_null(0));
        assert!(casted_array.is_null(1));

        let output_type = DataType::Decimal256(76, 2);
        let casted_array = cast(&array, &output_type).unwrap();
        assert!(casted_array.is_null(0));
        assert!(casted_array.is_null(1));

        // Non-safe cast
        let output_type = DataType::Decimal128(38, 2);
        let str_array = StringArray::from(vec!["4.4.5"]);
        let array = Arc::new(str_array) as ArrayRef;
        let option = CastOptions {
            safe: false,
            format_options: FormatOptions::default(),
        };
        let casted_err = cast_with_options(&array, &output_type, &option).unwrap_err();
        assert!(casted_err
            .to_string()
            .contains("Cannot cast string '4.4.5' to value of Decimal128(38, 10) type"));

        let str_array = StringArray::from(vec![". 0.123"]);
        let array = Arc::new(str_array) as ArrayRef;
        let casted_err = cast_with_options(&array, &output_type, &option).unwrap_err();
        assert!(casted_err
            .to_string()
            .contains("Cannot cast string '. 0.123' to value of Decimal128(38, 10) type"));
    }

    fn test_cast_string_to_decimal128_overflow(overflow_array: ArrayRef) {
        let output_type = DataType::Decimal128(38, 2);
        let casted_array = cast(&overflow_array, &output_type).unwrap();
        let decimal_arr = casted_array.as_primitive::<Decimal128Type>();

        assert!(decimal_arr.is_null(0));
        assert!(decimal_arr.is_null(1));
        assert!(decimal_arr.is_null(2));
        assert_eq!(
            "999999999999999999999999999999999999.99",
            decimal_arr.value_as_string(3)
        );
        assert_eq!(
            "100000000000000000000000000000000000.00",
            decimal_arr.value_as_string(4)
        );
    }

    #[test]
    fn test_cast_string_to_decimal128_precision_overflow() {
        let array = StringArray::from(vec!["1000".to_string()]);
        let array = Arc::new(array) as ArrayRef;
        let casted_array = cast_with_options(
            &array,
            &DataType::Decimal128(10, 8),
            &CastOptions {
                safe: true,
                format_options: FormatOptions::default(),
            },
        );
        assert!(casted_array.is_ok());
        assert!(casted_array.unwrap().is_null(0));

        let err = cast_with_options(
            &array,
            &DataType::Decimal128(10, 8),
            &CastOptions {
                safe: false,
                format_options: FormatOptions::default(),
            },
        );
        assert_eq!("Invalid argument error: 100000000000 is too large to store in a Decimal128 of precision 10. Max is 9999999999", err.unwrap_err().to_string());
    }

    #[test]
    fn test_cast_utf8_to_decimal128_overflow() {
        let overflow_str_array = StringArray::from(vec![
            i128::MAX.to_string(),
            i128::MIN.to_string(),
            "99999999999999999999999999999999999999".to_string(),
            "999999999999999999999999999999999999.99".to_string(),
            "99999999999999999999999999999999999.999".to_string(),
        ]);
        let overflow_array = Arc::new(overflow_str_array) as ArrayRef;

        test_cast_string_to_decimal128_overflow(overflow_array);
    }

    #[test]
    fn test_cast_large_utf8_to_decimal128_overflow() {
        let overflow_str_array = LargeStringArray::from(vec![
            i128::MAX.to_string(),
            i128::MIN.to_string(),
            "99999999999999999999999999999999999999".to_string(),
            "999999999999999999999999999999999999.99".to_string(),
            "99999999999999999999999999999999999.999".to_string(),
        ]);
        let overflow_array = Arc::new(overflow_str_array) as ArrayRef;

        test_cast_string_to_decimal128_overflow(overflow_array);
    }

    fn test_cast_string_to_decimal256_overflow(overflow_array: ArrayRef) {
        let output_type = DataType::Decimal256(76, 2);
        let casted_array = cast(&overflow_array, &output_type).unwrap();
        let decimal_arr = casted_array.as_primitive::<Decimal256Type>();

        assert_eq!(
            "170141183460469231731687303715884105727.00",
            decimal_arr.value_as_string(0)
        );
        assert_eq!(
            "-170141183460469231731687303715884105728.00",
            decimal_arr.value_as_string(1)
        );
        assert_eq!(
            "99999999999999999999999999999999999999.00",
            decimal_arr.value_as_string(2)
        );
        assert_eq!(
            "999999999999999999999999999999999999.99",
            decimal_arr.value_as_string(3)
        );
        assert_eq!(
            "100000000000000000000000000000000000.00",
            decimal_arr.value_as_string(4)
        );
        assert!(decimal_arr.is_null(5));
        assert!(decimal_arr.is_null(6));
    }

    #[test]
    fn test_cast_string_to_decimal256_precision_overflow() {
        let array = StringArray::from(vec!["1000".to_string()]);
        let array = Arc::new(array) as ArrayRef;
        let casted_array = cast_with_options(
            &array,
            &DataType::Decimal256(10, 8),
            &CastOptions {
                safe: true,
                format_options: FormatOptions::default(),
            },
        );
        assert!(casted_array.is_ok());
        assert!(casted_array.unwrap().is_null(0));

        let err = cast_with_options(
            &array,
            &DataType::Decimal256(10, 8),
            &CastOptions {
                safe: false,
                format_options: FormatOptions::default(),
            },
        );
        assert_eq!("Invalid argument error: 100000000000 is too large to store in a Decimal256 of precision 10. Max is 9999999999", err.unwrap_err().to_string());
    }

    #[test]
    fn test_cast_utf8_to_decimal256_overflow() {
        let overflow_str_array = StringArray::from(vec![
            i128::MAX.to_string(),
            i128::MIN.to_string(),
            "99999999999999999999999999999999999999".to_string(),
            "999999999999999999999999999999999999.99".to_string(),
            "99999999999999999999999999999999999.999".to_string(),
            i256::MAX.to_string(),
            i256::MIN.to_string(),
        ]);
        let overflow_array = Arc::new(overflow_str_array) as ArrayRef;

        test_cast_string_to_decimal256_overflow(overflow_array);
    }

    #[test]
    fn test_cast_large_utf8_to_decimal256_overflow() {
        let overflow_str_array = LargeStringArray::from(vec![
            i128::MAX.to_string(),
            i128::MIN.to_string(),
            "99999999999999999999999999999999999999".to_string(),
            "999999999999999999999999999999999999.99".to_string(),
            "99999999999999999999999999999999999.999".to_string(),
            i256::MAX.to_string(),
            i256::MIN.to_string(),
        ]);
        let overflow_array = Arc::new(overflow_str_array) as ArrayRef;

        test_cast_string_to_decimal256_overflow(overflow_array);
    }

    #[test]
    fn test_cast_outside_supported_range_for_nanoseconds() {
        const EXPECTED_ERROR_MESSAGE: &str = "The dates that can be represented as nanoseconds have to be between 1677-09-21T00:12:44.0 and 2262-04-11T23:47:16.854775804";

        let array = StringArray::from(vec![Some("1650-01-01 01:01:01.000001")]);

        let cast_options = CastOptions {
            safe: false,
            format_options: FormatOptions::default(),
        };

        let result = cast_string_to_timestamp::<i32, TimestampNanosecondType>(
            &array,
            &None::<Arc<str>>,
            &cast_options,
        );

        let err = result.unwrap_err();
        assert_eq!(
            err.to_string(),
            format!(
                "Cast error: Overflow converting {} to Nanosecond. {}",
                array.value(0),
                EXPECTED_ERROR_MESSAGE
            )
        );
    }

    #[test]
    fn test_cast_date32_to_timestamp() {
        let a = Date32Array::from(vec![Some(18628), Some(18993), None]); // 2021-1-1, 2022-1-1
        let array = Arc::new(a) as ArrayRef;
        let b = cast(&array, &DataType::Timestamp(TimeUnit::Second, None)).unwrap();
        let c = b.as_primitive::<TimestampSecondType>();
        assert_eq!(1609459200, c.value(0));
        assert_eq!(1640995200, c.value(1));
        assert!(c.is_null(2));
    }

    #[test]
    fn test_cast_date32_to_timestamp_ms() {
        let a = Date32Array::from(vec![Some(18628), Some(18993), None]); // 2021-1-1, 2022-1-1
        let array = Arc::new(a) as ArrayRef;
        let b = cast(&array, &DataType::Timestamp(TimeUnit::Millisecond, None)).unwrap();
        let c = b
            .as_any()
            .downcast_ref::<TimestampMillisecondArray>()
            .unwrap();
        assert_eq!(1609459200000, c.value(0));
        assert_eq!(1640995200000, c.value(1));
        assert!(c.is_null(2));
    }

    #[test]
    fn test_cast_date32_to_timestamp_us() {
        let a = Date32Array::from(vec![Some(18628), Some(18993), None]); // 2021-1-1, 2022-1-1
        let array = Arc::new(a) as ArrayRef;
        let b = cast(&array, &DataType::Timestamp(TimeUnit::Microsecond, None)).unwrap();
        let c = b
            .as_any()
            .downcast_ref::<TimestampMicrosecondArray>()
            .unwrap();
        assert_eq!(1609459200000000, c.value(0));
        assert_eq!(1640995200000000, c.value(1));
        assert!(c.is_null(2));
    }

    #[test]
    fn test_cast_date32_to_timestamp_ns() {
        let a = Date32Array::from(vec![Some(18628), Some(18993), None]); // 2021-1-1, 2022-1-1
        let array = Arc::new(a) as ArrayRef;
        let b = cast(&array, &DataType::Timestamp(TimeUnit::Nanosecond, None)).unwrap();
        let c = b
            .as_any()
            .downcast_ref::<TimestampNanosecondArray>()
            .unwrap();
        assert_eq!(1609459200000000000, c.value(0));
        assert_eq!(1640995200000000000, c.value(1));
        assert!(c.is_null(2));
    }

    #[test]
    fn test_timezone_cast() {
        let a = StringArray::from(vec![
            "2000-01-01T12:00:00", // date + time valid
            "2020-12-15T12:34:56", // date + time valid
        ]);
        let array = Arc::new(a) as ArrayRef;
        let b = cast(&array, &DataType::Timestamp(TimeUnit::Nanosecond, None)).unwrap();
        let v = b.as_primitive::<TimestampNanosecondType>();

        assert_eq!(v.value(0), 946728000000000000);
        assert_eq!(v.value(1), 1608035696000000000);

        let b = cast(
            &b,
            &DataType::Timestamp(TimeUnit::Nanosecond, Some("+00:00".into())),
        )
        .unwrap();
        let v = b.as_primitive::<TimestampNanosecondType>();

        assert_eq!(v.value(0), 946728000000000000);
        assert_eq!(v.value(1), 1608035696000000000);

        let b = cast(
            &b,
            &DataType::Timestamp(TimeUnit::Millisecond, Some("+02:00".into())),
        )
        .unwrap();
        let v = b.as_primitive::<TimestampMillisecondType>();

        assert_eq!(v.value(0), 946728000000);
        assert_eq!(v.value(1), 1608035696000);
    }

    #[test]
    fn test_cast_utf8_to_timestamp() {
        fn test_tz(tz: Arc<str>) {
            let valid = StringArray::from(vec![
                "2023-01-01 04:05:06.789000-08:00",
                "2023-01-01 04:05:06.789000-07:00",
                "2023-01-01 04:05:06.789 -0800",
                "2023-01-01 04:05:06.789 -08:00",
                "2023-01-01 040506 +0730",
                "2023-01-01 040506 +07:30",
                "2023-01-01 04:05:06.789",
                "2023-01-01 04:05:06",
                "2023-01-01",
            ]);

            let array = Arc::new(valid) as ArrayRef;
            let b = cast_with_options(
                &array,
                &DataType::Timestamp(TimeUnit::Nanosecond, Some(tz.clone())),
                &CastOptions {
                    safe: false,
                    format_options: FormatOptions::default(),
                },
            )
            .unwrap();

            let tz = tz.as_ref().parse().unwrap();

            let as_tz =
                |v: i64| as_datetime_with_timezone::<TimestampNanosecondType>(v, tz).unwrap();

            let as_utc = |v: &i64| as_tz(*v).naive_utc().to_string();
            let as_local = |v: &i64| as_tz(*v).naive_local().to_string();

            let values = b.as_primitive::<TimestampNanosecondType>().values();
            let utc_results: Vec<_> = values.iter().map(as_utc).collect();
            let local_results: Vec<_> = values.iter().map(as_local).collect();

            // Absolute timestamps should be parsed preserving the same UTC instant
            assert_eq!(
                &utc_results[..6],
                &[
                    "2023-01-01 12:05:06.789".to_string(),
                    "2023-01-01 11:05:06.789".to_string(),
                    "2023-01-01 12:05:06.789".to_string(),
                    "2023-01-01 12:05:06.789".to_string(),
                    "2022-12-31 20:35:06".to_string(),
                    "2022-12-31 20:35:06".to_string(),
                ]
            );
            // Non-absolute timestamps should be parsed preserving the same local instant
            assert_eq!(
                &local_results[6..],
                &[
                    "2023-01-01 04:05:06.789".to_string(),
                    "2023-01-01 04:05:06".to_string(),
                    "2023-01-01 00:00:00".to_string()
                ]
            )
        }

        test_tz("+00:00".into());
        test_tz("+02:00".into());
    }

    #[test]
    fn test_cast_invalid_utf8() {
        let v1: &[u8] = b"\xFF invalid";
        let v2: &[u8] = b"\x00 Foo";
        let s = BinaryArray::from(vec![v1, v2]);
        let options = CastOptions {
            safe: true,
            format_options: FormatOptions::default(),
        };
        let array = cast_with_options(&s, &DataType::Utf8, &options).unwrap();
        let a = array.as_string::<i32>();
        a.to_data().validate_full().unwrap();

        assert_eq!(a.null_count(), 1);
        assert_eq!(a.len(), 2);
        assert!(a.is_null(0));
        assert_eq!(a.value(0), "");
        assert_eq!(a.value(1), "\x00 Foo");
    }

    #[test]
    fn test_cast_utf8_to_timestamptz() {
        let valid = StringArray::from(vec!["2023-01-01"]);

        let array = Arc::new(valid) as ArrayRef;
        let b = cast(
            &array,
            &DataType::Timestamp(TimeUnit::Nanosecond, Some("+00:00".into())),
        )
        .unwrap();

        let expect = DataType::Timestamp(TimeUnit::Nanosecond, Some("+00:00".into()));

        assert_eq!(b.data_type(), &expect);
        let c = b
            .as_any()
            .downcast_ref::<TimestampNanosecondArray>()
            .unwrap();
        assert_eq!(1672531200000000000, c.value(0));
    }

    #[test]
    fn test_cast_decimal_to_string() {
        assert!(can_cast_types(
            &DataType::Decimal128(10, 4),
            &DataType::Utf8View
        ));
        assert!(can_cast_types(
            &DataType::Decimal256(38, 10),
            &DataType::Utf8View
        ));

        macro_rules! assert_decimal_values {
            ($array:expr) => {
                let c = $array;
                assert_eq!("1123.454", c.value(0));
                assert_eq!("2123.456", c.value(1));
                assert_eq!("-3123.453", c.value(2));
                assert_eq!("-3123.456", c.value(3));
                assert_eq!("0.000", c.value(4));
                assert_eq!("0.123", c.value(5));
                assert_eq!("1234.567", c.value(6));
                assert_eq!("-1234.567", c.value(7));
                assert!(c.is_null(8));
            };
        }

        fn test_decimal_to_string<IN: ArrowPrimitiveType, OffsetSize: OffsetSizeTrait>(
            output_type: DataType,
            array: PrimitiveArray<IN>,
        ) {
            let b = cast(&array, &output_type).unwrap();

            assert_eq!(b.data_type(), &output_type);
            match b.data_type() {
                DataType::Utf8View => {
                    let c = b.as_string_view();
                    assert_decimal_values!(c);
                }
                DataType::Utf8 | DataType::LargeUtf8 => {
                    let c = b.as_string::<OffsetSize>();
                    assert_decimal_values!(c);
                }
                _ => (),
            }
        }

        let array128: Vec<Option<i128>> = vec![
            Some(1123454),
            Some(2123456),
            Some(-3123453),
            Some(-3123456),
            Some(0),
            Some(123),
            Some(123456789),
            Some(-123456789),
            None,
        ];
        let array256: Vec<Option<i256>> = array128
            .iter()
            .map(|num| num.map(i256::from_i128))
            .collect();

        test_decimal_to_string::<Decimal128Type, i32>(
            DataType::Utf8View,
            create_decimal128_array(array128.clone(), 7, 3).unwrap(),
        );
        test_decimal_to_string::<Decimal128Type, i32>(
            DataType::Utf8,
            create_decimal128_array(array128.clone(), 7, 3).unwrap(),
        );
        test_decimal_to_string::<Decimal128Type, i64>(
            DataType::LargeUtf8,
            create_decimal128_array(array128, 7, 3).unwrap(),
        );

        test_decimal_to_string::<Decimal256Type, i32>(
            DataType::Utf8View,
            create_decimal256_array(array256.clone(), 7, 3).unwrap(),
        );
        test_decimal_to_string::<Decimal256Type, i32>(
            DataType::Utf8,
            create_decimal256_array(array256.clone(), 7, 3).unwrap(),
        );
        test_decimal_to_string::<Decimal256Type, i64>(
            DataType::LargeUtf8,
            create_decimal256_array(array256, 7, 3).unwrap(),
        );
    }

    #[test]
    fn test_cast_numeric_to_decimal128_precision_overflow() {
        let array = Int64Array::from(vec![1234567]);
        let array = Arc::new(array) as ArrayRef;
        let casted_array = cast_with_options(
            &array,
            &DataType::Decimal128(7, 3),
            &CastOptions {
                safe: true,
                format_options: FormatOptions::default(),
            },
        );
        assert!(casted_array.is_ok());
        assert!(casted_array.unwrap().is_null(0));

        let err = cast_with_options(
            &array,
            &DataType::Decimal128(7, 3),
            &CastOptions {
                safe: false,
                format_options: FormatOptions::default(),
            },
        );
        assert_eq!("Invalid argument error: 1234567000 is too large to store in a Decimal128 of precision 7. Max is 9999999", err.unwrap_err().to_string());
    }

    #[test]
    fn test_cast_numeric_to_decimal256_precision_overflow() {
        let array = Int64Array::from(vec![1234567]);
        let array = Arc::new(array) as ArrayRef;
        let casted_array = cast_with_options(
            &array,
            &DataType::Decimal256(7, 3),
            &CastOptions {
                safe: true,
                format_options: FormatOptions::default(),
            },
        );
        assert!(casted_array.is_ok());
        assert!(casted_array.unwrap().is_null(0));

        let err = cast_with_options(
            &array,
            &DataType::Decimal256(7, 3),
            &CastOptions {
                safe: false,
                format_options: FormatOptions::default(),
            },
        );
        assert_eq!("Invalid argument error: 1234567000 is too large to store in a Decimal256 of precision 7. Max is 9999999", err.unwrap_err().to_string());
    }

    /// helper function to test casting from duration to interval
    fn cast_from_duration_to_interval<T: ArrowTemporalType<Native = i64>>(
        array: Vec<i64>,
        cast_options: &CastOptions,
    ) -> Result<PrimitiveArray<IntervalMonthDayNanoType>, ArrowError> {
        let array = PrimitiveArray::<T>::new(array.into(), None);
        let array = Arc::new(array) as ArrayRef;
        let interval = DataType::Interval(IntervalUnit::MonthDayNano);
        let out = cast_with_options(&array, &interval, cast_options)?;
        let out = out.as_primitive::<IntervalMonthDayNanoType>().clone();
        Ok(out)
    }

    #[test]
    fn test_cast_from_duration_to_interval() {
        // from duration second to interval month day nano
        let array = vec![1234567];
        let casted_array =
            cast_from_duration_to_interval::<DurationSecondType>(array, &CastOptions::default())
                .unwrap();
        assert_eq!(
            casted_array.data_type(),
            &DataType::Interval(IntervalUnit::MonthDayNano)
        );
        assert_eq!(
            casted_array.value(0),
            IntervalMonthDayNano::new(0, 0, 1234567000000000)
        );

        let array = vec![i64::MAX];
        let casted_array = cast_from_duration_to_interval::<DurationSecondType>(
            array.clone(),
            &CastOptions::default(),
        )
        .unwrap();
        assert!(!casted_array.is_valid(0));

        let casted_array = cast_from_duration_to_interval::<DurationSecondType>(
            array,
            &CastOptions {
                safe: false,
                format_options: FormatOptions::default(),
            },
        );
        assert!(casted_array.is_err());

        // from duration millisecond to interval month day nano
        let array = vec![1234567];
        let casted_array = cast_from_duration_to_interval::<DurationMillisecondType>(
            array,
            &CastOptions::default(),
        )
        .unwrap();
        assert_eq!(
            casted_array.data_type(),
            &DataType::Interval(IntervalUnit::MonthDayNano)
        );
        assert_eq!(
            casted_array.value(0),
            IntervalMonthDayNano::new(0, 0, 1234567000000)
        );

        let array = vec![i64::MAX];
        let casted_array = cast_from_duration_to_interval::<DurationMillisecondType>(
            array.clone(),
            &CastOptions::default(),
        )
        .unwrap();
        assert!(!casted_array.is_valid(0));

        let casted_array = cast_from_duration_to_interval::<DurationMillisecondType>(
            array,
            &CastOptions {
                safe: false,
                format_options: FormatOptions::default(),
            },
        );
        assert!(casted_array.is_err());

        // from duration microsecond to interval month day nano
        let array = vec![1234567];
        let casted_array = cast_from_duration_to_interval::<DurationMicrosecondType>(
            array,
            &CastOptions::default(),
        )
        .unwrap();
        assert_eq!(
            casted_array.data_type(),
            &DataType::Interval(IntervalUnit::MonthDayNano)
        );
        assert_eq!(
            casted_array.value(0),
            IntervalMonthDayNano::new(0, 0, 1234567000)
        );

        let array = vec![i64::MAX];
        let casted_array = cast_from_duration_to_interval::<DurationMicrosecondType>(
            array.clone(),
            &CastOptions::default(),
        )
        .unwrap();
        assert!(!casted_array.is_valid(0));

        let casted_array = cast_from_duration_to_interval::<DurationMicrosecondType>(
            array,
            &CastOptions {
                safe: false,
                format_options: FormatOptions::default(),
            },
        );
        assert!(casted_array.is_err());

        // from duration nanosecond to interval month day nano
        let array = vec![1234567];
        let casted_array = cast_from_duration_to_interval::<DurationNanosecondType>(
            array,
            &CastOptions::default(),
        )
        .unwrap();
        assert_eq!(
            casted_array.data_type(),
            &DataType::Interval(IntervalUnit::MonthDayNano)
        );
        assert_eq!(
            casted_array.value(0),
            IntervalMonthDayNano::new(0, 0, 1234567)
        );

        let array = vec![i64::MAX];
        let casted_array = cast_from_duration_to_interval::<DurationNanosecondType>(
            array,
            &CastOptions {
                safe: false,
                format_options: FormatOptions::default(),
            },
        )
        .unwrap();
        assert_eq!(
            casted_array.value(0),
            IntervalMonthDayNano::new(0, 0, i64::MAX)
        );
    }

    /// helper function to test casting from interval to duration
    fn cast_from_interval_to_duration<T: ArrowTemporalType>(
        array: &IntervalMonthDayNanoArray,
        cast_options: &CastOptions,
    ) -> Result<PrimitiveArray<T>, ArrowError> {
        let casted_array = cast_with_options(&array, &T::DATA_TYPE, cast_options)?;
        casted_array
            .as_any()
            .downcast_ref::<PrimitiveArray<T>>()
            .ok_or_else(|| {
                ArrowError::ComputeError(format!("Failed to downcast to {}", T::DATA_TYPE))
            })
            .cloned()
    }

    #[test]
    fn test_cast_from_interval_to_duration() {
        let nullable = CastOptions::default();
        let fallible = CastOptions {
            safe: false,
            format_options: FormatOptions::default(),
        };
        let v = IntervalMonthDayNano::new(0, 0, 1234567);

        // from interval month day nano to duration second
        let array = vec![v].into();
        let casted_array: DurationSecondArray =
            cast_from_interval_to_duration(&array, &nullable).unwrap();
        assert_eq!(casted_array.value(0), 0);

        let array = vec![IntervalMonthDayNano::MAX].into();
        let casted_array: DurationSecondArray =
            cast_from_interval_to_duration(&array, &nullable).unwrap();
        assert!(!casted_array.is_valid(0));

        let res = cast_from_interval_to_duration::<DurationSecondType>(&array, &fallible);
        assert!(res.is_err());

        // from interval month day nano to duration millisecond
        let array = vec![v].into();
        let casted_array: DurationMillisecondArray =
            cast_from_interval_to_duration(&array, &nullable).unwrap();
        assert_eq!(casted_array.value(0), 1);

        let array = vec![IntervalMonthDayNano::MAX].into();
        let casted_array: DurationMillisecondArray =
            cast_from_interval_to_duration(&array, &nullable).unwrap();
        assert!(!casted_array.is_valid(0));

        let res = cast_from_interval_to_duration::<DurationMillisecondType>(&array, &fallible);
        assert!(res.is_err());

        // from interval month day nano to duration microsecond
        let array = vec![v].into();
        let casted_array: DurationMicrosecondArray =
            cast_from_interval_to_duration(&array, &nullable).unwrap();
        assert_eq!(casted_array.value(0), 1234);

        let array = vec![IntervalMonthDayNano::MAX].into();
        let casted_array =
            cast_from_interval_to_duration::<DurationMicrosecondType>(&array, &nullable).unwrap();
        assert!(!casted_array.is_valid(0));

        let casted_array =
            cast_from_interval_to_duration::<DurationMicrosecondType>(&array, &fallible);
        assert!(casted_array.is_err());

        // from interval month day nano to duration nanosecond
        let array = vec![v].into();
        let casted_array: DurationNanosecondArray =
            cast_from_interval_to_duration(&array, &nullable).unwrap();
        assert_eq!(casted_array.value(0), 1234567);

        let array = vec![IntervalMonthDayNano::MAX].into();
        let casted_array: DurationNanosecondArray =
            cast_from_interval_to_duration(&array, &nullable).unwrap();
        assert!(!casted_array.is_valid(0));

        let casted_array =
            cast_from_interval_to_duration::<DurationNanosecondType>(&array, &fallible);
        assert!(casted_array.is_err());

        let array = vec![
            IntervalMonthDayNanoType::make_value(0, 1, 0),
            IntervalMonthDayNanoType::make_value(-1, 0, 0),
            IntervalMonthDayNanoType::make_value(1, 1, 0),
            IntervalMonthDayNanoType::make_value(1, 0, 1),
            IntervalMonthDayNanoType::make_value(0, 0, -1),
        ]
        .into();
        let casted_array =
            cast_from_interval_to_duration::<DurationNanosecondType>(&array, &nullable).unwrap();
        assert!(!casted_array.is_valid(0));
        assert!(!casted_array.is_valid(1));
        assert!(!casted_array.is_valid(2));
        assert!(!casted_array.is_valid(3));
        assert!(casted_array.is_valid(4));
        assert_eq!(casted_array.value(4), -1);
    }

    /// helper function to test casting from interval year month to interval month day nano
    fn cast_from_interval_year_month_to_interval_month_day_nano(
        array: Vec<i32>,
        cast_options: &CastOptions,
    ) -> Result<PrimitiveArray<IntervalMonthDayNanoType>, ArrowError> {
        let array = PrimitiveArray::<IntervalYearMonthType>::from(array);
        let array = Arc::new(array) as ArrayRef;
        let casted_array = cast_with_options(
            &array,
            &DataType::Interval(IntervalUnit::MonthDayNano),
            cast_options,
        )?;
        casted_array
            .as_any()
            .downcast_ref::<IntervalMonthDayNanoArray>()
            .ok_or_else(|| {
                ArrowError::ComputeError(
                    "Failed to downcast to IntervalMonthDayNanoArray".to_string(),
                )
            })
            .cloned()
    }

    #[test]
    fn test_cast_from_interval_year_month_to_interval_month_day_nano() {
        // from interval year month to interval month day nano
        let array = vec![1234567];
        let casted_array = cast_from_interval_year_month_to_interval_month_day_nano(
            array,
            &CastOptions::default(),
        )
        .unwrap();
        assert_eq!(
            casted_array.data_type(),
            &DataType::Interval(IntervalUnit::MonthDayNano)
        );
        assert_eq!(
            casted_array.value(0),
            IntervalMonthDayNano::new(1234567, 0, 0)
        );
    }

    /// helper function to test casting from interval day time to interval month day nano
    fn cast_from_interval_day_time_to_interval_month_day_nano(
        array: Vec<IntervalDayTime>,
        cast_options: &CastOptions,
    ) -> Result<PrimitiveArray<IntervalMonthDayNanoType>, ArrowError> {
        let array = PrimitiveArray::<IntervalDayTimeType>::from(array);
        let array = Arc::new(array) as ArrayRef;
        let casted_array = cast_with_options(
            &array,
            &DataType::Interval(IntervalUnit::MonthDayNano),
            cast_options,
        )?;
        Ok(casted_array
            .as_primitive::<IntervalMonthDayNanoType>()
            .clone())
    }

    #[test]
    fn test_cast_from_interval_day_time_to_interval_month_day_nano() {
        // from interval day time to interval month day nano
        let array = vec![IntervalDayTime::new(123, 0)];
        let casted_array =
            cast_from_interval_day_time_to_interval_month_day_nano(array, &CastOptions::default())
                .unwrap();
        assert_eq!(
            casted_array.data_type(),
            &DataType::Interval(IntervalUnit::MonthDayNano)
        );
        assert_eq!(casted_array.value(0), IntervalMonthDayNano::new(0, 123, 0));
    }

    #[test]
    fn test_cast_below_unixtimestamp() {
        let valid = StringArray::from(vec![
            "1900-01-03 23:59:59",
            "1969-12-31 00:00:01",
            "1989-12-31 00:00:01",
        ]);

        let array = Arc::new(valid) as ArrayRef;
        let casted_array = cast_with_options(
            &array,
            &DataType::Timestamp(TimeUnit::Nanosecond, Some("+00:00".into())),
            &CastOptions {
                safe: false,
                format_options: FormatOptions::default(),
            },
        )
        .unwrap();

        let ts_array = casted_array
            .as_primitive::<TimestampNanosecondType>()
            .values()
            .iter()
            .map(|ts| ts / 1_000_000)
            .collect::<Vec<_>>();

        let array = TimestampMillisecondArray::from(ts_array).with_timezone("+00:00".to_string());
        let casted_array = cast(&array, &DataType::Date32).unwrap();
        let date_array = casted_array.as_primitive::<Date32Type>();
        let casted_array = cast(&date_array, &DataType::Utf8).unwrap();
        let string_array = casted_array.as_string::<i32>();
        assert_eq!("1900-01-03", string_array.value(0));
        assert_eq!("1969-12-31", string_array.value(1));
        assert_eq!("1989-12-31", string_array.value(2));
    }

    #[test]
    fn test_nested_list() {
        let mut list = ListBuilder::new(Int32Builder::new());
        list.append_value([Some(1), Some(2), Some(3)]);
        list.append_value([Some(4), None, Some(6)]);
        let list = list.finish();

        let to_field = Field::new("nested", list.data_type().clone(), false);
        let to = DataType::List(Arc::new(to_field));
        let out = cast(&list, &to).unwrap();
        let opts = FormatOptions::default().with_null("null");
        let formatted = ArrayFormatter::try_new(out.as_ref(), &opts).unwrap();

        assert_eq!(formatted.value(0).to_string(), "[[1], [2], [3]]");
        assert_eq!(formatted.value(1).to_string(), "[[4], [null], [6]]");
    }

    #[test]
    fn test_nested_list_cast() {
        let mut builder = ListBuilder::new(ListBuilder::new(Int32Builder::new()));
        builder.append_value([Some([Some(1), Some(2), None]), None]);
        builder.append_value([None, Some([]), None]);
        builder.append_null();
        builder.append_value([Some([Some(2), Some(3)])]);
        let start = builder.finish();

        let mut builder = LargeListBuilder::new(LargeListBuilder::new(Int8Builder::new()));
        builder.append_value([Some([Some(1), Some(2), None]), None]);
        builder.append_value([None, Some([]), None]);
        builder.append_null();
        builder.append_value([Some([Some(2), Some(3)])]);
        let expected = builder.finish();

        let actual = cast(&start, expected.data_type()).unwrap();
        assert_eq!(actual.as_ref(), &expected);
    }

    const CAST_OPTIONS: CastOptions<'static> = CastOptions {
        safe: true,
        format_options: FormatOptions::new(),
    };

    #[test]
    #[allow(clippy::assertions_on_constants)]
    fn test_const_options() {
        assert!(CAST_OPTIONS.safe)
    }

    #[test]
    fn test_list_format_options() {
        let options = CastOptions {
            safe: false,
            format_options: FormatOptions::default().with_null("null"),
        };
        let array = ListArray::from_iter_primitive::<Int32Type, _, _>(vec![
            Some(vec![Some(0), Some(1), Some(2)]),
            Some(vec![Some(0), None, Some(2)]),
        ]);
        let a = cast_with_options(&array, &DataType::Utf8, &options).unwrap();
        let r: Vec<_> = a.as_string::<i32>().iter().flatten().collect();
        assert_eq!(r, &["[0, 1, 2]", "[0, null, 2]"]);
    }
    #[test]
    fn test_cast_string_to_timestamp_invalid_tz() {
        // content after Z should be ignored
        let bad_timestamp = "2023-12-05T21:58:10.45ZZTOP";
        let array = StringArray::from(vec![Some(bad_timestamp)]);

        let data_types = [
            DataType::Timestamp(TimeUnit::Second, None),
            DataType::Timestamp(TimeUnit::Millisecond, None),
            DataType::Timestamp(TimeUnit::Microsecond, None),
            DataType::Timestamp(TimeUnit::Nanosecond, None),
        ];

        let cast_options = CastOptions {
            safe: false,
            ..Default::default()
        };

        for dt in data_types {
            assert_eq!(
                cast_with_options(&array, &dt, &cast_options)
                    .unwrap_err()
                    .to_string(),
                "Parser error: Invalid timezone \"ZZTOP\": only offset based timezones supported without chrono-tz feature"
            );
        }
    }
    #[test]
    fn test_cast_struct_to_struct() {
        let struct_type = DataType::Struct(
            vec![
                Field::new("a", DataType::Boolean, false),
                Field::new("b", DataType::Int32, false),
            ]
            .into(),
        );
        let to_type = DataType::Struct(
            vec![
                Field::new("a", DataType::Utf8, false),
                Field::new("b", DataType::Utf8, false),
            ]
            .into(),
        );
        let boolean = Arc::new(BooleanArray::from(vec![false, false, true, true]));
        let int = Arc::new(Int32Array::from(vec![42, 28, 19, 31]));
        let struct_array = StructArray::from(vec![
            (
                Arc::new(Field::new("b", DataType::Boolean, false)),
                boolean.clone() as ArrayRef,
            ),
            (
                Arc::new(Field::new("c", DataType::Int32, false)),
                int.clone() as ArrayRef,
            ),
        ]);
        let casted_array = cast(&struct_array, &to_type).unwrap();
        let casted_array = casted_array.as_struct();
        assert_eq!(casted_array.data_type(), &to_type);
        let casted_boolean_array = casted_array
            .column(0)
            .as_string::<i32>()
            .into_iter()
            .flatten()
            .collect::<Vec<_>>();
        let casted_int_array = casted_array
            .column(1)
            .as_string::<i32>()
            .into_iter()
            .flatten()
            .collect::<Vec<_>>();
        assert_eq!(casted_boolean_array, vec!["false", "false", "true", "true"]);
        assert_eq!(casted_int_array, vec!["42", "28", "19", "31"]);

        // test for can't cast
        let to_type = DataType::Struct(
            vec![
                Field::new("a", DataType::Date32, false),
                Field::new("b", DataType::Utf8, false),
            ]
            .into(),
        );
        assert!(!can_cast_types(&struct_type, &to_type));
        let result = cast(&struct_array, &to_type);
        assert_eq!(
            "Cast error: Casting from Boolean to Date32 not supported",
            result.unwrap_err().to_string()
        );
    }

    #[test]
    fn test_cast_struct_to_struct_nullability() {
        let boolean = Arc::new(BooleanArray::from(vec![false, false, true, true]));
        let int = Arc::new(Int32Array::from(vec![Some(42), None, Some(19), None]));
        let struct_array = StructArray::from(vec![
            (
                Arc::new(Field::new("b", DataType::Boolean, false)),
                boolean.clone() as ArrayRef,
            ),
            (
                Arc::new(Field::new("c", DataType::Int32, true)),
                int.clone() as ArrayRef,
            ),
        ]);

        // okay: nullable to nullable
        let to_type = DataType::Struct(
            vec![
                Field::new("a", DataType::Utf8, false),
                Field::new("b", DataType::Utf8, true),
            ]
            .into(),
        );
        cast(&struct_array, &to_type).expect("Cast nullable to nullable struct field should work");

        // error: nullable to non-nullable
        let to_type = DataType::Struct(
            vec![
                Field::new("a", DataType::Utf8, false),
                Field::new("b", DataType::Utf8, false),
            ]
            .into(),
        );
        cast(&struct_array, &to_type)
            .expect_err("Cast nullable to non-nullable struct field should fail");

        let boolean = Arc::new(BooleanArray::from(vec![false, false, true, true]));
        let int = Arc::new(Int32Array::from(vec![i32::MAX, 25, 1, 100]));
        let struct_array = StructArray::from(vec![
            (
                Arc::new(Field::new("b", DataType::Boolean, false)),
                boolean.clone() as ArrayRef,
            ),
            (
                Arc::new(Field::new("c", DataType::Int32, false)),
                int.clone() as ArrayRef,
            ),
        ]);

        // okay: non-nullable to non-nullable
        let to_type = DataType::Struct(
            vec![
                Field::new("a", DataType::Utf8, false),
                Field::new("b", DataType::Utf8, false),
            ]
            .into(),
        );
        cast(&struct_array, &to_type)
            .expect("Cast non-nullable to non-nullable struct field should work");

        // err: non-nullable to non-nullable but overflowing return null during casting
        let to_type = DataType::Struct(
            vec![
                Field::new("a", DataType::Utf8, false),
                Field::new("b", DataType::Int8, false),
            ]
            .into(),
        );
        cast(&struct_array, &to_type).expect_err(
            "Cast non-nullable to non-nullable struct field returning null should fail",
        );
    }

    #[test]
    fn test_cast_struct_to_non_struct() {
        let boolean = Arc::new(BooleanArray::from(vec![true, false]));
        let struct_array = StructArray::from(vec![(
            Arc::new(Field::new("a", DataType::Boolean, false)),
            boolean.clone() as ArrayRef,
        )]);
        let to_type = DataType::Utf8;
        let result = cast(&struct_array, &to_type);
        assert_eq!(
            r#"Cast error: Casting from Struct([Field { name: "a", data_type: Boolean, nullable: false, dict_id: 0, dict_is_ordered: false, metadata: {} }]) to Utf8 not supported"#,
            result.unwrap_err().to_string()
        );
    }

    #[test]
    fn test_cast_non_struct_to_struct() {
        let array = StringArray::from(vec!["a", "b"]);
        let to_type = DataType::Struct(vec![Field::new("a", DataType::Boolean, false)].into());
        let result = cast(&array, &to_type);
        assert_eq!(
            r#"Cast error: Casting from Utf8 to Struct([Field { name: "a", data_type: Boolean, nullable: false, dict_id: 0, dict_is_ordered: false, metadata: {} }]) not supported"#,
            result.unwrap_err().to_string()
        );
    }

    #[test]
    fn test_decimal128_to_decimal128_coverage() {
        let test_cases = [
            // increase precision, increase scale, infallible
            DecimalCastTestConfig {
                input_scale: 1,
                input_prec: 5,
                input_repr: 99999, // 9999.9
                output_scale: 6,
                output_prec: 10,
                expected_output_repr: Ok(9999900000), // 9999.900000
            },
            // increase precision, increase scale, fallible, safe
            DecimalCastTestConfig {
                input_scale: 1,
                input_prec: 5,
                input_repr: 99, // 9999.9
                output_scale: 6,
                output_prec: 7,
                expected_output_repr: Ok(9900000), // 9.900000
            },
            // increase precision, increase scale, fallible, unsafe
            DecimalCastTestConfig {
                input_scale: 1,
                input_prec: 5,
                input_repr: 99999, // 9999.9
                output_scale: 6,
                output_prec: 7,
                expected_output_repr: Err("Invalid argument error: 9999900000 is too large to store in a Decimal128 of precision 7. Max is 9999999".to_string()) // max is 9.999999
            },
            // increase precision, decrease scale, always infallible
            DecimalCastTestConfig {
                input_scale: 3,
                input_prec: 5,
                input_repr: 99999, // 99.999
                output_scale: 2,
                output_prec: 10,
                expected_output_repr: Ok(10000), // 100.00
            },
            // increase precision, decrease scale, no rouding
            DecimalCastTestConfig {
                input_scale: 3,
                input_prec: 5,
                input_repr: 99994, // 99.994
                output_scale: 2,
                output_prec: 10,
                expected_output_repr: Ok(9999), // 99.99
            },
            // increase precision, don't change scale, always infallible
            DecimalCastTestConfig {
                input_scale: 3,
                input_prec: 5,
                input_repr: 99999, // 99.999
                output_scale: 3,
                output_prec: 10,
                expected_output_repr: Ok(99999), // 99.999
            },
            // decrease precision, increase scale, safe
            DecimalCastTestConfig {
                input_scale: 5,
                input_prec: 10,
                input_repr: 999999, // 9.99999
                output_scale: 7,
                output_prec: 8,
                expected_output_repr: Ok(99999900), // 9.9999900
            },
            // decrease precision, increase scale, unsafe
            DecimalCastTestConfig {
                input_scale: 5,
                input_prec: 10,
                input_repr: 9999999, // 99.99999
                output_scale: 7,
                output_prec: 8,
                expected_output_repr: Err("Invalid argument error: 999999900 is too large to store in a Decimal128 of precision 8. Max is 99999999".to_string()) // max is 9.9999999
            },
            // decrease precision, decrease scale, safe, infallible
            DecimalCastTestConfig {
                input_scale: 4,
                input_prec: 7,
                input_repr: 9999999, // 999.9999
                output_scale: 2,
                output_prec: 6,
                expected_output_repr: Ok(100000),
            },
            // decrease precision, decrease scale, safe, fallible
            DecimalCastTestConfig {
                input_scale: 5,
                input_prec: 10,
                input_repr: 12345678, // 123.45678
                output_scale: 3,
                output_prec: 8,
                expected_output_repr: Ok(123457), // 123.457
            },
            // decrease precision, decrease scale, unsafe
            DecimalCastTestConfig {
                input_scale: 5,
                input_prec: 10,
                input_repr: 9999999, // 99.99999
                output_scale: 3,
                output_prec: 4,
                expected_output_repr: Err("Invalid argument error: 100000 is too large to store in a Decimal128 of precision 4. Max is 9999".to_string()) // max is 9.999
            },
            // decrease precision, same scale, safe
            DecimalCastTestConfig {
                input_scale: 5,
                input_prec: 10,
                input_repr: 999999, // 9.99999
                output_scale: 5,
                output_prec: 6,
                expected_output_repr: Ok(999999), // 9.99999
            },
            // decrease precision, same scale, unsafe
            DecimalCastTestConfig {
                input_scale: 5,
                input_prec: 10,
                input_repr: 9999999, // 99.99999
                output_scale: 5,
                output_prec: 6,
                expected_output_repr: Err("Invalid argument error: 9999999 is too large to store in a Decimal128 of precision 6. Max is 999999".to_string()) // max is 9.99999
            },
            // same precision, increase scale, safe
            DecimalCastTestConfig {
                input_scale: 4,
                input_prec: 7,
                input_repr: 12345, // 1.2345
                output_scale: 6,
                output_prec: 7,
                expected_output_repr: Ok(1234500), // 1.234500
            },
            // same precision, increase scale, unsafe
            DecimalCastTestConfig {
                input_scale: 4,
                input_prec: 7,
                input_repr: 123456, // 12.3456
                output_scale: 6,
                output_prec: 7,
                expected_output_repr: Err("Invalid argument error: 12345600 is too large to store in a Decimal128 of precision 7. Max is 9999999".to_string()) // max is 9.99999
            },
            // same precision, decrease scale, infallible
            DecimalCastTestConfig {
                input_scale: 5,
                input_prec: 7,
                input_repr: 1234567, // 12.34567
                output_scale: 4,
                output_prec: 7,
                expected_output_repr: Ok(123457), // 12.3457
            },
            // same precision, same scale, infallible
            DecimalCastTestConfig {
                input_scale: 5,
                input_prec: 7,
                input_repr: 9999999, // 99.99999
                output_scale: 5,
                output_prec: 7,
                expected_output_repr: Ok(9999999), // 99.99999
            },
        ];

        for t in test_cases {
            generate_decimal_cast_test_case!(
                Decimal128,
                Decimal128Array,
                is_validate_decimal_precision,
                t
            );
        }
    }

    #[test]
    fn test_decimal128_to_decimal128_increase_scale_and_precision_unchecked() {
        let test_cases = [
            DecimalCastTestConfig {
                input_scale: 0,
                input_prec: 5,
                output_scale: 5,
                output_prec: 10,
                input_repr: 99999,
                expected_output_repr: Ok(9999900000),
            },
            DecimalCastTestConfig {
                input_scale: 0,
                input_prec: 5,
                output_scale: 5,
                output_prec: 10,
                input_repr: -99999,
                expected_output_repr: Ok(-9999900000),
            },
            DecimalCastTestConfig {
                input_scale: 2,
                input_prec: 5,
                output_scale: 5,
                output_prec: 10,
                input_repr: 99999,
                expected_output_repr: Ok(99999000),
            },
            DecimalCastTestConfig {
                input_scale: -2,
                input_prec: 5,
                output_scale: 3,
                output_prec: 10,
                input_repr: -99999,
                expected_output_repr: Ok(-9999900000),
            },
            DecimalCastTestConfig {
                input_scale: 3,
                input_prec: 5,
                output_scale: 5,
                output_prec: 6,
                input_repr: -12345,
                expected_output_repr: Err("Invalid argument error: -1234500 is too small to store in a Decimal128 of precision 6. Min is -999999".to_string())
            },
        ];

        for t in test_cases {
            generate_decimal_cast_test_case!(
                Decimal128,
                Decimal128Array,
                is_validate_decimal_precision,
                t
            );
        }
    }

    #[test]
    fn test_decimal128_to_decimal128_decrease_scale_and_precision_unchecked() {
        let test_cases = [
            DecimalCastTestConfig {
                input_scale: 0,
                input_prec: 5,
                output_scale: -3,
                output_prec: 3,
                input_repr: 99999,
                expected_output_repr: Ok(100),
            },
            DecimalCastTestConfig {
                input_scale: 0,
                input_prec: 5,
                output_scale: -5,
                output_prec: 1,
                input_repr: -99999,
                expected_output_repr: Ok(-1),
            },
            DecimalCastTestConfig {
                input_scale: 2,
                input_prec: 10,
                output_scale: -2,
                output_prec: 5,
                input_repr: 123456789,
                expected_output_repr: Ok(12346),
            },
            DecimalCastTestConfig {
                input_scale: 4,
                input_prec: 10,
                output_scale: 0,
                output_prec: 7,
                input_repr: -9876543210,
                expected_output_repr: Ok(-987654),
            },
            DecimalCastTestConfig {
                input_scale: 4,
                input_prec: 7,
                output_scale: 3,
                output_prec: 6,
                input_repr: 9999999,
                expected_output_repr:
                    Err("Invalid argument error: 1000000 is too large to store in a Decimal128 of precision 6. Max is 999999".to_string()),
            },
        ];
        for t in test_cases {
            generate_decimal_cast_test_case!(
                Decimal128,
                Decimal128Array,
                is_validate_decimal_precision,
                t
            );
        }
    }

    #[test]
    fn test_decimal256_to_decimal256_increase_scale_and_precision_unchecked() {
        let test_cases = [
            DecimalCastTestConfig {
                input_scale: 0,
                input_prec: 5,
                output_scale: 5,
                output_prec: 10,
                input_repr: i256::from_i128(99999),
                expected_output_repr: Ok(i256::from_i128(9999900000)),
            },
            DecimalCastTestConfig {
                input_scale: 0,
                input_prec: 5,
                output_scale: 5,
                output_prec: 10,
                input_repr: i256::from_i128(-99999),
                expected_output_repr: Ok(i256::from_i128(-9999900000)),
            },
            DecimalCastTestConfig {
                input_scale: 2,
                input_prec: 5,
                output_scale: 5,
                output_prec: 10,
                input_repr: i256::from_i128(99999),
                expected_output_repr: Ok(i256::from_i128(99999000)),
            },
            DecimalCastTestConfig {
                input_scale: -2,
                input_prec: 5,
                output_scale: 3,
                output_prec: 10,
                input_repr: i256::from_i128(-99999),
                expected_output_repr: Ok(i256::from_i128(-9999900000)),
            },
            DecimalCastTestConfig {
                input_scale: 4,
                input_prec: 7,
                output_scale: 3,
                output_prec: 6,
                input_repr: i256::from_i128(9999999),
                expected_output_repr:
                    Err("Invalid argument error: 1000000 is too large to store in a Decimal256 of precision 6. Max is 999999".to_string()),
            },
        ];

        for t in test_cases {
            generate_decimal_cast_test_case!(
                Decimal256,
                Decimal256Array,
                is_validate_decimal256_precision,
                t
            );
        }
    }

    #[test]
    fn test_decimal256_to_decimal256_decrease_scale_and_precision_unchecked() {
        let test_cases = [
            DecimalCastTestConfig {
                input_scale: 0,
                input_prec: 5,
                output_scale: -3,
                output_prec: 3,
                input_repr: i256::from_i128(99999),
                expected_output_repr: Ok(i256::from_i128(100)),
            },
            DecimalCastTestConfig {
                input_scale: 0,
                input_prec: 5,
                output_scale: -5,
                output_prec: 1,
                input_repr: i256::from_i128(-99999),
                expected_output_repr: Ok(i256::from_i128(-1)),
            },
            DecimalCastTestConfig {
                input_scale: 2,
                input_prec: 10,
                output_scale: -2,
                output_prec: 5,
                input_repr: i256::from_i128(123456789),
                expected_output_repr: Ok(i256::from_i128(12346)),
            },
            DecimalCastTestConfig {
                input_scale: 4,
                input_prec: 10,
                output_scale: 0,
                output_prec: 7,
                input_repr: i256::from_i128(-9876543210),
                expected_output_repr: Ok(i256::from_i128(-987654)),
            },
            DecimalCastTestConfig {
                input_scale: 4,
                input_prec: 7,
                output_scale: 3,
                output_prec: 6,
                input_repr: i256::from_i128(9999999),
                expected_output_repr:
                    Err("Invalid argument error: 1000000 is too large to store in a Decimal256 of precision 6. Max is 999999".to_string()),
            },
        ];
        for t in test_cases {
            generate_decimal_cast_test_case!(
                Decimal256,
                Decimal256Array,
                is_validate_decimal256_precision,
                t
            );
        }
    }

    #[test]
    fn test_decimal_to_decimal_throw_error_on_precision_overflow_same_scale() {
        let array = vec![Some(123456789)];
        let array = create_decimal128_array(array, 24, 2).unwrap();
        let input_type = DataType::Decimal128(24, 2);
        let output_type = DataType::Decimal128(6, 2);
        assert!(can_cast_types(&input_type, &output_type));

        let options = CastOptions {
            safe: false,
            ..Default::default()
        };
        let result = cast_with_options(&array, &output_type, &options);
        assert_eq!(result.unwrap_err().to_string(),
                   "Invalid argument error: 123456789 is too large to store in a Decimal128 of precision 6. Max is 999999");
    }

    #[test]
    fn test_decimal_to_decimal_same_scale() {
        let array = vec![Some(520)];
        let array = create_decimal128_array(array, 4, 2).unwrap();
        let input_type = DataType::Decimal128(4, 2);
        let output_type = DataType::Decimal128(3, 2);
        assert!(can_cast_types(&input_type, &output_type));

        let options = CastOptions {
            safe: false,
            ..Default::default()
        };
        let result = cast_with_options(&array, &output_type, &options);
        assert_eq!(
            result.unwrap().as_primitive::<Decimal128Type>().value(0),
            520
        );

        // Cast 0 of decimal(3, 0) type to decimal(2, 0)
        assert_eq!(
            &cast(
                &create_decimal128_array(vec![Some(0)], 3, 0).unwrap(),
                &DataType::Decimal128(2, 0)
            )
            .unwrap(),
            &(Arc::new(create_decimal128_array(vec![Some(0)], 2, 0).unwrap()) as ArrayRef)
        );
    }

    #[test]
    fn test_decimal_to_decimal_throw_error_on_precision_overflow_lower_scale() {
        let array = vec![Some(123456789)];
        let array = create_decimal128_array(array, 24, 4).unwrap();
        let input_type = DataType::Decimal128(24, 4);
        let output_type = DataType::Decimal128(6, 2);
        assert!(can_cast_types(&input_type, &output_type));

        let options = CastOptions {
            safe: false,
            ..Default::default()
        };
        let result = cast_with_options(&array, &output_type, &options);
        assert_eq!(result.unwrap_err().to_string(),
                   "Invalid argument error: 1234568 is too large to store in a Decimal128 of precision 6. Max is 999999");
    }

    #[test]
    fn test_decimal_to_decimal_throw_error_on_precision_overflow_greater_scale() {
        let array = vec![Some(123456789)];
        let array = create_decimal128_array(array, 24, 2).unwrap();
        let input_type = DataType::Decimal128(24, 2);
        let output_type = DataType::Decimal128(6, 3);
        assert!(can_cast_types(&input_type, &output_type));

        let options = CastOptions {
            safe: false,
            ..Default::default()
        };
        let result = cast_with_options(&array, &output_type, &options);
        assert_eq!(result.unwrap_err().to_string(),
                   "Invalid argument error: 1234567890 is too large to store in a Decimal128 of precision 6. Max is 999999");
    }

    #[test]
    fn test_decimal_to_decimal_throw_error_on_precision_overflow_diff_type() {
        let array = vec![Some(123456789)];
        let array = create_decimal128_array(array, 24, 2).unwrap();
        let input_type = DataType::Decimal128(24, 2);
        let output_type = DataType::Decimal256(6, 2);
        assert!(can_cast_types(&input_type, &output_type));

        let options = CastOptions {
            safe: false,
            ..Default::default()
        };
        let result = cast_with_options(&array, &output_type, &options);
        assert_eq!(result.unwrap_err().to_string(),
                   "Invalid argument error: 123456789 is too large to store in a Decimal256 of precision 6. Max is 999999");
    }

    #[test]
    fn test_first_none() {
        let array = Arc::new(ListArray::from_iter_primitive::<Int64Type, _, _>(vec![
            None,
            Some(vec![Some(1), Some(2)]),
        ])) as ArrayRef;
        let data_type =
            DataType::FixedSizeList(FieldRef::new(Field::new("item", DataType::Int64, true)), 2);
        let opt = CastOptions::default();
        let r = cast_with_options(&array, &data_type, &opt).unwrap();

        let fixed_array = Arc::new(FixedSizeListArray::from_iter_primitive::<Int64Type, _, _>(
            vec![None, Some(vec![Some(1), Some(2)])],
            2,
        )) as ArrayRef;
        assert_eq!(*fixed_array, *r);
    }

    #[test]
    fn test_first_last_none() {
        let array = Arc::new(ListArray::from_iter_primitive::<Int64Type, _, _>(vec![
            None,
            Some(vec![Some(1), Some(2)]),
            None,
        ])) as ArrayRef;
        let data_type =
            DataType::FixedSizeList(FieldRef::new(Field::new("item", DataType::Int64, true)), 2);
        let opt = CastOptions::default();
        let r = cast_with_options(&array, &data_type, &opt).unwrap();

        let fixed_array = Arc::new(FixedSizeListArray::from_iter_primitive::<Int64Type, _, _>(
            vec![None, Some(vec![Some(1), Some(2)]), None],
            2,
        )) as ArrayRef;
        assert_eq!(*fixed_array, *r);
    }
}<|MERGE_RESOLUTION|>--- conflicted
+++ resolved
@@ -851,12 +851,8 @@
                 cast_options,
             )
         }
-<<<<<<< HEAD
+        // Decimal to decimal, different width
         (Decimal128(p1, s1), Decimal256(p2, s2)) => {
-=======
-        // Decimal to decimal, different width
-        (Decimal128(_, s1), Decimal256(p2, s2)) => {
->>>>>>> c245a45e
             cast_decimal_to_decimal::<Decimal128Type, Decimal256Type>(
                 array.as_primitive(),
                 *p1,
@@ -2425,7 +2421,6 @@
         };
     }
 
-<<<<<<< HEAD
     macro_rules! generate_decimal_cast_test_case {
         ($DATA_TYPE: ident, $ARRAY_TYPE: ident, $VALIDATION_FUNCTION:expr, $TEST_CONFIG: expr) => {
             let array = vec![Some($TEST_CONFIG.input_repr)];
@@ -2469,10 +2464,7 @@
         };
     }
 
-    fn create_decimal_array(
-=======
     fn create_decimal128_array(
->>>>>>> c245a45e
         array: Vec<Option<i128>>,
         precision: u8,
         scale: i8,
