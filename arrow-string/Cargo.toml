# Licensed to the Apache Software Foundation (ASF) under one
# or more contributor license agreements.  See the NOTICE file
# distributed with this work for additional information
# regarding copyright ownership.  The ASF licenses this file
# to you under the Apache License, Version 2.0 (the
# "License"); you may not use this file except in compliance
# with the License.  You may obtain a copy of the License at
#
#   http://www.apache.org/licenses/LICENSE-2.0
#
# Unless required by applicable law or agreed to in writing,
# software distributed under the License is distributed on an
# "AS IS" BASIS, WITHOUT WARRANTIES OR CONDITIONS OF ANY
# KIND, either express or implied.  See the License for the
# specific language governing permissions and limitations
# under the License.

[package]
name = "arrow-string"
version = "29.0.0"
description = "String kernels for arrow arrays"
homepage = "https://github.com/apache/arrow-rs"
repository = "https://github.com/apache/arrow-rs"
authors = ["Apache Arrow <dev@arrow.apache.org>"]
license = "Apache-2.0"
keywords = ["arrow"]
include = [
    "benches/*.rs",
    "src/**/*.rs",
    "Cargo.toml",
]
edition = "2021"
rust-version = "1.62"

[lib]
name = "arrow_string"
path = "src/lib.rs"
bench = false

[dependencies]
<<<<<<< HEAD
arrow-buffer = { version = "28.0.0", path = "../arrow-buffer" }
arrow-data = { version = "28.0.0", path = "../arrow-data" }
arrow-schema = { version = "28.0.0", path = "../arrow-schema" }
arrow-array = { version = "28.0.0", path = "../arrow-array" }
arrow-select = { version = "28.0.0", path = "../arrow-select" }
=======
arrow-buffer = { version = "29.0.0", path = "../arrow-buffer" }
arrow-data = { version = "29.0.0", path = "../arrow-data" }
arrow-schema = { version = "29.0.0", path = "../arrow-schema" }
arrow-array = { version = "29.0.0", path = "../arrow-array" }
>>>>>>> a92804e2
regex = { version = "1.7.0", default-features = false, features = ["std", "unicode", "perf"] }
regex-syntax = { version = "0.6.27", default-features = false, features = ["unicode"] }

[features]
dyn_cmp_dict = []<|MERGE_RESOLUTION|>--- conflicted
+++ resolved
@@ -38,18 +38,11 @@
 bench = false
 
 [dependencies]
-<<<<<<< HEAD
-arrow-buffer = { version = "28.0.0", path = "../arrow-buffer" }
-arrow-data = { version = "28.0.0", path = "../arrow-data" }
-arrow-schema = { version = "28.0.0", path = "../arrow-schema" }
-arrow-array = { version = "28.0.0", path = "../arrow-array" }
-arrow-select = { version = "28.0.0", path = "../arrow-select" }
-=======
 arrow-buffer = { version = "29.0.0", path = "../arrow-buffer" }
 arrow-data = { version = "29.0.0", path = "../arrow-data" }
 arrow-schema = { version = "29.0.0", path = "../arrow-schema" }
 arrow-array = { version = "29.0.0", path = "../arrow-array" }
->>>>>>> a92804e2
+arrow-select = { version = "29.0.0", path = "../arrow-select" }
 regex = { version = "1.7.0", default-features = false, features = ["std", "unicode", "perf"] }
 regex-syntax = { version = "0.6.27", default-features = false, features = ["unicode"] }
 
