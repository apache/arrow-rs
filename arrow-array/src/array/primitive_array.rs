// Licensed to the Apache Software Foundation (ASF) under one
// or more contributor license agreements.  See the NOTICE file
// distributed with this work for additional information
// regarding copyright ownership.  The ASF licenses this file
// to you under the Apache License, Version 2.0 (the
// "License"); you may not use this file except in compliance
// with the License.  You may obtain a copy of the License at
//
//   http://www.apache.org/licenses/LICENSE-2.0
//
// Unless required by applicable law or agreed to in writing,
// software distributed under the License is distributed on an
// "AS IS" BASIS, WITHOUT WARRANTIES OR CONDITIONS OF ANY
// KIND, either express or implied.  See the License for the
// specific language governing permissions and limitations
// under the License.

use crate::builder::{BooleanBufferBuilder, BufferBuilder, PrimitiveBuilder};
use crate::iterator::PrimitiveIter;
use crate::raw_pointer::RawPtrBox;
use crate::temporal_conversions::{
    as_date, as_datetime, as_datetime_with_timezone, as_duration, as_time,
};
use crate::timezone::Tz;
use crate::trusted_len::trusted_len_unzip;
use crate::types::*;
use crate::{print_long_array, Array, ArrayAccessor};
use arrow_buffer::{i256, ArrowNativeType, Buffer};
use arrow_data::bit_iterator::try_for_each_valid_idx;
use arrow_data::ArrayData;
use arrow_schema::{ArrowError, DataType};
use chrono::{DateTime, Duration, NaiveDate, NaiveDateTime, NaiveTime};
use half::f16;
use std::any::Any;

///
/// # Example: Using `collect`
/// ```
/// # use arrow_array::Int8Array;
/// let arr : Int8Array = [Some(1), Some(2)].into_iter().collect();
/// ```
pub type Int8Array = PrimitiveArray<Int8Type>;
///
/// # Example: Using `collect`
/// ```
/// # use arrow_array::Int16Array;
/// let arr : Int16Array = [Some(1), Some(2)].into_iter().collect();
/// ```
pub type Int16Array = PrimitiveArray<Int16Type>;
///
/// # Example: Using `collect`
/// ```
/// # use arrow_array::Int32Array;
/// let arr : Int32Array = [Some(1), Some(2)].into_iter().collect();
/// ```
pub type Int32Array = PrimitiveArray<Int32Type>;
///
/// # Example: Using `collect`
/// ```
/// # use arrow_array::Int64Array;
/// let arr : Int64Array = [Some(1), Some(2)].into_iter().collect();
/// ```
pub type Int64Array = PrimitiveArray<Int64Type>;
///
/// # Example: Using `collect`
/// ```
/// # use arrow_array::UInt8Array;
/// let arr : UInt8Array = [Some(1), Some(2)].into_iter().collect();
/// ```
pub type UInt8Array = PrimitiveArray<UInt8Type>;
///
/// # Example: Using `collect`
/// ```
/// # use arrow_array::UInt16Array;
/// let arr : UInt16Array = [Some(1), Some(2)].into_iter().collect();
/// ```
pub type UInt16Array = PrimitiveArray<UInt16Type>;
///
/// # Example: Using `collect`
/// ```
/// # use arrow_array::UInt32Array;
/// let arr : UInt32Array = [Some(1), Some(2)].into_iter().collect();
/// ```
pub type UInt32Array = PrimitiveArray<UInt32Type>;
///
/// # Example: Using `collect`
/// ```
/// # use arrow_array::UInt64Array;
/// let arr : UInt64Array = [Some(1), Some(2)].into_iter().collect();
/// ```
pub type UInt64Array = PrimitiveArray<UInt64Type>;
///
/// # Example: Using `collect`
/// ```
/// # use arrow_array::Float16Array;
/// use half::f16;
/// let arr : Float16Array = [Some(f16::from_f64(1.0)), Some(f16::from_f64(2.0))].into_iter().collect();
/// ```
pub type Float16Array = PrimitiveArray<Float16Type>;
///
/// # Example: Using `collect`
/// ```
/// # use arrow_array::Float32Array;
/// let arr : Float32Array = [Some(1.0), Some(2.0)].into_iter().collect();
/// ```
pub type Float32Array = PrimitiveArray<Float32Type>;
///
/// # Example: Using `collect`
/// ```
/// # use arrow_array::Float64Array;
/// let arr : Float64Array = [Some(1.0), Some(2.0)].into_iter().collect();
/// ```
pub type Float64Array = PrimitiveArray<Float64Type>;

///
/// A primitive array where each element is of type [TimestampSecondType].
/// See also [`Timestamp`](arrow_schema::DataType::Timestamp).
///
/// # Example: UTC timestamps post epoch
/// ```
/// # use arrow_array::TimestampSecondArray;
/// use arrow_array::timezone::Tz;
/// // Corresponds to single element array with entry 1970-05-09T14:25:11+0:00
/// let arr = TimestampSecondArray::from(vec![11111111]);
/// // OR
/// let arr = TimestampSecondArray::from(vec![Some(11111111)]);
/// let utc_tz: Tz = "+00:00".parse().unwrap();
///
/// assert_eq!(arr.value_as_datetime_with_tz(0, utc_tz).map(|v| v.to_string()).unwrap(), "1970-05-09 14:25:11 +00:00")
/// ```
///
/// # Example: UTC timestamps pre epoch
/// ```
/// # use arrow_array::TimestampSecondArray;
/// use arrow_array::timezone::Tz;
/// // Corresponds to single element array with entry 1969-08-25T09:34:49+0:00
/// let arr = TimestampSecondArray::from(vec![-11111111]);
/// // OR
/// let arr = TimestampSecondArray::from(vec![Some(-11111111)]);
/// let utc_tz: Tz = "+00:00".parse().unwrap();
///
/// assert_eq!(arr.value_as_datetime_with_tz(0, utc_tz).map(|v| v.to_string()).unwrap(), "1969-08-25 09:34:49 +00:00")
/// ```
///
/// # Example: With timezone specified
/// ```
/// # use arrow_array::TimestampSecondArray;
/// use arrow_array::timezone::Tz;
/// // Corresponds to single element array with entry 1970-05-10T00:25:11+10:00
/// let arr = TimestampSecondArray::from(vec![11111111]).with_timezone("+10:00".to_string());
/// // OR
/// let arr = TimestampSecondArray::from(vec![Some(11111111)]).with_timezone("+10:00".to_string());
/// let sydney_tz: Tz = "+10:00".parse().unwrap();
///
/// assert_eq!(arr.value_as_datetime_with_tz(0, sydney_tz).map(|v| v.to_string()).unwrap(), "1970-05-10 00:25:11 +10:00")
/// ```
///
pub type TimestampSecondArray = PrimitiveArray<TimestampSecondType>;
/// A primitive array where each element is of type `TimestampMillisecondType.`
/// See examples for [`TimestampSecondArray.`](crate::array::TimestampSecondArray)
pub type TimestampMillisecondArray = PrimitiveArray<TimestampMillisecondType>;
/// A primitive array where each element is of type `TimestampMicrosecondType.`
/// See examples for [`TimestampSecondArray.`](crate::array::TimestampSecondArray)
pub type TimestampMicrosecondArray = PrimitiveArray<TimestampMicrosecondType>;
/// A primitive array where each element is of type `TimestampNanosecondType.`
/// See examples for [`TimestampSecondArray.`](crate::array::TimestampSecondArray)
pub type TimestampNanosecondArray = PrimitiveArray<TimestampNanosecondType>;
pub type Date32Array = PrimitiveArray<Date32Type>;
pub type Date64Array = PrimitiveArray<Date64Type>;
pub type Time32SecondArray = PrimitiveArray<Time32SecondType>;
pub type Time32MillisecondArray = PrimitiveArray<Time32MillisecondType>;
pub type Time64MicrosecondArray = PrimitiveArray<Time64MicrosecondType>;
pub type Time64NanosecondArray = PrimitiveArray<Time64NanosecondType>;
pub type IntervalYearMonthArray = PrimitiveArray<IntervalYearMonthType>;
pub type IntervalDayTimeArray = PrimitiveArray<IntervalDayTimeType>;
pub type IntervalMonthDayNanoArray = PrimitiveArray<IntervalMonthDayNanoType>;
pub type DurationSecondArray = PrimitiveArray<DurationSecondType>;
pub type DurationMillisecondArray = PrimitiveArray<DurationMillisecondType>;
pub type DurationMicrosecondArray = PrimitiveArray<DurationMicrosecondType>;
pub type DurationNanosecondArray = PrimitiveArray<DurationNanosecondType>;

pub type Decimal128Array = PrimitiveArray<Decimal128Type>;
pub type Decimal256Array = PrimitiveArray<Decimal256Type>;

/// Trait bridging the dynamic-typed nature of Arrow (via [`DataType`]) with the
/// static-typed nature of rust types ([`ArrowNativeType`]) for all types that implement [`ArrowNativeType`].
pub trait ArrowPrimitiveType: 'static {
    /// Corresponding Rust native type for the primitive type.
    type Native: ArrowNativeType;

    /// the corresponding Arrow data type of this primitive type.
    const DATA_TYPE: DataType;

    /// Returns the byte width of this primitive type.
    fn get_byte_width() -> usize {
        std::mem::size_of::<Self::Native>()
    }

    /// Returns a default value of this primitive type.
    ///
    /// This is useful for aggregate array ops like `sum()`, `mean()`.
    fn default_value() -> Self::Native {
        Default::default()
    }
}

/// Array whose elements are of primitive types.
///
/// # Example: From an iterator of values
///
/// ```
/// use arrow_array::{Array, PrimitiveArray, types::Int32Type};
/// let arr: PrimitiveArray<Int32Type> = PrimitiveArray::from_iter_values((0..10).map(|x| x + 1));
/// assert_eq!(10, arr.len());
/// assert_eq!(0, arr.null_count());
/// for i in 0..10i32 {
///     assert_eq!(i + 1, arr.value(i as usize));
/// }
/// ```
pub struct PrimitiveArray<T: ArrowPrimitiveType> {
    /// Underlying ArrayData
    /// # Safety
    /// must have exactly one buffer, aligned to type T
    data: ArrayData,
    /// Pointer to the value array. The lifetime of this must be <= to the value buffer
    /// stored in `data`, so it's safe to store.
    /// # Safety
    /// raw_values must have a value equivalent to `data.buffers()[0].raw_data()`
    /// raw_values must have alignment for type T::NativeType
    raw_values: RawPtrBox<T::Native>,
}

impl<T: ArrowPrimitiveType> PrimitiveArray<T> {
    /// Returns the length of this array.
    #[inline]
    pub fn len(&self) -> usize {
        self.data.len()
    }

    /// Returns whether this array is empty.
    pub fn is_empty(&self) -> bool {
        self.data.is_empty()
    }

    /// Returns a slice of the values of this array
    #[inline]
    pub fn values(&self) -> &[T::Native] {
        // Soundness
        //     raw_values alignment & location is ensured by fn from(ArrayDataRef)
        //     buffer bounds/offset is ensured by the ArrayData instance.
        unsafe {
            std::slice::from_raw_parts(
                self.raw_values.as_ptr().add(self.data.offset()),
                self.len(),
            )
        }
    }

    // Returns a new primitive array builder
    pub fn builder(capacity: usize) -> PrimitiveBuilder<T> {
        PrimitiveBuilder::<T>::with_capacity(capacity)
    }

    /// Returns the primitive value at index `i`.
    ///
    /// # Safety
    ///
    /// caller must ensure that the passed in offset is less than the array len()
    #[inline]
    pub unsafe fn value_unchecked(&self, i: usize) -> T::Native {
        let offset = i + self.offset();
        *self.raw_values.as_ptr().add(offset)
    }

    /// Returns the primitive value at index `i`.
    /// # Panics
    /// Panics if index `i` is out of bounds
    #[inline]
    pub fn value(&self, i: usize) -> T::Native {
        assert!(
            i < self.len(),
            "Trying to access an element at index {} from a PrimitiveArray of length {}",
            i,
            self.len()
        );
        unsafe { self.value_unchecked(i) }
    }

    /// Creates a PrimitiveArray based on an iterator of values without nulls
    pub fn from_iter_values<I: IntoIterator<Item = T::Native>>(iter: I) -> Self {
        let val_buf: Buffer = iter.into_iter().collect();
        let data = unsafe {
            ArrayData::new_unchecked(
                T::DATA_TYPE,
                val_buf.len() / std::mem::size_of::<<T as ArrowPrimitiveType>::Native>(),
                None,
                None,
                0,
                vec![val_buf],
                vec![],
            )
        };
        PrimitiveArray::from(data)
    }

    /// Creates a PrimitiveArray based on a constant value with `count` elements
    pub fn from_value(value: T::Native, count: usize) -> Self {
        unsafe {
            let val_buf = Buffer::from_trusted_len_iter((0..count).map(|_| value));
            build_primitive_array(count, val_buf, 0, None)
        }
    }

    /// Returns an iterator that returns the values of `array.value(i)` for an iterator with each element `i`
    pub fn take_iter<'a>(
        &'a self,
        indexes: impl Iterator<Item = Option<usize>> + 'a,
    ) -> impl Iterator<Item = Option<T::Native>> + 'a {
        indexes.map(|opt_index| opt_index.map(|index| self.value(index)))
    }

    /// Returns an iterator that returns the values of `array.value(i)` for an iterator with each element `i`
    /// # Safety
    ///
    /// caller must ensure that the offsets in the iterator are less than the array len()
    pub unsafe fn take_iter_unchecked<'a>(
        &'a self,
        indexes: impl Iterator<Item = Option<usize>> + 'a,
    ) -> impl Iterator<Item = Option<T::Native>> + 'a {
        indexes.map(|opt_index| opt_index.map(|index| self.value_unchecked(index)))
    }

    /// Reinterprets this array's contents as a different data type without copying
    ///
    /// This can be used to efficiently convert between primitive arrays with the
    /// same underlying representation
    ///
    /// Note: this will not modify the underlying values, and therefore may change
    /// the semantic values of the array, e.g. 100 milliseconds in a [`TimestampNanosecondArray`]
    /// will become 100 seconds in a [`TimestampSecondArray`].
    ///
    /// For casts that preserve the semantic value, check out the [compute kernels]
    ///
    /// [compute kernels](https://docs.rs/arrow/latest/arrow/compute/kernels/cast/index.html)
    ///
    /// ```
    /// # use arrow_array::{Int64Array, TimestampNanosecondArray};
    /// let a = Int64Array::from_iter_values([1, 2, 3, 4]);
    /// let b: TimestampNanosecondArray = a.reinterpret_cast();
    /// ```
    pub fn reinterpret_cast<K>(&self) -> PrimitiveArray<K>
    where
        K: ArrowPrimitiveType<Native = T::Native>,
    {
        let d = self.data.clone().into_builder().data_type(K::DATA_TYPE);

        // SAFETY:
        // Native type is the same
        PrimitiveArray::from(unsafe { d.build_unchecked() })
    }

    /// Applies an unary and infallible function to a primitive array.
    /// This is the fastest way to perform an operation on a primitive array when
    /// the benefits of a vectorized operation outweigh the cost of branching nulls and non-nulls.
    ///
    /// # Implementation
    ///
    /// This will apply the function for all values, including those on null slots.
    /// This implies that the operation must be infallible for any value of the corresponding type
    /// or this function may panic.
    /// # Example
    /// ```rust
    /// # use arrow_array::{Int32Array, types::Int32Type};
    /// # fn main() {
    /// let array = Int32Array::from(vec![Some(5), Some(7), None]);
    /// let c = array.unary(|x| x * 2 + 1);
    /// assert_eq!(c, Int32Array::from(vec![Some(11), Some(15), None]));
    /// # }
    /// ```
    pub fn unary<F, O>(&self, op: F) -> PrimitiveArray<O>
    where
        O: ArrowPrimitiveType,
        F: Fn(T::Native) -> O::Native,
    {
        let data = self.data();
        let len = self.len();
        let null_count = self.null_count();

        let null_buffer = data.null_buffer().map(|b| b.bit_slice(data.offset(), len));
        let values = self.values().iter().map(|v| op(*v));
        // JUSTIFICATION
        //  Benefit
        //      ~60% speedup
        //  Soundness
        //      `values` is an iterator with a known size because arrays are sized.
        let buffer = unsafe { Buffer::from_trusted_len_iter(values) };
        unsafe { build_primitive_array(len, buffer, null_count, null_buffer) }
    }

    /// Applies a unary and fallible function to all valid values in a primitive array
    ///
    /// This is unlike [`Self::unary`] which will apply an infallible function to all rows
    /// regardless of validity, in many cases this will be significantly faster and should
    /// be preferred if `op` is infallible.
    ///
    /// Note: LLVM is currently unable to effectively vectorize fallible operations
    pub fn try_unary<F, O, E>(&self, op: F) -> Result<PrimitiveArray<O>, E>
    where
        O: ArrowPrimitiveType,
        F: Fn(T::Native) -> Result<O::Native, E>,
    {
        let data = self.data();
        let len = self.len();
        let null_count = self.null_count();

        if null_count == 0 {
            let values = self.values().iter().map(|v| op(*v));
            // JUSTIFICATION
            //  Benefit
            //      ~60% speedup
            //  Soundness
            //      `values` is an iterator with a known size because arrays are sized.
            let buffer = unsafe { Buffer::try_from_trusted_len_iter(values)? };
            return Ok(unsafe { build_primitive_array(len, buffer, 0, None) });
        }

        let null_buffer = data.null_buffer().map(|b| b.bit_slice(data.offset(), len));
        let mut buffer = BufferBuilder::<O::Native>::new(len);
        buffer.append_n_zeroed(len);
        let slice = buffer.as_slice_mut();

        try_for_each_valid_idx(len, 0, null_count, null_buffer.as_deref(), |idx| {
            unsafe { *slice.get_unchecked_mut(idx) = op(self.value_unchecked(idx))? };
            Ok::<_, E>(())
        })?;

        Ok(unsafe {
            build_primitive_array(len, buffer.finish(), null_count, null_buffer)
        })
    }
}

#[inline]
unsafe fn build_primitive_array<O: ArrowPrimitiveType>(
    len: usize,
    buffer: Buffer,
    null_count: usize,
    null_buffer: Option<Buffer>,
) -> PrimitiveArray<O> {
    PrimitiveArray::from(ArrayData::new_unchecked(
        O::DATA_TYPE,
        len,
        Some(null_count),
        null_buffer,
        0,
        vec![buffer],
        vec![],
    ))
}

impl<T: ArrowPrimitiveType> From<PrimitiveArray<T>> for ArrayData {
    fn from(array: PrimitiveArray<T>) -> Self {
        array.data
    }
}

impl<T: ArrowPrimitiveType> Array for PrimitiveArray<T> {
    fn as_any(&self) -> &dyn Any {
        self
    }

    fn data(&self) -> &ArrayData {
        &self.data
    }

    fn into_data(self) -> ArrayData {
        self.into()
    }
}

impl<'a, T: ArrowPrimitiveType> ArrayAccessor for &'a PrimitiveArray<T> {
    type Item = T::Native;

    fn value(&self, index: usize) -> Self::Item {
        PrimitiveArray::value(self, index)
    }

    unsafe fn value_unchecked(&self, index: usize) -> Self::Item {
        PrimitiveArray::value_unchecked(self, index)
    }
}

impl<T: ArrowTemporalType> PrimitiveArray<T>
where
    i64: From<T::Native>,
{
    /// Returns value as a chrono `NaiveDateTime`, handling time resolution
    ///
    /// If a data type cannot be converted to `NaiveDateTime`, a `None` is returned.
    /// A valid value is expected, thus the user should first check for validity.
    pub fn value_as_datetime(&self, i: usize) -> Option<NaiveDateTime> {
        as_datetime::<T>(i64::from(self.value(i)))
    }

    /// Returns value as a chrono `NaiveDateTime`, handling time resolution with the provided tz
    ///
    /// functionally it is same as `value_as_datetime`, however it adds
    /// the passed tz to the to-be-returned NaiveDateTime
    pub fn value_as_datetime_with_tz(&self, i: usize, tz: Tz) -> Option<DateTime<Tz>> {
        as_datetime_with_timezone::<T>(i64::from(self.value(i)), tz)
    }

    /// Returns value as a chrono `NaiveDate` by using `Self::datetime()`
    ///
    /// If a data type cannot be converted to `NaiveDate`, a `None` is returned
    pub fn value_as_date(&self, i: usize) -> Option<NaiveDate> {
        self.value_as_datetime(i).map(|datetime| datetime.date())
    }

    /// Returns a value as a chrono `NaiveTime`
    ///
    /// `Date32` and `Date64` return UTC midnight as they do not have time resolution
    pub fn value_as_time(&self, i: usize) -> Option<NaiveTime> {
        as_time::<T>(i64::from(self.value(i)))
    }

    /// Returns a value as a chrono `Duration`
    ///
    /// If a data type cannot be converted to `Duration`, a `None` is returned
    pub fn value_as_duration(&self, i: usize) -> Option<Duration> {
        as_duration::<T>(i64::from(self.value(i)))
    }
}

impl<T: ArrowPrimitiveType> std::fmt::Debug for PrimitiveArray<T> {
    fn fmt(&self, f: &mut std::fmt::Formatter) -> std::fmt::Result {
        let data_type = self.data_type();
        write!(f, "PrimitiveArray<{:?}>\n[\n", data_type)?;
        print_long_array(self, f, |array, index, f| match data_type {
            DataType::Date32 | DataType::Date64 => {
                let v = self.value(index).to_isize().unwrap() as i64;
                match as_date::<T>(v) {
                    Some(date) => write!(f, "{:?}", date),
                    None => write!(f, "null"),
                }
            }
            DataType::Time32(_) | DataType::Time64(_) => {
                let v = self.value(index).to_isize().unwrap() as i64;
                match as_time::<T>(v) {
                    Some(time) => write!(f, "{:?}", time),
                    None => write!(f, "null"),
                }
            }
            DataType::Timestamp(_, tz_string_opt) => {
                let v = self.value(index).to_isize().unwrap() as i64;
                match tz_string_opt {
                    // for Timestamp with TimeZone
                    Some(tz_string) => {
                        match tz_string.parse::<Tz>() {
                            // if the time zone is valid, construct a DateTime<Tz> and format it as rfc3339
                            Ok(tz) => match as_datetime_with_timezone::<T>(v, tz) {
                                Some(datetime) => write!(f, "{}", datetime.to_rfc3339()),
                                None => write!(f, "null"),
                            },
                            // if the time zone is invalid, shows NaiveDateTime with an error message
                            Err(_) => match as_datetime::<T>(v) {
                                Some(datetime) => write!(
                                    f,
                                    "{:?} (Unknown Time Zone '{}')",
                                    datetime, tz_string
                                ),
                                None => write!(f, "null"),
                            },
                        }
                    }
                    // for Timestamp without TimeZone
                    None => match as_datetime::<T>(v) {
                        Some(datetime) => write!(f, "{:?}", datetime),
                        None => write!(f, "null"),
                    },
                }
            }
            _ => std::fmt::Debug::fmt(&array.value(index), f),
        })?;
        write!(f, "]")
    }
}

impl<'a, T: ArrowPrimitiveType> IntoIterator for &'a PrimitiveArray<T> {
    type Item = Option<<T as ArrowPrimitiveType>::Native>;
    type IntoIter = PrimitiveIter<'a, T>;

    fn into_iter(self) -> Self::IntoIter {
        PrimitiveIter::<'a, T>::new(self)
    }
}

impl<'a, T: ArrowPrimitiveType> PrimitiveArray<T> {
    /// constructs a new iterator
    pub fn iter(&'a self) -> PrimitiveIter<'a, T> {
        PrimitiveIter::<'a, T>::new(self)
    }
}

/// This struct is used as an adapter when creating `PrimitiveArray` from an iterator.
/// `FromIterator` for `PrimitiveArray` takes an iterator where the elements can be `into`
/// this struct. So once implementing `From` or `Into` trait for a type, an iterator of
/// the type can be collected to `PrimitiveArray`.
#[derive(Debug)]
pub struct NativeAdapter<T: ArrowPrimitiveType> {
    pub native: Option<T::Native>,
}

macro_rules! def_from_for_primitive {
    ( $ty:ident, $tt:tt) => {
        impl From<$tt> for NativeAdapter<$ty> {
            fn from(value: $tt) -> Self {
                NativeAdapter {
                    native: Some(value),
                }
            }
        }
    };
}

def_from_for_primitive!(Int8Type, i8);
def_from_for_primitive!(Int16Type, i16);
def_from_for_primitive!(Int32Type, i32);
def_from_for_primitive!(Int64Type, i64);
def_from_for_primitive!(UInt8Type, u8);
def_from_for_primitive!(UInt16Type, u16);
def_from_for_primitive!(UInt32Type, u32);
def_from_for_primitive!(UInt64Type, u64);
def_from_for_primitive!(Float16Type, f16);
def_from_for_primitive!(Float32Type, f32);
def_from_for_primitive!(Float64Type, f64);
def_from_for_primitive!(Decimal128Type, i128);
def_from_for_primitive!(Decimal256Type, i256);

impl<T: ArrowPrimitiveType> From<Option<<T as ArrowPrimitiveType>::Native>>
    for NativeAdapter<T>
{
    fn from(value: Option<<T as ArrowPrimitiveType>::Native>) -> Self {
        NativeAdapter { native: value }
    }
}

impl<T: ArrowPrimitiveType> From<&Option<<T as ArrowPrimitiveType>::Native>>
    for NativeAdapter<T>
{
    fn from(value: &Option<<T as ArrowPrimitiveType>::Native>) -> Self {
        NativeAdapter { native: *value }
    }
}

impl<T: ArrowPrimitiveType, Ptr: Into<NativeAdapter<T>>> FromIterator<Ptr>
    for PrimitiveArray<T>
{
    fn from_iter<I: IntoIterator<Item = Ptr>>(iter: I) -> Self {
        let iter = iter.into_iter();
        let (lower, _) = iter.size_hint();

        let mut null_builder = BooleanBufferBuilder::new(lower);

        let buffer: Buffer = iter
            .map(|item| {
                if let Some(a) = item.into().native {
                    null_builder.append(true);
                    a
                } else {
                    null_builder.append(false);
                    // this ensures that null items on the buffer are not arbitrary.
                    // This is important because fallible operations can use null values (e.g. a vectorized "add")
                    // which may panic (e.g. overflow if the number on the slots happen to be very large).
                    T::Native::default()
                }
            })
            .collect();

        let len = null_builder.len();

        let data = unsafe {
            ArrayData::new_unchecked(
                T::DATA_TYPE,
                len,
                None,
                Some(null_builder.into()),
                0,
                vec![buffer],
                vec![],
            )
        };
        PrimitiveArray::from(data)
    }
}

impl<T: ArrowPrimitiveType> PrimitiveArray<T> {
    /// Creates a [`PrimitiveArray`] from an iterator of trusted length.
    /// # Safety
    /// The iterator must be [`TrustedLen`](https://doc.rust-lang.org/std/iter/trait.TrustedLen.html).
    /// I.e. that `size_hint().1` correctly reports its length.
    #[inline]
    pub unsafe fn from_trusted_len_iter<I, P>(iter: I) -> Self
    where
        P: std::borrow::Borrow<Option<<T as ArrowPrimitiveType>::Native>>,
        I: IntoIterator<Item = P>,
    {
        let iterator = iter.into_iter();
        let (_, upper) = iterator.size_hint();
        let len = upper.expect("trusted_len_unzip requires an upper limit");

        let (null, buffer) = trusted_len_unzip(iterator);

        let data = ArrayData::new_unchecked(
            T::DATA_TYPE,
            len,
            None,
            Some(null),
            0,
            vec![buffer],
            vec![],
        );
        PrimitiveArray::from(data)
    }
}

// TODO: the macro is needed here because we'd get "conflicting implementations" error
// otherwise with both `From<Vec<T::Native>>` and `From<Vec<Option<T::Native>>>`.
// We should revisit this in future.
macro_rules! def_numeric_from_vec {
    ( $ty:ident ) => {
        impl From<Vec<<$ty as ArrowPrimitiveType>::Native>> for PrimitiveArray<$ty> {
            fn from(data: Vec<<$ty as ArrowPrimitiveType>::Native>) -> Self {
                let array_data = ArrayData::builder($ty::DATA_TYPE)
                    .len(data.len())
                    .add_buffer(Buffer::from_slice_ref(&data));
                let array_data = unsafe { array_data.build_unchecked() };
                PrimitiveArray::from(array_data)
            }
        }

        // Constructs a primitive array from a vector. Should only be used for testing.
        impl From<Vec<Option<<$ty as ArrowPrimitiveType>::Native>>>
            for PrimitiveArray<$ty>
        {
            fn from(data: Vec<Option<<$ty as ArrowPrimitiveType>::Native>>) -> Self {
                PrimitiveArray::from_iter(data.iter())
            }
        }
    };
}

def_numeric_from_vec!(Int8Type);
def_numeric_from_vec!(Int16Type);
def_numeric_from_vec!(Int32Type);
def_numeric_from_vec!(Int64Type);
def_numeric_from_vec!(UInt8Type);
def_numeric_from_vec!(UInt16Type);
def_numeric_from_vec!(UInt32Type);
def_numeric_from_vec!(UInt64Type);
def_numeric_from_vec!(Float32Type);
def_numeric_from_vec!(Float64Type);
def_numeric_from_vec!(Decimal128Type);
def_numeric_from_vec!(Decimal256Type);

def_numeric_from_vec!(Date32Type);
def_numeric_from_vec!(Date64Type);
def_numeric_from_vec!(Time32SecondType);
def_numeric_from_vec!(Time32MillisecondType);
def_numeric_from_vec!(Time64MicrosecondType);
def_numeric_from_vec!(Time64NanosecondType);
def_numeric_from_vec!(IntervalYearMonthType);
def_numeric_from_vec!(IntervalDayTimeType);
def_numeric_from_vec!(IntervalMonthDayNanoType);
def_numeric_from_vec!(DurationSecondType);
def_numeric_from_vec!(DurationMillisecondType);
def_numeric_from_vec!(DurationMicrosecondType);
def_numeric_from_vec!(DurationNanosecondType);
def_numeric_from_vec!(TimestampSecondType);
def_numeric_from_vec!(TimestampMillisecondType);
def_numeric_from_vec!(TimestampMicrosecondType);
def_numeric_from_vec!(TimestampNanosecondType);

impl<T: ArrowTimestampType> PrimitiveArray<T> {
    /// Construct a timestamp array from a vec of i64 values and an optional timezone
    #[deprecated(note = "Use with_timezone_opt instead")]
    pub fn from_vec(data: Vec<i64>, timezone: Option<String>) -> Self
    where
        Self: From<Vec<i64>>,
    {
        Self::from(data).with_timezone_opt(timezone)
    }

    /// Construct a timestamp array from a vec of `Option<i64>` values and an optional timezone
    #[deprecated(note = "Use with_timezone_opt instead")]
    pub fn from_opt_vec(data: Vec<Option<i64>>, timezone: Option<String>) -> Self
    where
        Self: From<Vec<Option<i64>>>,
    {
        Self::from(data).with_timezone_opt(timezone)
    }

    /// Construct a timestamp array with new timezone
    pub fn with_timezone(&self, timezone: impl Into<String>) -> Self {
        self.with_timezone_opt(Some(timezone.into()))
    }

    /// Construct a timestamp array with UTC
    pub fn with_timezone_utc(&self) -> Self {
        self.with_timezone("+00:00")
    }

    /// Construct a timestamp array with an optional timezone
    pub fn with_timezone_opt(&self, timezone: Option<String>) -> Self {
        let array_data = unsafe {
            self.data
                .clone()
                .into_builder()
                .data_type(DataType::Timestamp(T::get_time_unit(), timezone))
                .build_unchecked()
        };
        PrimitiveArray::from(array_data)
    }
}

/// Constructs a `PrimitiveArray` from an array data reference.
impl<T: ArrowPrimitiveType> From<ArrayData> for PrimitiveArray<T> {
    fn from(data: ArrayData) -> Self {
        // Use discriminant to allow for decimals
        assert_eq!(
            std::mem::discriminant(&T::DATA_TYPE),
            std::mem::discriminant(data.data_type()),
            "PrimitiveArray expected ArrayData with type {} got {}",
            T::DATA_TYPE,
            data.data_type()
        );
        assert_eq!(
            data.buffers().len(),
            1,
            "PrimitiveArray data should contain a single buffer only (values buffer)"
        );

        let ptr = data.buffers()[0].as_ptr();
        Self {
            data,
            // SAFETY:
            // ArrayData must be valid, and validated data type above
            raw_values: unsafe { RawPtrBox::new(ptr) },
        }
    }
}

impl<T: DecimalType + ArrowPrimitiveType> PrimitiveArray<T> {
    /// Returns a Decimal array with the same data as self, with the
    /// specified precision.
    ///
    /// Returns an Error if:
    /// 1. `precision` is larger than `T:MAX_PRECISION`
    /// 2. `scale` is larger than `T::MAX_SCALE`
    /// 3. `scale` is > `precision`
    pub fn with_precision_and_scale(
        self,
        precision: u8,
        scale: u8,
    ) -> Result<Self, ArrowError>
    where
        Self: Sized,
    {
        // validate precision and scale
        self.validate_precision_scale(precision, scale)?;

        // safety: self.data is valid DataType::Decimal as checked above
        let new_data_type = T::TYPE_CONSTRUCTOR(precision, scale);
        let data = self.data.into_builder().data_type(new_data_type);

        // SAFETY
        // Validated data above
        Ok(unsafe { data.build_unchecked().into() })
    }

    // validate that the new precision and scale are valid or not
    fn validate_precision_scale(
        &self,
        precision: u8,
        scale: u8,
    ) -> Result<(), ArrowError> {
        if precision > T::MAX_PRECISION {
            return Err(ArrowError::InvalidArgumentError(format!(
                "precision {} is greater than max {}",
                precision,
                Decimal128Type::MAX_PRECISION
            )));
        }
        if scale > T::MAX_SCALE {
            return Err(ArrowError::InvalidArgumentError(format!(
                "scale {} is greater than max {}",
                scale,
                Decimal128Type::MAX_SCALE
            )));
        }
        if scale > precision {
            return Err(ArrowError::InvalidArgumentError(format!(
                "scale {} is greater than precision {}",
                scale, precision
            )));
        }

        Ok(())
    }

    /// Validates values in this array can be properly interpreted
    /// with the specified precision.
    pub fn validate_decimal_precision(&self, precision: u8) -> Result<(), ArrowError> {
        (0..self.len()).try_for_each(|idx| {
            if self.is_valid(idx) {
                let decimal = unsafe { self.value_unchecked(idx) };
                T::validate_decimal_precision(decimal, precision)
            } else {
                Ok(())
            }
        })
    }

    /// Returns [`Self::value`] formatted as a string
    pub fn value_as_string(&self, row: usize) -> String {
        T::format_decimal(self.value(row), self.precision(), self.scale())
    }

    /// Returns the decimal precision of this array
    pub fn precision(&self) -> u8 {
        match T::BYTE_LENGTH {
            16 => {
                if let DataType::Decimal128(p, _) = self.data().data_type() {
                    *p
                } else {
                    unreachable!(
                        "Decimal128Array datatype is not DataType::Decimal128 but {}",
                        self.data_type()
                    )
                }
            }
            32 => {
                if let DataType::Decimal256(p, _) = self.data().data_type() {
                    *p
                } else {
                    unreachable!(
                        "Decimal256Array datatype is not DataType::Decimal256 but {}",
                        self.data_type()
                    )
                }
            }
            other => unreachable!("Unsupported byte length for decimal array {}", other),
        }
    }

    /// Returns the decimal scale of this array
    pub fn scale(&self) -> u8 {
        match T::BYTE_LENGTH {
            16 => {
                if let DataType::Decimal128(_, s) = self.data().data_type() {
                    *s
                } else {
                    unreachable!(
                        "Decimal128Array datatype is not DataType::Decimal128 but {}",
                        self.data_type()
                    )
                }
            }
            32 => {
                if let DataType::Decimal256(_, s) = self.data().data_type() {
                    *s
                } else {
                    unreachable!(
                        "Decimal256Array datatype is not DataType::Decimal256 but {}",
                        self.data_type()
                    )
                }
            }
            other => unreachable!("Unsupported byte length for decimal array {}", other),
        }
    }
}

#[cfg(test)]
mod tests {
    use super::*;
    use crate::builder::{Decimal128Builder, Decimal256Builder};
    use crate::BooleanArray;

    #[test]
    fn test_primitive_array_from_vec() {
        let buf = Buffer::from_slice_ref(&[0, 1, 2, 3, 4]);
        let arr = Int32Array::from(vec![0, 1, 2, 3, 4]);
        assert_eq!(buf, arr.data.buffers()[0]);
        assert_eq!(5, arr.len());
        assert_eq!(0, arr.offset());
        assert_eq!(0, arr.null_count());
        for i in 0..5 {
            assert!(!arr.is_null(i));
            assert!(arr.is_valid(i));
            assert_eq!(i as i32, arr.value(i));
        }
    }

    #[test]
    fn test_primitive_array_from_vec_option() {
        // Test building a primitive array with null values
        let arr = Int32Array::from(vec![Some(0), None, Some(2), None, Some(4)]);
        assert_eq!(5, arr.len());
        assert_eq!(0, arr.offset());
        assert_eq!(2, arr.null_count());
        for i in 0..5 {
            if i % 2 == 0 {
                assert!(!arr.is_null(i));
                assert!(arr.is_valid(i));
                assert_eq!(i as i32, arr.value(i));
            } else {
                assert!(arr.is_null(i));
                assert!(!arr.is_valid(i));
            }
        }
    }

    #[test]
    fn test_date64_array_from_vec_option() {
        // Test building a primitive array with null values
        // we use Int32 and Int64 as a backing array, so all Int32 and Int64 conventions
        // work
        let arr: PrimitiveArray<Date64Type> =
            vec![Some(1550902545147), None, Some(1550902545147)].into();
        assert_eq!(3, arr.len());
        assert_eq!(0, arr.offset());
        assert_eq!(1, arr.null_count());
        for i in 0..3 {
            if i % 2 == 0 {
                assert!(!arr.is_null(i));
                assert!(arr.is_valid(i));
                assert_eq!(1550902545147, arr.value(i));
                // roundtrip to and from datetime
                assert_eq!(
                    1550902545147,
                    arr.value_as_datetime(i).unwrap().timestamp_millis()
                );
            } else {
                assert!(arr.is_null(i));
                assert!(!arr.is_valid(i));
            }
        }
    }

    #[test]
    fn test_time32_millisecond_array_from_vec() {
        // 1:        00:00:00.001
        // 37800005: 10:30:00.005
        // 86399210: 23:59:59.210
        let arr: PrimitiveArray<Time32MillisecondType> =
            vec![1, 37_800_005, 86_399_210].into();
        assert_eq!(3, arr.len());
        assert_eq!(0, arr.offset());
        assert_eq!(0, arr.null_count());
        let formatted = vec!["00:00:00.001", "10:30:00.005", "23:59:59.210"];
        for (i, formatted) in formatted.iter().enumerate().take(3) {
            // check that we can't create dates or datetimes from time instances
            assert_eq!(None, arr.value_as_datetime(i));
            assert_eq!(None, arr.value_as_date(i));
            let time = arr.value_as_time(i).unwrap();
            assert_eq!(*formatted, time.format("%H:%M:%S%.3f").to_string());
        }
    }

    #[test]
    fn test_time64_nanosecond_array_from_vec() {
        // Test building a primitive array with null values
        // we use Int32 and Int64 as a backing array, so all Int32 and Int64 conventions
        // work

        // 1e6:        00:00:00.001
        // 37800005e6: 10:30:00.005
        // 86399210e6: 23:59:59.210
        let arr: PrimitiveArray<Time64NanosecondType> =
            vec![1_000_000, 37_800_005_000_000, 86_399_210_000_000].into();
        assert_eq!(3, arr.len());
        assert_eq!(0, arr.offset());
        assert_eq!(0, arr.null_count());
        let formatted = vec!["00:00:00.001", "10:30:00.005", "23:59:59.210"];
        for (i, item) in formatted.iter().enumerate().take(3) {
            // check that we can't create dates or datetimes from time instances
            assert_eq!(None, arr.value_as_datetime(i));
            assert_eq!(None, arr.value_as_date(i));
            let time = arr.value_as_time(i).unwrap();
            assert_eq!(*item, time.format("%H:%M:%S%.3f").to_string());
        }
    }

    #[test]
    fn test_interval_array_from_vec() {
        // intervals are currently not treated specially, but are Int32 and Int64 arrays
        let arr = IntervalYearMonthArray::from(vec![Some(1), None, Some(-5)]);
        assert_eq!(3, arr.len());
        assert_eq!(0, arr.offset());
        assert_eq!(1, arr.null_count());
        assert_eq!(1, arr.value(0));
        assert_eq!(1, arr.values()[0]);
        assert!(arr.is_null(1));
        assert_eq!(-5, arr.value(2));
        assert_eq!(-5, arr.values()[2]);

        // a day_time interval contains days and milliseconds, but we do not yet have accessors for the values
        let arr = IntervalDayTimeArray::from(vec![Some(1), None, Some(-5)]);
        assert_eq!(3, arr.len());
        assert_eq!(0, arr.offset());
        assert_eq!(1, arr.null_count());
        assert_eq!(1, arr.value(0));
        assert_eq!(1, arr.values()[0]);
        assert!(arr.is_null(1));
        assert_eq!(-5, arr.value(2));
        assert_eq!(-5, arr.values()[2]);

        // a month_day_nano interval contains months, days and nanoseconds,
        // but we do not yet have accessors for the values.
        // TODO: implement month, day, and nanos access method for month_day_nano.
        let arr = IntervalMonthDayNanoArray::from(vec![
            Some(100000000000000000000),
            None,
            Some(-500000000000000000000),
        ]);
        assert_eq!(3, arr.len());
        assert_eq!(0, arr.offset());
        assert_eq!(1, arr.null_count());
        assert_eq!(100000000000000000000, arr.value(0));
        assert_eq!(100000000000000000000, arr.values()[0]);
        assert!(arr.is_null(1));
        assert_eq!(-500000000000000000000, arr.value(2));
        assert_eq!(-500000000000000000000, arr.values()[2]);
    }

    #[test]
    fn test_duration_array_from_vec() {
        let arr = DurationSecondArray::from(vec![Some(1), None, Some(-5)]);
        assert_eq!(3, arr.len());
        assert_eq!(0, arr.offset());
        assert_eq!(1, arr.null_count());
        assert_eq!(1, arr.value(0));
        assert_eq!(1, arr.values()[0]);
        assert!(arr.is_null(1));
        assert_eq!(-5, arr.value(2));
        assert_eq!(-5, arr.values()[2]);

        let arr = DurationMillisecondArray::from(vec![Some(1), None, Some(-5)]);
        assert_eq!(3, arr.len());
        assert_eq!(0, arr.offset());
        assert_eq!(1, arr.null_count());
        assert_eq!(1, arr.value(0));
        assert_eq!(1, arr.values()[0]);
        assert!(arr.is_null(1));
        assert_eq!(-5, arr.value(2));
        assert_eq!(-5, arr.values()[2]);

        let arr = DurationMicrosecondArray::from(vec![Some(1), None, Some(-5)]);
        assert_eq!(3, arr.len());
        assert_eq!(0, arr.offset());
        assert_eq!(1, arr.null_count());
        assert_eq!(1, arr.value(0));
        assert_eq!(1, arr.values()[0]);
        assert!(arr.is_null(1));
        assert_eq!(-5, arr.value(2));
        assert_eq!(-5, arr.values()[2]);

        let arr = DurationNanosecondArray::from(vec![Some(1), None, Some(-5)]);
        assert_eq!(3, arr.len());
        assert_eq!(0, arr.offset());
        assert_eq!(1, arr.null_count());
        assert_eq!(1, arr.value(0));
        assert_eq!(1, arr.values()[0]);
        assert!(arr.is_null(1));
        assert_eq!(-5, arr.value(2));
        assert_eq!(-5, arr.values()[2]);
    }

    #[test]
    fn test_timestamp_array_from_vec() {
        let arr = TimestampSecondArray::from(vec![1, -5]);
        assert_eq!(2, arr.len());
        assert_eq!(0, arr.offset());
        assert_eq!(0, arr.null_count());
        assert_eq!(1, arr.value(0));
        assert_eq!(-5, arr.value(1));
        assert_eq!(&[1, -5], arr.values());

        let arr = TimestampMillisecondArray::from(vec![1, -5]);
        assert_eq!(2, arr.len());
        assert_eq!(0, arr.offset());
        assert_eq!(0, arr.null_count());
        assert_eq!(1, arr.value(0));
        assert_eq!(-5, arr.value(1));
        assert_eq!(&[1, -5], arr.values());

        let arr = TimestampMicrosecondArray::from(vec![1, -5]);
        assert_eq!(2, arr.len());
        assert_eq!(0, arr.offset());
        assert_eq!(0, arr.null_count());
        assert_eq!(1, arr.value(0));
        assert_eq!(-5, arr.value(1));
        assert_eq!(&[1, -5], arr.values());

        let arr = TimestampNanosecondArray::from(vec![1, -5]);
        assert_eq!(2, arr.len());
        assert_eq!(0, arr.offset());
        assert_eq!(0, arr.null_count());
        assert_eq!(1, arr.value(0));
        assert_eq!(-5, arr.value(1));
        assert_eq!(&[1, -5], arr.values());
    }

    #[test]
    fn test_primitive_array_slice() {
        let arr = Int32Array::from(vec![
            Some(0),
            None,
            Some(2),
            None,
            Some(4),
            Some(5),
            Some(6),
            None,
            None,
        ]);
        assert_eq!(9, arr.len());
        assert_eq!(0, arr.offset());
        assert_eq!(4, arr.null_count());

        let arr2 = arr.slice(2, 5);
        assert_eq!(5, arr2.len());
        assert_eq!(2, arr2.offset());
        assert_eq!(1, arr2.null_count());

        for i in 0..arr2.len() {
            assert_eq!(i == 1, arr2.is_null(i));
            assert_eq!(i != 1, arr2.is_valid(i));
        }
        let int_arr2 = arr2.as_any().downcast_ref::<Int32Array>().unwrap();
        assert_eq!(2, int_arr2.values()[0]);
        assert_eq!(&[4, 5, 6], &int_arr2.values()[2..5]);

        let arr3 = arr2.slice(2, 3);
        assert_eq!(3, arr3.len());
        assert_eq!(4, arr3.offset());
        assert_eq!(0, arr3.null_count());

        let int_arr3 = arr3.as_any().downcast_ref::<Int32Array>().unwrap();
        assert_eq!(&[4, 5, 6], int_arr3.values());
        assert_eq!(4, int_arr3.value(0));
        assert_eq!(5, int_arr3.value(1));
        assert_eq!(6, int_arr3.value(2));
    }

    #[test]
    fn test_boolean_array_slice() {
        let arr = BooleanArray::from(vec![
            Some(true),
            None,
            Some(false),
            None,
            Some(true),
            Some(false),
            Some(true),
            Some(false),
            None,
            Some(true),
        ]);

        assert_eq!(10, arr.len());
        assert_eq!(0, arr.offset());
        assert_eq!(3, arr.null_count());

        let arr2 = arr.slice(3, 5);
        assert_eq!(5, arr2.len());
        assert_eq!(3, arr2.offset());
        assert_eq!(1, arr2.null_count());

        let bool_arr = arr2.as_any().downcast_ref::<BooleanArray>().unwrap();

        assert!(!bool_arr.is_valid(0));

        assert!(bool_arr.is_valid(1));
        assert!(bool_arr.value(1));

        assert!(bool_arr.is_valid(2));
        assert!(!bool_arr.value(2));

        assert!(bool_arr.is_valid(3));
        assert!(bool_arr.value(3));

        assert!(bool_arr.is_valid(4));
        assert!(!bool_arr.value(4));
    }

    #[test]
    fn test_int32_fmt_debug() {
        let arr = Int32Array::from(vec![0, 1, 2, 3, 4]);
        assert_eq!(
            "PrimitiveArray<Int32>\n[\n  0,\n  1,\n  2,\n  3,\n  4,\n]",
            format!("{:?}", arr)
        );
    }

    #[test]
    fn test_fmt_debug_up_to_20_elements() {
        (1..=20).for_each(|i| {
            let values = (0..i).collect::<Vec<i16>>();
            let array_expected = format!(
                "PrimitiveArray<Int16>\n[\n{}\n]",
                values
                    .iter()
                    .map(|v| { format!("  {},", v) })
                    .collect::<Vec<String>>()
                    .join("\n")
            );
            let array = Int16Array::from(values);

            assert_eq!(array_expected, format!("{:?}", array));
        })
    }

    #[test]
    fn test_int32_with_null_fmt_debug() {
        let mut builder = Int32Array::builder(3);
        builder.append_slice(&[0, 1]);
        builder.append_null();
        builder.append_slice(&[3, 4]);
        let arr = builder.finish();
        assert_eq!(
            "PrimitiveArray<Int32>\n[\n  0,\n  1,\n  null,\n  3,\n  4,\n]",
            format!("{:?}", arr)
        );
    }

    #[test]
    fn test_timestamp_fmt_debug() {
        let arr: PrimitiveArray<TimestampMillisecondType> =
            TimestampMillisecondArray::from(vec![
                1546214400000,
                1546214400000,
                -1546214400000,
            ]);
        assert_eq!(
            "PrimitiveArray<Timestamp(Millisecond, None)>\n[\n  2018-12-31T00:00:00,\n  2018-12-31T00:00:00,\n  1921-01-02T00:00:00,\n]",
            format!("{:?}", arr)
        );
    }

    #[test]
<<<<<<< HEAD
    fn test_timestamp_utc_fmt_debug() {
        let arr: PrimitiveArray<TimestampMillisecondType> =
            TimestampMillisecondArray::from(vec![
                1546214400000,
                1546214400000,
                -1546214400000,
            ])
            .with_timezone_utc();
        assert_eq!(
            "PrimitiveArray<Timestamp(Millisecond, Some(\"+00:00\"))>\n[\n  2018-12-31T00:00:00,\n  2018-12-31T00:00:00,\n  1921-01-02T00:00:00,\n]",
            format!("{:?}", arr)
        );
    }

    #[test]
    fn test_timestamp_with_tz_fmt_debug() {
=======
    #[cfg(feature = "chrono-tz")]
    fn test_timestamp_with_named_tz_fmt_debug() {
>>>>>>> 02a3f5cd
        let arr: PrimitiveArray<TimestampMillisecondType> =
            TimestampMillisecondArray::from(vec![
                1546214400000,
                1546214400000,
                -1546214400000,
            ])
            .with_timezone("Asia/Taipei".to_string());
        assert_eq!(
            "PrimitiveArray<Timestamp(Millisecond, Some(\"Asia/Taipei\"))>\n[\n  2018-12-31T08:00:00+08:00,\n  2018-12-31T08:00:00+08:00,\n  1921-01-02T08:00:00+08:00,\n]",
            format!("{:?}", arr)
        );
    }

    #[test]
    #[cfg(not(feature = "chrono-tz"))]
    fn test_timestamp_with_named_tz_fmt_debug() {
        let arr: PrimitiveArray<TimestampMillisecondType> =
            TimestampMillisecondArray::from(vec![
                1546214400000,
                1546214400000,
                -1546214400000,
            ])
            .with_timezone("Asia/Taipei".to_string());

        println!("{:?}", arr);

        assert_eq!(
            "PrimitiveArray<Timestamp(Millisecond, Some(\"Asia/Taipei\"))>\n[\n  2018-12-31T00:00:00 (Unknown Time Zone 'Asia/Taipei'),\n  2018-12-31T00:00:00 (Unknown Time Zone 'Asia/Taipei'),\n  1921-01-02T00:00:00 (Unknown Time Zone 'Asia/Taipei'),\n]",
            format!("{:?}", arr)
        );
    }

    #[test]
    fn test_timestamp_with_fixed_offset_tz_fmt_debug() {
        let arr: PrimitiveArray<TimestampMillisecondType> =
            TimestampMillisecondArray::from(vec![
                1546214400000,
                1546214400000,
                -1546214400000,
            ])
            .with_timezone("+08:00".to_string());
        assert_eq!(
            "PrimitiveArray<Timestamp(Millisecond, Some(\"+08:00\"))>\n[\n  2018-12-31T08:00:00+08:00,\n  2018-12-31T08:00:00+08:00,\n  1921-01-02T08:00:00+08:00,\n]",
            format!("{:?}", arr)
        );
    }

    #[test]
    fn test_timestamp_with_incorrect_tz_fmt_debug() {
        let arr: PrimitiveArray<TimestampMillisecondType> =
            TimestampMillisecondArray::from(vec![
                1546214400000,
                1546214400000,
                -1546214400000,
            ])
            .with_timezone("xxx".to_string());
        assert_eq!(
            "PrimitiveArray<Timestamp(Millisecond, Some(\"xxx\"))>\n[\n  2018-12-31T00:00:00 (Unknown Time Zone 'xxx'),\n  2018-12-31T00:00:00 (Unknown Time Zone 'xxx'),\n  1921-01-02T00:00:00 (Unknown Time Zone 'xxx'),\n]",
            format!("{:?}", arr)
        );
    }

    #[test]
    #[cfg(feature = "chrono-tz")]
    fn test_timestamp_with_tz_with_daylight_saving_fmt_debug() {
        let arr: PrimitiveArray<TimestampMillisecondType> =
            TimestampMillisecondArray::from(vec![
                1647161999000,
                1647162000000,
                1667717999000,
                1667718000000,
            ])
            .with_timezone("America/Denver".to_string());
        assert_eq!(
            "PrimitiveArray<Timestamp(Millisecond, Some(\"America/Denver\"))>\n[\n  2022-03-13T01:59:59-07:00,\n  2022-03-13T03:00:00-06:00,\n  2022-11-06T00:59:59-06:00,\n  2022-11-06T01:00:00-06:00,\n]",
            format!("{:?}", arr)
        );
    }

    #[test]
    fn test_date32_fmt_debug() {
        let arr: PrimitiveArray<Date32Type> = vec![12356, 13548, -365].into();
        assert_eq!(
            "PrimitiveArray<Date32>\n[\n  2003-10-31,\n  2007-02-04,\n  1969-01-01,\n]",
            format!("{:?}", arr)
        );
    }

    #[test]
    fn test_time32second_fmt_debug() {
        let arr: PrimitiveArray<Time32SecondType> = vec![7201, 60054].into();
        assert_eq!(
            "PrimitiveArray<Time32(Second)>\n[\n  02:00:01,\n  16:40:54,\n]",
            format!("{:?}", arr)
        );
    }

    #[test]
    fn test_time32second_invalid_neg() {
        // chrono::NaiveDatetime::from_timestamp_opt returns None while input is invalid
        let arr: PrimitiveArray<Time32SecondType> = vec![-7201, -60054].into();
        assert_eq!(
            "PrimitiveArray<Time32(Second)>\n[\n  null,\n  null,\n]",
            format!("{:?}", arr)
        )
    }

    #[test]
    fn test_timestamp_micros_out_of_range() {
        // replicate the issue from https://github.com/apache/arrow-datafusion/issues/3832
        let arr: PrimitiveArray<TimestampMicrosecondType> =
            vec![9065525203050843594].into();
        assert_eq!(
            "PrimitiveArray<Timestamp(Microsecond, None)>\n[\n  null,\n]",
            format!("{:?}", arr)
        )
    }

    #[test]
    fn test_primitive_array_builder() {
        // Test building a primitive array with ArrayData builder and offset
        let buf = Buffer::from_slice_ref(&[0i32, 1, 2, 3, 4, 5, 6]);
        let buf2 = buf.clone();
        let data = ArrayData::builder(DataType::Int32)
            .len(5)
            .offset(2)
            .add_buffer(buf)
            .build()
            .unwrap();
        let arr = Int32Array::from(data);
        assert_eq!(buf2, arr.data.buffers()[0]);
        assert_eq!(5, arr.len());
        assert_eq!(0, arr.null_count());
        for i in 0..3 {
            assert_eq!((i + 2) as i32, arr.value(i));
        }
    }

    #[test]
    fn test_primitive_from_iter_values() {
        // Test building a primitive array with from_iter_values
        let arr: PrimitiveArray<Int32Type> = PrimitiveArray::from_iter_values(0..10);
        assert_eq!(10, arr.len());
        assert_eq!(0, arr.null_count());
        for i in 0..10i32 {
            assert_eq!(i, arr.value(i as usize));
        }
    }

    #[test]
    fn test_primitive_array_from_unbound_iter() {
        // iterator that doesn't declare (upper) size bound
        let value_iter = (0..)
            .scan(0usize, |pos, i| {
                if *pos < 10 {
                    *pos += 1;
                    Some(Some(i))
                } else {
                    // actually returns up to 10 values
                    None
                }
            })
            // limited using take()
            .take(100);

        let (_, upper_size_bound) = value_iter.size_hint();
        // the upper bound, defined by take above, is 100
        assert_eq!(upper_size_bound, Some(100));
        let primitive_array: PrimitiveArray<Int32Type> = value_iter.collect();
        // but the actual number of items in the array should be 10
        assert_eq!(primitive_array.len(), 10);
    }

    #[test]
    fn test_primitive_array_from_non_null_iter() {
        let iter = (0..10_i32).map(Some);
        let primitive_array = PrimitiveArray::<Int32Type>::from_iter(iter);
        assert_eq!(primitive_array.len(), 10);
        assert_eq!(primitive_array.null_count(), 0);
        assert_eq!(primitive_array.data().null_buffer(), None);
        assert_eq!(primitive_array.values(), &[0, 1, 2, 3, 4, 5, 6, 7, 8, 9])
    }

    #[test]
    #[should_panic(expected = "PrimitiveArray data should contain a single buffer only \
                               (values buffer)")]
    // Different error messages, so skip for now
    // https://github.com/apache/arrow-rs/issues/1545
    #[cfg(not(feature = "force_validate"))]
    fn test_primitive_array_invalid_buffer_len() {
        let buffer = Buffer::from_slice_ref(&[0i32, 1, 2, 3, 4]);
        let data = unsafe {
            ArrayData::builder(DataType::Int32)
                .add_buffer(buffer.clone())
                .add_buffer(buffer)
                .len(5)
                .build_unchecked()
        };

        drop(Int32Array::from(data));
    }

    #[test]
    fn test_access_array_concurrently() {
        let a = Int32Array::from(vec![5, 6, 7, 8, 9]);
        let ret = std::thread::spawn(move || a.value(3)).join();

        assert!(ret.is_ok());
        assert_eq!(8, ret.ok().unwrap());
    }

    #[test]
    fn test_primitive_array_creation() {
        let array1: Int8Array = [10_i8, 11, 12, 13, 14].into_iter().collect();
        let array2: Int8Array = [10_i8, 11, 12, 13, 14].into_iter().map(Some).collect();

        assert_eq!(array1, array2);
    }

    #[test]
    #[should_panic(
        expected = "Trying to access an element at index 4 from a PrimitiveArray of length 3"
    )]
    fn test_string_array_get_value_index_out_of_bound() {
        let array: Int8Array = [10_i8, 11, 12].into_iter().collect();

        array.value(4);
    }

    #[test]
    #[should_panic(
        expected = "PrimitiveArray expected ArrayData with type Int64 got Int32"
    )]
    fn test_from_array_data_validation() {
        let foo = PrimitiveArray::<Int32Type>::from_iter([1, 2, 3]);
        let _ = PrimitiveArray::<Int64Type>::from(foo.into_data());
    }

    #[test]
    fn test_decimal128() {
        let values: Vec<_> = vec![0, 1, -1, i128::MIN, i128::MAX];
        let array: PrimitiveArray<Decimal128Type> =
            PrimitiveArray::from_iter(values.iter().copied());
        assert_eq!(array.values(), &values);

        let array: PrimitiveArray<Decimal128Type> =
            PrimitiveArray::from_iter_values(values.iter().copied());
        assert_eq!(array.values(), &values);

        let array = PrimitiveArray::<Decimal128Type>::from(values.clone());
        assert_eq!(array.values(), &values);

        let array = PrimitiveArray::<Decimal128Type>::from(array.data().clone());
        assert_eq!(array.values(), &values);
    }

    #[test]
    fn test_decimal256() {
        let values: Vec<_> =
            vec![i256::ZERO, i256::ONE, i256::MINUS_ONE, i256::MIN, i256::MAX];

        let array: PrimitiveArray<Decimal256Type> =
            PrimitiveArray::from_iter(values.iter().copied());
        assert_eq!(array.values(), &values);

        let array: PrimitiveArray<Decimal256Type> =
            PrimitiveArray::from_iter_values(values.iter().copied());
        assert_eq!(array.values(), &values);

        let array = PrimitiveArray::<Decimal256Type>::from(values.clone());
        assert_eq!(array.values(), &values);

        let array = PrimitiveArray::<Decimal256Type>::from(array.data().clone());
        assert_eq!(array.values(), &values);
    }

    #[test]
    fn test_decimal_array() {
        // let val_8887: [u8; 16] = [192, 219, 180, 17, 2, 0, 0, 0, 0, 0, 0, 0, 0, 0, 0, 0];
        // let val_neg_8887: [u8; 16] = [64, 36, 75, 238, 255, 255, 255, 255, 255, 255, 255, 255, 255, 255, 255, 255];
        let values: [u8; 32] = [
            192, 219, 180, 17, 2, 0, 0, 0, 0, 0, 0, 0, 0, 0, 0, 0, 64, 36, 75, 238, 253,
            255, 255, 255, 255, 255, 255, 255, 255, 255, 255, 255,
        ];
        let array_data = ArrayData::builder(DataType::Decimal128(38, 6))
            .len(2)
            .add_buffer(Buffer::from(&values[..]))
            .build()
            .unwrap();
        let decimal_array = Decimal128Array::from(array_data);
        assert_eq!(8_887_000_000_i128, decimal_array.value(0));
        assert_eq!(-8_887_000_000_i128, decimal_array.value(1));
    }

    #[test]
    fn test_decimal_append_error_value() {
        let mut decimal_builder = Decimal128Builder::with_capacity(10);
        decimal_builder.append_value(123456);
        decimal_builder.append_value(12345);
        let result = decimal_builder.finish().with_precision_and_scale(5, 3);
        assert!(result.is_ok());
        let arr = result.unwrap();
        assert_eq!("12.345", arr.value_as_string(1));

        // Validate it explicitly
        let result = arr.validate_decimal_precision(5);
        let error = result.unwrap_err();
        assert_eq!(
            "Invalid argument error: 123456 is too large to store in a Decimal128 of precision 5. Max is 99999",
            error.to_string()
        );

        decimal_builder = Decimal128Builder::new();
        decimal_builder.append_value(100);
        decimal_builder.append_value(99);
        decimal_builder.append_value(-100);
        decimal_builder.append_value(-99);
        let result = decimal_builder.finish().with_precision_and_scale(2, 1);
        assert!(result.is_ok());
        let arr = result.unwrap();
        assert_eq!("9.9", arr.value_as_string(1));
        assert_eq!("-9.9", arr.value_as_string(3));

        // Validate it explicitly
        let result = arr.validate_decimal_precision(2);
        let error = result.unwrap_err();
        assert_eq!(
            "Invalid argument error: 100 is too large to store in a Decimal128 of precision 2. Max is 99",
            error.to_string()
        );
    }

    #[test]
    fn test_decimal_from_iter_values() {
        let array = Decimal128Array::from_iter_values(vec![-100, 0, 101].into_iter());
        assert_eq!(array.len(), 3);
        assert_eq!(array.data_type(), &DataType::Decimal128(38, 10));
        assert_eq!(-100_i128, array.value(0));
        assert!(!array.is_null(0));
        assert_eq!(0_i128, array.value(1));
        assert!(!array.is_null(1));
        assert_eq!(101_i128, array.value(2));
        assert!(!array.is_null(2));
    }

    #[test]
    fn test_decimal_from_iter() {
        let array: Decimal128Array =
            vec![Some(-100), None, Some(101)].into_iter().collect();
        assert_eq!(array.len(), 3);
        assert_eq!(array.data_type(), &DataType::Decimal128(38, 10));
        assert_eq!(-100_i128, array.value(0));
        assert!(!array.is_null(0));
        assert!(array.is_null(1));
        assert_eq!(101_i128, array.value(2));
        assert!(!array.is_null(2));
    }

    #[test]
    fn test_decimal_iter_sized() {
        let data = vec![Some(-100), None, Some(101)];
        let array: Decimal128Array = data.into_iter().collect();
        let mut iter = array.into_iter();

        // is exact sized
        assert_eq!(array.len(), 3);

        // size_hint is reported correctly
        assert_eq!(iter.size_hint(), (3, Some(3)));
        iter.next().unwrap();
        assert_eq!(iter.size_hint(), (2, Some(2)));
        iter.next().unwrap();
        iter.next().unwrap();
        assert_eq!(iter.size_hint(), (0, Some(0)));
        assert!(iter.next().is_none());
        assert_eq!(iter.size_hint(), (0, Some(0)));
    }

    #[test]
    fn test_decimal_array_value_as_string() {
        let arr = [123450, -123450, 100, -100, 10, -10, 0]
            .into_iter()
            .map(Some)
            .collect::<Decimal128Array>()
            .with_precision_and_scale(6, 3)
            .unwrap();

        assert_eq!("123.450", arr.value_as_string(0));
        assert_eq!("-123.450", arr.value_as_string(1));
        assert_eq!("0.100", arr.value_as_string(2));
        assert_eq!("-0.100", arr.value_as_string(3));
        assert_eq!("0.010", arr.value_as_string(4));
        assert_eq!("-0.010", arr.value_as_string(5));
        assert_eq!("0.000", arr.value_as_string(6));
    }

    #[test]
    fn test_decimal_array_with_precision_and_scale() {
        let arr = Decimal128Array::from_iter_values([12345, 456, 7890, -123223423432432])
            .with_precision_and_scale(20, 2)
            .unwrap();

        assert_eq!(arr.data_type(), &DataType::Decimal128(20, 2));
        assert_eq!(arr.precision(), 20);
        assert_eq!(arr.scale(), 2);

        let actual: Vec<_> = (0..arr.len()).map(|i| arr.value_as_string(i)).collect();
        let expected = vec!["123.45", "4.56", "78.90", "-1232234234324.32"];

        assert_eq!(actual, expected);
    }

    #[test]
    #[should_panic(
        expected = "-123223423432432 is too small to store in a Decimal128 of precision 5. Min is -99999"
    )]
    fn test_decimal_array_with_precision_and_scale_out_of_range() {
        let arr = Decimal128Array::from_iter_values([12345, 456, 7890, -123223423432432])
            // precision is too small to hold value
            .with_precision_and_scale(5, 2)
            .unwrap();
        arr.validate_decimal_precision(5).unwrap();
    }

    #[test]
    #[should_panic(expected = "precision 40 is greater than max 38")]
    fn test_decimal_array_with_precision_and_scale_invalid_precision() {
        Decimal128Array::from_iter_values([12345, 456])
            .with_precision_and_scale(40, 2)
            .unwrap();
    }

    #[test]
    #[should_panic(expected = "scale 40 is greater than max 38")]
    fn test_decimal_array_with_precision_and_scale_invalid_scale() {
        Decimal128Array::from_iter_values([12345, 456])
            .with_precision_and_scale(20, 40)
            .unwrap();
    }

    #[test]
    #[should_panic(expected = "scale 10 is greater than precision 4")]
    fn test_decimal_array_with_precision_and_scale_invalid_precision_and_scale() {
        Decimal128Array::from_iter_values([12345, 456])
            .with_precision_and_scale(4, 10)
            .unwrap();
    }

    #[test]
    fn test_decimal256_iter() {
        let mut builder = Decimal256Builder::with_capacity(30);
        let decimal1 = i256::from_i128(12345);
        builder.append_value(decimal1);

        builder.append_null();

        let decimal2 = i256::from_i128(56789);
        builder.append_value(decimal2);

        let array: Decimal256Array =
            builder.finish().with_precision_and_scale(76, 6).unwrap();

        let collected: Vec<_> = array.iter().collect();
        assert_eq!(vec![Some(decimal1), None, Some(decimal2)], collected);
    }

    #[test]
    fn test_from_iter_decimal256array() {
        let value1 = i256::from_i128(12345);
        let value2 = i256::from_i128(56789);

        let mut array: Decimal256Array =
            vec![Some(value1), None, Some(value2)].into_iter().collect();
        array = array.with_precision_and_scale(76, 10).unwrap();
        assert_eq!(array.len(), 3);
        assert_eq!(array.data_type(), &DataType::Decimal256(76, 10));
        assert_eq!(value1, array.value(0));
        assert!(!array.is_null(0));
        assert!(array.is_null(1));
        assert_eq!(value2, array.value(2));
        assert!(!array.is_null(2));
    }

    #[test]
    fn test_from_iter_decimal128array() {
        let mut array: Decimal128Array =
            vec![Some(-100), None, Some(101)].into_iter().collect();
        array = array.with_precision_and_scale(38, 10).unwrap();
        assert_eq!(array.len(), 3);
        assert_eq!(array.data_type(), &DataType::Decimal128(38, 10));
        assert_eq!(-100_i128, array.value(0));
        assert!(!array.is_null(0));
        assert!(array.is_null(1));
        assert_eq!(101_i128, array.value(2));
        assert!(!array.is_null(2));
    }

    #[test]
    #[should_panic(
        expected = "Trying to access an element at index 4 from a PrimitiveArray of length 3"
    )]
    fn test_fixed_size_binary_array_get_value_index_out_of_bound() {
        let array = Decimal128Array::from_iter_values(vec![-100, 0, 101].into_iter());

        array.value(4);
    }
}<|MERGE_RESOLUTION|>--- conflicted
+++ resolved
@@ -1350,7 +1350,6 @@
     }
 
     #[test]
-<<<<<<< HEAD
     fn test_timestamp_utc_fmt_debug() {
         let arr: PrimitiveArray<TimestampMillisecondType> =
             TimestampMillisecondArray::from(vec![
@@ -1360,17 +1359,14 @@
             ])
             .with_timezone_utc();
         assert_eq!(
-            "PrimitiveArray<Timestamp(Millisecond, Some(\"+00:00\"))>\n[\n  2018-12-31T00:00:00,\n  2018-12-31T00:00:00,\n  1921-01-02T00:00:00,\n]",
+            "PrimitiveArray<Timestamp(Millisecond, Some(\"+00:00\"))>\n[\n  2018-12-31T00:00:00+00:00,\n  2018-12-31T00:00:00+00:00,\n  1921-01-02T00:00:00+00:00,\n]",
             format!("{:?}", arr)
         );
     }
 
     #[test]
-    fn test_timestamp_with_tz_fmt_debug() {
-=======
     #[cfg(feature = "chrono-tz")]
     fn test_timestamp_with_named_tz_fmt_debug() {
->>>>>>> 02a3f5cd
         let arr: PrimitiveArray<TimestampMillisecondType> =
             TimestampMillisecondArray::from(vec![
                 1546214400000,
