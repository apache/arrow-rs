--- conflicted
+++ resolved
@@ -324,7 +324,6 @@
         indexes.map(|opt_index| opt_index.map(|index| self.value_unchecked(index)))
     }
 
-<<<<<<< HEAD
     /// Reinterprets this array's contents as a different data type without copying
     ///
     /// This can be used to efficiently convert between primitive arrays with the
@@ -353,7 +352,7 @@
         // Native type is the same
         PrimitiveArray::from(unsafe { d.build_unchecked() })
     }
-=======
+
     /// Applies an unary and infallible function to a primitive array.
     /// This is the fastest way to perform an operation on a primitive array when
     /// the benefits of a vectorized operation outweigh the cost of branching nulls and non-nulls.
@@ -451,7 +450,6 @@
         vec![buffer],
         vec![],
     ))
->>>>>>> e97bd6f4
 }
 
 impl<T: ArrowPrimitiveType> From<PrimitiveArray<T>> for ArrayData {
