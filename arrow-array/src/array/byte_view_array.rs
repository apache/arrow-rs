// Licensed to the Apache Software Foundation (ASF) under one
// or more contributor license agreements.  See the NOTICE file
// distributed with this work for additional information
// regarding copyright ownership.  The ASF licenses this file
// to you under the Apache License, Version 2.0 (the
// "License"); you may not use this file except in compliance
// with the License.  You may obtain a copy of the License at
//
//   http://www.apache.org/licenses/LICENSE-2.0
//
// Unless required by applicable law or agreed to in writing,
// software distributed under the License is distributed on an
// "AS IS" BASIS, WITHOUT WARRANTIES OR CONDITIONS OF ANY
// KIND, either express or implied.  See the License for the
// specific language governing permissions and limitations
// under the License.

use crate::array::print_long_array;
use crate::builder::{ArrayBuilder, GenericByteViewBuilder};
use crate::iterator::ArrayIter;
use crate::types::bytes::ByteArrayNativeType;
use crate::types::{BinaryViewType, ByteViewType, StringViewType};
use crate::{Array, ArrayAccessor, ArrayRef, GenericByteArray, OffsetSizeTrait, Scalar};
use arrow_buffer::{ArrowNativeType, Buffer, NullBuffer, ScalarBuffer};
use arrow_data::{ArrayData, ArrayDataBuilder, ByteView, MAX_INLINE_VIEW_LEN};
use arrow_schema::{ArrowError, DataType};
use core::str;
use num::ToPrimitive;
use std::any::Any;
use std::cmp::Ordering;
use std::fmt::Debug;
use std::marker::PhantomData;
use std::sync::Arc;

use super::ByteArrayType;

/// [Variable-size Binary View Layout]: An array of variable length bytes views.
///
/// This array type is used to store variable length byte data (e.g. Strings, Binary)
/// and has efficient operations such as `take`, `filter`, and comparison.
///
/// [Variable-size Binary View Layout]: https://arrow.apache.org/docs/format/Columnar.html#variable-size-binary-view-layout
///
/// This is different from [`GenericByteArray`], which also stores variable
/// length byte data, as it represents strings with an offset and length. `take`
/// and `filter` like operations are implemented by manipulating the "views"
/// (`u128`) without modifying the bytes. Each view also stores an inlined
/// prefix which speed up comparisons.
///
/// # See Also
///
/// * [`StringViewArray`] for storing utf8 encoded string data
/// * [`BinaryViewArray`] for storing bytes
/// * [`ByteView`] to interpret `u128`s layout of the views.
///
/// [`ByteView`]: arrow_data::ByteView
///
/// # Layout: "views" and buffers
///
/// A `GenericByteViewArray` stores variable length byte strings. An array of
/// `N` elements is stored as `N` fixed length "views" and a variable number
/// of variable length "buffers".
///
/// Each view is a `u128` value whose layout is different depending on the
/// length of the string stored at that location:
///
/// ```text
///                         ┌──────┬────────────────────────┐
///                         │length│      string value      │
///    Strings (len <= 12)  │      │    (padded with 0)     │
///                         └──────┴────────────────────────┘
///                          0    31                      127
///
///                         ┌───────┬───────┬───────┬───────┐
///                         │length │prefix │  buf  │offset │
///    Strings (len > 12)   │       │       │ index │       │
///                         └───────┴───────┴───────┴───────┘
///                          0    31       63      95    127
/// ```
///
/// * Strings with length <= 12 ([`MAX_INLINE_VIEW_LEN`]) are stored directly in
///   the view. See [`Self::inline_value`] to access the inlined prefix from a
///   short view.
///
/// * Strings with length > 12: The first four bytes are stored inline in the
///   view and the entire string is stored in one of the buffers. See [`ByteView`]
///   to access the fields of the these views.
///
/// As with other arrays, the optimized kernels in [`arrow_compute`] are likely
/// the easiest and fastest way to work with this data. However, it is possible
/// to access the views and buffers directly for more control.
///
/// For example
///
/// ```rust
/// # use arrow_array::StringViewArray;
/// # use arrow_array::Array;
/// use arrow_data::ByteView;
/// let array = StringViewArray::from(vec![
///   "hello",
///   "this string is longer than 12 bytes",
///   "this string is also longer than 12 bytes"
/// ]);
///
/// // ** Examine the first view (short string) **
/// assert!(array.is_valid(0)); // Check for nulls
/// let short_view: u128 = array.views()[0]; // "hello"
/// // get length of the string
/// let len = short_view as u32;
/// assert_eq!(len, 5); // strings less than 12 bytes are stored in the view
/// // SAFETY: `view` is a valid view
/// let value = unsafe {
///   StringViewArray::inline_value(&short_view, len as usize)
/// };
/// assert_eq!(value, b"hello");
///
/// // ** Examine the third view (long string) **
/// assert!(array.is_valid(12)); // Check for nulls
/// let long_view: u128 = array.views()[2]; // "this string is also longer than 12 bytes"
/// let len = long_view as u32;
/// assert_eq!(len, 40); // strings longer than 12 bytes are stored in the buffer
/// let view = ByteView::from(long_view); // use ByteView to access the fields
/// assert_eq!(view.length, 40);
/// assert_eq!(view.buffer_index, 0);
/// assert_eq!(view.offset, 35); // data starts after the first long string
/// // Views for long strings store a 4 byte prefix
/// let prefix = view.prefix.to_le_bytes();
/// assert_eq!(&prefix, b"this");
/// let value = array.value(2); // get the string value (see `value` implementation for how to access the bytes directly)
/// assert_eq!(value, "this string is also longer than 12 bytes");
/// ```
///
/// [`MAX_INLINE_VIEW_LEN`]: arrow_data::MAX_INLINE_VIEW_LEN
/// [`arrow_compute`]: https://docs.rs/arrow/latest/arrow/compute/index.html
///
/// Unlike [`GenericByteArray`], there are no constraints on the offsets other
/// than they must point into a valid buffer. However, they can be out of order,
/// non continuous and overlapping.
///
/// For example, in the following diagram, the strings "FishWasInTownToday" and
/// "CrumpleFacedFish" are both longer than 12 bytes and thus are stored in a
/// separate buffer while the string "LavaMonster" is stored inlined in the
/// view. In this case, the same bytes for "Fish" are used to store both strings.
///
/// [`ByteView`]: arrow_data::ByteView
///
/// ```text
///                                                                            ┌───┐
///                         ┌──────┬──────┬──────┬──────┐               offset │...│
/// "FishWasInTownTodayYay" │  21  │ Fish │  0   │ 115  │─ ─              103  │Mr.│
///                         └──────┴──────┴──────┴──────┘   │      ┌ ─ ─ ─ ─ ▶ │Cru│
///                         ┌──────┬──────┬──────┬──────┐                      │mpl│
/// "CrumpleFacedFish"      │  16  │ Crum │  0   │ 103  │─ ─│─ ─ ─ ┘           │eFa│
///                         └──────┴──────┴──────┴──────┘                      │ced│
///                         ┌──────┬────────────────────┐   └ ─ ─ ─ ─ ─ ─ ─ ─ ▶│Fis│
/// "LavaMonster"           │  11  │   LavaMonster      │                      │hWa│
///                         └──────┴────────────────────┘               offset │sIn│
///                                                                       115  │Tow│
///                                                                            │nTo│
///                                                                            │day│
///                                  u128 "views"                              │Yay│
///                                                                   buffer 0 │...│
///                                                                            └───┘
/// ```
pub struct GenericByteViewArray<T: ByteViewType + ?Sized> {
    data_type: DataType,
    views: ScalarBuffer<u128>,
    buffers: Vec<Buffer>,
    phantom: PhantomData<T>,
    nulls: Option<NullBuffer>,
}

impl<T: ByteViewType + ?Sized> Clone for GenericByteViewArray<T> {
    fn clone(&self) -> Self {
        Self {
            data_type: T::DATA_TYPE,
            views: self.views.clone(),
            buffers: self.buffers.clone(),
            nulls: self.nulls.clone(),
            phantom: Default::default(),
        }
    }
}

impl<T: ByteViewType + ?Sized> GenericByteViewArray<T> {
    /// Create a new [`GenericByteViewArray`] from the provided parts, panicking on failure
    ///
    /// # Panics
    ///
    /// Panics if [`GenericByteViewArray::try_new`] returns an error
    pub fn new(views: ScalarBuffer<u128>, buffers: Vec<Buffer>, nulls: Option<NullBuffer>) -> Self {
        Self::try_new(views, buffers, nulls).unwrap()
    }

    /// Create a new [`GenericByteViewArray`] from the provided parts, returning an error on failure
    ///
    /// # Errors
    ///
    /// * `views.len() != nulls.len()`
    /// * [ByteViewType::validate] fails
    pub fn try_new(
        views: ScalarBuffer<u128>,
        buffers: Vec<Buffer>,
        nulls: Option<NullBuffer>,
    ) -> Result<Self, ArrowError> {
        T::validate(&views, &buffers)?;

        if let Some(n) = nulls.as_ref() {
            if n.len() != views.len() {
                return Err(ArrowError::InvalidArgumentError(format!(
                    "Incorrect length of null buffer for {}ViewArray, expected {} got {}",
                    T::PREFIX,
                    views.len(),
                    n.len(),
                )));
            }
        }

        Ok(Self {
            data_type: T::DATA_TYPE,
            views,
            buffers,
            nulls,
            phantom: Default::default(),
        })
    }

    /// Create a new [`GenericByteViewArray`] from the provided parts, without validation
    ///
    /// # Safety
    ///
    /// Safe if [`Self::try_new`] would not error
    pub unsafe fn new_unchecked(
        views: ScalarBuffer<u128>,
        buffers: Vec<Buffer>,
        nulls: Option<NullBuffer>,
    ) -> Self {
        if cfg!(feature = "force_validate") {
            return Self::new(views, buffers, nulls);
        }

        Self {
            data_type: T::DATA_TYPE,
            phantom: Default::default(),
            views,
            buffers,
            nulls,
        }
    }

    /// Create a new [`GenericByteViewArray`] of length `len` where all values are null
    pub fn new_null(len: usize) -> Self {
        Self {
            data_type: T::DATA_TYPE,
            views: vec![0; len].into(),
            buffers: vec![],
            nulls: Some(NullBuffer::new_null(len)),
            phantom: Default::default(),
        }
    }

    /// Create a new [`Scalar`] from `value`
    pub fn new_scalar(value: impl AsRef<T::Native>) -> Scalar<Self> {
        Scalar::new(Self::from_iter_values(std::iter::once(value)))
    }

    /// Creates a [`GenericByteViewArray`] based on an iterator of values without nulls
    pub fn from_iter_values<Ptr, I>(iter: I) -> Self
    where
        Ptr: AsRef<T::Native>,
        I: IntoIterator<Item = Ptr>,
    {
        let iter = iter.into_iter();
        let mut builder = GenericByteViewBuilder::<T>::with_capacity(iter.size_hint().0);
        for v in iter {
            builder.append_value(v);
        }
        builder.finish()
    }

    /// Deconstruct this array into its constituent parts
    pub fn into_parts(self) -> (ScalarBuffer<u128>, Vec<Buffer>, Option<NullBuffer>) {
        (self.views, self.buffers, self.nulls)
    }

    /// Returns the views buffer
    #[inline]
    pub fn views(&self) -> &ScalarBuffer<u128> {
        &self.views
    }

    /// Returns the buffers storing string data
    #[inline]
    pub fn data_buffers(&self) -> &[Buffer] {
        &self.buffers
    }

    /// Returns the element at index `i`
    /// # Panics
    /// Panics if index `i` is out of bounds.
    pub fn value(&self, i: usize) -> &T::Native {
        assert!(
            i < self.len(),
            "Trying to access an element at index {} from a {}ViewArray of length {}",
            i,
            T::PREFIX,
            self.len()
        );

        unsafe { self.value_unchecked(i) }
    }

    /// Returns the element at index `i` without bounds checking
    ///
    /// # Safety
    ///
    /// Caller is responsible for ensuring that the index is within the bounds
    /// of the array
    pub unsafe fn value_unchecked(&self, idx: usize) -> &T::Native {
        let v = self.views.get_unchecked(idx);
        let len = *v as u32;
        let b = if len <= MAX_INLINE_VIEW_LEN {
            Self::inline_value(v, len as usize)
        } else {
            let view = ByteView::from(*v);
            let data = self.buffers.get_unchecked(view.buffer_index as usize);
            let offset = view.offset as usize;
            data.get_unchecked(offset..offset + len as usize)
        };
        T::Native::from_bytes_unchecked(b)
    }

    /// Returns the first `len` bytes the inline value of the view.
    ///
    /// # Safety
    /// - The `view` must be a valid element from `Self::views()` that adheres to the view layout.
    /// - The `len` must be the length of the inlined value. It should never be larger than [`MAX_INLINE_VIEW_LEN`].
    #[inline(always)]
    pub unsafe fn inline_value(view: &u128, len: usize) -> &[u8] {
        debug_assert!(len <= MAX_INLINE_VIEW_LEN as usize);
        std::slice::from_raw_parts((view as *const u128 as *const u8).wrapping_add(4), len)
    }

    /// Constructs a new iterator for iterating over the values of this array
    pub fn iter(&self) -> ArrayIter<&Self> {
        ArrayIter::new(self)
    }

    /// Returns an iterator over the bytes of this array, including null values
    pub fn bytes_iter(&self) -> impl Iterator<Item = &[u8]> {
        self.views.iter().map(move |v| {
            let len = *v as u32;
            if len <= MAX_INLINE_VIEW_LEN {
                unsafe { Self::inline_value(v, len as usize) }
            } else {
                let view = ByteView::from(*v);
                let data = &self.buffers[view.buffer_index as usize];
                let offset = view.offset as usize;
                unsafe { data.get_unchecked(offset..offset + len as usize) }
            }
        })
    }

    /// Returns an iterator over the first `prefix_len` bytes of each array
    /// element, including null values.
    ///
    /// If `prefix_len` is larger than the element's length, the iterator will
    /// return an empty slice (`&[]`).
    pub fn prefix_bytes_iter(&self, prefix_len: usize) -> impl Iterator<Item = &[u8]> {
        self.views().into_iter().map(move |v| {
            let len = (*v as u32) as usize;

            if len < prefix_len {
                return &[] as &[u8];
            }

            if prefix_len <= 4 || len as u32 <= MAX_INLINE_VIEW_LEN {
                unsafe { StringViewArray::inline_value(v, prefix_len) }
            } else {
                let view = ByteView::from(*v);
                let data = unsafe {
                    self.data_buffers()
                        .get_unchecked(view.buffer_index as usize)
                };
                let offset = view.offset as usize;
                unsafe { data.get_unchecked(offset..offset + prefix_len) }
            }
        })
    }

    /// Returns an iterator over the last `suffix_len` bytes of each array
    /// element, including null values.
    ///
    /// Note that for [`StringViewArray`] the last bytes may start in the middle
    /// of a UTF-8 codepoint, and thus may not be a valid `&str`.
    ///
    /// If `suffix_len` is larger than the element's length, the iterator will
    /// return an empty slice (`&[]`).
    pub fn suffix_bytes_iter(&self, suffix_len: usize) -> impl Iterator<Item = &[u8]> {
        self.views().into_iter().map(move |v| {
            let len = (*v as u32) as usize;

            if len < suffix_len {
                return &[] as &[u8];
            }

            if len as u32 <= MAX_INLINE_VIEW_LEN {
                unsafe { &StringViewArray::inline_value(v, len)[len - suffix_len..] }
            } else {
                let view = ByteView::from(*v);
                let data = unsafe {
                    self.data_buffers()
                        .get_unchecked(view.buffer_index as usize)
                };
                let offset = view.offset as usize;
                unsafe { data.get_unchecked(offset + len - suffix_len..offset + len) }
            }
        })
    }

    /// Returns a zero-copy slice of this array with the indicated offset and length.
    pub fn slice(&self, offset: usize, length: usize) -> Self {
        Self {
            data_type: T::DATA_TYPE,
            views: self.views.slice(offset, length),
            buffers: self.buffers.clone(),
            nulls: self.nulls.as_ref().map(|n| n.slice(offset, length)),
            phantom: Default::default(),
        }
    }

    /// Returns a "compacted" version of this array
    ///
    /// The original array will *not* be modified
    ///
    /// # Garbage Collection
    ///
    /// Before GC:
    /// ```text
    ///                                        ┌──────┐
    ///                                        │......│
    ///                                        │......│
    /// ┌────────────────────┐       ┌ ─ ─ ─ ▶ │Data1 │   Large buffer
    /// │       View 1       │─ ─ ─ ─          │......│  with data that
    /// ├────────────────────┤                 │......│ is not referred
    /// │       View 2       │─ ─ ─ ─ ─ ─ ─ ─▶ │Data2 │ to by View 1 or
    /// └────────────────────┘                 │......│      View 2
    ///                                        │......│
    ///    2 views, refer to                   │......│
    ///   small portions of a                  └──────┘
    ///      large buffer
    /// ```
    ///
    /// After GC:
    ///
    /// ```text
    /// ┌────────────────────┐                 ┌─────┐    After gc, only
    /// │       View 1       │─ ─ ─ ─ ─ ─ ─ ─▶ │Data1│     data that is
    /// ├────────────────────┤       ┌ ─ ─ ─ ▶ │Data2│    pointed to by
    /// │       View 2       │─ ─ ─ ─          └─────┘     the views is
    /// └────────────────────┘                                 left
    ///
    ///
    ///         2 views
    /// ```
    /// This method will compact the data buffers by recreating the view array and only include the data
    /// that is pointed to by the views.
    ///
    /// Note that it will copy the array regardless of whether the original array is compact.
    /// Use with caution as this can be an expensive operation, only use it when you are sure that the view
    /// array is significantly smaller than when it is originally created, e.g., after filtering or slicing.
    ///
    /// Note: this function does not attempt to canonicalize / deduplicate values. For this
    /// feature see  [`GenericByteViewBuilder::with_deduplicate_strings`].
    pub fn gc(&self) -> Self {
        let mut builder = GenericByteViewBuilder::<T>::with_capacity(self.len());

        for v in self.iter() {
            builder.append_option(v);
        }

        builder.finish()
    }

    /// Returns the total number of bytes used by all non inlined views in all
    /// buffers.
    ///
    /// Note this does not account for views that point at the same underlying
    /// data in buffers
    ///
    /// For example, if the array has three strings views:
    /// * View with length = 9 (inlined)
    /// * View with length = 32 (non inlined)
    /// * View with length = 16 (non inlined)
    ///
    /// Then this method would report 48
    pub fn total_buffer_bytes_used(&self) -> usize {
        self.views()
            .iter()
            .map(|v| {
                let len = *v as u32;
                if len > MAX_INLINE_VIEW_LEN {
                    len as usize
                } else {
                    0
                }
            })
            .sum()
    }

    /// Compare two [`GenericByteViewArray`] at index `left_idx` and `right_idx`
    ///
    /// Comparing two ByteView types are non-trivial.
    /// It takes a bit of patience to understand why we don't just compare two &[u8] directly.
    ///
    /// ByteView types give us the following two advantages, and we need to be careful not to lose them:
    /// (1) For string/byte smaller than [`MAX_INLINE_VIEW_LEN`] bytes, the entire data is inlined in the view.
    ///     Meaning that reading one array element requires only one memory access
    ///     (two memory access required for StringArray, one for offset buffer, the other for value buffer).
    ///
    /// (2) For string/byte larger than [`MAX_INLINE_VIEW_LEN`] bytes, we can still be faster than (for certain operations) StringArray/ByteArray,
    ///     thanks to the inlined 4 bytes.
    ///     Consider equality check:
    ///     If the first four bytes of the two strings are different, we can return false immediately (with just one memory access).
    ///
    /// If we directly compare two &[u8], we materialize the entire string (i.e., make multiple memory accesses), which might be unnecessary.
    /// - Most of the time (eq, ord), we only need to look at the first 4 bytes to know the answer,
    ///   e.g., if the inlined 4 bytes are different, we can directly return unequal without looking at the full string.
    ///
    /// # Order check flow
    /// (1) if both string are smaller than [`MAX_INLINE_VIEW_LEN`] bytes, we can directly compare the data inlined to the view.
    /// (2) if any of the string is larger than [`MAX_INLINE_VIEW_LEN`] bytes, we need to compare the full string.
    ///     (2.1) if the inlined 4 bytes are different, we can return the result immediately.
    ///     (2.2) o.w., we need to compare the full string.
    ///
    /// # Safety
    /// The left/right_idx must within range of each array
    pub unsafe fn compare_unchecked(
        left: &GenericByteViewArray<T>,
        left_idx: usize,
        right: &GenericByteViewArray<T>,
        right_idx: usize,
    ) -> Ordering {
        let l_view = left.views().get_unchecked(left_idx);
        let l_byte_view = ByteView::from(*l_view);

        let r_view = right.views().get_unchecked(right_idx);
        let r_byte_view = ByteView::from(*r_view);

        let l_len = l_byte_view.length;
        let r_len = r_byte_view.length;

<<<<<<< HEAD
        if l_len <= 12 && r_len <= 12 {
            return Self::inline_key_fast(*l_view).cmp(&Self::inline_key_fast(*r_view));
=======
        if l_len <= MAX_INLINE_VIEW_LEN && r_len <= MAX_INLINE_VIEW_LEN {
            let l_data = unsafe { GenericByteViewArray::<T>::inline_value(l_view, l_len as usize) };
            let r_data = unsafe { GenericByteViewArray::<T>::inline_value(r_view, r_len as usize) };
            return l_data.cmp(r_data);
>>>>>>> b2694222
        }

        // one of the string is larger than 12 bytes,
        // we then try to compare the inlined data first

        // Note: In theory, ByteView is only used for views larger than 12 bytes,
        // but we can still use it to get the inlined prefix for shorter strings.
        // The prefix is always the first 4 bytes of the view, for both short and long strings.
        let l_inlined_be = l_byte_view.prefix.swap_bytes();
        let r_inlined_be = r_byte_view.prefix.swap_bytes();
        if l_inlined_be != r_inlined_be {
            return l_inlined_be.cmp(&r_inlined_be);
        }

        // unfortunately, we need to compare the full data
        let l_full_data: &[u8] = unsafe { left.value_unchecked(left_idx).as_ref() };
        let r_full_data: &[u8] = unsafe { right.value_unchecked(right_idx).as_ref() };

        l_full_data.cmp(r_full_data)
    }

    /// Builds a 128-bit composite key for an inline value:
    /// - High 96 bits: the inline data in big-endian byte order (for correct lexicographical sorting)
    /// - Low  32 bits: the length in big-endian byte order (so shorter strings are always numerically smaller)
    ///
    /// This function extracts the length and the 12-byte inline string data from the
    /// raw little-endian u128 representation, converts them to big-endian ordering,
    /// and packs them into a single u128 value suitable for fast comparisons.
    ///
    /// # Note
    /// The input `raw` is assumed to be in little-endian format with the following layout:
    /// - bytes 0..4: length (u32)
    /// - bytes 4..16: inline string data (padded with zeros if less than 12 bytes)
    ///
    /// The output u128 key places the inline string data in the upper 96 bits (big-endian)
    /// and the length in the lower 32 bits (big-endian).
    #[inline(always)]
    pub fn inline_key_fast(raw: u128) -> u128 {
        // Convert the raw u128 (little-endian) into bytes for manipulation
        let raw_bytes = raw.to_le_bytes();

        // Extract the length (first 4 bytes), convert to big-endian u32, and promote to u128
        let len_le = &raw_bytes[0..4];
        let len_be = u32::from_le_bytes(len_le.try_into().unwrap()).to_be() as u128;

        // Extract the inline string bytes (next 12 bytes), place them into the lower 12 bytes of a 16-byte array,
        // padding the upper 4 bytes with zero to form a little-endian u128 value
        let mut inline_bytes = [0u8; 16];
        inline_bytes[4..16].copy_from_slice(&raw_bytes[4..16]);

        // Convert to big-endian to ensure correct lexical ordering
        let inline_u128 = u128::from_le_bytes(inline_bytes).to_be();

        // Shift right by 32 bits to discard the zero padding (upper 4 bytes),
        // so that the inline string occupies the high 96 bits
        let inline_part = inline_u128 >> 32;

        // Combine the inline string part (high 96 bits) and length (low 32 bits) into the final key
        (inline_part << 32) | len_be
    }
}

impl<T: ByteViewType + ?Sized> Debug for GenericByteViewArray<T> {
    fn fmt(&self, f: &mut std::fmt::Formatter) -> std::fmt::Result {
        write!(f, "{}ViewArray\n[\n", T::PREFIX)?;
        print_long_array(self, f, |array, index, f| {
            std::fmt::Debug::fmt(&array.value(index), f)
        })?;
        write!(f, "]")
    }
}

impl<T: ByteViewType + ?Sized> Array for GenericByteViewArray<T> {
    fn as_any(&self) -> &dyn Any {
        self
    }

    fn to_data(&self) -> ArrayData {
        self.clone().into()
    }

    fn into_data(self) -> ArrayData {
        self.into()
    }

    fn data_type(&self) -> &DataType {
        &self.data_type
    }

    fn slice(&self, offset: usize, length: usize) -> ArrayRef {
        Arc::new(self.slice(offset, length))
    }

    fn len(&self) -> usize {
        self.views.len()
    }

    fn is_empty(&self) -> bool {
        self.views.is_empty()
    }

    fn shrink_to_fit(&mut self) {
        self.views.shrink_to_fit();
        self.buffers.iter_mut().for_each(|b| b.shrink_to_fit());
        self.buffers.shrink_to_fit();
        if let Some(nulls) = &mut self.nulls {
            nulls.shrink_to_fit();
        }
    }

    fn offset(&self) -> usize {
        0
    }

    fn nulls(&self) -> Option<&NullBuffer> {
        self.nulls.as_ref()
    }

    fn logical_null_count(&self) -> usize {
        // More efficient that the default implementation
        self.null_count()
    }

    fn get_buffer_memory_size(&self) -> usize {
        let mut sum = self.buffers.iter().map(|b| b.capacity()).sum::<usize>();
        sum += self.views.inner().capacity();
        if let Some(x) = &self.nulls {
            sum += x.buffer().capacity()
        }
        sum
    }

    fn get_array_memory_size(&self) -> usize {
        std::mem::size_of::<Self>() + self.get_buffer_memory_size()
    }
}

impl<'a, T: ByteViewType + ?Sized> ArrayAccessor for &'a GenericByteViewArray<T> {
    type Item = &'a T::Native;

    fn value(&self, index: usize) -> Self::Item {
        GenericByteViewArray::value(self, index)
    }

    unsafe fn value_unchecked(&self, index: usize) -> Self::Item {
        GenericByteViewArray::value_unchecked(self, index)
    }
}

impl<'a, T: ByteViewType + ?Sized> IntoIterator for &'a GenericByteViewArray<T> {
    type Item = Option<&'a T::Native>;
    type IntoIter = ArrayIter<Self>;

    fn into_iter(self) -> Self::IntoIter {
        ArrayIter::new(self)
    }
}

impl<T: ByteViewType + ?Sized> From<ArrayData> for GenericByteViewArray<T> {
    fn from(value: ArrayData) -> Self {
        let views = value.buffers()[0].clone();
        let views = ScalarBuffer::new(views, value.offset(), value.len());
        let buffers = value.buffers()[1..].to_vec();
        Self {
            data_type: T::DATA_TYPE,
            views,
            buffers,
            nulls: value.nulls().cloned(),
            phantom: Default::default(),
        }
    }
}

/// Efficiently convert a [`GenericByteArray`] to a [`GenericByteViewArray`]
///
/// For example this method can convert a [`StringArray`] to a
/// [`StringViewArray`].
///
/// If the offsets are all less than u32::MAX, the new [`GenericByteViewArray`]
/// is built without copying the underlying string data (views are created
/// directly into the existing buffer)
///
/// [`StringArray`]: crate::StringArray
impl<FROM, V> From<&GenericByteArray<FROM>> for GenericByteViewArray<V>
where
    FROM: ByteArrayType,
    FROM::Offset: OffsetSizeTrait + ToPrimitive,
    V: ByteViewType<Native = FROM::Native>,
{
    fn from(byte_array: &GenericByteArray<FROM>) -> Self {
        let offsets = byte_array.offsets();

        let can_reuse_buffer = match offsets.last() {
            Some(offset) => offset.as_usize() < u32::MAX as usize,
            None => true,
        };

        if can_reuse_buffer {
            // build views directly pointing to the existing buffer
            let len = byte_array.len();
            let mut views_builder = GenericByteViewBuilder::<V>::with_capacity(len);
            let str_values_buf = byte_array.values().clone();
            let block = views_builder.append_block(str_values_buf);
            for (i, w) in offsets.windows(2).enumerate() {
                let offset = w[0].as_usize();
                let end = w[1].as_usize();
                let length = end - offset;

                if byte_array.is_null(i) {
                    views_builder.append_null();
                } else {
                    // Safety: the input was a valid array so it valid UTF8 (if string). And
                    // all offsets were valid
                    unsafe {
                        views_builder.append_view_unchecked(block, offset as u32, length as u32)
                    }
                }
            }
            assert_eq!(views_builder.len(), len);
            views_builder.finish()
        } else {
            // Otherwise, create a new buffer for large strings
            // TODO: the original buffer could still be used
            // by making multiple slices of u32::MAX length
            GenericByteViewArray::<V>::from_iter(byte_array.iter())
        }
    }
}

impl<T: ByteViewType + ?Sized> From<GenericByteViewArray<T>> for ArrayData {
    fn from(mut array: GenericByteViewArray<T>) -> Self {
        let len = array.len();
        array.buffers.insert(0, array.views.into_inner());
        let builder = ArrayDataBuilder::new(T::DATA_TYPE)
            .len(len)
            .buffers(array.buffers)
            .nulls(array.nulls);

        unsafe { builder.build_unchecked() }
    }
}

impl<'a, Ptr, T> FromIterator<&'a Option<Ptr>> for GenericByteViewArray<T>
where
    Ptr: AsRef<T::Native> + 'a,
    T: ByteViewType + ?Sized,
{
    fn from_iter<I: IntoIterator<Item = &'a Option<Ptr>>>(iter: I) -> Self {
        iter.into_iter()
            .map(|o| o.as_ref().map(|p| p.as_ref()))
            .collect()
    }
}

impl<Ptr, T: ByteViewType + ?Sized> FromIterator<Option<Ptr>> for GenericByteViewArray<T>
where
    Ptr: AsRef<T::Native>,
{
    fn from_iter<I: IntoIterator<Item = Option<Ptr>>>(iter: I) -> Self {
        let iter = iter.into_iter();
        let mut builder = GenericByteViewBuilder::<T>::with_capacity(iter.size_hint().0);
        builder.extend(iter);
        builder.finish()
    }
}

/// A [`GenericByteViewArray`] of `[u8]`
///
/// See [`GenericByteViewArray`] for format and layout details.
///
/// # Example
/// ```
/// use arrow_array::BinaryViewArray;
/// let array = BinaryViewArray::from_iter_values(vec![b"hello" as &[u8], b"world", b"lulu", b"large payload over 12 bytes"]);
/// assert_eq!(array.value(0), b"hello");
/// assert_eq!(array.value(3), b"large payload over 12 bytes");
/// ```
pub type BinaryViewArray = GenericByteViewArray<BinaryViewType>;

impl BinaryViewArray {
    /// Convert the [`BinaryViewArray`] to [`StringViewArray`]
    /// If items not utf8 data, validate will fail and error returned.
    pub fn to_string_view(self) -> Result<StringViewArray, ArrowError> {
        StringViewType::validate(self.views(), self.data_buffers())?;
        unsafe { Ok(self.to_string_view_unchecked()) }
    }

    /// Convert the [`BinaryViewArray`] to [`StringViewArray`]
    /// # Safety
    /// Caller is responsible for ensuring that items in array are utf8 data.
    pub unsafe fn to_string_view_unchecked(self) -> StringViewArray {
        StringViewArray::new_unchecked(self.views, self.buffers, self.nulls)
    }
}

impl From<Vec<&[u8]>> for BinaryViewArray {
    fn from(v: Vec<&[u8]>) -> Self {
        Self::from_iter_values(v)
    }
}

impl From<Vec<Option<&[u8]>>> for BinaryViewArray {
    fn from(v: Vec<Option<&[u8]>>) -> Self {
        v.into_iter().collect()
    }
}

/// A [`GenericByteViewArray`] that stores utf8 data
///
/// See [`GenericByteViewArray`] for format and layout details.
///
/// # Example
/// ```
/// use arrow_array::StringViewArray;
/// let array = StringViewArray::from_iter_values(vec!["hello", "world", "lulu", "large payload over 12 bytes"]);
/// assert_eq!(array.value(0), "hello");
/// assert_eq!(array.value(3), "large payload over 12 bytes");
/// ```
pub type StringViewArray = GenericByteViewArray<StringViewType>;

impl StringViewArray {
    /// Convert the [`StringViewArray`] to [`BinaryViewArray`]
    pub fn to_binary_view(self) -> BinaryViewArray {
        unsafe { BinaryViewArray::new_unchecked(self.views, self.buffers, self.nulls) }
    }

    /// Returns true if all data within this array is ASCII
    pub fn is_ascii(&self) -> bool {
        // Alternative (but incorrect): directly check the underlying buffers
        // (1) Our string view might be sparse, i.e., a subset of the buffers,
        //      so even if the buffer is not ascii, we can still be ascii.
        // (2) It is quite difficult to know the range of each buffer (unlike StringArray)
        // This means that this operation is quite expensive, shall we cache the result?
        //  i.e. track `is_ascii` in the builder.
        self.iter().all(|v| match v {
            Some(v) => v.is_ascii(),
            None => true,
        })
    }
}

impl From<Vec<&str>> for StringViewArray {
    fn from(v: Vec<&str>) -> Self {
        Self::from_iter_values(v)
    }
}

impl From<Vec<Option<&str>>> for StringViewArray {
    fn from(v: Vec<Option<&str>>) -> Self {
        v.into_iter().collect()
    }
}

impl From<Vec<String>> for StringViewArray {
    fn from(v: Vec<String>) -> Self {
        Self::from_iter_values(v)
    }
}

impl From<Vec<Option<String>>> for StringViewArray {
    fn from(v: Vec<Option<String>>) -> Self {
        v.into_iter().collect()
    }
}

#[cfg(test)]
mod tests {
    use crate::builder::{BinaryViewBuilder, StringViewBuilder};
    use crate::types::BinaryViewType;
    use crate::{Array, BinaryViewArray, GenericByteViewArray, StringViewArray};
    use arrow_buffer::{Buffer, ScalarBuffer};
    use arrow_data::ByteView;

    #[test]
    fn try_new_string() {
        let array = StringViewArray::from_iter_values(vec![
            "hello",
            "world",
            "lulu",
            "large payload over 12 bytes",
        ]);
        assert_eq!(array.value(0), "hello");
        assert_eq!(array.value(3), "large payload over 12 bytes");
    }

    #[test]
    fn try_new_binary() {
        let array = BinaryViewArray::from_iter_values(vec![
            b"hello".as_slice(),
            b"world".as_slice(),
            b"lulu".as_slice(),
            b"large payload over 12 bytes".as_slice(),
        ]);
        assert_eq!(array.value(0), b"hello");
        assert_eq!(array.value(3), b"large payload over 12 bytes");
    }

    #[test]
    fn try_new_empty_string() {
        // test empty array
        let array = {
            let mut builder = StringViewBuilder::new();
            builder.finish()
        };
        assert!(array.is_empty());
    }

    #[test]
    fn try_new_empty_binary() {
        // test empty array
        let array = {
            let mut builder = BinaryViewBuilder::new();
            builder.finish()
        };
        assert!(array.is_empty());
    }

    #[test]
    fn test_append_string() {
        // test builder append
        let array = {
            let mut builder = StringViewBuilder::new();
            builder.append_value("hello");
            builder.append_null();
            builder.append_option(Some("large payload over 12 bytes"));
            builder.finish()
        };
        assert_eq!(array.value(0), "hello");
        assert!(array.is_null(1));
        assert_eq!(array.value(2), "large payload over 12 bytes");
    }

    #[test]
    fn test_append_binary() {
        // test builder append
        let array = {
            let mut builder = BinaryViewBuilder::new();
            builder.append_value(b"hello");
            builder.append_null();
            builder.append_option(Some(b"large payload over 12 bytes"));
            builder.finish()
        };
        assert_eq!(array.value(0), b"hello");
        assert!(array.is_null(1));
        assert_eq!(array.value(2), b"large payload over 12 bytes");
    }

    #[test]
    fn test_in_progress_recreation() {
        let array = {
            // make a builder with small block size.
            let mut builder = StringViewBuilder::new().with_fixed_block_size(14);
            builder.append_value("large payload over 12 bytes");
            builder.append_option(Some("another large payload over 12 bytes that double than the first one, so that we can trigger the in_progress in builder re-created"));
            builder.finish()
        };
        assert_eq!(array.value(0), "large payload over 12 bytes");
        assert_eq!(array.value(1), "another large payload over 12 bytes that double than the first one, so that we can trigger the in_progress in builder re-created");
        assert_eq!(2, array.buffers.len());
    }

    #[test]
    #[should_panic(expected = "Invalid buffer index at 0: got index 3 but only has 1 buffers")]
    fn new_with_invalid_view_data() {
        let v = "large payload over 12 bytes";
        let view = ByteView::new(13, &v.as_bytes()[0..4])
            .with_buffer_index(3)
            .with_offset(1);
        let views = ScalarBuffer::from(vec![view.into()]);
        let buffers = vec![Buffer::from_slice_ref(v)];
        StringViewArray::new(views, buffers, None);
    }

    #[test]
    #[should_panic(
        expected = "Encountered non-UTF-8 data at index 0: invalid utf-8 sequence of 1 bytes from index 0"
    )]
    fn new_with_invalid_utf8_data() {
        let v: Vec<u8> = vec![
            // invalid UTF8
            0xf0, 0x80, 0x80, 0x80, // more bytes to make it larger than 12
            0x00, 0x00, 0x00, 0x00, 0x00, 0x00, 0x00, 0x00, 0x00, 0x00, 0x00, 0x00,
        ];
        let view = ByteView::new(v.len() as u32, &v[0..4]);
        let views = ScalarBuffer::from(vec![view.into()]);
        let buffers = vec![Buffer::from_slice_ref(v)];
        StringViewArray::new(views, buffers, None);
    }

    #[test]
    #[should_panic(expected = "View at index 0 contained non-zero padding for string of length 1")]
    fn new_with_invalid_zero_padding() {
        let mut data = [0; 12];
        data[0] = b'H';
        data[11] = 1; // no zero padding

        let mut view_buffer = [0; 16];
        view_buffer[0..4].copy_from_slice(&1u32.to_le_bytes());
        view_buffer[4..].copy_from_slice(&data);

        let view = ByteView::from(u128::from_le_bytes(view_buffer));
        let views = ScalarBuffer::from(vec![view.into()]);
        let buffers = vec![];
        StringViewArray::new(views, buffers, None);
    }

    #[test]
    #[should_panic(expected = "Mismatch between embedded prefix and data")]
    fn test_mismatch_between_embedded_prefix_and_data() {
        let input_str_1 = "Hello, Rustaceans!";
        let input_str_2 = "Hallo, Rustaceans!";
        let length = input_str_1.len() as u32;
        assert!(input_str_1.len() > 12);

        let mut view_buffer = [0; 16];
        view_buffer[0..4].copy_from_slice(&length.to_le_bytes());
        view_buffer[4..8].copy_from_slice(&input_str_1.as_bytes()[0..4]);
        view_buffer[8..12].copy_from_slice(&0u32.to_le_bytes());
        view_buffer[12..].copy_from_slice(&0u32.to_le_bytes());
        let view = ByteView::from(u128::from_le_bytes(view_buffer));
        let views = ScalarBuffer::from(vec![view.into()]);
        let buffers = vec![Buffer::from_slice_ref(input_str_2.as_bytes())];

        StringViewArray::new(views, buffers, None);
    }

    #[test]
    fn test_gc() {
        let test_data = [
            Some("longer than 12 bytes"),
            Some("short"),
            Some("t"),
            Some("longer than 12 bytes"),
            None,
            Some("short"),
        ];

        let array = {
            let mut builder = StringViewBuilder::new().with_fixed_block_size(8); // create multiple buffers
            test_data.into_iter().for_each(|v| builder.append_option(v));
            builder.finish()
        };
        assert!(array.buffers.len() > 1);

        fn check_gc(to_test: &StringViewArray) {
            let gc = to_test.gc();
            assert_ne!(to_test.data_buffers().len(), gc.data_buffers().len());

            to_test.iter().zip(gc.iter()).for_each(|(a, b)| {
                assert_eq!(a, b);
            });
            assert_eq!(to_test.len(), gc.len());
        }

        check_gc(&array);
        check_gc(&array.slice(1, 3));
        check_gc(&array.slice(2, 1));
        check_gc(&array.slice(2, 2));
        check_gc(&array.slice(3, 1));
    }

    #[test]
    fn test_eq() {
        let test_data = [
            Some("longer than 12 bytes"),
            None,
            Some("short"),
            Some("again, this is longer than 12 bytes"),
        ];

        let array1 = {
            let mut builder = StringViewBuilder::new().with_fixed_block_size(8);
            test_data.into_iter().for_each(|v| builder.append_option(v));
            builder.finish()
        };
        let array2 = {
            // create a new array with the same data but different layout
            let mut builder = StringViewBuilder::new().with_fixed_block_size(100);
            test_data.into_iter().for_each(|v| builder.append_option(v));
            builder.finish()
        };
        assert_eq!(array1, array1.clone());
        assert_eq!(array2, array2.clone());
        assert_eq!(array1, array2);
    }

    #[test]
    fn test_inline_key_fast_various_lengths() {
        /// Helper to create a raw u128 value representing an inline ByteView
        /// - `length`: number of meaningful bytes (<= 12)
        /// - `data`: the actual inline data (prefix + padding)
        fn make_raw_inline(length: u32, data: &[u8]) -> u128 {
            assert!(length as usize <= 12, "Inline length must be ≤ 12");
            assert!(data.len() == length as usize, "Data must match length");

            let mut raw_bytes = [0u8; 16];
            raw_bytes[0..4].copy_from_slice(&length.to_le_bytes()); // little-endian length
            raw_bytes[4..(4 + data.len())].copy_from_slice(data); // inline data
            u128::from_le_bytes(raw_bytes)
        }

        // Test multiple inline values of increasing length and content
        let test_inputs: Vec<&[u8]> = vec![
            b"a",
            b"ab",
            b"abc",
            b"abcd",
            b"abcde",
            b"abcdef",
            b"abcdefg",
            b"abcdefgh",
            b"abcdefghi",
            b"abcdefghij",
            b"abcdefghijk",
            b"abcdefghijkl", // 12 bytes, max inline
        ];

        let mut previous_key = None;

        for input in test_inputs {
            let raw = make_raw_inline(input.len() as u32, input);
            let key = GenericByteViewArray::<BinaryViewType>::inline_key_fast(raw);

            // Validate that keys are monotonically increasing in lexicographic+length order
            if let Some(prev) = previous_key {
                assert!(
                    prev < key,
                    "Key for {:?} was not greater than previous key",
                    input
                );
            }

            previous_key = Some(key);
        }
    }
}<|MERGE_RESOLUTION|>--- conflicted
+++ resolved
@@ -550,21 +550,14 @@
         let l_len = l_byte_view.length;
         let r_len = r_byte_view.length;
 
-<<<<<<< HEAD
         if l_len <= 12 && r_len <= 12 {
             return Self::inline_key_fast(*l_view).cmp(&Self::inline_key_fast(*r_view));
-=======
-        if l_len <= MAX_INLINE_VIEW_LEN && r_len <= MAX_INLINE_VIEW_LEN {
-            let l_data = unsafe { GenericByteViewArray::<T>::inline_value(l_view, l_len as usize) };
-            let r_data = unsafe { GenericByteViewArray::<T>::inline_value(r_view, r_len as usize) };
-            return l_data.cmp(r_data);
->>>>>>> b2694222
         }
 
         // one of the string is larger than 12 bytes,
         // we then try to compare the inlined data first
 
-        // Note: In theory, ByteView is only used for views larger than 12 bytes,
+        // Note: In theory, ByteView is only used for string which is larger than 12 bytes,
         // but we can still use it to get the inlined prefix for shorter strings.
         // The prefix is always the first 4 bytes of the view, for both short and long strings.
         let l_inlined_be = l_byte_view.prefix.swap_bytes();
