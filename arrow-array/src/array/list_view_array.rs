// Licensed to the Apache Software Foundation (ASF) under one
// or more contributor license agreements.  See the NOTICE file
// distributed with this work for additional information
// regarding copyright ownership.  The ASF licenses this file
// to you under the Apache License, Version 2.0 (the
// "License"); you may not use this file except in compliance
// with the License.  You may obtain a copy of the License at
//
//   http://www.apache.org/licenses/LICENSE-2.0
//
// Unless required by applicable law or agreed to in writing,
// software distributed under the License is distributed on an
// "AS IS" BASIS, WITHOUT WARRANTIES OR CONDITIONS OF ANY
// KIND, either express or implied.  See the License for the
// specific language governing permissions and limitations
// under the License.

use arrow_buffer::{NullBuffer, ScalarBuffer};
use arrow_data::{ArrayData, ArrayDataBuilder};
use arrow_schema::{ArrowError, DataType, FieldRef};
use std::any::Any;
use std::ops::Add;
use std::sync::Arc;

use crate::array::{make_array, print_long_array};
use crate::builder::{GenericListViewBuilder, PrimitiveBuilder};
use crate::iterator::GenericListViewArrayIter;
use crate::{
<<<<<<< HEAD
    Array, ArrayAccessor, ArrayRef, FixedSizeListArray, GenericListArray, OffsetSizeTrait,
=======
    Array, ArrayAccessor, ArrayRef, ArrowPrimitiveType, FixedSizeListArray, OffsetSizeTrait,
>>>>>>> c3226a4c
    new_empty_array,
};

/// A [`GenericListViewArray`] of variable size lists, storing offsets as `i32`.
pub type ListViewArray = GenericListViewArray<i32>;

/// A [`GenericListViewArray`] of variable size lists, storing offsets as `i64`.
pub type LargeListViewArray = GenericListViewArray<i64>;

/// An array of [variable length lists], specifically in the [list-view layout].
///
/// Differs from [`GenericListArray`] (which represents the [list layout]) in that
/// the sizes of the child arrays are explicitly encoded in a separate buffer, instead
/// of being derived from the difference between subsequent offsets in the offset buffer.
///
/// This allows the offsets (and subsequently child data) to be out of order. It also
/// allows take / filter operations to be implemented without copying the underlying data.
///
/// # Representation
///
/// Given the same example array from [`GenericListArray`], it would be represented
/// as such via a list-view layout array:
///
/// ```text
///                                         ┌ ─ ─ ─ ─ ─ ─ ─ ─ ─ ─ ─ ─ ─ ─ ─ ─ ─ ─ ─ ─ ─ ─ ─ ─ ─
///                                                                         ┌ ─ ─ ─ ─ ─ ─ ┐    │
///  ┌─────────────┐  ┌───────┐             │     ┌───┐   ┌───┐   ┌───┐       ┌───┐ ┌───┐
///  │   [A,B,C]   │  │ (0,3) │                   │ 1 │   │ 0 │   │ 3 │     │ │ 1 │ │ A │ │ 0  │
///  ├─────────────┤  ├───────┤             │     ├───┤   ├───┤   ├───┤       ├───┤ ├───┤
///  │      []     │  │ (3,0) │                   │ 1 │   │ 3 │   │ 0 │     │ │ 1 │ │ B │ │ 1  │
///  ├─────────────┤  ├───────┤             │     ├───┤   ├───┤   ├───┤       ├───┤ ├───┤
///  │    NULL     │  │ (?,?) │                   │ 0 │   │ ? │   │ ? │     │ │ 1 │ │ C │ │ 2  │
///  ├─────────────┤  ├───────┤             │     ├───┤   ├───┤   ├───┤       ├───┤ ├───┤
///  │     [D]     │  │ (4,1) │                   │ 1 │   │ 4 │   │ 1 │     │ │ ? │ │ ? │ │ 3  │
///  ├─────────────┤  ├───────┤             │     ├───┤   ├───┤   ├───┤       ├───┤ ├───┤
///  │  [NULL, F]  │  │ (5,2) │                   │ 1 │   │ 5 │   │ 2 │     │ │ 1 │ │ D │ │ 4  │
///  └─────────────┘  └───────┘             │     └───┘   └───┘   └───┘       ├───┤ ├───┤
///                                                                         │ │ 0 │ │ ? │ │ 5  │
///     Logical       Logical               │  Validity  Offsets  Sizes       ├───┤ ├───┤
///      Values       Offset                   (nulls)                      │ │ 1 │ │ F │ │ 6  │
///                   & Size                │                                 └───┘ └───┘
///                                                                         │    Values   │    │
///                 (offsets[i],            │   ListViewArray                   (Array)
///                  sizes[i])                                              └ ─ ─ ─ ─ ─ ─ ┘    │
///                                         └ ─ ─ ─ ─ ─ ─ ─ ─ ─ ─ ─ ─ ─ ─ ─ ─ ─ ─ ─ ─ ─ ─ ─ ─ ─
/// ```
///
/// Another way of representing the same array but taking advantage of the offsets being out of order:
///
/// ```text
///                                         ┌ ─ ─ ─ ─ ─ ─ ─ ─ ─ ─ ─ ─ ─ ─ ─ ─ ─ ─ ─ ─ ─ ─ ─ ─ ─
///                                                                         ┌ ─ ─ ─ ─ ─ ─ ┐    │
///  ┌─────────────┐  ┌───────┐             │     ┌───┐   ┌───┐   ┌───┐       ┌───┐ ┌───┐
///  │   [A,B,C]   │  │ (2,3) │                   │ 1 │   │ 2 │   │ 3 │     │ │ 0 │ │ ? │ │ 0  │
///  ├─────────────┤  ├───────┤             │     ├───┤   ├───┤   ├───┤       ├───┤ ├───┤
///  │      []     │  │ (0,0) │                   │ 1 │   │ 0 │   │ 0 │     │ │ 1 │ │ F │ │ 1  │
///  ├─────────────┤  ├───────┤             │     ├───┤   ├───┤   ├───┤       ├───┤ ├───┤
///  │    NULL     │  │ (?,?) │                   │ 0 │   │ ? │   │ ? │     │ │ 1 │ │ A │ │ 2  │
///  ├─────────────┤  ├───────┤             │     ├───┤   ├───┤   ├───┤       ├───┤ ├───┤
///  │     [D]     │  │ (5,1) │                   │ 1 │   │ 5 │   │ 1 │     │ │ 1 │ │ B │ │ 3  │
///  ├─────────────┤  ├───────┤             │     ├───┤   ├───┤   ├───┤       ├───┤ ├───┤
///  │  [NULL, F]  │  │ (0,2) │                   │ 1 │   │ 0 │   │ 2 │     │ │ 1 │ │ C │ │ 4  │
///  └─────────────┘  └───────┘             │     └───┘   └───┘   └───┘       ├───┤ ├───┤
///                                                                         │ │ 1 │ │ D │ │ 5  │
///     Logical       Logical               │  Validity  Offsets  Sizes       └───┘ └───┘
///      Values       Offset                   (nulls)                      │    Values   │    │
///                   & Size                │                                   (Array)
///                                                                         └ ─ ─ ─ ─ ─ ─ ┘    │
///                 (offsets[i],            │   ListViewArray
///                  sizes[i])                                                                 │
///                                         └ ─ ─ ─ ─ ─ ─ ─ ─ ─ ─ ─ ─ ─ ─ ─ ─ ─ ─ ─ ─ ─ ─ ─ ─ ─
/// ```
///
/// [`GenericListArray`]: crate::array::GenericListArray
/// [variable length lists]: https://arrow.apache.org/docs/format/Columnar.html#variable-size-list-layout
/// [list layout]: https://arrow.apache.org/docs/format/Columnar.html#list-layout
/// [list-view layout]: https://arrow.apache.org/docs/format/Columnar.html#listview-layout
#[derive(Clone)]
pub struct GenericListViewArray<OffsetSize: OffsetSizeTrait> {
    data_type: DataType,
    nulls: Option<NullBuffer>,
    values: ArrayRef,
    // Unlike GenericListArray, we do not use OffsetBuffer here as offsets are not
    // guaranteed to be monotonically increasing.
    value_offsets: ScalarBuffer<OffsetSize>,
    value_sizes: ScalarBuffer<OffsetSize>,
}

impl<OffsetSize: OffsetSizeTrait> GenericListViewArray<OffsetSize> {
    /// The data type constructor of listview array.
    /// The input is the schema of the child array and
    /// the output is the [`DataType`], ListView or LargeListView.
    pub const DATA_TYPE_CONSTRUCTOR: fn(FieldRef) -> DataType = if OffsetSize::IS_LARGE {
        DataType::LargeListView
    } else {
        DataType::ListView
    };

    /// Create a new [`GenericListViewArray`] from the provided parts
    ///
    /// # Errors
    ///
    /// Errors if
    ///
    /// * `offsets.len() != sizes.len()`
    /// * `offsets.len() != nulls.len()`
    /// * `offsets[i] > values.len()`
    /// * `!field.is_nullable() && values.is_nullable()`
    /// * `field.data_type() != values.data_type()`
    /// * `0 <= offsets[i] <= length of the child array`
    /// * `0 <= offsets[i] + size[i] <= length of the child array`
    pub fn try_new(
        field: FieldRef,
        offsets: ScalarBuffer<OffsetSize>,
        sizes: ScalarBuffer<OffsetSize>,
        values: ArrayRef,
        nulls: Option<NullBuffer>,
    ) -> Result<Self, ArrowError> {
        let len = offsets.len();
        if let Some(n) = nulls.as_ref() {
            if n.len() != len {
                return Err(ArrowError::InvalidArgumentError(format!(
                    "Incorrect length of null buffer for {}ListViewArray, expected {len} got {}",
                    OffsetSize::PREFIX,
                    n.len(),
                )));
            }
        }
        if len != sizes.len() {
            return Err(ArrowError::InvalidArgumentError(format!(
                "Length of offsets buffer and sizes buffer must be equal for {}ListViewArray, got {len} and {}",
                OffsetSize::PREFIX,
                sizes.len()
            )));
        }

        for (offset, size) in offsets.iter().zip(sizes.iter()) {
            let offset = offset.as_usize();
            let size = size.as_usize();
            if offset.checked_add(size).ok_or_else(|| {
                ArrowError::InvalidArgumentError(format!(
                    "Overflow in offset + size for {}ListViewArray",
                    OffsetSize::PREFIX
                ))
            })? > values.len()
            {
                return Err(ArrowError::InvalidArgumentError(format!(
                    "Offset + size for {}ListViewArray must be within the bounds of the child array, got offset: {offset}, size: {size}, child array length: {}",
                    OffsetSize::PREFIX,
                    values.len()
                )));
            }
        }

        if !field.is_nullable() && values.is_nullable() {
            return Err(ArrowError::InvalidArgumentError(format!(
                "Non-nullable field of {}ListViewArray {:?} cannot contain nulls",
                OffsetSize::PREFIX,
                field.name()
            )));
        }

        if field.data_type() != values.data_type() {
            return Err(ArrowError::InvalidArgumentError(format!(
                "{}ListViewArray expected data type {} got {} for {:?}",
                OffsetSize::PREFIX,
                field.data_type(),
                values.data_type(),
                field.name()
            )));
        }

        Ok(Self {
            data_type: Self::DATA_TYPE_CONSTRUCTOR(field),
            nulls,
            values,
            value_offsets: offsets,
            value_sizes: sizes,
        })
    }

    /// Create a new [`GenericListViewArray`] from the provided parts
    ///
    /// # Panics
    ///
    /// Panics if [`Self::try_new`] returns an error
    pub fn new(
        field: FieldRef,
        offsets: ScalarBuffer<OffsetSize>,
        sizes: ScalarBuffer<OffsetSize>,
        values: ArrayRef,
        nulls: Option<NullBuffer>,
    ) -> Self {
        Self::try_new(field, offsets, sizes, values, nulls).unwrap()
    }

    /// Create a new [`GenericListViewArray`] of length `len` where all values are null
    pub fn new_null(field: FieldRef, len: usize) -> Self {
        let values = new_empty_array(field.data_type());
        Self {
            data_type: Self::DATA_TYPE_CONSTRUCTOR(field),
            nulls: Some(NullBuffer::new_null(len)),
            value_offsets: ScalarBuffer::from(vec![OffsetSize::usize_as(0); len]),
            value_sizes: ScalarBuffer::from(vec![OffsetSize::usize_as(0); len]),
            values,
        }
    }

    /// Deconstruct this array into its constituent parts
    pub fn into_parts(
        self,
    ) -> (
        FieldRef,
        ScalarBuffer<OffsetSize>,
        ScalarBuffer<OffsetSize>,
        ArrayRef,
        Option<NullBuffer>,
    ) {
        let f = match self.data_type {
            DataType::ListView(f) | DataType::LargeListView(f) => f,
            _ => unreachable!(),
        };
        (
            f,
            self.value_offsets,
            self.value_sizes,
            self.values,
            self.nulls,
        )
    }

    /// Returns a reference to the offsets of this list
    ///
    /// Unlike [`Self::value_offsets`] this returns the [`ScalarBuffer`]
    /// allowing for zero-copy cloning
    #[inline]
    pub fn offsets(&self) -> &ScalarBuffer<OffsetSize> {
        &self.value_offsets
    }

    /// Returns a reference to the values of this list
    #[inline]
    pub fn values(&self) -> &ArrayRef {
        &self.values
    }

    /// Returns a reference to the sizes of this list
    ///
    /// Unlike [`Self::value_sizes`] this returns the [`ScalarBuffer`]
    /// allowing for zero-copy cloning
    #[inline]
    pub fn sizes(&self) -> &ScalarBuffer<OffsetSize> {
        &self.value_sizes
    }

    /// Returns a clone of the value type of this list.
    pub fn value_type(&self) -> DataType {
        self.values.data_type().clone()
    }

    /// Returns ith value of this list view array.
    ///
    /// Note: This method does not check for nulls and the value is arbitrary
    /// if [`is_null`](Self::is_null) returns true for the index.
    ///
    /// # Safety
    /// Caller must ensure that the index is within the array bounds
    pub unsafe fn value_unchecked(&self, i: usize) -> ArrayRef {
        let offset = unsafe { self.value_offsets().get_unchecked(i).as_usize() };
        let length = unsafe { self.value_sizes().get_unchecked(i).as_usize() };
        self.values.slice(offset, length)
    }

    /// Returns ith value of this list view array.
    ///
    /// Note: This method does not check for nulls and the value is arbitrary
    /// (but still well-defined) if [`is_null`](Self::is_null) returns true for the index.
    ///
    /// # Panics
    /// Panics if the index is out of bounds
    pub fn value(&self, i: usize) -> ArrayRef {
        let offset = self.value_offsets()[i].as_usize();
        let length = self.value_sizes()[i].as_usize();
        self.values.slice(offset, length)
    }

    /// Returns the offset values in the offsets buffer
    #[inline]
    pub fn value_offsets(&self) -> &[OffsetSize] {
        &self.value_offsets
    }

    /// Returns the sizes values in the offsets buffer
    #[inline]
    pub fn value_sizes(&self) -> &[OffsetSize] {
        &self.value_sizes
    }

    /// Returns the size for value at index `i`.
    #[inline]
    pub fn value_size(&self, i: usize) -> OffsetSize {
        self.value_sizes[i]
    }

    /// Returns the offset for value at index `i`.
    pub fn value_offset(&self, i: usize) -> OffsetSize {
        self.value_offsets[i]
    }

    /// Constructs a new iterator
    pub fn iter(&self) -> GenericListViewArrayIter<'_, OffsetSize> {
        GenericListViewArrayIter::<'_, OffsetSize>::new(self)
    }

    #[inline]
    fn get_type(data_type: &DataType) -> Option<&DataType> {
        match (OffsetSize::IS_LARGE, data_type) {
            (true, DataType::LargeListView(child)) | (false, DataType::ListView(child)) => {
                Some(child.data_type())
            }
            _ => None,
        }
    }

    /// Returns a zero-copy slice of this array with the indicated offset and length.
    pub fn slice(&self, offset: usize, length: usize) -> Self {
        Self {
            data_type: self.data_type.clone(),
            nulls: self.nulls.as_ref().map(|n| n.slice(offset, length)),
            values: self.values.clone(),
            value_offsets: self.value_offsets.slice(offset, length),
            value_sizes: self.value_sizes.slice(offset, length),
        }
    }

    /// Creates a [`GenericListViewArray`] from an iterator of primitive values
    /// # Example
    /// ```
    /// # use arrow_array::ListViewArray;
    /// # use arrow_array::types::Int32Type;
    ///
    /// let data = vec![
    ///    Some(vec![Some(0), Some(1), Some(2)]),
    ///    None,
    ///    Some(vec![Some(3), None, Some(5)]),
    ///    Some(vec![Some(6), Some(7)]),
    /// ];
    /// let list_array = ListViewArray::from_iter_primitive::<Int32Type, _, _>(data);
    /// println!("{:?}", list_array);
    /// ```
    pub fn from_iter_primitive<T, P, I>(iter: I) -> Self
    where
        T: ArrowPrimitiveType,
        P: IntoIterator<Item = Option<<T as ArrowPrimitiveType>::Native>>,
        I: IntoIterator<Item = Option<P>>,
    {
        let iter = iter.into_iter();
        let size_hint = iter.size_hint().0;
        let mut builder =
            GenericListViewBuilder::with_capacity(PrimitiveBuilder::<T>::new(), size_hint);

        for i in iter {
            match i {
                Some(p) => {
                    for t in p {
                        builder.values().append_option(t);
                    }
                    builder.append(true);
                }
                None => builder.append(false),
            }
        }
        builder.finish()
    }
}

impl<OffsetSize: OffsetSizeTrait> ArrayAccessor for &GenericListViewArray<OffsetSize> {
    type Item = ArrayRef;

    fn value(&self, index: usize) -> Self::Item {
        GenericListViewArray::value(self, index)
    }

    unsafe fn value_unchecked(&self, index: usize) -> Self::Item {
        unsafe { GenericListViewArray::value_unchecked(self, index) }
    }
}

impl<OffsetSize: OffsetSizeTrait> Array for GenericListViewArray<OffsetSize> {
    fn as_any(&self) -> &dyn Any {
        self
    }

    fn to_data(&self) -> ArrayData {
        self.clone().into()
    }

    fn into_data(self) -> ArrayData {
        self.into()
    }

    fn data_type(&self) -> &DataType {
        &self.data_type
    }

    fn slice(&self, offset: usize, length: usize) -> ArrayRef {
        Arc::new(self.slice(offset, length))
    }

    fn len(&self) -> usize {
        self.sizes().len()
    }

    fn is_empty(&self) -> bool {
        self.value_sizes.is_empty()
    }

    fn shrink_to_fit(&mut self) {
        if let Some(nulls) = &mut self.nulls {
            nulls.shrink_to_fit();
        }
        self.values.shrink_to_fit();
        self.value_offsets.shrink_to_fit();
        self.value_sizes.shrink_to_fit();
    }

    fn offset(&self) -> usize {
        0
    }

    fn nulls(&self) -> Option<&NullBuffer> {
        self.nulls.as_ref()
    }

    fn logical_null_count(&self) -> usize {
        // More efficient that the default implementation
        self.null_count()
    }

    fn get_buffer_memory_size(&self) -> usize {
        let mut size = self.values.get_buffer_memory_size();
        size += self.value_offsets.inner().capacity();
        size += self.value_sizes.inner().capacity();
        if let Some(n) = self.nulls.as_ref() {
            size += n.buffer().capacity();
        }
        size
    }

    fn get_array_memory_size(&self) -> usize {
        let mut size = std::mem::size_of::<Self>() + self.values.get_array_memory_size();
        size += self.value_offsets.inner().capacity();
        size += self.value_sizes.inner().capacity();
        if let Some(n) = self.nulls.as_ref() {
            size += n.buffer().capacity();
        }
        size
    }
}

impl<OffsetSize: OffsetSizeTrait> std::fmt::Debug for GenericListViewArray<OffsetSize> {
    fn fmt(&self, f: &mut std::fmt::Formatter) -> std::fmt::Result {
        let prefix = OffsetSize::PREFIX;
        write!(f, "{prefix}ListViewArray\n[\n")?;
        print_long_array(self, f, |array, index, f| {
            std::fmt::Debug::fmt(&array.value(index), f)
        })?;
        write!(f, "]")
    }
}

impl<OffsetSize: OffsetSizeTrait> From<GenericListArray<OffsetSize>>
    for GenericListViewArray<OffsetSize>
{
    fn from(value: GenericListArray<OffsetSize>) -> Self {
        let field = match value.data_type() {
            DataType::List(f) | DataType::LargeList(f) => f.clone(),
            _ => panic!(
                "Expected infallible creation of GenericListViewArray from GenericList failed"
            ),
        };

        let offsets = value.value_offsets();
        let len = offsets.len() - 1;
        let mut sizes = Vec::with_capacity(len);
        let mut view_offsets = Vec::with_capacity(len);
        for (i, offset) in offsets.iter().enumerate().take(len) {
            view_offsets.push(*offset);
            sizes.push(value.value_length(i));
        }

        Self::new(
            field,
            ScalarBuffer::from(view_offsets),
            ScalarBuffer::from(sizes),
            value.values().clone(),
            value.nulls().cloned(),
        )
    }
}

impl<OffsetSize: OffsetSizeTrait> From<GenericListViewArray<OffsetSize>> for ArrayData {
    fn from(array: GenericListViewArray<OffsetSize>) -> Self {
        let len = array.len();
        let builder = ArrayDataBuilder::new(array.data_type)
            .len(len)
            .nulls(array.nulls)
            .buffers(vec![
                array.value_offsets.into_inner(),
                array.value_sizes.into_inner(),
            ])
            .child_data(vec![array.values.to_data()]);

        unsafe { builder.build_unchecked() }
    }
}

impl<OffsetSize: OffsetSizeTrait> From<ArrayData> for GenericListViewArray<OffsetSize> {
    fn from(data: ArrayData) -> Self {
        Self::try_new_from_array_data(data)
            .expect("Expected infallible creation of GenericListViewArray from ArrayDataRef failed")
    }
}

impl<OffsetSize: OffsetSizeTrait> From<FixedSizeListArray> for GenericListViewArray<OffsetSize> {
    fn from(value: FixedSizeListArray) -> Self {
        let (field, size) = match value.data_type() {
            DataType::FixedSizeList(f, size) => (f, *size as usize),
            _ => unreachable!(),
        };
        let mut acc = 0_usize;
        let iter = std::iter::repeat_n(size, value.len());
        let mut sizes = Vec::with_capacity(iter.size_hint().0);
        let mut offsets = Vec::with_capacity(iter.size_hint().0);

        for size in iter {
            offsets.push(OffsetSize::usize_as(acc));
            acc = acc.add(size);
            sizes.push(OffsetSize::usize_as(size));
        }
        let sizes = ScalarBuffer::from(sizes);
        let offsets = ScalarBuffer::from(offsets);
        Self {
            data_type: Self::DATA_TYPE_CONSTRUCTOR(field.clone()),
            nulls: value.nulls().cloned(),
            values: value.values().clone(),
            value_offsets: offsets,
            value_sizes: sizes,
        }
    }
}

impl<OffsetSize: OffsetSizeTrait> GenericListViewArray<OffsetSize> {
    fn try_new_from_array_data(data: ArrayData) -> Result<Self, ArrowError> {
        if data.buffers().len() != 2 {
            return Err(ArrowError::InvalidArgumentError(format!(
                "ListViewArray data should contain two buffers (value offsets & value sizes), had {}",
                data.buffers().len()
            )));
        }

        if data.child_data().len() != 1 {
            return Err(ArrowError::InvalidArgumentError(format!(
                "ListViewArray should contain a single child array (values array), had {}",
                data.child_data().len()
            )));
        }

        let values = data.child_data()[0].clone();

        if let Some(child_data_type) = Self::get_type(data.data_type()) {
            if values.data_type() != child_data_type {
                return Err(ArrowError::InvalidArgumentError(format!(
                    "{}ListViewArray's child datatype {:?} does not \
                             correspond to the List's datatype {:?}",
                    OffsetSize::PREFIX,
                    values.data_type(),
                    child_data_type
                )));
            }
        } else {
            return Err(ArrowError::InvalidArgumentError(format!(
                "{}ListViewArray's datatype must be {}ListViewArray(). It is {:?}",
                OffsetSize::PREFIX,
                OffsetSize::PREFIX,
                data.data_type()
            )));
        }

        let values = make_array(values);
        // ArrayData is valid, and verified type above
        let value_offsets = ScalarBuffer::new(data.buffers()[0].clone(), data.offset(), data.len());
        let value_sizes = ScalarBuffer::new(data.buffers()[1].clone(), data.offset(), data.len());

        Ok(Self {
            data_type: data.data_type().clone(),
            nulls: data.nulls().cloned(),
            values,
            value_offsets,
            value_sizes,
        })
    }
}

#[cfg(test)]
mod tests {
    use arrow_buffer::{BooleanBuffer, Buffer, NullBufferBuilder, ScalarBuffer, bit_util};
    use arrow_schema::Field;

    use crate::builder::{FixedSizeListBuilder, Int32Builder};
    use crate::cast::AsArray;
    use crate::types::Int32Type;
    use crate::{Int32Array, Int64Array};

    use super::*;

    #[test]
    fn test_empty_list_view_array() {
        // Construct an empty value array
        let vec: Vec<i32> = vec![];
        let field = Arc::new(Field::new_list_field(DataType::Int32, true));
        let sizes = ScalarBuffer::from(vec![]);
        let offsets = ScalarBuffer::from(vec![]);
        let values = Int32Array::from(vec);
        let list_array = LargeListViewArray::new(field, offsets, sizes, Arc::new(values), None);

        assert_eq!(list_array.len(), 0)
    }

    #[test]
    fn test_list_view_array() {
        // Construct a value array
        let value_data = ArrayData::builder(DataType::Int32)
            .len(8)
            .add_buffer(Buffer::from_slice_ref([0, 1, 2, 3, 4, 5, 6, 7]))
            .build()
            .unwrap();

        let field = Arc::new(Field::new_list_field(DataType::Int32, true));
        let sizes = ScalarBuffer::from(vec![3i32, 3, 2]);
        let offsets = ScalarBuffer::from(vec![0i32, 3, 6]);
        let values = Int32Array::from(vec![0, 1, 2, 3, 4, 5, 6, 7]);
        let list_array = ListViewArray::new(field, offsets, sizes, Arc::new(values), None);

        let values = list_array.values();
        assert_eq!(value_data, values.to_data());
        assert_eq!(DataType::Int32, list_array.value_type());
        assert_eq!(3, list_array.len());
        assert_eq!(0, list_array.null_count());
        assert_eq!(6, list_array.value_offsets()[2]);
        assert_eq!(2, list_array.value_sizes()[2]);
        assert_eq!(2, list_array.value_size(2));
        assert_eq!(0, list_array.value(0).as_primitive::<Int32Type>().value(0));
        assert_eq!(
            0,
            unsafe { list_array.value_unchecked(0) }
                .as_primitive::<Int32Type>()
                .value(0)
        );
        for i in 0..3 {
            assert!(list_array.is_valid(i));
            assert!(!list_array.is_null(i));
        }
    }

    #[test]
    fn test_large_list_view_array() {
        // Construct a value array
        let value_data = ArrayData::builder(DataType::Int32)
            .len(8)
            .add_buffer(Buffer::from_slice_ref([0, 1, 2, 3, 4, 5, 6, 7]))
            .build()
            .unwrap();

        let field = Arc::new(Field::new_list_field(DataType::Int32, true));
        let sizes = ScalarBuffer::from(vec![3i64, 3, 2]);
        let offsets = ScalarBuffer::from(vec![0i64, 3, 6]);
        let values = Int32Array::from(vec![0, 1, 2, 3, 4, 5, 6, 7]);
        let list_array = LargeListViewArray::new(field, offsets, sizes, Arc::new(values), None);

        let values = list_array.values();
        assert_eq!(value_data, values.to_data());
        assert_eq!(DataType::Int32, list_array.value_type());
        assert_eq!(3, list_array.len());
        assert_eq!(0, list_array.null_count());
        assert_eq!(6, list_array.value_offsets()[2]);
        assert_eq!(2, list_array.value_sizes()[2]);
        assert_eq!(2, list_array.value_size(2));
        assert_eq!(0, list_array.value(0).as_primitive::<Int32Type>().value(0));
        assert_eq!(
            0,
            unsafe { list_array.value_unchecked(0) }
                .as_primitive::<Int32Type>()
                .value(0)
        );
        for i in 0..3 {
            assert!(list_array.is_valid(i));
            assert!(!list_array.is_null(i));
        }
    }

    #[test]
    fn test_list_view_array_slice() {
        // Construct a value array
        let value_data = ArrayData::builder(DataType::Int32)
            .len(10)
            .add_buffer(Buffer::from_slice_ref([0, 1, 2, 3, 4, 5, 6, 7, 8, 9]))
            .build()
            .unwrap();

        // 01011001 00000001
        let mut null_bits: [u8; 2] = [0; 2];
        bit_util::set_bit(&mut null_bits, 0);
        bit_util::set_bit(&mut null_bits, 3);
        bit_util::set_bit(&mut null_bits, 4);
        bit_util::set_bit(&mut null_bits, 6);
        bit_util::set_bit(&mut null_bits, 8);
        let buffer = BooleanBuffer::new(Buffer::from(null_bits), 0, 9);
        let null_buffer = NullBuffer::new(buffer);

        let field = Arc::new(Field::new_list_field(DataType::Int32, true));
        let sizes = ScalarBuffer::from(vec![2, 0, 0, 2, 2, 0, 3, 0, 1]);
        let offsets = ScalarBuffer::from(vec![0, 2, 2, 2, 4, 6, 6, 9, 9]);
        let values = Int32Array::from(vec![0, 1, 2, 3, 4, 5, 6, 7, 8, 9]);
        let list_array =
            ListViewArray::new(field, offsets, sizes, Arc::new(values), Some(null_buffer));

        let values = list_array.values();
        assert_eq!(value_data, values.to_data());
        assert_eq!(DataType::Int32, list_array.value_type());
        assert_eq!(9, list_array.len());
        assert_eq!(4, list_array.null_count());
        assert_eq!(2, list_array.value_offsets()[3]);
        assert_eq!(2, list_array.value_sizes()[3]);
        assert_eq!(2, list_array.value_size(3));

        let sliced_array = list_array.slice(1, 6);
        assert_eq!(6, sliced_array.len());
        assert_eq!(3, sliced_array.null_count());

        for i in 0..sliced_array.len() {
            if bit_util::get_bit(&null_bits, 1 + i) {
                assert!(sliced_array.is_valid(i));
            } else {
                assert!(sliced_array.is_null(i));
            }
        }

        // Check offset and length for each non-null value.
        let sliced_list_array = sliced_array
            .as_any()
            .downcast_ref::<ListViewArray>()
            .unwrap();
        assert_eq!(2, sliced_list_array.value_offsets()[2]);
        assert_eq!(2, sliced_list_array.value_sizes()[2]);
        assert_eq!(2, sliced_list_array.value_size(2));

        assert_eq!(4, sliced_list_array.value_offsets()[3]);
        assert_eq!(2, sliced_list_array.value_sizes()[3]);
        assert_eq!(2, sliced_list_array.value_size(3));

        assert_eq!(6, sliced_list_array.value_offsets()[5]);
        assert_eq!(3, sliced_list_array.value_sizes()[5]);
        assert_eq!(3, sliced_list_array.value_size(5));
    }

    #[test]
    fn test_large_list_view_array_slice() {
        // Construct a value array
        let value_data = ArrayData::builder(DataType::Int32)
            .len(10)
            .add_buffer(Buffer::from_slice_ref([0, 1, 2, 3, 4, 5, 6, 7, 8, 9]))
            .build()
            .unwrap();

        // 01011001 00000001
        let mut null_bits: [u8; 2] = [0; 2];
        bit_util::set_bit(&mut null_bits, 0);
        bit_util::set_bit(&mut null_bits, 3);
        bit_util::set_bit(&mut null_bits, 4);
        bit_util::set_bit(&mut null_bits, 6);
        bit_util::set_bit(&mut null_bits, 8);
        let buffer = BooleanBuffer::new(Buffer::from(null_bits), 0, 9);
        let null_buffer = NullBuffer::new(buffer);

        // Construct a large list view array from the above two
        let field = Arc::new(Field::new_list_field(DataType::Int32, true));
        let sizes = ScalarBuffer::from(vec![2i64, 0, 0, 2, 2, 0, 3, 0, 1]);
        let offsets = ScalarBuffer::from(vec![0i64, 2, 2, 2, 4, 6, 6, 9, 9]);
        let values = Int32Array::from(vec![0, 1, 2, 3, 4, 5, 6, 7, 8, 9]);
        let list_array =
            LargeListViewArray::new(field, offsets, sizes, Arc::new(values), Some(null_buffer));

        let values = list_array.values();
        assert_eq!(value_data, values.to_data());
        assert_eq!(DataType::Int32, list_array.value_type());
        assert_eq!(9, list_array.len());
        assert_eq!(4, list_array.null_count());
        assert_eq!(2, list_array.value_offsets()[3]);
        assert_eq!(2, list_array.value_sizes()[3]);
        assert_eq!(2, list_array.value_size(3));

        let sliced_array = list_array.slice(1, 6);
        assert_eq!(6, sliced_array.len());
        assert_eq!(3, sliced_array.null_count());

        for i in 0..sliced_array.len() {
            if bit_util::get_bit(&null_bits, 1 + i) {
                assert!(sliced_array.is_valid(i));
            } else {
                assert!(sliced_array.is_null(i));
            }
        }

        // Check offset and length for each non-null value.
        let sliced_list_array = sliced_array
            .as_any()
            .downcast_ref::<LargeListViewArray>()
            .unwrap();
        assert_eq!(2, sliced_list_array.value_offsets()[2]);
        assert_eq!(2, sliced_list_array.value_size(2));
        assert_eq!(2, sliced_list_array.value_sizes()[2]);

        assert_eq!(4, sliced_list_array.value_offsets()[3]);
        assert_eq!(2, sliced_list_array.value_size(3));
        assert_eq!(2, sliced_list_array.value_sizes()[3]);

        assert_eq!(6, sliced_list_array.value_offsets()[5]);
        assert_eq!(3, sliced_list_array.value_size(5));
        assert_eq!(2, sliced_list_array.value_sizes()[3]);
    }

    #[test]
    #[should_panic(expected = "index out of bounds: the len is 9 but the index is 10")]
    fn test_list_view_array_index_out_of_bound() {
        // 01011001 00000001
        let mut null_bits: [u8; 2] = [0; 2];
        bit_util::set_bit(&mut null_bits, 0);
        bit_util::set_bit(&mut null_bits, 3);
        bit_util::set_bit(&mut null_bits, 4);
        bit_util::set_bit(&mut null_bits, 6);
        bit_util::set_bit(&mut null_bits, 8);
        let buffer = BooleanBuffer::new(Buffer::from(null_bits), 0, 9);
        let null_buffer = NullBuffer::new(buffer);

        // Construct a buffer for value offsets, for the nested array:
        //  [[0, 1], null, null, [2, 3], [4, 5], null, [6, 7, 8], null, [9]]
        // Construct a list array from the above two
        let field = Arc::new(Field::new_list_field(DataType::Int32, true));
        let sizes = ScalarBuffer::from(vec![2i32, 0, 0, 2, 2, 0, 3, 0, 1]);
        let offsets = ScalarBuffer::from(vec![0i32, 2, 2, 2, 4, 6, 6, 9, 9]);
        let values = Int32Array::from(vec![0, 1, 2, 3, 4, 5, 6, 7, 8, 9]);
        let list_array =
            ListViewArray::new(field, offsets, sizes, Arc::new(values), Some(null_buffer));

        assert_eq!(9, list_array.len());
        list_array.value(10);
    }
    #[test]
    #[should_panic(
        expected = "ListViewArray data should contain two buffers (value offsets & value sizes), had 0"
    )]
    #[cfg(not(feature = "force_validate"))]
    fn test_list_view_array_invalid_buffer_len() {
        let value_data = unsafe {
            ArrayData::builder(DataType::Int32)
                .len(8)
                .add_buffer(Buffer::from_slice_ref([0, 1, 2, 3, 4, 5, 6, 7]))
                .build_unchecked()
        };
        let list_data_type =
            DataType::ListView(Arc::new(Field::new_list_field(DataType::Int32, false)));
        let list_data = unsafe {
            ArrayData::builder(list_data_type)
                .len(3)
                .add_child_data(value_data)
                .build_unchecked()
        };
        drop(ListViewArray::from(list_data));
    }

    #[test]
    #[should_panic(
        expected = "ListViewArray data should contain two buffers (value offsets & value sizes), had 1"
    )]
    #[cfg(not(feature = "force_validate"))]
    fn test_list_view_array_invalid_child_array_len() {
        let value_offsets = Buffer::from_slice_ref([0, 2, 5, 7]);
        let list_data_type =
            DataType::ListView(Arc::new(Field::new_list_field(DataType::Int32, false)));
        let list_data = unsafe {
            ArrayData::builder(list_data_type)
                .len(3)
                .add_buffer(value_offsets)
                .build_unchecked()
        };
        drop(ListViewArray::from(list_data));
    }

    #[test]
    fn test_list_view_array_offsets_need_not_start_at_zero() {
        let field = Arc::new(Field::new_list_field(DataType::Int32, true));
        let sizes = ScalarBuffer::from(vec![0i32, 0, 3]);
        let offsets = ScalarBuffer::from(vec![2i32, 2, 5]);
        let values = Int32Array::from(vec![0, 1, 2, 3, 4, 5, 6, 7]);
        let list_array = ListViewArray::new(field, offsets, sizes, Arc::new(values), None);

        assert_eq!(list_array.value_size(0), 0);
        assert_eq!(list_array.value_size(1), 0);
        assert_eq!(list_array.value_size(2), 3);
    }

    #[test]
    #[should_panic(expected = "Memory pointer is not aligned with the specified scalar type")]
    #[cfg(not(feature = "force_validate"))]
    fn test_list_view_array_alignment() {
        let offset_buf = Buffer::from_slice_ref([0_u64]);
        let offset_buf2 = offset_buf.slice(1);

        let size_buf = Buffer::from_slice_ref([0_u64]);
        let size_buf2 = size_buf.slice(1);

        let values: [i32; 8] = [0; 8];
        let value_data = unsafe {
            ArrayData::builder(DataType::Int32)
                .add_buffer(Buffer::from_slice_ref(values))
                .build_unchecked()
        };

        let list_data_type =
            DataType::ListView(Arc::new(Field::new_list_field(DataType::Int32, false)));
        let list_data = unsafe {
            ArrayData::builder(list_data_type)
                .add_buffer(offset_buf2)
                .add_buffer(size_buf2)
                .add_child_data(value_data)
                .build_unchecked()
        };
        drop(ListViewArray::from(list_data));
    }

    #[test]
    fn test_empty_offsets() {
        let f = Arc::new(Field::new("element", DataType::Int32, true));
        let string = ListViewArray::from(
            ArrayData::builder(DataType::ListView(f.clone()))
                .buffers(vec![Buffer::from(&[]), Buffer::from(&[])])
                .add_child_data(ArrayData::new_empty(&DataType::Int32))
                .build()
                .unwrap(),
        );
        assert_eq!(string.value_offsets(), &[] as &[i32; 0]);
        assert_eq!(string.value_sizes(), &[] as &[i32; 0]);

        let string = LargeListViewArray::from(
            ArrayData::builder(DataType::LargeListView(f))
                .buffers(vec![Buffer::from(&[]), Buffer::from(&[])])
                .add_child_data(ArrayData::new_empty(&DataType::Int32))
                .build()
                .unwrap(),
        );
        assert_eq!(string.len(), 0);
        assert_eq!(string.value_offsets(), &[] as &[i64; 0]);
        assert_eq!(string.value_sizes(), &[] as &[i64; 0]);
    }

    #[test]
    fn test_try_new() {
        let offsets = ScalarBuffer::from(vec![0, 1, 4, 5]);
        let sizes = ScalarBuffer::from(vec![1, 3, 1, 0]);
        let values = Int32Array::new(vec![1, 2, 3, 4, 5].into(), None);
        let values = Arc::new(values) as ArrayRef;

        let field = Arc::new(Field::new("element", DataType::Int32, false));
        ListViewArray::new(
            field.clone(),
            offsets.clone(),
            sizes.clone(),
            values.clone(),
            None,
        );

        let nulls = NullBuffer::new_null(4);
        ListViewArray::new(
            field.clone(),
            offsets,
            sizes.clone(),
            values.clone(),
            Some(nulls),
        );

        let nulls = NullBuffer::new_null(4);
        let offsets = ScalarBuffer::from(vec![0, 1, 2, 3, 4]);
        let sizes = ScalarBuffer::from(vec![1, 1, 1, 1, 0]);
        let err = LargeListViewArray::try_new(
            field,
            offsets.clone(),
            sizes.clone(),
            values.clone(),
            Some(nulls),
        )
        .unwrap_err();

        assert_eq!(
            err.to_string(),
            "Invalid argument error: Incorrect length of null buffer for LargeListViewArray, expected 5 got 4"
        );

        let field = Arc::new(Field::new("element", DataType::Int64, false));
        let err = LargeListViewArray::try_new(
            field.clone(),
            offsets.clone(),
            sizes.clone(),
            values.clone(),
            None,
        )
        .unwrap_err();

        assert_eq!(
            err.to_string(),
            "Invalid argument error: LargeListViewArray expected data type Int64 got Int32 for \"element\""
        );

        let nulls = NullBuffer::new_null(7);
        let values = Int64Array::new(vec![0; 7].into(), Some(nulls));
        let values = Arc::new(values);

        let err = LargeListViewArray::try_new(
            field,
            offsets.clone(),
            sizes.clone(),
            values.clone(),
            None,
        )
        .unwrap_err();

        assert_eq!(
            err.to_string(),
            "Invalid argument error: Non-nullable field of LargeListViewArray \"element\" cannot contain nulls"
        );
    }

    #[test]
    fn test_from_fixed_size_list() {
        let mut builder = FixedSizeListBuilder::new(Int32Builder::new(), 3);
        builder.values().append_slice(&[1, 2, 3]);
        builder.append(true);
        builder.values().append_slice(&[0, 0, 0]);
        builder.append(false);
        builder.values().append_slice(&[4, 5, 6]);
        builder.append(true);
        let list: ListViewArray = builder.finish().into();
        let values: Vec<_> = list
            .iter()
            .map(|x| x.map(|x| x.as_primitive::<Int32Type>().values().to_vec()))
            .collect();
        assert_eq!(values, vec![Some(vec![1, 2, 3]), None, Some(vec![4, 5, 6])]);
        let offsets = list.value_offsets();
        assert_eq!(offsets, &[0, 3, 6]);
        let sizes = list.value_sizes();
        assert_eq!(sizes, &[3, 3, 3]);
    }

    #[test]
    fn test_list_view_array_overlap_lists() {
        let value_data = unsafe {
            ArrayData::builder(DataType::Int32)
                .len(8)
                .add_buffer(Buffer::from_slice_ref([0, 1, 2, 3, 4, 5, 6, 7]))
                .build_unchecked()
        };
        let list_data_type =
            DataType::ListView(Arc::new(Field::new_list_field(DataType::Int32, false)));
        let list_data = unsafe {
            ArrayData::builder(list_data_type)
                .len(2)
                .add_buffer(Buffer::from_slice_ref([0, 3])) // offsets
                .add_buffer(Buffer::from_slice_ref([5, 5])) // sizes
                .add_child_data(value_data)
                .build_unchecked()
        };
        let array = ListViewArray::from(list_data);

        assert_eq!(array.len(), 2);
        assert_eq!(array.value_size(0), 5);
        assert_eq!(array.value_size(1), 5);

        let values: Vec<_> = array
            .iter()
            .map(|x| x.map(|x| x.as_primitive::<Int32Type>().values().to_vec()))
            .collect();
        assert_eq!(
            values,
            vec![Some(vec![0, 1, 2, 3, 4]), Some(vec![3, 4, 5, 6, 7])]
        );
    }

    #[test]
    fn test_list_view_array_incomplete_offsets() {
        let value_data = unsafe {
            ArrayData::builder(DataType::Int32)
                .len(50)
                .add_buffer(Buffer::from_slice_ref((0..50).collect::<Vec<i32>>()))
                .build_unchecked()
        };
        let list_data_type =
            DataType::ListView(Arc::new(Field::new_list_field(DataType::Int32, false)));
        let list_data = unsafe {
            ArrayData::builder(list_data_type)
                .len(3)
                .add_buffer(Buffer::from_slice_ref([0, 5, 10])) // offsets
                .add_buffer(Buffer::from_slice_ref([0, 5, 10])) // sizes
                .add_child_data(value_data)
                .build_unchecked()
        };
        let array = ListViewArray::from(list_data);

        assert_eq!(array.len(), 3);
        assert_eq!(array.value_size(0), 0);
        assert_eq!(array.value_size(1), 5);
        assert_eq!(array.value_size(2), 10);

        let values: Vec<_> = array
            .iter()
            .map(|x| x.map(|x| x.as_primitive::<Int32Type>().values().to_vec()))
            .collect();
        assert_eq!(
            values,
            vec![
                Some(vec![]),
                Some(vec![5, 6, 7, 8, 9]),
                Some(vec![10, 11, 12, 13, 14, 15, 16, 17, 18, 19])
            ]
        );
    }

    #[test]
    fn test_list_view_array_empty_lists() {
        let value_data = unsafe {
            ArrayData::builder(DataType::Int32)
                .len(0)
                .add_buffer(Buffer::from_slice_ref::<i32, &[_; 0]>(&[]))
                .build_unchecked()
        };
        let list_data_type =
            DataType::ListView(Arc::new(Field::new_list_field(DataType::Int32, false)));
        let list_data = unsafe {
            ArrayData::builder(list_data_type)
                .len(3)
                .add_buffer(Buffer::from_slice_ref([0, 0, 0])) // offsets
                .add_buffer(Buffer::from_slice_ref([0, 0, 0])) // sizes
                .add_child_data(value_data)
                .build_unchecked()
        };
        let array = ListViewArray::from(list_data);

        assert_eq!(array.len(), 3);
        assert_eq!(array.value_size(0), 0);
        assert_eq!(array.value_size(1), 0);
        assert_eq!(array.value_size(2), 0);

        let values: Vec<_> = array
            .iter()
            .map(|x| x.map(|x| x.as_primitive::<Int32Type>().values().to_vec()))
            .collect();
        assert_eq!(values, vec![Some(vec![]), Some(vec![]), Some(vec![])]);
    }

    #[test]
    fn test_list_view_new_null_len() {
        let field = Arc::new(Field::new_list_field(DataType::Int32, true));
        let array = ListViewArray::new_null(field, 5);
        assert_eq!(array.len(), 5);
    }

    #[test]
    fn test_from_iter_primitive() {
        let data = vec![
            Some(vec![Some(0), Some(1), Some(2)]),
            None,
            Some(vec![Some(3), Some(4), Some(5)]),
            Some(vec![Some(6), Some(7)]),
        ];
        let list_array = ListViewArray::from_iter_primitive::<Int32Type, _, _>(data);

        //  [[0, 1, 2], NULL, [3, 4, 5], [6, 7]]
        let values = Int32Array::from(vec![0, 1, 2, 3, 4, 5, 6, 7]);
        let offsets = ScalarBuffer::from(vec![0, 3, 3, 6]);
        let sizes = ScalarBuffer::from(vec![3, 0, 3, 2]);
        let field = Arc::new(Field::new_list_field(DataType::Int32, true));

        let mut nulls = NullBufferBuilder::new(4);
        nulls.append(true);
        nulls.append(false);
        nulls.append_n_non_nulls(2);
        let another = ListViewArray::new(field, offsets, sizes, Arc::new(values), nulls.finish());

        assert_eq!(list_array, another)
    }
}<|MERGE_RESOLUTION|>--- conflicted
+++ resolved
@@ -26,12 +26,8 @@
 use crate::builder::{GenericListViewBuilder, PrimitiveBuilder};
 use crate::iterator::GenericListViewArrayIter;
 use crate::{
-<<<<<<< HEAD
-    Array, ArrayAccessor, ArrayRef, FixedSizeListArray, GenericListArray, OffsetSizeTrait,
-=======
-    Array, ArrayAccessor, ArrayRef, ArrowPrimitiveType, FixedSizeListArray, OffsetSizeTrait,
->>>>>>> c3226a4c
-    new_empty_array,
+    Array, ArrayAccessor, ArrayRef, ArrowPrimitiveType, FixedSizeListArray, GenericListArray,
+    OffsetSizeTrait, new_empty_array,
 };
 
 /// A [`GenericListViewArray`] of variable size lists, storing offsets as `i32`.
