--- conflicted
+++ resolved
@@ -575,16 +575,11 @@
     const BYTE_LENGTH: usize;
     /// Maximum number of significant digits
     const MAX_PRECISION: u8;
-<<<<<<< HEAD
     /// Maximum no of digits after the decimal point (note the scale can be negative)
-    const MAX_SCALE: u8;
+    const MAX_SCALE: i8;
     /// fn to create its [`DataType`]
-    const TYPE_CONSTRUCTOR: fn(u8, u8) -> DataType;
+    const TYPE_CONSTRUCTOR: fn(u8, i8) -> DataType;
     /// Default values for [`DataType`]
-=======
-    const MAX_SCALE: i8;
-    const TYPE_CONSTRUCTOR: fn(u8, i8) -> DataType;
->>>>>>> 3e2d39ed
     const DEFAULT_TYPE: DataType;
 
     /// "Decimal128" or "Decimal256", for use in error messages
