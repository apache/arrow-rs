// Licensed to the Apache Software Foundation (ASF) under one
// or more contributor license agreements.  See the NOTICE file
// distributed with this work for additional information
// regarding copyright ownership.  The ASF licenses this file
// to you under the Apache License, Version 2.0 (the
// "License"); you may not use this file except in compliance
// with the License.  You may obtain a copy of the License at
//
//   http://www.apache.org/licenses/LICENSE-2.0
//
// Unless required by applicable law or agreed to in writing,
// software distributed under the License is distributed on an
// "AS IS" BASIS, WITHOUT WARRANTIES OR CONDITIONS OF ANY
// KIND, either express or implied.  See the License for the
// specific language governing permissions and limitations
// under the License.

use crate::builder::*;
use crate::StructArray;
use arrow_buffer::NullBufferBuilder;
use arrow_schema::{Fields, SchemaBuilder};
use std::sync::Arc;

/// Builder for [`StructArray`]
///
/// Note that callers should make sure that methods of all the child field builders are
/// properly called to maintain the consistency of the data structure.
///
///
/// Handling arrays with complex layouts, such as `List<Struct<List<Struct>>>`, in Rust can be challenging due to its strong typing system.
/// To construct a collection builder ([`ListBuilder`], [`LargeListBuilder`], or [`MapBuilder`]) using [`make_builder`], multiple calls are required. This complexity arises from the recursive approach utilized by [`StructBuilder::from_fields`].
///
/// Initially, [`StructBuilder::from_fields`] invokes [`make_builder`], which returns a `Box<dyn ArrayBuilder>`. To obtain the specific collection builder, one must first use [`StructBuilder::field_builder`] to get a `Collection<[Box<dyn ArrayBuilder>]>`. Subsequently, the `values()` result from this operation can be downcast to the desired builder type.
///
/// For example, when working with [`ListBuilder`], you would first call [`StructBuilder::field_builder::<ListBuilder<Box<dyn ArrayBuilder>>>`] and then downcast the [`Box<dyn ArrayBuilder>`] to the specific [`StructBuilder`] you need.
///
/// For a practical example see the code below:
///
/// ```rust
///    use arrow_array::builder::{ArrayBuilder, ListBuilder, StringBuilder, StructBuilder};
///    use arrow_schema::{DataType, Field, Fields};
///    use std::sync::Arc;
///
///    // This is an example column that has a List<Struct<List<Struct>>> layout
///    let mut example_col = ListBuilder::new(StructBuilder::from_fields(
///        vec![Field::new(
///            "value_list",
///            DataType::List(Arc::new(Field::new_list_field(
///                DataType::Struct(Fields::from(vec![
///                    Field::new("key", DataType::Utf8, true),
///                    Field::new("value", DataType::Utf8, true),
///                ])), //In this example we are trying to get to this builder and insert key/value pairs
///                true,
///            ))),
///            true,
///        )],
///        0,
///    ));
///
///   // We can obtain the StructBuilder without issues, because example_col was created with StructBuilder
///   let col_struct_builder: &mut StructBuilder = example_col.values();
///
///   // We can't obtain the ListBuilder<StructBuilder> with the expected generic types, because under the hood
///   // the StructBuilder was returned as a Box<dyn ArrayBuilder> and passed as such to the ListBuilder constructor
///   
///   // This panics in runtime, even though we know that the builder is a ListBuilder<StructBuilder>.
///   // let sb = col_struct_builder
///   //     .field_builder::<ListBuilder<StructBuilder>>(0)
///   //     .as_mut()
///   //     .unwrap();
///
///   //To keep in line with Rust's strong typing, we fetch a ListBuilder<Box<dyn ArrayBuilder>> from the column StructBuilder first...
///   let mut list_builder_option =
///       col_struct_builder.field_builder::<ListBuilder<Box<dyn ArrayBuilder>>>(0);
///
///   let list_builder = list_builder_option.as_mut().unwrap();
///
///   // ... and then downcast the key/value pair values to a StructBuilder
///   let struct_builder = list_builder
///       .values()
///       .as_any_mut()
///       .downcast_mut::<StructBuilder>()
///       .unwrap();
///
///   // We can now append values to the StructBuilder
///   let key_builder = struct_builder.field_builder::<StringBuilder>(0).unwrap();
///   key_builder.append_value("my key");
///
///   let value_builder = struct_builder.field_builder::<StringBuilder>(1).unwrap();
///   value_builder.append_value("my value");
///
///   struct_builder.append(true);
///   list_builder.append(true);
///   col_struct_builder.append(true);
///   example_col.append(true);
///
///   let array = example_col.finish();
///
///   println!("My array: {:?}", array);
/// ```
///
pub struct StructBuilder {
    fields: Fields,
    field_builders: Vec<Box<dyn ArrayBuilder>>,
    null_buffer_builder: NullBufferBuilder,
}

impl std::fmt::Debug for StructBuilder {
    fn fmt(&self, f: &mut std::fmt::Formatter<'_>) -> std::fmt::Result {
        f.debug_struct("StructBuilder")
            .field("fields", &self.fields)
            .field("bitmap_builder", &self.null_buffer_builder)
            .field("len", &self.len())
            .finish()
    }
}

impl ArrayBuilder for StructBuilder {
    /// Returns the number of array slots in the builder.
    ///
    /// Note that this always return the first child field builder's length, and it is
    /// the caller's responsibility to maintain the consistency that all the child field
    /// builder should have the equal number of elements.
    fn len(&self) -> usize {
        self.null_buffer_builder.len()
    }

    /// Builds the array.
    fn finish(&mut self) -> ArrayRef {
        Arc::new(self.finish())
    }

    /// Builds the array without resetting the builder.
    fn finish_cloned(&self) -> ArrayRef {
        Arc::new(self.finish_cloned())
    }

    /// Returns the builder as a non-mutable `Any` reference.
    ///
    /// This is most useful when one wants to call non-mutable APIs on a specific builder
    /// type. In this case, one can first cast this into a `Any`, and then use
    /// `downcast_ref` to get a reference on the specific builder.
    fn as_any(&self) -> &dyn Any {
        self
    }

    /// Returns the builder as a mutable `Any` reference.
    ///
    /// This is most useful when one wants to call mutable APIs on a specific builder
    /// type. In this case, one can first cast this into a `Any`, and then use
    /// `downcast_mut` to get a reference on the specific builder.
    fn as_any_mut(&mut self) -> &mut dyn Any {
        self
    }

    /// Returns the boxed builder as a box of `Any`.
    fn into_box_any(self: Box<Self>) -> Box<dyn Any> {
        self
    }
}

<<<<<<< HEAD
/// Returns a builder with capacity for `capacity` elements of datatype
/// `DataType`.
///
/// This function is useful to construct arrays from an arbitrary vectors with
/// known/expected schema.
///
/// See comments on [StructBuilder] for retrieving collection builders built by
/// make_builder.
pub fn make_builder(datatype: &DataType, capacity: usize) -> Box<dyn ArrayBuilder> {
    use crate::builder::*;
    match datatype {
        DataType::Null => Box::new(NullBuilder::new()),
        DataType::Boolean => Box::new(BooleanBuilder::with_capacity(capacity)),
        DataType::Int8 => Box::new(Int8Builder::with_capacity(capacity)),
        DataType::Int16 => Box::new(Int16Builder::with_capacity(capacity)),
        DataType::Int32 => Box::new(Int32Builder::with_capacity(capacity)),
        DataType::Int64 => Box::new(Int64Builder::with_capacity(capacity)),
        DataType::UInt8 => Box::new(UInt8Builder::with_capacity(capacity)),
        DataType::UInt16 => Box::new(UInt16Builder::with_capacity(capacity)),
        DataType::UInt32 => Box::new(UInt32Builder::with_capacity(capacity)),
        DataType::UInt64 => Box::new(UInt64Builder::with_capacity(capacity)),
        DataType::Float16 => Box::new(Float16Builder::with_capacity(capacity)),
        DataType::Float32 => Box::new(Float32Builder::with_capacity(capacity)),
        DataType::Float64 => Box::new(Float64Builder::with_capacity(capacity)),
        DataType::Binary => Box::new(BinaryBuilder::with_capacity(capacity, 1024)),
        DataType::LargeBinary => Box::new(LargeBinaryBuilder::with_capacity(capacity, 1024)),
        DataType::FixedSizeBinary(len) => {
            Box::new(FixedSizeBinaryBuilder::with_capacity(capacity, *len))
        }
        DataType::Decimal32(p, s) => Box::new(
            Decimal32Builder::with_capacity(capacity).with_data_type(DataType::Decimal32(*p, *s)),
        ),
        DataType::Decimal64(p, s) => Box::new(
            Decimal64Builder::with_capacity(capacity).with_data_type(DataType::Decimal64(*p, *s)),
        ),
        DataType::Decimal128(p, s) => Box::new(
            Decimal128Builder::with_capacity(capacity).with_data_type(DataType::Decimal128(*p, *s)),
        ),
        DataType::Decimal256(p, s) => Box::new(
            Decimal256Builder::with_capacity(capacity).with_data_type(DataType::Decimal256(*p, *s)),
        ),
        DataType::Utf8 => Box::new(StringBuilder::with_capacity(capacity, 1024)),
        DataType::LargeUtf8 => Box::new(LargeStringBuilder::with_capacity(capacity, 1024)),
        DataType::Date32 => Box::new(Date32Builder::with_capacity(capacity)),
        DataType::Date64 => Box::new(Date64Builder::with_capacity(capacity)),
        DataType::Time32(TimeUnit::Second) => {
            Box::new(Time32SecondBuilder::with_capacity(capacity))
        }
        DataType::Time32(TimeUnit::Millisecond) => {
            Box::new(Time32MillisecondBuilder::with_capacity(capacity))
        }
        DataType::Time64(TimeUnit::Microsecond) => {
            Box::new(Time64MicrosecondBuilder::with_capacity(capacity))
        }
        DataType::Time64(TimeUnit::Nanosecond) => {
            Box::new(Time64NanosecondBuilder::with_capacity(capacity))
        }
        DataType::Timestamp(TimeUnit::Second, tz) => Box::new(
            TimestampSecondBuilder::with_capacity(capacity)
                .with_data_type(DataType::Timestamp(TimeUnit::Second, tz.clone())),
        ),
        DataType::Timestamp(TimeUnit::Millisecond, tz) => Box::new(
            TimestampMillisecondBuilder::with_capacity(capacity)
                .with_data_type(DataType::Timestamp(TimeUnit::Millisecond, tz.clone())),
        ),
        DataType::Timestamp(TimeUnit::Microsecond, tz) => Box::new(
            TimestampMicrosecondBuilder::with_capacity(capacity)
                .with_data_type(DataType::Timestamp(TimeUnit::Microsecond, tz.clone())),
        ),
        DataType::Timestamp(TimeUnit::Nanosecond, tz) => Box::new(
            TimestampNanosecondBuilder::with_capacity(capacity)
                .with_data_type(DataType::Timestamp(TimeUnit::Nanosecond, tz.clone())),
        ),
        DataType::Interval(IntervalUnit::YearMonth) => {
            Box::new(IntervalYearMonthBuilder::with_capacity(capacity))
        }
        DataType::Interval(IntervalUnit::DayTime) => {
            Box::new(IntervalDayTimeBuilder::with_capacity(capacity))
        }
        DataType::Interval(IntervalUnit::MonthDayNano) => {
            Box::new(IntervalMonthDayNanoBuilder::with_capacity(capacity))
        }
        DataType::Duration(TimeUnit::Second) => {
            Box::new(DurationSecondBuilder::with_capacity(capacity))
        }
        DataType::Duration(TimeUnit::Millisecond) => {
            Box::new(DurationMillisecondBuilder::with_capacity(capacity))
        }
        DataType::Duration(TimeUnit::Microsecond) => {
            Box::new(DurationMicrosecondBuilder::with_capacity(capacity))
        }
        DataType::Duration(TimeUnit::Nanosecond) => {
            Box::new(DurationNanosecondBuilder::with_capacity(capacity))
        }
        DataType::List(field) => {
            let builder = make_builder(field.data_type(), capacity);
            Box::new(ListBuilder::with_capacity(builder, capacity).with_field(field.clone()))
        }
        DataType::LargeList(field) => {
            let builder = make_builder(field.data_type(), capacity);
            Box::new(LargeListBuilder::with_capacity(builder, capacity).with_field(field.clone()))
        }
        DataType::FixedSizeList(field, size) => {
            let size = *size;
            let values_builder_capacity = {
                let size: usize = size.try_into().unwrap();
                capacity * size
            };
            let builder = make_builder(field.data_type(), values_builder_capacity);
            Box::new(
                FixedSizeListBuilder::with_capacity(builder, size, capacity)
                    .with_field(field.clone()),
            )
        }
        DataType::ListView(field) => {
            let builder = make_builder(field.data_type(), capacity);
            Box::new(ListViewBuilder::with_capacity(builder, capacity).with_field(field.clone()))
        }
        DataType::LargeListView(field) => {
            let builder = make_builder(field.data_type(), capacity);
            Box::new(
                LargeListViewBuilder::with_capacity(builder, capacity).with_field(field.clone()),
            )
        }
        DataType::Map(field, _) => match field.data_type() {
            DataType::Struct(fields) => {
                let map_field_names = MapFieldNames {
                    key: fields[0].name().clone(),
                    value: fields[1].name().clone(),
                    entry: field.name().clone(),
                };
                let key_builder = make_builder(fields[0].data_type(), capacity);
                let value_builder = make_builder(fields[1].data_type(), capacity);
                Box::new(
                    MapBuilder::with_capacity(
                        Some(map_field_names),
                        key_builder,
                        value_builder,
                        capacity,
                    )
                    .with_values_field(fields[1].clone()),
                )
            }
            t => panic!("The field of Map data type {t:?} should has a child Struct field"),
        },
        DataType::Struct(fields) => Box::new(StructBuilder::from_fields(fields.clone(), capacity)),
        t @ DataType::Dictionary(key_type, value_type) => {
            macro_rules! dict_builder {
                ($key_type:ty) => {
                    match &**value_type {
                        DataType::Utf8 => {
                            let dict_builder: StringDictionaryBuilder<$key_type> =
                                StringDictionaryBuilder::with_capacity(capacity, 256, 1024);
                            Box::new(dict_builder)
                        }
                        DataType::LargeUtf8 => {
                            let dict_builder: LargeStringDictionaryBuilder<$key_type> =
                                LargeStringDictionaryBuilder::with_capacity(capacity, 256, 1024);
                            Box::new(dict_builder)
                        }
                        DataType::Binary => {
                            let dict_builder: BinaryDictionaryBuilder<$key_type> =
                                BinaryDictionaryBuilder::with_capacity(capacity, 256, 1024);
                            Box::new(dict_builder)
                        }
                        DataType::LargeBinary => {
                            let dict_builder: LargeBinaryDictionaryBuilder<$key_type> =
                                LargeBinaryDictionaryBuilder::with_capacity(capacity, 256, 1024);
                            Box::new(dict_builder)
                        }
                        t => panic!("Dictionary value type {t:?} is not currently supported"),
                    }
                };
            }
            match &**key_type {
                DataType::Int8 => dict_builder!(Int8Type),
                DataType::Int16 => dict_builder!(Int16Type),
                DataType::Int32 => dict_builder!(Int32Type),
                DataType::Int64 => dict_builder!(Int64Type),
                _ => {
                    panic!("Data type {t:?} with key type {key_type:?} is not currently supported")
                }
            }
        }
        t => panic!("Data type {t:?} is not currently supported"),
    }
}

=======
>>>>>>> ccadb4f8
impl StructBuilder {
    /// Creates a new `StructBuilder`
    pub fn new(fields: impl Into<Fields>, field_builders: Vec<Box<dyn ArrayBuilder>>) -> Self {
        Self {
            field_builders,
            fields: fields.into(),
            null_buffer_builder: NullBufferBuilder::new(0),
        }
    }

    /// Creates a new `StructBuilder` from [`Fields`] and `capacity`
    pub fn from_fields(fields: impl Into<Fields>, capacity: usize) -> Self {
        let fields = fields.into();
        let mut builders = Vec::with_capacity(fields.len());
        for field in &fields {
            builders.push(make_builder(field.data_type(), capacity));
        }
        Self::new(fields, builders)
    }

    /// Returns a mutable reference to the child field builder at index `i`.
    /// Result will be `None` if the input type `T` provided doesn't match the actual
    /// field builder's type.
    pub fn field_builder<T: ArrayBuilder>(&mut self, i: usize) -> Option<&mut T> {
        self.field_builders[i].as_any_mut().downcast_mut::<T>()
    }

    /// Returns a reference to field builders
    pub fn field_builders(&self) -> &[Box<dyn ArrayBuilder>] {
        &self.field_builders
    }

    /// Returns a mutable reference to field builders
    pub fn field_builders_mut(&mut self) -> &mut [Box<dyn ArrayBuilder>] {
        &mut self.field_builders
    }

    /// Returns the number of fields for the struct this builder is building.
    pub fn num_fields(&self) -> usize {
        self.field_builders.len()
    }

    /// Appends an element (either null or non-null) to the struct. The actual elements
    /// should be appended for each child sub-array in a consistent way.
    #[inline]
    pub fn append(&mut self, is_valid: bool) {
        self.null_buffer_builder.append(is_valid);
    }

    /// Appends a null element to the struct.
    #[inline]
    pub fn append_null(&mut self) {
        self.append(false)
    }

    /// Builds the `StructArray` and reset this builder.
    pub fn finish(&mut self) -> StructArray {
        self.validate_content();
        if self.fields.is_empty() {
            return StructArray::new_empty_fields(self.len(), self.null_buffer_builder.finish());
        }

        let arrays = self.field_builders.iter_mut().map(|f| f.finish()).collect();
        let nulls = self.null_buffer_builder.finish();
        StructArray::new(self.fields.clone(), arrays, nulls)
    }

    /// Builds the `StructArray` without resetting the builder.
    pub fn finish_cloned(&self) -> StructArray {
        self.validate_content();

        if self.fields.is_empty() {
            return StructArray::new_empty_fields(
                self.len(),
                self.null_buffer_builder.finish_cloned(),
            );
        }

        let arrays = self
            .field_builders
            .iter()
            .map(|f| f.finish_cloned())
            .collect();

        let nulls = self.null_buffer_builder.finish_cloned();

        StructArray::new(self.fields.clone(), arrays, nulls)
    }

    /// Constructs and validates contents in the builder to ensure that
    /// - fields and field_builders are of equal length
    /// - the number of items in individual field_builders are equal to self.len()
    fn validate_content(&self) {
        if self.fields.len() != self.field_builders.len() {
            panic!("Number of fields is not equal to the number of field_builders.");
        }
        self.field_builders.iter().enumerate().for_each(|(idx, x)| {
            if x.len() != self.len() {
                let builder = SchemaBuilder::from(&self.fields);
                let schema = builder.finish();

                panic!("{}", format!(
                    "StructBuilder ({:?}) and field_builder with index {} ({:?}) are of unequal lengths: ({} != {}).",
                    schema,
                    idx,
                    self.fields[idx].data_type(),
                    self.len(),
                    x.len()
                ));
            }
        });
    }

    /// Returns the current null buffer as a slice
    pub fn validity_slice(&self) -> Option<&[u8]> {
        self.null_buffer_builder.as_slice()
    }
}

#[cfg(test)]
mod tests {
    use std::any::type_name;

    use super::*;
    use arrow_buffer::Buffer;
    use arrow_data::ArrayData;
    use arrow_schema::Field;

    use crate::{array::Array, types::ArrowDictionaryKeyType};

    #[test]
    fn test_struct_array_builder() {
        let string_builder = StringBuilder::new();
        let int_builder = Int32Builder::new();

        let fields = vec![
            Field::new("f1", DataType::Utf8, true),
            Field::new("f2", DataType::Int32, true),
        ];
        let field_builders = vec![
            Box::new(string_builder) as Box<dyn ArrayBuilder>,
            Box::new(int_builder) as Box<dyn ArrayBuilder>,
        ];

        let mut builder = StructBuilder::new(fields, field_builders);
        assert_eq!(2, builder.num_fields());

        let string_builder = builder
            .field_builder::<StringBuilder>(0)
            .expect("builder at field 0 should be string builder");
        string_builder.append_value("joe");
        string_builder.append_null();
        string_builder.append_null();
        string_builder.append_value("mark");

        let int_builder = builder
            .field_builder::<Int32Builder>(1)
            .expect("builder at field 1 should be int builder");
        int_builder.append_value(1);
        int_builder.append_value(2);
        int_builder.append_null();
        int_builder.append_value(4);

        builder.append(true);
        builder.append(true);
        builder.append_null();
        builder.append(true);

        let struct_data = builder.finish().into_data();

        assert_eq!(4, struct_data.len());
        assert_eq!(1, struct_data.null_count());
        assert_eq!(&[11_u8], struct_data.nulls().unwrap().validity());

        let expected_string_data = ArrayData::builder(DataType::Utf8)
            .len(4)
            .null_bit_buffer(Some(Buffer::from(&[9_u8])))
            .add_buffer(Buffer::from_slice_ref([0, 3, 3, 3, 7]))
            .add_buffer(Buffer::from_slice_ref(b"joemark"))
            .build()
            .unwrap();

        let expected_int_data = ArrayData::builder(DataType::Int32)
            .len(4)
            .null_bit_buffer(Some(Buffer::from_slice_ref([11_u8])))
            .add_buffer(Buffer::from_slice_ref([1, 2, 0, 4]))
            .build()
            .unwrap();

        assert_eq!(expected_string_data, struct_data.child_data()[0]);
        assert_eq!(expected_int_data, struct_data.child_data()[1]);
    }

    #[test]
    fn test_struct_array_builder_finish() {
        let int_builder = Int32Builder::new();
        let bool_builder = BooleanBuilder::new();

        let fields = vec![
            Field::new("f1", DataType::Int32, false),
            Field::new("f2", DataType::Boolean, false),
        ];
        let field_builders = vec![
            Box::new(int_builder) as Box<dyn ArrayBuilder>,
            Box::new(bool_builder) as Box<dyn ArrayBuilder>,
        ];

        let mut builder = StructBuilder::new(fields, field_builders);
        builder
            .field_builder::<Int32Builder>(0)
            .unwrap()
            .append_slice(&[0, 1, 2, 3, 4, 5, 6, 7, 8, 9]);
        builder
            .field_builder::<BooleanBuilder>(1)
            .unwrap()
            .append_slice(&[
                false, true, false, true, false, true, false, true, false, true,
            ]);

        // Append slot values - all are valid.
        for _ in 0..10 {
            builder.append(true);
        }

        assert_eq!(10, builder.len());

        let arr = builder.finish();

        assert_eq!(10, arr.len());
        assert_eq!(0, builder.len());

        builder
            .field_builder::<Int32Builder>(0)
            .unwrap()
            .append_slice(&[1, 3, 5, 7, 9]);
        builder
            .field_builder::<BooleanBuilder>(1)
            .unwrap()
            .append_slice(&[false, true, false, true, false]);

        // Append slot values - all are valid.
        for _ in 0..5 {
            builder.append(true);
        }

        assert_eq!(5, builder.len());

        let arr = builder.finish();

        assert_eq!(5, arr.len());
        assert_eq!(0, builder.len());
    }

    #[test]
    fn test_build_fixed_size_list() {
        const LIST_LENGTH: i32 = 4;
        let fixed_size_list_dtype =
            DataType::new_fixed_size_list(DataType::Int32, LIST_LENGTH, false);
        let mut builder = make_builder(&fixed_size_list_dtype, 10);
        let builder = builder
            .as_any_mut()
            .downcast_mut::<FixedSizeListBuilder<Box<dyn ArrayBuilder>>>();
        match builder {
            Some(builder) => {
                assert_eq!(builder.value_length(), LIST_LENGTH);
                assert!(builder
                    .values()
                    .as_any_mut()
                    .downcast_mut::<Int32Builder>()
                    .is_some());
            }
            None => panic!("expected FixedSizeListBuilder, got a different builder type"),
        }
    }

    #[test]
    fn test_struct_array_builder_finish_cloned() {
        let int_builder = Int32Builder::new();
        let bool_builder = BooleanBuilder::new();

        let fields = vec![
            Field::new("f1", DataType::Int32, false),
            Field::new("f2", DataType::Boolean, false),
        ];
        let field_builders = vec![
            Box::new(int_builder) as Box<dyn ArrayBuilder>,
            Box::new(bool_builder) as Box<dyn ArrayBuilder>,
        ];

        let mut builder = StructBuilder::new(fields, field_builders);
        builder
            .field_builder::<Int32Builder>(0)
            .unwrap()
            .append_slice(&[0, 1, 2, 3, 4, 5, 6, 7, 8, 9]);
        builder
            .field_builder::<BooleanBuilder>(1)
            .unwrap()
            .append_slice(&[
                false, true, false, true, false, true, false, true, false, true,
            ]);

        // Append slot values - all are valid.
        for _ in 0..10 {
            builder.append(true);
        }

        assert_eq!(10, builder.len());

        let mut arr = builder.finish_cloned();

        assert_eq!(10, arr.len());
        assert_eq!(10, builder.len());

        builder
            .field_builder::<Int32Builder>(0)
            .unwrap()
            .append_slice(&[1, 3, 5, 7, 9]);
        builder
            .field_builder::<BooleanBuilder>(1)
            .unwrap()
            .append_slice(&[false, true, false, true, false]);

        // Append slot values - all are valid.
        for _ in 0..5 {
            builder.append(true);
        }

        assert_eq!(15, builder.len());

        arr = builder.finish();

        assert_eq!(15, arr.len());
        assert_eq!(0, builder.len());
    }

    #[test]
    fn test_struct_array_builder_from_schema() {
        let mut fields = vec![
            Field::new("f1", DataType::Float32, false),
            Field::new("f2", DataType::Utf8, false),
        ];
        let sub_fields = vec![
            Field::new("g1", DataType::Int32, false),
            Field::new("g2", DataType::Boolean, false),
        ];
        let struct_type = DataType::Struct(sub_fields.into());
        fields.push(Field::new("f3", struct_type, false));

        let mut builder = StructBuilder::from_fields(fields, 5);
        assert_eq!(3, builder.num_fields());
        assert!(builder.field_builder::<Float32Builder>(0).is_some());
        assert!(builder.field_builder::<StringBuilder>(1).is_some());
        assert!(builder.field_builder::<StructBuilder>(2).is_some());
    }

    #[test]
    fn test_datatype_properties() {
        let fields = Fields::from(vec![
            Field::new("f1", DataType::Decimal128(1, 2), false),
            Field::new(
                "f2",
                DataType::Timestamp(TimeUnit::Millisecond, Some("+00:00".into())),
                false,
            ),
        ]);
        let mut builder = StructBuilder::from_fields(fields.clone(), 1);
        builder
            .field_builder::<Decimal128Builder>(0)
            .unwrap()
            .append_value(1);
        builder
            .field_builder::<TimestampMillisecondBuilder>(1)
            .unwrap()
            .append_value(1);
        builder.append(true);
        let array = builder.finish();

        assert_eq!(array.data_type(), &DataType::Struct(fields.clone()));
        assert_eq!(array.column(0).data_type(), fields[0].data_type());
        assert_eq!(array.column(1).data_type(), fields[1].data_type());
    }

    #[test]
    fn test_struct_array_builder_from_dictionary_type_int8_key() {
        test_struct_array_builder_from_dictionary_type_inner::<Int8Type>(DataType::Int8);
    }

    #[test]
    fn test_struct_array_builder_from_dictionary_type_int16_key() {
        test_struct_array_builder_from_dictionary_type_inner::<Int16Type>(DataType::Int16);
    }

    #[test]
    fn test_struct_array_builder_from_dictionary_type_int32_key() {
        test_struct_array_builder_from_dictionary_type_inner::<Int32Type>(DataType::Int32);
    }

    #[test]
    fn test_struct_array_builder_from_dictionary_type_int64_key() {
        test_struct_array_builder_from_dictionary_type_inner::<Int64Type>(DataType::Int64);
    }

    fn test_struct_array_builder_from_dictionary_type_inner<K: ArrowDictionaryKeyType>(
        key_type: DataType,
    ) {
        let dict_field = Field::new(
            "f1",
            DataType::Dictionary(Box::new(key_type), Box::new(DataType::Utf8)),
            false,
        );
        let fields = vec![dict_field.clone()];
        let expected_dtype = DataType::Struct(fields.into());
        let cloned_dict_field = dict_field.clone();
        let expected_child_dtype = dict_field.data_type();
        let mut struct_builder = StructBuilder::from_fields(vec![cloned_dict_field], 5);
        let Some(dict_builder) = struct_builder.field_builder::<StringDictionaryBuilder<K>>(0)
        else {
            panic!(
                "Builder should be StringDictionaryBuilder<{}>",
                type_name::<K>()
            )
        };
        dict_builder.append_value("dict string");
        struct_builder.append(true);
        let array = struct_builder.finish();

        assert_eq!(array.data_type(), &expected_dtype);
        assert_eq!(array.column(0).data_type(), expected_child_dtype);
        assert_eq!(array.column(0).len(), 1);
    }

    #[test]
    #[should_panic(
        expected = "Data type Dictionary(UInt64, Utf8) with key type UInt64 is not currently supported"
    )]
    fn test_struct_array_builder_from_schema_unsupported_type() {
        let fields = vec![
            Field::new("f1", DataType::UInt64, false),
            Field::new(
                "f2",
                DataType::Dictionary(Box::new(DataType::UInt64), Box::new(DataType::Utf8)),
                false,
            ),
        ];

        let _ = StructBuilder::from_fields(fields, 5);
    }

    #[test]
    #[should_panic(expected = "Dictionary value type Int32 is not currently supported")]
    fn test_struct_array_builder_from_dict_with_unsupported_value_type() {
        let fields = vec![Field::new(
            "f1",
            DataType::Dictionary(Box::new(DataType::Int32), Box::new(DataType::Int32)),
            false,
        )];

        let _ = StructBuilder::from_fields(fields, 5);
    }

    #[test]
    fn test_struct_array_builder_field_builder_type_mismatch() {
        let int_builder = Int32Builder::with_capacity(10);

        let fields = vec![Field::new("f1", DataType::Int32, false)];
        let field_builders = vec![Box::new(int_builder) as Box<dyn ArrayBuilder>];

        let mut builder = StructBuilder::new(fields, field_builders);
        assert!(builder.field_builder::<BinaryBuilder>(0).is_none());
    }

    #[test]
    #[should_panic(
        expected = "StructBuilder (Schema { fields: [Field { name: \"f1\", data_type: Int32, nullable: false, dict_id: 0, dict_is_ordered: false, metadata: {} }, Field { name: \"f2\", data_type: Boolean, nullable: false, dict_id: 0, dict_is_ordered: false, metadata: {} }], metadata: {} }) and field_builder with index 1 (Boolean) are of unequal lengths: (2 != 1)."
    )]
    fn test_struct_array_builder_unequal_field_builders_lengths() {
        let mut int_builder = Int32Builder::with_capacity(10);
        let mut bool_builder = BooleanBuilder::new();

        int_builder.append_value(1);
        int_builder.append_value(2);
        bool_builder.append_value(true);

        let fields = vec![
            Field::new("f1", DataType::Int32, false),
            Field::new("f2", DataType::Boolean, false),
        ];
        let field_builders = vec![
            Box::new(int_builder) as Box<dyn ArrayBuilder>,
            Box::new(bool_builder) as Box<dyn ArrayBuilder>,
        ];

        let mut builder = StructBuilder::new(fields, field_builders);
        builder.append(true);
        builder.append(true);
        builder.finish();
    }

    #[test]
    #[should_panic(expected = "Number of fields is not equal to the number of field_builders.")]
    fn test_struct_array_builder_unequal_field_field_builders() {
        let int_builder = Int32Builder::with_capacity(10);

        let fields = vec![
            Field::new("f1", DataType::Int32, false),
            Field::new("f2", DataType::Boolean, false),
        ];
        let field_builders = vec![Box::new(int_builder) as Box<dyn ArrayBuilder>];

        let mut builder = StructBuilder::new(fields, field_builders);
        builder.finish();
    }

    #[test]
    #[should_panic(
        expected = "Incorrect datatype for StructArray field \\\"timestamp\\\", expected Timestamp(Nanosecond, Some(\\\"UTC\\\")) got Timestamp(Nanosecond, None)"
    )]
    fn test_struct_array_mismatch_builder() {
        let fields = vec![Field::new(
            "timestamp",
            DataType::Timestamp(TimeUnit::Nanosecond, Some("UTC".to_owned().into())),
            false,
        )];

        let field_builders: Vec<Box<dyn ArrayBuilder>> =
            vec![Box::new(TimestampNanosecondBuilder::new())];

        let mut sa = StructBuilder::new(fields, field_builders);
        sa.finish();
    }

    #[test]
    fn test_empty() {
        let mut builder = StructBuilder::new(Fields::empty(), vec![]);
        builder.append(true);
        builder.append(false);

        let a1 = builder.finish_cloned();
        let a2 = builder.finish();
        assert_eq!(a1, a2);
        assert_eq!(a1.len(), 2);
        assert_eq!(a1.null_count(), 1);
        assert!(a1.is_valid(0));
        assert!(a1.is_null(1));
    }
}<|MERGE_RESOLUTION|>--- conflicted
+++ resolved
@@ -159,197 +159,6 @@
     }
 }
 
-<<<<<<< HEAD
-/// Returns a builder with capacity for `capacity` elements of datatype
-/// `DataType`.
-///
-/// This function is useful to construct arrays from an arbitrary vectors with
-/// known/expected schema.
-///
-/// See comments on [StructBuilder] for retrieving collection builders built by
-/// make_builder.
-pub fn make_builder(datatype: &DataType, capacity: usize) -> Box<dyn ArrayBuilder> {
-    use crate::builder::*;
-    match datatype {
-        DataType::Null => Box::new(NullBuilder::new()),
-        DataType::Boolean => Box::new(BooleanBuilder::with_capacity(capacity)),
-        DataType::Int8 => Box::new(Int8Builder::with_capacity(capacity)),
-        DataType::Int16 => Box::new(Int16Builder::with_capacity(capacity)),
-        DataType::Int32 => Box::new(Int32Builder::with_capacity(capacity)),
-        DataType::Int64 => Box::new(Int64Builder::with_capacity(capacity)),
-        DataType::UInt8 => Box::new(UInt8Builder::with_capacity(capacity)),
-        DataType::UInt16 => Box::new(UInt16Builder::with_capacity(capacity)),
-        DataType::UInt32 => Box::new(UInt32Builder::with_capacity(capacity)),
-        DataType::UInt64 => Box::new(UInt64Builder::with_capacity(capacity)),
-        DataType::Float16 => Box::new(Float16Builder::with_capacity(capacity)),
-        DataType::Float32 => Box::new(Float32Builder::with_capacity(capacity)),
-        DataType::Float64 => Box::new(Float64Builder::with_capacity(capacity)),
-        DataType::Binary => Box::new(BinaryBuilder::with_capacity(capacity, 1024)),
-        DataType::LargeBinary => Box::new(LargeBinaryBuilder::with_capacity(capacity, 1024)),
-        DataType::FixedSizeBinary(len) => {
-            Box::new(FixedSizeBinaryBuilder::with_capacity(capacity, *len))
-        }
-        DataType::Decimal32(p, s) => Box::new(
-            Decimal32Builder::with_capacity(capacity).with_data_type(DataType::Decimal32(*p, *s)),
-        ),
-        DataType::Decimal64(p, s) => Box::new(
-            Decimal64Builder::with_capacity(capacity).with_data_type(DataType::Decimal64(*p, *s)),
-        ),
-        DataType::Decimal128(p, s) => Box::new(
-            Decimal128Builder::with_capacity(capacity).with_data_type(DataType::Decimal128(*p, *s)),
-        ),
-        DataType::Decimal256(p, s) => Box::new(
-            Decimal256Builder::with_capacity(capacity).with_data_type(DataType::Decimal256(*p, *s)),
-        ),
-        DataType::Utf8 => Box::new(StringBuilder::with_capacity(capacity, 1024)),
-        DataType::LargeUtf8 => Box::new(LargeStringBuilder::with_capacity(capacity, 1024)),
-        DataType::Date32 => Box::new(Date32Builder::with_capacity(capacity)),
-        DataType::Date64 => Box::new(Date64Builder::with_capacity(capacity)),
-        DataType::Time32(TimeUnit::Second) => {
-            Box::new(Time32SecondBuilder::with_capacity(capacity))
-        }
-        DataType::Time32(TimeUnit::Millisecond) => {
-            Box::new(Time32MillisecondBuilder::with_capacity(capacity))
-        }
-        DataType::Time64(TimeUnit::Microsecond) => {
-            Box::new(Time64MicrosecondBuilder::with_capacity(capacity))
-        }
-        DataType::Time64(TimeUnit::Nanosecond) => {
-            Box::new(Time64NanosecondBuilder::with_capacity(capacity))
-        }
-        DataType::Timestamp(TimeUnit::Second, tz) => Box::new(
-            TimestampSecondBuilder::with_capacity(capacity)
-                .with_data_type(DataType::Timestamp(TimeUnit::Second, tz.clone())),
-        ),
-        DataType::Timestamp(TimeUnit::Millisecond, tz) => Box::new(
-            TimestampMillisecondBuilder::with_capacity(capacity)
-                .with_data_type(DataType::Timestamp(TimeUnit::Millisecond, tz.clone())),
-        ),
-        DataType::Timestamp(TimeUnit::Microsecond, tz) => Box::new(
-            TimestampMicrosecondBuilder::with_capacity(capacity)
-                .with_data_type(DataType::Timestamp(TimeUnit::Microsecond, tz.clone())),
-        ),
-        DataType::Timestamp(TimeUnit::Nanosecond, tz) => Box::new(
-            TimestampNanosecondBuilder::with_capacity(capacity)
-                .with_data_type(DataType::Timestamp(TimeUnit::Nanosecond, tz.clone())),
-        ),
-        DataType::Interval(IntervalUnit::YearMonth) => {
-            Box::new(IntervalYearMonthBuilder::with_capacity(capacity))
-        }
-        DataType::Interval(IntervalUnit::DayTime) => {
-            Box::new(IntervalDayTimeBuilder::with_capacity(capacity))
-        }
-        DataType::Interval(IntervalUnit::MonthDayNano) => {
-            Box::new(IntervalMonthDayNanoBuilder::with_capacity(capacity))
-        }
-        DataType::Duration(TimeUnit::Second) => {
-            Box::new(DurationSecondBuilder::with_capacity(capacity))
-        }
-        DataType::Duration(TimeUnit::Millisecond) => {
-            Box::new(DurationMillisecondBuilder::with_capacity(capacity))
-        }
-        DataType::Duration(TimeUnit::Microsecond) => {
-            Box::new(DurationMicrosecondBuilder::with_capacity(capacity))
-        }
-        DataType::Duration(TimeUnit::Nanosecond) => {
-            Box::new(DurationNanosecondBuilder::with_capacity(capacity))
-        }
-        DataType::List(field) => {
-            let builder = make_builder(field.data_type(), capacity);
-            Box::new(ListBuilder::with_capacity(builder, capacity).with_field(field.clone()))
-        }
-        DataType::LargeList(field) => {
-            let builder = make_builder(field.data_type(), capacity);
-            Box::new(LargeListBuilder::with_capacity(builder, capacity).with_field(field.clone()))
-        }
-        DataType::FixedSizeList(field, size) => {
-            let size = *size;
-            let values_builder_capacity = {
-                let size: usize = size.try_into().unwrap();
-                capacity * size
-            };
-            let builder = make_builder(field.data_type(), values_builder_capacity);
-            Box::new(
-                FixedSizeListBuilder::with_capacity(builder, size, capacity)
-                    .with_field(field.clone()),
-            )
-        }
-        DataType::ListView(field) => {
-            let builder = make_builder(field.data_type(), capacity);
-            Box::new(ListViewBuilder::with_capacity(builder, capacity).with_field(field.clone()))
-        }
-        DataType::LargeListView(field) => {
-            let builder = make_builder(field.data_type(), capacity);
-            Box::new(
-                LargeListViewBuilder::with_capacity(builder, capacity).with_field(field.clone()),
-            )
-        }
-        DataType::Map(field, _) => match field.data_type() {
-            DataType::Struct(fields) => {
-                let map_field_names = MapFieldNames {
-                    key: fields[0].name().clone(),
-                    value: fields[1].name().clone(),
-                    entry: field.name().clone(),
-                };
-                let key_builder = make_builder(fields[0].data_type(), capacity);
-                let value_builder = make_builder(fields[1].data_type(), capacity);
-                Box::new(
-                    MapBuilder::with_capacity(
-                        Some(map_field_names),
-                        key_builder,
-                        value_builder,
-                        capacity,
-                    )
-                    .with_values_field(fields[1].clone()),
-                )
-            }
-            t => panic!("The field of Map data type {t:?} should has a child Struct field"),
-        },
-        DataType::Struct(fields) => Box::new(StructBuilder::from_fields(fields.clone(), capacity)),
-        t @ DataType::Dictionary(key_type, value_type) => {
-            macro_rules! dict_builder {
-                ($key_type:ty) => {
-                    match &**value_type {
-                        DataType::Utf8 => {
-                            let dict_builder: StringDictionaryBuilder<$key_type> =
-                                StringDictionaryBuilder::with_capacity(capacity, 256, 1024);
-                            Box::new(dict_builder)
-                        }
-                        DataType::LargeUtf8 => {
-                            let dict_builder: LargeStringDictionaryBuilder<$key_type> =
-                                LargeStringDictionaryBuilder::with_capacity(capacity, 256, 1024);
-                            Box::new(dict_builder)
-                        }
-                        DataType::Binary => {
-                            let dict_builder: BinaryDictionaryBuilder<$key_type> =
-                                BinaryDictionaryBuilder::with_capacity(capacity, 256, 1024);
-                            Box::new(dict_builder)
-                        }
-                        DataType::LargeBinary => {
-                            let dict_builder: LargeBinaryDictionaryBuilder<$key_type> =
-                                LargeBinaryDictionaryBuilder::with_capacity(capacity, 256, 1024);
-                            Box::new(dict_builder)
-                        }
-                        t => panic!("Dictionary value type {t:?} is not currently supported"),
-                    }
-                };
-            }
-            match &**key_type {
-                DataType::Int8 => dict_builder!(Int8Type),
-                DataType::Int16 => dict_builder!(Int16Type),
-                DataType::Int32 => dict_builder!(Int32Type),
-                DataType::Int64 => dict_builder!(Int64Type),
-                _ => {
-                    panic!("Data type {t:?} with key type {key_type:?} is not currently supported")
-                }
-            }
-        }
-        t => panic!("Data type {t:?} is not currently supported"),
-    }
-}
-
-=======
->>>>>>> ccadb4f8
 impl StructBuilder {
     /// Creates a new `StructBuilder`
     pub fn new(fields: impl Into<Fields>, field_builders: Vec<Box<dyn ArrayBuilder>>) -> Self {
