// Licensed to the Apache Software Foundation (ASF) under one
// or more contributor license agreements.  See the NOTICE file
// distributed with this work for additional information
// regarding copyright ownership.  The ASF licenses this file
// to you under the Apache License, Version 2.0 (the
// "License"); you may not use this file except in compliance
// with the License.  You may obtain a copy of the License at
//
//   http://www.apache.org/licenses/LICENSE-2.0
//
// Unless required by applicable law or agreed to in writing,
// software distributed under the License is distributed on an
// "AS IS" BASIS, WITHOUT WARRANTIES OR CONDITIONS OF ANY
// KIND, either express or implied.  See the License for the
// specific language governing permissions and limitations
// under the License.

use arrow_buffer::{bit_util, Buffer, MutableBuffer};
use arrow_data::bit_mask;
use std::ops::Range;

/// A builder for creating a boolean [`Buffer`]
#[derive(Debug)]
pub struct BooleanBufferBuilder {
    buffer: MutableBuffer,
    len: usize,
}

impl BooleanBufferBuilder {
    /// Creates a new `BooleanBufferBuilder`
    #[inline]
    pub fn new(capacity: usize) -> Self {
        let byte_capacity = bit_util::ceil(capacity, 8);
        let buffer = MutableBuffer::new(byte_capacity);
        Self { buffer, len: 0 }
    }

    /// Creates a new `BooleanBufferBuilder` from [`MutableBuffer`] of `len`
    pub fn new_from_buffer(buffer: MutableBuffer, len: usize) -> Self {
        assert!(len <= buffer.len() * 8);
        Self { buffer, len }
    }

    /// Returns the length of the buffer
    #[inline]
    pub fn len(&self) -> usize {
        self.len
    }

    /// Sets a bit in the buffer at `index`
    #[inline]
    pub fn set_bit(&mut self, index: usize, v: bool) {
        if v {
            bit_util::set_bit(self.buffer.as_mut(), index);
        } else {
            bit_util::unset_bit(self.buffer.as_mut(), index);
        }
    }

    /// Gets a bit in the buffer at `index`
    #[inline]
    pub fn get_bit(&self, index: usize) -> bool {
        bit_util::get_bit(self.buffer.as_slice(), index)
    }

    /// Returns true if empty
    #[inline]
    pub fn is_empty(&self) -> bool {
        self.len == 0
    }

    /// Returns the capacity of the buffer
    #[inline]
    pub fn capacity(&self) -> usize {
        self.buffer.capacity() * 8
    }

    /// Advances the buffer by `additional` bits
    #[inline]
    pub fn advance(&mut self, additional: usize) {
        let new_len = self.len + additional;
        let new_len_bytes = bit_util::ceil(new_len, 8);
        if new_len_bytes > self.buffer.len() {
            self.buffer.resize(new_len_bytes, 0);
        }
        self.len = new_len;
    }

    /// Reserve space to at least `additional` new bits.
    /// Capacity will be `>= self.len() + additional`.
    /// New bytes are uninitialized and reading them is undefined behavior.
    #[inline]
    pub fn reserve(&mut self, additional: usize) {
        let capacity = self.len + additional;
        if capacity > self.capacity() {
            // convert differential to bytes
            let additional = bit_util::ceil(capacity, 8) - self.buffer.len();
            self.buffer.reserve(additional);
        }
    }

    /// Resizes the buffer, either truncating its contents (with no change in capacity), or
    /// growing it (potentially reallocating it) and writing `false` in the newly available bits.
    #[inline]
    pub fn resize(&mut self, len: usize) {
        let len_bytes = bit_util::ceil(len, 8);
        self.buffer.resize(len_bytes, 0);
        self.len = len;
    }

    /// Appends a boolean `v` into the buffer
    #[inline]
    pub fn append(&mut self, v: bool) {
        self.advance(1);
        if v {
            unsafe { bit_util::set_bit_raw(self.buffer.as_mut_ptr(), self.len - 1) };
        }
    }

    /// Appends n `additional` bits of value `v` into the buffer
    #[inline]
    pub fn append_n(&mut self, additional: usize, v: bool) {
        self.advance(additional);
        if additional > 0 && v {
            let offset = self.len() - additional;
            (0..additional).for_each(|i| unsafe {
                bit_util::set_bit_raw(self.buffer.as_mut_ptr(), offset + i)
            })
        }
    }

    /// Appends a slice of booleans into the buffer
    #[inline]
    pub fn append_slice(&mut self, slice: &[bool]) {
        let additional = slice.len();
        self.advance(additional);

        let offset = self.len() - additional;
        for (i, v) in slice.iter().enumerate() {
            if *v {
                unsafe { bit_util::set_bit_raw(self.buffer.as_mut_ptr(), offset + i) }
            }
        }
    }

    /// Append `range` bits from `to_set`
    ///
    /// `to_set` is a slice of bits packed LSB-first into `[u8]`
    ///
    /// # Panics
    ///
    /// Panics if `to_set` does not contain `ceil(range.end / 8)` bytes
    pub fn append_packed_range(&mut self, range: Range<usize>, to_set: &[u8]) {
        let offset_write = self.len;
        let len = range.end - range.start;
        self.advance(len);
        bit_mask::set_bits(
            self.buffer.as_slice_mut(),
            to_set,
            offset_write,
            range.start,
            len,
        );
    }

    /// Returns the packed bits
    pub fn as_slice(&self) -> &[u8] {
        self.buffer.as_slice()
    }

<<<<<<< HEAD
    /// Returns the packed bits
    pub fn as_slice_mut(&mut self) -> &mut [u8] {
        self.buffer.as_slice_mut()
    }

=======
    /// Creates a [`Buffer`]
>>>>>>> 0ef18481
    #[inline]
    pub fn finish(&mut self) -> Buffer {
        let buf = std::mem::replace(&mut self.buffer, MutableBuffer::new(0));
        self.len = 0;
        buf.into()
    }
}

impl From<BooleanBufferBuilder> for Buffer {
    #[inline]
    fn from(builder: BooleanBufferBuilder) -> Self {
        builder.buffer.into()
    }
}

#[cfg(test)]
mod tests {
    use super::*;

    #[test]
    fn test_boolean_buffer_builder_write_bytes() {
        let mut b = BooleanBufferBuilder::new(4);
        b.append(false);
        b.append(true);
        b.append(false);
        b.append(true);
        assert_eq!(4, b.len());
        assert_eq!(512, b.capacity());
        let buffer = b.finish();
        assert_eq!(1, buffer.len());

        // Overallocate capacity
        let mut b = BooleanBufferBuilder::new(8);
        b.append_slice(&[false, true, false, true]);
        assert_eq!(4, b.len());
        assert_eq!(512, b.capacity());
        let buffer = b.finish();
        assert_eq!(1, buffer.len());
    }

    #[test]
    fn test_boolean_buffer_builder_unset_first_bit() {
        let mut buffer = BooleanBufferBuilder::new(4);
        buffer.append(true);
        buffer.append(true);
        buffer.append(false);
        buffer.append(true);
        buffer.set_bit(0, false);
        assert_eq!(buffer.len(), 4);
        assert_eq!(buffer.finish().as_slice(), &[0b1010_u8]);
    }

    #[test]
    fn test_boolean_buffer_builder_unset_last_bit() {
        let mut buffer = BooleanBufferBuilder::new(4);
        buffer.append(true);
        buffer.append(true);
        buffer.append(false);
        buffer.append(true);
        buffer.set_bit(3, false);
        assert_eq!(buffer.len(), 4);
        assert_eq!(buffer.finish().as_slice(), &[0b0011_u8]);
    }

    #[test]
    fn test_boolean_buffer_builder_unset_an_inner_bit() {
        let mut buffer = BooleanBufferBuilder::new(5);
        buffer.append(true);
        buffer.append(true);
        buffer.append(false);
        buffer.append(true);
        buffer.set_bit(1, false);
        assert_eq!(buffer.len(), 4);
        assert_eq!(buffer.finish().as_slice(), &[0b1001_u8]);
    }

    #[test]
    fn test_boolean_buffer_builder_unset_several_bits() {
        let mut buffer = BooleanBufferBuilder::new(5);
        buffer.append(true);
        buffer.append(true);
        buffer.append(true);
        buffer.append(false);
        buffer.append(true);
        buffer.set_bit(1, false);
        buffer.set_bit(2, false);
        assert_eq!(buffer.len(), 5);
        assert_eq!(buffer.finish().as_slice(), &[0b10001_u8]);
    }

    #[test]
    fn test_boolean_buffer_builder_unset_several_bits_bigger_than_one_byte() {
        let mut buffer = BooleanBufferBuilder::new(16);
        buffer.append_n(10, true);
        buffer.set_bit(0, false);
        buffer.set_bit(3, false);
        buffer.set_bit(9, false);
        assert_eq!(buffer.len(), 10);
        assert_eq!(buffer.finish().as_slice(), &[0b11110110_u8, 0b01_u8]);
    }

    #[test]
    fn test_boolean_buffer_builder_flip_several_bits_bigger_than_one_byte() {
        let mut buffer = BooleanBufferBuilder::new(16);
        buffer.append_n(5, true);
        buffer.append_n(5, false);
        buffer.append_n(5, true);
        buffer.set_bit(0, false);
        buffer.set_bit(3, false);
        buffer.set_bit(9, false);
        buffer.set_bit(6, true);
        buffer.set_bit(14, true);
        buffer.set_bit(13, false);
        assert_eq!(buffer.len(), 15);
        assert_eq!(buffer.finish().as_slice(), &[0b01010110_u8, 0b1011100_u8]);
    }

    #[test]
    fn test_bool_buffer_builder_get_first_bit() {
        let mut buffer = BooleanBufferBuilder::new(16);
        buffer.append_n(8, true);
        buffer.append_n(8, false);
        assert!(buffer.get_bit(0));
    }

    #[test]
    fn test_bool_buffer_builder_get_first_bit_not_requires_mutability() {
        let buffer = {
            let mut buffer = BooleanBufferBuilder::new(16);
            buffer.append_n(8, true);
            buffer
        };

        assert!(buffer.get_bit(0));
    }

    #[test]
    fn test_bool_buffer_builder_get_last_bit() {
        let mut buffer = BooleanBufferBuilder::new(16);
        buffer.append_n(8, true);
        buffer.append_n(8, false);
        assert!(!buffer.get_bit(15));
    }

    #[test]
    fn test_bool_buffer_builder_get_an_inner_bit() {
        let mut buffer = BooleanBufferBuilder::new(16);
        buffer.append_n(4, false);
        buffer.append_n(8, true);
        buffer.append_n(4, false);
        assert!(buffer.get_bit(11));
    }

    #[test]
    fn test_bool_buffer_fuzz() {
        use rand::prelude::*;

        let mut buffer = BooleanBufferBuilder::new(12);
        let mut all_bools = vec![];
        let mut rng = rand::thread_rng();

        let src_len = 32;
        let (src, compacted_src) = {
            let src: Vec<_> = std::iter::from_fn(|| Some(rng.next_u32() & 1 == 0))
                .take(src_len)
                .collect();

            let mut compacted_src = BooleanBufferBuilder::new(src_len);
            compacted_src.append_slice(&src);
            (src, compacted_src.finish())
        };

        for _ in 0..100 {
            let a = rng.next_u32() as usize % src_len;
            let b = rng.next_u32() as usize % src_len;

            let start = a.min(b);
            let end = a.max(b);

            buffer.append_packed_range(start..end, compacted_src.as_slice());
            all_bools.extend_from_slice(&src[start..end]);
        }

        let mut compacted = BooleanBufferBuilder::new(all_bools.len());
        compacted.append_slice(&all_bools);

        assert_eq!(buffer.finish(), compacted.finish())
    }

    #[test]
    fn test_boolean_array_builder_resize() {
        let mut builder = BooleanBufferBuilder::new(20);
        builder.append_n(4, true);
        builder.append_n(7, false);
        builder.append_n(2, true);
        builder.resize(20);

        assert_eq!(builder.len(), 20);
        assert_eq!(builder.as_slice(), &[0b00001111, 0b00011000, 0b00000000]);

        builder.resize(5);
        assert_eq!(builder.len(), 5);
        assert_eq!(builder.as_slice(), &[0b00001111]);

        builder.append_n(4, true);
        assert_eq!(builder.len(), 9);
        assert_eq!(builder.as_slice(), &[0b11101111, 0b00000001]);
    }

    #[test]
    fn test_boolean_builder_increases_buffer_len() {
        // 00000010 01001000
        let buf = Buffer::from([72_u8, 2_u8]);
        let mut builder = BooleanBufferBuilder::new(8);

        for i in 0..16 {
            if i == 3 || i == 6 || i == 9 {
                builder.append(true);
            } else {
                builder.append(false);
            }
        }
        let buf2 = builder.finish();

        assert_eq!(buf.len(), buf2.len());
        assert_eq!(buf.as_slice(), buf2.as_slice());
    }
}<|MERGE_RESOLUTION|>--- conflicted
+++ resolved
@@ -168,15 +168,12 @@
         self.buffer.as_slice()
     }
 
-<<<<<<< HEAD
     /// Returns the packed bits
     pub fn as_slice_mut(&mut self) -> &mut [u8] {
         self.buffer.as_slice_mut()
     }
 
-=======
     /// Creates a [`Buffer`]
->>>>>>> 0ef18481
     #[inline]
     pub fn finish(&mut self) -> Buffer {
         let buf = std::mem::replace(&mut self.buffer, MutableBuffer::new(0));
