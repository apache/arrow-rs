// Licensed to the Apache Software Foundation (ASF) under one
// or more contributor license agreements.  See the NOTICE file
// distributed with this work for additional information
// regarding copyright ownership.  The ASF licenses this file
// to you under the Apache License, Version 2.0 (the
// "License"); you may not use this file except in compliance
// with the License.  You may obtain a copy of the License at
//
//   http://www.apache.org/licenses/LICENSE-2.0
//
// Unless required by applicable law or agreed to in writing,
// software distributed under the License is distributed on an
// "AS IS" BASIS, WITHOUT WARRANTIES OR CONDITIONS OF ANY
// KIND, either express or implied.  See the License for the
// specific language governing permissions and limitations
// under the License.

use crate::builder::ArrayBuilder;
use crate::types::{ByteArrayType, GenericBinaryType, GenericStringType};
use crate::{Array, ArrayRef, GenericByteArray, OffsetSizeTrait};
use arrow_buffer::{ArrowNativeType, Buffer, MutableBuffer, NullBufferBuilder, ScalarBuffer};
use arrow_data::ArrayDataBuilder;
use arrow_schema::ArrowError;
use std::any::Any;
use std::sync::Arc;

/// Builder for [`GenericByteArray`]
///
/// For building strings, see docs on [`GenericStringBuilder`].
/// For building binary, see docs on [`GenericBinaryBuilder`].
pub struct GenericByteBuilder<T: ByteArrayType> {
    value_builder: Vec<u8>,
    offsets_builder: Vec<T::Offset>,
    null_buffer_builder: NullBufferBuilder,
}

impl<T: ByteArrayType> GenericByteBuilder<T> {
    /// Creates a new [`GenericByteBuilder`].
    pub fn new() -> Self {
        Self::with_capacity(1024, 1024)
    }

    /// Creates a new [`GenericByteBuilder`].
    ///
    /// - `item_capacity` is the number of items to pre-allocate.
    ///   The size of the preallocated buffer of offsets is the number of items plus one.
    /// - `data_capacity` is the total number of bytes of data to pre-allocate
    ///   (for all items, not per item).
    pub fn with_capacity(item_capacity: usize, data_capacity: usize) -> Self {
        let mut offsets_builder = Vec::with_capacity(item_capacity + 1);
        offsets_builder.push(T::Offset::from_usize(0).unwrap());
        Self {
            value_builder: Vec::with_capacity(data_capacity),
            offsets_builder,
            null_buffer_builder: NullBufferBuilder::new(item_capacity),
        }
    }

    /// Creates a new  [`GenericByteBuilder`] from buffers.
    ///
    /// # Safety
    ///
    /// This doesn't verify buffer contents as it assumes the buffers are from
    /// existing and valid [`GenericByteArray`].
    pub unsafe fn new_from_buffer(
        offsets_buffer: MutableBuffer,
        value_buffer: MutableBuffer,
        null_buffer: Option<MutableBuffer>,
    ) -> Self {
        let offsets_builder: Vec<T::Offset> =
            ScalarBuffer::<T::Offset>::from(offsets_buffer).into();
        let value_builder: Vec<u8> = ScalarBuffer::<u8>::from(value_buffer).into();

        let null_buffer_builder = null_buffer
            .map(|buffer| NullBufferBuilder::new_from_buffer(buffer, offsets_builder.len() - 1))
            .unwrap_or_else(|| NullBufferBuilder::new_with_len(offsets_builder.len() - 1));

        Self {
            offsets_builder,
            value_builder,
            null_buffer_builder,
        }
    }

    #[inline]
    fn next_offset(&self) -> T::Offset {
        T::Offset::from_usize(self.value_builder.len()).expect("byte array offset overflow")
    }

    /// Appends a value into the builder.
    ///
    /// See the [GenericStringBuilder] documentation for examples of
    /// incrementally building string values with multiple `write!` calls.
    ///
    /// # Panics
    ///
    /// Panics if the resulting length of [`Self::values_slice`] would exceed
    /// `T::Offset::MAX` bytes.
    ///
    /// For example, this can happen with [`StringArray`] or [`BinaryArray`]
    /// where the total length of all values exceeds 2GB
    ///
    /// [`StringArray`]: crate::StringArray
    /// [`BinaryArray`]: crate::BinaryArray
    #[inline]
    pub fn append_value(&mut self, value: impl AsRef<T::Native>) {
        self.value_builder
            .extend_from_slice(value.as_ref().as_ref());
        self.null_buffer_builder.append(true);
        self.offsets_builder.push(self.next_offset());
    }

    /// Append an `Option` value into the builder.
    ///
    /// - A `None` value will append a null value.
    /// - A `Some` value will append the value.
    ///
    /// See [`Self::append_value`] for more panic information.
    #[inline]
    pub fn append_option(&mut self, value: Option<impl AsRef<T::Native>>) {
        match value {
            None => self.append_null(),
            Some(v) => self.append_value(v),
        };
    }

    /// Append a null value into the builder.
    #[inline]
    pub fn append_null(&mut self) {
        self.null_buffer_builder.append(false);
        self.offsets_builder.push(self.next_offset());
    }

    /// Appends `n` `null`s into the builder.
    #[inline]
    pub fn append_nulls(&mut self, n: usize) {
        self.null_buffer_builder.append_n_nulls(n);
        let next_offset = self.next_offset();
        self.offsets_builder
            .extend(std::iter::repeat_n(next_offset, n));
    }

    /// Appends array values and null to this builder as is
    /// (this means that underlying null values are copied as is).
    #[inline]
    pub fn append_array(&mut self, array: &GenericByteArray<T>) -> Result<(), ArrowError> {
        use num_traits::CheckedAdd;
        if array.len() == 0 {
            return Ok(());
        }

        let offsets = array.offsets();

        // If the offsets are contiguous, we can append them directly avoiding the need to align
        // for example, when the first appended array is not sliced (starts at offset 0)
        if self.next_offset() == offsets[0] {
            self.offsets_builder.extend_from_slice(&offsets[1..]);
        } else {
            // Shifting all the offsets
            let shift: T::Offset = self.next_offset() - offsets[0];

            if shift.checked_add(&offsets[offsets.len() - 1]).is_none() {
                return Err(ArrowError::OffsetOverflowError(
                    shift.as_usize() + offsets[offsets.len() - 1].as_usize(),
                ));
            }

            self.offsets_builder
                .extend(offsets[1..].iter().map(|&offset| offset + shift));
        }

        // Append underlying values, starting from the first offset and ending at the last offset
        self.value_builder.extend_from_slice(
            &array.values().as_slice()[offsets[0].as_usize()..offsets[array.len()].as_usize()],
        );

        if let Some(null_buffer) = array.nulls() {
            self.null_buffer_builder.append_buffer(null_buffer);
        } else {
            self.null_buffer_builder.append_n_non_nulls(array.len());
        }
        Ok(())
    }

    /// Builds the [`GenericByteArray`] and reset this builder.
    pub fn finish(&mut self) -> GenericByteArray<T> {
        let array_type = T::DATA_TYPE;
        let array_builder = ArrayDataBuilder::new(array_type)
            .len(self.len())
            .add_buffer(std::mem::take(&mut self.offsets_builder).into())
            .add_buffer(std::mem::take(&mut self.value_builder).into())
            .nulls(self.null_buffer_builder.finish());

        self.offsets_builder.push(self.next_offset());
        let array_data = unsafe { array_builder.build_unchecked() };
        GenericByteArray::from(array_data)
    }

    /// Builds the [`GenericByteArray`] without resetting the builder.
    pub fn finish_cloned(&self) -> GenericByteArray<T> {
        let array_type = T::DATA_TYPE;
        let offset_buffer = Buffer::from_slice_ref(self.offsets_builder.as_slice());
        let value_buffer = Buffer::from_slice_ref(self.value_builder.as_slice());
        let array_builder = ArrayDataBuilder::new(array_type)
            .len(self.len())
            .add_buffer(offset_buffer)
            .add_buffer(value_buffer)
            .nulls(self.null_buffer_builder.finish_cloned());

        let array_data = unsafe { array_builder.build_unchecked() };
        GenericByteArray::from(array_data)
    }

    /// Returns the current values buffer as a slice
    pub fn values_slice(&self) -> &[u8] {
        self.value_builder.as_slice()
    }

    /// Returns the current offsets buffer as a slice
    pub fn offsets_slice(&self) -> &[T::Offset] {
        self.offsets_builder.as_slice()
    }

    /// Returns the current null buffer as a slice
    pub fn validity_slice(&self) -> Option<&[u8]> {
        self.null_buffer_builder.as_slice()
    }

    /// Returns the current null buffer as a mutable slice
    pub fn validity_slice_mut(&mut self) -> Option<&mut [u8]> {
        self.null_buffer_builder.as_slice_mut()
    }
}

impl<T: ByteArrayType> std::fmt::Debug for GenericByteBuilder<T> {
    fn fmt(&self, f: &mut std::fmt::Formatter<'_>) -> std::fmt::Result {
        write!(f, "{}{}Builder", T::Offset::PREFIX, T::PREFIX)?;
        f.debug_struct("")
            .field("value_builder", &self.value_builder)
            .field("offsets_builder", &self.offsets_builder)
            .field("null_buffer_builder", &self.null_buffer_builder)
            .finish()
    }
}

impl<T: ByteArrayType> Default for GenericByteBuilder<T> {
    fn default() -> Self {
        Self::new()
    }
}

impl<T: ByteArrayType> ArrayBuilder for GenericByteBuilder<T> {
    /// Returns the number of binary slots in the builder
    fn len(&self) -> usize {
        self.null_buffer_builder.len()
    }

    /// Builds the array and reset this builder.
    fn finish(&mut self) -> ArrayRef {
        Arc::new(self.finish())
    }

    /// Builds the array without resetting the builder.
    fn finish_cloned(&self) -> ArrayRef {
        Arc::new(self.finish_cloned())
    }

    /// Returns the builder as a non-mutable `Any` reference.
    fn as_any(&self) -> &dyn Any {
        self
    }

    /// Returns the builder as a mutable `Any` reference.
    fn as_any_mut(&mut self) -> &mut dyn Any {
        self
    }

    /// Returns the boxed builder as a box of `Any`.
    fn into_box_any(self: Box<Self>) -> Box<dyn Any> {
        self
    }
}

impl<T: ByteArrayType, V: AsRef<T::Native>> Extend<Option<V>> for GenericByteBuilder<T> {
    #[inline]
    fn extend<I: IntoIterator<Item = Option<V>>>(&mut self, iter: I) {
        for v in iter {
            self.append_option(v)
        }
    }
}

/// Array builder for [`GenericStringArray`][crate::GenericStringArray]
///
/// Values can be appended using [`GenericByteBuilder::append_value`], and nulls with
/// [`GenericByteBuilder::append_null`].
///
/// This builder also implements [`std::fmt::Write`] with any written data
/// included in the next appended value. This allows using [`std::fmt::Display`]
/// with standard Rust idioms like `write!` and `writeln!` to write data
/// directly to the builder without intermediate allocations.
///
/// # Example writing strings with `append_value`
/// ```
/// # use arrow_array::builder::GenericStringBuilder;
/// let mut builder = GenericStringBuilder::<i32>::new();
///
/// // Write one string value
/// builder.append_value("foobarbaz");
///
/// // Write a second string
/// builder.append_value("v2");
///
/// let array = builder.finish();
/// assert_eq!(array.value(0), "foobarbaz");
/// assert_eq!(array.value(1), "v2");
/// ```
///
/// # Example incrementally writing strings with `std::fmt::Write`
///
/// ```
/// # use std::fmt::Write;
/// # use arrow_array::builder::GenericStringBuilder;
/// let mut builder = GenericStringBuilder::<i32>::new();
///
/// // Write data in multiple `write!` calls
/// write!(builder, "foo").unwrap();
/// write!(builder, "bar").unwrap();
/// // The next call to append_value finishes the current string
/// // including all previously written strings.
/// builder.append_value("baz");
///
/// // Write second value with a single write call
/// write!(builder, "v2").unwrap();
/// // finish the value by calling append_value with an empty string
/// builder.append_value("");
///
/// let array = builder.finish();
/// assert_eq!(array.value(0), "foobarbaz");
/// assert_eq!(array.value(1), "v2");
/// ```
pub type GenericStringBuilder<O> = GenericByteBuilder<GenericStringType<O>>;

impl<O: OffsetSizeTrait> std::fmt::Write for GenericStringBuilder<O> {
    fn write_str(&mut self, s: &str) -> std::fmt::Result {
        self.value_builder.extend_from_slice(s.as_bytes());
        Ok(())
    }
}

/// A byte size value representing the number of bytes to allocate per string in [`GenericStringBuilder`]
///
/// To create a [`GenericStringBuilder`] using `.with_capacity` we are required to provide: \
/// - `item_capacity` - the row count \
/// - `data_capacity` - total string byte count \
///
/// We will use the `AVERAGE_STRING_LENGTH` * row_count for `data_capacity`. \
///
/// These capacities are preallocation hints used to improve performance,
<<<<<<< HEAD
/// but consuquences of passing a hint too large or too small should be negligible.
=======
/// but consequences of passing a hint too large or too small should be negligible.
>>>>>>> a14f77c1
const AVERAGE_STRING_LENGTH: usize = 16;
/// Trait for string-like array builders
///
/// This trait provides unified interface for builders that append string-like data
/// such as [`GenericStringBuilder<O>`] and [`crate::builder::StringViewBuilder`]
pub trait StringLikeArrayBuilder: ArrayBuilder {
    /// Returns a human-readable type name for the builder.
    fn type_name() -> &'static str;

    /// Creates a new builder with the given row capacity.
    fn with_capacity(capacity: usize) -> Self;

    /// Appends a non-null string value to the builder.
    fn append_value(&mut self, value: &str);

    /// Appends a null value to the builder.
    fn append_null(&mut self);
}

impl<O: OffsetSizeTrait> StringLikeArrayBuilder for GenericStringBuilder<O> {
    fn type_name() -> &'static str {
        std::any::type_name::<Self>()
    }
    fn with_capacity(capacity: usize) -> Self {
        Self::with_capacity(capacity, capacity * AVERAGE_STRING_LENGTH)
    }
    fn append_value(&mut self, value: &str) {
        Self::append_value(self, value);
    }
    fn append_null(&mut self) {
        Self::append_null(self);
    }
}

<<<<<<< HEAD
=======
/// A byte size value representing the number of bytes to allocate per binary in [`GenericBinaryBuilder`]
///
/// To create a [`GenericBinaryBuilder`] using `.with_capacity` we are required to provide: \
/// - `item_capacity` - the row count \
/// - `data_capacity` - total binary byte count \
///
/// We will use the `AVERAGE_BINARY_LENGTH` * row_count for `data_capacity`. \
///
/// These capacities are preallocation hints used to improve performance,
/// but consequences of passing a hint too large or too small should be negligible.
const AVERAGE_BINARY_LENGTH: usize = 128;
/// Trait for binary-like array builders
///
/// This trait provides unified interface for builders that append binary-like data
/// such as [`GenericBinaryBuilder<O>`] and [`crate::builder::BinaryViewBuilder`]
pub trait BinaryLikeArrayBuilder: ArrayBuilder {
    /// Returns a human-readable type name for the builder.
    fn type_name() -> &'static str;

    /// Creates a new builder with the given row capacity.
    fn with_capacity(capacity: usize) -> Self;

    /// Appends a non-null string value to the builder.
    fn append_value(&mut self, value: &[u8]);

    /// Appends a null value to the builder.
    fn append_null(&mut self);
}

impl<O: OffsetSizeTrait> BinaryLikeArrayBuilder for GenericBinaryBuilder<O> {
    fn type_name() -> &'static str {
        std::any::type_name::<Self>()
    }
    fn with_capacity(capacity: usize) -> Self {
        Self::with_capacity(capacity, capacity * AVERAGE_BINARY_LENGTH)
    }
    fn append_value(&mut self, value: &[u8]) {
        Self::append_value(self, value);
    }
    fn append_null(&mut self) {
        Self::append_null(self);
    }
}

>>>>>>> a14f77c1
///  Array builder for [`GenericBinaryArray`][crate::GenericBinaryArray]
///
/// Values can be appended using [`GenericByteBuilder::append_value`], and nulls with
/// [`GenericByteBuilder::append_null`].
///
/// # Example
/// ```
/// # use arrow_array::builder::GenericBinaryBuilder;
/// let mut builder = GenericBinaryBuilder::<i32>::new();
///
/// // Write data
/// builder.append_value("foo");
///
/// // Write second value
/// builder.append_value(&[0,1,2]);
///
/// let array = builder.finish();
/// // binary values
/// assert_eq!(array.value(0), b"foo");
/// assert_eq!(array.value(1), b"\x00\x01\x02");
/// ```
///
/// # Example incrementally writing bytes with `write_bytes`
///
/// ```
/// # use std::io::Write;
/// # use arrow_array::builder::GenericBinaryBuilder;
/// let mut builder = GenericBinaryBuilder::<i32>::new();
///
/// // Write data in multiple `write_bytes` calls
/// write!(builder, "foo").unwrap();
/// write!(builder, "bar").unwrap();
/// // The next call to append_value finishes the current string
/// // including all previously written strings.
/// builder.append_value("baz");
///
/// // Write second value with a single write call
/// write!(builder, "v2").unwrap();
/// // finish the value by calling append_value with an empty string
/// builder.append_value("");
///
/// let array = builder.finish();
/// assert_eq!(array.value(0), "foobarbaz".as_bytes());
/// assert_eq!(array.value(1), "v2".as_bytes());
/// ```
pub type GenericBinaryBuilder<O> = GenericByteBuilder<GenericBinaryType<O>>;

impl<O: OffsetSizeTrait> std::io::Write for GenericBinaryBuilder<O> {
    fn write(&mut self, bs: &[u8]) -> std::io::Result<usize> {
        self.value_builder.extend_from_slice(bs);
        Ok(bs.len())
    }

    fn flush(&mut self) -> std::io::Result<()> {
        Ok(())
    }
}

#[cfg(test)]
mod tests {
    use super::*;
    use crate::GenericStringArray;
    use crate::array::Array;
    use arrow_buffer::NullBuffer;
    use std::fmt::Write as _;
    use std::io::Write as _;

    fn _test_generic_binary_builder<O: OffsetSizeTrait>() {
        let mut builder = GenericBinaryBuilder::<O>::new();

        builder.append_value(b"hello");
        builder.append_value(b"");
        builder.append_null();
        builder.append_value(b"rust");

        let array = builder.finish();

        assert_eq!(4, array.len());
        assert_eq!(1, array.null_count());
        assert_eq!(b"hello", array.value(0));
        assert_eq!([] as [u8; 0], array.value(1));
        assert!(array.is_null(2));
        assert_eq!(b"rust", array.value(3));
        assert_eq!(O::from_usize(5).unwrap(), array.value_offsets()[2]);
        assert_eq!(O::from_usize(4).unwrap(), array.value_length(3));
    }

    #[test]
    fn test_binary_builder() {
        _test_generic_binary_builder::<i32>()
    }

    #[test]
    fn test_large_binary_builder() {
        _test_generic_binary_builder::<i64>()
    }

    fn _test_generic_binary_builder_all_nulls<O: OffsetSizeTrait>() {
        let mut builder = GenericBinaryBuilder::<O>::new();
        builder.append_null();
        builder.append_null();
        builder.append_null();
        builder.append_nulls(2);
        assert_eq!(5, builder.len());
        assert!(!builder.is_empty());

        let array = builder.finish();
        assert_eq!(5, array.null_count());
        assert_eq!(5, array.len());
        assert!(array.is_null(0));
        assert!(array.is_null(1));
        assert!(array.is_null(2));
        assert!(array.is_null(3));
        assert!(array.is_null(4));
    }

    #[test]
    fn test_binary_builder_all_nulls() {
        _test_generic_binary_builder_all_nulls::<i32>()
    }

    #[test]
    fn test_large_binary_builder_all_nulls() {
        _test_generic_binary_builder_all_nulls::<i64>()
    }

    fn _test_generic_binary_builder_reset<O: OffsetSizeTrait>() {
        let mut builder = GenericBinaryBuilder::<O>::new();

        builder.append_value(b"hello");
        builder.append_value(b"");
        builder.append_null();
        builder.append_value(b"rust");
        builder.finish();

        assert!(builder.is_empty());

        builder.append_value(b"parquet");
        builder.append_null();
        builder.append_value(b"arrow");
        builder.append_value(b"");
        builder.append_nulls(2);
        builder.append_value(b"hi");
        let array = builder.finish();

        assert_eq!(7, array.len());
        assert_eq!(3, array.null_count());
        assert_eq!(b"parquet", array.value(0));
        assert!(array.is_null(1));
        assert!(array.is_null(4));
        assert!(array.is_null(5));
        assert_eq!(b"arrow", array.value(2));
        assert_eq!(b"", array.value(1));
        assert_eq!(b"hi", array.value(6));

        assert_eq!(O::zero(), array.value_offsets()[0]);
        assert_eq!(O::from_usize(7).unwrap(), array.value_offsets()[2]);
        assert_eq!(O::from_usize(14).unwrap(), array.value_offsets()[7]);
        assert_eq!(O::from_usize(5).unwrap(), array.value_length(2));
    }

    #[test]
    fn test_binary_builder_reset() {
        _test_generic_binary_builder_reset::<i32>()
    }

    #[test]
    fn test_large_binary_builder_reset() {
        _test_generic_binary_builder_reset::<i64>()
    }

    fn _test_generic_string_array_builder<O: OffsetSizeTrait>() {
        let mut builder = GenericStringBuilder::<O>::new();
        let owned = "arrow".to_owned();

        builder.append_value("hello");
        builder.append_value("");
        builder.append_value(&owned);
        builder.append_null();
        builder.append_option(Some("rust"));
        builder.append_option(None::<&str>);
        builder.append_option(None::<String>);
        builder.append_nulls(2);
        builder.append_value("parquet");
        assert_eq!(10, builder.len());

        assert_eq!(
            GenericStringArray::<O>::from(vec![
                Some("hello"),
                Some(""),
                Some("arrow"),
                None,
                Some("rust"),
                None,
                None,
                None,
                None,
                Some("parquet")
            ]),
            builder.finish()
        );
    }

    #[test]
    fn test_string_array_builder() {
        _test_generic_string_array_builder::<i32>()
    }

    #[test]
    fn test_large_string_array_builder() {
        _test_generic_string_array_builder::<i64>()
    }

    fn _test_generic_string_array_builder_finish<O: OffsetSizeTrait>() {
        let mut builder = GenericStringBuilder::<O>::with_capacity(3, 11);

        builder.append_value("hello");
        builder.append_value("rust");
        builder.append_null();

        builder.finish();
        assert!(builder.is_empty());
        assert_eq!(&[O::zero()], builder.offsets_slice());

        builder.append_value("arrow");
        builder.append_value("parquet");
        let arr = builder.finish();
        // array should not have null buffer because there is not `null` value.
        assert!(arr.nulls().is_none());
        assert_eq!(GenericStringArray::<O>::from(vec!["arrow", "parquet"]), arr,)
    }

    #[test]
    fn test_string_array_builder_finish() {
        _test_generic_string_array_builder_finish::<i32>()
    }

    #[test]
    fn test_large_string_array_builder_finish() {
        _test_generic_string_array_builder_finish::<i64>()
    }

    fn _test_generic_string_array_builder_finish_cloned<O: OffsetSizeTrait>() {
        let mut builder = GenericStringBuilder::<O>::with_capacity(3, 11);

        builder.append_value("hello");
        builder.append_value("rust");
        builder.append_null();

        let mut arr = builder.finish_cloned();
        assert!(!builder.is_empty());
        assert_eq!(3, arr.len());

        builder.append_value("arrow");
        builder.append_value("parquet");
        arr = builder.finish();

        assert!(arr.nulls().is_some());
        assert_eq!(&[O::zero()], builder.offsets_slice());
        assert_eq!(5, arr.len());
    }

    #[test]
    fn test_string_array_builder_finish_cloned() {
        _test_generic_string_array_builder_finish_cloned::<i32>()
    }

    #[test]
    fn test_large_string_array_builder_finish_cloned() {
        _test_generic_string_array_builder_finish_cloned::<i64>()
    }

    #[test]
    fn test_extend() {
        let mut builder = GenericStringBuilder::<i32>::new();
        builder.extend(["a", "b", "c", "", "a", "b", "c"].into_iter().map(Some));
        builder.extend(["d", "cupcakes", "hello"].into_iter().map(Some));
        let array = builder.finish();
        assert_eq!(array.value_offsets(), &[0, 1, 2, 3, 3, 4, 5, 6, 7, 15, 20]);
        assert_eq!(array.value_data(), b"abcabcdcupcakeshello");
    }

    #[test]
    fn test_write_str() {
        let mut builder = GenericStringBuilder::<i32>::new();
        write!(builder, "foo").unwrap();
        builder.append_value("");
        writeln!(builder, "bar").unwrap();
        builder.append_value("");
        write!(builder, "fiz").unwrap();
        write!(builder, "buz").unwrap();
        builder.append_value("");
        let a = builder.finish();
        let r: Vec<_> = a.iter().flatten().collect();
        assert_eq!(r, &["foo", "bar\n", "fizbuz"])
    }

    #[test]
    fn test_write_bytes() {
        let mut builder = GenericBinaryBuilder::<i32>::new();
        write!(builder, "foo").unwrap();
        builder.append_value("");
        writeln!(builder, "bar").unwrap();
        builder.append_value("");
        write!(builder, "fiz").unwrap();
        write!(builder, "buz").unwrap();
        builder.append_value("");
        let a = builder.finish();
        let r: Vec<_> = a.iter().flatten().collect();
        assert_eq!(
            r,
            &["foo".as_bytes(), "bar\n".as_bytes(), "fizbuz".as_bytes()]
        )
    }

    #[test]
    fn test_append_array_without_nulls() {
        let input = vec![
            "hello", "world", "how", "are", "you", "doing", "today", "I", "am", "doing", "well",
            "thank", "you", "for", "asking",
        ];
        let arr1 = GenericStringArray::<i32>::from(input[..3].to_vec());
        let arr2 = GenericStringArray::<i32>::from(input[3..7].to_vec());
        let arr3 = GenericStringArray::<i32>::from(input[7..].to_vec());

        let mut builder = GenericStringBuilder::<i32>::new();
        builder.append_array(&arr1).unwrap();
        builder.append_array(&arr2).unwrap();
        builder.append_array(&arr3).unwrap();

        let actual = builder.finish();
        let expected = GenericStringArray::<i32>::from(input);

        assert_eq!(actual, expected);
    }

    #[test]
    fn test_append_array_with_nulls() {
        let input = vec![
            Some("hello"),
            None,
            Some("how"),
            None,
            None,
            None,
            None,
            Some("I"),
            Some("am"),
            Some("doing"),
            Some("well"),
        ];
        let arr1 = GenericStringArray::<i32>::from(input[..3].to_vec());
        let arr2 = GenericStringArray::<i32>::from(input[3..7].to_vec());
        let arr3 = GenericStringArray::<i32>::from(input[7..].to_vec());

        let mut builder = GenericStringBuilder::<i32>::new();
        builder.append_array(&arr1).unwrap();
        builder.append_array(&arr2).unwrap();
        builder.append_array(&arr3).unwrap();

        let actual = builder.finish();
        let expected = GenericStringArray::<i32>::from(input);

        assert_eq!(actual, expected);
    }

    #[test]
    fn test_append_empty_array() {
        let arr = GenericStringArray::<i32>::from(Vec::<&str>::new());
        let mut builder = GenericStringBuilder::<i32>::new();
        builder.append_array(&arr).unwrap();
        let result = builder.finish();
        assert_eq!(result.len(), 0);
    }

    #[test]
    fn test_append_array_with_offset_not_starting_at_0() {
        let input = vec![
            Some("hello"),
            None,
            Some("how"),
            None,
            None,
            None,
            None,
            Some("I"),
            Some("am"),
            Some("doing"),
            Some("well"),
        ];
        let full_array = GenericStringArray::<i32>::from(input);
        let sliced = full_array.slice(1, 4);

        assert_ne!(sliced.offsets()[0].as_usize(), 0);
        assert_ne!(sliced.offsets().last(), full_array.offsets().last());

        let mut builder = GenericStringBuilder::<i32>::new();
        builder.append_array(&sliced).unwrap();
        let actual = builder.finish();

        let expected = GenericStringArray::<i32>::from(vec![None, Some("how"), None, None]);

        assert_eq!(actual, expected);
    }

    #[test]
    fn test_append_underlying_null_values_added_as_is() {
        let input_1_array_with_nulls = {
            let input = vec![
                "hello", "world", "how", "are", "you", "doing", "today", "I", "am",
            ];
            let (offsets, buffer, _) = GenericStringArray::<i32>::from(input).into_parts();

            GenericStringArray::<i32>::new(
                offsets,
                buffer,
                Some(NullBuffer::from(&[
                    true, false, true, false, false, true, true, true, false,
                ])),
            )
        };
        let input_2_array_with_nulls = {
            let input = vec!["doing", "well", "thank", "you", "for", "asking"];
            let (offsets, buffer, _) = GenericStringArray::<i32>::from(input).into_parts();

            GenericStringArray::<i32>::new(
                offsets,
                buffer,
                Some(NullBuffer::from(&[false, false, true, false, true, true])),
            )
        };

        let mut builder = GenericStringBuilder::<i32>::new();
        builder.append_array(&input_1_array_with_nulls).unwrap();
        builder.append_array(&input_2_array_with_nulls).unwrap();

        let actual = builder.finish();
        let expected = GenericStringArray::<i32>::from(vec![
            Some("hello"),
            None, // world
            Some("how"),
            None, // are
            None, // you
            Some("doing"),
            Some("today"),
            Some("I"),
            None, // am
            None, // doing
            None, // well
            Some("thank"),
            None, // "you",
            Some("for"),
            Some("asking"),
        ]);

        assert_eq!(actual, expected);

        let expected_underlying_buffer = Buffer::from(
            [
                "hello", "world", "how", "are", "you", "doing", "today", "I", "am", "doing",
                "well", "thank", "you", "for", "asking",
            ]
            .join("")
            .as_bytes(),
        );
        assert_eq!(actual.values(), &expected_underlying_buffer);
    }

    #[test]
    fn append_array_with_continues_indices() {
        let input = vec![
            "hello", "world", "how", "are", "you", "doing", "today", "I", "am", "doing", "well",
            "thank", "you", "for", "asking",
        ];
        let full_array = GenericStringArray::<i32>::from(input);
        let slice1 = full_array.slice(0, 3);
        let slice2 = full_array.slice(3, 4);
        let slice3 = full_array.slice(7, full_array.len() - 7);

        let mut builder = GenericStringBuilder::<i32>::new();
        builder.append_array(&slice1).unwrap();
        builder.append_array(&slice2).unwrap();
        builder.append_array(&slice3).unwrap();

        let actual = builder.finish();

        assert_eq!(actual, full_array);
    }

    #[test]
    fn test_append_array_offset_overflow_precise() {
        let mut builder = GenericStringBuilder::<i32>::new();

        let initial_string = "x".repeat(i32::MAX as usize - 100);
        builder.append_value(&initial_string);

        let overflow_string = "y".repeat(200);
        let overflow_array = GenericStringArray::<i32>::from(vec![overflow_string.as_str()]);

        let result = builder.append_array(&overflow_array);

        assert!(matches!(result, Err(ArrowError::OffsetOverflowError(_))));
    }
}<|MERGE_RESOLUTION|>--- conflicted
+++ resolved
@@ -357,11 +357,7 @@
 /// We will use the `AVERAGE_STRING_LENGTH` * row_count for `data_capacity`. \
 ///
 /// These capacities are preallocation hints used to improve performance,
-<<<<<<< HEAD
-/// but consuquences of passing a hint too large or too small should be negligible.
-=======
 /// but consequences of passing a hint too large or too small should be negligible.
->>>>>>> a14f77c1
 const AVERAGE_STRING_LENGTH: usize = 16;
 /// Trait for string-like array builders
 ///
@@ -396,8 +392,6 @@
     }
 }
 
-<<<<<<< HEAD
-=======
 /// A byte size value representing the number of bytes to allocate per binary in [`GenericBinaryBuilder`]
 ///
 /// To create a [`GenericBinaryBuilder`] using `.with_capacity` we are required to provide: \
@@ -442,7 +436,6 @@
     }
 }
 
->>>>>>> a14f77c1
 ///  Array builder for [`GenericBinaryArray`][crate::GenericBinaryArray]
 ///
 /// Values can be appended using [`GenericByteBuilder::append_value`], and nulls with
