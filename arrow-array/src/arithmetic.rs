--- conflicted
+++ resolved
@@ -79,22 +79,27 @@
 
     fn is_eq(self, rhs: Self) -> bool;
 
+    #[inline]
     fn is_ne(self, rhs: Self) -> bool {
         !self.is_eq(rhs)
     }
 
+    #[inline]
     fn is_lt(self, rhs: Self) -> bool {
         self.compare(rhs).is_lt()
     }
 
+    #[inline]
     fn is_le(self, rhs: Self) -> bool {
         self.compare(rhs).is_le()
     }
 
+    #[inline]
     fn is_gt(self, rhs: Self) -> bool {
         self.compare(rhs).is_gt()
     }
 
+    #[inline]
     fn is_ge(self, rhs: Self) -> bool {
         self.compare(rhs).is_ge()
     }
@@ -221,43 +226,14 @@
                 self == Self::ZERO
             }
 
-<<<<<<< HEAD
+            #[inline]
             fn compare(self, rhs: Self) -> Ordering {
                 self.cmp(&rhs)
             }
 
+            #[inline]
             fn is_eq(self, rhs: Self) -> bool {
                 self == rhs
-=======
-            #[inline]
-            fn is_eq(self, rhs: Self) -> bool {
-                self == rhs
-            }
-
-            #[inline]
-            fn is_ne(self, rhs: Self) -> bool {
-                self != rhs
-            }
-
-            #[inline]
-            fn is_lt(self, rhs: Self) -> bool {
-                self < rhs
-            }
-
-            #[inline]
-            fn is_le(self, rhs: Self) -> bool {
-                self <= rhs
-            }
-
-            #[inline]
-            fn is_gt(self, rhs: Self) -> bool {
-                self > rhs
-            }
-
-            #[inline]
-            fn is_ge(self, rhs: Self) -> bool {
-                self >= rhs
->>>>>>> 0e97338b
             }
         }
     };
@@ -363,48 +339,18 @@
                 self == $zero
             }
 
-<<<<<<< HEAD
+            #[inline]
             fn compare(self, rhs: Self) -> Ordering {
                 <$t>::total_cmp(&self, &rhs)
             }
 
-=======
-            #[inline]
->>>>>>> 0e97338b
+            #[inline]
             fn is_eq(self, rhs: Self) -> bool {
                 // Equivalent to `self.total_cmp(&rhs).is_eq()`
                 // but LLVM isn't able to realise this is bitwise equality
                 // https://rust.godbolt.org/z/347nWGxoW
                 self.to_bits() == rhs.to_bits()
             }
-<<<<<<< HEAD
-=======
-
-            #[inline]
-            fn is_ne(self, rhs: Self) -> bool {
-                !self.is_eq(rhs)
-            }
-
-            #[inline]
-            fn is_lt(self, rhs: Self) -> bool {
-                self.total_cmp(&rhs).is_lt()
-            }
-
-            #[inline]
-            fn is_le(self, rhs: Self) -> bool {
-                self.total_cmp(&rhs).is_le()
-            }
-
-            #[inline]
-            fn is_gt(self, rhs: Self) -> bool {
-                self.total_cmp(&rhs).is_gt()
-            }
-
-            #[inline]
-            fn is_ge(self, rhs: Self) -> bool {
-                self.total_cmp(&rhs).is_ge()
-            }
->>>>>>> 0e97338b
         }
     };
 }
