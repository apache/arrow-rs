// Licensed to the Apache Software Foundation (ASF) under one
// or more contributor license agreements.  See the NOTICE file
// distributed with this work for additional information
// regarding copyright ownership.  The ASF licenses this file
// to you under the Apache License, Version 2.0 (the
// "License"); you may not use this file except in compliance
// with the License.  You may obtain a copy of the License at
//
//   http://www.apache.org/licenses/LICENSE-2.0
//
// Unless required by applicable law or agreed to in writing,
// software distributed under the License is distributed on an
// "AS IS" BASIS, WITHOUT WARRANTIES OR CONDITIONS OF ANY
// KIND, either express or implied.  See the License for the
// specific language governing permissions and limitations
// under the License.

//! Idiomatic iterator for [`RunArray`](crate::Array)

use arrow_buffer::ArrowNativeType;

use crate::{
    array::ArrayAccessor, types::RunEndIndexType, Array, RunArray, TypedRunArray,
};

/// The [`RunArrayIter`] provides an idiomatic way to iterate over the run array.
/// It returns Some(T) if there is a value or None if the value is null.
///
/// The iterator comes with a cost as it has to iterate over three arrays to determine
/// the value to be returned. The run_ends array is used to determine the index of the value.
/// The nulls array is used to determine if the value is null and the values array is used to
/// get the value.
///
/// Unlike other iterators in this crate, [`RunArrayIter`] does not use [`ArrayAccessor`]
/// because the run array accessor does binary search to access each value which is too slow.
/// The run array iterator can determine the next value in constant time.
///
#[derive(Debug)]
pub struct RunArrayIter<'a, R, V>
where
    R: RunEndIndexType,
    V: Sync + Send,
    &'a V: ArrayAccessor,
    <&'a V as ArrayAccessor>::Item: Default,
{
    array: TypedRunArray<'a, R, V>,
    current_front_logical: usize,
    current_front_physical: usize,
    current_back_logical: usize,
    current_back_physical: usize,
}

impl<'a, R, V> RunArrayIter<'a, R, V>
where
    R: RunEndIndexType,
    V: Sync + Send,
    &'a V: ArrayAccessor,
    <&'a V as ArrayAccessor>::Item: Default,
{
    /// create a new iterator
    pub fn new(array: TypedRunArray<'a, R, V>) -> Self {
<<<<<<< HEAD
        let current_front_physical: usize = if array.offset() > 0 {
            array
                .run_array()
                .get_zero_offset_physical_index(array.offset())
                .unwrap()
        } else {
            0
        };
        let sliced_end: usize = array.offset() + array.len();
        let current_back_physical: usize =
            if sliced_end == RunArray::<R>::logical_len(array.run_ends()) {
                array.run_ends().len()
            } else {
                array
                    .run_array()
                    .get_zero_offset_physical_index(sliced_end - 1)
                    .unwrap()
                    + 1
            };
=======
        let current_front_physical: usize =
            array.run_array().get_physical_index(0).unwrap();
        let current_back_physical: usize = array
            .run_array()
            .get_physical_index(array.len() - 1)
            .unwrap()
            + 1;
>>>>>>> 5ffc0a87
        RunArrayIter {
            array,
            current_front_logical: array.offset(),
            current_front_physical,
<<<<<<< HEAD
            current_back_logical: sliced_end,
=======
            current_back_logical: array.offset() + array.len(),
>>>>>>> 5ffc0a87
            current_back_physical,
        }
    }
}

impl<'a, R, V> Iterator for RunArrayIter<'a, R, V>
where
    R: RunEndIndexType,
    V: Sync + Send,
    &'a V: ArrayAccessor,
    <&'a V as ArrayAccessor>::Item: Default,
{
    type Item = Option<<&'a V as ArrayAccessor>::Item>;

    #[inline]
    fn next(&mut self) -> Option<Self::Item> {
        if self.current_front_logical == self.current_back_logical {
            return None;
        }
        // If current logical index is greater than current run end index then increment
        // the physical index.
        if self.current_front_logical
            >= self
                .array
                .run_ends()
                .value(self.current_front_physical)
                .as_usize()
        {
            // As the run_ends is expected to be strictly increasing, there
            // should be at least one logical entry in one physical entry. Because of this
            // reason the next value can be accessed by incrementing physical index once.
            self.current_front_physical += 1;
        }
        if self.array.values().is_null(self.current_front_physical) {
            self.current_front_logical += 1;
            Some(None)
        } else {
            self.current_front_logical += 1;
            // Safety:
            // The self.current_physical is kept within bounds of self.current_logical.
            // The self.current_logical will not go out of bounds because of the check
            // `self.current_logical = self.current_end_logical` above.
            unsafe {
                Some(Some(
                    self.array
                        .values()
                        .value_unchecked(self.current_front_physical),
                ))
            }
        }
    }

    fn size_hint(&self) -> (usize, Option<usize>) {
        (
            self.current_back_logical - self.current_front_logical,
            Some(self.current_back_logical - self.current_front_logical),
        )
    }
}

impl<'a, R, V> DoubleEndedIterator for RunArrayIter<'a, R, V>
where
    R: RunEndIndexType,
    V: Sync + Send,
    &'a V: ArrayAccessor,
    <&'a V as ArrayAccessor>::Item: Default,
{
    fn next_back(&mut self) -> Option<Self::Item> {
        if self.current_back_logical == self.current_front_logical {
            return None;
        }

        self.current_back_logical -= 1;

        if self.current_back_physical > 0
            && self.current_back_logical
                < self
                    .array
                    .run_ends()
                    .value(self.current_back_physical - 1)
                    .as_usize()
        {
            // As the run_ends is expected to be strictly increasing, there
            // should be at least one logical entry in one physical entry. Because of this
            // reason the next value can be accessed by decrementing physical index once.
            self.current_back_physical -= 1;
        }
        Some(if self.array.values().is_null(self.current_back_physical) {
            None
        } else {
            // Safety:
            // The check `self.current_end_physical > 0` ensures the value will not underflow.
            // Also self.current_end_physical starts with array.len() and
            // decrements based on the bounds of self.current_end_logical.
            unsafe {
                Some(
                    self.array
                        .values()
                        .value_unchecked(self.current_back_physical),
                )
            }
        })
    }
}

/// all arrays have known size.
impl<'a, R, V> ExactSizeIterator for RunArrayIter<'a, R, V>
where
    R: RunEndIndexType,
    V: Sync + Send,
    &'a V: ArrayAccessor,
    <&'a V as ArrayAccessor>::Item: Default,
{
}

#[cfg(test)]
mod tests {
    use rand::{seq::SliceRandom, thread_rng, Rng};

    use crate::{
        array::{Int32Array, StringArray},
        builder::PrimitiveRunBuilder,
        types::{Int16Type, Int32Type},
        Array, Int64RunArray, PrimitiveArray, RunArray,
    };

    fn build_input_array(size: usize) -> Vec<Option<i32>> {
        // The input array is created by shuffling and repeating
        // the seed values random number of times.
        let mut seed: Vec<Option<i32>> = vec![
            None,
            None,
            None,
            Some(1),
            Some(2),
            Some(3),
            Some(4),
            Some(5),
            Some(6),
            Some(7),
            Some(8),
            Some(9),
        ];
        let mut result: Vec<Option<i32>> = Vec::with_capacity(size);
        let mut ix = 0;
        let mut rng = thread_rng();
        // run length can go up to 8. Cap the max run length for smaller arrays to size / 2.
        let max_run_length = 8_usize.min(1_usize.max(size / 2));
        while result.len() < size {
            // shuffle the seed array if all the values are iterated.
            if ix == 0 {
                seed.shuffle(&mut rng);
            }
            // repeat the items between 1 and 8 times. Cap the length for smaller sized arrays
            let num =
                max_run_length.min(rand::thread_rng().gen_range(1..=max_run_length));
            for _ in 0..num {
                result.push(seed[ix]);
            }
            ix += 1;
            if ix == seed.len() {
                ix = 0
            }
        }
        result.resize(size, None);
        result
    }

    #[test]
    fn test_primitive_array_iter_round_trip() {
        let mut input_vec = vec![
            Some(32),
            Some(32),
            None,
            Some(64),
            Some(64),
            Some(64),
            Some(72),
        ];
        let mut builder = PrimitiveRunBuilder::<Int32Type, Int32Type>::new();
        builder.extend(input_vec.clone().into_iter());
        let ree_array = builder.finish();
        let ree_array = ree_array.downcast::<Int32Array>().unwrap();

        let output_vec: Vec<Option<i32>> = ree_array.into_iter().collect();
        assert_eq!(input_vec, output_vec);

        let rev_output_vec: Vec<Option<i32>> = ree_array.into_iter().rev().collect();
        input_vec.reverse();
        assert_eq!(input_vec, rev_output_vec);
    }

    #[test]
    fn test_double_ended() {
        let input_vec = vec![
            Some(32),
            Some(32),
            None,
            Some(64),
            Some(64),
            Some(64),
            Some(72),
        ];
        let mut builder = PrimitiveRunBuilder::<Int32Type, Int32Type>::new();
        builder.extend(input_vec.into_iter());
        let ree_array = builder.finish();
        let ree_array = ree_array.downcast::<Int32Array>().unwrap();

        let mut iter = ree_array.into_iter();
        assert_eq!(Some(Some(32)), iter.next());
        assert_eq!(Some(Some(72)), iter.next_back());
        assert_eq!(Some(Some(32)), iter.next());
        assert_eq!(Some(Some(64)), iter.next_back());
        assert_eq!(Some(None), iter.next());
        assert_eq!(Some(Some(64)), iter.next_back());
        assert_eq!(Some(Some(64)), iter.next());
        assert_eq!(None, iter.next_back());
        assert_eq!(None, iter.next());
    }

    #[test]
    fn test_run_iterator_comprehensive() {
        // Test forward and backward iterator for different array lengths.
        let logical_lengths = vec![1_usize, 2, 3, 4, 15, 16, 17, 63, 64, 65];

        for logical_len in logical_lengths {
            let input_array = build_input_array(logical_len);

            let mut run_array_builder =
                PrimitiveRunBuilder::<Int32Type, Int32Type>::new();
            run_array_builder.extend(input_array.iter().copied());
            let run_array = run_array_builder.finish();
            let typed_array = run_array.downcast::<Int32Array>().unwrap();

            // test forward iterator
            let mut input_iter = input_array.iter().copied();
            let mut run_array_iter = typed_array.into_iter();
            for _ in 0..logical_len {
                assert_eq!(input_iter.next(), run_array_iter.next());
            }
            assert_eq!(None, run_array_iter.next());

            // test reverse iterator
            let mut input_iter = input_array.iter().rev().copied();
            let mut run_array_iter = typed_array.into_iter().rev();
            for _ in 0..logical_len {
                assert_eq!(input_iter.next(), run_array_iter.next());
            }
            assert_eq!(None, run_array_iter.next());
        }
    }

    #[test]
    fn test_string_array_iter_round_trip() {
        let input_vec = vec!["ab", "ab", "ba", "cc", "cc"];
        let input_ree_array: Int64RunArray = input_vec.into_iter().collect();
        let string_ree_array = input_ree_array.downcast::<StringArray>().unwrap();

        // to and from iter, with a +1
        let result: Vec<Option<String>> = string_ree_array
            .into_iter()
            .map(|e| {
                e.map(|e| {
                    let mut a = e.to_string();
                    a.push('b');
                    a
                })
            })
            .collect();

        let result_asref: Vec<Option<&str>> =
            result.iter().map(|f| f.as_deref()).collect();

        let expected_vec = vec![
            Some("abb"),
            Some("abb"),
            Some("bab"),
            Some("ccb"),
            Some("ccb"),
        ];

        assert_eq!(expected_vec, result_asref);
    }

    #[test]
    fn test_sliced_run_array_iterator() {
        let total_len = 80;
        let input_array = build_input_array(total_len);

        // Encode the input_array to run array
        let mut builder =
            PrimitiveRunBuilder::<Int16Type, Int32Type>::with_capacity(input_array.len());
        builder.extend(input_array.iter().copied());
        let run_array = builder.finish();

        // test for all slice lengths.
        for slice_len in 1..=total_len {
            // test for offset = 0, slice length = slice_len
            let sliced_run_array: RunArray<Int16Type> =
                run_array.slice(0, slice_len).into_data().into();
            let sliced_typed_run_array = sliced_run_array
                .downcast::<PrimitiveArray<Int32Type>>()
                .unwrap();

            // Iterate on sliced typed run array
            let actual: Vec<Option<i32>> = sliced_typed_run_array.into_iter().collect();
            let expected: Vec<Option<i32>> =
                input_array.iter().take(slice_len).copied().collect();
            assert_eq!(expected, actual);

            // test for offset = total_len - slice_len, length = slice_len
            let sliced_run_array: RunArray<Int16Type> = run_array
                .slice(total_len - slice_len, slice_len)
                .into_data()
                .into();
            let sliced_typed_run_array = sliced_run_array
                .downcast::<PrimitiveArray<Int32Type>>()
                .unwrap();

            // Iterate on sliced typed run array
            let actual: Vec<Option<i32>> = sliced_typed_run_array.into_iter().collect();
            let expected: Vec<Option<i32>> = input_array
                .iter()
                .skip(total_len - slice_len)
                .copied()
                .collect();
            assert_eq!(expected, actual);
        }
    }
}<|MERGE_RESOLUTION|>--- conflicted
+++ resolved
@@ -59,27 +59,6 @@
 {
     /// create a new iterator
     pub fn new(array: TypedRunArray<'a, R, V>) -> Self {
-<<<<<<< HEAD
-        let current_front_physical: usize = if array.offset() > 0 {
-            array
-                .run_array()
-                .get_zero_offset_physical_index(array.offset())
-                .unwrap()
-        } else {
-            0
-        };
-        let sliced_end: usize = array.offset() + array.len();
-        let current_back_physical: usize =
-            if sliced_end == RunArray::<R>::logical_len(array.run_ends()) {
-                array.run_ends().len()
-            } else {
-                array
-                    .run_array()
-                    .get_zero_offset_physical_index(sliced_end - 1)
-                    .unwrap()
-                    + 1
-            };
-=======
         let current_front_physical: usize =
             array.run_array().get_physical_index(0).unwrap();
         let current_back_physical: usize = array
@@ -87,16 +66,11 @@
             .get_physical_index(array.len() - 1)
             .unwrap()
             + 1;
->>>>>>> 5ffc0a87
         RunArrayIter {
             array,
             current_front_logical: array.offset(),
             current_front_physical,
-<<<<<<< HEAD
-            current_back_logical: sliced_end,
-=======
             current_back_logical: array.offset() + array.len(),
->>>>>>> 5ffc0a87
             current_back_physical,
         }
     }
