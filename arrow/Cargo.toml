# Licensed to the Apache Software Foundation (ASF) under one
# or more contributor license agreements.  See the NOTICE file
# distributed with this work for additional information
# regarding copyright ownership.  The ASF licenses this file
# to you under the Apache License, Version 2.0 (the
# "License"); you may not use this file except in compliance
# with the License.  You may obtain a copy of the License at
#
#   http://www.apache.org/licenses/LICENSE-2.0
#
# Unless required by applicable law or agreed to in writing,
# software distributed under the License is distributed on an
# "AS IS" BASIS, WITHOUT WARRANTIES OR CONDITIONS OF ANY
# KIND, either express or implied.  See the License for the
# specific language governing permissions and limitations
# under the License.

[package]
name = "arrow"
version = "34.0.0"
description = "Rust implementation of Apache Arrow"
homepage = "https://github.com/apache/arrow-rs"
repository = "https://github.com/apache/arrow-rs"
authors = ["Apache Arrow <dev@arrow.apache.org>"]
license = "Apache-2.0"
keywords = ["arrow"]
include = [
    "benches/*.rs",
    "src/**/*.rs",
    "tests/*.rs",
    "Cargo.toml",
]
edition = "2021"
rust-version = "1.62"

[lib]
name = "arrow"
path = "src/lib.rs"
bench = false

[target.'cfg(target_arch = "wasm32")'.dependencies]
ahash = { version = "0.8", default-features = false, features = ["compile-time-rng"] }

[target.'cfg(not(target_arch = "wasm32"))'.dependencies]
ahash = { version = "0.8", default-features = false, features = ["runtime-rng"] }

[dependencies]
arrow-arith = { version = "34.0.0", path = "../arrow-arith" }
arrow-array = { version = "34.0.0", path = "../arrow-array" }
arrow-buffer = { version = "34.0.0", path = "../arrow-buffer" }
arrow-cast = { version = "34.0.0", path = "../arrow-cast" }
arrow-csv = { version = "34.0.0", path = "../arrow-csv", optional = true }
arrow-data = { version = "34.0.0", path = "../arrow-data" }
arrow-ipc = { version = "34.0.0", path = "../arrow-ipc", optional = true }
arrow-json = { version = "34.0.0", path = "../arrow-json", optional = true }
arrow-ord = { version = "34.0.0", path = "../arrow-ord" }
arrow-row = { version = "34.0.0", path = "../arrow-row" }
arrow-schema = { version = "34.0.0", path = "../arrow-schema" }
arrow-select = { version = "34.0.0", path = "../arrow-select" }
arrow-string = { version = "34.0.0", path = "../arrow-string" }

rand = { version = "0.8", default-features = false, features = ["std", "std_rng"], optional = true }
pyo3 = { version = "0.18", default-features = false, optional = true }

[package.metadata.docs.rs]
features = ["prettyprint", "ipc_compression", "dyn_cmp_dict", "dyn_arith_dict", "ffi", "pyarrow"]

[features]
default = ["csv", "ipc", "json"]
ipc_compression = ["ipc", "arrow-ipc/lz4", "arrow-ipc/zstd"]
csv = ["arrow-csv"]
ipc = ["arrow-ipc"]
json = ["arrow-json"]
simd = ["arrow-array/simd", "arrow-ord/simd", "arrow-arith/simd"]
prettyprint = ["arrow-cast/prettyprint"]
# The test utils feature enables code used in benchmarks and tests but
# not the core arrow code itself. Be aware that `rand` must be kept as
# an optional dependency for supporting compile to wasm32-unknown-unknown
# target without assuming an environment containing JavaScript.
test_utils = ["rand"]
pyarrow = ["pyo3", "ffi"]
# force_validate runs full data validation for all arrays that are created
# this is not enabled by default as it is too computationally expensive
# but is run as part of our CI checks
force_validate = ["arrow-data/force_validate"]
# Enable ffi support
ffi = ["arrow-schema/ffi", "arrow-data/ffi"]
# Enable dyn-comparison of dictionary arrays with other arrays
# Note: this does not impact comparison against scalars
dyn_cmp_dict = ["arrow-string/dyn_cmp_dict", "arrow-ord/dyn_cmp_dict"]
# Enable dyn-arithmetic kernels for dictionary arrays
# Note: this does not impact arithmetic with scalars
dyn_arith_dict = ["arrow-arith/dyn_arith_dict"]
chrono-tz = ["arrow-array/chrono-tz"]

[dev-dependencies]
chrono = { version = "0.4.23", default-features = false, features = ["clock"] }
criterion = { version = "0.4", default-features = false }
half = { version = "2.1", default-features = false }
rand = { version = "0.8", default-features = false, features = ["std", "std_rng"] }
tempfile = { version = "3", default-features = false }

[build-dependencies]

[[example]]
name = "dynamic_types"
required-features = ["prettyprint"]
path = "./examples/dynamic_types.rs"

[[example]]
name = "read_csv"
required-features = ["prettyprint", "csv"]
path = "./examples/read_csv.rs"

[[example]]
name = "read_csv_infer_schema"
required-features = ["prettyprint", "csv"]
path = "./examples/read_csv_infer_schema.rs"

[[bench]]
name = "aggregate_kernels"
harness = false
required-features = ["test_utils"]

[[bench]]
name = "array_from_vec"
harness = false

[[bench]]
name = "builder"
harness = false
required-features = ["test_utils"]

[[bench]]
name = "buffer_bit_ops"
harness = false

[[bench]]
name = "boolean_kernels"
harness = false
required-features = ["test_utils"]

[[bench]]
name = "boolean_append_packed"
harness = false

[[bench]]
name = "arithmetic_kernels"
harness = false
required-features = ["test_utils"]

[[bench]]
name = "cast_kernels"
harness = false
required-features = ["test_utils"]

[[bench]]
name = "comparison_kernels"
harness = false
required-features = ["test_utils"]

[[bench]]
name = "filter_kernels"
harness = false
required-features = ["test_utils"]

[[bench]]
name = "take_kernels"
harness = false
required-features = ["test_utils"]

[[bench]]
name = "interleave_kernels"
harness = false
required-features = ["test_utils"]

[[bench]]
name = "length_kernel"
harness = false

[[bench]]
name = "bit_length_kernel"
harness = false

[[bench]]
name = "sort_kernel"
harness = false
required-features = ["test_utils"]

[[bench]]
name = "partition_kernels"
harness = false
required-features = ["test_utils"]

[[bench]]
name = "csv_writer"
harness = false
required-features = ["csv"]

[[bench]]
name = "csv_reader"
harness = false
required-features = ["test_utils", "csv"]

[[bench]]
name = "json_reader"
harness = false
required-features = ["test_utils", "json"]

[[bench]]
name = "equal"
harness = false
required-features = ["test_utils"]

[[bench]]
name = "array_slice"
harness = false

[[bench]]
name = "concatenate_kernel"
harness = false
required-features = ["test_utils"]

[[bench]]
name = "mutable_array"
harness = false
required-features = ["test_utils"]

[[bench]]
name = "buffer_create"
harness = false
required-features = ["test_utils"]

[[bench]]
name = "string_dictionary_builder"
harness = false

[[bench]]
name = "string_run_builder"
harness = false
required-features = ["test_utils"]

[[bench]]
name = "string_run_iterator"
harness = false

[[bench]]
name = "primitive_run_accessor"
harness = false
required-features = ["test_utils"]

[[bench]]
name = "primitive_run_take"
harness = false
required-features = ["test_utils"]

[[bench]]
name = "substring_kernels"
harness = false
required-features = ["test_utils"]

[[bench]]
name = "array_data_validate"
harness = false

[[bench]]
name = "decimal_validate"
harness = false

[[bench]]
name = "row_format"
harness = false
required-features = ["test_utils"]

[[bench]]
name = "bitwise_kernel"
harness = false
required-features = ["test_utils"]

[[bench]]
name = "lexsort"
harness = false
required-features = ["test_utils"]

[[test]]
name = "csv"
required-features = ["csv", "chrono-tz"]

[[test]]
name = "pyarrow"
required-features = ["pyarrow"]

[[test]]
name = "array_cast"
<<<<<<< HEAD
required-features = ["chrono-tz", "prettyprint"]
=======
required-features = ["chrono-tz"]

[[test]]
name = "timezone"
required-features = ["chrono-tz"]
>>>>>>> cdb042ed
<|MERGE_RESOLUTION|>--- conflicted
+++ resolved
@@ -292,12 +292,8 @@
 
 [[test]]
 name = "array_cast"
-<<<<<<< HEAD
 required-features = ["chrono-tz", "prettyprint"]
-=======
-required-features = ["chrono-tz"]
 
 [[test]]
 name = "timezone"
-required-features = ["chrono-tz"]
->>>>>>> cdb042ed
+required-features = ["chrono-tz"]