# Licensed to the Apache Software Foundation (ASF) under one
# or more contributor license agreements.  See the NOTICE file
# distributed with this work for additional information
# regarding copyright ownership.  The ASF licenses this file
# to you under the Apache License, Version 2.0 (the
# "License"); you may not use this file except in compliance
# with the License.  You may obtain a copy of the License at
#
#   http://www.apache.org/licenses/LICENSE-2.0
#
# Unless required by applicable law or agreed to in writing,
# software distributed under the License is distributed on an
# "AS IS" BASIS, WITHOUT WARRANTIES OR CONDITIONS OF ANY
# KIND, either express or implied.  See the License for the
# specific language governing permissions and limitations
# under the License.

[package]
name = "arrow"
version = { workspace = true }
description = "Rust implementation of Apache Arrow"
homepage = { workspace = true }
repository = { workspace = true }
authors = { workspace = true }
license = { workspace = true }
keywords = ["arrow"]
include = [
    "benches/*.rs",
    "src/**/*.rs",
    "tests/*.rs",
    "Cargo.toml",
    "LICENSE.txt",
    "NOTICE.txt",
]
edition = { workspace = true }
rust-version = { workspace = true }

[lib]
bench = false

[dependencies]
arrow-arith = { workspace = true }
arrow-array = { workspace = true }
arrow-buffer = { workspace = true }
arrow-cast = { workspace = true }
arrow-csv = { workspace = true, optional = true }
arrow-data = { workspace = true }
arrow-ipc = { workspace = true, optional = true }
arrow-json = { workspace = true, optional = true }
arrow-ord = { workspace = true }
arrow-row = { workspace = true }
arrow-schema = { workspace = true }
arrow-select = { workspace = true }
arrow-string = { workspace = true }

<<<<<<< HEAD
rand = { version = "0.9", default-features = false, features = ["std", "std_rng", "thread_rng"], optional = true }
pyo3 = { version = "0.23", default-features = false, optional = true }
=======
rand = { version = "0.8", default-features = false, features = ["std", "std_rng"], optional = true }
pyo3 = { version = "0.24", default-features = false, optional = true }
>>>>>>> f9a569d8
half = { version = "2.1", default-features = false, optional = true }

[package.metadata.docs.rs]
all-features = true

[features]
default = ["csv", "ipc", "json"]
ipc_compression = ["ipc", "arrow-ipc/lz4", "arrow-ipc/zstd"]
csv = ["arrow-csv"]
ipc = ["arrow-ipc"]
json = ["arrow-json"]
prettyprint = ["arrow-cast/prettyprint"]
# The test utils feature enables code used in benchmarks and tests but
# not the core arrow code itself. Be aware that `rand` must be kept as
# an optional dependency for supporting compile to wasm32-unknown-unknown
# target without assuming an environment containing JavaScript.
test_utils = ["dep:rand", "dep:half"]
pyarrow = ["pyo3", "ffi"]
# force_validate runs full data validation for all arrays that are created
# this is not enabled by default as it is too computationally expensive
# but is run as part of our CI checks
force_validate = ["arrow-array/force_validate", "arrow-data/force_validate"]
# Enable ffi support
ffi = ["arrow-schema/ffi", "arrow-data/ffi", "arrow-array/ffi"]
chrono-tz = ["arrow-array/chrono-tz"]
canonical_extension_types = ["arrow-schema/canonical_extension_types"]

[dev-dependencies]
chrono = { workspace = true }
criterion = { version = "0.5", default-features = false }
half = { version = "2.1", default-features = false }
rand = { version = "0.9", default-features = false, features = ["std", "std_rng", "thread_rng"] }
serde = { version = "1.0", default-features = false, features = ["derive"] }
# used in examples
memmap2 = "0.9.3"
bytes = "1.9"

[build-dependencies]

[[example]]
name = "dynamic_types"
required-features = ["prettyprint"]
path = "./examples/dynamic_types.rs"

[[example]]
name = "read_csv"
required-features = ["prettyprint", "csv"]
path = "./examples/read_csv.rs"

[[example]]
name = "read_csv_infer_schema"
required-features = ["prettyprint", "csv"]
path = "./examples/read_csv_infer_schema.rs"

[[example]]
name = "zero_copy_ipc"
required-features = ["prettyprint"]
path = "examples/zero_copy_ipc.rs"

[[bench]]
name = "aggregate_kernels"
harness = false
required-features = ["test_utils"]

[[bench]]
name = "array_from_vec"
harness = false

[[bench]]
name = "builder"
harness = false
required-features = ["test_utils"]

[[bench]]
name = "buffer_bit_ops"
harness = false

[[bench]]
name = "boolean_kernels"
harness = false
required-features = ["test_utils"]

[[bench]]
name = "boolean_append_packed"
harness = false

[[bench]]
name = "arithmetic_kernels"
harness = false
required-features = ["test_utils"]

[[bench]]
name = "cast_kernels"
harness = false
required-features = ["test_utils"]

[[bench]]
name = "comparison_kernels"
harness = false
required-features = ["test_utils"]

[[bench]]
name = "filter_kernels"
harness = false
required-features = ["test_utils"]

[[bench]]
name = "take_kernels"
harness = false
required-features = ["test_utils"]

[[bench]]
name = "interleave_kernels"
harness = false
required-features = ["test_utils"]

[[bench]]
name = "length_kernel"
harness = false

[[bench]]
name = "bit_length_kernel"
harness = false

[[bench]]
name = "sort_kernel"
harness = false
required-features = ["test_utils"]

[[bench]]
name = "partition_kernels"
harness = false
required-features = ["test_utils"]

[[bench]]
name = "csv_writer"
harness = false
required-features = ["csv"]

[[bench]]
name = "csv_reader"
harness = false
required-features = ["test_utils", "csv"]

[[bench]]
name = "json_reader"
harness = false
required-features = ["test_utils", "json"]

[[bench]]
name = "json_writer"
harness = false
required-features = ["test_utils", "json"]

[[bench]]
name = "equal"
harness = false
required-features = ["test_utils"]

[[bench]]
name = "array_slice"
harness = false

[[bench]]
name = "concatenate_kernel"
harness = false
required-features = ["test_utils"]

[[bench]]
name = "mutable_array"
harness = false
required-features = ["test_utils"]

[[bench]]
name = "buffer_create"
harness = false
required-features = ["test_utils"]

[[bench]]
name = "string_dictionary_builder"
harness = false

[[bench]]
name = "string_run_builder"
harness = false
required-features = ["test_utils"]

[[bench]]
name = "string_run_iterator"
harness = false

[[bench]]
name = "primitive_run_accessor"
harness = false
required-features = ["test_utils"]

[[bench]]
name = "primitive_run_take"
harness = false
required-features = ["test_utils"]

[[bench]]
name = "substring_kernels"
harness = false
required-features = ["test_utils"]

[[bench]]
name = "regexp_kernels"
harness = false
required-features = ["test_utils"]

[[bench]]
name = "array_data_validate"
harness = false

[[bench]]
name = "decimal_validate"
harness = false

[[bench]]
name = "row_format"
harness = false
required-features = ["test_utils"]

[[bench]]
name = "bitwise_kernel"
harness = false
required-features = ["test_utils"]

[[bench]]
name = "lexsort"
harness = false
required-features = ["test_utils"]

[[test]]
name = "csv"
required-features = ["csv", "chrono-tz"]

[[test]]
name = "pyarrow"
required-features = ["pyarrow"]

[[test]]
name = "array_cast"
required-features = ["chrono-tz", "prettyprint"]

[[test]]
name = "timezone"
required-features = ["chrono-tz"]

[[test]]
name = "arithmetic"
required-features = ["chrono-tz"]<|MERGE_RESOLUTION|>--- conflicted
+++ resolved
@@ -53,13 +53,8 @@
 arrow-select = { workspace = true }
 arrow-string = { workspace = true }
 
-<<<<<<< HEAD
 rand = { version = "0.9", default-features = false, features = ["std", "std_rng", "thread_rng"], optional = true }
-pyo3 = { version = "0.23", default-features = false, optional = true }
-=======
-rand = { version = "0.8", default-features = false, features = ["std", "std_rng"], optional = true }
 pyo3 = { version = "0.24", default-features = false, optional = true }
->>>>>>> f9a569d8
 half = { version = "2.1", default-features = false, optional = true }
 
 [package.metadata.docs.rs]
