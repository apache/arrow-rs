# Licensed to the Apache Software Foundation (ASF) under one
# or more contributor license agreements.  See the NOTICE file
# distributed with this work for additional information
# regarding copyright ownership.  The ASF licenses this file
# to you under the Apache License, Version 2.0 (the
# "License"); you may not use this file except in compliance
# with the License.  You may obtain a copy of the License at
#
#   http://www.apache.org/licenses/LICENSE-2.0
#
# Unless required by applicable law or agreed to in writing,
# software distributed under the License is distributed on an
# "AS IS" BASIS, WITHOUT WARRANTIES OR CONDITIONS OF ANY
# KIND, either express or implied.  See the License for the
# specific language governing permissions and limitations
# under the License.

[package]
name = "arrow"
version = "20.0.0"
description = "Rust implementation of Apache Arrow"
homepage = "https://github.com/apache/arrow-rs"
repository = "https://github.com/apache/arrow-rs"
authors = ["Apache Arrow <dev@arrow.apache.org>"]
license = "Apache-2.0"
keywords = ["arrow"]
include = [
    "benches/*.rs",
    "src/**/*.rs",
    "Cargo.toml",
]
edition = "2021"
rust-version = "1.62"

[lib]
name = "arrow"
path = "src/lib.rs"
bench = false

[target.'cfg(target_arch = "wasm32")'.dependencies]
ahash = { version = "0.8", default-features = false, features=["compile-time-rng"] }

[target.'cfg(not(target_arch = "wasm32"))'.dependencies]
ahash = { version = "0.8", default-features = false, features=["runtime-rng"] }

[dependencies]
<<<<<<< HEAD
lz4 = { version = "1.23", default-features = false, optional = true }
zstd = { version = "0.11.1", default-features = false, optional = true }
ahash = { version = "0.7", default-features = false }
=======
>>>>>>> f60841cf
serde = { version = "1.0", default-features = false }
serde_derive = { version = "1.0", default-features = false }
serde_json = { version = "1.0", default-features = false, features = ["std"] }
indexmap = { version = "1.9", default-features = false, features = ["std"] }
rand = { version = "0.8", default-features = false, features = ["std", "std_rng"], optional = true }
num = { version = "0.4", default-features = false, features = ["std"] }
half = { version = "2.0", default-features = false }
hashbrown = { version = "0.12", default-features = false }
csv_crate = { version = "1.1", default-features = false, optional = true, package = "csv" }
regex = { version = "1.5.6", default-features = false, features = ["std", "unicode"] }
regex-syntax = { version = "0.6.27", default-features = false, features = ["unicode"] }
lazy_static = { version = "1.4", default-features = false }
packed_simd = { version = "0.3", default-features = false, optional = true, package = "packed_simd_2" }
chrono = { version = "0.4", default-features = false, features = ["clock"] }
chrono-tz = { version = "0.6", default-features = false, optional = true }
flatbuffers = { version = "2.1.2", default-features = false, features = ["thiserror"], optional = true }
hex = { version = "0.4", default-features = false, features = ["std"] }
comfy-table = { version = "6.0", optional = true, default-features = false }
pyo3 = { version = "0.16", default-features = false, optional = true }
lexical-core = { version = "^0.8", default-features = false, features = ["write-integers", "write-floats", "parse-integers", "parse-floats"] }
multiversion = { version = "0.6.1", default-features = false }
bitflags = { version = "1.2.1", default-features = false }

[features]
default = ["csv", "ipc"]
ipc_compression = ["ipc", "zstd", "lz4"]
csv = ["csv_crate"]
ipc = ["flatbuffers"]
simd = ["packed_simd"]
prettyprint = ["comfy-table"]
# The test utils feature enables code used in benchmarks and tests but
# not the core arrow code itself. Be aware that `rand` must be kept as
# an optional dependency for supporting compile to wasm32-unknown-unknown
# target without assuming an environment containing JavaScript.
test_utils = ["rand"]
pyarrow = ["pyo3", "ffi"]
# force_validate runs full data validation for all arrays that are created
# this is not enabled by default as it is too computationally expensive
# but is run as part of our CI checks
force_validate = []
# Enable ffi support
ffi = []

[dev-dependencies]
rand = { version = "0.8", default-features = false, features = ["std", "std_rng"] }
criterion = { version = "0.3", default-features = false }
flate2 = { version = "1", default-features = false, features = ["rust_backend"] }
tempfile = { version = "3", default-features = false }

[build-dependencies]

[[example]]
name = "dynamic_types"
required-features = ["prettyprint"]
path="./examples/dynamic_types.rs"

[[bench]]
name = "aggregate_kernels"
harness = false
required-features = ["test_utils"]

[[bench]]
name = "array_from_vec"
harness = false

[[bench]]
name = "builder"
harness = false
required-features = ["test_utils"]

[[bench]]
name = "buffer_bit_ops"
harness = false

[[bench]]
name = "boolean_kernels"
harness = false
required-features = ["test_utils"]

[[bench]]
name = "boolean_append_packed"
harness = false

[[bench]]
name = "arithmetic_kernels"
harness = false
required-features = ["test_utils"]

[[bench]]
name = "cast_kernels"
harness = false
required-features = ["test_utils"]

[[bench]]
name = "comparison_kernels"
harness = false
required-features = ["test_utils"]

[[bench]]
name = "filter_kernels"
harness = false
required-features = ["test_utils"]

[[bench]]
name = "take_kernels"
harness = false
required-features = ["test_utils"]

[[bench]]
name = "length_kernel"
harness = false

[[bench]]
name = "bit_length_kernel"
harness = false

[[bench]]
name = "sort_kernel"
harness = false
required-features = ["test_utils"]

[[bench]]
name = "partition_kernels"
harness = false
required-features = ["test_utils"]

[[bench]]
name = "csv_writer"
harness = false

[[bench]]
name = "json_reader"
harness = false

[[bench]]
name = "equal"
harness = false
required-features = ["test_utils"]

[[bench]]
name = "array_slice"
harness = false

[[bench]]
name = "concatenate_kernel"
harness = false
required-features = ["test_utils"]

[[bench]]
name = "mutable_array"
harness = false
required-features = ["test_utils"]

[[bench]]
name = "buffer_create"
harness = false
required-features = ["test_utils"]

[[bench]]
name = "substring_kernels"
harness = false
required-features = ["test_utils"]

[[bench]]
name = "array_data_validate"
harness = false

[[bench]]
name = "decimal_validate"
harness = false<|MERGE_RESOLUTION|>--- conflicted
+++ resolved
@@ -44,12 +44,6 @@
 ahash = { version = "0.8", default-features = false, features=["runtime-rng"] }
 
 [dependencies]
-<<<<<<< HEAD
-lz4 = { version = "1.23", default-features = false, optional = true }
-zstd = { version = "0.11.1", default-features = false, optional = true }
-ahash = { version = "0.7", default-features = false }
-=======
->>>>>>> f60841cf
 serde = { version = "1.0", default-features = false }
 serde_derive = { version = "1.0", default-features = false }
 serde_json = { version = "1.0", default-features = false, features = ["std"] }
@@ -62,6 +56,7 @@
 regex = { version = "1.5.6", default-features = false, features = ["std", "unicode"] }
 regex-syntax = { version = "0.6.27", default-features = false, features = ["unicode"] }
 lazy_static = { version = "1.4", default-features = false }
+lz4 = { version = "1.23", default-features = false, optional = true }
 packed_simd = { version = "0.3", default-features = false, optional = true, package = "packed_simd_2" }
 chrono = { version = "0.4", default-features = false, features = ["clock"] }
 chrono-tz = { version = "0.6", default-features = false, optional = true }
@@ -72,6 +67,7 @@
 lexical-core = { version = "^0.8", default-features = false, features = ["write-integers", "write-floats", "parse-integers", "parse-floats"] }
 multiversion = { version = "0.6.1", default-features = false }
 bitflags = { version = "1.2.1", default-features = false }
+zstd = { version = "0.11.1", default-features = false, optional = true }
 
 [features]
 default = ["csv", "ipc"]
