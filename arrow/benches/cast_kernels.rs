--- conflicted
+++ resolved
@@ -88,11 +88,7 @@
     let mut builder = Decimal32Builder::with_capacity(size);
 
     for _ in 0..size {
-<<<<<<< HEAD
-        builder.append_value(rng.gen_range::<i32, _>(0..10000000));
-=======
         builder.append_value(rng.random_range::<i32, _>(0..1000000));
->>>>>>> da9a0d4a
     }
     Arc::new(
         builder
@@ -107,11 +103,7 @@
     let mut builder = Decimal64Builder::with_capacity(size);
 
     for _ in 0..size {
-<<<<<<< HEAD
-        builder.append_value(rng.gen_range::<i64, _>(0..1000000000));
-=======
         builder.append_value(rng.random_range::<i64, _>(0..1000000000));
->>>>>>> da9a0d4a
     }
     Arc::new(
         builder
