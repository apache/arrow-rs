// Licensed to the Apache Software Foundation (ASF) under one
// or more contributor license agreements.  See the NOTICE file
// distributed with this work for additional information
// regarding copyright ownership.  The ASF licenses this file
// to you under the Apache License, Version 2.0 (the
// "License"); you may not use this file except in compliance
// with the License.  You may obtain a copy of the License at
//
//   http://www.apache.org/licenses/LICENSE-2.0
//
// Unless required by applicable law or agreed to in writing,
// software distributed under the License is distributed on an
// "AS IS" BASIS, WITHOUT WARRANTIES OR CONDITIONS OF ANY
// KIND, either express or implied.  See the License for the
// specific language governing permissions and limitations
// under the License.

#[macro_use]
extern crate criterion;
use arrow::util::test_util::seedable_rng;
use criterion::Criterion;

extern crate arrow;

use arrow::compute::kernels::cmp::*;
use arrow::util::bench_util::*;
use arrow::{array::*, datatypes::Float32Type, datatypes::Int32Type};
use arrow_buffer::IntervalMonthDayNano;
use arrow_string::like::*;
use arrow_string::regexp::regexp_is_match_utf8_scalar;
use rand::rngs::StdRng;
use rand::Rng;

const SIZE: usize = 65536;

fn bench_like_utf8view_scalar(arr_a: &StringViewArray, value_b: &str) {
    like(arr_a, &StringViewArray::new_scalar(value_b)).unwrap();
}

fn bench_like_utf8_scalar(arr_a: &StringArray, value_b: &str) {
    like(arr_a, &StringArray::new_scalar(value_b)).unwrap();
}

fn bench_nlike_utf8_scalar(arr_a: &StringArray, value_b: &str) {
    nlike(arr_a, &StringArray::new_scalar(value_b)).unwrap();
}

fn bench_ilike_utf8_scalar(arr_a: &StringArray, value_b: &str) {
    ilike(arr_a, &StringArray::new_scalar(value_b)).unwrap();
}

fn bench_nilike_utf8_scalar(arr_a: &StringArray, value_b: &str) {
    nilike(arr_a, &StringArray::new_scalar(value_b)).unwrap();
}

fn bench_regexp_is_match_utf8_scalar(arr_a: &StringArray, value_b: &str) {
    regexp_is_match_utf8_scalar(
        criterion::black_box(arr_a),
        criterion::black_box(value_b),
        None,
    )
    .unwrap();
}

fn make_string_array(size: usize, rng: &mut StdRng) -> impl Iterator<Item = Option<String>> + '_ {
    (0..size).map(|_| {
        let len = rng.gen_range(0..64);
        let bytes = (0..len).map(|_| rng.gen_range(0..128)).collect();
        Some(String::from_utf8(bytes).unwrap())
    })
}

fn add_benchmark(c: &mut Criterion) {
    let arr_a = create_primitive_array_with_seed::<Float32Type>(SIZE, 0.0, 42);
    let arr_b = create_primitive_array_with_seed::<Float32Type>(SIZE, 0.0, 43);

    let arr_month_day_nano_a = create_month_day_nano_array_with_seed(SIZE, 0.0, 43);
    let arr_month_day_nano_b = create_month_day_nano_array_with_seed(SIZE, 0.0, 43);

    let arr_string = create_string_array::<i32>(SIZE, 0.0);

    let scalar = Float32Array::from(vec![1.0]);

    // eq benchmarks

    c.bench_function("eq Float32", |b| b.iter(|| eq(&arr_a, &arr_b)));
    c.bench_function("eq scalar Float32", |b| {
        b.iter(|| eq(&arr_a, &Scalar::new(&scalar)).unwrap())
    });

    c.bench_function("neq Float32", |b| b.iter(|| neq(&arr_a, &arr_b)));
    c.bench_function("neq scalar Float32", |b| {
        b.iter(|| neq(&arr_a, &Scalar::new(&scalar)).unwrap())
    });

    c.bench_function("lt Float32", |b| b.iter(|| lt(&arr_a, &arr_b)));
    c.bench_function("lt scalar Float32", |b| {
        b.iter(|| lt(&arr_a, &Scalar::new(&scalar)).unwrap())
    });

    c.bench_function("lt_eq Float32", |b| b.iter(|| lt_eq(&arr_a, &arr_b)));
    c.bench_function("lt_eq scalar Float32", |b| {
        b.iter(|| lt_eq(&arr_a, &Scalar::new(&scalar)).unwrap())
    });

    c.bench_function("gt Float32", |b| b.iter(|| gt(&arr_a, &arr_b)));
    c.bench_function("gt scalar Float32", |b| {
        b.iter(|| gt(&arr_a, &Scalar::new(&scalar)).unwrap())
    });

    c.bench_function("gt_eq Float32", |b| b.iter(|| gt_eq(&arr_a, &arr_b)));
    c.bench_function("gt_eq scalar Float32", |b| {
        b.iter(|| gt_eq(&arr_a, &Scalar::new(&scalar)).unwrap())
    });

    let arr_a = create_primitive_array_with_seed::<Int32Type>(SIZE, 0.0, 42);
    let arr_b = create_primitive_array_with_seed::<Int32Type>(SIZE, 0.0, 43);
    let scalar = Int32Array::new_scalar(1);

    c.bench_function("eq Int32", |b| b.iter(|| eq(&arr_a, &arr_b)));
    c.bench_function("eq scalar Int32", |b| {
        b.iter(|| eq(&arr_a, &scalar).unwrap())
    });

    c.bench_function("neq Int32", |b| b.iter(|| neq(&arr_a, &arr_b)));
    c.bench_function("neq scalar Int32", |b| {
        b.iter(|| neq(&arr_a, &scalar).unwrap())
    });

    c.bench_function("lt Int32", |b| b.iter(|| lt(&arr_a, &arr_b)));
    c.bench_function("lt scalar Int32", |b| {
        b.iter(|| lt(&arr_a, &scalar).unwrap())
    });

    c.bench_function("lt_eq Int32", |b| b.iter(|| lt_eq(&arr_a, &arr_b)));
    c.bench_function("lt_eq scalar Int32", |b| {
        b.iter(|| lt_eq(&arr_a, &scalar).unwrap())
    });

    c.bench_function("gt Int32", |b| b.iter(|| gt(&arr_a, &arr_b)));
    c.bench_function("gt scalar Int32", |b| {
        b.iter(|| gt(&arr_a, &scalar).unwrap())
    });

    c.bench_function("gt_eq Int32", |b| b.iter(|| gt_eq(&arr_a, &arr_b)));
    c.bench_function("gt_eq scalar Int32", |b| {
        b.iter(|| gt_eq(&arr_a, &scalar).unwrap())
    });

    c.bench_function("eq MonthDayNano", |b| {
        b.iter(|| eq(&arr_month_day_nano_a, &arr_month_day_nano_b))
    });
    let scalar = IntervalMonthDayNanoArray::new_scalar(IntervalMonthDayNano::new(123, 0, 0));

    c.bench_function("eq scalar MonthDayNano", |b| {
        b.iter(|| eq(&arr_month_day_nano_b, &scalar).unwrap())
    });

    let mut rng = seedable_rng();
    let mut array_gen = make_string_array(1024 * 1024 * 8, &mut rng);
    let string_left = StringArray::from_iter(array_gen);
    let string_view_left = StringViewArray::from_iter(string_left.iter());

    // reference to the same rng to make sure we generate **different** array data,
    // ow. the left and right will be identical
    array_gen = make_string_array(1024 * 1024 * 8, &mut rng);
    let string_right = StringArray::from_iter(array_gen);
    let string_view_right = StringViewArray::from_iter(string_right.iter());

    let scalar = StringArray::new_scalar("xxxx");
    c.bench_function("eq scalar StringArray", |b| {
        b.iter(|| eq(&scalar, &string_left).unwrap())
    });

    c.bench_function("lt scalar StringViewArray", |b| {
        b.iter(|| {
            lt(
                &Scalar::new(StringViewArray::from_iter_values(["xxxx"])),
                &string_view_left,
            )
            .unwrap()
        })
    });

    c.bench_function("lt scalar StringArray", |b| {
        b.iter(|| {
            lt(
                &Scalar::new(StringArray::from_iter_values(["xxxx"])),
                &string_left,
            )
            .unwrap()
        })
    });

    c.bench_function("eq scalar StringViewArray", |b| {
        b.iter(|| eq(&scalar, &string_view_left).unwrap())
    });

    c.bench_function("eq StringArray StringArray", |b| {
        b.iter(|| eq(&string_left, &string_right).unwrap())
    });

    c.bench_function("eq StringViewArray StringViewArray", |b| {
        b.iter(|| eq(&string_view_left, &string_view_right).unwrap())
    });

    // StringArray: LIKE benchmarks

    c.bench_function("like_utf8 scalar equals", |b| {
        b.iter(|| bench_like_utf8_scalar(&arr_string, "xxxx"))
    });

    c.bench_function("like_utf8 scalar contains", |b| {
        b.iter(|| bench_like_utf8_scalar(&arr_string, "%xxxx%"))
    });

    c.bench_function("like_utf8 scalar ends with", |b| {
        b.iter(|| bench_like_utf8_scalar(&arr_string, "xxxx%"))
    });

    c.bench_function("like_utf8 scalar starts with", |b| {
        b.iter(|| bench_like_utf8_scalar(&arr_string, "%xxxx"))
    });

    c.bench_function("like_utf8 scalar complex", |b| {
        b.iter(|| bench_like_utf8_scalar(&arr_string, "%xx_xx%xxx"))
    });

    // StringViewArray: LIKE benchmarks
    // Note: since like/nlike share the same implementation, we only benchmark one
    c.bench_function("like_utf8view scalar equals", |b| {
        b.iter(|| bench_like_utf8view_scalar(&string_view_left, "xxxx"))
    });

    c.bench_function("like_utf8view scalar contains", |b| {
        b.iter(|| bench_like_utf8view_scalar(&string_view_left, "%xxxx%"))
    });

    c.bench_function("like_utf8view scalar ends with", |b| {
        b.iter(|| bench_like_utf8view_scalar(&string_view_left, "xxxx%"))
    });

    c.bench_function("like_utf8view scalar starts with", |b| {
        b.iter(|| bench_like_utf8view_scalar(&string_view_left, "%xxxx"))
    });

    c.bench_function("like_utf8view scalar complex", |b| {
        b.iter(|| bench_like_utf8view_scalar(&string_view_left, "%xx_xx%xxx"))
    });

    // StringArray: NOT LIKE benchmarks

    c.bench_function("nlike_utf8 scalar equals", |b| {
        b.iter(|| bench_nlike_utf8_scalar(&arr_string, "xxxx"))
    });

    c.bench_function("nlike_utf8 scalar contains", |b| {
        b.iter(|| bench_nlike_utf8_scalar(&arr_string, "%xxxx%"))
    });

    c.bench_function("nlike_utf8 scalar ends with", |b| {
        b.iter(|| bench_nlike_utf8_scalar(&arr_string, "xxxx%"))
    });

    c.bench_function("nlike_utf8 scalar starts with", |b| {
        b.iter(|| bench_nlike_utf8_scalar(&arr_string, "%xxxx"))
    });

    c.bench_function("nlike_utf8 scalar complex", |b| {
        b.iter(|| bench_nlike_utf8_scalar(&arr_string, "%xx_xx%xxx"))
    });

    // StringArray: ILIKE benchmarks

    c.bench_function("ilike_utf8 scalar equals", |b| {
        b.iter(|| bench_ilike_utf8_scalar(&arr_string, "xxXX"))
    });

    c.bench_function("ilike_utf8 scalar contains", |b| {
        b.iter(|| bench_ilike_utf8_scalar(&arr_string, "%xxXX%"))
    });

    c.bench_function("ilike_utf8 scalar ends with", |b| {
        b.iter(|| bench_ilike_utf8_scalar(&arr_string, "xXXx%"))
    });

    c.bench_function("ilike_utf8 scalar starts with", |b| {
        b.iter(|| bench_ilike_utf8_scalar(&arr_string, "%XXXx"))
    });

    c.bench_function("ilike_utf8 scalar complex", |b| {
        b.iter(|| bench_ilike_utf8_scalar(&arr_string, "%xx_xX%xXX"))
    });

    // StringArray: NOT ILIKE benchmarks

    c.bench_function("nilike_utf8 scalar equals", |b| {
        b.iter(|| bench_nilike_utf8_scalar(&arr_string, "xxXX"))
    });

    c.bench_function("nilike_utf8 scalar contains", |b| {
        b.iter(|| bench_nilike_utf8_scalar(&arr_string, "%xxXX%"))
    });

    c.bench_function("nilike_utf8 scalar ends with", |b| {
        b.iter(|| bench_nilike_utf8_scalar(&arr_string, "xXXx%"))
    });

    c.bench_function("nilike_utf8 scalar starts with", |b| {
        b.iter(|| bench_nilike_utf8_scalar(&arr_string, "%XXXx"))
    });

    c.bench_function("nilike_utf8 scalar complex", |b| {
        b.iter(|| bench_nilike_utf8_scalar(&arr_string, "%xx_xX%xXX"))
    });

<<<<<<< HEAD
    // StringArray: REGEXP_MATCHES benchmarks

    c.bench_function("egexp_matches_utf8 scalar starts with", |b| {
=======
    c.bench_function("regexp_matches_utf8 scalar starts with", |b| {
>>>>>>> 3139a08b
        b.iter(|| bench_regexp_is_match_utf8_scalar(&arr_string, "^xx"))
    });

    c.bench_function("regexp_matches_utf8 scalar ends with", |b| {
        b.iter(|| bench_regexp_is_match_utf8_scalar(&arr_string, "xx$"))
    });

    // DictionaryArray benchmarks

    let strings = create_string_array::<i32>(20, 0.);
    let dict_arr_a = create_dict_from_values::<Int32Type>(SIZE, 0., &strings);
    let scalar = StringArray::from(vec!["test"]);

    c.bench_function("eq_dyn_utf8_scalar dictionary[10] string[4])", |b| {
        b.iter(|| eq(&dict_arr_a, &Scalar::new(&scalar)))
    });

    c.bench_function(
        "gt_eq_dyn_utf8_scalar scalar dictionary[10] string[4])",
        |b| b.iter(|| gt_eq(&dict_arr_a, &Scalar::new(&scalar))),
    );

    c.bench_function("like_utf8_scalar_dyn dictionary[10] string[4])", |b| {
        b.iter(|| like(&dict_arr_a, &StringArray::new_scalar("test")))
    });

    c.bench_function("ilike_utf8_scalar_dyn dictionary[10] string[4])", |b| {
        b.iter(|| ilike(&dict_arr_a, &StringArray::new_scalar("test")))
    });

    let strings = create_string_array::<i32>(20, 0.);
    let dict_arr_a = create_dict_from_values::<Int32Type>(SIZE, 0., &strings);
    let dict_arr_b = create_dict_from_values::<Int32Type>(SIZE, 0., &strings);

    c.bench_function("eq dictionary[10] string[4])", |b| {
        b.iter(|| eq(&dict_arr_a, &dict_arr_b).unwrap())
    });
}

criterion_group!(benches, add_benchmark);
criterion_main!(benches);<|MERGE_RESOLUTION|>--- conflicted
+++ resolved
@@ -314,13 +314,7 @@
         b.iter(|| bench_nilike_utf8_scalar(&arr_string, "%xx_xX%xXX"))
     });
 
-<<<<<<< HEAD
-    // StringArray: REGEXP_MATCHES benchmarks
-
-    c.bench_function("egexp_matches_utf8 scalar starts with", |b| {
-=======
     c.bench_function("regexp_matches_utf8 scalar starts with", |b| {
->>>>>>> 3139a08b
         b.iter(|| bench_regexp_is_match_utf8_scalar(&arr_string, "^xx"))
     });
 
