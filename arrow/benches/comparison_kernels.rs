--- conflicted
+++ resolved
@@ -265,12 +265,6 @@
         b.iter(|| bench_like_utf8view_scalar(&string_view_left, "xxxx%"))
     });
 
-<<<<<<< HEAD
-    c.bench_function("like_utf8view scalar starts with more than 4 bytes", |b| {
-        b.iter(|| bench_like_utf8view_scalar(&string_view_left, "xxxxxx%"))
-    });
-
-=======
     c.bench_function("like_utf8view scalar starts with 6 bytes", |b| {
         b.iter(|| bench_like_utf8view_scalar(&string_view_left, "xxxxxx%"))
     });
@@ -279,7 +273,6 @@
         b.iter(|| bench_like_utf8view_scalar(&string_view_left, "xxxxxxxxxxxxx%"))
     });
 
->>>>>>> 2795b941
     c.bench_function("like_utf8view scalar complex", |b| {
         b.iter(|| bench_like_utf8view_scalar(&string_view_left, "%xx_xx%xxx"))
     });
