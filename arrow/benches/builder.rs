--- conflicted
+++ resolved
@@ -111,21 +111,12 @@
 fn bench_decimal32(c: &mut Criterion) {
     c.bench_function("bench_decimal32_builder", |b| {
         b.iter(|| {
-<<<<<<< HEAD
-            let mut rng = rand::thread_rng();
-            let mut decimal_builder = Decimal32Builder::with_capacity(BATCH_SIZE);
-            for _ in 0..BATCH_SIZE {
-                decimal_builder.append_value(rng.gen_range::<i32, _>(0..999999999));
-            }
-            black_box(
-=======
             let mut rng = rand::rng();
             let mut decimal_builder = Decimal32Builder::with_capacity(BATCH_SIZE);
             for _ in 0..BATCH_SIZE {
                 decimal_builder.append_value(rng.random_range::<i32, _>(0..999999999));
             }
             hint::black_box(
->>>>>>> da9a0d4a
                 decimal_builder
                     .finish()
                     .with_precision_and_scale(9, 0)
@@ -138,21 +129,12 @@
 fn bench_decimal64(c: &mut Criterion) {
     c.bench_function("bench_decimal64_builder", |b| {
         b.iter(|| {
-<<<<<<< HEAD
-            let mut rng = rand::thread_rng();
-            let mut decimal_builder = Decimal64Builder::with_capacity(BATCH_SIZE);
-            for _ in 0..BATCH_SIZE {
-                decimal_builder.append_value(rng.gen_range::<i64, _>(0..9999999999));
-            }
-            black_box(
-=======
             let mut rng = rand::rng();
             let mut decimal_builder = Decimal64Builder::with_capacity(BATCH_SIZE);
             for _ in 0..BATCH_SIZE {
                 decimal_builder.append_value(rng.random_range::<i64, _>(0..9999999999));
             }
             hint::black_box(
->>>>>>> da9a0d4a
                 decimal_builder
                     .finish()
                     .with_precision_and_scale(18, 0)
