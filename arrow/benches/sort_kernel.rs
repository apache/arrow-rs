--- conflicted
+++ resolved
@@ -143,15 +143,6 @@
         b.iter(|| bench_sort_to_indices(&arr, None))
     });
 
-<<<<<<< HEAD
-    let arr = create_string_array::<i32>(2usize.pow(12), 0.0);
-    c.bench_function("sort string[0-400] to indices 2^12", |b| {
-        b.iter(|| bench_sort_to_indices(&arr, None))
-    });
-
-    let arr = create_string_array::<i32>(2usize.pow(12), 0.5);
-    c.bench_function("sort string[0-400] nulls to indices 2^12", |b| {
-=======
     let arr = create_string_array_with_len::<i32>(2usize.pow(12), 0.0, 100);
     c.bench_function("sort string[100] to indices 2^12", |b| {
         b.iter(|| bench_sort_to_indices(&arr, None))
@@ -169,7 +160,6 @@
 
     let arr = create_string_array_with_len::<i32>(2usize.pow(12), 0.5, 1000);
     c.bench_function("sort string[1000] nulls to indices 2^12", |b| {
->>>>>>> 3f30e41d
         b.iter(|| bench_sort_to_indices(&arr, None))
     });
 
