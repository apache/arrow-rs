--- conflicted
+++ resolved
@@ -74,11 +74,7 @@
 }
 
 fn decimal32_array_from_vec(array: &[Option<i32>]) {
-<<<<<<< HEAD
-    criterion::black_box(
-=======
-    hint::black_box(
->>>>>>> da9a0d4a
+    hint::black_box(
         array
             .iter()
             .copied()
@@ -89,11 +85,7 @@
 }
 
 fn decimal64_array_from_vec(array: &[Option<i64>]) {
-<<<<<<< HEAD
-    criterion::black_box(
-=======
-    hint::black_box(
->>>>>>> da9a0d4a
+    hint::black_box(
         array
             .iter()
             .copied()
@@ -129,17 +121,10 @@
     // bench decimal32 array
     // create option<i32> array
     let size: usize = 1 << 15;
-<<<<<<< HEAD
-    let mut rng = rand::thread_rng();
-    let mut array = vec![];
-    for _ in 0..size {
-        array.push(Some(rng.gen_range::<i32, _>(0..99999999)));
-=======
     let mut rng = rand::rng();
     let mut array = vec![];
     for _ in 0..size {
         array.push(Some(rng.random_range::<i32, _>(0..99999999)));
->>>>>>> da9a0d4a
     }
     c.bench_function("decimal32_array_from_vec 32768", |b| {
         b.iter(|| decimal32_array_from_vec(array.as_slice()))
@@ -148,17 +133,10 @@
     // bench decimal64 array
     // create option<i64> array
     let size: usize = 1 << 15;
-<<<<<<< HEAD
-    let mut rng = rand::thread_rng();
-    let mut array = vec![];
-    for _ in 0..size {
-        array.push(Some(rng.gen_range::<i64, _>(0..9999999999)));
-=======
     let mut rng = rand::rng();
     let mut array = vec![];
     for _ in 0..size {
         array.push(Some(rng.random_range::<i64, _>(0..9999999999)));
->>>>>>> da9a0d4a
     }
     c.bench_function("decimal64_array_from_vec 32768", |b| {
         b.iter(|| decimal64_array_from_vec(array.as_slice()))
