// Licensed to the Apache Software Foundation (ASF) under one
// or more contributor license agreements.  See the NOTICE file
// distributed with this work for additional information
// regarding copyright ownership.  The ASF licenses this file
// to you under the Apache License, Version 2.0 (the
// "License"); you may not use this file except in compliance
// with the License.  You may obtain a copy of the License at
//
//   http://www.apache.org/licenses/LICENSE-2.0
//
// Unless required by applicable law or agreed to in writing,
// software distributed under the License is distributed on an
// "AS IS" BASIS, WITHOUT WARRANTIES OR CONDITIONS OF ANY
// KIND, either express or implied.  See the License for the
// specific language governing permissions and limitations
// under the License.

//! CSV Reader
//!
//! This CSV reader allows CSV files to be read into the Arrow memory model. Records are
//! loaded in batches and are then converted from row-based data to columnar data.
//!
//! Example:
//!
//! ```
//! use arrow::csv;
//! use arrow::datatypes::{DataType, Field, Schema};
//! use std::fs::File;
//! use std::sync::Arc;
//!
//! let schema = Schema::new(vec![
//!     Field::new("city", DataType::Utf8, false),
//!     Field::new("lat", DataType::Float64, false),
//!     Field::new("lng", DataType::Float64, false),
//! ]);
//!
//! let file = File::open("test/data/uk_cities.csv").unwrap();
//!
//! let mut csv = csv::Reader::new(file, Arc::new(schema), false, None, 1024, None, None);
//! let batch = csv.next().unwrap().unwrap();
//! ```

use core::cmp::min;
use lazy_static::lazy_static;
use regex::{Regex, RegexBuilder};
use std::collections::HashSet;
use std::fmt;
use std::fs::File;
use std::io::{Read, Seek, SeekFrom};
use std::sync::Arc;

use crate::array::{
    ArrayRef, BooleanArray, DecimalBuilder, DictionaryArray, PrimitiveArray, StringArray,
    MAX_DECIMAL_FOR_EACH_PRECISION, MIN_DECIMAL_FOR_EACH_PRECISION,
};
use crate::compute::kernels::cast_utils::string_to_timestamp_nanos;
use crate::datatypes::*;
use crate::error::{ArrowError, Result};
use crate::record_batch::RecordBatch;

use csv_crate::{ByteRecord, StringRecord};
use std::ops::Neg;

lazy_static! {
<<<<<<< HEAD
    static ref PARSE_DECIMAL_RE: Regex =
        Regex::new(r"^-?(\d+\.?\d*|\d*\.?\d+)$").unwrap();
    static ref DECIMAL_RE: Regex = Regex::new(r"^-?(\d*\.\d+)$").unwrap();
=======
    static ref DECIMAL_RE: Regex = Regex::new(r"^-?(\d*\.\d+|\d+\.\d*)$").unwrap();
>>>>>>> f5a4341c
    static ref INTEGER_RE: Regex = Regex::new(r"^-?(\d+)$").unwrap();
    static ref BOOLEAN_RE: Regex = RegexBuilder::new(r"^(true)$|^(false)$")
        .case_insensitive(true)
        .build()
        .unwrap();
    static ref DATE_RE: Regex = Regex::new(r"^\d{4}-\d\d-\d\d$").unwrap();
    static ref DATETIME_RE: Regex =
        Regex::new(r"^\d{4}-\d\d-\d\dT\d\d:\d\d:\d\d$").unwrap();
}

/// Infer the data type of a record
fn infer_field_schema(string: &str) -> DataType {
    // when quoting is enabled in the reader, these quotes aren't escaped, we default to
    // Utf8 for them
    if string.starts_with('"') {
        return DataType::Utf8;
    }
    // match regex in a particular order
    if BOOLEAN_RE.is_match(string) {
        DataType::Boolean
    } else if DECIMAL_RE.is_match(string) {
        DataType::Float64
    } else if INTEGER_RE.is_match(string) {
        DataType::Int64
    } else if DATETIME_RE.is_match(string) {
        DataType::Date64
    } else if DATE_RE.is_match(string) {
        DataType::Date32
    } else {
        DataType::Utf8
    }
}

/// Infer the schema of a CSV file by reading through the first n records of the file,
/// with `max_read_records` controlling the maximum number of records to read.
///
/// If `max_read_records` is not set, the whole file is read to infer its schema.
///
/// Return inferred schema and number of records used for inference. This function does not change
/// reader cursor offset.
pub fn infer_file_schema<R: Read + Seek>(
    reader: &mut R,
    delimiter: u8,
    max_read_records: Option<usize>,
    has_header: bool,
) -> Result<(Schema, usize)> {
    infer_file_schema_with_csv_options(
        reader,
        delimiter,
        max_read_records,
        has_header,
        None,
        None,
        None,
    )
}

fn infer_file_schema_with_csv_options<R: Read + Seek>(
    reader: &mut R,
    delimiter: u8,
    max_read_records: Option<usize>,
    has_header: bool,
    escape: Option<u8>,
    quote: Option<u8>,
    terminator: Option<u8>,
) -> Result<(Schema, usize)> {
    let saved_offset = reader.seek(SeekFrom::Current(0))?;

    let (schema, records_count) = infer_reader_schema_with_csv_options(
        reader,
        delimiter,
        max_read_records,
        has_header,
        escape,
        quote,
        terminator,
    )?;

    // return the reader seek back to the start
    reader.seek(SeekFrom::Start(saved_offset))?;

    Ok((schema, records_count))
}

/// Infer schema of CSV records provided by struct that implements `Read` trait.
///
/// `max_read_records` controlling the maximum number of records to read. If `max_read_records` is
/// not set, all records are read to infer the schema.
///
/// Return infered schema and number of records used for inference.
pub fn infer_reader_schema<R: Read>(
    reader: &mut R,
    delimiter: u8,
    max_read_records: Option<usize>,
    has_header: bool,
) -> Result<(Schema, usize)> {
    infer_reader_schema_with_csv_options(
        reader,
        delimiter,
        max_read_records,
        has_header,
        None,
        None,
        None,
    )
}

fn infer_reader_schema_with_csv_options<R: Read>(
    reader: &mut R,
    delimiter: u8,
    max_read_records: Option<usize>,
    has_header: bool,
    escape: Option<u8>,
    quote: Option<u8>,
    terminator: Option<u8>,
) -> Result<(Schema, usize)> {
    let mut csv_reader = Reader::build_csv_reader(
        reader,
        has_header,
        Some(delimiter),
        escape,
        quote,
        terminator,
    );

    // get or create header names
    // when has_header is false, creates default column names with column_ prefix
    let headers: Vec<String> = if has_header {
        let headers = &csv_reader.headers()?.clone();
        headers.iter().map(|s| s.to_string()).collect()
    } else {
        let first_record_count = &csv_reader.headers()?.len();
        (0..*first_record_count)
            .map(|i| format!("column_{}", i + 1))
            .collect()
    };

    let header_length = headers.len();
    // keep track of inferred field types
    let mut column_types: Vec<HashSet<DataType>> = vec![HashSet::new(); header_length];
    // keep track of columns with nulls
    let mut nulls: Vec<bool> = vec![false; header_length];

    let mut records_count = 0;
    let mut fields = vec![];

    let mut record = StringRecord::new();
    let max_records = max_read_records.unwrap_or(usize::MAX);
    while records_count < max_records {
        if !csv_reader.read_record(&mut record)? {
            break;
        }
        records_count += 1;

        for i in 0..header_length {
            if let Some(string) = record.get(i) {
                if string.is_empty() {
                    nulls[i] = true;
                } else {
                    column_types[i].insert(infer_field_schema(string));
                }
            }
        }
    }

    // build schema from inference results
    for i in 0..header_length {
        let possibilities = &column_types[i];
        let has_nulls = nulls[i];
        let field_name = &headers[i];

        // determine data type based on possible types
        // if there are incompatible types, use DataType::Utf8
        match possibilities.len() {
            1 => {
                for dtype in possibilities.iter() {
                    fields.push(Field::new(field_name, dtype.clone(), has_nulls));
                }
            }
            2 => {
                if possibilities.contains(&DataType::Int64)
                    && possibilities.contains(&DataType::Float64)
                {
                    // we have an integer and double, fall down to double
                    fields.push(Field::new(field_name, DataType::Float64, has_nulls));
                } else {
                    // default to Utf8 for conflicting datatypes (e.g bool and int)
                    fields.push(Field::new(field_name, DataType::Utf8, has_nulls));
                }
            }
            _ => fields.push(Field::new(field_name, DataType::Utf8, has_nulls)),
        }
    }

    Ok((Schema::new(fields), records_count))
}

/// Infer schema from a list of CSV files by reading through first n records
/// with `max_read_records` controlling the maximum number of records to read.
///
/// Files will be read in the given order untill n records have been reached.
///
/// If `max_read_records` is not set, all files will be read fully to infer the schema.
pub fn infer_schema_from_files(
    files: &[String],
    delimiter: u8,
    max_read_records: Option<usize>,
    has_header: bool,
) -> Result<Schema> {
    let mut schemas = vec![];
    let mut records_to_read = max_read_records.unwrap_or(usize::MAX);

    for fname in files.iter() {
        let (schema, records_read) = infer_file_schema(
            &mut File::open(fname)?,
            delimiter,
            Some(records_to_read),
            has_header,
        )?;
        if records_read == 0 {
            continue;
        }
        schemas.push(schema.clone());
        records_to_read -= records_read;
        if records_to_read == 0 {
            break;
        }
    }

    Schema::try_merge(schemas)
}

// optional bounds of the reader, of the form (min line, max line).
type Bounds = Option<(usize, usize)>;

/// CSV file reader
pub struct Reader<R: Read> {
    /// Explicit schema for the CSV file
    schema: SchemaRef,
    /// Optional projection for which columns to load (zero-based column indices)
    projection: Option<Vec<usize>>,
    /// File reader
    reader: csv_crate::Reader<R>,
    /// Current line number
    line_number: usize,
    /// Maximum number of rows to read
    end: usize,
    /// Number of records per batch
    batch_size: usize,
    /// Vector that can hold the `StringRecord`s of the batches
    batch_records: Vec<StringRecord>,
}

impl<R> fmt::Debug for Reader<R>
where
    R: Read,
{
    fn fmt(&self, f: &mut fmt::Formatter<'_>) -> fmt::Result {
        f.debug_struct("Reader")
            .field("schema", &self.schema)
            .field("projection", &self.projection)
            .field("line_number", &self.line_number)
            .finish()
    }
}

impl<R: Read> Reader<R> {
    /// Create a new CsvReader from any value that implements the `Read` trait.
    ///
    /// If reading a `File` or an input that supports `std::io::Read` and `std::io::Seek`;
    /// you can customise the Reader, such as to enable schema inference, use
    /// `ReaderBuilder`.
    pub fn new(
        reader: R,
        schema: SchemaRef,
        has_header: bool,
        delimiter: Option<u8>,
        batch_size: usize,
        bounds: Bounds,
        projection: Option<Vec<usize>>,
    ) -> Self {
        Self::from_reader(
            reader, schema, has_header, delimiter, batch_size, bounds, projection,
        )
    }

    /// Returns the schema of the reader, useful for getting the schema without reading
    /// record batches
    pub fn schema(&self) -> SchemaRef {
        match &self.projection {
            Some(projection) => {
                let fields = self.schema.fields();
                let projected_fields: Vec<Field> =
                    projection.iter().map(|i| fields[*i].clone()).collect();

                Arc::new(Schema::new(projected_fields))
            }
            None => self.schema.clone(),
        }
    }

    /// Create a new CsvReader from a Reader
    ///
    /// This constructor allows you more flexibility in what records are processed by the
    /// csv reader.
    pub fn from_reader(
        reader: R,
        schema: SchemaRef,
        has_header: bool,
        delimiter: Option<u8>,
        batch_size: usize,
        bounds: Bounds,
        projection: Option<Vec<usize>>,
    ) -> Self {
        let csv_reader =
            Self::build_csv_reader(reader, has_header, delimiter, None, None, None);
        Self::from_csv_reader(
            csv_reader, schema, has_header, batch_size, bounds, projection,
        )
    }

    fn build_csv_reader(
        reader: R,
        has_header: bool,
        delimiter: Option<u8>,
        escape: Option<u8>,
        quote: Option<u8>,
        terminator: Option<u8>,
    ) -> csv_crate::Reader<R> {
        let mut reader_builder = csv_crate::ReaderBuilder::new();
        reader_builder.has_headers(has_header);

        if let Some(c) = delimiter {
            reader_builder.delimiter(c);
        }
        reader_builder.escape(escape);
        if let Some(c) = quote {
            reader_builder.quote(c);
        }
        if let Some(t) = terminator {
            reader_builder.terminator(csv_crate::Terminator::Any(t));
        }
        reader_builder.from_reader(reader)
    }

    fn from_csv_reader(
        mut csv_reader: csv_crate::Reader<R>,
        schema: SchemaRef,
        has_header: bool,
        batch_size: usize,
        bounds: Bounds,
        projection: Option<Vec<usize>>,
    ) -> Self {
        let (start, end) = match bounds {
            None => (0, usize::MAX),
            Some((start, end)) => (start, end),
        };

        // First we will skip `start` rows
        // note that this skips by iteration. This is because in general it is not possible
        // to seek in CSV. However, skiping still saves the burden of creating arrow arrays,
        // which is a slow operation that scales with the number of columns

        let mut record = ByteRecord::new();
        // Skip first start items
        for _ in 0..start {
            let res = csv_reader.read_byte_record(&mut record);
            if !res.unwrap_or(false) {
                break;
            }
        }

        // Initialize batch_records with StringRecords so they
        // can be reused across batches
        let mut batch_records = Vec::with_capacity(batch_size);
        batch_records.resize_with(batch_size, Default::default);

        Self {
            schema,
            projection,
            reader: csv_reader,
            line_number: if has_header { start + 1 } else { start },
            batch_size,
            end,
            batch_records,
        }
    }
}

impl<R: Read> Iterator for Reader<R> {
    type Item = Result<RecordBatch>;

    fn next(&mut self) -> Option<Self::Item> {
        let remaining = self.end - self.line_number;

        let mut read_records = 0;
        for i in 0..min(self.batch_size, remaining) {
            match self.reader.read_record(&mut self.batch_records[i]) {
                Ok(true) => {
                    read_records += 1;
                }
                Ok(false) => break,
                Err(e) => {
                    return Some(Err(ArrowError::ParseError(format!(
                        "Error parsing line {}: {:?}",
                        self.line_number + i,
                        e
                    ))));
                }
            }
        }

        // return early if no data was loaded
        if read_records == 0 {
            return None;
        }

        // parse the batches into a RecordBatch
        let result = parse(
            &self.batch_records[..read_records],
            self.schema.fields(),
            Some(self.schema.metadata.clone()),
            &self.projection,
            self.line_number,
        );

        self.line_number += read_records;

        Some(result)
    }
}

/// parses a slice of [csv_crate::StringRecord] into a [array::record_batch::RecordBatch].
fn parse(
    rows: &[StringRecord],
    fields: &[Field],
    metadata: Option<std::collections::HashMap<String, String>>,
    projection: &Option<Vec<usize>>,
    line_number: usize,
) -> Result<RecordBatch> {
    let projection: Vec<usize> = match projection {
        Some(ref v) => v.clone(),
        None => fields.iter().enumerate().map(|(i, _)| i).collect(),
    };

    let arrays: Result<Vec<ArrayRef>> = projection
        .iter()
        .map(|i| {
            let i = *i;
            let field = &fields[i];
            match field.data_type() {
                DataType::Boolean => build_boolean_array(line_number, rows, i),
                DataType::Decimal(precision, scale) => {
                    build_decimal_array(line_number, rows, i, *precision, *scale)
                }
                DataType::Int8 => build_primitive_array::<Int8Type>(line_number, rows, i),
                DataType::Int16 => {
                    build_primitive_array::<Int16Type>(line_number, rows, i)
                }
                DataType::Int32 => {
                    build_primitive_array::<Int32Type>(line_number, rows, i)
                }
                DataType::Int64 => {
                    build_primitive_array::<Int64Type>(line_number, rows, i)
                }
                DataType::UInt8 => {
                    build_primitive_array::<UInt8Type>(line_number, rows, i)
                }
                DataType::UInt16 => {
                    build_primitive_array::<UInt16Type>(line_number, rows, i)
                }
                DataType::UInt32 => {
                    build_primitive_array::<UInt32Type>(line_number, rows, i)
                }
                DataType::UInt64 => {
                    build_primitive_array::<UInt64Type>(line_number, rows, i)
                }
                DataType::Float32 => {
                    build_primitive_array::<Float32Type>(line_number, rows, i)
                }
                DataType::Float64 => {
                    build_primitive_array::<Float64Type>(line_number, rows, i)
                }
                DataType::Date32 => {
                    build_primitive_array::<Date32Type>(line_number, rows, i)
                }
                DataType::Date64 => {
                    build_primitive_array::<Date64Type>(line_number, rows, i)
                }
                DataType::Timestamp(TimeUnit::Microsecond, _) => build_primitive_array::<
                    TimestampMicrosecondType,
                >(
                    line_number, rows, i
                ),
                DataType::Timestamp(TimeUnit::Nanosecond, _) => {
                    build_primitive_array::<TimestampNanosecondType>(line_number, rows, i)
                }
                DataType::Utf8 => Ok(Arc::new(
                    rows.iter().map(|row| row.get(i)).collect::<StringArray>(),
                ) as ArrayRef),
                DataType::Dictionary(key_type, value_type)
                    if value_type.as_ref() == &DataType::Utf8 =>
                {
                    match key_type.as_ref() {
                        DataType::Int8 => Ok(Arc::new(
                            rows.iter()
                                .map(|row| row.get(i))
                                .collect::<DictionaryArray<Int8Type>>(),
                        ) as ArrayRef),
                        DataType::Int16 => Ok(Arc::new(
                            rows.iter()
                                .map(|row| row.get(i))
                                .collect::<DictionaryArray<Int16Type>>(),
                        ) as ArrayRef),
                        DataType::Int32 => Ok(Arc::new(
                            rows.iter()
                                .map(|row| row.get(i))
                                .collect::<DictionaryArray<Int32Type>>(),
                        ) as ArrayRef),
                        DataType::Int64 => Ok(Arc::new(
                            rows.iter()
                                .map(|row| row.get(i))
                                .collect::<DictionaryArray<Int64Type>>(),
                        ) as ArrayRef),
                        DataType::UInt8 => Ok(Arc::new(
                            rows.iter()
                                .map(|row| row.get(i))
                                .collect::<DictionaryArray<UInt8Type>>(),
                        ) as ArrayRef),
                        DataType::UInt16 => Ok(Arc::new(
                            rows.iter()
                                .map(|row| row.get(i))
                                .collect::<DictionaryArray<UInt16Type>>(),
                        ) as ArrayRef),
                        DataType::UInt32 => Ok(Arc::new(
                            rows.iter()
                                .map(|row| row.get(i))
                                .collect::<DictionaryArray<UInt32Type>>(),
                        ) as ArrayRef),
                        DataType::UInt64 => Ok(Arc::new(
                            rows.iter()
                                .map(|row| row.get(i))
                                .collect::<DictionaryArray<UInt64Type>>(),
                        ) as ArrayRef),
                        _ => Err(ArrowError::ParseError(format!(
                            "Unsupported dictionary key type {:?}",
                            key_type
                        ))),
                    }
                }
                other => Err(ArrowError::ParseError(format!(
                    "Unsupported data type {:?}",
                    other
                ))),
            }
        })
        .collect();

    let projected_fields: Vec<Field> =
        projection.iter().map(|i| fields[*i].clone()).collect();

    let projected_schema = Arc::new(match metadata {
        None => Schema::new(projected_fields),
        Some(metadata) => Schema::new_with_metadata(projected_fields, metadata),
    });

    arrays.and_then(|arr| RecordBatch::try_new(projected_schema, arr))
}

/// Specialized parsing implementations
trait Parser: ArrowPrimitiveType {
    fn parse(string: &str) -> Option<Self::Native> {
        string.parse::<Self::Native>().ok()
    }
}

impl Parser for Float32Type {
    fn parse(string: &str) -> Option<f32> {
        lexical_core::parse(string.as_bytes()).ok()
    }
}

impl Parser for Float64Type {
    fn parse(string: &str) -> Option<f64> {
        lexical_core::parse(string.as_bytes()).ok()
    }
}

impl Parser for UInt64Type {}

impl Parser for UInt32Type {}

impl Parser for UInt16Type {}

impl Parser for UInt8Type {}

impl Parser for Int64Type {}

impl Parser for Int32Type {}

impl Parser for Int16Type {}

impl Parser for Int8Type {}

/// Number of days between 0001-01-01 and 1970-01-01
const EPOCH_DAYS_FROM_CE: i32 = 719_163;

impl Parser for Date32Type {
    fn parse(string: &str) -> Option<i32> {
        use chrono::Datelike;

        match Self::DATA_TYPE {
            DataType::Date32 => {
                let date = string.parse::<chrono::NaiveDate>().ok()?;
                Self::Native::from_i32(date.num_days_from_ce() - EPOCH_DAYS_FROM_CE)
            }
            _ => None,
        }
    }
}

impl Parser for Date64Type {
    fn parse(string: &str) -> Option<i64> {
        match Self::DATA_TYPE {
            DataType::Date64 => {
                let date_time = string.parse::<chrono::NaiveDateTime>().ok()?;
                Self::Native::from_i64(date_time.timestamp_millis())
            }
            _ => None,
        }
    }
}

impl Parser for TimestampNanosecondType {
    fn parse(string: &str) -> Option<i64> {
        match Self::DATA_TYPE {
            DataType::Timestamp(TimeUnit::Nanosecond, None) => {
                string_to_timestamp_nanos(string).ok()
            }
            _ => None,
        }
    }
}

impl Parser for TimestampMicrosecondType {
    fn parse(string: &str) -> Option<i64> {
        match Self::DATA_TYPE {
            DataType::Timestamp(TimeUnit::Microsecond, None) => {
                let nanos = string_to_timestamp_nanos(string).ok();
                nanos.map(|x| x / 1000)
            }
            _ => None,
        }
    }
}

fn parse_item<T: Parser>(string: &str) -> Option<T::Native> {
    T::parse(string)
}

fn parse_bool(string: &str) -> Option<bool> {
    if string.eq_ignore_ascii_case("false") {
        Some(false)
    } else if string.eq_ignore_ascii_case("true") {
        Some(true)
    } else {
        None
    }
}

// parse the column string to an Arrow Array
fn build_decimal_array(
    _line_number: usize,
    rows: &[StringRecord],
    col_idx: usize,
    precision: usize,
    scale: usize,
) -> Result<ArrayRef> {
    let mut decimal_builder = DecimalBuilder::new(rows.len(), precision, scale);
    for row in rows {
        let col_s = row.get(col_idx);
        match col_s {
            None => {
                // No data for this row
                decimal_builder.append_null()?;
            }
            Some(s) => {
                if s.is_empty() {
                    // append null
                    decimal_builder.append_null()?;
                } else {
                    let decimal_value: Result<i128> =
                        parse_decimal_with_parameter(s, precision, scale);
                    match decimal_value {
                        Ok(v) => {
                            decimal_builder.append_value(v)?;
                        }
                        Err(e) => {
                            return Err(e);
                        }
                    }
                }
            }
        }
    }
    Ok(Arc::new(decimal_builder.finish()))
}

// Parse the string format decimal value to i128 format and checking the precision and scale.
// The result i128 value can't be out of bounds.
fn parse_decimal_with_parameter(s: &str, precision: usize, scale: usize) -> Result<i128> {
    if PARSE_DECIMAL_RE.is_match(s) {
        let mut offset = s.len();
        let len = s.len();
        // each byte is digit、'-' or '.'
        let mut base = 1;

        // handle the value after the '.' and meet the scale
        let delimiter_position = s.find('.');
        match delimiter_position {
            None => {
                // there is no '.'
                base = 10_i128.pow(scale as u32);
            }
            Some(mid) => {
                // there is the '.'
                if len - mid >= scale + 1 {
                    // If the string value is "123.12345" and the scale is 2, we should just remain '.12' and drop the '345' value.
                    offset -= len - mid - 1 - scale;
                } else {
                    // If the string value is "123.12" and the scale is 4, we should append '00' to the tail.
                    base = 10_i128.pow((scale + 1 + mid - len) as u32);
                }
            }
        };

        let bytes = s.as_bytes();
        let mut negative = false;
        let mut result: i128 = 0;

        while offset > 0 {
            match bytes[offset - 1] {
                b'-' => {
                    negative = true;
                }
                b'.' => {
                    // do nothing
                }
                b'0'..=b'9' => {
                    result += i128::from(bytes[offset - 1] - b'0') * base;
                    base *= 10;
                }
                _ => {
                    return Err(ArrowError::ParseError(format!(
                        "can't match byte {}",
                        bytes[offset - 1]
                    )));
                }
            }
            offset -= 1;
        }
        if negative {
            result = result.neg();
        }
        if result > MAX_DECIMAL_FOR_EACH_PRECISION[precision - 1]
            || result < MIN_DECIMAL_FOR_EACH_PRECISION[precision - 1]
        {
            return Err(ArrowError::ParseError(format!(
                "parse decimal overflow, the precision {}, the scale {}, the value {}",
                precision, scale, s
            )));
        }
        Ok(result)
    } else {
        Err(ArrowError::ParseError(format!(
            "can't parse the string value {} to decimal",
            s
        )))
    }
}

// Parse the string format decimal value to i128 format without checking the precision and scale.
// Like "125.12" to 12512_i128.
fn parse_decimal(s: &str) -> Result<i128> {
    if PARSE_DECIMAL_RE.is_match(s) {
        let mut offset = s.len();
        // each byte is digit、'-' or '.'
        let bytes = s.as_bytes();
        let mut negative = false;
        let mut result: i128 = 0;
        let mut base = 1;
        while offset > 0 {
            match bytes[offset - 1] {
                b'-' => {
                    negative = true;
                }
                b'.' => {
                    // do nothing
                }
                b'0'..=b'9' => {
                    result += i128::from(bytes[offset - 1] - b'0') * base;
                    base *= 10;
                }
                _ => {
                    return Err(ArrowError::ParseError(format!(
                        "can't match byte {}",
                        bytes[offset - 1]
                    )));
                }
            }
            offset -= 1;
        }
        if negative {
            Ok(result.neg())
        } else {
            Ok(result)
        }
    } else {
        Err(ArrowError::ParseError(format!(
            "can't parse the string value {} to decimal",
            s
        )))
    }
}

// parses a specific column (col_idx) into an Arrow Array.
fn build_primitive_array<T: ArrowPrimitiveType + Parser>(
    line_number: usize,
    rows: &[StringRecord],
    col_idx: usize,
) -> Result<ArrayRef> {
    rows.iter()
        .enumerate()
        .map(|(row_index, row)| {
            match row.get(col_idx) {
                Some(s) => {
                    if s.is_empty() {
                        return Ok(None);
                    }

                    let parsed = parse_item::<T>(s);
                    match parsed {
                        Some(e) => Ok(Some(e)),
                        None => Err(ArrowError::ParseError(format!(
                            // TODO: we should surface the underlying error here.
                            "Error while parsing value {} for column {} at line {}",
                            s,
                            col_idx,
                            line_number + row_index
                        ))),
                    }
                }
                None => Ok(None),
            }
        })
        .collect::<Result<PrimitiveArray<T>>>()
        .map(|e| Arc::new(e) as ArrayRef)
}

// parses a specific column (col_idx) into an Arrow Array.
fn build_boolean_array(
    line_number: usize,
    rows: &[StringRecord],
    col_idx: usize,
) -> Result<ArrayRef> {
    rows.iter()
        .enumerate()
        .map(|(row_index, row)| {
            match row.get(col_idx) {
                Some(s) => {
                    if s.is_empty() {
                        return Ok(None);
                    }

                    let parsed = parse_bool(s);
                    match parsed {
                        Some(e) => Ok(Some(e)),
                        None => Err(ArrowError::ParseError(format!(
                            // TODO: we should surface the underlying error here.
                            "Error while parsing value {} for column {} at line {}",
                            s,
                            col_idx,
                            line_number + row_index
                        ))),
                    }
                }
                None => Ok(None),
            }
        })
        .collect::<Result<BooleanArray>>()
        .map(|e| Arc::new(e) as ArrayRef)
}

/// CSV file reader builder
#[derive(Debug)]
pub struct ReaderBuilder {
    /// Optional schema for the CSV file
    ///
    /// If the schema is not supplied, the reader will try to infer the schema
    /// based on the CSV structure.
    schema: Option<SchemaRef>,
    /// Whether the file has headers or not
    ///
    /// If schema inference is run on a file with no headers, default column names
    /// are created.
    has_header: bool,
    /// An optional column delimiter. Defaults to `b','`
    delimiter: Option<u8>,
    /// An optional escape charactor. Defaults None
    escape: Option<u8>,
    /// An optional quote charactor. Defaults b'\"'
    quote: Option<u8>,
    /// An optional record terminator. Defaults CRLF
    terminator: Option<u8>,
    /// Optional maximum number of records to read during schema inference
    ///
    /// If a number is not provided, all the records are read.
    max_records: Option<usize>,
    /// Batch size (number of records to load each time)
    ///
    /// The default batch size when using the `ReaderBuilder` is 1024 records
    batch_size: usize,
    /// The bounds over which to scan the reader. `None` starts from 0 and runs until EOF.
    bounds: Bounds,
    /// Optional projection for which columns to load (zero-based column indices)
    projection: Option<Vec<usize>>,
}

impl Default for ReaderBuilder {
    fn default() -> Self {
        Self {
            schema: None,
            has_header: false,
            delimiter: None,
            escape: None,
            quote: None,
            terminator: None,
            max_records: None,
            batch_size: 1024,
            bounds: None,
            projection: None,
        }
    }
}

impl ReaderBuilder {
    /// Create a new builder for configuring CSV parsing options.
    ///
    /// To convert a builder into a reader, call `ReaderBuilder::build`
    ///
    /// # Example
    ///
    /// ```
    /// extern crate arrow;
    ///
    /// use arrow::csv;
    /// use std::fs::File;
    ///
    /// fn example() -> csv::Reader<File> {
    ///     let file = File::open("test/data/uk_cities_with_headers.csv").unwrap();
    ///
    ///     // create a builder, inferring the schema with the first 100 records
    ///     let builder = csv::ReaderBuilder::new().infer_schema(Some(100));
    ///
    ///     let reader = builder.build(file).unwrap();
    ///
    ///     reader
    /// }
    /// ```
    pub fn new() -> ReaderBuilder {
        ReaderBuilder::default()
    }

    /// Set the CSV file's schema
    pub fn with_schema(mut self, schema: SchemaRef) -> Self {
        self.schema = Some(schema);
        self
    }

    /// Set whether the CSV file has headers
    pub fn has_header(mut self, has_header: bool) -> Self {
        self.has_header = has_header;
        self
    }

    /// Set the CSV file's column delimiter as a byte character
    pub fn with_delimiter(mut self, delimiter: u8) -> Self {
        self.delimiter = Some(delimiter);
        self
    }

    pub fn with_escape(mut self, escape: u8) -> Self {
        self.escape = Some(escape);
        self
    }

    pub fn with_quote(mut self, quote: u8) -> Self {
        self.quote = Some(quote);
        self
    }

    pub fn with_terminator(mut self, terminator: u8) -> Self {
        self.terminator = Some(terminator);
        self
    }

    /// Set the CSV reader to infer the schema of the file
    pub fn infer_schema(mut self, max_records: Option<usize>) -> Self {
        // remove any schema that is set
        self.schema = None;
        self.max_records = max_records;
        self
    }

    /// Set the batch size (number of records to load at one time)
    pub fn with_batch_size(mut self, batch_size: usize) -> Self {
        self.batch_size = batch_size;
        self
    }

    /// Set the reader's column projection
    pub fn with_projection(mut self, projection: Vec<usize>) -> Self {
        self.projection = Some(projection);
        self
    }

    /// Create a new `Reader` from the `ReaderBuilder`
    pub fn build<R: Read + Seek>(self, mut reader: R) -> Result<Reader<R>> {
        // check if schema should be inferred
        let delimiter = self.delimiter.unwrap_or(b',');
        let schema = match self.schema {
            Some(schema) => schema,
            None => {
                let (inferred_schema, _) = infer_file_schema_with_csv_options(
                    &mut reader,
                    delimiter,
                    self.max_records,
                    self.has_header,
                    self.escape,
                    self.quote,
                    self.terminator,
                )?;

                Arc::new(inferred_schema)
            }
        };
        let csv_reader = Reader::build_csv_reader(
            reader,
            self.has_header,
            self.delimiter,
            self.escape,
            self.quote,
            self.terminator,
        );
        Ok(Reader::from_csv_reader(
            csv_reader,
            schema,
            self.has_header,
            self.batch_size,
            None,
            self.projection.clone(),
        ))
    }
}

#[cfg(test)]
mod tests {
    use super::*;

    use std::fs::File;
    use std::io::{Cursor, Write};
    use tempfile::NamedTempFile;

    use crate::array::*;
    use crate::compute::cast;
    use crate::datatypes::Field;
    use chrono::{prelude::*, LocalResult};

    #[test]
    fn test_csv() {
        let schema = Schema::new(vec![
            Field::new("city", DataType::Utf8, false),
            Field::new("lat", DataType::Float64, false),
            Field::new("lng", DataType::Float64, false),
        ]);

        let file = File::open("test/data/uk_cities.csv").unwrap();

        let mut csv = Reader::new(
            file,
            Arc::new(schema.clone()),
            false,
            None,
            1024,
            None,
            None,
        );
        assert_eq!(Arc::new(schema), csv.schema());
        let batch = csv.next().unwrap().unwrap();
        assert_eq!(37, batch.num_rows());
        assert_eq!(3, batch.num_columns());

        // access data from a primitive array
        let lat = batch
            .column(1)
            .as_any()
            .downcast_ref::<Float64Array>()
            .unwrap();
        assert!(57.653484 - lat.value(0) < f64::EPSILON);

        // access data from a string array (ListArray<u8>)
        let city = batch
            .column(0)
            .as_any()
            .downcast_ref::<StringArray>()
            .unwrap();

        assert_eq!("Aberdeen, Aberdeen City, UK", city.value(13));
    }

    #[test]
    fn test_csv_schema_metadata() {
        let mut metadata = std::collections::HashMap::new();
        metadata.insert("foo".to_owned(), "bar".to_owned());
        let schema = Schema::new_with_metadata(
            vec![
                Field::new("city", DataType::Utf8, false),
                Field::new("lat", DataType::Float64, false),
                Field::new("lng", DataType::Float64, false),
            ],
            metadata.clone(),
        );

        let file = File::open("test/data/uk_cities.csv").unwrap();

        let mut csv = Reader::new(
            file,
            Arc::new(schema.clone()),
            false,
            None,
            1024,
            None,
            None,
        );
        assert_eq!(Arc::new(schema), csv.schema());
        let batch = csv.next().unwrap().unwrap();
        assert_eq!(37, batch.num_rows());
        assert_eq!(3, batch.num_columns());

        assert_eq!(&metadata, batch.schema().metadata());
    }

    #[test]
    fn test_csv_reader_with_decimal() {
        let schema = Schema::new(vec![
            Field::new("city", DataType::Utf8, false),
            Field::new("lat", DataType::Decimal(26, 6), false),
            Field::new("lng", DataType::Decimal(26, 6), false),
        ]);

        let file = File::open("test/data/decimal_test.csv").unwrap();

        let mut csv = Reader::new(file, Arc::new(schema), false, None, 1024, None, None);
        let batch = csv.next().unwrap().unwrap();
        // access data from a primitive array
        let lat = batch
            .column(1)
            .as_any()
            .downcast_ref::<DecimalArray>()
            .unwrap();

        assert_eq!("57.653484", lat.value_as_string(0));
        assert_eq!("53.002666", lat.value_as_string(1));
        assert_eq!("52.412811", lat.value_as_string(2));
        assert_eq!("51.481583", lat.value_as_string(3));
        assert_eq!("12.123456", lat.value_as_string(4));
        assert_eq!("50.760000", lat.value_as_string(5));
        assert_eq!("0.123000", lat.value_as_string(6));
        assert_eq!("123.000000", lat.value_as_string(7));
        assert_eq!("123.000000", lat.value_as_string(8));
        assert_eq!("-50.760000", lat.value_as_string(9));
    }

    #[test]
    fn test_csv_from_buf_reader() {
        let schema = Schema::new(vec![
            Field::new("city", DataType::Utf8, false),
            Field::new("lat", DataType::Float64, false),
            Field::new("lng", DataType::Float64, false),
        ]);

        let file_with_headers =
            File::open("test/data/uk_cities_with_headers.csv").unwrap();
        let file_without_headers = File::open("test/data/uk_cities.csv").unwrap();
        let both_files = file_with_headers
            .chain(Cursor::new("\n".to_string()))
            .chain(file_without_headers);
        let mut csv = Reader::from_reader(
            both_files,
            Arc::new(schema),
            true,
            None,
            1024,
            None,
            None,
        );
        let batch = csv.next().unwrap().unwrap();
        assert_eq!(74, batch.num_rows());
        assert_eq!(3, batch.num_columns());
    }

    #[test]
    fn test_csv_with_schema_inference() {
        let file = File::open("test/data/uk_cities_with_headers.csv").unwrap();

        let builder = ReaderBuilder::new().has_header(true).infer_schema(None);

        let mut csv = builder.build(file).unwrap();
        let expected_schema = Schema::new(vec![
            Field::new("city", DataType::Utf8, false),
            Field::new("lat", DataType::Float64, false),
            Field::new("lng", DataType::Float64, false),
        ]);
        assert_eq!(Arc::new(expected_schema), csv.schema());
        let batch = csv.next().unwrap().unwrap();
        assert_eq!(37, batch.num_rows());
        assert_eq!(3, batch.num_columns());

        // access data from a primitive array
        let lat = batch
            .column(1)
            .as_any()
            .downcast_ref::<Float64Array>()
            .unwrap();
        assert!(57.653484 - lat.value(0) < f64::EPSILON);

        // access data from a string array (ListArray<u8>)
        let city = batch
            .column(0)
            .as_any()
            .downcast_ref::<StringArray>()
            .unwrap();

        assert_eq!("Aberdeen, Aberdeen City, UK", city.value(13));
    }

    #[test]
    fn test_csv_with_schema_inference_no_headers() {
        let file = File::open("test/data/uk_cities.csv").unwrap();

        let builder = ReaderBuilder::new().infer_schema(None);

        let mut csv = builder.build(file).unwrap();

        // csv field names should be 'column_{number}'
        let schema = csv.schema();
        assert_eq!("column_1", schema.field(0).name());
        assert_eq!("column_2", schema.field(1).name());
        assert_eq!("column_3", schema.field(2).name());
        let batch = csv.next().unwrap().unwrap();
        let batch_schema = batch.schema();

        assert_eq!(schema, batch_schema);
        assert_eq!(37, batch.num_rows());
        assert_eq!(3, batch.num_columns());

        // access data from a primitive array
        let lat = batch
            .column(1)
            .as_any()
            .downcast_ref::<Float64Array>()
            .unwrap();
        assert!(57.653484 - lat.value(0) < f64::EPSILON);

        // access data from a string array (ListArray<u8>)
        let city = batch
            .column(0)
            .as_any()
            .downcast_ref::<StringArray>()
            .unwrap();

        assert_eq!("Aberdeen, Aberdeen City, UK", city.value(13));
    }

    #[test]
    fn test_csv_with_projection() {
        let schema = Schema::new(vec![
            Field::new("city", DataType::Utf8, false),
            Field::new("lat", DataType::Float64, false),
            Field::new("lng", DataType::Float64, false),
        ]);

        let file = File::open("test/data/uk_cities.csv").unwrap();

        let mut csv = Reader::new(
            file,
            Arc::new(schema),
            false,
            None,
            1024,
            None,
            Some(vec![0, 1]),
        );
        let projected_schema = Arc::new(Schema::new(vec![
            Field::new("city", DataType::Utf8, false),
            Field::new("lat", DataType::Float64, false),
        ]));
        assert_eq!(projected_schema, csv.schema());
        let batch = csv.next().unwrap().unwrap();
        assert_eq!(projected_schema, batch.schema());
        assert_eq!(37, batch.num_rows());
        assert_eq!(2, batch.num_columns());
    }

    #[test]
    fn test_csv_with_dictionary() {
        let schema = Schema::new(vec![
            Field::new(
                "city",
                DataType::Dictionary(Box::new(DataType::Int32), Box::new(DataType::Utf8)),
                false,
            ),
            Field::new("lat", DataType::Float64, false),
            Field::new("lng", DataType::Float64, false),
        ]);

        let file = File::open("test/data/uk_cities.csv").unwrap();

        let mut csv = Reader::new(
            file,
            Arc::new(schema),
            false,
            None,
            1024,
            None,
            Some(vec![0, 1]),
        );
        let projected_schema = Arc::new(Schema::new(vec![
            Field::new(
                "city",
                DataType::Dictionary(Box::new(DataType::Int32), Box::new(DataType::Utf8)),
                false,
            ),
            Field::new("lat", DataType::Float64, false),
        ]));
        assert_eq!(projected_schema, csv.schema());
        let batch = csv.next().unwrap().unwrap();
        assert_eq!(projected_schema, batch.schema());
        assert_eq!(37, batch.num_rows());
        assert_eq!(2, batch.num_columns());

        let strings = cast(batch.column(0), &DataType::Utf8).unwrap();
        let strings = strings.as_any().downcast_ref::<StringArray>().unwrap();

        assert_eq!(strings.value(0), "Elgin, Scotland, the UK");
        assert_eq!(strings.value(4), "Eastbourne, East Sussex, UK");
        assert_eq!(strings.value(29), "Uckfield, East Sussex, UK");
    }

    #[test]
    fn test_nulls() {
        let schema = Schema::new(vec![
            Field::new("c_int", DataType::UInt64, false),
            Field::new("c_float", DataType::Float32, false),
            Field::new("c_string", DataType::Utf8, false),
        ]);

        let file = File::open("test/data/null_test.csv").unwrap();

        let mut csv = Reader::new(file, Arc::new(schema), true, None, 1024, None, None);
        let batch = csv.next().unwrap().unwrap();

        assert!(!batch.column(1).is_null(0));
        assert!(!batch.column(1).is_null(1));
        assert!(batch.column(1).is_null(2));
        assert!(!batch.column(1).is_null(3));
        assert!(!batch.column(1).is_null(4));
    }

    #[test]
    fn test_nulls_with_inference() {
        let file = File::open("test/data/various_types.csv").unwrap();

        let builder = ReaderBuilder::new()
            .infer_schema(None)
            .has_header(true)
            .with_delimiter(b'|')
            .with_batch_size(512)
            .with_projection(vec![0, 1, 2, 3, 4, 5]);

        let mut csv = builder.build(file).unwrap();
        let batch = csv.next().unwrap().unwrap();

        assert_eq!(5, batch.num_rows());
        assert_eq!(6, batch.num_columns());

        let schema = batch.schema();

        assert_eq!(&DataType::Int64, schema.field(0).data_type());
        assert_eq!(&DataType::Float64, schema.field(1).data_type());
        assert_eq!(&DataType::Float64, schema.field(2).data_type());
        assert_eq!(&DataType::Boolean, schema.field(3).data_type());
        assert_eq!(&DataType::Date32, schema.field(4).data_type());
        assert_eq!(&DataType::Date64, schema.field(5).data_type());

        let names: Vec<&str> =
            schema.fields().iter().map(|x| x.name().as_str()).collect();
        assert_eq!(
            names,
            vec![
                "c_int",
                "c_float",
                "c_string",
                "c_bool",
                "c_date",
                "c_datetime"
            ]
        );

        assert!(!schema.field(0).is_nullable());
        assert!(schema.field(1).is_nullable());
        assert!(schema.field(2).is_nullable());
        assert!(!schema.field(3).is_nullable());
        assert!(schema.field(4).is_nullable());
        assert!(schema.field(5).is_nullable());

        assert!(!batch.column(1).is_null(0));
        assert!(!batch.column(1).is_null(1));
        assert!(batch.column(1).is_null(2));
        assert!(!batch.column(1).is_null(3));
        assert!(!batch.column(1).is_null(4));
    }

    #[test]
    fn test_parse_invalid_csv() {
        let file = File::open("test/data/various_types_invalid.csv").unwrap();

        let schema = Schema::new(vec![
            Field::new("c_int", DataType::UInt64, false),
            Field::new("c_float", DataType::Float32, false),
            Field::new("c_string", DataType::Utf8, false),
            Field::new("c_bool", DataType::Boolean, false),
        ]);

        let builder = ReaderBuilder::new()
            .with_schema(Arc::new(schema))
            .has_header(true)
            .with_delimiter(b'|')
            .with_batch_size(512)
            .with_projection(vec![0, 1, 2, 3]);

        let mut csv = builder.build(file).unwrap();
        match csv.next() {
            Some(e) => match e {
                Err(e) => assert_eq!(
                    "ParseError(\"Error while parsing value 4.x4 for column 1 at line 4\")",
                    format!("{:?}", e)
                ),
                Ok(_) => panic!("should have failed"),
            },
            None => panic!("should have failed"),
        }
    }

    #[test]
    fn test_infer_field_schema() {
        assert_eq!(infer_field_schema("A"), DataType::Utf8);
        assert_eq!(infer_field_schema("\"123\""), DataType::Utf8);
        assert_eq!(infer_field_schema("10"), DataType::Int64);
        assert_eq!(infer_field_schema("10.2"), DataType::Float64);
        assert_eq!(infer_field_schema(".2"), DataType::Float64);
        assert_eq!(infer_field_schema("2."), DataType::Float64);
        assert_eq!(infer_field_schema("true"), DataType::Boolean);
        assert_eq!(infer_field_schema("false"), DataType::Boolean);
        assert_eq!(infer_field_schema("2020-11-08"), DataType::Date32);
        assert_eq!(infer_field_schema("2020-11-08T14:20:01"), DataType::Date64);
        assert_eq!(infer_field_schema("-5.13"), DataType::Float64);
        assert_eq!(infer_field_schema("0.1300"), DataType::Float64);
    }

    #[test]
    fn parse_date32() {
        assert_eq!(parse_item::<Date32Type>("1970-01-01").unwrap(), 0);
        assert_eq!(parse_item::<Date32Type>("2020-03-15").unwrap(), 18336);
        assert_eq!(parse_item::<Date32Type>("1945-05-08").unwrap(), -9004);
    }

    #[test]
    fn parse_date64() {
        assert_eq!(parse_item::<Date64Type>("1970-01-01T00:00:00").unwrap(), 0);
        assert_eq!(
            parse_item::<Date64Type>("2018-11-13T17:11:10").unwrap(),
            1542129070000
        );
        assert_eq!(
            parse_item::<Date64Type>("2018-11-13T17:11:10.011").unwrap(),
            1542129070011
        );
        assert_eq!(
            parse_item::<Date64Type>("1900-02-28T12:34:56").unwrap(),
            -2203932304000
        );
    }

    #[test]
    fn test_parse_decimal() {
        let tests = [
            ("123.00", 12300i128),
            ("123.123", 123123i128),
            ("0.0123", 123i128),
            ("0.12300", 12300i128),
            ("-5.123", -5123i128),
            ("-45.432432", -45432432i128),
        ];
        for (s, i) in tests {
            let result = parse_decimal(s);
            assert_eq!(i, result.unwrap());
        }
    }

    #[test]
    fn test_parse_decimal_with_parameter() {
        let tests = [
            ("123.123", 123123i128),
            ("123.1234", 123123i128),
            ("123.1", 123100i128),
            ("123", 123000i128),
            ("-123.123", -123123i128),
            ("-123.1234", -123123i128),
            ("-123.1", -123100i128),
            ("-123", -123000i128),
            ("0.0000123", 0i128),
            ("12.", 12000i128),
            ("-12.", -12000i128),
            ("00.1", 100i128),
            ("-00.1", -100i128),
            ("12345678912345678.1234", 12345678912345678123i128),
            ("-12345678912345678.1234", -12345678912345678123i128),
            ("99999999999999999.999", 99999999999999999999i128),
            ("-99999999999999999.999", -99999999999999999999i128),
            (".123", 123i128),
            ("-.123", -123i128),
            ("123.", 123000i128),
            ("-123.", -123000i128),
        ];
        for (s, i) in tests {
            let result = parse_decimal_with_parameter(s, 20, 3);
            assert_eq!(i, result.unwrap())
        }
        let can_not_parse_tests = ["123,123", "."];
        for s in can_not_parse_tests {
            let result = parse_decimal_with_parameter(s, 20, 3);
            assert_eq!(
                format!(
                    "Parser error: can't parse the string value {} to decimal",
                    s
                ),
                result.unwrap_err().to_string()
            );
        }
        let overflow_parse_tests = ["12345678", "12345678.9", "99999999.99"];
        for s in overflow_parse_tests {
            let result = parse_decimal_with_parameter(s, 10, 3);
            assert_eq!(format!(
                "Parser error: parse decimal overflow, the precision {}, the scale {}, the value {}", 10,3, s),result.unwrap_err().to_string());
        }
    }

    /// Interprets a naive_datetime (with no explicit timezone offset)
    /// using the local timezone and returns the timestamp in UTC (0
    /// offset)
    fn naive_datetime_to_timestamp(naive_datetime: &NaiveDateTime) -> i64 {
        // Note: Use chrono APIs that are different than
        // naive_datetime_to_timestamp to compute the utc offset to
        // try and double check the logic
        let utc_offset_secs = match Local.offset_from_local_datetime(naive_datetime) {
            LocalResult::Single(local_offset) => {
                local_offset.fix().local_minus_utc() as i64
            }
            _ => panic!(
                "Unexpected failure converting {} to local datetime",
                naive_datetime
            ),
        };
        let utc_offset_nanos = utc_offset_secs * 1_000_000_000;
        naive_datetime.timestamp_nanos() - utc_offset_nanos
    }

    #[test]
    fn test_parse_timestamp_microseconds() {
        assert_eq!(
            parse_item::<TimestampMicrosecondType>("1970-01-01T00:00:00Z").unwrap(),
            0
        );
        let naive_datetime = NaiveDateTime::new(
            NaiveDate::from_ymd(2018, 11, 13),
            NaiveTime::from_hms_nano(17, 11, 10, 0),
        );
        assert_eq!(
            parse_item::<TimestampMicrosecondType>("2018-11-13T17:11:10").unwrap(),
            naive_datetime_to_timestamp(&naive_datetime) / 1000
        );
        assert_eq!(
            parse_item::<TimestampMicrosecondType>("2018-11-13 17:11:10").unwrap(),
            naive_datetime_to_timestamp(&naive_datetime) / 1000
        );
        let naive_datetime = NaiveDateTime::new(
            NaiveDate::from_ymd(2018, 11, 13),
            NaiveTime::from_hms_nano(17, 11, 10, 11000000),
        );
        assert_eq!(
            parse_item::<TimestampMicrosecondType>("2018-11-13T17:11:10.011").unwrap(),
            naive_datetime_to_timestamp(&naive_datetime) / 1000
        );
        let naive_datetime = NaiveDateTime::new(
            NaiveDate::from_ymd(1900, 2, 28),
            NaiveTime::from_hms_nano(12, 34, 56, 0),
        );
        assert_eq!(
            parse_item::<TimestampMicrosecondType>("1900-02-28T12:34:56").unwrap(),
            naive_datetime_to_timestamp(&naive_datetime) / 1000
        );
    }

    #[test]
    fn test_parse_timestamp_nanoseconds() {
        assert_eq!(
            parse_item::<TimestampNanosecondType>("1970-01-01T00:00:00Z").unwrap(),
            0
        );
        let naive_datetime = NaiveDateTime::new(
            NaiveDate::from_ymd(2018, 11, 13),
            NaiveTime::from_hms_nano(17, 11, 10, 0),
        );
        assert_eq!(
            parse_item::<TimestampNanosecondType>("2018-11-13T17:11:10").unwrap(),
            naive_datetime_to_timestamp(&naive_datetime)
        );
        assert_eq!(
            parse_item::<TimestampNanosecondType>("2018-11-13 17:11:10").unwrap(),
            naive_datetime_to_timestamp(&naive_datetime)
        );
        let naive_datetime = NaiveDateTime::new(
            NaiveDate::from_ymd(2018, 11, 13),
            NaiveTime::from_hms_nano(17, 11, 10, 11000000),
        );
        assert_eq!(
            parse_item::<TimestampNanosecondType>("2018-11-13T17:11:10.011").unwrap(),
            naive_datetime_to_timestamp(&naive_datetime)
        );
        let naive_datetime = NaiveDateTime::new(
            NaiveDate::from_ymd(1900, 2, 28),
            NaiveTime::from_hms_nano(12, 34, 56, 0),
        );
        assert_eq!(
            parse_item::<TimestampNanosecondType>("1900-02-28T12:34:56").unwrap(),
            naive_datetime_to_timestamp(&naive_datetime)
        );
    }

    #[test]
    fn test_infer_schema_from_multiple_files() -> Result<()> {
        let mut csv1 = NamedTempFile::new()?;
        let mut csv2 = NamedTempFile::new()?;
        let csv3 = NamedTempFile::new()?; // empty csv file should be skipped
        let mut csv4 = NamedTempFile::new()?;
        writeln!(csv1, "c1,c2,c3")?;
        writeln!(csv1, "1,\"foo\",0.5")?;
        writeln!(csv1, "3,\"bar\",1")?;
        // reading csv2 will set c2 to optional
        writeln!(csv2, "c1,c2,c3,c4")?;
        writeln!(csv2, "10,,3.14,true")?;
        // reading csv4 will set c3 to optional
        writeln!(csv4, "c1,c2,c3")?;
        writeln!(csv4, "10,\"foo\",")?;

        let schema = infer_schema_from_files(
            &[
                csv3.path().to_str().unwrap().to_string(),
                csv1.path().to_str().unwrap().to_string(),
                csv2.path().to_str().unwrap().to_string(),
                csv4.path().to_str().unwrap().to_string(),
            ],
            b',',
            Some(3), // only csv1 and csv2 should be read
            true,
        )?;

        assert_eq!(schema.fields().len(), 4);
        assert!(!schema.field(0).is_nullable());
        assert!(schema.field(1).is_nullable());
        assert!(!schema.field(2).is_nullable());
        assert!(!schema.field(3).is_nullable());

        assert_eq!(&DataType::Int64, schema.field(0).data_type());
        assert_eq!(&DataType::Utf8, schema.field(1).data_type());
        assert_eq!(&DataType::Float64, schema.field(2).data_type());
        assert_eq!(&DataType::Boolean, schema.field(3).data_type());

        Ok(())
    }

    #[test]
    fn test_bounded() {
        let schema = Schema::new(vec![Field::new("int", DataType::UInt32, false)]);
        let data = vec![
            vec!["0"],
            vec!["1"],
            vec!["2"],
            vec!["3"],
            vec!["4"],
            vec!["5"],
            vec!["6"],
        ];

        let data = data
            .iter()
            .map(|x| x.join(","))
            .collect::<Vec<_>>()
            .join("\n");
        let data = data.as_bytes();

        let reader = std::io::Cursor::new(data);

        let mut csv = Reader::new(
            reader,
            Arc::new(schema),
            false,
            None,
            2,
            // starting at row 2 and up to row 6.
            Some((2, 6)),
            Some(vec![0]),
        );

        let batch = csv.next().unwrap().unwrap();
        let a = batch.column(0);
        let a = a.as_any().downcast_ref::<UInt32Array>().unwrap();
        assert_eq!(a, &UInt32Array::from(vec![2, 3]));

        let batch = csv.next().unwrap().unwrap();
        let a = batch.column(0);
        let a = a.as_any().downcast_ref::<UInt32Array>().unwrap();
        assert_eq!(a, &UInt32Array::from(vec![4, 5]));

        assert!(csv.next().is_none());
    }

    #[test]
    fn test_parsing_bool() {
        // Encode the expected behavior of boolean parsing
        assert_eq!(Some(true), parse_bool("true"));
        assert_eq!(Some(true), parse_bool("tRUe"));
        assert_eq!(Some(true), parse_bool("True"));
        assert_eq!(Some(true), parse_bool("TRUE"));
        assert_eq!(None, parse_bool("t"));
        assert_eq!(None, parse_bool("T"));
        assert_eq!(None, parse_bool(""));

        assert_eq!(Some(false), parse_bool("false"));
        assert_eq!(Some(false), parse_bool("fALse"));
        assert_eq!(Some(false), parse_bool("False"));
        assert_eq!(Some(false), parse_bool("FALSE"));
        assert_eq!(None, parse_bool("f"));
        assert_eq!(None, parse_bool("F"));
        assert_eq!(None, parse_bool(""));
    }

    #[test]
    fn test_parsing_float() {
        assert_eq!(Some(12.34), parse_item::<Float64Type>("12.34"));
        assert_eq!(Some(-12.34), parse_item::<Float64Type>("-12.34"));
        assert_eq!(Some(12.0), parse_item::<Float64Type>("12"));
        assert_eq!(Some(0.0), parse_item::<Float64Type>("0"));
        assert_eq!(Some(2.0), parse_item::<Float64Type>("2."));
        assert_eq!(Some(0.2), parse_item::<Float64Type>(".2"));
        assert!(parse_item::<Float64Type>("nan").unwrap().is_nan());
        assert!(parse_item::<Float64Type>("NaN").unwrap().is_nan());
        assert!(parse_item::<Float64Type>("inf").unwrap().is_infinite());
        assert!(parse_item::<Float64Type>("inf").unwrap().is_sign_positive());
        assert!(parse_item::<Float64Type>("-inf").unwrap().is_infinite());
        assert!(parse_item::<Float64Type>("-inf")
            .unwrap()
            .is_sign_negative());
        assert_eq!(None, parse_item::<Float64Type>(""));
        assert_eq!(None, parse_item::<Float64Type>("dd"));
        assert_eq!(None, parse_item::<Float64Type>("12.34.56"));
    }

    #[test]
    fn test_non_std_quote() {
        let schema = Schema::new(vec![
            Field::new("text1", DataType::Utf8, false),
            Field::new("text2", DataType::Utf8, false),
        ]);
        let builder = ReaderBuilder::new()
            .with_schema(Arc::new(schema))
            .has_header(false)
            .with_quote(b'~'); // default is ", change to ~

        let mut csv_text = Vec::new();
        let mut csv_writer = std::io::Cursor::new(&mut csv_text);
        for index in 0..10 {
            let text1 = format!("id{:}", index);
            let text2 = format!("value{:}", index);
            csv_writer
                .write_fmt(format_args!("~{}~,~{}~\r\n", text1, text2))
                .unwrap();
        }
        let mut csv_reader = std::io::Cursor::new(&csv_text);
        let mut reader = builder.build(&mut csv_reader).unwrap();
        let batch = reader.next().unwrap().unwrap();
        let col0 = batch.column(0);
        assert_eq!(col0.len(), 10);
        let col0_arr = col0.as_any().downcast_ref::<StringArray>().unwrap();
        assert_eq!(col0_arr.value(0), "id0");
        let col1 = batch.column(1);
        assert_eq!(col1.len(), 10);
        let col1_arr = col1.as_any().downcast_ref::<StringArray>().unwrap();
        assert_eq!(col1_arr.value(5), "value5");
    }

    #[test]
    fn test_non_std_escape() {
        let schema = Schema::new(vec![
            Field::new("text1", DataType::Utf8, false),
            Field::new("text2", DataType::Utf8, false),
        ]);
        let builder = ReaderBuilder::new()
            .with_schema(Arc::new(schema))
            .has_header(false)
            .with_escape(b'\\'); // default is None, change to \

        let mut csv_text = Vec::new();
        let mut csv_writer = std::io::Cursor::new(&mut csv_text);
        for index in 0..10 {
            let text1 = format!("id{:}", index);
            let text2 = format!("value\\\"{:}", index);
            csv_writer
                .write_fmt(format_args!("\"{}\",\"{}\"\r\n", text1, text2))
                .unwrap();
        }
        let mut csv_reader = std::io::Cursor::new(&csv_text);
        let mut reader = builder.build(&mut csv_reader).unwrap();
        let batch = reader.next().unwrap().unwrap();
        let col0 = batch.column(0);
        assert_eq!(col0.len(), 10);
        let col0_arr = col0.as_any().downcast_ref::<StringArray>().unwrap();
        assert_eq!(col0_arr.value(0), "id0");
        let col1 = batch.column(1);
        assert_eq!(col1.len(), 10);
        let col1_arr = col1.as_any().downcast_ref::<StringArray>().unwrap();
        assert_eq!(col1_arr.value(5), "value\"5");
    }

    #[test]
    fn test_non_std_terminator() {
        let schema = Schema::new(vec![
            Field::new("text1", DataType::Utf8, false),
            Field::new("text2", DataType::Utf8, false),
        ]);
        let builder = ReaderBuilder::new()
            .with_schema(Arc::new(schema))
            .has_header(false)
            .with_terminator(b'\n'); // default is CRLF, change to LF

        let mut csv_text = Vec::new();
        let mut csv_writer = std::io::Cursor::new(&mut csv_text);
        for index in 0..10 {
            let text1 = format!("id{:}", index);
            let text2 = format!("value{:}", index);
            csv_writer
                .write_fmt(format_args!("\"{}\",\"{}\"\n", text1, text2))
                .unwrap();
        }
        let mut csv_reader = std::io::Cursor::new(&csv_text);
        let mut reader = builder.build(&mut csv_reader).unwrap();
        let batch = reader.next().unwrap().unwrap();
        let col0 = batch.column(0);
        assert_eq!(col0.len(), 10);
        let col0_arr = col0.as_any().downcast_ref::<StringArray>().unwrap();
        assert_eq!(col0_arr.value(0), "id0");
        let col1 = batch.column(1);
        assert_eq!(col1.len(), 10);
        let col1_arr = col1.as_any().downcast_ref::<StringArray>().unwrap();
        assert_eq!(col1_arr.value(5), "value5");
    }
}<|MERGE_RESOLUTION|>--- conflicted
+++ resolved
@@ -62,13 +62,9 @@
 use std::ops::Neg;
 
 lazy_static! {
-<<<<<<< HEAD
     static ref PARSE_DECIMAL_RE: Regex =
         Regex::new(r"^-?(\d+\.?\d*|\d*\.?\d+)$").unwrap();
-    static ref DECIMAL_RE: Regex = Regex::new(r"^-?(\d*\.\d+)$").unwrap();
-=======
     static ref DECIMAL_RE: Regex = Regex::new(r"^-?(\d*\.\d+|\d+\.\d*)$").unwrap();
->>>>>>> f5a4341c
     static ref INTEGER_RE: Regex = Regex::new(r"^-?(\d+)$").unwrap();
     static ref BOOLEAN_RE: Regex = RegexBuilder::new(r"^(true)$|^(false)$")
         .case_insensitive(true)
