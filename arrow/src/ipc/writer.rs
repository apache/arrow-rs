--- conflicted
+++ resolved
@@ -26,12 +26,8 @@
 use flatbuffers::FlatBufferBuilder;
 
 use crate::array::{
-<<<<<<< HEAD
-    as_list_array, as_map_array, as_struct_array, as_union_array, make_array, Array,
-=======
-    as_large_list_array, as_list_array, as_struct_array, as_union_array, make_array,
->>>>>>> b4642ecf
-    ArrayData, ArrayRef,
+    as_large_list_array, as_list_array, as_map_array, as_struct_array, as_union_array,
+    make_array, Array, ArrayData, ArrayRef,
 };
 use crate::buffer::{Buffer, MutableBuffer};
 use crate::datatypes::*;
@@ -175,7 +171,16 @@
                     write_options,
                 )?;
             }
-<<<<<<< HEAD
+            DataType::LargeList(field) => {
+                let list = as_large_list_array(column);
+                self.encode_dictionaries(
+                    field,
+                    &list.values(),
+                    encoded_dictionaries,
+                    dictionary_tracker,
+                    write_options,
+                )?;
+            }
             DataType::Map(field, _) => {
                 let map_array = as_map_array(column);
 
@@ -199,13 +204,6 @@
                 self.encode_dictionaries(
                     values,
                     &map_array.values(),
-=======
-            DataType::LargeList(field) => {
-                let list = as_large_list_array(column);
-                self.encode_dictionaries(
-                    field,
-                    &list.values(),
->>>>>>> b4642ecf
                     encoded_dictionaries,
                     dictionary_tracker,
                     write_options,
