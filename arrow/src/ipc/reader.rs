--- conflicted
+++ resolved
@@ -120,11 +120,8 @@
     dictionaries_by_id: &HashMap<i64, ArrayRef>,
     mut node_index: usize,
     mut buffer_index: usize,
-<<<<<<< HEAD
     compression_codec: &CompressionCodecType,
-=======
     metadata: &ipc::MetadataVersion,
->>>>>>> c7f89e16
 ) -> Result<(ArrayRef, usize, usize)> {
     use DataType::*;
     let data_type = field.data_type();
@@ -171,11 +168,8 @@
                 dictionaries_by_id,
                 node_index,
                 buffer_index,
-<<<<<<< HEAD
                 compression_codec,
-=======
                 metadata,
->>>>>>> c7f89e16
             )?;
             node_index = triple.1;
             buffer_index = triple.2;
@@ -198,11 +192,8 @@
                 dictionaries_by_id,
                 node_index,
                 buffer_index,
-<<<<<<< HEAD
                 compression_codec,
-=======
                 metadata,
->>>>>>> c7f89e16
             )?;
             node_index = triple.1;
             buffer_index = triple.2;
@@ -229,11 +220,8 @@
                     dictionaries_by_id,
                     node_index,
                     buffer_index,
-<<<<<<< HEAD
                     compression_codec,
-=======
                     metadata,
->>>>>>> c7f89e16
                 )?;
                 node_index = triple.1;
                 buffer_index = triple.2;
@@ -316,11 +304,8 @@
                     dictionaries_by_id,
                     node_index,
                     buffer_index,
-<<<<<<< HEAD
                     compression_codec,
-=======
                     metadata,
->>>>>>> c7f89e16
                 )?;
 
                 node_index = triple.1;
@@ -719,11 +704,8 @@
                     dictionaries_by_id,
                     node_index,
                     buffer_index,
-<<<<<<< HEAD
                     &compression_codec,
-=======
                     metadata,
->>>>>>> c7f89e16
                 )?;
                 node_index = triple.1;
                 buffer_index = triple.2;
@@ -761,11 +743,8 @@
                 dictionaries_by_id,
                 node_index,
                 buffer_index,
-<<<<<<< HEAD
                 &compression_codec,
-=======
                 metadata,
->>>>>>> c7f89e16
             )?;
             node_index = triple.1;
             buffer_index = triple.2;
