// Licensed to the Apache Software Foundation (ASF) under one
// or more contributor license agreements.  See the NOTICE file
// distributed with this work for additional information
// regarding copyright ownership.  The ASF licenses this file
// to you under the Apache License, Version 2.0 (the
// "License"); you may not use this file except in compliance
// with the License.  You may obtain a copy of the License at
//
//   http://www.apache.org/licenses/LICENSE-2.0
//
// Unless required by applicable law or agreed to in writing,
// software distributed under the License is distributed on an
// "AS IS" BASIS, WITHOUT WARRANTIES OR CONDITIONS OF ANY
// KIND, either express or implied.  See the License for the
// specific language governing permissions and limitations
// under the License.

//! Defines basic comparison kernels for [`PrimitiveArray`]s.
//!
//! These kernels can leverage SIMD if available on your system.  Currently no runtime
//! detection is provided, you should enable the specific SIMD intrinsics using
//! `RUSTFLAGS="-C target-feature=+avx2"` for example.  See the documentation
//! [here](https://doc.rust-lang.org/stable/core/arch/) for more information.

use crate::array::*;
use crate::buffer::{bitwise_bin_op_helper, buffer_unary_not, Buffer, MutableBuffer};
use crate::compute::binary_boolean_kernel;
use crate::compute::util::combine_option_bitmap;
use crate::datatypes::{
<<<<<<< HEAD
    ArrowNumericType, DataType, Float32Type, Float64Type, Int16Type, Int32Type,
    Int64Type, Int8Type, IntervalDayTimeType, IntervalMonthDayNanoType, IntervalUnit,
    IntervalYearMonthType, UInt16Type, UInt32Type, UInt64Type, UInt8Type,
=======
    ArrowNumericType, DataType, Date32Type, Date64Type, Float32Type, Float64Type,
    Int16Type, Int32Type, Int64Type, Int8Type, TimeUnit, TimestampMicrosecondType,
    TimestampMillisecondType, TimestampNanosecondType, TimestampSecondType, UInt16Type,
    UInt32Type, UInt64Type, UInt8Type,
>>>>>>> 78de3ab0
};
use crate::error::{ArrowError, Result};
use crate::util::bit_util;
use regex::{escape, Regex};
use std::any::type_name;
use std::collections::HashMap;

/// Helper function to perform boolean lambda function on values from two arrays, this
/// version does not attempt to use SIMD.
macro_rules! compare_op {
    ($left: expr, $right:expr, $op:expr) => {{
        if $left.len() != $right.len() {
            return Err(ArrowError::ComputeError(
                "Cannot perform comparison operation on arrays of different length"
                    .to_string(),
            ));
        }

        let null_bit_buffer =
            combine_option_bitmap($left.data_ref(), $right.data_ref(), $left.len())?;

        // Safety:
        // `i < $left.len()` and $left.len() == $right.len()
        let comparison = (0..$left.len())
            .map(|i| unsafe { $op($left.value_unchecked(i), $right.value_unchecked(i)) });
        // same size as $left.len() and $right.len()
        let buffer = unsafe { MutableBuffer::from_trusted_len_iter_bool(comparison) };

        let data = unsafe {
            ArrayData::new_unchecked(
                DataType::Boolean,
                $left.len(),
                None,
                null_bit_buffer,
                0,
                vec![Buffer::from(buffer)],
                vec![],
            )
        };
        Ok(BooleanArray::from(data))
    }};
}

macro_rules! compare_op_primitive {
    ($left: expr, $right:expr, $op:expr) => {{
        if $left.len() != $right.len() {
            return Err(ArrowError::ComputeError(
                "Cannot perform comparison operation on arrays of different length"
                    .to_string(),
            ));
        }

        let null_bit_buffer =
            combine_option_bitmap($left.data_ref(), $right.data_ref(), $left.len())?;

        let mut values = MutableBuffer::from_len_zeroed(($left.len() + 7) / 8);
        let lhs_chunks_iter = $left.values().chunks_exact(8);
        let lhs_remainder = lhs_chunks_iter.remainder();
        let rhs_chunks_iter = $right.values().chunks_exact(8);
        let rhs_remainder = rhs_chunks_iter.remainder();
        let chunks = $left.len() / 8;

        values[..chunks]
            .iter_mut()
            .zip(lhs_chunks_iter)
            .zip(rhs_chunks_iter)
            .for_each(|((byte, lhs), rhs)| {
                lhs.iter()
                    .zip(rhs.iter())
                    .enumerate()
                    .for_each(|(i, (&lhs, &rhs))| {
                        *byte |= if $op(lhs, rhs) { 1 << i } else { 0 };
                    });
            });

        if !lhs_remainder.is_empty() {
            let last = &mut values[chunks];
            lhs_remainder
                .iter()
                .zip(rhs_remainder.iter())
                .enumerate()
                .for_each(|(i, (&lhs, &rhs))| {
                    *last |= if $op(lhs, rhs) { 1 << i } else { 0 };
                });
        };
        let data = unsafe {
            ArrayData::new_unchecked(
                DataType::Boolean,
                $left.len(),
                None,
                null_bit_buffer,
                0,
                vec![Buffer::from(values)],
                vec![],
            )
        };
        Ok(BooleanArray::from(data))
    }};
}

macro_rules! compare_op_scalar {
    ($left:expr, $right:expr, $op:expr) => {{
        let null_bit_buffer = $left
            .data()
            .null_buffer()
            .map(|b| b.bit_slice($left.offset(), $left.len()));

        // Safety:
        // `i < $left.len()`
        let comparison =
            (0..$left.len()).map(|i| unsafe { $op($left.value_unchecked(i), $right) });
        // same as $left.len()
        let buffer = unsafe { MutableBuffer::from_trusted_len_iter_bool(comparison) };

        let data = unsafe {
            ArrayData::new_unchecked(
                DataType::Boolean,
                $left.len(),
                None,
                null_bit_buffer,
                0,
                vec![Buffer::from(buffer)],
                vec![],
            )
        };
        Ok(BooleanArray::from(data))
    }};
}

macro_rules! compare_op_scalar_primitive {
    ($left: expr, $right:expr, $op:expr) => {{
        let null_bit_buffer = $left
            .data()
            .null_buffer()
            .map(|b| b.bit_slice($left.offset(), $left.len()));

        let mut values = MutableBuffer::from_len_zeroed(($left.len() + 7) / 8);
        let lhs_chunks_iter = $left.values().chunks_exact(8);
        let lhs_remainder = lhs_chunks_iter.remainder();
        let chunks = $left.len() / 8;

        values[..chunks]
            .iter_mut()
            .zip(lhs_chunks_iter)
            .for_each(|(byte, chunk)| {
                chunk.iter().enumerate().for_each(|(i, &c_i)| {
                    *byte |= if $op(c_i, $right) { 1 << i } else { 0 };
                });
            });
        if !lhs_remainder.is_empty() {
            let last = &mut values[chunks];
            lhs_remainder.iter().enumerate().for_each(|(i, &lhs)| {
                *last |= if $op(lhs, $right) { 1 << i } else { 0 };
            });
        };

        let data = unsafe {
            ArrayData::new_unchecked(
                DataType::Boolean,
                $left.len(),
                None,
                null_bit_buffer,
                0,
                vec![Buffer::from(values)],
                vec![],
            )
        };
        Ok(BooleanArray::from(data))
    }};
}

/// Evaluate `op(left, right)` for [`PrimitiveArray`]s using a specified
/// comparison function.
pub fn no_simd_compare_op<T, F>(
    left: &PrimitiveArray<T>,
    right: &PrimitiveArray<T>,
    op: F,
) -> Result<BooleanArray>
where
    T: ArrowNumericType,
    F: Fn(T::Native, T::Native) -> bool,
{
    compare_op_primitive!(left, right, op)
}

/// Evaluate `op(left, right)` for [`PrimitiveArray`] and scalar using
/// a specified comparison function.
pub fn no_simd_compare_op_scalar<T, F>(
    left: &PrimitiveArray<T>,
    right: T::Native,
    op: F,
) -> Result<BooleanArray>
where
    T: ArrowNumericType,
    F: Fn(T::Native, T::Native) -> bool,
{
    compare_op_scalar_primitive!(left, right, op)
}

fn is_like_pattern(c: char) -> bool {
    c == '%' || c == '_'
}

/// Evaluate regex `op(left)` matching `right` on [`StringArray`] / [`LargeStringArray`]
///
/// If `negate_regex` is true, the regex expression will be negated. (for example, with `not like`)
fn regex_like<OffsetSize, F>(
    left: &GenericStringArray<OffsetSize>,
    right: &GenericStringArray<OffsetSize>,
    negate_regex: bool,
    op: F,
) -> Result<BooleanArray>
where
    OffsetSize: StringOffsetSizeTrait,
    F: Fn(&str) -> Result<Regex>,
{
    let mut map = HashMap::new();
    if left.len() != right.len() {
        return Err(ArrowError::ComputeError(
            "Cannot perform comparison operation on arrays of different length"
                .to_string(),
        ));
    }

    let null_bit_buffer =
        combine_option_bitmap(left.data_ref(), right.data_ref(), left.len())?;

    let mut result = BooleanBufferBuilder::new(left.len());
    for i in 0..left.len() {
        let haystack = left.value(i);
        let pat = right.value(i);
        let re = if let Some(ref regex) = map.get(pat) {
            regex
        } else {
            let re_pattern = escape(pat).replace("%", ".*").replace("_", ".");
            let re = op(&re_pattern)?;
            map.insert(pat, re);
            map.get(pat).unwrap()
        };

        result.append(if negate_regex {
            !re.is_match(haystack)
        } else {
            re.is_match(haystack)
        });
    }

    let data = unsafe {
        ArrayData::new_unchecked(
            DataType::Boolean,
            left.len(),
            None,
            null_bit_buffer,
            0,
            vec![result.finish()],
            vec![],
        )
    };
    Ok(BooleanArray::from(data))
}

/// Perform SQL `left LIKE right` operation on [`StringArray`] / [`LargeStringArray`].
///
/// There are two wildcards supported with the LIKE operator:
///
/// 1. `%` - The percent sign represents zero, one, or multiple characters
/// 2. `_` - The underscore represents a single character
///
/// For example:
/// ```
/// use arrow::array::{StringArray, BooleanArray};
/// use arrow::compute::like_utf8;
///
/// let strings = StringArray::from(vec!["Arrow", "Arrow", "Arrow", "Ar"]);
/// let patterns = StringArray::from(vec!["A%", "B%", "A.", "A_"]);
///
/// let result = like_utf8(&strings, &patterns).unwrap();
/// assert_eq!(result, BooleanArray::from(vec![true, false, false, true]));
/// ```
pub fn like_utf8<OffsetSize: StringOffsetSizeTrait>(
    left: &GenericStringArray<OffsetSize>,
    right: &GenericStringArray<OffsetSize>,
) -> Result<BooleanArray> {
    regex_like(left, right, false, |re_pattern| {
        Regex::new(&format!("^{}$", re_pattern)).map_err(|e| {
            ArrowError::ComputeError(format!(
                "Unable to build regex from LIKE pattern: {}",
                e
            ))
        })
    })
}

/// Perform SQL `left LIKE right` operation on [`StringArray`] /
/// [`LargeStringArray`] and a scalar.
///
/// See the documentation on [`like_utf8`] for more details.
pub fn like_utf8_scalar<OffsetSize: StringOffsetSizeTrait>(
    left: &GenericStringArray<OffsetSize>,
    right: &str,
) -> Result<BooleanArray> {
    let null_bit_buffer = left.data().null_buffer().cloned();
    let bytes = bit_util::ceil(left.len(), 8);
    let mut bool_buf = MutableBuffer::from_len_zeroed(bytes);
    let bool_slice = bool_buf.as_slice_mut();

    if !right.contains(is_like_pattern) {
        // fast path, can use equals
        for i in 0..left.len() {
            if left.value(i) == right {
                bit_util::set_bit(bool_slice, i);
            }
        }
    } else if right.ends_with('%') && !right[..right.len() - 1].contains(is_like_pattern)
    {
        // fast path, can use starts_with
        let starts_with = &right[..right.len() - 1];
        for i in 0..left.len() {
            if left.value(i).starts_with(starts_with) {
                bit_util::set_bit(bool_slice, i);
            }
        }
    } else if right.starts_with('%') && !right[1..].contains(is_like_pattern) {
        // fast path, can use ends_with
        let ends_with = &right[1..];
        for i in 0..left.len() {
            if left.value(i).ends_with(ends_with) {
                bit_util::set_bit(bool_slice, i);
            }
        }
    } else {
        let re_pattern = escape(right).replace("%", ".*").replace("_", ".");
        let re = Regex::new(&format!("^{}$", re_pattern)).map_err(|e| {
            ArrowError::ComputeError(format!(
                "Unable to build regex from LIKE pattern: {}",
                e
            ))
        })?;

        for i in 0..left.len() {
            let haystack = left.value(i);
            if re.is_match(haystack) {
                bit_util::set_bit(bool_slice, i);
            }
        }
    };

    let data = unsafe {
        ArrayData::new_unchecked(
            DataType::Boolean,
            left.len(),
            None,
            null_bit_buffer,
            0,
            vec![bool_buf.into()],
            vec![],
        )
    };
    Ok(BooleanArray::from(data))
}

/// Perform SQL `left NOT LIKE right` operation on [`StringArray`] /
/// [`LargeStringArray`].
///
/// See the documentation on [`like_utf8`] for more details.
pub fn nlike_utf8<OffsetSize: StringOffsetSizeTrait>(
    left: &GenericStringArray<OffsetSize>,
    right: &GenericStringArray<OffsetSize>,
) -> Result<BooleanArray> {
    regex_like(left, right, true, |re_pattern| {
        Regex::new(&format!("^{}$", re_pattern)).map_err(|e| {
            ArrowError::ComputeError(format!(
                "Unable to build regex from LIKE pattern: {}",
                e
            ))
        })
    })
}

/// Perform SQL `left NOT LIKE right` operation on [`StringArray`] /
/// [`LargeStringArray`] and a scalar.
///
/// See the documentation on [`like_utf8`] for more details.
pub fn nlike_utf8_scalar<OffsetSize: StringOffsetSizeTrait>(
    left: &GenericStringArray<OffsetSize>,
    right: &str,
) -> Result<BooleanArray> {
    let null_bit_buffer = left.data().null_buffer().cloned();
    let mut result = BooleanBufferBuilder::new(left.len());

    if !right.contains(is_like_pattern) {
        // fast path, can use equals
        for i in 0..left.len() {
            result.append(left.value(i) != right);
        }
    } else if right.ends_with('%') && !right[..right.len() - 1].contains(is_like_pattern)
    {
        // fast path, can use ends_with
        for i in 0..left.len() {
            result.append(!left.value(i).starts_with(&right[..right.len() - 1]));
        }
    } else if right.starts_with('%') && !right[1..].contains(is_like_pattern) {
        // fast path, can use starts_with
        for i in 0..left.len() {
            result.append(!left.value(i).ends_with(&right[1..]));
        }
    } else {
        let re_pattern = escape(right).replace("%", ".*").replace("_", ".");
        let re = Regex::new(&format!("^{}$", re_pattern)).map_err(|e| {
            ArrowError::ComputeError(format!(
                "Unable to build regex from LIKE pattern: {}",
                e
            ))
        })?;
        for i in 0..left.len() {
            let haystack = left.value(i);
            result.append(!re.is_match(haystack));
        }
    }

    let data = unsafe {
        ArrayData::new_unchecked(
            DataType::Boolean,
            left.len(),
            None,
            null_bit_buffer,
            0,
            vec![result.finish()],
            vec![],
        )
    };
    Ok(BooleanArray::from(data))
}

/// Perform SQL `left ILIKE right` operation on [`StringArray`] /
/// [`LargeStringArray`].
///
/// See the documentation on [`like_utf8`] for more details.
pub fn ilike_utf8<OffsetSize: StringOffsetSizeTrait>(
    left: &GenericStringArray<OffsetSize>,
    right: &GenericStringArray<OffsetSize>,
) -> Result<BooleanArray> {
    regex_like(left, right, false, |re_pattern| {
        Regex::new(&format!("(?i)^{}$", re_pattern)).map_err(|e| {
            ArrowError::ComputeError(format!(
                "Unable to build regex from ILIKE pattern: {}",
                e
            ))
        })
    })
}

/// Perform SQL `left ILIKE right` operation on [`StringArray`] /
/// [`LargeStringArray`] and a scalar.
///
/// See the documentation on [`like_utf8`] for more details.
pub fn ilike_utf8_scalar<OffsetSize: StringOffsetSizeTrait>(
    left: &GenericStringArray<OffsetSize>,
    right: &str,
) -> Result<BooleanArray> {
    let null_bit_buffer = left.data().null_buffer().cloned();
    let mut result = BooleanBufferBuilder::new(left.len());

    if !right.contains(is_like_pattern) {
        // fast path, can use equals
        for i in 0..left.len() {
            result.append(left.value(i) == right);
        }
    } else if right.ends_with('%') && !right[..right.len() - 1].contains(is_like_pattern)
    {
        // fast path, can use ends_with
        for i in 0..left.len() {
            result.append(
                left.value(i)
                    .to_uppercase()
                    .starts_with(&right[..right.len() - 1].to_uppercase()),
            );
        }
    } else if right.starts_with('%') && !right[1..].contains(is_like_pattern) {
        // fast path, can use starts_with
        for i in 0..left.len() {
            result.append(
                left.value(i)
                    .to_uppercase()
                    .ends_with(&right[1..].to_uppercase()),
            );
        }
    } else {
        let re_pattern = escape(right).replace("%", ".*").replace("_", ".");
        let re = Regex::new(&format!("(?i)^{}$", re_pattern)).map_err(|e| {
            ArrowError::ComputeError(format!(
                "Unable to build regex from ILIKE pattern: {}",
                e
            ))
        })?;
        for i in 0..left.len() {
            let haystack = left.value(i);
            result.append(re.is_match(haystack));
        }
    }

    let data = unsafe {
        ArrayData::new_unchecked(
            DataType::Boolean,
            left.len(),
            None,
            null_bit_buffer,
            0,
            vec![result.finish()],
            vec![],
        )
    };
    Ok(BooleanArray::from(data))
}

/// Perform SQL `array ~ regex_array` operation on [`StringArray`] / [`LargeStringArray`].
/// If `regex_array` element has an empty value, the corresponding result value is always true.
///
/// `flags_array` are optional [`StringArray`] / [`LargeStringArray`] flag, which allow
/// special search modes, such as case insensitive and multi-line mode.
/// See the documentation [here](https://docs.rs/regex/1.5.4/regex/#grouping-and-flags)
/// for more information.
pub fn regexp_is_match_utf8<OffsetSize: StringOffsetSizeTrait>(
    array: &GenericStringArray<OffsetSize>,
    regex_array: &GenericStringArray<OffsetSize>,
    flags_array: Option<&GenericStringArray<OffsetSize>>,
) -> Result<BooleanArray> {
    if array.len() != regex_array.len() {
        return Err(ArrowError::ComputeError(
            "Cannot perform comparison operation on arrays of different length"
                .to_string(),
        ));
    }
    let null_bit_buffer =
        combine_option_bitmap(array.data_ref(), regex_array.data_ref(), array.len())?;

    let mut patterns: HashMap<String, Regex> = HashMap::new();
    let mut result = BooleanBufferBuilder::new(array.len());

    let complete_pattern = match flags_array {
        Some(flags) => Box::new(regex_array.iter().zip(flags.iter()).map(
            |(pattern, flags)| {
                pattern.map(|pattern| match flags {
                    Some(flag) => format!("(?{}){}", flag, pattern),
                    None => pattern.to_string(),
                })
            },
        )) as Box<dyn Iterator<Item = Option<String>>>,
        None => Box::new(
            regex_array
                .iter()
                .map(|pattern| pattern.map(|pattern| pattern.to_string())),
        ),
    };

    array
        .iter()
        .zip(complete_pattern)
        .map(|(value, pattern)| {
            match (value, pattern) {
                // Required for Postgres compatibility:
                // SELECT 'foobarbequebaz' ~ ''); = true
                (Some(_), Some(pattern)) if pattern == *"" => {
                    result.append(true);
                }
                (Some(value), Some(pattern)) => {
                    let existing_pattern = patterns.get(&pattern);
                    let re = match existing_pattern {
                        Some(re) => re.clone(),
                        None => {
                            let re = Regex::new(pattern.as_str()).map_err(|e| {
                                ArrowError::ComputeError(format!(
                                    "Regular expression did not compile: {:?}",
                                    e
                                ))
                            })?;
                            patterns.insert(pattern, re.clone());
                            re
                        }
                    };
                    result.append(re.is_match(value));
                }
                _ => result.append(false),
            }
            Ok(())
        })
        .collect::<Result<Vec<()>>>()?;

    let data = unsafe {
        ArrayData::new_unchecked(
            DataType::Boolean,
            array.len(),
            None,
            null_bit_buffer,
            0,
            vec![result.finish()],
            vec![],
        )
    };
    Ok(BooleanArray::from(data))
}

/// Perform SQL `array ~ regex_array` operation on [`StringArray`] /
/// [`LargeStringArray`] and a scalar.
///
/// See the documentation on [`regexp_is_match_utf8`] for more details.
pub fn regexp_is_match_utf8_scalar<OffsetSize: StringOffsetSizeTrait>(
    array: &GenericStringArray<OffsetSize>,
    regex: &str,
    flag: Option<&str>,
) -> Result<BooleanArray> {
    let null_bit_buffer = array.data().null_buffer().cloned();
    let mut result = BooleanBufferBuilder::new(array.len());

    let pattern = match flag {
        Some(flag) => format!("(?{}){}", flag, regex),
        None => regex.to_string(),
    };
    if pattern.is_empty() {
        result.append_n(array.len(), true);
    } else {
        let re = Regex::new(pattern.as_str()).map_err(|e| {
            ArrowError::ComputeError(format!(
                "Regular expression did not compile: {:?}",
                e
            ))
        })?;
        for i in 0..array.len() {
            let value = array.value(i);
            result.append(re.is_match(value));
        }
    }

    let buffer = result.finish();
    let data = unsafe {
        ArrayData::new_unchecked(
            DataType::Boolean,
            array.len(),
            None,
            null_bit_buffer,
            0,
            vec![buffer],
            vec![],
        )
    };
    Ok(BooleanArray::from(data))
}

/// Perform `left == right` operation on [`StringArray`] / [`LargeStringArray`].
pub fn eq_utf8<OffsetSize: StringOffsetSizeTrait>(
    left: &GenericStringArray<OffsetSize>,
    right: &GenericStringArray<OffsetSize>,
) -> Result<BooleanArray> {
    compare_op!(left, right, |a, b| a == b)
}

/// Perform `left == right` operation on [`StringArray`] / [`LargeStringArray`] and a scalar.
pub fn eq_utf8_scalar<OffsetSize: StringOffsetSizeTrait>(
    left: &GenericStringArray<OffsetSize>,
    right: &str,
) -> Result<BooleanArray> {
    compare_op_scalar!(left, right, |a, b| a == b)
}

#[inline]
fn binary_boolean_op<F>(
    left: &BooleanArray,
    right: &BooleanArray,
    op: F,
) -> Result<BooleanArray>
where
    F: Copy + Fn(u64, u64) -> u64,
{
    binary_boolean_kernel(
        left,
        right,
        |left: &Buffer,
         left_offset_in_bits: usize,
         right: &Buffer,
         right_offset_in_bits: usize,
         len_in_bits: usize| {
            bitwise_bin_op_helper(
                left,
                left_offset_in_bits,
                right,
                right_offset_in_bits,
                len_in_bits,
                op,
            )
        },
    )
}

/// Perform `left == right` operation on [`BooleanArray`]
pub fn eq_bool(left: &BooleanArray, right: &BooleanArray) -> Result<BooleanArray> {
    binary_boolean_op(left, right, |a, b| !(a ^ b))
}

/// Perform `left != right` operation on [`BooleanArray`]
pub fn neq_bool(left: &BooleanArray, right: &BooleanArray) -> Result<BooleanArray> {
    binary_boolean_op(left, right, |a, b| (a ^ b))
}

/// Perform `left < right` operation on [`BooleanArray`]
pub fn lt_bool(left: &BooleanArray, right: &BooleanArray) -> Result<BooleanArray> {
    binary_boolean_op(left, right, |a, b| ((!a) & b))
}

/// Perform `left <= right` operation on [`BooleanArray`]
pub fn lt_eq_bool(left: &BooleanArray, right: &BooleanArray) -> Result<BooleanArray> {
    binary_boolean_op(left, right, |a, b| !(a & (!b)))
}

/// Perform `left > right` operation on [`BooleanArray`]
pub fn gt_bool(left: &BooleanArray, right: &BooleanArray) -> Result<BooleanArray> {
    binary_boolean_op(left, right, |a, b| (a & (!b)))
}

/// Perform `left >= right` operation on [`BooleanArray`]
pub fn gt_eq_bool(left: &BooleanArray, right: &BooleanArray) -> Result<BooleanArray> {
    binary_boolean_op(left, right, |a, b| !((!a) & b))
}

/// Perform `left == right` operation on [`BooleanArray`] and a scalar
pub fn eq_bool_scalar(left: &BooleanArray, right: bool) -> Result<BooleanArray> {
    let len = left.len();
    let left_offset = left.offset();

    let values = if right {
        left.values().bit_slice(left_offset, len)
    } else {
        buffer_unary_not(left.values(), left.offset(), left.len())
    };

    let data = unsafe {
        ArrayData::new_unchecked(
            DataType::Boolean,
            len,
            None,
            left.data_ref()
                .null_bitmap()
                .as_ref()
                .map(|b| b.bits.bit_slice(left_offset, len)),
            0,
            vec![values],
            vec![],
        )
    };

    Ok(BooleanArray::from(data))
}

/// Perform `left < right` operation on [`BooleanArray`] and a scalar
pub fn lt_bool_scalar(left: &BooleanArray, right: bool) -> Result<BooleanArray> {
    compare_op_scalar!(left, right, |a: bool, b: bool| !a & b)
}

/// Perform `left <= right` operation on [`BooleanArray`] and a scalar
pub fn lt_eq_bool_scalar(left: &BooleanArray, right: bool) -> Result<BooleanArray> {
    compare_op_scalar!(left, right, |a, b| a <= b)
}

/// Perform `left > right` operation on [`BooleanArray`] and a scalar
pub fn gt_bool_scalar(left: &BooleanArray, right: bool) -> Result<BooleanArray> {
    compare_op_scalar!(left, right, |a: bool, b: bool| a & !b)
}

/// Perform `left >= right` operation on [`BooleanArray`] and a scalar
pub fn gt_eq_bool_scalar(left: &BooleanArray, right: bool) -> Result<BooleanArray> {
    compare_op_scalar!(left, right, |a, b| a >= b)
}

/// Perform `left != right` operation on [`BooleanArray`] and a scalar
pub fn neq_bool_scalar(left: &BooleanArray, right: bool) -> Result<BooleanArray> {
    eq_bool_scalar(left, !right)
}

/// Perform `left != right` operation on [`StringArray`] / [`LargeStringArray`].
pub fn neq_utf8<OffsetSize: StringOffsetSizeTrait>(
    left: &GenericStringArray<OffsetSize>,
    right: &GenericStringArray<OffsetSize>,
) -> Result<BooleanArray> {
    compare_op!(left, right, |a, b| a != b)
}

/// Perform `left != right` operation on [`StringArray`] / [`LargeStringArray`] and a scalar.
pub fn neq_utf8_scalar<OffsetSize: StringOffsetSizeTrait>(
    left: &GenericStringArray<OffsetSize>,
    right: &str,
) -> Result<BooleanArray> {
    compare_op_scalar!(left, right, |a, b| a != b)
}

/// Perform `left < right` operation on [`StringArray`] / [`LargeStringArray`].
pub fn lt_utf8<OffsetSize: StringOffsetSizeTrait>(
    left: &GenericStringArray<OffsetSize>,
    right: &GenericStringArray<OffsetSize>,
) -> Result<BooleanArray> {
    compare_op!(left, right, |a, b| a < b)
}

/// Perform `left < right` operation on [`StringArray`] / [`LargeStringArray`] and a scalar.
pub fn lt_utf8_scalar<OffsetSize: StringOffsetSizeTrait>(
    left: &GenericStringArray<OffsetSize>,
    right: &str,
) -> Result<BooleanArray> {
    compare_op_scalar!(left, right, |a, b| a < b)
}

/// Perform `left <= right` operation on [`StringArray`] / [`LargeStringArray`].
pub fn lt_eq_utf8<OffsetSize: StringOffsetSizeTrait>(
    left: &GenericStringArray<OffsetSize>,
    right: &GenericStringArray<OffsetSize>,
) -> Result<BooleanArray> {
    compare_op!(left, right, |a, b| a <= b)
}

/// Perform `left <= right` operation on [`StringArray`] / [`LargeStringArray`] and a scalar.
pub fn lt_eq_utf8_scalar<OffsetSize: StringOffsetSizeTrait>(
    left: &GenericStringArray<OffsetSize>,
    right: &str,
) -> Result<BooleanArray> {
    compare_op_scalar!(left, right, |a, b| a <= b)
}

/// Perform `left > right` operation on [`StringArray`] / [`LargeStringArray`].
pub fn gt_utf8<OffsetSize: StringOffsetSizeTrait>(
    left: &GenericStringArray<OffsetSize>,
    right: &GenericStringArray<OffsetSize>,
) -> Result<BooleanArray> {
    compare_op!(left, right, |a, b| a > b)
}

/// Perform `left > right` operation on [`StringArray`] / [`LargeStringArray`] and a scalar.
pub fn gt_utf8_scalar<OffsetSize: StringOffsetSizeTrait>(
    left: &GenericStringArray<OffsetSize>,
    right: &str,
) -> Result<BooleanArray> {
    compare_op_scalar!(left, right, |a, b| a > b)
}

/// Perform `left >= right` operation on [`StringArray`] / [`LargeStringArray`].
pub fn gt_eq_utf8<OffsetSize: StringOffsetSizeTrait>(
    left: &GenericStringArray<OffsetSize>,
    right: &GenericStringArray<OffsetSize>,
) -> Result<BooleanArray> {
    compare_op!(left, right, |a, b| a >= b)
}

/// Perform `left >= right` operation on [`StringArray`] / [`LargeStringArray`] and a scalar.
pub fn gt_eq_utf8_scalar<OffsetSize: StringOffsetSizeTrait>(
    left: &GenericStringArray<OffsetSize>,
    right: &str,
) -> Result<BooleanArray> {
    compare_op_scalar!(left, right, |a, b| a >= b)
}

/// Helper function to perform boolean lambda function on values from two arrays using
/// SIMD.
#[cfg(feature = "simd")]
fn simd_compare_op<T, SIMD_OP, SCALAR_OP>(
    left: &PrimitiveArray<T>,
    right: &PrimitiveArray<T>,
    simd_op: SIMD_OP,
    scalar_op: SCALAR_OP,
) -> Result<BooleanArray>
where
    T: ArrowNumericType,
    SIMD_OP: Fn(T::Simd, T::Simd) -> T::SimdMask,
    SCALAR_OP: Fn(T::Native, T::Native) -> bool,
{
    use std::borrow::BorrowMut;

    let len = left.len();
    if len != right.len() {
        return Err(ArrowError::ComputeError(
            "Cannot perform comparison operation on arrays of different length"
                .to_string(),
        ));
    }

    let null_bit_buffer = combine_option_bitmap(left.data_ref(), right.data_ref(), len)?;

    let lanes = T::lanes();
    let buffer_size = bit_util::ceil(len, 8);
    let mut result = MutableBuffer::new(buffer_size).with_bitset(buffer_size, false);

    // this is currently the case for all our datatypes and allows us to always append full bytes
    assert_eq!(lanes % 8, 0, "Number of vector lanes must be multiple of 8");
    let mut left_chunks = left.values().chunks_exact(lanes);
    let mut right_chunks = right.values().chunks_exact(lanes);

    // safety: result is newly created above, always written as a T below
    let result_chunks = unsafe { result.typed_data_mut() };
    let result_remainder = left_chunks
        .borrow_mut()
        .zip(right_chunks.borrow_mut())
        .fold(result_chunks, |result_slice, (left_slice, right_slice)| {
            let simd_left = T::load(left_slice);
            let simd_right = T::load(right_slice);
            let simd_result = simd_op(simd_left, simd_right);

            let bitmask = T::mask_to_u64(&simd_result);
            let bytes = bitmask.to_le_bytes();
            result_slice[0..lanes / 8].copy_from_slice(&bytes[0..lanes / 8]);

            &mut result_slice[lanes / 8..]
        });

    let left_remainder = left_chunks.remainder();
    let right_remainder = right_chunks.remainder();

    assert_eq!(left_remainder.len(), right_remainder.len());

    let remainder_bitmask = left_remainder
        .iter()
        .zip(right_remainder.iter())
        .enumerate()
        .fold(0_u64, |mut mask, (i, (scalar_left, scalar_right))| {
            let bit = if scalar_op(*scalar_left, *scalar_right) {
                1_u64
            } else {
                0_u64
            };
            mask |= bit << i;
            mask
        });
    let remainder_mask_as_bytes =
        &remainder_bitmask.to_le_bytes()[0..bit_util::ceil(left_remainder.len(), 8)];
    result_remainder.copy_from_slice(remainder_mask_as_bytes);

    let data = unsafe {
        ArrayData::new_unchecked(
            DataType::Boolean,
            len,
            None,
            null_bit_buffer,
            0,
            vec![result.into()],
            vec![],
        )
    };
    Ok(BooleanArray::from(data))
}

/// Helper function to perform boolean lambda function on values from an array and a scalar value using
/// SIMD.
#[cfg(feature = "simd")]
fn simd_compare_op_scalar<T, SIMD_OP, SCALAR_OP>(
    left: &PrimitiveArray<T>,
    right: T::Native,
    simd_op: SIMD_OP,
    scalar_op: SCALAR_OP,
) -> Result<BooleanArray>
where
    T: ArrowNumericType,
    SIMD_OP: Fn(T::Simd, T::Simd) -> T::SimdMask,
    SCALAR_OP: Fn(T::Native, T::Native) -> bool,
{
    use std::borrow::BorrowMut;

    let len = left.len();

    let lanes = T::lanes();
    let buffer_size = bit_util::ceil(len, 8);
    let mut result = MutableBuffer::new(buffer_size).with_bitset(buffer_size, false);

    // this is currently the case for all our datatypes and allows us to always append full bytes
    assert!(
        lanes % 8 == 0,
        "Number of vector lanes must be multiple of 8"
    );
    let mut left_chunks = left.values().chunks_exact(lanes);
    let simd_right = T::init(right);

    // safety: result is newly created above, always written as a T below
    let result_chunks = unsafe { result.typed_data_mut() };
    let result_remainder =
        left_chunks
            .borrow_mut()
            .fold(result_chunks, |result_slice, left_slice| {
                let simd_left = T::load(left_slice);
                let simd_result = simd_op(simd_left, simd_right);

                let bitmask = T::mask_to_u64(&simd_result);
                let bytes = bitmask.to_le_bytes();
                result_slice[0..lanes / 8].copy_from_slice(&bytes[0..lanes / 8]);

                &mut result_slice[lanes / 8..]
            });

    let left_remainder = left_chunks.remainder();

    let remainder_bitmask =
        left_remainder
            .iter()
            .enumerate()
            .fold(0_u64, |mut mask, (i, scalar_left)| {
                let bit = if scalar_op(*scalar_left, right) {
                    1_u64
                } else {
                    0_u64
                };
                mask |= bit << i;
                mask
            });
    let remainder_mask_as_bytes =
        &remainder_bitmask.to_le_bytes()[0..bit_util::ceil(left_remainder.len(), 8)];
    result_remainder.copy_from_slice(remainder_mask_as_bytes);

    let null_bit_buffer = left
        .data_ref()
        .null_buffer()
        .map(|b| b.bit_slice(left.offset(), left.len()));

    // null count is the same as in the input since the right side of the scalar comparison cannot be null
    let null_count = left.null_count();

    let data = unsafe {
        ArrayData::new_unchecked(
            DataType::Boolean,
            len,
            Some(null_count),
            null_bit_buffer,
            0,
            vec![result.into()],
            vec![],
        )
    };
    Ok(BooleanArray::from(data))
}

macro_rules! typed_cmp {
    ($LEFT: expr, $RIGHT: expr, $T: ident, $OP: ident) => {{
        let left = $LEFT.as_any().downcast_ref::<$T>().ok_or_else(|| {
            ArrowError::CastError(format!(
                "Left array cannot be cast to {}",
                type_name::<$T>()
            ))
        })?;
        let right = $RIGHT.as_any().downcast_ref::<$T>().ok_or_else(|| {
            ArrowError::CastError(format!(
                "Right array cannot be cast to {}",
                type_name::<$T>(),
            ))
        })?;
        $OP(left, right)
    }};
    ($LEFT: expr, $RIGHT: expr, $T: ident, $OP: ident, $TT: tt) => {{
        let left = $LEFT.as_any().downcast_ref::<$T>().ok_or_else(|| {
            ArrowError::CastError(format!(
                "Left array cannot be cast to {}",
                type_name::<$T>()
            ))
        })?;
        let right = $RIGHT.as_any().downcast_ref::<$T>().ok_or_else(|| {
            ArrowError::CastError(format!(
                "Right array cannot be cast to {}",
                type_name::<$T>(),
            ))
        })?;
        $OP::<$TT>(left, right)
    }};
}

macro_rules! typed_compares {
    ($LEFT: expr, $RIGHT: expr, $OP_BOOL: ident, $OP_PRIM: ident, $OP_STR: ident) => {{
        match ($LEFT.data_type(), $RIGHT.data_type()) {
            (DataType::Boolean, DataType::Boolean) => {
                typed_cmp!($LEFT, $RIGHT, BooleanArray, $OP_BOOL)
            }
            (DataType::Int8, DataType::Int8) => {
                typed_cmp!($LEFT, $RIGHT, Int8Array, $OP_PRIM, Int8Type)
            }
            (DataType::Int16, DataType::Int16) => {
                typed_cmp!($LEFT, $RIGHT, Int16Array, $OP_PRIM, Int16Type)
            }
            (DataType::Int32, DataType::Int32) => {
                typed_cmp!($LEFT, $RIGHT, Int32Array, $OP_PRIM, Int32Type)
            }
            (DataType::Int64, DataType::Int64) => {
                typed_cmp!($LEFT, $RIGHT, Int64Array, $OP_PRIM, Int64Type)
            }
            (DataType::UInt8, DataType::UInt8) => {
                typed_cmp!($LEFT, $RIGHT, UInt8Array, $OP_PRIM, UInt8Type)
            }
            (DataType::UInt16, DataType::UInt16) => {
                typed_cmp!($LEFT, $RIGHT, UInt16Array, $OP_PRIM, UInt16Type)
            }
            (DataType::UInt32, DataType::UInt32) => {
                typed_cmp!($LEFT, $RIGHT, UInt32Array, $OP_PRIM, UInt32Type)
            }
            (DataType::UInt64, DataType::UInt64) => {
                typed_cmp!($LEFT, $RIGHT, UInt64Array, $OP_PRIM, UInt64Type)
            }
            (DataType::Float32, DataType::Float32) => {
                typed_cmp!($LEFT, $RIGHT, Float32Array, $OP_PRIM, Float32Type)
            }
            (DataType::Float64, DataType::Float64) => {
                typed_cmp!($LEFT, $RIGHT, Float64Array, $OP_PRIM, Float64Type)
            }
            (DataType::Utf8, DataType::Utf8) => {
                typed_cmp!($LEFT, $RIGHT, StringArray, $OP_STR, i32)
            }
            (DataType::LargeUtf8, DataType::LargeUtf8) => {
                typed_cmp!($LEFT, $RIGHT, LargeStringArray, $OP_STR, i64)
            }
            (
<<<<<<< HEAD
                DataType::Interval(IntervalUnit::YearMonth),
                DataType::Interval(IntervalUnit::YearMonth),
=======
                DataType::Timestamp(TimeUnit::Nanosecond, _),
                DataType::Timestamp(TimeUnit::Nanosecond, _),
>>>>>>> 78de3ab0
            ) => {
                typed_cmp!(
                    $LEFT,
                    $RIGHT,
<<<<<<< HEAD
                    IntervalYearMonthArray,
                    $OP_PRIM,
                    IntervalYearMonthType
                )
            }
            (
                DataType::Interval(IntervalUnit::DayTime),
                DataType::Interval(IntervalUnit::DayTime),
=======
                    TimestampNanosecondArray,
                    $OP_PRIM,
                    TimestampNanosecondType
                )
            }
            (
                DataType::Timestamp(TimeUnit::Microsecond, _),
                DataType::Timestamp(TimeUnit::Microsecond, _),
>>>>>>> 78de3ab0
            ) => {
                typed_cmp!(
                    $LEFT,
                    $RIGHT,
<<<<<<< HEAD
                    IntervalDayTimeArray,
                    $OP_PRIM,
                    IntervalDayTimeType
                )
            }
            (
                DataType::Interval(IntervalUnit::MonthDayNano),
                DataType::Interval(IntervalUnit::MonthDayNano),
=======
                    TimestampMicrosecondArray,
                    $OP_PRIM,
                    TimestampMicrosecondType
                )
            }
            (
                DataType::Timestamp(TimeUnit::Millisecond, _),
                DataType::Timestamp(TimeUnit::Millisecond, _),
>>>>>>> 78de3ab0
            ) => {
                typed_cmp!(
                    $LEFT,
                    $RIGHT,
<<<<<<< HEAD
                    IntervalMonthDayNanoArray,
                    $OP_PRIM,
                    IntervalMonthDayNanoType
                )
            }
=======
                    TimestampMillisecondArray,
                    $OP_PRIM,
                    TimestampMillisecondType
                )
            }
            (
                DataType::Timestamp(TimeUnit::Second, _),
                DataType::Timestamp(TimeUnit::Second, _),
            ) => {
                typed_cmp!(
                    $LEFT,
                    $RIGHT,
                    TimestampSecondArray,
                    $OP_PRIM,
                    TimestampSecondType
                )
            }
            (DataType::Date32, DataType::Date32) => {
                typed_cmp!($LEFT, $RIGHT, Date32Array, $OP_PRIM, Date32Type)
            }
            (DataType::Date64, DataType::Date64) => {
                typed_cmp!($LEFT, $RIGHT, Date64Array, $OP_PRIM, Date64Type)
            }
>>>>>>> 78de3ab0
            (t1, t2) if t1 == t2 => Err(ArrowError::NotYetImplemented(format!(
                "Comparing arrays of type {} is not yet implemented",
                t1
            ))),
            (t1, t2) => Err(ArrowError::CastError(format!(
                "Cannot compare two arrays of different types ({} and {})",
                t1, t2
            ))),
        }
    }};
}

/// Perform `left == right` operation on two (dynamic) [`Array`]s.
///
/// Only when two arrays are of the same type the comparison will happen otherwise it will err
/// with a casting error.
pub fn eq_dyn(left: &dyn Array, right: &dyn Array) -> Result<BooleanArray> {
    typed_compares!(left, right, eq_bool, eq, eq_utf8)
}

/// Perform `left != right` operation on two (dynamic) [`Array`]s.
///
/// Only when two arrays are of the same type the comparison will happen otherwise it will err
/// with a casting error.
pub fn neq_dyn(left: &dyn Array, right: &dyn Array) -> Result<BooleanArray> {
    typed_compares!(left, right, neq_bool, neq, neq_utf8)
}

/// Perform `left < right` operation on two (dynamic) [`Array`]s.
///
/// Only when two arrays are of the same type the comparison will happen otherwise it will err
/// with a casting error.
pub fn lt_dyn(left: &dyn Array, right: &dyn Array) -> Result<BooleanArray> {
    typed_compares!(left, right, lt_bool, lt, lt_utf8)
}

/// Perform `left <= right` operation on two (dynamic) [`Array`]s.
///
/// Only when two arrays are of the same type the comparison will happen otherwise it will err
/// with a casting error.
pub fn lt_eq_dyn(left: &dyn Array, right: &dyn Array) -> Result<BooleanArray> {
    typed_compares!(left, right, lt_eq_bool, lt_eq, lt_eq_utf8)
}

/// Perform `left > right` operation on two (dynamic) [`Array`]s.
///
/// Only when two arrays are of the same type the comparison will happen otherwise it will err
/// with a casting error.
pub fn gt_dyn(left: &dyn Array, right: &dyn Array) -> Result<BooleanArray> {
    typed_compares!(left, right, gt_bool, gt, gt_utf8)
}

/// Perform `left >= right` operation on two (dynamic) [`Array`]s.
///
/// Only when two arrays are of the same type the comparison will happen otherwise it will err
/// with a casting error.
pub fn gt_eq_dyn(left: &dyn Array, right: &dyn Array) -> Result<BooleanArray> {
    typed_compares!(left, right, gt_eq_bool, gt_eq, gt_eq_utf8)
}

/// Perform `left == right` operation on two [`PrimitiveArray`]s.
pub fn eq<T>(left: &PrimitiveArray<T>, right: &PrimitiveArray<T>) -> Result<BooleanArray>
where
    T: ArrowNumericType,
{
    #[cfg(feature = "simd")]
    return simd_compare_op(left, right, T::eq, |a, b| a == b);
    #[cfg(not(feature = "simd"))]
    return compare_op!(left, right, |a, b| a == b);
}

/// Perform `left == right` operation on a [`PrimitiveArray`] and a scalar value.
pub fn eq_scalar<T>(left: &PrimitiveArray<T>, right: T::Native) -> Result<BooleanArray>
where
    T: ArrowNumericType,
{
    #[cfg(feature = "simd")]
    return simd_compare_op_scalar(left, right, T::eq, |a, b| a == b);
    #[cfg(not(feature = "simd"))]
    return compare_op_scalar!(left, right, |a, b| a == b);
}

/// Perform `left != right` operation on two [`PrimitiveArray`]s.
pub fn neq<T>(left: &PrimitiveArray<T>, right: &PrimitiveArray<T>) -> Result<BooleanArray>
where
    T: ArrowNumericType,
{
    #[cfg(feature = "simd")]
    return simd_compare_op(left, right, T::ne, |a, b| a != b);
    #[cfg(not(feature = "simd"))]
    return compare_op!(left, right, |a, b| a != b);
}

/// Perform `left != right` operation on a [`PrimitiveArray`] and a scalar value.
pub fn neq_scalar<T>(left: &PrimitiveArray<T>, right: T::Native) -> Result<BooleanArray>
where
    T: ArrowNumericType,
{
    #[cfg(feature = "simd")]
    return simd_compare_op_scalar(left, right, T::ne, |a, b| a != b);
    #[cfg(not(feature = "simd"))]
    return compare_op_scalar!(left, right, |a, b| a != b);
}

/// Perform `left < right` operation on two [`PrimitiveArray`]s. Null values are less than non-null
/// values.
pub fn lt<T>(left: &PrimitiveArray<T>, right: &PrimitiveArray<T>) -> Result<BooleanArray>
where
    T: ArrowNumericType,
{
    #[cfg(feature = "simd")]
    return simd_compare_op(left, right, T::lt, |a, b| a < b);
    #[cfg(not(feature = "simd"))]
    return compare_op!(left, right, |a, b| a < b);
}

/// Perform `left < right` operation on a [`PrimitiveArray`] and a scalar value.
/// Null values are less than non-null values.
pub fn lt_scalar<T>(left: &PrimitiveArray<T>, right: T::Native) -> Result<BooleanArray>
where
    T: ArrowNumericType,
{
    #[cfg(feature = "simd")]
    return simd_compare_op_scalar(left, right, T::lt, |a, b| a < b);
    #[cfg(not(feature = "simd"))]
    return compare_op_scalar!(left, right, |a, b| a < b);
}

/// Perform `left <= right` operation on two [`PrimitiveArray`]s. Null values are less than non-null
/// values.
pub fn lt_eq<T>(
    left: &PrimitiveArray<T>,
    right: &PrimitiveArray<T>,
) -> Result<BooleanArray>
where
    T: ArrowNumericType,
{
    #[cfg(feature = "simd")]
    return simd_compare_op(left, right, T::le, |a, b| a <= b);
    #[cfg(not(feature = "simd"))]
    return compare_op!(left, right, |a, b| a <= b);
}

/// Perform `left <= right` operation on a [`PrimitiveArray`] and a scalar value.
/// Null values are less than non-null values.
pub fn lt_eq_scalar<T>(left: &PrimitiveArray<T>, right: T::Native) -> Result<BooleanArray>
where
    T: ArrowNumericType,
{
    #[cfg(feature = "simd")]
    return simd_compare_op_scalar(left, right, T::le, |a, b| a <= b);
    #[cfg(not(feature = "simd"))]
    return compare_op_scalar!(left, right, |a, b| a <= b);
}

/// Perform `left > right` operation on two [`PrimitiveArray`]s. Non-null values are greater than null
/// values.
pub fn gt<T>(left: &PrimitiveArray<T>, right: &PrimitiveArray<T>) -> Result<BooleanArray>
where
    T: ArrowNumericType,
{
    #[cfg(feature = "simd")]
    return simd_compare_op(left, right, T::gt, |a, b| a > b);
    #[cfg(not(feature = "simd"))]
    return compare_op!(left, right, |a, b| a > b);
}

/// Perform `left > right` operation on a [`PrimitiveArray`] and a scalar value.
/// Non-null values are greater than null values.
pub fn gt_scalar<T>(left: &PrimitiveArray<T>, right: T::Native) -> Result<BooleanArray>
where
    T: ArrowNumericType,
{
    #[cfg(feature = "simd")]
    return simd_compare_op_scalar(left, right, T::gt, |a, b| a > b);
    #[cfg(not(feature = "simd"))]
    return compare_op_scalar!(left, right, |a, b| a > b);
}

/// Perform `left >= right` operation on two [`PrimitiveArray`]s. Non-null values are greater than null
/// values.
pub fn gt_eq<T>(
    left: &PrimitiveArray<T>,
    right: &PrimitiveArray<T>,
) -> Result<BooleanArray>
where
    T: ArrowNumericType,
{
    #[cfg(feature = "simd")]
    return simd_compare_op(left, right, T::ge, |a, b| a >= b);
    #[cfg(not(feature = "simd"))]
    return compare_op!(left, right, |a, b| a >= b);
}

/// Perform `left >= right` operation on a [`PrimitiveArray`] and a scalar value.
/// Non-null values are greater than null values.
pub fn gt_eq_scalar<T>(left: &PrimitiveArray<T>, right: T::Native) -> Result<BooleanArray>
where
    T: ArrowNumericType,
{
    #[cfg(feature = "simd")]
    return simd_compare_op_scalar(left, right, T::ge, |a, b| a >= b);
    #[cfg(not(feature = "simd"))]
    return compare_op_scalar!(left, right, |a, b| a >= b);
}

/// Checks if a [`GenericListArray`] contains a value in the [`PrimitiveArray`]
pub fn contains<T, OffsetSize>(
    left: &PrimitiveArray<T>,
    right: &GenericListArray<OffsetSize>,
) -> Result<BooleanArray>
where
    T: ArrowNumericType,
    OffsetSize: OffsetSizeTrait,
{
    let left_len = left.len();
    if left_len != right.len() {
        return Err(ArrowError::ComputeError(
            "Cannot perform comparison operation on arrays of different length"
                .to_string(),
        ));
    }

    let num_bytes = bit_util::ceil(left_len, 8);

    let not_both_null_bit_buffer =
        match combine_option_bitmap(left.data_ref(), right.data_ref(), left_len)? {
            Some(buff) => buff,
            None => new_all_set_buffer(num_bytes),
        };
    let not_both_null_bitmap = not_both_null_bit_buffer.as_slice();

    let mut bool_buf = MutableBuffer::from_len_zeroed(num_bytes);
    let bool_slice = bool_buf.as_slice_mut();

    // if both array slots are valid, check if list contains primitive
    for i in 0..left_len {
        if bit_util::get_bit(not_both_null_bitmap, i) {
            let list = right.value(i);
            let list = list.as_any().downcast_ref::<PrimitiveArray<T>>().unwrap();

            for j in 0..list.len() {
                if list.is_valid(j) && (left.value(i) == list.value(j)) {
                    bit_util::set_bit(bool_slice, i);
                    continue;
                }
            }
        }
    }

    let data = unsafe {
        ArrayData::new_unchecked(
            DataType::Boolean,
            left.len(),
            None,
            None,
            0,
            vec![bool_buf.into()],
            vec![],
        )
    };
    Ok(BooleanArray::from(data))
}

/// Checks if a [`GenericListArray`] contains a value in the [`GenericStringArray`]
pub fn contains_utf8<OffsetSize>(
    left: &GenericStringArray<OffsetSize>,
    right: &ListArray,
) -> Result<BooleanArray>
where
    OffsetSize: StringOffsetSizeTrait,
{
    let left_len = left.len();
    if left_len != right.len() {
        return Err(ArrowError::ComputeError(
            "Cannot perform comparison operation on arrays of different length"
                .to_string(),
        ));
    }

    let num_bytes = bit_util::ceil(left_len, 8);

    let not_both_null_bit_buffer =
        match combine_option_bitmap(left.data_ref(), right.data_ref(), left_len)? {
            Some(buff) => buff,
            None => new_all_set_buffer(num_bytes),
        };
    let not_both_null_bitmap = not_both_null_bit_buffer.as_slice();

    let mut bool_buf = MutableBuffer::from_len_zeroed(num_bytes);
    let bool_slice = &mut bool_buf;

    for i in 0..left_len {
        // contains(null, null) = false
        if bit_util::get_bit(not_both_null_bitmap, i) {
            let list = right.value(i);
            let list = list
                .as_any()
                .downcast_ref::<GenericStringArray<OffsetSize>>()
                .unwrap();

            for j in 0..list.len() {
                if list.is_valid(j) && (left.value(i) == list.value(j)) {
                    bit_util::set_bit(bool_slice, i);
                    continue;
                }
            }
        }
    }

    let data = unsafe {
        ArrayData::new_unchecked(
            DataType::Boolean,
            left.len(),
            None,
            None,
            0,
            vec![bool_buf.into()],
            vec![],
        )
    };
    Ok(BooleanArray::from(data))
}

// create a buffer and fill it with valid bits
#[inline]
fn new_all_set_buffer(len: usize) -> Buffer {
    let buffer = MutableBuffer::new(len);
    let buffer = buffer.with_bitset(len, true);

    buffer.into()
}

// disable wrapping inside literal vectors used for test data and assertions
#[rustfmt::skip::macros(vec)]
#[cfg(test)]
mod tests {
    use super::*;
    use crate::datatypes::Int8Type;
    use crate::{array::Int32Array, array::Int64Array, datatypes::Field};

    /// Evaluate `KERNEL` with two vectors as inputs and assert against the expected output.
    /// `A_VEC` and `B_VEC` can be of type `Vec<T>` or `Vec<Option<T>>` where `T` is the native
    /// type of the data type of the Arrow array element.
    /// `EXPECTED` can be either `Vec<bool>` or `Vec<Option<bool>>`.
    /// The main reason for this macro is that inputs and outputs align nicely after `cargo fmt`.
    macro_rules! cmp_vec {
        ($KERNEL:ident, $DYN_KERNEL:ident, $ARRAY:ident, $A_VEC:expr, $B_VEC:expr, $EXPECTED:expr) => {
            let a = $ARRAY::from($A_VEC);
            let b = $ARRAY::from($B_VEC);
            let c = $KERNEL(&a, &b).unwrap();
            assert_eq!(BooleanArray::from($EXPECTED), c);

            // slice and test if the dynamic array works
            let a = a.slice(0, a.len());
            let b = b.slice(0, b.len());
            let c = $DYN_KERNEL(a.as_ref(), b.as_ref()).unwrap();
            assert_eq!(BooleanArray::from($EXPECTED), c);
        };
    }

    /// Evaluate `KERNEL` with two vectors as inputs and assert against the expected output.
    /// `A_VEC` and `B_VEC` can be of type `Vec<i64>` or `Vec<Option<i64>>`.
    /// `EXPECTED` can be either `Vec<bool>` or `Vec<Option<bool>>`.
    /// The main reason for this macro is that inputs and outputs align nicely after `cargo fmt`.
    macro_rules! cmp_i64 {
        ($KERNEL:ident, $DYN_KERNEL:ident, $A_VEC:expr, $B_VEC:expr, $EXPECTED:expr) => {
            cmp_vec!($KERNEL, $DYN_KERNEL, Int64Array, $A_VEC, $B_VEC, $EXPECTED);
        };
    }

    /// Evaluate `KERNEL` with one vectors and one scalar as inputs and assert against the expected output.
    /// `A_VEC` can be of type `Vec<i64>` or `Vec<Option<i64>>`.
    /// `EXPECTED` can be either `Vec<bool>` or `Vec<Option<bool>>`.
    /// The main reason for this macro is that inputs and outputs align nicely after `cargo fmt`.
    macro_rules! cmp_i64_scalar {
        ($KERNEL:ident, $A_VEC:expr, $B:literal, $EXPECTED:expr) => {
            let a = Int64Array::from($A_VEC);
            let c = $KERNEL(&a, $B).unwrap();
            assert_eq!(BooleanArray::from($EXPECTED), c);
        };
    }

    #[test]
    fn test_primitive_array_eq() {
        cmp_i64!(
            eq,
            eq_dyn,
            vec![8, 8, 8, 8, 8, 8, 8, 8, 8, 8],
            vec![6, 7, 8, 9, 10, 6, 7, 8, 9, 10],
            vec![false, false, true, false, false, false, false, true, false, false]
        );

        cmp_vec!(
            eq,
            eq_dyn,
            TimestampSecondArray,
            vec![8, 8, 8, 8, 8, 8, 8, 8, 8, 8],
            vec![6, 7, 8, 9, 10, 6, 7, 8, 9, 10],
            vec![false, false, true, false, false, false, false, true, false, false]
        );
    }

    #[test]
    fn test_primitive_array_eq_scalar() {
        cmp_i64_scalar!(
            eq_scalar,
            vec![6, 7, 8, 9, 10, 6, 7, 8, 9, 10],
            8,
            vec![false, false, true, false, false, false, false, true, false, false]
        );
    }

    #[test]
    fn test_primitive_array_eq_with_slice() {
        let a = Int32Array::from(vec![6, 7, 8, 8, 10]);
        let b = Int32Array::from(vec![1, 2, 3, 4, 5, 6, 7, 8, 9, 10]);
        let b_slice = b.slice(5, 5);
        let c = b_slice.as_any().downcast_ref().unwrap();
        let d = eq(c, &a).unwrap();
        assert!(d.value(0));
        assert!(d.value(1));
        assert!(d.value(2));
        assert!(!d.value(3));
        assert!(d.value(4));
    }

    #[test]
    fn test_primitive_array_eq_scalar_with_slice() {
        let a = Int32Array::from(vec![Some(1), None, Some(2), Some(3)]);
        let a = a.slice(1, 3);
        let a: &Int32Array = as_primitive_array(&a);
        let a_eq = eq_scalar(a, 2).unwrap();
        assert_eq!(
            a_eq,
            BooleanArray::from(vec![None, Some(true), Some(false)])
        );
    }

    #[test]
    fn test_primitive_array_neq() {
        cmp_i64!(
            neq,
            neq_dyn,
            vec![8, 8, 8, 8, 8, 8, 8, 8, 8, 8],
            vec![6, 7, 8, 9, 10, 6, 7, 8, 9, 10],
            vec![true, true, false, true, true, true, true, false, true, true]
        );

        cmp_vec!(
            neq,
            neq_dyn,
            TimestampMillisecondArray,
            vec![8, 8, 8, 8, 8, 8, 8, 8, 8, 8],
            vec![6, 7, 8, 9, 10, 6, 7, 8, 9, 10],
            vec![true, true, false, true, true, true, true, false, true, true]
        );
    }

    #[test]
    fn test_primitive_array_neq_scalar() {
        cmp_i64_scalar!(
            neq_scalar,
            vec![6, 7, 8, 9, 10, 6, 7, 8, 9, 10],
            8,
            vec![true, true, false, true, true, true, true, false, true, true]
        );
    }

    #[test]
    fn test_boolean_array_eq() {
        let a: BooleanArray =
            vec![Some(true), Some(false), Some(false), Some(true), Some(true), None]
                .into();
        let b: BooleanArray =
            vec![Some(true), Some(true), Some(false), Some(false), None,  Some(false)]
                .into();

        let res: Vec<Option<bool>> = eq_bool(&a, &b).unwrap().iter().collect();

        assert_eq!(
            res,
            vec![Some(true), Some(false), Some(true), Some(false), None, None]
        )
    }

    #[test]
    fn test_boolean_array_neq() {
        let a: BooleanArray =
            vec![Some(true), Some(false), Some(false), Some(true), Some(true), None]
                .into();
        let b: BooleanArray =
            vec![Some(true), Some(true), Some(false), Some(false), None, Some(false)]
                .into();

        let res: Vec<Option<bool>> = neq_bool(&a, &b).unwrap().iter().collect();

        assert_eq!(
            res,
            vec![Some(false), Some(true), Some(false), Some(true), None, None]
        )
    }

    #[test]
    fn test_boolean_array_lt() {
        let a: BooleanArray =
            vec![Some(true), Some(false), Some(false), Some(true), Some(true), None]
                .into();
        let b: BooleanArray =
            vec![Some(true), Some(true), Some(false), Some(false), None, Some(false)]
                .into();

        let res: Vec<Option<bool>> = lt_bool(&a, &b).unwrap().iter().collect();

        assert_eq!(
            res,
            vec![Some(false), Some(true), Some(false), Some(false), None, None]
        )
    }

    #[test]
    fn test_boolean_array_lt_eq() {
        let a: BooleanArray =
            vec![Some(true), Some(false), Some(false), Some(true), Some(true), None]
                .into();
        let b: BooleanArray =
            vec![Some(true), Some(true), Some(false), Some(false), None, Some(false)]
                .into();

        let res: Vec<Option<bool>> = lt_eq_bool(&a, &b).unwrap().iter().collect();

        assert_eq!(
            res,
            vec![Some(true), Some(true), Some(true), Some(false), None, None]
        )
    }

    #[test]
    fn test_boolean_array_gt() {
        let a: BooleanArray =
            vec![Some(true), Some(false), Some(false), Some(true), Some(true), None]
                .into();
        let b: BooleanArray =
            vec![Some(true), Some(true), Some(false), Some(false), None, Some(false)]
                .into();

        let res: Vec<Option<bool>> = gt_bool(&a, &b).unwrap().iter().collect();

        assert_eq!(
            res,
            vec![Some(false), Some(false), Some(false), Some(true), None, None]
        )
    }

    #[test]
    fn test_boolean_array_gt_eq() {
        let a: BooleanArray =
            vec![Some(true), Some(false), Some(false), Some(true), Some(true), None]
                .into();
        let b: BooleanArray =
            vec![Some(true), Some(true), Some(false), Some(false), None, Some(false)]
                .into();

        let res: Vec<Option<bool>> = gt_eq_bool(&a, &b).unwrap().iter().collect();

        assert_eq!(
            res,
            vec![Some(true), Some(false), Some(true), Some(true), None, None]
        )
    }

    #[test]
    fn test_boolean_array_eq_scalar() {
        let a: BooleanArray = vec![Some(true), Some(false), None].into();

        let res1: Vec<Option<bool>> = eq_bool_scalar(&a, false).unwrap().iter().collect();

        assert_eq!(res1, vec![Some(false), Some(true), None]);

        let res2: Vec<Option<bool>> = eq_bool_scalar(&a, true).unwrap().iter().collect();

        assert_eq!(res2, vec![Some(true), Some(false), None]);
    }

    #[test]
    fn test_boolean_array_neq_scalar() {
        let a: BooleanArray = vec![Some(true), Some(false), None].into();

        let res1: Vec<Option<bool>> =
            neq_bool_scalar(&a, false).unwrap().iter().collect();

        assert_eq!(res1, vec![Some(true), Some(false), None]);

        let res2: Vec<Option<bool>> = neq_bool_scalar(&a, true).unwrap().iter().collect();

        assert_eq!(res2, vec![Some(false), Some(true), None]);
    }

    #[test]
    fn test_boolean_array_lt_scalar() {
        let a: BooleanArray = vec![Some(true), Some(false), None].into();

        let res1: Vec<Option<bool>> = lt_bool_scalar(&a, false).unwrap().iter().collect();

        assert_eq!(res1, vec![Some(false), Some(false), None]);

        let res2: Vec<Option<bool>> = lt_bool_scalar(&a, true).unwrap().iter().collect();

        assert_eq!(res2, vec![Some(false), Some(true), None]);
    }

    #[test]
    fn test_boolean_array_lt_eq_scalar() {
        let a: BooleanArray = vec![Some(true), Some(false), None].into();

        let res1: Vec<Option<bool>> =
            lt_eq_bool_scalar(&a, false).unwrap().iter().collect();

        assert_eq!(res1, vec![Some(false), Some(true), None]);

        let res2: Vec<Option<bool>> =
            lt_eq_bool_scalar(&a, true).unwrap().iter().collect();

        assert_eq!(res2, vec![Some(true), Some(true), None]);
    }

    #[test]
    fn test_boolean_array_gt_scalar() {
        let a: BooleanArray = vec![Some(true), Some(false), None].into();

        let res1: Vec<Option<bool>> = gt_bool_scalar(&a, false).unwrap().iter().collect();

        assert_eq!(res1, vec![Some(true), Some(false), None]);

        let res2: Vec<Option<bool>> = gt_bool_scalar(&a, true).unwrap().iter().collect();

        assert_eq!(res2, vec![Some(false), Some(false), None]);
    }

    #[test]
    fn test_boolean_array_gt_eq_scalar() {
        let a: BooleanArray = vec![Some(true), Some(false), None].into();

        let res1: Vec<Option<bool>> =
            gt_eq_bool_scalar(&a, false).unwrap().iter().collect();

        assert_eq!(res1, vec![Some(true), Some(true), None]);

        let res2: Vec<Option<bool>> =
            gt_eq_bool_scalar(&a, true).unwrap().iter().collect();

        assert_eq!(res2, vec![Some(true), Some(false), None]);
    }

    #[test]
    fn test_primitive_array_lt() {
        cmp_i64!(
            lt,
            lt_dyn,
            vec![8, 8, 8, 8, 8, 8, 8, 8, 8, 8],
            vec![6, 7, 8, 9, 10, 6, 7, 8, 9, 10],
            vec![false, false, false, true, true, false, false, false, true, true]
        );

        cmp_vec!(
            lt,
            lt_dyn,
            TimestampMillisecondArray,
            vec![8, 8, 8, 8, 8, 8, 8, 8, 8, 8],
            vec![6, 7, 8, 9, 10, 6, 7, 8, 9, 10],
            vec![false, false, false, true, true, false, false, false, true, true]
        );
    }

    #[test]
    fn test_primitive_array_lt_scalar() {
        cmp_i64_scalar!(
            lt_scalar,
            vec![6, 7, 8, 9, 10, 6, 7, 8, 9, 10],
            8,
            vec![true, true, false, false, false, true, true, false, false, false]
        );
    }

    #[test]
    fn test_primitive_array_lt_nulls() {
        cmp_i64!(
            lt,
            lt_dyn,
            vec![None, None, Some(1), Some(1), None, None, Some(2), Some(2),],
            vec![None, Some(1), None, Some(1), None, Some(3), None, Some(3),],
            vec![None, None, None, Some(false), None, None, None, Some(true)]
        );

        cmp_vec!(
            lt,
            lt_dyn,
            TimestampMillisecondArray,
            vec![None, None, Some(1), Some(1), None, None, Some(2), Some(2),],
            vec![None, Some(1), None, Some(1), None, Some(3), None, Some(3),],
            vec![None, None, None, Some(false), None, None, None, Some(true)]
        );
    }

    #[test]
    fn test_primitive_array_lt_scalar_nulls() {
        cmp_i64_scalar!(
            lt_scalar,
            vec![None, Some(1), Some(2), Some(3), None, Some(1), Some(2), Some(3), Some(2), None],
            2,
            vec![None, Some(true), Some(false), Some(false), None, Some(true), Some(false), Some(false), Some(false), None]
        );
    }

    #[test]
    fn test_primitive_array_lt_eq() {
        cmp_i64!(
            lt_eq,
            lt_eq_dyn,
            vec![8, 8, 8, 8, 8, 8, 8, 8, 8, 8],
            vec![6, 7, 8, 9, 10, 6, 7, 8, 9, 10],
            vec![false, false, true, true, true, false, false, true, true, true]
        );
    }

    #[test]
    fn test_primitive_array_lt_eq_scalar() {
        cmp_i64_scalar!(
            lt_eq_scalar,
            vec![6, 7, 8, 9, 10, 6, 7, 8, 9, 10],
            8,
            vec![true, true, true, false, false, true, true, true, false, false]
        );
    }

    #[test]
    fn test_primitive_array_lt_eq_nulls() {
        cmp_i64!(
            lt_eq,
            lt_eq_dyn,
            vec![None, None, Some(1), None, None, Some(1), None, None, Some(1)],
            vec![None, Some(1), Some(0), None, Some(1), Some(2), None, None, Some(3)],
            vec![None, None, Some(false), None, None, Some(true), None, None, Some(true)]
        );
    }

    #[test]
    fn test_primitive_array_lt_eq_scalar_nulls() {
        cmp_i64_scalar!(
            lt_eq_scalar,
            vec![None, Some(1), Some(2), None, Some(1), Some(2), None, Some(1), Some(2)],
            1,
            vec![None, Some(true), Some(false), None, Some(true), Some(false), None, Some(true), Some(false)]
        );
    }

    #[test]
    fn test_primitive_array_gt() {
        cmp_i64!(
            gt,
            gt_dyn,
            vec![8, 8, 8, 8, 8, 8, 8, 8, 8, 8],
            vec![6, 7, 8, 9, 10, 6, 7, 8, 9, 10],
            vec![true, true, false, false, false, true, true, false, false, false]
        );
    }

    #[test]
    fn test_primitive_array_gt_scalar() {
        cmp_i64_scalar!(
            gt_scalar,
            vec![6, 7, 8, 9, 10, 6, 7, 8, 9, 10],
            8,
            vec![false, false, false, true, true, false, false, false, true, true]
        );
    }

    #[test]
    fn test_primitive_array_gt_nulls() {
        cmp_i64!(
            gt,
            gt_dyn,
            vec![None, None, Some(1), None, None, Some(2), None, None, Some(3)],
            vec![None, Some(1), Some(1), None, Some(1), Some(1), None, Some(1), Some(1)],
            vec![None, None, Some(false), None, None, Some(true), None, None, Some(true)]
        );
    }

    #[test]
    fn test_primitive_array_gt_scalar_nulls() {
        cmp_i64_scalar!(
            gt_scalar,
            vec![None, Some(1), Some(2), None, Some(1), Some(2), None, Some(1), Some(2)],
            1,
            vec![None, Some(false), Some(true), None, Some(false), Some(true), None, Some(false), Some(true)]
        );
    }

    #[test]
    fn test_primitive_array_gt_eq() {
        cmp_i64!(
            gt_eq,
            gt_eq_dyn,
            vec![8, 8, 8, 8, 8, 8, 8, 8, 8, 8],
            vec![6, 7, 8, 9, 10, 6, 7, 8, 9, 10],
            vec![true, true, true, false, false, true, true, true, false, false]
        );
    }

    #[test]
    fn test_primitive_array_gt_eq_scalar() {
        cmp_i64_scalar!(
            gt_eq_scalar,
            vec![6, 7, 8, 9, 10, 6, 7, 8, 9, 10],
            8,
            vec![false, false, true, true, true, false, false, true, true, true]
        );
    }

    #[test]
    fn test_primitive_array_gt_eq_nulls() {
        cmp_i64!(
            gt_eq,
            gt_eq_dyn,
            vec![None, None, Some(1), None, Some(1), Some(2), None, None, Some(1)],
            vec![None, Some(1), None, None, Some(1), Some(1), None, Some(2), Some(2)],
            vec![None, None, None, None, Some(true), Some(true), None, None, Some(false)]
        );
    }

    #[test]
    fn test_primitive_array_gt_eq_scalar_nulls() {
        cmp_i64_scalar!(
            gt_eq_scalar,
            vec![None, Some(1), Some(2), None, Some(2), Some(3), None, Some(3), Some(4)],
            2,
            vec![None, Some(false), Some(true), None, Some(true), Some(true), None, Some(true), Some(true)]
        );
    }

    #[test]
    fn test_primitive_array_compare_slice() {
        let a: Int32Array = (0..100).map(Some).collect();
        let a = a.slice(50, 50);
        let a = a.as_any().downcast_ref::<Int32Array>().unwrap();
        let b: Int32Array = (100..200).map(Some).collect();
        let b = b.slice(50, 50);
        let b = b.as_any().downcast_ref::<Int32Array>().unwrap();
        let actual = lt(a, b).unwrap();
        let expected: BooleanArray = (0..50).map(|_| Some(true)).collect();
        assert_eq!(expected, actual);
    }

    #[test]
    fn test_primitive_array_compare_scalar_slice() {
        let a: Int32Array = (0..100).map(Some).collect();
        let a = a.slice(50, 50);
        let a = a.as_any().downcast_ref::<Int32Array>().unwrap();
        let actual = lt_scalar(a, 200).unwrap();
        let expected: BooleanArray = (0..50).map(|_| Some(true)).collect();
        assert_eq!(expected, actual);
    }

    #[test]
    fn test_length_of_result_buffer() {
        // `item_count` is chosen to not be a multiple of the number of SIMD lanes for this
        // type (`Int8Type`), 64.
        let item_count = 130;

        let select_mask: BooleanArray = vec![true; item_count].into();

        let array_a: PrimitiveArray<Int8Type> = vec![1; item_count].into();
        let array_b: PrimitiveArray<Int8Type> = vec![2; item_count].into();
        let result_mask = gt_eq(&array_a, &array_b).unwrap();

        assert_eq!(
            result_mask.data().buffers()[0].len(),
            select_mask.data().buffers()[0].len()
        );
    }

    // Expected behaviour:
    // contains(1, [1, 2, null]) = true
    // contains(3, [1, 2, null]) = false
    // contains(null, [1, 2, null]) = false
    // contains(null, null) = false
    #[test]
    fn test_contains() {
        let value_data = Int32Array::from(vec![
            Some(0),
            Some(1),
            Some(2),
            Some(3),
            Some(4),
            Some(5),
            Some(6),
            None,
            Some(7),
        ])
        .data()
        .clone();
        let value_offsets = Buffer::from_slice_ref(&[0i64, 3, 6, 6, 9]);
        let list_data_type =
            DataType::LargeList(Box::new(Field::new("item", DataType::Int32, true)));
        let list_data = ArrayData::builder(list_data_type)
            .len(4)
            .add_buffer(value_offsets)
            .add_child_data(value_data)
            .null_bit_buffer(Buffer::from([0b00001011]))
            .build()
            .unwrap();

        //  [[0, 1, 2], [3, 4, 5], null, [6, null, 7]]
        let list_array = LargeListArray::from(list_data);

        let nulls = Int32Array::from(vec![None, None, None, None]);
        let nulls_result = contains(&nulls, &list_array).unwrap();
        assert_eq!(
            nulls_result
                .as_any()
                .downcast_ref::<BooleanArray>()
                .unwrap(),
            &BooleanArray::from(vec![false, false, false, false]),
        );

        let values = Int32Array::from(vec![Some(0), Some(0), Some(0), Some(0)]);
        let values_result = contains(&values, &list_array).unwrap();
        assert_eq!(
            values_result
                .as_any()
                .downcast_ref::<BooleanArray>()
                .unwrap(),
            &BooleanArray::from(vec![true, false, false, false]),
        );
    }

    #[test]
    fn test_interval_array() {
        let a = IntervalDayTimeArray::from(
            vec![Some(0), Some(6), Some(834), None, Some(3), None],
        );
        let b = IntervalDayTimeArray::from(
            vec![Some(70), Some(6), Some(833), Some(6), Some(3), None],
        );
        let res = eq(&a, &b).unwrap();
        let res_dyn = eq_dyn(&a, &b).unwrap();
        assert_eq!(res, res_dyn);
        assert_eq!(
            &res_dyn,
            &BooleanArray::from(
                vec![Some(false), Some(true), Some(false), None, Some(true), None]
            )
        );

        let a = IntervalMonthDayNanoArray::from(
            vec![Some(0), Some(6), Some(834), None, Some(3), None],
        );
        let b = IntervalMonthDayNanoArray::from(
            vec![Some(86), Some(5), Some(8), Some(6), Some(3), None],
        );
        let res = lt(&a, &b).unwrap();
        let res_dyn = lt_dyn(&a, &b).unwrap();
        assert_eq!(res, res_dyn);
        assert_eq!(
            &res_dyn,
            &BooleanArray::from(
                vec![Some(true), Some(false), Some(false), None, Some(false), None]
            )
        );

        let a = IntervalYearMonthArray::from(
            vec![Some(0), Some(623), Some(834), None, Some(3), None],
        );
        let b = IntervalYearMonthArray::from(
            vec![Some(86), Some(5), Some(834), Some(6), Some(86), None],
        );
        let res = gt_eq(&a, &b).unwrap();
        let res_dyn = gt_eq_dyn(&a, &b).unwrap();
        assert_eq!(res, res_dyn);
        assert_eq!(
            &res_dyn,
            &BooleanArray::from(
                vec![Some(false), Some(true), Some(true), None, Some(false), None]
            )
        );
    }

    // Expected behaviour:
    // contains("ab", ["ab", "cd", null]) = true
    // contains("ef", ["ab", "cd", null]) = false
    // contains(null, ["ab", "cd", null]) = false
    // contains(null, null) = false
    #[test]
    fn test_contains_utf8() {
        let values_builder = StringBuilder::new(10);
        let mut builder = ListBuilder::new(values_builder);

        builder.values().append_value("Lorem").unwrap();
        builder.values().append_value("ipsum").unwrap();
        builder.values().append_null().unwrap();
        builder.append(true).unwrap();
        builder.values().append_value("sit").unwrap();
        builder.values().append_value("amet").unwrap();
        builder.values().append_value("Lorem").unwrap();
        builder.append(true).unwrap();
        builder.append(false).unwrap();
        builder.values().append_value("ipsum").unwrap();
        builder.append(true).unwrap();

        //  [["Lorem", "ipsum", null], ["sit", "amet", "Lorem"], null, ["ipsum"]]
        // value_offsets = [0, 3, 6, 6]
        let list_array = builder.finish();

        let nulls = StringArray::from(vec![None, None, None, None]);
        let nulls_result = contains_utf8(&nulls, &list_array).unwrap();
        assert_eq!(
            nulls_result
                .as_any()
                .downcast_ref::<BooleanArray>()
                .unwrap(),
            &BooleanArray::from(vec![false, false, false, false]),
        );

        let values = StringArray::from(vec![
            Some("Lorem"),
            Some("Lorem"),
            Some("Lorem"),
            Some("Lorem"),
        ]);
        let values_result = contains_utf8(&values, &list_array).unwrap();
        assert_eq!(
            values_result
                .as_any()
                .downcast_ref::<BooleanArray>()
                .unwrap(),
            &BooleanArray::from(vec![true, true, false, false]),
        );
    }

    macro_rules! test_utf8 {
        ($test_name:ident, $left:expr, $right:expr, $op:expr, $expected:expr) => {
            #[test]
            fn $test_name() {
                let left = StringArray::from($left);
                let right = StringArray::from($right);
                let res = $op(&left, &right).unwrap();
                let expected = $expected;
                assert_eq!(expected.len(), res.len());
                for i in 0..res.len() {
                    let v = res.value(i);
                    assert_eq!(v, expected[i]);
                }
            }
        };
    }

    #[test]
    fn test_utf8_eq_scalar_on_slice() {
        let a = StringArray::from(vec![Some("hi"), None, Some("hello"), Some("world")]);
        let a = a.slice(1, 3);
        let a = as_string_array(&a);
        let a_eq = eq_utf8_scalar(a, "hello").unwrap();
        assert_eq!(
            a_eq,
            BooleanArray::from(vec![None, Some(true), Some(false)])
        );
    }

    macro_rules! test_utf8_scalar {
        ($test_name:ident, $left:expr, $right:expr, $op:expr, $expected:expr) => {
            #[test]
            fn $test_name() {
                let left = StringArray::from($left);
                let res = $op(&left, $right).unwrap();
                let expected = $expected;
                assert_eq!(expected.len(), res.len());
                for i in 0..res.len() {
                    let v = res.value(i);
                    assert_eq!(
                        v,
                        expected[i],
                        "unexpected result when comparing {} at position {} to {} ",
                        left.value(i),
                        i,
                        $right
                    );
                }

                let left = LargeStringArray::from($left);
                let res = $op(&left, $right).unwrap();
                let expected = $expected;
                assert_eq!(expected.len(), res.len());
                for i in 0..res.len() {
                    let v = res.value(i);
                    assert_eq!(
                        v,
                        expected[i],
                        "unexpected result when comparing {} at position {} to {} ",
                        left.value(i),
                        i,
                        $right
                    );
                }
            }
        };
    }

    macro_rules! test_flag_utf8 {
        ($test_name:ident, $left:expr, $right:expr, $op:expr, $expected:expr) => {
            #[test]
            fn $test_name() {
                let left = StringArray::from($left);
                let right = StringArray::from($right);
                let res = $op(&left, &right, None).unwrap();
                let expected = $expected;
                assert_eq!(expected.len(), res.len());
                for i in 0..res.len() {
                    let v = res.value(i);
                    assert_eq!(v, expected[i]);
                }
            }
        };
        ($test_name:ident, $left:expr, $right:expr, $flag:expr, $op:expr, $expected:expr) => {
            #[test]
            fn $test_name() {
                let left = StringArray::from($left);
                let right = StringArray::from($right);
                let flag = Some(StringArray::from($flag));
                let res = $op(&left, &right, flag.as_ref()).unwrap();
                let expected = $expected;
                assert_eq!(expected.len(), res.len());
                for i in 0..res.len() {
                    let v = res.value(i);
                    assert_eq!(v, expected[i]);
                }
            }
        };
    }

    macro_rules! test_flag_utf8_scalar {
        ($test_name:ident, $left:expr, $right:expr, $op:expr, $expected:expr) => {
            #[test]
            fn $test_name() {
                let left = StringArray::from($left);
                let res = $op(&left, $right, None).unwrap();
                let expected = $expected;
                assert_eq!(expected.len(), res.len());
                for i in 0..res.len() {
                    let v = res.value(i);
                    assert_eq!(
                        v,
                        expected[i],
                        "unexpected result when comparing {} at position {} to {} ",
                        left.value(i),
                        i,
                        $right
                    );
                }
            }
        };
        ($test_name:ident, $left:expr, $right:expr, $flag:expr, $op:expr, $expected:expr) => {
            #[test]
            fn $test_name() {
                let left = StringArray::from($left);
                let flag = Some($flag);
                let res = $op(&left, $right, flag).unwrap();
                let expected = $expected;
                assert_eq!(expected.len(), res.len());
                for i in 0..res.len() {
                    let v = res.value(i);
                    assert_eq!(
                        v,
                        expected[i],
                        "unexpected result when comparing {} at position {} to {} ",
                        left.value(i),
                        i,
                        $right
                    );
                }
            }
        };
    }

    test_utf8!(
        test_utf8_array_like,
        vec!["arrow", "arrow", "arrow", "arrow", "arrow", "arrows", "arrow", "arrow"],
        vec!["arrow", "ar%", "%ro%", "foo", "arr", "arrow_", "arrow_", ".*"],
        like_utf8,
        vec![true, true, true, false, false, true, false, false]
    );

    test_utf8_scalar!(
        test_utf8_array_like_scalar_escape_testing,
        vec!["varchar(255)", "int(255)", "varchar", "int"],
        "%(%)%",
        like_utf8_scalar,
        vec![true, true, false, false]
    );

    test_utf8_scalar!(
        test_utf8_array_like_scalar_escape_regex,
        vec![".*", "a", "*"],
        ".*",
        like_utf8_scalar,
        vec![true, false, false]
    );

    test_utf8_scalar!(
        test_utf8_array_like_scalar_escape_regex_dot,
        vec![".", "a", "*"],
        ".",
        like_utf8_scalar,
        vec![true, false, false]
    );

    test_utf8_scalar!(
        test_utf8_array_like_scalar,
        vec!["arrow", "parquet", "datafusion", "flight"],
        "%ar%",
        like_utf8_scalar,
        vec![true, true, false, false]
    );
    test_utf8_scalar!(
        test_utf8_array_like_scalar_start,
        vec!["arrow", "parrow", "arrows", "arr"],
        "arrow%",
        like_utf8_scalar,
        vec![true, false, true, false]
    );

    test_utf8_scalar!(
        test_utf8_array_like_scalar_end,
        vec!["arrow", "parrow", "arrows", "arr"],
        "%arrow",
        like_utf8_scalar,
        vec![true, true, false, false]
    );

    test_utf8_scalar!(
        test_utf8_array_like_scalar_equals,
        vec!["arrow", "parrow", "arrows", "arr"],
        "arrow",
        like_utf8_scalar,
        vec![true, false, false, false]
    );

    test_utf8_scalar!(
        test_utf8_array_like_scalar_one,
        vec!["arrow", "arrows", "parrow", "arr"],
        "arrow_",
        like_utf8_scalar,
        vec![false, true, false, false]
    );

    test_utf8!(
        test_utf8_array_eq,
        vec!["arrow", "arrow", "arrow", "arrow"],
        vec!["arrow", "parquet", "datafusion", "flight"],
        eq_utf8,
        vec![true, false, false, false]
    );
    test_utf8_scalar!(
        test_utf8_array_eq_scalar,
        vec!["arrow", "parquet", "datafusion", "flight"],
        "arrow",
        eq_utf8_scalar,
        vec![true, false, false, false]
    );

    test_utf8!(
        test_utf8_array_nlike,
        vec!["arrow", "arrow", "arrow", "arrow", "arrow", "arrows", "arrow"],
        vec!["arrow", "ar%", "%ro%", "foo", "arr", "arrow_", "arrow_"],
        nlike_utf8,
        vec![false, false, false, true, true, false, true]
    );
    test_utf8_scalar!(
        test_utf8_array_nlike_escape_testing,
        vec!["varchar(255)", "int(255)", "varchar", "int"],
        "%(%)%",
        nlike_utf8_scalar,
        vec![false, false, true, true]
    );

    test_utf8_scalar!(
        test_utf8_array_nlike_scalar_escape_regex,
        vec![".*", "a", "*"],
        ".*",
        nlike_utf8_scalar,
        vec![false, true, true]
    );

    test_utf8_scalar!(
        test_utf8_array_nlike_scalar_escape_regex_dot,
        vec![".", "a", "*"],
        ".",
        nlike_utf8_scalar,
        vec![false, true, true]
    );
    test_utf8_scalar!(
        test_utf8_array_nlike_scalar,
        vec!["arrow", "parquet", "datafusion", "flight"],
        "%ar%",
        nlike_utf8_scalar,
        vec![false, false, true, true]
    );

    test_utf8_scalar!(
        test_utf8_array_nlike_scalar_start,
        vec!["arrow", "parrow", "arrows", "arr"],
        "arrow%",
        nlike_utf8_scalar,
        vec![false, true, false, true]
    );

    test_utf8_scalar!(
        test_utf8_array_nlike_scalar_end,
        vec!["arrow", "parrow", "arrows", "arr"],
        "%arrow",
        nlike_utf8_scalar,
        vec![false, false, true, true]
    );

    test_utf8_scalar!(
        test_utf8_array_nlike_scalar_equals,
        vec!["arrow", "parrow", "arrows", "arr"],
        "arrow",
        nlike_utf8_scalar,
        vec![false, true, true, true]
    );

    test_utf8_scalar!(
        test_utf8_array_nlike_scalar_one,
        vec!["arrow", "arrows", "parrow", "arr"],
        "arrow_",
        nlike_utf8_scalar,
        vec![true, false, true, true]
    );

    test_utf8!(
        test_utf8_array_ilike,
        vec!["arrow", "arrow", "ARROW", "arrow", "ARROW", "ARROWS", "arROw"],
        vec!["arrow", "ar%", "%ro%", "foo", "ar%r", "arrow_", "arrow_"],
        ilike_utf8,
        vec![true, true, true, false, false, true, false]
    );
    test_utf8_scalar!(
        ilike_utf8_scalar_escape_testing,
        vec!["varchar(255)", "int(255)", "varchar", "int"],
        "%(%)%",
        ilike_utf8_scalar,
        vec![true, true, false, false]
    );
    test_utf8_scalar!(
        test_utf8_array_ilike_scalar,
        vec!["arrow", "parquet", "datafusion", "flight"],
        "%AR%",
        ilike_utf8_scalar,
        vec![true, true, false, false]
    );

    test_utf8_scalar!(
        test_utf8_array_ilike_scalar_start,
        vec!["arrow", "parrow", "arrows", "ARR"],
        "aRRow%",
        ilike_utf8_scalar,
        vec![true, false, true, false]
    );

    test_utf8_scalar!(
        test_utf8_array_ilike_scalar_end,
        vec!["ArroW", "parrow", "ARRowS", "arr"],
        "%arrow",
        ilike_utf8_scalar,
        vec![true, true, false, false]
    );

    test_utf8_scalar!(
        test_utf8_array_ilike_scalar_equals,
        vec!["arrow", "parrow", "arrows", "arr"],
        "arrow",
        ilike_utf8_scalar,
        vec![true, false, false, false]
    );

    test_utf8_scalar!(
        test_utf8_array_ilike_scalar_one,
        vec!["arrow", "arrows", "parrow", "arr"],
        "arrow_",
        ilike_utf8_scalar,
        vec![false, true, false, false]
    );

    test_utf8!(
        test_utf8_array_neq,
        vec!["arrow", "arrow", "arrow", "arrow"],
        vec!["arrow", "parquet", "datafusion", "flight"],
        neq_utf8,
        vec![false, true, true, true]
    );
    test_utf8_scalar!(
        test_utf8_array_neq_scalar,
        vec!["arrow", "parquet", "datafusion", "flight"],
        "arrow",
        neq_utf8_scalar,
        vec![false, true, true, true]
    );

    test_utf8!(
        test_utf8_array_lt,
        vec!["arrow", "datafusion", "flight", "parquet"],
        vec!["flight", "flight", "flight", "flight"],
        lt_utf8,
        vec![true, true, false, false]
    );
    test_utf8_scalar!(
        test_utf8_array_lt_scalar,
        vec!["arrow", "datafusion", "flight", "parquet"],
        "flight",
        lt_utf8_scalar,
        vec![true, true, false, false]
    );

    test_utf8!(
        test_utf8_array_lt_eq,
        vec!["arrow", "datafusion", "flight", "parquet"],
        vec!["flight", "flight", "flight", "flight"],
        lt_eq_utf8,
        vec![true, true, true, false]
    );
    test_utf8_scalar!(
        test_utf8_array_lt_eq_scalar,
        vec!["arrow", "datafusion", "flight", "parquet"],
        "flight",
        lt_eq_utf8_scalar,
        vec![true, true, true, false]
    );

    test_utf8!(
        test_utf8_array_gt,
        vec!["arrow", "datafusion", "flight", "parquet"],
        vec!["flight", "flight", "flight", "flight"],
        gt_utf8,
        vec![false, false, false, true]
    );
    test_utf8_scalar!(
        test_utf8_array_gt_scalar,
        vec!["arrow", "datafusion", "flight", "parquet"],
        "flight",
        gt_utf8_scalar,
        vec![false, false, false, true]
    );

    test_utf8!(
        test_utf8_array_gt_eq,
        vec!["arrow", "datafusion", "flight", "parquet"],
        vec!["flight", "flight", "flight", "flight"],
        gt_eq_utf8,
        vec![false, false, true, true]
    );
    test_utf8_scalar!(
        test_utf8_array_gt_eq_scalar,
        vec!["arrow", "datafusion", "flight", "parquet"],
        "flight",
        gt_eq_utf8_scalar,
        vec![false, false, true, true]
    );
    test_flag_utf8!(
        test_utf8_array_regexp_is_match,
        vec!["arrow", "arrow", "arrow", "arrow", "arrow", "arrow"],
        vec!["^ar", "^AR", "ow$", "OW$", "foo", ""],
        regexp_is_match_utf8,
        vec![true, false, true, false, false, true]
    );
    test_flag_utf8!(
        test_utf8_array_regexp_is_match_insensitive,
        vec!["arrow", "arrow", "arrow", "arrow", "arrow", "arrow"],
        vec!["^ar", "^AR", "ow$", "OW$", "foo", ""],
        vec!["i"; 6],
        regexp_is_match_utf8,
        vec![true, true, true, true, false, true]
    );

    test_flag_utf8_scalar!(
        test_utf8_array_regexp_is_match_scalar,
        vec!["arrow", "ARROW", "parquet", "PARQUET"],
        "^ar",
        regexp_is_match_utf8_scalar,
        vec![true, false, false, false]
    );
    test_flag_utf8_scalar!(
        test_utf8_array_regexp_is_match_empty_scalar,
        vec!["arrow", "ARROW", "parquet", "PARQUET"],
        "",
        regexp_is_match_utf8_scalar,
        vec![true, true, true, true]
    );
    test_flag_utf8_scalar!(
        test_utf8_array_regexp_is_match_insensitive_scalar,
        vec!["arrow", "ARROW", "parquet", "PARQUET"],
        "^ar",
        "i",
        regexp_is_match_utf8_scalar,
        vec![true, true, false, false]
    );
}<|MERGE_RESOLUTION|>--- conflicted
+++ resolved
@@ -27,16 +27,11 @@
 use crate::compute::binary_boolean_kernel;
 use crate::compute::util::combine_option_bitmap;
 use crate::datatypes::{
-<<<<<<< HEAD
-    ArrowNumericType, DataType, Float32Type, Float64Type, Int16Type, Int32Type,
-    Int64Type, Int8Type, IntervalDayTimeType, IntervalMonthDayNanoType, IntervalUnit,
-    IntervalYearMonthType, UInt16Type, UInt32Type, UInt64Type, UInt8Type,
-=======
     ArrowNumericType, DataType, Date32Type, Date64Type, Float32Type, Float64Type,
-    Int16Type, Int32Type, Int64Type, Int8Type, TimeUnit, TimestampMicrosecondType,
-    TimestampMillisecondType, TimestampNanosecondType, TimestampSecondType, UInt16Type,
-    UInt32Type, UInt64Type, UInt8Type,
->>>>>>> 78de3ab0
+    Int16Type, Int32Type, Int64Type, Int8Type, IntervalDayTimeType,
+    IntervalMonthDayNanoType, IntervalUnit, IntervalYearMonthType, TimeUnit,
+    TimestampMicrosecondType, TimestampMillisecondType, TimestampNanosecondType,
+    TimestampSecondType, UInt16Type, UInt32Type, UInt64Type, UInt8Type,
 };
 use crate::error::{ArrowError, Result};
 use crate::util::bit_util;
@@ -1145,27 +1140,12 @@
                 typed_cmp!($LEFT, $RIGHT, LargeStringArray, $OP_STR, i64)
             }
             (
-<<<<<<< HEAD
-                DataType::Interval(IntervalUnit::YearMonth),
-                DataType::Interval(IntervalUnit::YearMonth),
-=======
                 DataType::Timestamp(TimeUnit::Nanosecond, _),
                 DataType::Timestamp(TimeUnit::Nanosecond, _),
->>>>>>> 78de3ab0
             ) => {
                 typed_cmp!(
                     $LEFT,
                     $RIGHT,
-<<<<<<< HEAD
-                    IntervalYearMonthArray,
-                    $OP_PRIM,
-                    IntervalYearMonthType
-                )
-            }
-            (
-                DataType::Interval(IntervalUnit::DayTime),
-                DataType::Interval(IntervalUnit::DayTime),
-=======
                     TimestampNanosecondArray,
                     $OP_PRIM,
                     TimestampNanosecondType
@@ -1174,21 +1154,10 @@
             (
                 DataType::Timestamp(TimeUnit::Microsecond, _),
                 DataType::Timestamp(TimeUnit::Microsecond, _),
->>>>>>> 78de3ab0
             ) => {
                 typed_cmp!(
                     $LEFT,
                     $RIGHT,
-<<<<<<< HEAD
-                    IntervalDayTimeArray,
-                    $OP_PRIM,
-                    IntervalDayTimeType
-                )
-            }
-            (
-                DataType::Interval(IntervalUnit::MonthDayNano),
-                DataType::Interval(IntervalUnit::MonthDayNano),
-=======
                     TimestampMicrosecondArray,
                     $OP_PRIM,
                     TimestampMicrosecondType
@@ -1197,18 +1166,10 @@
             (
                 DataType::Timestamp(TimeUnit::Millisecond, _),
                 DataType::Timestamp(TimeUnit::Millisecond, _),
->>>>>>> 78de3ab0
             ) => {
                 typed_cmp!(
                     $LEFT,
                     $RIGHT,
-<<<<<<< HEAD
-                    IntervalMonthDayNanoArray,
-                    $OP_PRIM,
-                    IntervalMonthDayNanoType
-                )
-            }
-=======
                     TimestampMillisecondArray,
                     $OP_PRIM,
                     TimestampMillisecondType
@@ -1232,7 +1193,42 @@
             (DataType::Date64, DataType::Date64) => {
                 typed_cmp!($LEFT, $RIGHT, Date64Array, $OP_PRIM, Date64Type)
             }
->>>>>>> 78de3ab0
+            (
+                DataType::Interval(IntervalUnit::YearMonth),
+                DataType::Interval(IntervalUnit::YearMonth),
+            ) => {
+                typed_cmp!(
+                    $LEFT,
+                    $RIGHT,
+                    IntervalYearMonthArray,
+                    $OP_PRIM,
+                    IntervalYearMonthType
+                )
+            }
+            (
+                DataType::Interval(IntervalUnit::DayTime),
+                DataType::Interval(IntervalUnit::DayTime),
+            ) => {
+                typed_cmp!(
+                    $LEFT,
+                    $RIGHT,
+                    IntervalDayTimeArray,
+                    $OP_PRIM,
+                    IntervalDayTimeType
+                )
+            }
+            (
+                DataType::Interval(IntervalUnit::MonthDayNano),
+                DataType::Interval(IntervalUnit::MonthDayNano),
+            ) => {
+                typed_cmp!(
+                    $LEFT,
+                    $RIGHT,
+                    IntervalMonthDayNanoArray,
+                    $OP_PRIM,
+                    IntervalMonthDayNanoType
+                )
+            }
             (t1, t2) if t1 == t2 => Err(ArrowError::NotYetImplemented(format!(
                 "Comparing arrays of type {} is not yet implemented",
                 t1
