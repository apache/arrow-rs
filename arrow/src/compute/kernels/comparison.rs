// Licensed to the Apache Software Foundation (ASF) under one
// or more contributor license agreements.  See the NOTICE file
// distributed with this work for additional information
// regarding copyright ownership.  The ASF licenses this file
// to you under the Apache License, Version 2.0 (the
// "License"); you may not use this file except in compliance
// with the License.  You may obtain a copy of the License at
//
//   http://www.apache.org/licenses/LICENSE-2.0
//
// Unless required by applicable law or agreed to in writing,
// software distributed under the License is distributed on an
// "AS IS" BASIS, WITHOUT WARRANTIES OR CONDITIONS OF ANY
// KIND, either express or implied.  See the License for the
// specific language governing permissions and limitations
// under the License.

//! Defines basic comparison kernels for [`PrimitiveArray`]s.
//!
//! These kernels can leverage SIMD if available on your system.  Currently no runtime
//! detection is provided, you should enable the specific SIMD intrinsics using
//! `RUSTFLAGS="-C target-feature=+avx2"` for example.  See the documentation
//! [here](https://doc.rust-lang.org/stable/core/arch/) for more information.
//!

use crate::array::*;
use crate::buffer::{bitwise_bin_op_helper, buffer_unary_not, Buffer, MutableBuffer};
use crate::compute::binary_boolean_kernel;
use crate::compute::util::combine_option_bitmap;
use crate::datatypes::{
    ArrowNativeType, ArrowNumericType, DataType, Date32Type, Date64Type, Float32Type,
    Float64Type, Int16Type, Int32Type, Int64Type, Int8Type, TimeUnit,
    TimestampMicrosecondType, TimestampMillisecondType, TimestampNanosecondType,
    TimestampSecondType, UInt16Type, UInt32Type, UInt64Type, UInt8Type,
};
use crate::error::{ArrowError, Result};
use crate::util::bit_util;
use regex::{escape, Regex};
use std::any::type_name;
use std::collections::HashMap;
use std::sync::Arc;

/// Helper function to perform boolean lambda function on values from two arrays, this
/// version does not attempt to use SIMD.
macro_rules! compare_op {
    ($left: expr, $right:expr, $op:expr) => {{
        if $left.len() != $right.len() {
            return Err(ArrowError::ComputeError(
                "Cannot perform comparison operation on arrays of different length"
                    .to_string(),
            ));
        }

        let null_bit_buffer =
            combine_option_bitmap($left.data_ref(), $right.data_ref(), $left.len())?;

        // Safety:
        // `i < $left.len()` and $left.len() == $right.len()
        let comparison = (0..$left.len())
            .map(|i| unsafe { $op($left.value_unchecked(i), $right.value_unchecked(i)) });
        // same size as $left.len() and $right.len()
        let buffer = unsafe { MutableBuffer::from_trusted_len_iter_bool(comparison) };

        let data = unsafe {
            ArrayData::new_unchecked(
                DataType::Boolean,
                $left.len(),
                None,
                null_bit_buffer,
                0,
                vec![Buffer::from(buffer)],
                vec![],
            )
        };
        Ok(BooleanArray::from(data))
    }};
}

macro_rules! compare_op_primitive {
    ($left: expr, $right:expr, $op:expr) => {{
        if $left.len() != $right.len() {
            return Err(ArrowError::ComputeError(
                "Cannot perform comparison operation on arrays of different length"
                    .to_string(),
            ));
        }

        let null_bit_buffer =
            combine_option_bitmap($left.data_ref(), $right.data_ref(), $left.len())?;

        let mut values = MutableBuffer::from_len_zeroed(($left.len() + 7) / 8);
        let lhs_chunks_iter = $left.values().chunks_exact(8);
        let lhs_remainder = lhs_chunks_iter.remainder();
        let rhs_chunks_iter = $right.values().chunks_exact(8);
        let rhs_remainder = rhs_chunks_iter.remainder();
        let chunks = $left.len() / 8;

        values[..chunks]
            .iter_mut()
            .zip(lhs_chunks_iter)
            .zip(rhs_chunks_iter)
            .for_each(|((byte, lhs), rhs)| {
                lhs.iter()
                    .zip(rhs.iter())
                    .enumerate()
                    .for_each(|(i, (&lhs, &rhs))| {
                        *byte |= if $op(lhs, rhs) { 1 << i } else { 0 };
                    });
            });

        if !lhs_remainder.is_empty() {
            let last = &mut values[chunks];
            lhs_remainder
                .iter()
                .zip(rhs_remainder.iter())
                .enumerate()
                .for_each(|(i, (&lhs, &rhs))| {
                    *last |= if $op(lhs, rhs) { 1 << i } else { 0 };
                });
        };
        let data = unsafe {
            ArrayData::new_unchecked(
                DataType::Boolean,
                $left.len(),
                None,
                null_bit_buffer,
                0,
                vec![Buffer::from(values)],
                vec![],
            )
        };
        Ok(BooleanArray::from(data))
    }};
}

macro_rules! compare_op_scalar {
    ($left:expr, $right:expr, $op:expr) => {{
        let null_bit_buffer = $left
            .data()
            .null_buffer()
            .map(|b| b.bit_slice($left.offset(), $left.len()));

        // Safety:
        // `i < $left.len()`
        let comparison =
            (0..$left.len()).map(|i| unsafe { $op($left.value_unchecked(i), $right) });
        // same as $left.len()
        let buffer = unsafe { MutableBuffer::from_trusted_len_iter_bool(comparison) };

        let data = unsafe {
            ArrayData::new_unchecked(
                DataType::Boolean,
                $left.len(),
                None,
                null_bit_buffer,
                0,
                vec![Buffer::from(buffer)],
                vec![],
            )
        };
        Ok(BooleanArray::from(data))
    }};
}

macro_rules! compare_op_scalar_primitive {
    ($left: expr, $right:expr, $op:expr) => {{
        let null_bit_buffer = $left
            .data()
            .null_buffer()
            .map(|b| b.bit_slice($left.offset(), $left.len()));

        let mut values = MutableBuffer::from_len_zeroed(($left.len() + 7) / 8);
        let lhs_chunks_iter = $left.values().chunks_exact(8);
        let lhs_remainder = lhs_chunks_iter.remainder();
        let chunks = $left.len() / 8;

        values[..chunks]
            .iter_mut()
            .zip(lhs_chunks_iter)
            .for_each(|(byte, chunk)| {
                chunk.iter().enumerate().for_each(|(i, &c_i)| {
                    *byte |= if $op(c_i, $right) { 1 << i } else { 0 };
                });
            });
        if !lhs_remainder.is_empty() {
            let last = &mut values[chunks];
            lhs_remainder.iter().enumerate().for_each(|(i, &lhs)| {
                *last |= if $op(lhs, $right) { 1 << i } else { 0 };
            });
        };

        let data = unsafe {
            ArrayData::new_unchecked(
                DataType::Boolean,
                $left.len(),
                None,
                null_bit_buffer,
                0,
                vec![Buffer::from(values)],
                vec![],
            )
        };
        Ok(BooleanArray::from(data))
    }};
}

/// Evaluate `op(left, right)` for [`PrimitiveArray`]s using a specified
/// comparison function.
pub fn no_simd_compare_op<T, F>(
    left: &PrimitiveArray<T>,
    right: &PrimitiveArray<T>,
    op: F,
) -> Result<BooleanArray>
where
    T: ArrowNumericType,
    F: Fn(T::Native, T::Native) -> bool,
{
    compare_op_primitive!(left, right, op)
}

/// Evaluate `op(left, right)` for [`PrimitiveArray`] and scalar using
/// a specified comparison function.
pub fn no_simd_compare_op_scalar<T, F>(
    left: &PrimitiveArray<T>,
    right: T::Native,
    op: F,
) -> Result<BooleanArray>
where
    T: ArrowNumericType,
    F: Fn(T::Native, T::Native) -> bool,
{
    compare_op_scalar_primitive!(left, right, op)
}

fn is_like_pattern(c: char) -> bool {
    c == '%' || c == '_'
}

/// Evaluate regex `op(left)` matching `right` on [`StringArray`] / [`LargeStringArray`]
///
/// If `negate_regex` is true, the regex expression will be negated. (for example, with `not like`)
fn regex_like<OffsetSize, F>(
    left: &GenericStringArray<OffsetSize>,
    right: &GenericStringArray<OffsetSize>,
    negate_regex: bool,
    op: F,
) -> Result<BooleanArray>
where
    OffsetSize: StringOffsetSizeTrait,
    F: Fn(&str) -> Result<Regex>,
{
    let mut map = HashMap::new();
    if left.len() != right.len() {
        return Err(ArrowError::ComputeError(
            "Cannot perform comparison operation on arrays of different length"
                .to_string(),
        ));
    }

    let null_bit_buffer =
        combine_option_bitmap(left.data_ref(), right.data_ref(), left.len())?;

    let mut result = BooleanBufferBuilder::new(left.len());
    for i in 0..left.len() {
        let haystack = left.value(i);
        let pat = right.value(i);
        let re = if let Some(ref regex) = map.get(pat) {
            regex
        } else {
            let re_pattern = escape(pat).replace("%", ".*").replace("_", ".");
            let re = op(&re_pattern)?;
            map.insert(pat, re);
            map.get(pat).unwrap()
        };

        result.append(if negate_regex {
            !re.is_match(haystack)
        } else {
            re.is_match(haystack)
        });
    }

    let data = unsafe {
        ArrayData::new_unchecked(
            DataType::Boolean,
            left.len(),
            None,
            null_bit_buffer,
            0,
            vec![result.finish()],
            vec![],
        )
    };
    Ok(BooleanArray::from(data))
}

/// Perform SQL `left LIKE right` operation on [`StringArray`] / [`LargeStringArray`].
///
/// There are two wildcards supported with the LIKE operator:
///
/// 1. `%` - The percent sign represents zero, one, or multiple characters
/// 2. `_` - The underscore represents a single character
///
/// For example:
/// ```
/// use arrow::array::{StringArray, BooleanArray};
/// use arrow::compute::like_utf8;
///
/// let strings = StringArray::from(vec!["Arrow", "Arrow", "Arrow", "Ar"]);
/// let patterns = StringArray::from(vec!["A%", "B%", "A.", "A_"]);
///
/// let result = like_utf8(&strings, &patterns).unwrap();
/// assert_eq!(result, BooleanArray::from(vec![true, false, false, true]));
/// ```
pub fn like_utf8<OffsetSize: StringOffsetSizeTrait>(
    left: &GenericStringArray<OffsetSize>,
    right: &GenericStringArray<OffsetSize>,
) -> Result<BooleanArray> {
    regex_like(left, right, false, |re_pattern| {
        Regex::new(&format!("^{}$", re_pattern)).map_err(|e| {
            ArrowError::ComputeError(format!(
                "Unable to build regex from LIKE pattern: {}",
                e
            ))
        })
    })
}

/// Perform SQL `left LIKE right` operation on [`StringArray`] /
/// [`LargeStringArray`] and a scalar.
///
/// See the documentation on [`like_utf8`] for more details.
pub fn like_utf8_scalar<OffsetSize: StringOffsetSizeTrait>(
    left: &GenericStringArray<OffsetSize>,
    right: &str,
) -> Result<BooleanArray> {
    let null_bit_buffer = left.data().null_buffer().cloned();
    let bytes = bit_util::ceil(left.len(), 8);
    let mut bool_buf = MutableBuffer::from_len_zeroed(bytes);
    let bool_slice = bool_buf.as_slice_mut();

    if !right.contains(is_like_pattern) {
        // fast path, can use equals
        for i in 0..left.len() {
            if left.value(i) == right {
                bit_util::set_bit(bool_slice, i);
            }
        }
    } else if right.ends_with('%') && !right[..right.len() - 1].contains(is_like_pattern)
    {
        // fast path, can use starts_with
        let starts_with = &right[..right.len() - 1];
        for i in 0..left.len() {
            if left.value(i).starts_with(starts_with) {
                bit_util::set_bit(bool_slice, i);
            }
        }
    } else if right.starts_with('%') && !right[1..].contains(is_like_pattern) {
        // fast path, can use ends_with
        let ends_with = &right[1..];
        for i in 0..left.len() {
            if left.value(i).ends_with(ends_with) {
                bit_util::set_bit(bool_slice, i);
            }
        }
    } else {
        let re_pattern = escape(right).replace("%", ".*").replace("_", ".");
        let re = Regex::new(&format!("^{}$", re_pattern)).map_err(|e| {
            ArrowError::ComputeError(format!(
                "Unable to build regex from LIKE pattern: {}",
                e
            ))
        })?;

        for i in 0..left.len() {
            let haystack = left.value(i);
            if re.is_match(haystack) {
                bit_util::set_bit(bool_slice, i);
            }
        }
    };

    let data = unsafe {
        ArrayData::new_unchecked(
            DataType::Boolean,
            left.len(),
            None,
            null_bit_buffer,
            0,
            vec![bool_buf.into()],
            vec![],
        )
    };
    Ok(BooleanArray::from(data))
}

/// Perform SQL `left NOT LIKE right` operation on [`StringArray`] /
/// [`LargeStringArray`].
///
/// See the documentation on [`like_utf8`] for more details.
pub fn nlike_utf8<OffsetSize: StringOffsetSizeTrait>(
    left: &GenericStringArray<OffsetSize>,
    right: &GenericStringArray<OffsetSize>,
) -> Result<BooleanArray> {
    regex_like(left, right, true, |re_pattern| {
        Regex::new(&format!("^{}$", re_pattern)).map_err(|e| {
            ArrowError::ComputeError(format!(
                "Unable to build regex from LIKE pattern: {}",
                e
            ))
        })
    })
}

/// Perform SQL `left NOT LIKE right` operation on [`StringArray`] /
/// [`LargeStringArray`] and a scalar.
///
/// See the documentation on [`like_utf8`] for more details.
pub fn nlike_utf8_scalar<OffsetSize: StringOffsetSizeTrait>(
    left: &GenericStringArray<OffsetSize>,
    right: &str,
) -> Result<BooleanArray> {
    let null_bit_buffer = left.data().null_buffer().cloned();
    let mut result = BooleanBufferBuilder::new(left.len());

    if !right.contains(is_like_pattern) {
        // fast path, can use equals
        for i in 0..left.len() {
            result.append(left.value(i) != right);
        }
    } else if right.ends_with('%') && !right[..right.len() - 1].contains(is_like_pattern)
    {
        // fast path, can use ends_with
        for i in 0..left.len() {
            result.append(!left.value(i).starts_with(&right[..right.len() - 1]));
        }
    } else if right.starts_with('%') && !right[1..].contains(is_like_pattern) {
        // fast path, can use starts_with
        for i in 0..left.len() {
            result.append(!left.value(i).ends_with(&right[1..]));
        }
    } else {
        let re_pattern = escape(right).replace("%", ".*").replace("_", ".");
        let re = Regex::new(&format!("^{}$", re_pattern)).map_err(|e| {
            ArrowError::ComputeError(format!(
                "Unable to build regex from LIKE pattern: {}",
                e
            ))
        })?;
        for i in 0..left.len() {
            let haystack = left.value(i);
            result.append(!re.is_match(haystack));
        }
    }

    let data = unsafe {
        ArrayData::new_unchecked(
            DataType::Boolean,
            left.len(),
            None,
            null_bit_buffer,
            0,
            vec![result.finish()],
            vec![],
        )
    };
    Ok(BooleanArray::from(data))
}

/// Perform SQL `left ILIKE right` operation on [`StringArray`] /
/// [`LargeStringArray`].
///
/// See the documentation on [`like_utf8`] for more details.
pub fn ilike_utf8<OffsetSize: StringOffsetSizeTrait>(
    left: &GenericStringArray<OffsetSize>,
    right: &GenericStringArray<OffsetSize>,
) -> Result<BooleanArray> {
    regex_like(left, right, false, |re_pattern| {
        Regex::new(&format!("(?i)^{}$", re_pattern)).map_err(|e| {
            ArrowError::ComputeError(format!(
                "Unable to build regex from ILIKE pattern: {}",
                e
            ))
        })
    })
}

/// Perform SQL `left ILIKE right` operation on [`StringArray`] /
/// [`LargeStringArray`] and a scalar.
///
/// See the documentation on [`like_utf8`] for more details.
pub fn ilike_utf8_scalar<OffsetSize: StringOffsetSizeTrait>(
    left: &GenericStringArray<OffsetSize>,
    right: &str,
) -> Result<BooleanArray> {
    let null_bit_buffer = left.data().null_buffer().cloned();
    let mut result = BooleanBufferBuilder::new(left.len());

    if !right.contains(is_like_pattern) {
        // fast path, can use equals
        for i in 0..left.len() {
            result.append(left.value(i) == right);
        }
    } else if right.ends_with('%') && !right[..right.len() - 1].contains(is_like_pattern)
    {
        // fast path, can use ends_with
        for i in 0..left.len() {
            result.append(
                left.value(i)
                    .to_uppercase()
                    .starts_with(&right[..right.len() - 1].to_uppercase()),
            );
        }
    } else if right.starts_with('%') && !right[1..].contains(is_like_pattern) {
        // fast path, can use starts_with
        for i in 0..left.len() {
            result.append(
                left.value(i)
                    .to_uppercase()
                    .ends_with(&right[1..].to_uppercase()),
            );
        }
    } else {
        let re_pattern = escape(right).replace("%", ".*").replace("_", ".");
        let re = Regex::new(&format!("(?i)^{}$", re_pattern)).map_err(|e| {
            ArrowError::ComputeError(format!(
                "Unable to build regex from ILIKE pattern: {}",
                e
            ))
        })?;
        for i in 0..left.len() {
            let haystack = left.value(i);
            result.append(re.is_match(haystack));
        }
    }

    let data = unsafe {
        ArrayData::new_unchecked(
            DataType::Boolean,
            left.len(),
            None,
            null_bit_buffer,
            0,
            vec![result.finish()],
            vec![],
        )
    };
    Ok(BooleanArray::from(data))
}

/// Perform SQL `array ~ regex_array` operation on [`StringArray`] / [`LargeStringArray`].
/// If `regex_array` element has an empty value, the corresponding result value is always true.
///
/// `flags_array` are optional [`StringArray`] / [`LargeStringArray`] flag, which allow
/// special search modes, such as case insensitive and multi-line mode.
/// See the documentation [here](https://docs.rs/regex/1.5.4/regex/#grouping-and-flags)
/// for more information.
pub fn regexp_is_match_utf8<OffsetSize: StringOffsetSizeTrait>(
    array: &GenericStringArray<OffsetSize>,
    regex_array: &GenericStringArray<OffsetSize>,
    flags_array: Option<&GenericStringArray<OffsetSize>>,
) -> Result<BooleanArray> {
    if array.len() != regex_array.len() {
        return Err(ArrowError::ComputeError(
            "Cannot perform comparison operation on arrays of different length"
                .to_string(),
        ));
    }
    let null_bit_buffer =
        combine_option_bitmap(array.data_ref(), regex_array.data_ref(), array.len())?;

    let mut patterns: HashMap<String, Regex> = HashMap::new();
    let mut result = BooleanBufferBuilder::new(array.len());

    let complete_pattern = match flags_array {
        Some(flags) => Box::new(regex_array.iter().zip(flags.iter()).map(
            |(pattern, flags)| {
                pattern.map(|pattern| match flags {
                    Some(flag) => format!("(?{}){}", flag, pattern),
                    None => pattern.to_string(),
                })
            },
        )) as Box<dyn Iterator<Item = Option<String>>>,
        None => Box::new(
            regex_array
                .iter()
                .map(|pattern| pattern.map(|pattern| pattern.to_string())),
        ),
    };

    array
        .iter()
        .zip(complete_pattern)
        .map(|(value, pattern)| {
            match (value, pattern) {
                // Required for Postgres compatibility:
                // SELECT 'foobarbequebaz' ~ ''); = true
                (Some(_), Some(pattern)) if pattern == *"" => {
                    result.append(true);
                }
                (Some(value), Some(pattern)) => {
                    let existing_pattern = patterns.get(&pattern);
                    let re = match existing_pattern {
                        Some(re) => re.clone(),
                        None => {
                            let re = Regex::new(pattern.as_str()).map_err(|e| {
                                ArrowError::ComputeError(format!(
                                    "Regular expression did not compile: {:?}",
                                    e
                                ))
                            })?;
                            patterns.insert(pattern, re.clone());
                            re
                        }
                    };
                    result.append(re.is_match(value));
                }
                _ => result.append(false),
            }
            Ok(())
        })
        .collect::<Result<Vec<()>>>()?;

    let data = unsafe {
        ArrayData::new_unchecked(
            DataType::Boolean,
            array.len(),
            None,
            null_bit_buffer,
            0,
            vec![result.finish()],
            vec![],
        )
    };
    Ok(BooleanArray::from(data))
}

/// Perform SQL `array ~ regex_array` operation on [`StringArray`] /
/// [`LargeStringArray`] and a scalar.
///
/// See the documentation on [`regexp_is_match_utf8`] for more details.
pub fn regexp_is_match_utf8_scalar<OffsetSize: StringOffsetSizeTrait>(
    array: &GenericStringArray<OffsetSize>,
    regex: &str,
    flag: Option<&str>,
) -> Result<BooleanArray> {
    let null_bit_buffer = array.data().null_buffer().cloned();
    let mut result = BooleanBufferBuilder::new(array.len());

    let pattern = match flag {
        Some(flag) => format!("(?{}){}", flag, regex),
        None => regex.to_string(),
    };
    if pattern.is_empty() {
        result.append_n(array.len(), true);
    } else {
        let re = Regex::new(pattern.as_str()).map_err(|e| {
            ArrowError::ComputeError(format!(
                "Regular expression did not compile: {:?}",
                e
            ))
        })?;
        for i in 0..array.len() {
            let value = array.value(i);
            result.append(re.is_match(value));
        }
    }

    let buffer = result.finish();
    let data = unsafe {
        ArrayData::new_unchecked(
            DataType::Boolean,
            array.len(),
            None,
            null_bit_buffer,
            0,
            vec![buffer],
            vec![],
        )
    };
    Ok(BooleanArray::from(data))
}

/// Perform `left == right` operation on [`StringArray`] / [`LargeStringArray`].
pub fn eq_utf8<OffsetSize: StringOffsetSizeTrait>(
    left: &GenericStringArray<OffsetSize>,
    right: &GenericStringArray<OffsetSize>,
) -> Result<BooleanArray> {
    compare_op!(left, right, |a, b| a == b)
}

/// Perform `left == right` operation on [`StringArray`] / [`LargeStringArray`] and a scalar.
pub fn eq_utf8_scalar<OffsetSize: StringOffsetSizeTrait>(
    left: &GenericStringArray<OffsetSize>,
    right: &str,
) -> Result<BooleanArray> {
    compare_op_scalar!(left, right, |a, b| a == b)
}

#[inline]
fn binary_boolean_op<F>(
    left: &BooleanArray,
    right: &BooleanArray,
    op: F,
) -> Result<BooleanArray>
where
    F: Copy + Fn(u64, u64) -> u64,
{
    binary_boolean_kernel(
        left,
        right,
        |left: &Buffer,
         left_offset_in_bits: usize,
         right: &Buffer,
         right_offset_in_bits: usize,
         len_in_bits: usize| {
            bitwise_bin_op_helper(
                left,
                left_offset_in_bits,
                right,
                right_offset_in_bits,
                len_in_bits,
                op,
            )
        },
    )
}

/// Perform `left == right` operation on [`BooleanArray`]
pub fn eq_bool(left: &BooleanArray, right: &BooleanArray) -> Result<BooleanArray> {
    binary_boolean_op(left, right, |a, b| !(a ^ b))
}

/// Perform `left != right` operation on [`BooleanArray`]
pub fn neq_bool(left: &BooleanArray, right: &BooleanArray) -> Result<BooleanArray> {
    binary_boolean_op(left, right, |a, b| (a ^ b))
}

/// Perform `left < right` operation on [`BooleanArray`]
pub fn lt_bool(left: &BooleanArray, right: &BooleanArray) -> Result<BooleanArray> {
    binary_boolean_op(left, right, |a, b| ((!a) & b))
}

/// Perform `left <= right` operation on [`BooleanArray`]
pub fn lt_eq_bool(left: &BooleanArray, right: &BooleanArray) -> Result<BooleanArray> {
    binary_boolean_op(left, right, |a, b| !(a & (!b)))
}

/// Perform `left > right` operation on [`BooleanArray`]
pub fn gt_bool(left: &BooleanArray, right: &BooleanArray) -> Result<BooleanArray> {
    binary_boolean_op(left, right, |a, b| (a & (!b)))
}

/// Perform `left >= right` operation on [`BooleanArray`]
pub fn gt_eq_bool(left: &BooleanArray, right: &BooleanArray) -> Result<BooleanArray> {
    binary_boolean_op(left, right, |a, b| !((!a) & b))
}

/// Perform `left == right` operation on [`BooleanArray`] and a scalar
pub fn eq_bool_scalar(left: &BooleanArray, right: bool) -> Result<BooleanArray> {
    let len = left.len();
    let left_offset = left.offset();

    let values = if right {
        left.values().bit_slice(left_offset, len)
    } else {
        buffer_unary_not(left.values(), left.offset(), left.len())
    };

    let data = unsafe {
        ArrayData::new_unchecked(
            DataType::Boolean,
            len,
            None,
            left.data_ref()
                .null_bitmap()
                .as_ref()
                .map(|b| b.bits.bit_slice(left_offset, len)),
            0,
            vec![values],
            vec![],
        )
    };

    Ok(BooleanArray::from(data))
}

/// Perform `left < right` operation on [`BooleanArray`] and a scalar
pub fn lt_bool_scalar(left: &BooleanArray, right: bool) -> Result<BooleanArray> {
    compare_op_scalar!(left, right, |a: bool, b: bool| !a & b)
}

/// Perform `left <= right` operation on [`BooleanArray`] and a scalar
pub fn lt_eq_bool_scalar(left: &BooleanArray, right: bool) -> Result<BooleanArray> {
    compare_op_scalar!(left, right, |a, b| a <= b)
}

/// Perform `left > right` operation on [`BooleanArray`] and a scalar
pub fn gt_bool_scalar(left: &BooleanArray, right: bool) -> Result<BooleanArray> {
    compare_op_scalar!(left, right, |a: bool, b: bool| a & !b)
}

/// Perform `left >= right` operation on [`BooleanArray`] and a scalar
pub fn gt_eq_bool_scalar(left: &BooleanArray, right: bool) -> Result<BooleanArray> {
    compare_op_scalar!(left, right, |a, b| a >= b)
}

/// Perform `left != right` operation on [`BooleanArray`] and a scalar
pub fn neq_bool_scalar(left: &BooleanArray, right: bool) -> Result<BooleanArray> {
    eq_bool_scalar(left, !right)
}

/// Perform `left != right` operation on [`StringArray`] / [`LargeStringArray`].
pub fn neq_utf8<OffsetSize: StringOffsetSizeTrait>(
    left: &GenericStringArray<OffsetSize>,
    right: &GenericStringArray<OffsetSize>,
) -> Result<BooleanArray> {
    compare_op!(left, right, |a, b| a != b)
}

/// Perform `left != right` operation on [`StringArray`] / [`LargeStringArray`] and a scalar.
pub fn neq_utf8_scalar<OffsetSize: StringOffsetSizeTrait>(
    left: &GenericStringArray<OffsetSize>,
    right: &str,
) -> Result<BooleanArray> {
    compare_op_scalar!(left, right, |a, b| a != b)
}

/// Perform `left < right` operation on [`StringArray`] / [`LargeStringArray`].
pub fn lt_utf8<OffsetSize: StringOffsetSizeTrait>(
    left: &GenericStringArray<OffsetSize>,
    right: &GenericStringArray<OffsetSize>,
) -> Result<BooleanArray> {
    compare_op!(left, right, |a, b| a < b)
}

/// Perform `left < right` operation on [`StringArray`] / [`LargeStringArray`] and a scalar.
pub fn lt_utf8_scalar<OffsetSize: StringOffsetSizeTrait>(
    left: &GenericStringArray<OffsetSize>,
    right: &str,
) -> Result<BooleanArray> {
    compare_op_scalar!(left, right, |a, b| a < b)
}

/// Perform `left <= right` operation on [`StringArray`] / [`LargeStringArray`].
pub fn lt_eq_utf8<OffsetSize: StringOffsetSizeTrait>(
    left: &GenericStringArray<OffsetSize>,
    right: &GenericStringArray<OffsetSize>,
) -> Result<BooleanArray> {
    compare_op!(left, right, |a, b| a <= b)
}

/// Perform `left <= right` operation on [`StringArray`] / [`LargeStringArray`] and a scalar.
pub fn lt_eq_utf8_scalar<OffsetSize: StringOffsetSizeTrait>(
    left: &GenericStringArray<OffsetSize>,
    right: &str,
) -> Result<BooleanArray> {
    compare_op_scalar!(left, right, |a, b| a <= b)
}

/// Perform `left > right` operation on [`StringArray`] / [`LargeStringArray`].
pub fn gt_utf8<OffsetSize: StringOffsetSizeTrait>(
    left: &GenericStringArray<OffsetSize>,
    right: &GenericStringArray<OffsetSize>,
) -> Result<BooleanArray> {
    compare_op!(left, right, |a, b| a > b)
}

/// Perform `left > right` operation on [`StringArray`] / [`LargeStringArray`] and a scalar.
pub fn gt_utf8_scalar<OffsetSize: StringOffsetSizeTrait>(
    left: &GenericStringArray<OffsetSize>,
    right: &str,
) -> Result<BooleanArray> {
    compare_op_scalar!(left, right, |a, b| a > b)
}

/// Perform `left >= right` operation on [`StringArray`] / [`LargeStringArray`].
pub fn gt_eq_utf8<OffsetSize: StringOffsetSizeTrait>(
    left: &GenericStringArray<OffsetSize>,
    right: &GenericStringArray<OffsetSize>,
) -> Result<BooleanArray> {
    compare_op!(left, right, |a, b| a >= b)
}

/// Perform `left >= right` operation on [`StringArray`] / [`LargeStringArray`] and a scalar.
pub fn gt_eq_utf8_scalar<OffsetSize: StringOffsetSizeTrait>(
    left: &GenericStringArray<OffsetSize>,
    right: &str,
) -> Result<BooleanArray> {
    compare_op_scalar!(left, right, |a, b| a >= b)
}

macro_rules! dyn_compare_scalar {
    // Applies `LEFT OP RIGHT` when `LEFT` is a `DictionaryArray`
    ($LEFT: expr, $RIGHT: expr, $OP: ident) => {{
        let right: i128 = $RIGHT.try_into().map_err(|_| {
            ArrowError::ComputeError(String::from("Can not convert scalar to i128"))
        })?;
        match $LEFT.data_type() {
            DataType::Int8 => {
                let right: i8 = right.try_into().map_err(|_| {
                    ArrowError::ComputeError(String::from("Can not convert scalar to i8"))
                })?;
                let left = as_primitive_array::<Int8Type>($LEFT);
                $OP::<Int8Type>(left, right)
            }
            DataType::Int16 => {
                let right: i16 = right.try_into().map_err(|_| {
                    ArrowError::ComputeError(String::from(
                        "Can not convert scalar to i16",
                    ))
                })?;
                let left = as_primitive_array::<Int16Type>($LEFT);
                $OP::<Int16Type>(left, right)
            }
            DataType::Int32 => {
                let right: i32 = right.try_into().map_err(|_| {
                    ArrowError::ComputeError(String::from(
                        "Can not convert scalar to i32",
                    ))
                })?;
                let left = as_primitive_array::<Int32Type>($LEFT);
                $OP::<Int32Type>(left, right)
            }
            DataType::Int64 => {
                let right: i64 = right.try_into().map_err(|_| {
                    ArrowError::ComputeError(String::from(
                        "Can not convert scalar to i64",
                    ))
                })?;
                let left = as_primitive_array::<Int64Type>($LEFT);
                $OP::<Int64Type>(left, right)
            }
            DataType::UInt8 => {
                let right: u8 = right.try_into().map_err(|_| {
                    ArrowError::ComputeError(String::from("Can not convert scalar to u8"))
                })?;
                let left = as_primitive_array::<UInt8Type>($LEFT);
                $OP::<UInt8Type>(left, right)
            }
            DataType::UInt16 => {
                let right: u16 = right.try_into().map_err(|_| {
                    ArrowError::ComputeError(String::from(
                        "Can not convert scalar to u16",
                    ))
                })?;
                let left = as_primitive_array::<UInt16Type>($LEFT);
                $OP::<UInt16Type>(left, right)
            }
            DataType::UInt32 => {
                let right: u32 = right.try_into().map_err(|_| {
                    ArrowError::ComputeError(String::from(
                        "Can not convert scalar to u32",
                    ))
                })?;
                let left = as_primitive_array::<UInt32Type>($LEFT);
                $OP::<UInt32Type>(left, right)
            }
            DataType::UInt64 => {
                let right: u64 = right.try_into().map_err(|_| {
                    ArrowError::ComputeError(String::from(
                        "Can not convert scalar to u64",
                    ))
                })?;
                let left = as_primitive_array::<UInt64Type>($LEFT);
                $OP::<UInt64Type>(left, right)
            }
            _ => Err(ArrowError::ComputeError(String::from(
                "Unsupported data type",
            ))),
        }
    }};
    // Applies `LEFT OP RIGHT` when `LEFT` is a `DictionaryArray` with keys of type `KT`
    ($LEFT: expr, $RIGHT: expr, $KT: ident, $OP: ident) => {{
        let right: i128 = $RIGHT.try_into().map_err(|_| {
            ArrowError::ComputeError(String::from("Can not convert scalar to i128"))
        })?;
        match $KT.as_ref() {
            DataType::UInt8 => {
                let left = as_dictionary_array::<UInt8Type>($LEFT);
                unpack_dict_comparison(
                    left,
                    dyn_compare_scalar!(left.values(), right, $OP)?,
                )
            }
            DataType::UInt16 => {
                let left = as_dictionary_array::<UInt16Type>($LEFT);
                unpack_dict_comparison(
                    left,
                    dyn_compare_scalar!(left.values(), right, $OP)?,
                )
            }
            DataType::UInt32 => {
                let left = as_dictionary_array::<UInt32Type>($LEFT);
                unpack_dict_comparison(
                    left,
                    dyn_compare_scalar!(left.values(), right, $OP)?,
                )
            }
            DataType::UInt64 => {
                let left = as_dictionary_array::<UInt64Type>($LEFT);
                unpack_dict_comparison(
                    left,
                    dyn_compare_scalar!(left.values(), right, $OP)?,
                )
            }
            DataType::Int8 => {
                let left = as_dictionary_array::<Int8Type>($LEFT);
                unpack_dict_comparison(
                    left,
                    dyn_compare_scalar!(left.values(), right, $OP)?,
                )
            }
            DataType::Int16 => {
                let left = as_dictionary_array::<Int16Type>($LEFT);
                unpack_dict_comparison(
                    left,
                    dyn_compare_scalar!(left.values(), right, $OP)?,
                )
            }
            DataType::Int32 => {
                let left = as_dictionary_array::<Int32Type>($LEFT);
                unpack_dict_comparison(
                    left,
                    dyn_compare_scalar!(left.values(), right, $OP)?,
                )
            }
            DataType::Int64 => {
                let left = as_dictionary_array::<Int64Type>($LEFT);
                unpack_dict_comparison(
                    left,
                    dyn_compare_scalar!(left.values(), right, $OP)?,
                )
            }
            _ => Err(ArrowError::ComputeError(String::from("Unknown key type"))),
        }
    }};
}

macro_rules! dyn_compare_utf8_scalar {
    ($LEFT: expr, $RIGHT: expr, $KT: ident, $OP: ident) => {{
        match $KT.as_ref() {
            DataType::UInt8 => {
                let left = as_dictionary_array::<UInt8Type>($LEFT);
                let values = as_string_array(left.values());
                unpack_dict_comparison(left, $OP(values, $RIGHT)?)
            }
            DataType::UInt16 => {
                let left = as_dictionary_array::<UInt16Type>($LEFT);
                let values = as_string_array(left.values());
                unpack_dict_comparison(left, $OP(values, $RIGHT)?)
            }
            DataType::UInt32 => {
                let left = as_dictionary_array::<UInt32Type>($LEFT);
                let values = as_string_array(left.values());
                unpack_dict_comparison(left, $OP(values, $RIGHT)?)
            }
            DataType::UInt64 => {
                let left = as_dictionary_array::<UInt64Type>($LEFT);
                let values = as_string_array(left.values());
                unpack_dict_comparison(left, $OP(values, $RIGHT)?)
            }
            DataType::Int8 => {
                let left = as_dictionary_array::<Int8Type>($LEFT);
                let values = as_string_array(left.values());
                unpack_dict_comparison(left, $OP(values, $RIGHT)?)
            }
            DataType::Int16 => {
                let left = as_dictionary_array::<Int16Type>($LEFT);
                let values = as_string_array(left.values());
                unpack_dict_comparison(left, $OP(values, $RIGHT)?)
            }
            DataType::Int32 => {
                let left = as_dictionary_array::<Int32Type>($LEFT);
                let values = as_string_array(left.values());
                unpack_dict_comparison(left, $OP(values, $RIGHT)?)
            }
            DataType::Int64 => {
                let left = as_dictionary_array::<Int64Type>($LEFT);
                let values = as_string_array(left.values());
                unpack_dict_comparison(left, $OP(values, $RIGHT)?)
            }
            _ => Err(ArrowError::ComputeError(String::from("Unknown key type"))),
        }
    }};
}

/// Perform `left == right` operation on an array and a numeric scalar
/// value. Supports PrimitiveArrays, and DictionaryArrays that have primitive values
pub fn eq_dyn_scalar<T>(left: Arc<dyn Array>, right: T) -> Result<BooleanArray>
where
    T: TryInto<i128> + Copy + std::fmt::Debug,
{
    match left.data_type() {
        DataType::Dictionary(key_type, value_type) => match value_type.as_ref() {
            DataType::Int8
            | DataType::Int16
            | DataType::Int32
            | DataType::Int64
            | DataType::UInt8
            | DataType::UInt16
            | DataType::UInt32
            | DataType::UInt64 => {dyn_compare_scalar!(&left, right, key_type, eq_scalar)}
            _ => Err(ArrowError::ComputeError(
                "eq_dyn_scalar only supports PrimitiveArray or DictionaryArray with Primitive values".to_string(),
            ))
        }
        DataType::Int8
        | DataType::Int16
        | DataType::Int32
        | DataType::Int64
        | DataType::UInt8
        | DataType::UInt16
        | DataType::UInt32
        | DataType::UInt64 => {
            dyn_compare_scalar!(&left, right, eq_scalar)
        }
        _ => Err(ArrowError::ComputeError(
            "eq_dyn_scalar only supports PrimitiveArray or DictionaryArray with Primitive values".to_string(),
        ))
    }
}

/// Perform `left < right` operation on an array and a numeric scalar
/// value. Supports PrimitiveArrays, and DictionaryArrays that have primitive values
pub fn lt_dyn_scalar<T>(left: Arc<dyn Array>, right: T) -> Result<BooleanArray>
where
    T: TryInto<i128> + Copy + std::fmt::Debug,
{
    match left.data_type() {
        DataType::Dictionary(key_type, value_type) => match value_type.as_ref() {
            DataType::Int8
            | DataType::Int16
            | DataType::Int32
            | DataType::Int64
            | DataType::UInt8
            | DataType::UInt16
            | DataType::UInt32
            | DataType::UInt64 => {dyn_compare_scalar!(&left, right, key_type, lt_scalar)}
            _ => Err(ArrowError::ComputeError(
                "lt_dyn_scalar only supports PrimitiveArray or DictionaryArray with Primitive values".to_string(),
            ))
        }
        DataType::Int8
        | DataType::Int16
        | DataType::Int32
        | DataType::Int64
        | DataType::UInt8
        | DataType::UInt16
        | DataType::UInt32
        | DataType::UInt64 => {
            dyn_compare_scalar!(&left, right, lt_scalar)
        }
        _ => Err(ArrowError::ComputeError(
            "lt_dyn_scalar only supports PrimitiveArray or DictionaryArray with Primitive values".to_string(),
        ))
    }
}

/// Perform `left < right` operation on an array and a numeric scalar
/// value. Supports PrimitiveArrays, and DictionaryArrays that have primitive values
pub fn lt_dyn_scalar<T>(left: Arc<dyn Array>, right: T) -> Result<BooleanArray>
where
    T: TryInto<i128> + Copy + std::fmt::Debug,
{
    match left.data_type() {
        DataType::Dictionary(key_type, value_type) => match value_type.as_ref() {
            DataType::Int8
            | DataType::Int16
            | DataType::Int32
            | DataType::Int64
            | DataType::UInt8
            | DataType::UInt16
            | DataType::UInt32
            | DataType::UInt64 => {dyn_compare_scalar!(&left, right, key_type, lt_scalar)}
            _ => Err(ArrowError::ComputeError(
                "Kernel only supports PrimitiveArray or DictionaryArray with Primitive values".to_string(),
            ))
        }
        DataType::Int8
        | DataType::Int16
        | DataType::Int32
        | DataType::Int64
        | DataType::UInt8
        | DataType::UInt16
        | DataType::UInt32
        | DataType::UInt64 => {
            dyn_compare_scalar!(&left, right, lt_scalar)
        }
        _ => Err(ArrowError::ComputeError(
            "Kernel only supports PrimitiveArray or DictionaryArray with Primitive values".to_string(),
        ))
    }
}

/// Perform `left <= right` operation on an array and a numeric scalar
/// value. Supports PrimitiveArrays, and DictionaryArrays that have primitive values
pub fn lt_eq_dyn_scalar<T>(left: Arc<dyn Array>, right: T) -> Result<BooleanArray>
where
    T: TryInto<i128> + Copy + std::fmt::Debug,
{
    match left.data_type() {
        DataType::Dictionary(key_type, value_type) => match value_type.as_ref() {
            DataType::Int8
            | DataType::Int16
            | DataType::Int32
            | DataType::Int64
            | DataType::UInt8
            | DataType::UInt16
            | DataType::UInt32
            | DataType::UInt64 => {dyn_compare_scalar!(&left, right, key_type, lt_eq_scalar)}
            _ => Err(ArrowError::ComputeError(
                "lt_eq_dyn_scalar only supports PrimitiveArray or DictionaryArray with Primitive values".to_string(),
            ))
        }
        DataType::Int8
        | DataType::Int16
        | DataType::Int32
        | DataType::Int64
        | DataType::UInt8
        | DataType::UInt16
        | DataType::UInt32
        | DataType::UInt64 => {
            dyn_compare_scalar!(&left, right, lt_eq_scalar)
        }
        _ => Err(ArrowError::ComputeError(
            "lt_eq_dyn_scalar only supports PrimitiveArray or DictionaryArray with Primitive values".to_string(),
        ))
    }
}

/// Perform `left == right` operation on an array and a numeric scalar
/// value. Supports StringArrays, and DictionaryArrays that have string values
pub fn eq_dyn_utf8_scalar(left: Arc<dyn Array>, right: &str) -> Result<BooleanArray> {
    let result = match left.data_type() {
        DataType::Dictionary(key_type, value_type) => match value_type.as_ref() {
            DataType::Utf8 | DataType::LargeUtf8 => {
                dyn_compare_utf8_scalar!(&left, right, key_type, eq_utf8_scalar)
            }
            _ => Err(ArrowError::ComputeError(
                "Kernel only supports Utf8 or LargeUtf8 arrays or DictionaryArray with Utf8 or LargeUtf8 values".to_string(),
            )),
        },
        DataType::Utf8 | DataType::LargeUtf8 => {
            let left = as_string_array(&left);
            eq_utf8_scalar(left, right)
        }
        _ => Err(ArrowError::ComputeError(
            "Kernel only supports Utf8 or LargeUtf8 arrays".to_string(),
        )),
    };
    result
}

/// Perform `left >= right` operation on an array and a numeric scalar
/// value. Supports StringArrays, and DictionaryArrays that have string values
pub fn gt_eq_dyn_utf8_scalar(left: Arc<dyn Array>, right: &str) -> Result<BooleanArray> {
    let result = match left.data_type() {
        DataType::Dictionary(key_type, value_type) => match value_type.as_ref() {
            DataType::Utf8 | DataType::LargeUtf8 => {
                dyn_compare_utf8_scalar!(&left, right, key_type, gt_eq_utf8_scalar)
            }
            _ => Err(ArrowError::ComputeError(
                "gt_eq_dyn_utf8_scalar only supports Utf8 or LargeUtf8 arrays or DictionaryArray with Utf8 or LargeUtf8 values".to_string(),
            )),
        },
        DataType::Utf8 | DataType::LargeUtf8 => {
            let left = as_string_array(&left);
            gt_eq_utf8_scalar(left, right)
        }
        _ => Err(ArrowError::ComputeError(
            "gt_eq_dyn_utf8_scalar only supports Utf8 or LargeUtf8 arrays".to_string(),
        )),
    };
    result
}

/// Perform `left == right` operation on an array and a numeric scalar
/// value. Supports BooleanArrays, and DictionaryArrays that have string values
pub fn eq_dyn_bool_scalar(left: Arc<dyn Array>, right: bool) -> Result<BooleanArray> {
    let result = match left.data_type() {
        DataType::Boolean => {
            let left = as_boolean_array(&left);
            eq_bool_scalar(left, right)
        }
        _ => Err(ArrowError::ComputeError(
            "Kernel only supports BooleanArray".to_string(),
        )),
    };
    result
}

/// unpacks the results of comparing left.values (as a boolean)
///
/// TODO add example
///
fn unpack_dict_comparison<K>(
    dict: &DictionaryArray<K>,
    dict_comparison: BooleanArray,
) -> Result<BooleanArray>
where
    K: ArrowNumericType,
{
    assert_eq!(dict_comparison.len(), dict.values().len());

    let result: BooleanArray = dict
        .keys()
        .iter()
        .map(|key| {
            key.map(|key| unsafe {
                // safety lengths were verified above
                let key = key.to_usize().expect("Dictionary index not usize");
                dict_comparison.value_unchecked(key)
            })
        })
        .collect();

    Ok(result)
}

/// Helper function to perform boolean lambda function on values from two arrays using
/// SIMD.
#[cfg(feature = "simd")]
fn simd_compare_op<T, SIMD_OP, SCALAR_OP>(
    left: &PrimitiveArray<T>,
    right: &PrimitiveArray<T>,
    simd_op: SIMD_OP,
    scalar_op: SCALAR_OP,
) -> Result<BooleanArray>
where
    T: ArrowNumericType,
    SIMD_OP: Fn(T::Simd, T::Simd) -> T::SimdMask,
    SCALAR_OP: Fn(T::Native, T::Native) -> bool,
{
    use std::borrow::BorrowMut;

    let len = left.len();
    if len != right.len() {
        return Err(ArrowError::ComputeError(
            "Cannot perform comparison operation on arrays of different length"
                .to_string(),
        ));
    }

    let null_bit_buffer = combine_option_bitmap(left.data_ref(), right.data_ref(), len)?;

    let lanes = T::lanes();
    let buffer_size = bit_util::ceil(len, 8);
    let mut result = MutableBuffer::new(buffer_size).with_bitset(buffer_size, false);

    // this is currently the case for all our datatypes and allows us to always append full bytes
    assert_eq!(lanes % 8, 0, "Number of vector lanes must be multiple of 8");
    let mut left_chunks = left.values().chunks_exact(lanes);
    let mut right_chunks = right.values().chunks_exact(lanes);

    // safety: result is newly created above, always written as a T below
    let result_chunks = unsafe { result.typed_data_mut() };
    let result_remainder = left_chunks
        .borrow_mut()
        .zip(right_chunks.borrow_mut())
        .fold(result_chunks, |result_slice, (left_slice, right_slice)| {
            let simd_left = T::load(left_slice);
            let simd_right = T::load(right_slice);
            let simd_result = simd_op(simd_left, simd_right);

            let bitmask = T::mask_to_u64(&simd_result);
            let bytes = bitmask.to_le_bytes();
            result_slice[0..lanes / 8].copy_from_slice(&bytes[0..lanes / 8]);

            &mut result_slice[lanes / 8..]
        });

    let left_remainder = left_chunks.remainder();
    let right_remainder = right_chunks.remainder();

    assert_eq!(left_remainder.len(), right_remainder.len());

    let remainder_bitmask = left_remainder
        .iter()
        .zip(right_remainder.iter())
        .enumerate()
        .fold(0_u64, |mut mask, (i, (scalar_left, scalar_right))| {
            let bit = if scalar_op(*scalar_left, *scalar_right) {
                1_u64
            } else {
                0_u64
            };
            mask |= bit << i;
            mask
        });
    let remainder_mask_as_bytes =
        &remainder_bitmask.to_le_bytes()[0..bit_util::ceil(left_remainder.len(), 8)];
    result_remainder.copy_from_slice(remainder_mask_as_bytes);

    let data = unsafe {
        ArrayData::new_unchecked(
            DataType::Boolean,
            len,
            None,
            null_bit_buffer,
            0,
            vec![result.into()],
            vec![],
        )
    };
    Ok(BooleanArray::from(data))
}

/// Helper function to perform boolean lambda function on values from an array and a scalar value using
/// SIMD.
#[cfg(feature = "simd")]
fn simd_compare_op_scalar<T, SIMD_OP, SCALAR_OP>(
    left: &PrimitiveArray<T>,
    right: T::Native,
    simd_op: SIMD_OP,
    scalar_op: SCALAR_OP,
) -> Result<BooleanArray>
where
    T: ArrowNumericType,
    SIMD_OP: Fn(T::Simd, T::Simd) -> T::SimdMask,
    SCALAR_OP: Fn(T::Native, T::Native) -> bool,
{
    use std::borrow::BorrowMut;

    let len = left.len();

    let lanes = T::lanes();
    let buffer_size = bit_util::ceil(len, 8);
    let mut result = MutableBuffer::new(buffer_size).with_bitset(buffer_size, false);

    // this is currently the case for all our datatypes and allows us to always append full bytes
    assert!(
        lanes % 8 == 0,
        "Number of vector lanes must be multiple of 8"
    );
    let mut left_chunks = left.values().chunks_exact(lanes);
    let simd_right = T::init(right);

    // safety: result is newly created above, always written as a T below
    let result_chunks = unsafe { result.typed_data_mut() };
    let result_remainder =
        left_chunks
            .borrow_mut()
            .fold(result_chunks, |result_slice, left_slice| {
                let simd_left = T::load(left_slice);
                let simd_result = simd_op(simd_left, simd_right);

                let bitmask = T::mask_to_u64(&simd_result);
                let bytes = bitmask.to_le_bytes();
                result_slice[0..lanes / 8].copy_from_slice(&bytes[0..lanes / 8]);

                &mut result_slice[lanes / 8..]
            });

    let left_remainder = left_chunks.remainder();

    let remainder_bitmask =
        left_remainder
            .iter()
            .enumerate()
            .fold(0_u64, |mut mask, (i, scalar_left)| {
                let bit = if scalar_op(*scalar_left, right) {
                    1_u64
                } else {
                    0_u64
                };
                mask |= bit << i;
                mask
            });
    let remainder_mask_as_bytes =
        &remainder_bitmask.to_le_bytes()[0..bit_util::ceil(left_remainder.len(), 8)];
    result_remainder.copy_from_slice(remainder_mask_as_bytes);

    let null_bit_buffer = left
        .data_ref()
        .null_buffer()
        .map(|b| b.bit_slice(left.offset(), left.len()));

    // null count is the same as in the input since the right side of the scalar comparison cannot be null
    let null_count = left.null_count();

    let data = unsafe {
        ArrayData::new_unchecked(
            DataType::Boolean,
            len,
            Some(null_count),
            null_bit_buffer,
            0,
            vec![result.into()],
            vec![],
        )
    };
    Ok(BooleanArray::from(data))
}

macro_rules! typed_cmp {
    ($LEFT: expr, $RIGHT: expr, $T: ident, $OP: ident) => {{
        let left = $LEFT.as_any().downcast_ref::<$T>().ok_or_else(|| {
            ArrowError::CastError(format!(
                "Left array cannot be cast to {}",
                type_name::<$T>()
            ))
        })?;
        let right = $RIGHT.as_any().downcast_ref::<$T>().ok_or_else(|| {
            ArrowError::CastError(format!(
                "Right array cannot be cast to {}",
                type_name::<$T>(),
            ))
        })?;
        $OP(left, right)
    }};
    ($LEFT: expr, $RIGHT: expr, $T: ident, $OP: ident, $TT: tt) => {{
        let left = $LEFT.as_any().downcast_ref::<$T>().ok_or_else(|| {
            ArrowError::CastError(format!(
                "Left array cannot be cast to {}",
                type_name::<$T>()
            ))
        })?;
        let right = $RIGHT.as_any().downcast_ref::<$T>().ok_or_else(|| {
            ArrowError::CastError(format!(
                "Right array cannot be cast to {}",
                type_name::<$T>(),
            ))
        })?;
        $OP::<$TT>(left, right)
    }};
}

macro_rules! typed_compares {
    ($LEFT: expr, $RIGHT: expr, $OP_BOOL: ident, $OP_PRIM: ident, $OP_STR: ident) => {{
        match ($LEFT.data_type(), $RIGHT.data_type()) {
            (DataType::Boolean, DataType::Boolean) => {
                typed_cmp!($LEFT, $RIGHT, BooleanArray, $OP_BOOL)
            }
            (DataType::Int8, DataType::Int8) => {
                typed_cmp!($LEFT, $RIGHT, Int8Array, $OP_PRIM, Int8Type)
            }
            (DataType::Int16, DataType::Int16) => {
                typed_cmp!($LEFT, $RIGHT, Int16Array, $OP_PRIM, Int16Type)
            }
            (DataType::Int32, DataType::Int32) => {
                typed_cmp!($LEFT, $RIGHT, Int32Array, $OP_PRIM, Int32Type)
            }
            (DataType::Int64, DataType::Int64) => {
                typed_cmp!($LEFT, $RIGHT, Int64Array, $OP_PRIM, Int64Type)
            }
            (DataType::UInt8, DataType::UInt8) => {
                typed_cmp!($LEFT, $RIGHT, UInt8Array, $OP_PRIM, UInt8Type)
            }
            (DataType::UInt16, DataType::UInt16) => {
                typed_cmp!($LEFT, $RIGHT, UInt16Array, $OP_PRIM, UInt16Type)
            }
            (DataType::UInt32, DataType::UInt32) => {
                typed_cmp!($LEFT, $RIGHT, UInt32Array, $OP_PRIM, UInt32Type)
            }
            (DataType::UInt64, DataType::UInt64) => {
                typed_cmp!($LEFT, $RIGHT, UInt64Array, $OP_PRIM, UInt64Type)
            }
            (DataType::Float32, DataType::Float32) => {
                typed_cmp!($LEFT, $RIGHT, Float32Array, $OP_PRIM, Float32Type)
            }
            (DataType::Float64, DataType::Float64) => {
                typed_cmp!($LEFT, $RIGHT, Float64Array, $OP_PRIM, Float64Type)
            }
            (DataType::Utf8, DataType::Utf8) => {
                typed_cmp!($LEFT, $RIGHT, StringArray, $OP_STR, i32)
            }
            (DataType::LargeUtf8, DataType::LargeUtf8) => {
                typed_cmp!($LEFT, $RIGHT, LargeStringArray, $OP_STR, i64)
            }
            (
                DataType::Timestamp(TimeUnit::Nanosecond, _),
                DataType::Timestamp(TimeUnit::Nanosecond, _),
            ) => {
                typed_cmp!(
                    $LEFT,
                    $RIGHT,
                    TimestampNanosecondArray,
                    $OP_PRIM,
                    TimestampNanosecondType
                )
            }
            (
                DataType::Timestamp(TimeUnit::Microsecond, _),
                DataType::Timestamp(TimeUnit::Microsecond, _),
            ) => {
                typed_cmp!(
                    $LEFT,
                    $RIGHT,
                    TimestampMicrosecondArray,
                    $OP_PRIM,
                    TimestampMicrosecondType
                )
            }
            (
                DataType::Timestamp(TimeUnit::Millisecond, _),
                DataType::Timestamp(TimeUnit::Millisecond, _),
            ) => {
                typed_cmp!(
                    $LEFT,
                    $RIGHT,
                    TimestampMillisecondArray,
                    $OP_PRIM,
                    TimestampMillisecondType
                )
            }
            (
                DataType::Timestamp(TimeUnit::Second, _),
                DataType::Timestamp(TimeUnit::Second, _),
            ) => {
                typed_cmp!(
                    $LEFT,
                    $RIGHT,
                    TimestampSecondArray,
                    $OP_PRIM,
                    TimestampSecondType
                )
            }
            (DataType::Date32, DataType::Date32) => {
                typed_cmp!($LEFT, $RIGHT, Date32Array, $OP_PRIM, Date32Type)
            }
            (DataType::Date64, DataType::Date64) => {
                typed_cmp!($LEFT, $RIGHT, Date64Array, $OP_PRIM, Date64Type)
            }
            (t1, t2) if t1 == t2 => Err(ArrowError::NotYetImplemented(format!(
                "Comparing arrays of type {} is not yet implemented",
                t1
            ))),
            (t1, t2) => Err(ArrowError::CastError(format!(
                "Cannot compare two arrays of different types ({} and {})",
                t1, t2
            ))),
        }
    }};
}

/// Perform `left == right` operation on two (dynamic) [`Array`]s.
///
/// Only when two arrays are of the same type the comparison will happen otherwise it will err
/// with a casting error.
pub fn eq_dyn(left: &dyn Array, right: &dyn Array) -> Result<BooleanArray> {
    typed_compares!(left, right, eq_bool, eq, eq_utf8)
}

/// Perform `left != right` operation on two (dynamic) [`Array`]s.
///
/// Only when two arrays are of the same type the comparison will happen otherwise it will err
/// with a casting error.
pub fn neq_dyn(left: &dyn Array, right: &dyn Array) -> Result<BooleanArray> {
    typed_compares!(left, right, neq_bool, neq, neq_utf8)
}

/// Perform `left < right` operation on two (dynamic) [`Array`]s.
///
/// Only when two arrays are of the same type the comparison will happen otherwise it will err
/// with a casting error.
pub fn lt_dyn(left: &dyn Array, right: &dyn Array) -> Result<BooleanArray> {
    typed_compares!(left, right, lt_bool, lt, lt_utf8)
}

/// Perform `left <= right` operation on two (dynamic) [`Array`]s.
///
/// Only when two arrays are of the same type the comparison will happen otherwise it will err
/// with a casting error.
pub fn lt_eq_dyn(left: &dyn Array, right: &dyn Array) -> Result<BooleanArray> {
    typed_compares!(left, right, lt_eq_bool, lt_eq, lt_eq_utf8)
}

/// Perform `left > right` operation on two (dynamic) [`Array`]s.
///
/// Only when two arrays are of the same type the comparison will happen otherwise it will err
/// with a casting error.
pub fn gt_dyn(left: &dyn Array, right: &dyn Array) -> Result<BooleanArray> {
    typed_compares!(left, right, gt_bool, gt, gt_utf8)
}

/// Perform `left >= right` operation on two (dynamic) [`Array`]s.
///
/// Only when two arrays are of the same type the comparison will happen otherwise it will err
/// with a casting error.
pub fn gt_eq_dyn(left: &dyn Array, right: &dyn Array) -> Result<BooleanArray> {
    typed_compares!(left, right, gt_eq_bool, gt_eq, gt_eq_utf8)
}

/// Perform `left == right` operation on two [`PrimitiveArray`]s.
pub fn eq<T>(left: &PrimitiveArray<T>, right: &PrimitiveArray<T>) -> Result<BooleanArray>
where
    T: ArrowNumericType,
{
    #[cfg(feature = "simd")]
    return simd_compare_op(left, right, T::eq, |a, b| a == b);
    #[cfg(not(feature = "simd"))]
    return compare_op!(left, right, |a, b| a == b);
}

/// Perform `left == right` operation on a [`PrimitiveArray`] and a scalar value.
pub fn eq_scalar<T>(left: &PrimitiveArray<T>, right: T::Native) -> Result<BooleanArray>
where
    T: ArrowNumericType,
{
    #[cfg(feature = "simd")]
    return simd_compare_op_scalar(left, right, T::eq, |a, b| a == b);
    #[cfg(not(feature = "simd"))]
    return compare_op_scalar!(left, right, |a, b| a == b);
}

/// Perform `left != right` operation on two [`PrimitiveArray`]s.
pub fn neq<T>(left: &PrimitiveArray<T>, right: &PrimitiveArray<T>) -> Result<BooleanArray>
where
    T: ArrowNumericType,
{
    #[cfg(feature = "simd")]
    return simd_compare_op(left, right, T::ne, |a, b| a != b);
    #[cfg(not(feature = "simd"))]
    return compare_op!(left, right, |a, b| a != b);
}

/// Perform `left != right` operation on a [`PrimitiveArray`] and a scalar value.
pub fn neq_scalar<T>(left: &PrimitiveArray<T>, right: T::Native) -> Result<BooleanArray>
where
    T: ArrowNumericType,
{
    #[cfg(feature = "simd")]
    return simd_compare_op_scalar(left, right, T::ne, |a, b| a != b);
    #[cfg(not(feature = "simd"))]
    return compare_op_scalar!(left, right, |a, b| a != b);
}

/// Perform `left < right` operation on two [`PrimitiveArray`]s. Null values are less than non-null
/// values.
pub fn lt<T>(left: &PrimitiveArray<T>, right: &PrimitiveArray<T>) -> Result<BooleanArray>
where
    T: ArrowNumericType,
{
    #[cfg(feature = "simd")]
    return simd_compare_op(left, right, T::lt, |a, b| a < b);
    #[cfg(not(feature = "simd"))]
    return compare_op!(left, right, |a, b| a < b);
}

/// Perform `left < right` operation on a [`PrimitiveArray`] and a scalar value.
/// Null values are less than non-null values.
pub fn lt_scalar<T>(left: &PrimitiveArray<T>, right: T::Native) -> Result<BooleanArray>
where
    T: ArrowNumericType,
{
    #[cfg(feature = "simd")]
    return simd_compare_op_scalar(left, right, T::lt, |a, b| a < b);
    #[cfg(not(feature = "simd"))]
    return compare_op_scalar!(left, right, |a, b| a < b);
}

/// Perform `left <= right` operation on two [`PrimitiveArray`]s. Null values are less than non-null
/// values.
pub fn lt_eq<T>(
    left: &PrimitiveArray<T>,
    right: &PrimitiveArray<T>,
) -> Result<BooleanArray>
where
    T: ArrowNumericType,
{
    #[cfg(feature = "simd")]
    return simd_compare_op(left, right, T::le, |a, b| a <= b);
    #[cfg(not(feature = "simd"))]
    return compare_op!(left, right, |a, b| a <= b);
}

/// Perform `left <= right` operation on a [`PrimitiveArray`] and a scalar value.
/// Null values are less than non-null values.
pub fn lt_eq_scalar<T>(left: &PrimitiveArray<T>, right: T::Native) -> Result<BooleanArray>
where
    T: ArrowNumericType,
{
    #[cfg(feature = "simd")]
    return simd_compare_op_scalar(left, right, T::le, |a, b| a <= b);
    #[cfg(not(feature = "simd"))]
    return compare_op_scalar!(left, right, |a, b| a <= b);
}

/// Perform `left > right` operation on two [`PrimitiveArray`]s. Non-null values are greater than null
/// values.
pub fn gt<T>(left: &PrimitiveArray<T>, right: &PrimitiveArray<T>) -> Result<BooleanArray>
where
    T: ArrowNumericType,
{
    #[cfg(feature = "simd")]
    return simd_compare_op(left, right, T::gt, |a, b| a > b);
    #[cfg(not(feature = "simd"))]
    return compare_op!(left, right, |a, b| a > b);
}

/// Perform `left > right` operation on a [`PrimitiveArray`] and a scalar value.
/// Non-null values are greater than null values.
pub fn gt_scalar<T>(left: &PrimitiveArray<T>, right: T::Native) -> Result<BooleanArray>
where
    T: ArrowNumericType,
{
    #[cfg(feature = "simd")]
    return simd_compare_op_scalar(left, right, T::gt, |a, b| a > b);
    #[cfg(not(feature = "simd"))]
    return compare_op_scalar!(left, right, |a, b| a > b);
}

/// Perform `left >= right` operation on two [`PrimitiveArray`]s. Non-null values are greater than null
/// values.
pub fn gt_eq<T>(
    left: &PrimitiveArray<T>,
    right: &PrimitiveArray<T>,
) -> Result<BooleanArray>
where
    T: ArrowNumericType,
{
    #[cfg(feature = "simd")]
    return simd_compare_op(left, right, T::ge, |a, b| a >= b);
    #[cfg(not(feature = "simd"))]
    return compare_op!(left, right, |a, b| a >= b);
}

/// Perform `left >= right` operation on a [`PrimitiveArray`] and a scalar value.
/// Non-null values are greater than null values.
pub fn gt_eq_scalar<T>(left: &PrimitiveArray<T>, right: T::Native) -> Result<BooleanArray>
where
    T: ArrowNumericType,
{
    #[cfg(feature = "simd")]
    return simd_compare_op_scalar(left, right, T::ge, |a, b| a >= b);
    #[cfg(not(feature = "simd"))]
    return compare_op_scalar!(left, right, |a, b| a >= b);
}

/// Checks if a [`GenericListArray`] contains a value in the [`PrimitiveArray`]
pub fn contains<T, OffsetSize>(
    left: &PrimitiveArray<T>,
    right: &GenericListArray<OffsetSize>,
) -> Result<BooleanArray>
where
    T: ArrowNumericType,
    OffsetSize: OffsetSizeTrait,
{
    let left_len = left.len();
    if left_len != right.len() {
        return Err(ArrowError::ComputeError(
            "Cannot perform comparison operation on arrays of different length"
                .to_string(),
        ));
    }

    let num_bytes = bit_util::ceil(left_len, 8);

    let not_both_null_bit_buffer =
        match combine_option_bitmap(left.data_ref(), right.data_ref(), left_len)? {
            Some(buff) => buff,
            None => new_all_set_buffer(num_bytes),
        };
    let not_both_null_bitmap = not_both_null_bit_buffer.as_slice();

    let mut bool_buf = MutableBuffer::from_len_zeroed(num_bytes);
    let bool_slice = bool_buf.as_slice_mut();

    // if both array slots are valid, check if list contains primitive
    for i in 0..left_len {
        if bit_util::get_bit(not_both_null_bitmap, i) {
            let list = right.value(i);
            let list = list.as_any().downcast_ref::<PrimitiveArray<T>>().unwrap();

            for j in 0..list.len() {
                if list.is_valid(j) && (left.value(i) == list.value(j)) {
                    bit_util::set_bit(bool_slice, i);
                    continue;
                }
            }
        }
    }

    let data = unsafe {
        ArrayData::new_unchecked(
            DataType::Boolean,
            left.len(),
            None,
            None,
            0,
            vec![bool_buf.into()],
            vec![],
        )
    };
    Ok(BooleanArray::from(data))
}

/// Checks if a [`GenericListArray`] contains a value in the [`GenericStringArray`]
pub fn contains_utf8<OffsetSize>(
    left: &GenericStringArray<OffsetSize>,
    right: &ListArray,
) -> Result<BooleanArray>
where
    OffsetSize: StringOffsetSizeTrait,
{
    let left_len = left.len();
    if left_len != right.len() {
        return Err(ArrowError::ComputeError(
            "Cannot perform comparison operation on arrays of different length"
                .to_string(),
        ));
    }

    let num_bytes = bit_util::ceil(left_len, 8);

    let not_both_null_bit_buffer =
        match combine_option_bitmap(left.data_ref(), right.data_ref(), left_len)? {
            Some(buff) => buff,
            None => new_all_set_buffer(num_bytes),
        };
    let not_both_null_bitmap = not_both_null_bit_buffer.as_slice();

    let mut bool_buf = MutableBuffer::from_len_zeroed(num_bytes);
    let bool_slice = &mut bool_buf;

    for i in 0..left_len {
        // contains(null, null) = false
        if bit_util::get_bit(not_both_null_bitmap, i) {
            let list = right.value(i);
            let list = list
                .as_any()
                .downcast_ref::<GenericStringArray<OffsetSize>>()
                .unwrap();

            for j in 0..list.len() {
                if list.is_valid(j) && (left.value(i) == list.value(j)) {
                    bit_util::set_bit(bool_slice, i);
                    continue;
                }
            }
        }
    }

    let data = unsafe {
        ArrayData::new_unchecked(
            DataType::Boolean,
            left.len(),
            None,
            None,
            0,
            vec![bool_buf.into()],
            vec![],
        )
    };
    Ok(BooleanArray::from(data))
}

// create a buffer and fill it with valid bits
#[inline]
fn new_all_set_buffer(len: usize) -> Buffer {
    let buffer = MutableBuffer::new(len);
    let buffer = buffer.with_bitset(len, true);

    buffer.into()
}

// disable wrapping inside literal vectors used for test data and assertions
#[rustfmt::skip::macros(vec)]
#[cfg(test)]
mod tests {
    use super::*;
    use crate::datatypes::Int8Type;
    use crate::{array::Int32Array, array::Int64Array, datatypes::Field};

    /// Evaluate `KERNEL` with two vectors as inputs and assert against the expected output.
    /// `A_VEC` and `B_VEC` can be of type `Vec<T>` or `Vec<Option<T>>` where `T` is the native
    /// type of the data type of the Arrow array element.
    /// `EXPECTED` can be either `Vec<bool>` or `Vec<Option<bool>>`.
    /// The main reason for this macro is that inputs and outputs align nicely after `cargo fmt`.
    macro_rules! cmp_vec {
        ($KERNEL:ident, $DYN_KERNEL:ident, $ARRAY:ident, $A_VEC:expr, $B_VEC:expr, $EXPECTED:expr) => {
            let a = $ARRAY::from($A_VEC);
            let b = $ARRAY::from($B_VEC);
            let c = $KERNEL(&a, &b).unwrap();
            assert_eq!(BooleanArray::from($EXPECTED), c);

            // slice and test if the dynamic array works
            let a = a.slice(0, a.len());
            let b = b.slice(0, b.len());
            let c = $DYN_KERNEL(a.as_ref(), b.as_ref()).unwrap();
            assert_eq!(BooleanArray::from($EXPECTED), c);
        };
    }

    /// Evaluate `KERNEL` with two vectors as inputs and assert against the expected output.
    /// `A_VEC` and `B_VEC` can be of type `Vec<i64>` or `Vec<Option<i64>>`.
    /// `EXPECTED` can be either `Vec<bool>` or `Vec<Option<bool>>`.
    /// The main reason for this macro is that inputs and outputs align nicely after `cargo fmt`.
    macro_rules! cmp_i64 {
        ($KERNEL:ident, $DYN_KERNEL:ident, $A_VEC:expr, $B_VEC:expr, $EXPECTED:expr) => {
            cmp_vec!($KERNEL, $DYN_KERNEL, Int64Array, $A_VEC, $B_VEC, $EXPECTED);
        };
    }

    /// Evaluate `KERNEL` with one vectors and one scalar as inputs and assert against the expected output.
    /// `A_VEC` can be of type `Vec<i64>` or `Vec<Option<i64>>`.
    /// `EXPECTED` can be either `Vec<bool>` or `Vec<Option<bool>>`.
    /// The main reason for this macro is that inputs and outputs align nicely after `cargo fmt`.
    macro_rules! cmp_i64_scalar {
        ($KERNEL:ident, $A_VEC:expr, $B:literal, $EXPECTED:expr) => {
            let a = Int64Array::from($A_VEC);
            let c = $KERNEL(&a, $B).unwrap();
            assert_eq!(BooleanArray::from($EXPECTED), c);
        };
    }

    #[test]
    fn test_primitive_array_eq() {
        cmp_i64!(
            eq,
            eq_dyn,
            vec![8, 8, 8, 8, 8, 8, 8, 8, 8, 8],
            vec![6, 7, 8, 9, 10, 6, 7, 8, 9, 10],
            vec![false, false, true, false, false, false, false, true, false, false]
        );

        cmp_vec!(
            eq,
            eq_dyn,
            TimestampSecondArray,
            vec![8, 8, 8, 8, 8, 8, 8, 8, 8, 8],
            vec![6, 7, 8, 9, 10, 6, 7, 8, 9, 10],
            vec![false, false, true, false, false, false, false, true, false, false]
        );
    }

    #[test]
    fn test_primitive_array_eq_scalar() {
        cmp_i64_scalar!(
            eq_scalar,
            vec![6, 7, 8, 9, 10, 6, 7, 8, 9, 10],
            8,
            vec![false, false, true, false, false, false, false, true, false, false]
        );
    }

    #[test]
    fn test_primitive_array_eq_with_slice() {
        let a = Int32Array::from(vec![6, 7, 8, 8, 10]);
        let b = Int32Array::from(vec![1, 2, 3, 4, 5, 6, 7, 8, 9, 10]);
        let b_slice = b.slice(5, 5);
        let c = b_slice.as_any().downcast_ref().unwrap();
        let d = eq(c, &a).unwrap();
        assert!(d.value(0));
        assert!(d.value(1));
        assert!(d.value(2));
        assert!(!d.value(3));
        assert!(d.value(4));
    }

    #[test]
    fn test_primitive_array_eq_scalar_with_slice() {
        let a = Int32Array::from(vec![Some(1), None, Some(2), Some(3)]);
        let a = a.slice(1, 3);
        let a: &Int32Array = as_primitive_array(&a);
        let a_eq = eq_scalar(a, 2).unwrap();
        assert_eq!(
            a_eq,
            BooleanArray::from(vec![None, Some(true), Some(false)])
        );
    }

    #[test]
    fn test_primitive_array_neq() {
        cmp_i64!(
            neq,
            neq_dyn,
            vec![8, 8, 8, 8, 8, 8, 8, 8, 8, 8],
            vec![6, 7, 8, 9, 10, 6, 7, 8, 9, 10],
            vec![true, true, false, true, true, true, true, false, true, true]
        );

        cmp_vec!(
            neq,
            neq_dyn,
            TimestampMillisecondArray,
            vec![8, 8, 8, 8, 8, 8, 8, 8, 8, 8],
            vec![6, 7, 8, 9, 10, 6, 7, 8, 9, 10],
            vec![true, true, false, true, true, true, true, false, true, true]
        );
    }

    #[test]
    fn test_primitive_array_neq_scalar() {
        cmp_i64_scalar!(
            neq_scalar,
            vec![6, 7, 8, 9, 10, 6, 7, 8, 9, 10],
            8,
            vec![true, true, false, true, true, true, true, false, true, true]
        );
    }

    #[test]
    fn test_boolean_array_eq() {
        let a: BooleanArray =
            vec![Some(true), Some(false), Some(false), Some(true), Some(true), None]
                .into();
        let b: BooleanArray =
            vec![Some(true), Some(true), Some(false), Some(false), None,  Some(false)]
                .into();

        let res: Vec<Option<bool>> = eq_bool(&a, &b).unwrap().iter().collect();

        assert_eq!(
            res,
            vec![Some(true), Some(false), Some(true), Some(false), None, None]
        )
    }

    #[test]
    fn test_boolean_array_neq() {
        let a: BooleanArray =
            vec![Some(true), Some(false), Some(false), Some(true), Some(true), None]
                .into();
        let b: BooleanArray =
            vec![Some(true), Some(true), Some(false), Some(false), None, Some(false)]
                .into();

        let res: Vec<Option<bool>> = neq_bool(&a, &b).unwrap().iter().collect();

        assert_eq!(
            res,
            vec![Some(false), Some(true), Some(false), Some(true), None, None]
        )
    }

    #[test]
    fn test_boolean_array_lt() {
        let a: BooleanArray =
            vec![Some(true), Some(false), Some(false), Some(true), Some(true), None]
                .into();
        let b: BooleanArray =
            vec![Some(true), Some(true), Some(false), Some(false), None, Some(false)]
                .into();

        let res: Vec<Option<bool>> = lt_bool(&a, &b).unwrap().iter().collect();

        assert_eq!(
            res,
            vec![Some(false), Some(true), Some(false), Some(false), None, None]
        )
    }

    #[test]
    fn test_boolean_array_lt_eq() {
        let a: BooleanArray =
            vec![Some(true), Some(false), Some(false), Some(true), Some(true), None]
                .into();
        let b: BooleanArray =
            vec![Some(true), Some(true), Some(false), Some(false), None, Some(false)]
                .into();

        let res: Vec<Option<bool>> = lt_eq_bool(&a, &b).unwrap().iter().collect();

        assert_eq!(
            res,
            vec![Some(true), Some(true), Some(true), Some(false), None, None]
        )
    }

    #[test]
    fn test_boolean_array_gt() {
        let a: BooleanArray =
            vec![Some(true), Some(false), Some(false), Some(true), Some(true), None]
                .into();
        let b: BooleanArray =
            vec![Some(true), Some(true), Some(false), Some(false), None, Some(false)]
                .into();

        let res: Vec<Option<bool>> = gt_bool(&a, &b).unwrap().iter().collect();

        assert_eq!(
            res,
            vec![Some(false), Some(false), Some(false), Some(true), None, None]
        )
    }

    #[test]
    fn test_boolean_array_gt_eq() {
        let a: BooleanArray =
            vec![Some(true), Some(false), Some(false), Some(true), Some(true), None]
                .into();
        let b: BooleanArray =
            vec![Some(true), Some(true), Some(false), Some(false), None, Some(false)]
                .into();

        let res: Vec<Option<bool>> = gt_eq_bool(&a, &b).unwrap().iter().collect();

        assert_eq!(
            res,
            vec![Some(true), Some(false), Some(true), Some(true), None, None]
        )
    }

    #[test]
    fn test_boolean_array_eq_scalar() {
        let a: BooleanArray = vec![Some(true), Some(false), None].into();

        let res1: Vec<Option<bool>> = eq_bool_scalar(&a, false).unwrap().iter().collect();

        assert_eq!(res1, vec![Some(false), Some(true), None]);

        let res2: Vec<Option<bool>> = eq_bool_scalar(&a, true).unwrap().iter().collect();

        assert_eq!(res2, vec![Some(true), Some(false), None]);
    }

    #[test]
    fn test_boolean_array_neq_scalar() {
        let a: BooleanArray = vec![Some(true), Some(false), None].into();

        let res1: Vec<Option<bool>> =
            neq_bool_scalar(&a, false).unwrap().iter().collect();

        assert_eq!(res1, vec![Some(true), Some(false), None]);

        let res2: Vec<Option<bool>> = neq_bool_scalar(&a, true).unwrap().iter().collect();

        assert_eq!(res2, vec![Some(false), Some(true), None]);
    }

    #[test]
    fn test_boolean_array_lt_scalar() {
        let a: BooleanArray = vec![Some(true), Some(false), None].into();

        let res1: Vec<Option<bool>> = lt_bool_scalar(&a, false).unwrap().iter().collect();

        assert_eq!(res1, vec![Some(false), Some(false), None]);

        let res2: Vec<Option<bool>> = lt_bool_scalar(&a, true).unwrap().iter().collect();

        assert_eq!(res2, vec![Some(false), Some(true), None]);
    }

    #[test]
    fn test_boolean_array_lt_eq_scalar() {
        let a: BooleanArray = vec![Some(true), Some(false), None].into();

        let res1: Vec<Option<bool>> =
            lt_eq_bool_scalar(&a, false).unwrap().iter().collect();

        assert_eq!(res1, vec![Some(false), Some(true), None]);

        let res2: Vec<Option<bool>> =
            lt_eq_bool_scalar(&a, true).unwrap().iter().collect();

        assert_eq!(res2, vec![Some(true), Some(true), None]);
    }

    #[test]
    fn test_boolean_array_gt_scalar() {
        let a: BooleanArray = vec![Some(true), Some(false), None].into();

        let res1: Vec<Option<bool>> = gt_bool_scalar(&a, false).unwrap().iter().collect();

        assert_eq!(res1, vec![Some(true), Some(false), None]);

        let res2: Vec<Option<bool>> = gt_bool_scalar(&a, true).unwrap().iter().collect();

        assert_eq!(res2, vec![Some(false), Some(false), None]);
    }

    #[test]
    fn test_boolean_array_gt_eq_scalar() {
        let a: BooleanArray = vec![Some(true), Some(false), None].into();

        let res1: Vec<Option<bool>> =
            gt_eq_bool_scalar(&a, false).unwrap().iter().collect();

        assert_eq!(res1, vec![Some(true), Some(true), None]);

        let res2: Vec<Option<bool>> =
            gt_eq_bool_scalar(&a, true).unwrap().iter().collect();

        assert_eq!(res2, vec![Some(true), Some(false), None]);
    }

    #[test]
    fn test_primitive_array_lt() {
        cmp_i64!(
            lt,
            lt_dyn,
            vec![8, 8, 8, 8, 8, 8, 8, 8, 8, 8],
            vec![6, 7, 8, 9, 10, 6, 7, 8, 9, 10],
            vec![false, false, false, true, true, false, false, false, true, true]
        );

        cmp_vec!(
            lt,
            lt_dyn,
            TimestampMillisecondArray,
            vec![8, 8, 8, 8, 8, 8, 8, 8, 8, 8],
            vec![6, 7, 8, 9, 10, 6, 7, 8, 9, 10],
            vec![false, false, false, true, true, false, false, false, true, true]
        );
    }

    #[test]
    fn test_primitive_array_lt_scalar() {
        cmp_i64_scalar!(
            lt_scalar,
            vec![6, 7, 8, 9, 10, 6, 7, 8, 9, 10],
            8,
            vec![true, true, false, false, false, true, true, false, false, false]
        );
    }

    #[test]
    fn test_primitive_array_lt_nulls() {
        cmp_i64!(
            lt,
            lt_dyn,
            vec![None, None, Some(1), Some(1), None, None, Some(2), Some(2),],
            vec![None, Some(1), None, Some(1), None, Some(3), None, Some(3),],
            vec![None, None, None, Some(false), None, None, None, Some(true)]
        );

        cmp_vec!(
            lt,
            lt_dyn,
            TimestampMillisecondArray,
            vec![None, None, Some(1), Some(1), None, None, Some(2), Some(2),],
            vec![None, Some(1), None, Some(1), None, Some(3), None, Some(3),],
            vec![None, None, None, Some(false), None, None, None, Some(true)]
        );
    }

    #[test]
    fn test_primitive_array_lt_scalar_nulls() {
        cmp_i64_scalar!(
            lt_scalar,
            vec![None, Some(1), Some(2), Some(3), None, Some(1), Some(2), Some(3), Some(2), None],
            2,
            vec![None, Some(true), Some(false), Some(false), None, Some(true), Some(false), Some(false), Some(false), None]
        );
    }

    #[test]
    fn test_primitive_array_lt_eq() {
        cmp_i64!(
            lt_eq,
            lt_eq_dyn,
            vec![8, 8, 8, 8, 8, 8, 8, 8, 8, 8],
            vec![6, 7, 8, 9, 10, 6, 7, 8, 9, 10],
            vec![false, false, true, true, true, false, false, true, true, true]
        );
    }

    #[test]
    fn test_primitive_array_lt_eq_scalar() {
        cmp_i64_scalar!(
            lt_eq_scalar,
            vec![6, 7, 8, 9, 10, 6, 7, 8, 9, 10],
            8,
            vec![true, true, true, false, false, true, true, true, false, false]
        );
    }

    #[test]
    fn test_primitive_array_lt_eq_nulls() {
        cmp_i64!(
            lt_eq,
            lt_eq_dyn,
            vec![None, None, Some(1), None, None, Some(1), None, None, Some(1)],
            vec![None, Some(1), Some(0), None, Some(1), Some(2), None, None, Some(3)],
            vec![None, None, Some(false), None, None, Some(true), None, None, Some(true)]
        );
    }

    #[test]
    fn test_primitive_array_lt_eq_scalar_nulls() {
        cmp_i64_scalar!(
            lt_eq_scalar,
            vec![None, Some(1), Some(2), None, Some(1), Some(2), None, Some(1), Some(2)],
            1,
            vec![None, Some(true), Some(false), None, Some(true), Some(false), None, Some(true), Some(false)]
        );
    }

    #[test]
    fn test_primitive_array_gt() {
        cmp_i64!(
            gt,
            gt_dyn,
            vec![8, 8, 8, 8, 8, 8, 8, 8, 8, 8],
            vec![6, 7, 8, 9, 10, 6, 7, 8, 9, 10],
            vec![true, true, false, false, false, true, true, false, false, false]
        );
    }

    #[test]
    fn test_primitive_array_gt_scalar() {
        cmp_i64_scalar!(
            gt_scalar,
            vec![6, 7, 8, 9, 10, 6, 7, 8, 9, 10],
            8,
            vec![false, false, false, true, true, false, false, false, true, true]
        );
    }

    #[test]
    fn test_primitive_array_gt_nulls() {
        cmp_i64!(
            gt,
            gt_dyn,
            vec![None, None, Some(1), None, None, Some(2), None, None, Some(3)],
            vec![None, Some(1), Some(1), None, Some(1), Some(1), None, Some(1), Some(1)],
            vec![None, None, Some(false), None, None, Some(true), None, None, Some(true)]
        );
    }

    #[test]
    fn test_primitive_array_gt_scalar_nulls() {
        cmp_i64_scalar!(
            gt_scalar,
            vec![None, Some(1), Some(2), None, Some(1), Some(2), None, Some(1), Some(2)],
            1,
            vec![None, Some(false), Some(true), None, Some(false), Some(true), None, Some(false), Some(true)]
        );
    }

    #[test]
    fn test_primitive_array_gt_eq() {
        cmp_i64!(
            gt_eq,
            gt_eq_dyn,
            vec![8, 8, 8, 8, 8, 8, 8, 8, 8, 8],
            vec![6, 7, 8, 9, 10, 6, 7, 8, 9, 10],
            vec![true, true, true, false, false, true, true, true, false, false]
        );
    }

    #[test]
    fn test_primitive_array_gt_eq_scalar() {
        cmp_i64_scalar!(
            gt_eq_scalar,
            vec![6, 7, 8, 9, 10, 6, 7, 8, 9, 10],
            8,
            vec![false, false, true, true, true, false, false, true, true, true]
        );
    }

    #[test]
    fn test_primitive_array_gt_eq_nulls() {
        cmp_i64!(
            gt_eq,
            gt_eq_dyn,
            vec![None, None, Some(1), None, Some(1), Some(2), None, None, Some(1)],
            vec![None, Some(1), None, None, Some(1), Some(1), None, Some(2), Some(2)],
            vec![None, None, None, None, Some(true), Some(true), None, None, Some(false)]
        );
    }

    #[test]
    fn test_primitive_array_gt_eq_scalar_nulls() {
        cmp_i64_scalar!(
            gt_eq_scalar,
            vec![None, Some(1), Some(2), None, Some(2), Some(3), None, Some(3), Some(4)],
            2,
            vec![None, Some(false), Some(true), None, Some(true), Some(true), None, Some(true), Some(true)]
        );
    }

    #[test]
    fn test_primitive_array_compare_slice() {
        let a: Int32Array = (0..100).map(Some).collect();
        let a = a.slice(50, 50);
        let a = a.as_any().downcast_ref::<Int32Array>().unwrap();
        let b: Int32Array = (100..200).map(Some).collect();
        let b = b.slice(50, 50);
        let b = b.as_any().downcast_ref::<Int32Array>().unwrap();
        let actual = lt(a, b).unwrap();
        let expected: BooleanArray = (0..50).map(|_| Some(true)).collect();
        assert_eq!(expected, actual);
    }

    #[test]
    fn test_primitive_array_compare_scalar_slice() {
        let a: Int32Array = (0..100).map(Some).collect();
        let a = a.slice(50, 50);
        let a = a.as_any().downcast_ref::<Int32Array>().unwrap();
        let actual = lt_scalar(a, 200).unwrap();
        let expected: BooleanArray = (0..50).map(|_| Some(true)).collect();
        assert_eq!(expected, actual);
    }

    #[test]
    fn test_length_of_result_buffer() {
        // `item_count` is chosen to not be a multiple of the number of SIMD lanes for this
        // type (`Int8Type`), 64.
        let item_count = 130;

        let select_mask: BooleanArray = vec![true; item_count].into();

        let array_a: PrimitiveArray<Int8Type> = vec![1; item_count].into();
        let array_b: PrimitiveArray<Int8Type> = vec![2; item_count].into();
        let result_mask = gt_eq(&array_a, &array_b).unwrap();

        assert_eq!(
            result_mask.data().buffers()[0].len(),
            select_mask.data().buffers()[0].len()
        );
    }

    // Expected behaviour:
    // contains(1, [1, 2, null]) = true
    // contains(3, [1, 2, null]) = false
    // contains(null, [1, 2, null]) = false
    // contains(null, null) = false
    #[test]
    fn test_contains() {
        let value_data = Int32Array::from(vec![
            Some(0),
            Some(1),
            Some(2),
            Some(3),
            Some(4),
            Some(5),
            Some(6),
            None,
            Some(7),
        ])
        .data()
        .clone();
        let value_offsets = Buffer::from_slice_ref(&[0i64, 3, 6, 6, 9]);
        let list_data_type =
            DataType::LargeList(Box::new(Field::new("item", DataType::Int32, true)));
        let list_data = ArrayData::builder(list_data_type)
            .len(4)
            .add_buffer(value_offsets)
            .add_child_data(value_data)
            .null_bit_buffer(Buffer::from([0b00001011]))
            .build()
            .unwrap();

        //  [[0, 1, 2], [3, 4, 5], null, [6, null, 7]]
        let list_array = LargeListArray::from(list_data);

        let nulls = Int32Array::from(vec![None, None, None, None]);
        let nulls_result = contains(&nulls, &list_array).unwrap();
        assert_eq!(
            nulls_result
                .as_any()
                .downcast_ref::<BooleanArray>()
                .unwrap(),
            &BooleanArray::from(vec![false, false, false, false]),
        );

        let values = Int32Array::from(vec![Some(0), Some(0), Some(0), Some(0)]);
        let values_result = contains(&values, &list_array).unwrap();
        assert_eq!(
            values_result
                .as_any()
                .downcast_ref::<BooleanArray>()
                .unwrap(),
            &BooleanArray::from(vec![true, false, false, false]),
        );
    }

    // Expected behaviour:
    // contains("ab", ["ab", "cd", null]) = true
    // contains("ef", ["ab", "cd", null]) = false
    // contains(null, ["ab", "cd", null]) = false
    // contains(null, null) = false
    #[test]
    fn test_contains_utf8() {
        let values_builder = StringBuilder::new(10);
        let mut builder = ListBuilder::new(values_builder);

        builder.values().append_value("Lorem").unwrap();
        builder.values().append_value("ipsum").unwrap();
        builder.values().append_null().unwrap();
        builder.append(true).unwrap();
        builder.values().append_value("sit").unwrap();
        builder.values().append_value("amet").unwrap();
        builder.values().append_value("Lorem").unwrap();
        builder.append(true).unwrap();
        builder.append(false).unwrap();
        builder.values().append_value("ipsum").unwrap();
        builder.append(true).unwrap();

        //  [["Lorem", "ipsum", null], ["sit", "amet", "Lorem"], null, ["ipsum"]]
        // value_offsets = [0, 3, 6, 6]
        let list_array = builder.finish();

        let nulls = StringArray::from(vec![None, None, None, None]);
        let nulls_result = contains_utf8(&nulls, &list_array).unwrap();
        assert_eq!(
            nulls_result
                .as_any()
                .downcast_ref::<BooleanArray>()
                .unwrap(),
            &BooleanArray::from(vec![false, false, false, false]),
        );

        let values = StringArray::from(vec![
            Some("Lorem"),
            Some("Lorem"),
            Some("Lorem"),
            Some("Lorem"),
        ]);
        let values_result = contains_utf8(&values, &list_array).unwrap();
        assert_eq!(
            values_result
                .as_any()
                .downcast_ref::<BooleanArray>()
                .unwrap(),
            &BooleanArray::from(vec![true, true, false, false]),
        );
    }

    macro_rules! test_utf8 {
        ($test_name:ident, $left:expr, $right:expr, $op:expr, $expected:expr) => {
            #[test]
            fn $test_name() {
                let left = StringArray::from($left);
                let right = StringArray::from($right);
                let res = $op(&left, &right).unwrap();
                let expected = $expected;
                assert_eq!(expected.len(), res.len());
                for i in 0..res.len() {
                    let v = res.value(i);
                    assert_eq!(v, expected[i]);
                }
            }
        };
    }

    #[test]
    fn test_utf8_eq_scalar_on_slice() {
        let a = StringArray::from(vec![Some("hi"), None, Some("hello"), Some("world")]);
        let a = a.slice(1, 3);
        let a = as_string_array(&a);
        let a_eq = eq_utf8_scalar(a, "hello").unwrap();
        assert_eq!(
            a_eq,
            BooleanArray::from(vec![None, Some(true), Some(false)])
        );
    }

    macro_rules! test_utf8_scalar {
        ($test_name:ident, $left:expr, $right:expr, $op:expr, $expected:expr) => {
            #[test]
            fn $test_name() {
                let left = StringArray::from($left);
                let res = $op(&left, $right).unwrap();
                let expected = $expected;
                assert_eq!(expected.len(), res.len());
                for i in 0..res.len() {
                    let v = res.value(i);
                    assert_eq!(
                        v,
                        expected[i],
                        "unexpected result when comparing {} at position {} to {} ",
                        left.value(i),
                        i,
                        $right
                    );
                }

                let left = LargeStringArray::from($left);
                let res = $op(&left, $right).unwrap();
                let expected = $expected;
                assert_eq!(expected.len(), res.len());
                for i in 0..res.len() {
                    let v = res.value(i);
                    assert_eq!(
                        v,
                        expected[i],
                        "unexpected result when comparing {} at position {} to {} ",
                        left.value(i),
                        i,
                        $right
                    );
                }
            }
        };
    }

    macro_rules! test_flag_utf8 {
        ($test_name:ident, $left:expr, $right:expr, $op:expr, $expected:expr) => {
            #[test]
            fn $test_name() {
                let left = StringArray::from($left);
                let right = StringArray::from($right);
                let res = $op(&left, &right, None).unwrap();
                let expected = $expected;
                assert_eq!(expected.len(), res.len());
                for i in 0..res.len() {
                    let v = res.value(i);
                    assert_eq!(v, expected[i]);
                }
            }
        };
        ($test_name:ident, $left:expr, $right:expr, $flag:expr, $op:expr, $expected:expr) => {
            #[test]
            fn $test_name() {
                let left = StringArray::from($left);
                let right = StringArray::from($right);
                let flag = Some(StringArray::from($flag));
                let res = $op(&left, &right, flag.as_ref()).unwrap();
                let expected = $expected;
                assert_eq!(expected.len(), res.len());
                for i in 0..res.len() {
                    let v = res.value(i);
                    assert_eq!(v, expected[i]);
                }
            }
        };
    }

    macro_rules! test_flag_utf8_scalar {
        ($test_name:ident, $left:expr, $right:expr, $op:expr, $expected:expr) => {
            #[test]
            fn $test_name() {
                let left = StringArray::from($left);
                let res = $op(&left, $right, None).unwrap();
                let expected = $expected;
                assert_eq!(expected.len(), res.len());
                for i in 0..res.len() {
                    let v = res.value(i);
                    assert_eq!(
                        v,
                        expected[i],
                        "unexpected result when comparing {} at position {} to {} ",
                        left.value(i),
                        i,
                        $right
                    );
                }
            }
        };
        ($test_name:ident, $left:expr, $right:expr, $flag:expr, $op:expr, $expected:expr) => {
            #[test]
            fn $test_name() {
                let left = StringArray::from($left);
                let flag = Some($flag);
                let res = $op(&left, $right, flag).unwrap();
                let expected = $expected;
                assert_eq!(expected.len(), res.len());
                for i in 0..res.len() {
                    let v = res.value(i);
                    assert_eq!(
                        v,
                        expected[i],
                        "unexpected result when comparing {} at position {} to {} ",
                        left.value(i),
                        i,
                        $right
                    );
                }
            }
        };
    }

    test_utf8!(
        test_utf8_array_like,
        vec!["arrow", "arrow", "arrow", "arrow", "arrow", "arrows", "arrow", "arrow"],
        vec!["arrow", "ar%", "%ro%", "foo", "arr", "arrow_", "arrow_", ".*"],
        like_utf8,
        vec![true, true, true, false, false, true, false, false]
    );

    test_utf8_scalar!(
        test_utf8_array_like_scalar_escape_testing,
        vec!["varchar(255)", "int(255)", "varchar", "int"],
        "%(%)%",
        like_utf8_scalar,
        vec![true, true, false, false]
    );

    test_utf8_scalar!(
        test_utf8_array_like_scalar_escape_regex,
        vec![".*", "a", "*"],
        ".*",
        like_utf8_scalar,
        vec![true, false, false]
    );

    test_utf8_scalar!(
        test_utf8_array_like_scalar_escape_regex_dot,
        vec![".", "a", "*"],
        ".",
        like_utf8_scalar,
        vec![true, false, false]
    );

    test_utf8_scalar!(
        test_utf8_array_like_scalar,
        vec!["arrow", "parquet", "datafusion", "flight"],
        "%ar%",
        like_utf8_scalar,
        vec![true, true, false, false]
    );
    test_utf8_scalar!(
        test_utf8_array_like_scalar_start,
        vec!["arrow", "parrow", "arrows", "arr"],
        "arrow%",
        like_utf8_scalar,
        vec![true, false, true, false]
    );

    test_utf8_scalar!(
        test_utf8_array_like_scalar_end,
        vec!["arrow", "parrow", "arrows", "arr"],
        "%arrow",
        like_utf8_scalar,
        vec![true, true, false, false]
    );

    test_utf8_scalar!(
        test_utf8_array_like_scalar_equals,
        vec!["arrow", "parrow", "arrows", "arr"],
        "arrow",
        like_utf8_scalar,
        vec![true, false, false, false]
    );

    test_utf8_scalar!(
        test_utf8_array_like_scalar_one,
        vec!["arrow", "arrows", "parrow", "arr"],
        "arrow_",
        like_utf8_scalar,
        vec![false, true, false, false]
    );

    test_utf8!(
        test_utf8_array_eq,
        vec!["arrow", "arrow", "arrow", "arrow"],
        vec!["arrow", "parquet", "datafusion", "flight"],
        eq_utf8,
        vec![true, false, false, false]
    );
    test_utf8_scalar!(
        test_utf8_array_eq_scalar,
        vec!["arrow", "parquet", "datafusion", "flight"],
        "arrow",
        eq_utf8_scalar,
        vec![true, false, false, false]
    );

    test_utf8!(
        test_utf8_array_nlike,
        vec!["arrow", "arrow", "arrow", "arrow", "arrow", "arrows", "arrow"],
        vec!["arrow", "ar%", "%ro%", "foo", "arr", "arrow_", "arrow_"],
        nlike_utf8,
        vec![false, false, false, true, true, false, true]
    );
    test_utf8_scalar!(
        test_utf8_array_nlike_escape_testing,
        vec!["varchar(255)", "int(255)", "varchar", "int"],
        "%(%)%",
        nlike_utf8_scalar,
        vec![false, false, true, true]
    );

    test_utf8_scalar!(
        test_utf8_array_nlike_scalar_escape_regex,
        vec![".*", "a", "*"],
        ".*",
        nlike_utf8_scalar,
        vec![false, true, true]
    );

    test_utf8_scalar!(
        test_utf8_array_nlike_scalar_escape_regex_dot,
        vec![".", "a", "*"],
        ".",
        nlike_utf8_scalar,
        vec![false, true, true]
    );
    test_utf8_scalar!(
        test_utf8_array_nlike_scalar,
        vec!["arrow", "parquet", "datafusion", "flight"],
        "%ar%",
        nlike_utf8_scalar,
        vec![false, false, true, true]
    );

    test_utf8_scalar!(
        test_utf8_array_nlike_scalar_start,
        vec!["arrow", "parrow", "arrows", "arr"],
        "arrow%",
        nlike_utf8_scalar,
        vec![false, true, false, true]
    );

    test_utf8_scalar!(
        test_utf8_array_nlike_scalar_end,
        vec!["arrow", "parrow", "arrows", "arr"],
        "%arrow",
        nlike_utf8_scalar,
        vec![false, false, true, true]
    );

    test_utf8_scalar!(
        test_utf8_array_nlike_scalar_equals,
        vec!["arrow", "parrow", "arrows", "arr"],
        "arrow",
        nlike_utf8_scalar,
        vec![false, true, true, true]
    );

    test_utf8_scalar!(
        test_utf8_array_nlike_scalar_one,
        vec!["arrow", "arrows", "parrow", "arr"],
        "arrow_",
        nlike_utf8_scalar,
        vec![true, false, true, true]
    );

    test_utf8!(
        test_utf8_array_ilike,
        vec!["arrow", "arrow", "ARROW", "arrow", "ARROW", "ARROWS", "arROw"],
        vec!["arrow", "ar%", "%ro%", "foo", "ar%r", "arrow_", "arrow_"],
        ilike_utf8,
        vec![true, true, true, false, false, true, false]
    );
    test_utf8_scalar!(
        ilike_utf8_scalar_escape_testing,
        vec!["varchar(255)", "int(255)", "varchar", "int"],
        "%(%)%",
        ilike_utf8_scalar,
        vec![true, true, false, false]
    );
    test_utf8_scalar!(
        test_utf8_array_ilike_scalar,
        vec!["arrow", "parquet", "datafusion", "flight"],
        "%AR%",
        ilike_utf8_scalar,
        vec![true, true, false, false]
    );

    test_utf8_scalar!(
        test_utf8_array_ilike_scalar_start,
        vec!["arrow", "parrow", "arrows", "ARR"],
        "aRRow%",
        ilike_utf8_scalar,
        vec![true, false, true, false]
    );

    test_utf8_scalar!(
        test_utf8_array_ilike_scalar_end,
        vec!["ArroW", "parrow", "ARRowS", "arr"],
        "%arrow",
        ilike_utf8_scalar,
        vec![true, true, false, false]
    );

    test_utf8_scalar!(
        test_utf8_array_ilike_scalar_equals,
        vec!["arrow", "parrow", "arrows", "arr"],
        "arrow",
        ilike_utf8_scalar,
        vec![true, false, false, false]
    );

    test_utf8_scalar!(
        test_utf8_array_ilike_scalar_one,
        vec!["arrow", "arrows", "parrow", "arr"],
        "arrow_",
        ilike_utf8_scalar,
        vec![false, true, false, false]
    );

    test_utf8!(
        test_utf8_array_neq,
        vec!["arrow", "arrow", "arrow", "arrow"],
        vec!["arrow", "parquet", "datafusion", "flight"],
        neq_utf8,
        vec![false, true, true, true]
    );
    test_utf8_scalar!(
        test_utf8_array_neq_scalar,
        vec!["arrow", "parquet", "datafusion", "flight"],
        "arrow",
        neq_utf8_scalar,
        vec![false, true, true, true]
    );

    test_utf8!(
        test_utf8_array_lt,
        vec!["arrow", "datafusion", "flight", "parquet"],
        vec!["flight", "flight", "flight", "flight"],
        lt_utf8,
        vec![true, true, false, false]
    );
    test_utf8_scalar!(
        test_utf8_array_lt_scalar,
        vec!["arrow", "datafusion", "flight", "parquet"],
        "flight",
        lt_utf8_scalar,
        vec![true, true, false, false]
    );

    test_utf8!(
        test_utf8_array_lt_eq,
        vec!["arrow", "datafusion", "flight", "parquet"],
        vec!["flight", "flight", "flight", "flight"],
        lt_eq_utf8,
        vec![true, true, true, false]
    );
    test_utf8_scalar!(
        test_utf8_array_lt_eq_scalar,
        vec!["arrow", "datafusion", "flight", "parquet"],
        "flight",
        lt_eq_utf8_scalar,
        vec![true, true, true, false]
    );

    test_utf8!(
        test_utf8_array_gt,
        vec!["arrow", "datafusion", "flight", "parquet"],
        vec!["flight", "flight", "flight", "flight"],
        gt_utf8,
        vec![false, false, false, true]
    );
    test_utf8_scalar!(
        test_utf8_array_gt_scalar,
        vec!["arrow", "datafusion", "flight", "parquet"],
        "flight",
        gt_utf8_scalar,
        vec![false, false, false, true]
    );

    test_utf8!(
        test_utf8_array_gt_eq,
        vec!["arrow", "datafusion", "flight", "parquet"],
        vec!["flight", "flight", "flight", "flight"],
        gt_eq_utf8,
        vec![false, false, true, true]
    );
    test_utf8_scalar!(
        test_utf8_array_gt_eq_scalar,
        vec!["arrow", "datafusion", "flight", "parquet"],
        "flight",
        gt_eq_utf8_scalar,
        vec![false, false, true, true]
    );
    test_flag_utf8!(
        test_utf8_array_regexp_is_match,
        vec!["arrow", "arrow", "arrow", "arrow", "arrow", "arrow"],
        vec!["^ar", "^AR", "ow$", "OW$", "foo", ""],
        regexp_is_match_utf8,
        vec![true, false, true, false, false, true]
    );
    test_flag_utf8!(
        test_utf8_array_regexp_is_match_insensitive,
        vec!["arrow", "arrow", "arrow", "arrow", "arrow", "arrow"],
        vec!["^ar", "^AR", "ow$", "OW$", "foo", ""],
        vec!["i"; 6],
        regexp_is_match_utf8,
        vec![true, true, true, true, false, true]
    );

    test_flag_utf8_scalar!(
        test_utf8_array_regexp_is_match_scalar,
        vec!["arrow", "ARROW", "parquet", "PARQUET"],
        "^ar",
        regexp_is_match_utf8_scalar,
        vec![true, false, false, false]
    );
    test_flag_utf8_scalar!(
        test_utf8_array_regexp_is_match_empty_scalar,
        vec!["arrow", "ARROW", "parquet", "PARQUET"],
        "",
        regexp_is_match_utf8_scalar,
        vec![true, true, true, true]
    );
    test_flag_utf8_scalar!(
        test_utf8_array_regexp_is_match_insensitive_scalar,
        vec!["arrow", "ARROW", "parquet", "PARQUET"],
        "^ar",
        "i",
        regexp_is_match_utf8_scalar,
        vec![true, true, false, false]
    );
    #[test]
    fn test_eq_dyn_scalar() {
        let array = Int32Array::from(vec![6, 7, 8, 8, 10]);
        let array = Arc::new(array);
        let a_eq = eq_dyn_scalar(array, 8).unwrap();
        assert_eq!(
            a_eq,
            BooleanArray::from(
                vec![Some(false), Some(false), Some(true), Some(true), Some(false)]
            )
        );
    }
    #[test]
    fn test_eq_dyn_scalar_with_dict() {
        let key_builder = PrimitiveBuilder::<Int8Type>::new(3);
        let value_builder = PrimitiveBuilder::<Int32Type>::new(2);
        let mut builder = PrimitiveDictionaryBuilder::new(key_builder, value_builder);
        builder.append(123).unwrap();
        builder.append_null().unwrap();
        builder.append(23).unwrap();
        let array = Arc::new(builder.finish());
        let a_eq = eq_dyn_scalar(array, 123).unwrap();
        assert_eq!(
            a_eq,
            BooleanArray::from(vec![Some(true), None, Some(false)])
        );
    }
    #[test]
    fn test_lt_dyn_scalar() {
        let array = Int32Array::from(vec![6, 7, 8, 8, 10]);
        let array = Arc::new(array);
        let a_eq = lt_dyn_scalar(array, 8).unwrap();
        assert_eq!(
            a_eq,
            BooleanArray::from(
                vec![Some(true), Some(true), Some(false), Some(false), Some(false)]
            )
        );
    }
    #[test]
    fn test_lt_dyn_scalar_with_dict() {
        let key_builder = PrimitiveBuilder::<Int8Type>::new(3);
        let value_builder = PrimitiveBuilder::<Int32Type>::new(2);
        let mut builder = PrimitiveDictionaryBuilder::new(key_builder, value_builder);
        builder.append(123).unwrap();
        builder.append_null().unwrap();
        builder.append(23).unwrap();
        let array = Arc::new(builder.finish());
        let a_eq = lt_dyn_scalar(array, 123).unwrap();
        assert_eq!(
            a_eq,
            BooleanArray::from(vec![Some(false), None, Some(true)])
        );
    }
    #[test]
<<<<<<< HEAD
    fn test_lt_eq_dyn_scalar() {
        let array = Int32Array::from(vec![6, 7, 8, 8, 10]);
        let array = Arc::new(array);
        let a_eq = lt_eq_dyn_scalar(array, 8).unwrap();
        assert_eq!(
            a_eq,
            BooleanArray::from(
                vec![Some(true), Some(true), Some(true), Some(true), Some(false)]
            )
        );
    }
    #[test]
    fn test_lt_eq_dyn_scalar_with_dict() {
        let key_builder = PrimitiveBuilder::<Int8Type>::new(3);
        let value_builder = PrimitiveBuilder::<Int32Type>::new(2);
        let mut builder = PrimitiveDictionaryBuilder::new(key_builder, value_builder);
        builder.append(123).unwrap();
        builder.append_null().unwrap();
        builder.append(23).unwrap();
        let array = Arc::new(builder.finish());
        let a_eq = lt_eq_dyn_scalar(array, 23).unwrap();
        assert_eq!(
            a_eq,
            BooleanArray::from(vec![Some(false), None, Some(true)])
        );
    }
    #[test]
=======
>>>>>>> 9a592f6c
    fn test_eq_dyn_utf8_scalar() {
        let array = StringArray::from(vec!["abc", "def", "xyz"]);
        let array = Arc::new(array);
        let a_eq = eq_dyn_utf8_scalar(array, "xyz").unwrap();
        assert_eq!(
            a_eq,
            BooleanArray::from(vec![Some(false), Some(false), Some(true)])
        );
    }
    #[test]
    fn test_eq_dyn_utf8_scalar_with_dict() {
        let key_builder = PrimitiveBuilder::<Int8Type>::new(3);
        let value_builder = StringBuilder::new(100);
        let mut builder = StringDictionaryBuilder::new(key_builder, value_builder);
        builder.append("abc").unwrap();
        builder.append_null().unwrap();
        builder.append("def").unwrap();
        builder.append("def").unwrap();
        builder.append("abc").unwrap();
        let array = Arc::new(builder.finish());
        let a_eq = eq_dyn_utf8_scalar(array, "def").unwrap();
        assert_eq!(
            a_eq,
            BooleanArray::from(
                vec![Some(false), None, Some(true), Some(true), Some(false)]
            )
        );
    }

    #[test]
    fn test_gt_eq_dyn_utf8_scalar() {
        let array = StringArray::from(vec!["abc", "def", "xyz"]);
        let array = Arc::new(array);
        let a_eq = gt_eq_dyn_utf8_scalar(array, "def").unwrap();
        assert_eq!(
            a_eq,
            BooleanArray::from(vec![Some(false), Some(true), Some(true)])
        );
    }
    #[test]
    fn test_gt_eq_dyn_utf8_scalar_with_dict() {
        let key_builder = PrimitiveBuilder::<Int8Type>::new(3);
        let value_builder = StringBuilder::new(100);
        let mut builder = StringDictionaryBuilder::new(key_builder, value_builder);
        builder.append("abc").unwrap();
        builder.append_null().unwrap();
        builder.append("def").unwrap();
        builder.append("def").unwrap();
        builder.append("xyz").unwrap();
        let array = Arc::new(builder.finish());
        let a_eq = gt_eq_dyn_utf8_scalar(array, "def").unwrap();
        assert_eq!(
            a_eq,
            BooleanArray::from(
                vec![Some(false), None, Some(true), Some(true), Some(true)]
            )
        );
    }

    #[test]
    fn test_eq_dyn_bool_scalar() {
        let array = BooleanArray::from(vec![true, false, true]);
        let array = Arc::new(array);
        let a_eq = eq_dyn_bool_scalar(array, false).unwrap();
        assert_eq!(
            a_eq,
            BooleanArray::from(vec![Some(false), Some(true), Some(false)])
        );
    }
}<|MERGE_RESOLUTION|>--- conflicted
+++ resolved
@@ -3131,7 +3131,6 @@
         );
     }
     #[test]
-<<<<<<< HEAD
     fn test_lt_eq_dyn_scalar() {
         let array = Int32Array::from(vec![6, 7, 8, 8, 10]);
         let array = Arc::new(array);
@@ -3158,9 +3157,8 @@
             BooleanArray::from(vec![Some(false), None, Some(true)])
         );
     }
-    #[test]
-=======
->>>>>>> 9a592f6c
+
+    #[test]
     fn test_eq_dyn_utf8_scalar() {
         let array = StringArray::from(vec!["abc", "def", "xyz"]);
         let array = Arc::new(array);
@@ -3170,6 +3168,7 @@
             BooleanArray::from(vec![Some(false), Some(false), Some(true)])
         );
     }
+
     #[test]
     fn test_eq_dyn_utf8_scalar_with_dict() {
         let key_builder = PrimitiveBuilder::<Int8Type>::new(3);
