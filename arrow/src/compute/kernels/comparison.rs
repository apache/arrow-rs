--- conflicted
+++ resolved
@@ -1327,13 +1327,8 @@
 }
 
 /// Perform `left == right` operation on an array and a numeric scalar
-<<<<<<< HEAD
-/// value. Supports BooleanArrays, and DictionaryArrays that have string values
+/// value.
 pub fn eq_dyn_bool_scalar(left: &dyn Array, right: bool) -> Result<BooleanArray> {
-=======
-/// value. Supports BooleanArrays.
-pub fn eq_dyn_bool_scalar(left: Arc<dyn Array>, right: bool) -> Result<BooleanArray> {
->>>>>>> 333515fe
     let result = match left.data_type() {
         DataType::Boolean => {
             let left = as_boolean_array(left);
