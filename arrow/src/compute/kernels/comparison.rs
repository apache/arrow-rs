// Licensed to the Apache Software Foundation (ASF) under one
// or more contributor license agreements.  See the NOTICE file
// distributed with this work for additional information
// regarding copyright ownership.  The ASF licenses this file
// to you under the Apache License, Version 2.0 (the
// "License"); you may not use this file except in compliance
// with the License.  You may obtain a copy of the License at
//
//   http://www.apache.org/licenses/LICENSE-2.0
//
// Unless required by applicable law or agreed to in writing,
// software distributed under the License is distributed on an
// "AS IS" BASIS, WITHOUT WARRANTIES OR CONDITIONS OF ANY
// KIND, either express or implied.  See the License for the
// specific language governing permissions and limitations
// under the License.

//! Defines basic comparison kernels for [`PrimitiveArray`]s.
//!
//! These kernels can leverage SIMD if available on your system.  Currently no runtime
//! detection is provided, you should enable the specific SIMD intrinsics using
//! `RUSTFLAGS="-C target-feature=+avx2"` for example.  See the documentation
//! [here](https://doc.rust-lang.org/stable/core/arch/) for more information.
//!

use crate::array::*;
use crate::buffer::{bitwise_bin_op_helper, buffer_unary_not, Buffer, MutableBuffer};
use crate::compute::binary_boolean_kernel;
use crate::compute::util::combine_option_bitmap;
use crate::datatypes::{
    ArrowNativeType, ArrowNumericType, DataType, Date32Type, Date64Type, Float32Type,
    Float64Type, Int16Type, Int32Type, Int64Type, Int8Type, TimeUnit,
    TimestampMicrosecondType, TimestampMillisecondType, TimestampNanosecondType,
    TimestampSecondType, UInt16Type, UInt32Type, UInt64Type, UInt8Type,
};
use crate::error::{ArrowError, Result};
use crate::util::bit_util;
use regex::{escape, Regex};
use std::any::type_name;
use std::collections::HashMap;
use std::sync::Arc;

/// Helper function to perform boolean lambda function on values from two arrays, this
/// version does not attempt to use SIMD.
macro_rules! compare_op {
    ($left: expr, $right:expr, $op:expr) => {{
        if $left.len() != $right.len() {
            return Err(ArrowError::ComputeError(
                "Cannot perform comparison operation on arrays of different length"
                    .to_string(),
            ));
        }

        let null_bit_buffer =
            combine_option_bitmap($left.data_ref(), $right.data_ref(), $left.len())?;

        // Safety:
        // `i < $left.len()` and $left.len() == $right.len()
        let comparison = (0..$left.len())
            .map(|i| unsafe { $op($left.value_unchecked(i), $right.value_unchecked(i)) });
        // same size as $left.len() and $right.len()
        let buffer = unsafe { MutableBuffer::from_trusted_len_iter_bool(comparison) };

        let data = unsafe {
            ArrayData::new_unchecked(
                DataType::Boolean,
                $left.len(),
                None,
                null_bit_buffer,
                0,
                vec![Buffer::from(buffer)],
                vec![],
            )
        };
        Ok(BooleanArray::from(data))
    }};
}

macro_rules! compare_op_primitive {
    ($left: expr, $right:expr, $op:expr) => {{
        if $left.len() != $right.len() {
            return Err(ArrowError::ComputeError(
                "Cannot perform comparison operation on arrays of different length"
                    .to_string(),
            ));
        }

        let null_bit_buffer =
            combine_option_bitmap($left.data_ref(), $right.data_ref(), $left.len())?;

        let mut values = MutableBuffer::from_len_zeroed(($left.len() + 7) / 8);
        let lhs_chunks_iter = $left.values().chunks_exact(8);
        let lhs_remainder = lhs_chunks_iter.remainder();
        let rhs_chunks_iter = $right.values().chunks_exact(8);
        let rhs_remainder = rhs_chunks_iter.remainder();
        let chunks = $left.len() / 8;

        values[..chunks]
            .iter_mut()
            .zip(lhs_chunks_iter)
            .zip(rhs_chunks_iter)
            .for_each(|((byte, lhs), rhs)| {
                lhs.iter()
                    .zip(rhs.iter())
                    .enumerate()
                    .for_each(|(i, (&lhs, &rhs))| {
                        *byte |= if $op(lhs, rhs) { 1 << i } else { 0 };
                    });
            });

        if !lhs_remainder.is_empty() {
            let last = &mut values[chunks];
            lhs_remainder
                .iter()
                .zip(rhs_remainder.iter())
                .enumerate()
                .for_each(|(i, (&lhs, &rhs))| {
                    *last |= if $op(lhs, rhs) { 1 << i } else { 0 };
                });
        };
        let data = unsafe {
            ArrayData::new_unchecked(
                DataType::Boolean,
                $left.len(),
                None,
                null_bit_buffer,
                0,
                vec![Buffer::from(values)],
                vec![],
            )
        };
        Ok(BooleanArray::from(data))
    }};
}

macro_rules! compare_op_scalar {
    ($left:expr, $right:expr, $op:expr) => {{
        let null_bit_buffer = $left
            .data()
            .null_buffer()
            .map(|b| b.bit_slice($left.offset(), $left.len()));

        // Safety:
        // `i < $left.len()`
        let comparison =
            (0..$left.len()).map(|i| unsafe { $op($left.value_unchecked(i), $right) });
        // same as $left.len()
        let buffer = unsafe { MutableBuffer::from_trusted_len_iter_bool(comparison) };

        let data = unsafe {
            ArrayData::new_unchecked(
                DataType::Boolean,
                $left.len(),
                None,
                null_bit_buffer,
                0,
                vec![Buffer::from(buffer)],
                vec![],
            )
        };
        Ok(BooleanArray::from(data))
    }};
}

macro_rules! compare_op_scalar_primitive {
    ($left: expr, $right:expr, $op:expr) => {{
        let null_bit_buffer = $left
            .data()
            .null_buffer()
            .map(|b| b.bit_slice($left.offset(), $left.len()));

        let mut values = MutableBuffer::from_len_zeroed(($left.len() + 7) / 8);
        let lhs_chunks_iter = $left.values().chunks_exact(8);
        let lhs_remainder = lhs_chunks_iter.remainder();
        let chunks = $left.len() / 8;

        values[..chunks]
            .iter_mut()
            .zip(lhs_chunks_iter)
            .for_each(|(byte, chunk)| {
                chunk.iter().enumerate().for_each(|(i, &c_i)| {
                    *byte |= if $op(c_i, $right) { 1 << i } else { 0 };
                });
            });
        if !lhs_remainder.is_empty() {
            let last = &mut values[chunks];
            lhs_remainder.iter().enumerate().for_each(|(i, &lhs)| {
                *last |= if $op(lhs, $right) { 1 << i } else { 0 };
            });
        };

        let data = unsafe {
            ArrayData::new_unchecked(
                DataType::Boolean,
                $left.len(),
                None,
                null_bit_buffer,
                0,
                vec![Buffer::from(values)],
                vec![],
            )
        };
        Ok(BooleanArray::from(data))
    }};
}

/// Evaluate `op(left, right)` for [`PrimitiveArray`]s using a specified
/// comparison function.
pub fn no_simd_compare_op<T, F>(
    left: &PrimitiveArray<T>,
    right: &PrimitiveArray<T>,
    op: F,
) -> Result<BooleanArray>
where
    T: ArrowNumericType,
    F: Fn(T::Native, T::Native) -> bool,
{
    compare_op_primitive!(left, right, op)
}

/// Evaluate `op(left, right)` for [`PrimitiveArray`] and scalar using
/// a specified comparison function.
pub fn no_simd_compare_op_scalar<T, F>(
    left: &PrimitiveArray<T>,
    right: T::Native,
    op: F,
) -> Result<BooleanArray>
where
    T: ArrowNumericType,
    F: Fn(T::Native, T::Native) -> bool,
{
    compare_op_scalar_primitive!(left, right, op)
}

fn is_like_pattern(c: char) -> bool {
    c == '%' || c == '_'
}

/// Evaluate regex `op(left)` matching `right` on [`StringArray`] / [`LargeStringArray`]
///
/// If `negate_regex` is true, the regex expression will be negated. (for example, with `not like`)
fn regex_like<OffsetSize, F>(
    left: &GenericStringArray<OffsetSize>,
    right: &GenericStringArray<OffsetSize>,
    negate_regex: bool,
    op: F,
) -> Result<BooleanArray>
where
    OffsetSize: StringOffsetSizeTrait,
    F: Fn(&str) -> Result<Regex>,
{
    let mut map = HashMap::new();
    if left.len() != right.len() {
        return Err(ArrowError::ComputeError(
            "Cannot perform comparison operation on arrays of different length"
                .to_string(),
        ));
    }

    let null_bit_buffer =
        combine_option_bitmap(left.data_ref(), right.data_ref(), left.len())?;

    let mut result = BooleanBufferBuilder::new(left.len());
    for i in 0..left.len() {
        let haystack = left.value(i);
        let pat = right.value(i);
        let re = if let Some(ref regex) = map.get(pat) {
            regex
        } else {
            let re_pattern = escape(pat).replace("%", ".*").replace("_", ".");
            let re = op(&re_pattern)?;
            map.insert(pat, re);
            map.get(pat).unwrap()
        };

        result.append(if negate_regex {
            !re.is_match(haystack)
        } else {
            re.is_match(haystack)
        });
    }

    let data = unsafe {
        ArrayData::new_unchecked(
            DataType::Boolean,
            left.len(),
            None,
            null_bit_buffer,
            0,
            vec![result.finish()],
            vec![],
        )
    };
    Ok(BooleanArray::from(data))
}

/// Perform SQL `left LIKE right` operation on [`StringArray`] / [`LargeStringArray`].
///
/// There are two wildcards supported with the LIKE operator:
///
/// 1. `%` - The percent sign represents zero, one, or multiple characters
/// 2. `_` - The underscore represents a single character
///
/// For example:
/// ```
/// use arrow::array::{StringArray, BooleanArray};
/// use arrow::compute::like_utf8;
///
/// let strings = StringArray::from(vec!["Arrow", "Arrow", "Arrow", "Ar"]);
/// let patterns = StringArray::from(vec!["A%", "B%", "A.", "A_"]);
///
/// let result = like_utf8(&strings, &patterns).unwrap();
/// assert_eq!(result, BooleanArray::from(vec![true, false, false, true]));
/// ```
pub fn like_utf8<OffsetSize: StringOffsetSizeTrait>(
    left: &GenericStringArray<OffsetSize>,
    right: &GenericStringArray<OffsetSize>,
) -> Result<BooleanArray> {
    regex_like(left, right, false, |re_pattern| {
        Regex::new(&format!("^{}$", re_pattern)).map_err(|e| {
            ArrowError::ComputeError(format!(
                "Unable to build regex from LIKE pattern: {}",
                e
            ))
        })
    })
}

/// Perform SQL `left LIKE right` operation on [`StringArray`] /
/// [`LargeStringArray`] and a scalar.
///
/// See the documentation on [`like_utf8`] for more details.
pub fn like_utf8_scalar<OffsetSize: StringOffsetSizeTrait>(
    left: &GenericStringArray<OffsetSize>,
    right: &str,
) -> Result<BooleanArray> {
    let null_bit_buffer = left.data().null_buffer().cloned();
    let bytes = bit_util::ceil(left.len(), 8);
    let mut bool_buf = MutableBuffer::from_len_zeroed(bytes);
    let bool_slice = bool_buf.as_slice_mut();

    if !right.contains(is_like_pattern) {
        // fast path, can use equals
        for i in 0..left.len() {
            if left.value(i) == right {
                bit_util::set_bit(bool_slice, i);
            }
        }
    } else if right.ends_with('%') && !right[..right.len() - 1].contains(is_like_pattern)
    {
        // fast path, can use starts_with
        let starts_with = &right[..right.len() - 1];
        for i in 0..left.len() {
            if left.value(i).starts_with(starts_with) {
                bit_util::set_bit(bool_slice, i);
            }
        }
    } else if right.starts_with('%') && !right[1..].contains(is_like_pattern) {
        // fast path, can use ends_with
        let ends_with = &right[1..];
        for i in 0..left.len() {
            if left.value(i).ends_with(ends_with) {
                bit_util::set_bit(bool_slice, i);
            }
        }
    } else {
        let re_pattern = escape(right).replace("%", ".*").replace("_", ".");
        let re = Regex::new(&format!("^{}$", re_pattern)).map_err(|e| {
            ArrowError::ComputeError(format!(
                "Unable to build regex from LIKE pattern: {}",
                e
            ))
        })?;

        for i in 0..left.len() {
            let haystack = left.value(i);
            if re.is_match(haystack) {
                bit_util::set_bit(bool_slice, i);
            }
        }
    };

    let data = unsafe {
        ArrayData::new_unchecked(
            DataType::Boolean,
            left.len(),
            None,
            null_bit_buffer,
            0,
            vec![bool_buf.into()],
            vec![],
        )
    };
    Ok(BooleanArray::from(data))
}

/// Perform SQL `left NOT LIKE right` operation on [`StringArray`] /
/// [`LargeStringArray`].
///
/// See the documentation on [`like_utf8`] for more details.
pub fn nlike_utf8<OffsetSize: StringOffsetSizeTrait>(
    left: &GenericStringArray<OffsetSize>,
    right: &GenericStringArray<OffsetSize>,
) -> Result<BooleanArray> {
    regex_like(left, right, true, |re_pattern| {
        Regex::new(&format!("^{}$", re_pattern)).map_err(|e| {
            ArrowError::ComputeError(format!(
                "Unable to build regex from LIKE pattern: {}",
                e
            ))
        })
    })
}

/// Perform SQL `left NOT LIKE right` operation on [`StringArray`] /
/// [`LargeStringArray`] and a scalar.
///
/// See the documentation on [`like_utf8`] for more details.
pub fn nlike_utf8_scalar<OffsetSize: StringOffsetSizeTrait>(
    left: &GenericStringArray<OffsetSize>,
    right: &str,
) -> Result<BooleanArray> {
    let null_bit_buffer = left.data().null_buffer().cloned();
    let mut result = BooleanBufferBuilder::new(left.len());

    if !right.contains(is_like_pattern) {
        // fast path, can use equals
        for i in 0..left.len() {
            result.append(left.value(i) != right);
        }
    } else if right.ends_with('%') && !right[..right.len() - 1].contains(is_like_pattern)
    {
        // fast path, can use ends_with
        for i in 0..left.len() {
            result.append(!left.value(i).starts_with(&right[..right.len() - 1]));
        }
    } else if right.starts_with('%') && !right[1..].contains(is_like_pattern) {
        // fast path, can use starts_with
        for i in 0..left.len() {
            result.append(!left.value(i).ends_with(&right[1..]));
        }
    } else {
        let re_pattern = escape(right).replace("%", ".*").replace("_", ".");
        let re = Regex::new(&format!("^{}$", re_pattern)).map_err(|e| {
            ArrowError::ComputeError(format!(
                "Unable to build regex from LIKE pattern: {}",
                e
            ))
        })?;
        for i in 0..left.len() {
            let haystack = left.value(i);
            result.append(!re.is_match(haystack));
        }
    }

    let data = unsafe {
        ArrayData::new_unchecked(
            DataType::Boolean,
            left.len(),
            None,
            null_bit_buffer,
            0,
            vec![result.finish()],
            vec![],
        )
    };
    Ok(BooleanArray::from(data))
}

/// Perform SQL `left ILIKE right` operation on [`StringArray`] /
/// [`LargeStringArray`].
///
/// See the documentation on [`like_utf8`] for more details.
pub fn ilike_utf8<OffsetSize: StringOffsetSizeTrait>(
    left: &GenericStringArray<OffsetSize>,
    right: &GenericStringArray<OffsetSize>,
) -> Result<BooleanArray> {
    regex_like(left, right, false, |re_pattern| {
        Regex::new(&format!("(?i)^{}$", re_pattern)).map_err(|e| {
            ArrowError::ComputeError(format!(
                "Unable to build regex from ILIKE pattern: {}",
                e
            ))
        })
    })
}

/// Perform SQL `left ILIKE right` operation on [`StringArray`] /
/// [`LargeStringArray`] and a scalar.
///
/// See the documentation on [`like_utf8`] for more details.
pub fn ilike_utf8_scalar<OffsetSize: StringOffsetSizeTrait>(
    left: &GenericStringArray<OffsetSize>,
    right: &str,
) -> Result<BooleanArray> {
    let null_bit_buffer = left.data().null_buffer().cloned();
    let mut result = BooleanBufferBuilder::new(left.len());

    if !right.contains(is_like_pattern) {
        // fast path, can use equals
        for i in 0..left.len() {
            result.append(left.value(i) == right);
        }
    } else if right.ends_with('%') && !right[..right.len() - 1].contains(is_like_pattern)
    {
        // fast path, can use ends_with
        for i in 0..left.len() {
            result.append(
                left.value(i)
                    .to_uppercase()
                    .starts_with(&right[..right.len() - 1].to_uppercase()),
            );
        }
    } else if right.starts_with('%') && !right[1..].contains(is_like_pattern) {
        // fast path, can use starts_with
        for i in 0..left.len() {
            result.append(
                left.value(i)
                    .to_uppercase()
                    .ends_with(&right[1..].to_uppercase()),
            );
        }
    } else {
        let re_pattern = escape(right).replace("%", ".*").replace("_", ".");
        let re = Regex::new(&format!("(?i)^{}$", re_pattern)).map_err(|e| {
            ArrowError::ComputeError(format!(
                "Unable to build regex from ILIKE pattern: {}",
                e
            ))
        })?;
        for i in 0..left.len() {
            let haystack = left.value(i);
            result.append(re.is_match(haystack));
        }
    }

    let data = unsafe {
        ArrayData::new_unchecked(
            DataType::Boolean,
            left.len(),
            None,
            null_bit_buffer,
            0,
            vec![result.finish()],
            vec![],
        )
    };
    Ok(BooleanArray::from(data))
}

/// Perform SQL `array ~ regex_array` operation on [`StringArray`] / [`LargeStringArray`].
/// If `regex_array` element has an empty value, the corresponding result value is always true.
///
/// `flags_array` are optional [`StringArray`] / [`LargeStringArray`] flag, which allow
/// special search modes, such as case insensitive and multi-line mode.
/// See the documentation [here](https://docs.rs/regex/1.5.4/regex/#grouping-and-flags)
/// for more information.
pub fn regexp_is_match_utf8<OffsetSize: StringOffsetSizeTrait>(
    array: &GenericStringArray<OffsetSize>,
    regex_array: &GenericStringArray<OffsetSize>,
    flags_array: Option<&GenericStringArray<OffsetSize>>,
) -> Result<BooleanArray> {
    if array.len() != regex_array.len() {
        return Err(ArrowError::ComputeError(
            "Cannot perform comparison operation on arrays of different length"
                .to_string(),
        ));
    }
    let null_bit_buffer =
        combine_option_bitmap(array.data_ref(), regex_array.data_ref(), array.len())?;

    let mut patterns: HashMap<String, Regex> = HashMap::new();
    let mut result = BooleanBufferBuilder::new(array.len());

    let complete_pattern = match flags_array {
        Some(flags) => Box::new(regex_array.iter().zip(flags.iter()).map(
            |(pattern, flags)| {
                pattern.map(|pattern| match flags {
                    Some(flag) => format!("(?{}){}", flag, pattern),
                    None => pattern.to_string(),
                })
            },
        )) as Box<dyn Iterator<Item = Option<String>>>,
        None => Box::new(
            regex_array
                .iter()
                .map(|pattern| pattern.map(|pattern| pattern.to_string())),
        ),
    };

    array
        .iter()
        .zip(complete_pattern)
        .map(|(value, pattern)| {
            match (value, pattern) {
                // Required for Postgres compatibility:
                // SELECT 'foobarbequebaz' ~ ''); = true
                (Some(_), Some(pattern)) if pattern == *"" => {
                    result.append(true);
                }
                (Some(value), Some(pattern)) => {
                    let existing_pattern = patterns.get(&pattern);
                    let re = match existing_pattern {
                        Some(re) => re.clone(),
                        None => {
                            let re = Regex::new(pattern.as_str()).map_err(|e| {
                                ArrowError::ComputeError(format!(
                                    "Regular expression did not compile: {:?}",
                                    e
                                ))
                            })?;
                            patterns.insert(pattern, re.clone());
                            re
                        }
                    };
                    result.append(re.is_match(value));
                }
                _ => result.append(false),
            }
            Ok(())
        })
        .collect::<Result<Vec<()>>>()?;

    let data = unsafe {
        ArrayData::new_unchecked(
            DataType::Boolean,
            array.len(),
            None,
            null_bit_buffer,
            0,
            vec![result.finish()],
            vec![],
        )
    };
    Ok(BooleanArray::from(data))
}

/// Perform SQL `array ~ regex_array` operation on [`StringArray`] /
/// [`LargeStringArray`] and a scalar.
///
/// See the documentation on [`regexp_is_match_utf8`] for more details.
pub fn regexp_is_match_utf8_scalar<OffsetSize: StringOffsetSizeTrait>(
    array: &GenericStringArray<OffsetSize>,
    regex: &str,
    flag: Option<&str>,
) -> Result<BooleanArray> {
    let null_bit_buffer = array.data().null_buffer().cloned();
    let mut result = BooleanBufferBuilder::new(array.len());

    let pattern = match flag {
        Some(flag) => format!("(?{}){}", flag, regex),
        None => regex.to_string(),
    };
    if pattern.is_empty() {
        result.append_n(array.len(), true);
    } else {
        let re = Regex::new(pattern.as_str()).map_err(|e| {
            ArrowError::ComputeError(format!(
                "Regular expression did not compile: {:?}",
                e
            ))
        })?;
        for i in 0..array.len() {
            let value = array.value(i);
            result.append(re.is_match(value));
        }
    }

    let buffer = result.finish();
    let data = unsafe {
        ArrayData::new_unchecked(
            DataType::Boolean,
            array.len(),
            None,
            null_bit_buffer,
            0,
            vec![buffer],
            vec![],
        )
    };
    Ok(BooleanArray::from(data))
}

/// Perform `left == right` operation on [`StringArray`] / [`LargeStringArray`].
pub fn eq_utf8<OffsetSize: StringOffsetSizeTrait>(
    left: &GenericStringArray<OffsetSize>,
    right: &GenericStringArray<OffsetSize>,
) -> Result<BooleanArray> {
    compare_op!(left, right, |a, b| a == b)
}

/// Perform `left == right` operation on [`StringArray`] / [`LargeStringArray`] and a scalar.
pub fn eq_utf8_scalar<OffsetSize: StringOffsetSizeTrait>(
    left: &GenericStringArray<OffsetSize>,
    right: &str,
) -> Result<BooleanArray> {
    compare_op_scalar!(left, right, |a, b| a == b)
}

#[inline]
fn binary_boolean_op<F>(
    left: &BooleanArray,
    right: &BooleanArray,
    op: F,
) -> Result<BooleanArray>
where
    F: Copy + Fn(u64, u64) -> u64,
{
    binary_boolean_kernel(
        left,
        right,
        |left: &Buffer,
         left_offset_in_bits: usize,
         right: &Buffer,
         right_offset_in_bits: usize,
         len_in_bits: usize| {
            bitwise_bin_op_helper(
                left,
                left_offset_in_bits,
                right,
                right_offset_in_bits,
                len_in_bits,
                op,
            )
        },
    )
}

/// Perform `left == right` operation on [`BooleanArray`]
pub fn eq_bool(left: &BooleanArray, right: &BooleanArray) -> Result<BooleanArray> {
    binary_boolean_op(left, right, |a, b| !(a ^ b))
}

/// Perform `left != right` operation on [`BooleanArray`]
pub fn neq_bool(left: &BooleanArray, right: &BooleanArray) -> Result<BooleanArray> {
    binary_boolean_op(left, right, |a, b| (a ^ b))
}

/// Perform `left < right` operation on [`BooleanArray`]
pub fn lt_bool(left: &BooleanArray, right: &BooleanArray) -> Result<BooleanArray> {
    binary_boolean_op(left, right, |a, b| ((!a) & b))
}

/// Perform `left <= right` operation on [`BooleanArray`]
pub fn lt_eq_bool(left: &BooleanArray, right: &BooleanArray) -> Result<BooleanArray> {
    binary_boolean_op(left, right, |a, b| !(a & (!b)))
}

/// Perform `left > right` operation on [`BooleanArray`]
pub fn gt_bool(left: &BooleanArray, right: &BooleanArray) -> Result<BooleanArray> {
    binary_boolean_op(left, right, |a, b| (a & (!b)))
}

/// Perform `left >= right` operation on [`BooleanArray`]
pub fn gt_eq_bool(left: &BooleanArray, right: &BooleanArray) -> Result<BooleanArray> {
    binary_boolean_op(left, right, |a, b| !((!a) & b))
}

/// Perform `left == right` operation on [`BooleanArray`] and a scalar
pub fn eq_bool_scalar(left: &BooleanArray, right: bool) -> Result<BooleanArray> {
    let len = left.len();
    let left_offset = left.offset();

    let values = if right {
        left.values().bit_slice(left_offset, len)
    } else {
        buffer_unary_not(left.values(), left.offset(), left.len())
    };

    let data = unsafe {
        ArrayData::new_unchecked(
            DataType::Boolean,
            len,
            None,
            left.data_ref()
                .null_bitmap()
                .as_ref()
                .map(|b| b.bits.bit_slice(left_offset, len)),
            0,
            vec![values],
            vec![],
        )
    };

    Ok(BooleanArray::from(data))
}

/// Perform `left < right` operation on [`BooleanArray`] and a scalar
pub fn lt_bool_scalar(left: &BooleanArray, right: bool) -> Result<BooleanArray> {
    compare_op_scalar!(left, right, |a: bool, b: bool| !a & b)
}

/// Perform `left <= right` operation on [`BooleanArray`] and a scalar
pub fn lt_eq_bool_scalar(left: &BooleanArray, right: bool) -> Result<BooleanArray> {
    compare_op_scalar!(left, right, |a, b| a <= b)
}

/// Perform `left > right` operation on [`BooleanArray`] and a scalar
pub fn gt_bool_scalar(left: &BooleanArray, right: bool) -> Result<BooleanArray> {
    compare_op_scalar!(left, right, |a: bool, b: bool| a & !b)
}

/// Perform `left >= right` operation on [`BooleanArray`] and a scalar
pub fn gt_eq_bool_scalar(left: &BooleanArray, right: bool) -> Result<BooleanArray> {
    compare_op_scalar!(left, right, |a, b| a >= b)
}

/// Perform `left != right` operation on [`BooleanArray`] and a scalar
pub fn neq_bool_scalar(left: &BooleanArray, right: bool) -> Result<BooleanArray> {
    eq_bool_scalar(left, !right)
}

/// Perform `left != right` operation on [`StringArray`] / [`LargeStringArray`].
pub fn neq_utf8<OffsetSize: StringOffsetSizeTrait>(
    left: &GenericStringArray<OffsetSize>,
    right: &GenericStringArray<OffsetSize>,
) -> Result<BooleanArray> {
    compare_op!(left, right, |a, b| a != b)
}

/// Perform `left != right` operation on [`StringArray`] / [`LargeStringArray`] and a scalar.
pub fn neq_utf8_scalar<OffsetSize: StringOffsetSizeTrait>(
    left: &GenericStringArray<OffsetSize>,
    right: &str,
) -> Result<BooleanArray> {
    compare_op_scalar!(left, right, |a, b| a != b)
}

/// Perform `left < right` operation on [`StringArray`] / [`LargeStringArray`].
pub fn lt_utf8<OffsetSize: StringOffsetSizeTrait>(
    left: &GenericStringArray<OffsetSize>,
    right: &GenericStringArray<OffsetSize>,
) -> Result<BooleanArray> {
    compare_op!(left, right, |a, b| a < b)
}

/// Perform `left < right` operation on [`StringArray`] / [`LargeStringArray`] and a scalar.
pub fn lt_utf8_scalar<OffsetSize: StringOffsetSizeTrait>(
    left: &GenericStringArray<OffsetSize>,
    right: &str,
) -> Result<BooleanArray> {
    compare_op_scalar!(left, right, |a, b| a < b)
}

/// Perform `left <= right` operation on [`StringArray`] / [`LargeStringArray`].
pub fn lt_eq_utf8<OffsetSize: StringOffsetSizeTrait>(
    left: &GenericStringArray<OffsetSize>,
    right: &GenericStringArray<OffsetSize>,
) -> Result<BooleanArray> {
    compare_op!(left, right, |a, b| a <= b)
}

/// Perform `left <= right` operation on [`StringArray`] / [`LargeStringArray`] and a scalar.
pub fn lt_eq_utf8_scalar<OffsetSize: StringOffsetSizeTrait>(
    left: &GenericStringArray<OffsetSize>,
    right: &str,
) -> Result<BooleanArray> {
    compare_op_scalar!(left, right, |a, b| a <= b)
}

/// Perform `left > right` operation on [`StringArray`] / [`LargeStringArray`].
pub fn gt_utf8<OffsetSize: StringOffsetSizeTrait>(
    left: &GenericStringArray<OffsetSize>,
    right: &GenericStringArray<OffsetSize>,
) -> Result<BooleanArray> {
    compare_op!(left, right, |a, b| a > b)
}

/// Perform `left > right` operation on [`StringArray`] / [`LargeStringArray`] and a scalar.
pub fn gt_utf8_scalar<OffsetSize: StringOffsetSizeTrait>(
    left: &GenericStringArray<OffsetSize>,
    right: &str,
) -> Result<BooleanArray> {
    compare_op_scalar!(left, right, |a, b| a > b)
}

/// Perform `left >= right` operation on [`StringArray`] / [`LargeStringArray`].
pub fn gt_eq_utf8<OffsetSize: StringOffsetSizeTrait>(
    left: &GenericStringArray<OffsetSize>,
    right: &GenericStringArray<OffsetSize>,
) -> Result<BooleanArray> {
    compare_op!(left, right, |a, b| a >= b)
}

/// Perform `left >= right` operation on [`StringArray`] / [`LargeStringArray`] and a scalar.
pub fn gt_eq_utf8_scalar<OffsetSize: StringOffsetSizeTrait>(
    left: &GenericStringArray<OffsetSize>,
    right: &str,
) -> Result<BooleanArray> {
    compare_op_scalar!(left, right, |a, b| a >= b)
}

macro_rules! dyn_compare_scalar {
    // Applies `LEFT OP RIGHT` when `LEFT` is a `DictionaryArray`
    ($LEFT: expr, $RIGHT: expr, $OP: ident) => {{
        let right: i128 = $RIGHT.try_into().map_err(|_| {
            ArrowError::ComputeError(String::from("Can not convert scalar to i128"))
        })?;
        match $LEFT.data_type() {
            DataType::Int8 => {
                let right: i8 = right.try_into().map_err(|_| {
                    ArrowError::ComputeError(String::from("Can not convert scalar to i8"))
                })?;
                let left = as_primitive_array::<Int8Type>($LEFT);
                $OP::<Int8Type>(left, right)
            }
            DataType::Int16 => {
                let right: i16 = right.try_into().map_err(|_| {
                    ArrowError::ComputeError(String::from(
                        "Can not convert scalar to i16",
                    ))
                })?;
                let left = as_primitive_array::<Int16Type>($LEFT);
                $OP::<Int16Type>(left, right)
            }
            DataType::Int32 => {
                let right: i32 = right.try_into().map_err(|_| {
                    ArrowError::ComputeError(String::from(
                        "Can not convert scalar to i32",
                    ))
                })?;
                let left = as_primitive_array::<Int32Type>($LEFT);
                $OP::<Int32Type>(left, right)
            }
            DataType::Int64 => {
                let right: i64 = right.try_into().map_err(|_| {
                    ArrowError::ComputeError(String::from(
                        "Can not convert scalar to i64",
                    ))
                })?;
                let left = as_primitive_array::<Int64Type>($LEFT);
                $OP::<Int64Type>(left, right)
            }
            DataType::UInt8 => {
                let right: u8 = right.try_into().map_err(|_| {
                    ArrowError::ComputeError(String::from("Can not convert scalar to u8"))
                })?;
                let left = as_primitive_array::<UInt8Type>($LEFT);
                $OP::<UInt8Type>(left, right)
            }
            DataType::UInt16 => {
                let right: u16 = right.try_into().map_err(|_| {
                    ArrowError::ComputeError(String::from(
                        "Can not convert scalar to u16",
                    ))
                })?;
                let left = as_primitive_array::<UInt16Type>($LEFT);
                $OP::<UInt16Type>(left, right)
            }
            DataType::UInt32 => {
                let right: u32 = right.try_into().map_err(|_| {
                    ArrowError::ComputeError(String::from(
                        "Can not convert scalar to u32",
                    ))
                })?;
                let left = as_primitive_array::<UInt32Type>($LEFT);
                $OP::<UInt32Type>(left, right)
            }
            DataType::UInt64 => {
                let right: u64 = right.try_into().map_err(|_| {
                    ArrowError::ComputeError(String::from(
                        "Can not convert scalar to u64",
                    ))
                })?;
                let left = as_primitive_array::<UInt64Type>($LEFT);
                $OP::<UInt64Type>(left, right)
            }
            _ => Err(ArrowError::ComputeError(String::from(
                "Unsupported data type",
            ))),
        }
    }};
    // Applies `LEFT OP RIGHT` when `LEFT` is a `DictionaryArray` with keys of type `KT`
    ($LEFT: expr, $RIGHT: expr, $KT: ident, $OP: ident) => {{
        let right: i128 = $RIGHT.try_into().map_err(|_| {
            ArrowError::ComputeError(String::from("Can not convert scalar to i128"))
        })?;
        match $KT.as_ref() {
            DataType::UInt8 => {
                let left = as_dictionary_array::<UInt8Type>($LEFT);
                unpack_dict_comparison(
                    left,
                    dyn_compare_scalar!(left.values(), right, $OP)?,
                )
            }
            DataType::UInt16 => {
                let left = as_dictionary_array::<UInt16Type>($LEFT);
                unpack_dict_comparison(
                    left,
                    dyn_compare_scalar!(left.values(), right, $OP)?,
                )
            }
            DataType::UInt32 => {
                let left = as_dictionary_array::<UInt32Type>($LEFT);
                unpack_dict_comparison(
                    left,
                    dyn_compare_scalar!(left.values(), right, $OP)?,
                )
            }
            DataType::UInt64 => {
                let left = as_dictionary_array::<UInt64Type>($LEFT);
                unpack_dict_comparison(
                    left,
                    dyn_compare_scalar!(left.values(), right, $OP)?,
                )
            }
            DataType::Int8 => {
                let left = as_dictionary_array::<Int8Type>($LEFT);
                unpack_dict_comparison(
                    left,
                    dyn_compare_scalar!(left.values(), right, $OP)?,
                )
            }
            DataType::Int16 => {
                let left = as_dictionary_array::<Int16Type>($LEFT);
                unpack_dict_comparison(
                    left,
                    dyn_compare_scalar!(left.values(), right, $OP)?,
                )
            }
            DataType::Int32 => {
                let left = as_dictionary_array::<Int32Type>($LEFT);
                unpack_dict_comparison(
                    left,
                    dyn_compare_scalar!(left.values(), right, $OP)?,
                )
            }
            DataType::Int64 => {
                let left = as_dictionary_array::<Int64Type>($LEFT);
                unpack_dict_comparison(
                    left,
                    dyn_compare_scalar!(left.values(), right, $OP)?,
                )
            }
            _ => Err(ArrowError::ComputeError(String::from("Unknown key type"))),
        }
    }};
}

macro_rules! dyn_compare_utf8_scalar {
    ($LEFT: expr, $RIGHT: expr, $KT: ident, $OP: ident) => {{
        match $KT.as_ref() {
            DataType::UInt8 => {
                let left = as_dictionary_array::<UInt8Type>($LEFT);
                let values = as_string_array(left.values());
                unpack_dict_comparison(left, $OP(values, $RIGHT)?)
            }
            DataType::UInt16 => {
                let left = as_dictionary_array::<UInt16Type>($LEFT);
                let values = as_string_array(left.values());
                unpack_dict_comparison(left, $OP(values, $RIGHT)?)
            }
            DataType::UInt32 => {
                let left = as_dictionary_array::<UInt32Type>($LEFT);
                let values = as_string_array(left.values());
                unpack_dict_comparison(left, $OP(values, $RIGHT)?)
            }
            DataType::UInt64 => {
                let left = as_dictionary_array::<UInt64Type>($LEFT);
                let values = as_string_array(left.values());
                unpack_dict_comparison(left, $OP(values, $RIGHT)?)
            }
            DataType::Int8 => {
                let left = as_dictionary_array::<Int8Type>($LEFT);
                let values = as_string_array(left.values());
                unpack_dict_comparison(left, $OP(values, $RIGHT)?)
            }
            DataType::Int16 => {
                let left = as_dictionary_array::<Int16Type>($LEFT);
                let values = as_string_array(left.values());
                unpack_dict_comparison(left, $OP(values, $RIGHT)?)
            }
            DataType::Int32 => {
                let left = as_dictionary_array::<Int32Type>($LEFT);
                let values = as_string_array(left.values());
                unpack_dict_comparison(left, $OP(values, $RIGHT)?)
            }
            DataType::Int64 => {
                let left = as_dictionary_array::<Int64Type>($LEFT);
                let values = as_string_array(left.values());
                unpack_dict_comparison(left, $OP(values, $RIGHT)?)
            }
            _ => Err(ArrowError::ComputeError(String::from("Unknown key type"))),
        }
    }};
}

/// Perform `left == right` operation on an array and a numeric scalar
/// value. Supports PrimitiveArrays, and DictionaryArrays that have primitive values
pub fn eq_dyn_scalar<T>(left: Arc<dyn Array>, right: T) -> Result<BooleanArray>
where
    T: TryInto<i128> + Copy + std::fmt::Debug,
{
    match left.data_type() {
        DataType::Dictionary(key_type, value_type) => match value_type.as_ref() {
            DataType::Int8
            | DataType::Int16
            | DataType::Int32
            | DataType::Int64
            | DataType::UInt8
            | DataType::UInt16
            | DataType::UInt32
            | DataType::UInt64 => {dyn_compare_scalar!(&left, right, key_type, eq_scalar)}
            _ => Err(ArrowError::ComputeError(
                "eq_dyn_scalar only supports PrimitiveArray or DictionaryArray with Primitive values".to_string(),
            ))
        }
        DataType::Int8
        | DataType::Int16
        | DataType::Int32
        | DataType::Int64
        | DataType::UInt8
        | DataType::UInt16
        | DataType::UInt32
        | DataType::UInt64 => {
            dyn_compare_scalar!(&left, right, eq_scalar)
        }
        _ => Err(ArrowError::ComputeError(
            "eq_dyn_scalar only supports PrimitiveArray or DictionaryArray with Primitive values".to_string(),
        ))
    }
}

/// Perform `left < right` operation on an array and a numeric scalar
/// value. Supports PrimitiveArrays, and DictionaryArrays that have primitive values
pub fn lt_dyn_scalar<T>(left: Arc<dyn Array>, right: T) -> Result<BooleanArray>
where
    T: TryInto<i128> + Copy + std::fmt::Debug,
{
    match left.data_type() {
        DataType::Dictionary(key_type, value_type) => match value_type.as_ref() {
            DataType::Int8
            | DataType::Int16
            | DataType::Int32
            | DataType::Int64
            | DataType::UInt8
            | DataType::UInt16
            | DataType::UInt32
            | DataType::UInt64 => {dyn_compare_scalar!(&left, right, key_type, lt_scalar)}
            _ => Err(ArrowError::ComputeError(
                "Kernel only supports PrimitiveArray or DictionaryArray with Primitive values".to_string(),
            ))
        }
        DataType::Int8
        | DataType::Int16
        | DataType::Int32
        | DataType::Int64
        | DataType::UInt8
        | DataType::UInt16
        | DataType::UInt32
        | DataType::UInt64 => {
            dyn_compare_scalar!(&left, right, lt_scalar)
        }
        _ => Err(ArrowError::ComputeError(
            "Kernel only supports PrimitiveArray or DictionaryArray with Primitive values".to_string(),
        ))
    }
}

/// Perform `left <= right` operation on an array and a numeric scalar
/// value. Supports PrimitiveArrays, and DictionaryArrays that have primitive values
pub fn lt_eq_dyn_scalar<T>(left: Arc<dyn Array>, right: T) -> Result<BooleanArray>
where
    T: TryInto<i128> + Copy + std::fmt::Debug,
{
    match left.data_type() {
        DataType::Dictionary(key_type, value_type) => match value_type.as_ref() {
            DataType::Int8
            | DataType::Int16
            | DataType::Int32
            | DataType::Int64
            | DataType::UInt8
            | DataType::UInt16
            | DataType::UInt32
            | DataType::UInt64 => {dyn_compare_scalar!(&left, right, key_type, lt_eq_scalar)}
            _ => Err(ArrowError::ComputeError(
                "lt_eq_dyn_scalar only supports PrimitiveArray or DictionaryArray with Primitive values".to_string(),
            ))
        }
        DataType::Int8
        | DataType::Int16
        | DataType::Int32
        | DataType::Int64
        | DataType::UInt8
        | DataType::UInt16
        | DataType::UInt32
        | DataType::UInt64 => {
            dyn_compare_scalar!(&left, right, lt_eq_scalar)
        }
        _ => Err(ArrowError::ComputeError(
            "lt_eq_dyn_scalar only supports PrimitiveArray or DictionaryArray with Primitive values".to_string(),
        ))
    }
}

/// Perform `left > right` operation on an array and a numeric scalar
/// value. Supports PrimitiveArrays, and DictionaryArrays that have primitive values
pub fn gt_dyn_scalar<T>(left: Arc<dyn Array>, right: T) -> Result<BooleanArray>
where
    T: TryInto<i128> + Copy + std::fmt::Debug,
{
    match left.data_type() {
        DataType::Dictionary(key_type, value_type) => match value_type.as_ref() {
            DataType::Int8
            | DataType::Int16
            | DataType::Int32
            | DataType::Int64
            | DataType::UInt8
            | DataType::UInt16
            | DataType::UInt32
            | DataType::UInt64 => {dyn_compare_scalar!(&left, right, key_type, gt_scalar)}
            _ => Err(ArrowError::ComputeError(
                "gt_dyn_scalar only supports PrimitiveArray or DictionaryArray with Primitive values".to_string(),
            ))
        }
        DataType::Int8
        | DataType::Int16
        | DataType::Int32
        | DataType::Int64
        | DataType::UInt8
        | DataType::UInt16
        | DataType::UInt32
        | DataType::UInt64 => {
            dyn_compare_scalar!(&left, right, gt_scalar)
        }
        _ => Err(ArrowError::ComputeError(
            "gt_dyn_scalar only supports PrimitiveArray or DictionaryArray with Primitive values".to_string(),
        ))
    }
}

/// Perform `left >= right` operation on an array and a numeric scalar
/// value. Supports PrimitiveArrays, and DictionaryArrays that have primitive values
pub fn gt_eq_dyn_scalar<T>(left: Arc<dyn Array>, right: T) -> Result<BooleanArray>
where
    T: TryInto<i128> + Copy + std::fmt::Debug,
{
    match left.data_type() {
        DataType::Dictionary(key_type, value_type) => match value_type.as_ref() {
            DataType::Int8
            | DataType::Int16
            | DataType::Int32
            | DataType::Int64
            | DataType::UInt8
            | DataType::UInt16
            | DataType::UInt32
            | DataType::UInt64 => {dyn_compare_scalar!(&left, right, key_type, gt_eq_scalar)}
            _ => Err(ArrowError::ComputeError(
                "gt_eq_dyn_scalar only supports PrimitiveArray or DictionaryArray with Primitive values".to_string(),
            ))
        }
        DataType::Int8
        | DataType::Int16
        | DataType::Int32
        | DataType::Int64
        | DataType::UInt8
        | DataType::UInt16
        | DataType::UInt32
        | DataType::UInt64 => {
            dyn_compare_scalar!(&left, right, gt_eq_scalar)
        }
        _ => Err(ArrowError::ComputeError(
            "gt_eq_dyn_scalar only supports PrimitiveArray or DictionaryArray with Primitive values".to_string(),
        ))
    }
}

/// Perform `left != right` operation on an array and a numeric scalar
/// value. Supports PrimitiveArrays, and DictionaryArrays that have primitive values
pub fn neq_dyn_scalar<T>(left: Arc<dyn Array>, right: T) -> Result<BooleanArray>
where
    T: TryInto<i128> + Copy + std::fmt::Debug,
{
    match left.data_type() {
        DataType::Dictionary(key_type, value_type) => match value_type.as_ref() {
            DataType::Int8
            | DataType::Int16
            | DataType::Int32
            | DataType::Int64
            | DataType::UInt8
            | DataType::UInt16
            | DataType::UInt32
            | DataType::UInt64 => {dyn_compare_scalar!(&left, right, key_type, neq_scalar)}
            _ => Err(ArrowError::ComputeError(
                "neq_dyn_scalar only supports PrimitiveArray or DictionaryArray with Primitive values".to_string(),
            ))
        }
        DataType::Int8
        | DataType::Int16
        | DataType::Int32
        | DataType::Int64
        | DataType::UInt8
        | DataType::UInt16
        | DataType::UInt32
        | DataType::UInt64 => {
            dyn_compare_scalar!(&left, right, neq_scalar)
        }
        _ => Err(ArrowError::ComputeError(
            "neq_dyn_scalar only supports PrimitiveArray or DictionaryArray with Primitive values".to_string(),
        ))
    }
}

/// Perform `left == right` operation on an array and a numeric scalar
/// value. Supports StringArrays, and DictionaryArrays that have string values
pub fn eq_dyn_utf8_scalar(left: Arc<dyn Array>, right: &str) -> Result<BooleanArray> {
    let result = match left.data_type() {
        DataType::Dictionary(key_type, value_type) => match value_type.as_ref() {
            DataType::Utf8 | DataType::LargeUtf8 => {
                dyn_compare_utf8_scalar!(&left, right, key_type, eq_utf8_scalar)
            }
            _ => Err(ArrowError::ComputeError(
                "eq_dyn_utf8_scalar only supports Utf8 or LargeUtf8 arrays or DictionaryArray with Utf8 or LargeUtf8 values".to_string(),
            )),
        },
        DataType::Utf8 | DataType::LargeUtf8 => {
            let left = as_string_array(&left);
            eq_utf8_scalar(left, right)
        }
        _ => Err(ArrowError::ComputeError(
            "eq_dyn_utf8_scalar only supports Utf8 or LargeUtf8 arrays".to_string(),
        )),
    };
    result
}

/// Perform `left < right` operation on an array and a numeric scalar
/// value. Supports StringArrays, and DictionaryArrays that have string values
pub fn lt_dyn_utf8_scalar(left: Arc<dyn Array>, right: &str) -> Result<BooleanArray> {
    let result = match left.data_type() {
        DataType::Dictionary(key_type, value_type) => match value_type.as_ref() {
            DataType::Utf8 | DataType::LargeUtf8 => {
                dyn_compare_utf8_scalar!(&left, right, key_type, lt_utf8_scalar)
            }
            _ => Err(ArrowError::ComputeError(
                "lt_dyn_utf8_scalar only supports Utf8 or LargeUtf8 arrays or DictionaryArray with Utf8 or LargeUtf8 values".to_string(),
            )),
        },
        DataType::Utf8 | DataType::LargeUtf8 => {
            let left = as_string_array(&left);
            lt_utf8_scalar(left, right)
        }
        _ => Err(ArrowError::ComputeError(
            "lt_dyn_utf8_scalar only supports Utf8 or LargeUtf8 arrays".to_string(),
        )),
    };
    result
}

/// Perform `left >= right` operation on an array and a numeric scalar
/// value. Supports StringArrays, and DictionaryArrays that have string values
pub fn gt_eq_dyn_utf8_scalar(left: Arc<dyn Array>, right: &str) -> Result<BooleanArray> {
    let result = match left.data_type() {
        DataType::Dictionary(key_type, value_type) => match value_type.as_ref() {
            DataType::Utf8 | DataType::LargeUtf8 => {
                dyn_compare_utf8_scalar!(&left, right, key_type, gt_eq_utf8_scalar)
            }
            _ => Err(ArrowError::ComputeError(
                "gt_eq_dyn_utf8_scalar only supports Utf8 or LargeUtf8 arrays or DictionaryArray with Utf8 or LargeUtf8 values".to_string(),
            )),
        },
        DataType::Utf8 | DataType::LargeUtf8 => {
            let left = as_string_array(&left);
            gt_eq_utf8_scalar(left, right)
        }
        _ => Err(ArrowError::ComputeError(
            "gt_eq_dyn_utf8_scalar only supports Utf8 or LargeUtf8 arrays".to_string(),
        )),
    };
    result
}

/// Perform `left <= right` operation on an array and a numeric scalar
/// value. Supports StringArrays, and DictionaryArrays that have string values
pub fn lt_eq_dyn_utf8_scalar(left: Arc<dyn Array>, right: &str) -> Result<BooleanArray> {
    let result = match left.data_type() {
        DataType::Dictionary(key_type, value_type) => match value_type.as_ref() {
            DataType::Utf8 | DataType::LargeUtf8 => {
                dyn_compare_utf8_scalar!(&left, right, key_type, lt_eq_utf8_scalar)
            }
            _ => Err(ArrowError::ComputeError(
                "lt_eq_dyn_utf8_scalar only supports Utf8 or LargeUtf8 arrays or DictionaryArray with Utf8 or LargeUtf8 values".to_string(),
            )),
        },
        DataType::Utf8 | DataType::LargeUtf8 => {
            let left = as_string_array(&left);
            lt_eq_utf8_scalar(left, right)
        }
        _ => Err(ArrowError::ComputeError(
            "lt_eq_dyn_utf8_scalar only supports Utf8 or LargeUtf8 arrays".to_string(),
        )),
    };
    result
}

/// Perform `left > right` operation on an array and a numeric scalar
/// value. Supports StringArrays, and DictionaryArrays that have string values
pub fn gt_dyn_utf8_scalar(left: Arc<dyn Array>, right: &str) -> Result<BooleanArray> {
    let result = match left.data_type() {
        DataType::Dictionary(key_type, value_type) => match value_type.as_ref() {
            DataType::Utf8 | DataType::LargeUtf8 => {
                dyn_compare_utf8_scalar!(&left, right, key_type, gt_utf8_scalar)
            }
            _ => Err(ArrowError::ComputeError(
                "gt_dyn_utf8_scalar only supports Utf8 or LargeUtf8 arrays or DictionaryArray with Utf8 or LargeUtf8 values".to_string(),
            )),
        },
        DataType::Utf8 | DataType::LargeUtf8 => {
            let left = as_string_array(&left);
            gt_utf8_scalar(left, right)
        }
        _ => Err(ArrowError::ComputeError(
            "gt_dyn_utf8_scalar only supports Utf8 or LargeUtf8 arrays".to_string(),
        )),
    };
    result
}

/// Perform `left == right` operation on an array and a numeric scalar
/// value. Supports BooleanArrays, and DictionaryArrays that have string values
pub fn eq_dyn_bool_scalar(left: Arc<dyn Array>, right: bool) -> Result<BooleanArray> {
    let result = match left.data_type() {
        DataType::Boolean => {
            let left = as_boolean_array(&left);
            eq_bool_scalar(left, right)
        }
        _ => Err(ArrowError::ComputeError(
            "Kernel only supports BooleanArray".to_string(),
        )),
    };
    result
}

/// unpacks the results of comparing left.values (as a boolean)
///
/// TODO add example
///
fn unpack_dict_comparison<K>(
    dict: &DictionaryArray<K>,
    dict_comparison: BooleanArray,
) -> Result<BooleanArray>
where
    K: ArrowNumericType,
{
    assert_eq!(dict_comparison.len(), dict.values().len());

    let result: BooleanArray = dict
        .keys()
        .iter()
        .map(|key| {
            key.map(|key| unsafe {
                // safety lengths were verified above
                let key = key.to_usize().expect("Dictionary index not usize");
                dict_comparison.value_unchecked(key)
            })
        })
        .collect();

    Ok(result)
}

/// Helper function to perform boolean lambda function on values from two arrays using
/// SIMD.
#[cfg(feature = "simd")]
fn simd_compare_op<T, SIMD_OP, SCALAR_OP>(
    left: &PrimitiveArray<T>,
    right: &PrimitiveArray<T>,
    simd_op: SIMD_OP,
    scalar_op: SCALAR_OP,
) -> Result<BooleanArray>
where
    T: ArrowNumericType,
    SIMD_OP: Fn(T::Simd, T::Simd) -> T::SimdMask,
    SCALAR_OP: Fn(T::Native, T::Native) -> bool,
{
    use std::borrow::BorrowMut;

    let len = left.len();
    if len != right.len() {
        return Err(ArrowError::ComputeError(
            "Cannot perform comparison operation on arrays of different length"
                .to_string(),
        ));
    }

    let null_bit_buffer = combine_option_bitmap(left.data_ref(), right.data_ref(), len)?;

    let lanes = T::lanes();
    let buffer_size = bit_util::ceil(len, 8);
    let mut result = MutableBuffer::new(buffer_size).with_bitset(buffer_size, false);

    // this is currently the case for all our datatypes and allows us to always append full bytes
    assert_eq!(lanes % 8, 0, "Number of vector lanes must be multiple of 8");
    let mut left_chunks = left.values().chunks_exact(lanes);
    let mut right_chunks = right.values().chunks_exact(lanes);

    // safety: result is newly created above, always written as a T below
    let result_chunks = unsafe { result.typed_data_mut() };
    let result_remainder = left_chunks
        .borrow_mut()
        .zip(right_chunks.borrow_mut())
        .fold(result_chunks, |result_slice, (left_slice, right_slice)| {
            let simd_left = T::load(left_slice);
            let simd_right = T::load(right_slice);
            let simd_result = simd_op(simd_left, simd_right);

            let bitmask = T::mask_to_u64(&simd_result);
            let bytes = bitmask.to_le_bytes();
            result_slice[0..lanes / 8].copy_from_slice(&bytes[0..lanes / 8]);

            &mut result_slice[lanes / 8..]
        });

    let left_remainder = left_chunks.remainder();
    let right_remainder = right_chunks.remainder();

    assert_eq!(left_remainder.len(), right_remainder.len());

    let remainder_bitmask = left_remainder
        .iter()
        .zip(right_remainder.iter())
        .enumerate()
        .fold(0_u64, |mut mask, (i, (scalar_left, scalar_right))| {
            let bit = if scalar_op(*scalar_left, *scalar_right) {
                1_u64
            } else {
                0_u64
            };
            mask |= bit << i;
            mask
        });
    let remainder_mask_as_bytes =
        &remainder_bitmask.to_le_bytes()[0..bit_util::ceil(left_remainder.len(), 8)];
    result_remainder.copy_from_slice(remainder_mask_as_bytes);

    let data = unsafe {
        ArrayData::new_unchecked(
            DataType::Boolean,
            len,
            None,
            null_bit_buffer,
            0,
            vec![result.into()],
            vec![],
        )
    };
    Ok(BooleanArray::from(data))
}

/// Helper function to perform boolean lambda function on values from an array and a scalar value using
/// SIMD.
#[cfg(feature = "simd")]
fn simd_compare_op_scalar<T, SIMD_OP, SCALAR_OP>(
    left: &PrimitiveArray<T>,
    right: T::Native,
    simd_op: SIMD_OP,
    scalar_op: SCALAR_OP,
) -> Result<BooleanArray>
where
    T: ArrowNumericType,
    SIMD_OP: Fn(T::Simd, T::Simd) -> T::SimdMask,
    SCALAR_OP: Fn(T::Native, T::Native) -> bool,
{
    use std::borrow::BorrowMut;

    let len = left.len();

    let lanes = T::lanes();
    let buffer_size = bit_util::ceil(len, 8);
    let mut result = MutableBuffer::new(buffer_size).with_bitset(buffer_size, false);

    // this is currently the case for all our datatypes and allows us to always append full bytes
    assert!(
        lanes % 8 == 0,
        "Number of vector lanes must be multiple of 8"
    );
    let mut left_chunks = left.values().chunks_exact(lanes);
    let simd_right = T::init(right);

    // safety: result is newly created above, always written as a T below
    let result_chunks = unsafe { result.typed_data_mut() };
    let result_remainder =
        left_chunks
            .borrow_mut()
            .fold(result_chunks, |result_slice, left_slice| {
                let simd_left = T::load(left_slice);
                let simd_result = simd_op(simd_left, simd_right);

                let bitmask = T::mask_to_u64(&simd_result);
                let bytes = bitmask.to_le_bytes();
                result_slice[0..lanes / 8].copy_from_slice(&bytes[0..lanes / 8]);

                &mut result_slice[lanes / 8..]
            });

    let left_remainder = left_chunks.remainder();

    let remainder_bitmask =
        left_remainder
            .iter()
            .enumerate()
            .fold(0_u64, |mut mask, (i, scalar_left)| {
                let bit = if scalar_op(*scalar_left, right) {
                    1_u64
                } else {
                    0_u64
                };
                mask |= bit << i;
                mask
            });
    let remainder_mask_as_bytes =
        &remainder_bitmask.to_le_bytes()[0..bit_util::ceil(left_remainder.len(), 8)];
    result_remainder.copy_from_slice(remainder_mask_as_bytes);

    let null_bit_buffer = left
        .data_ref()
        .null_buffer()
        .map(|b| b.bit_slice(left.offset(), left.len()));

    // null count is the same as in the input since the right side of the scalar comparison cannot be null
    let null_count = left.null_count();

    let data = unsafe {
        ArrayData::new_unchecked(
            DataType::Boolean,
            len,
            Some(null_count),
            null_bit_buffer,
            0,
            vec![result.into()],
            vec![],
        )
    };
    Ok(BooleanArray::from(data))
}

macro_rules! typed_cmp {
    ($LEFT: expr, $RIGHT: expr, $T: ident, $OP: ident) => {{
        let left = $LEFT.as_any().downcast_ref::<$T>().ok_or_else(|| {
            ArrowError::CastError(format!(
                "Left array cannot be cast to {}",
                type_name::<$T>()
            ))
        })?;
        let right = $RIGHT.as_any().downcast_ref::<$T>().ok_or_else(|| {
            ArrowError::CastError(format!(
                "Right array cannot be cast to {}",
                type_name::<$T>(),
            ))
        })?;
        $OP(left, right)
    }};
    ($LEFT: expr, $RIGHT: expr, $T: ident, $OP: ident, $TT: tt) => {{
        let left = $LEFT.as_any().downcast_ref::<$T>().ok_or_else(|| {
            ArrowError::CastError(format!(
                "Left array cannot be cast to {}",
                type_name::<$T>()
            ))
        })?;
        let right = $RIGHT.as_any().downcast_ref::<$T>().ok_or_else(|| {
            ArrowError::CastError(format!(
                "Right array cannot be cast to {}",
                type_name::<$T>(),
            ))
        })?;
        $OP::<$TT>(left, right)
    }};
}

macro_rules! typed_compares {
    ($LEFT: expr, $RIGHT: expr, $OP_BOOL: ident, $OP_PRIM: ident, $OP_STR: ident) => {{
        match ($LEFT.data_type(), $RIGHT.data_type()) {
            (DataType::Boolean, DataType::Boolean) => {
                typed_cmp!($LEFT, $RIGHT, BooleanArray, $OP_BOOL)
            }
            (DataType::Int8, DataType::Int8) => {
                typed_cmp!($LEFT, $RIGHT, Int8Array, $OP_PRIM, Int8Type)
            }
            (DataType::Int16, DataType::Int16) => {
                typed_cmp!($LEFT, $RIGHT, Int16Array, $OP_PRIM, Int16Type)
            }
            (DataType::Int32, DataType::Int32) => {
                typed_cmp!($LEFT, $RIGHT, Int32Array, $OP_PRIM, Int32Type)
            }
            (DataType::Int64, DataType::Int64) => {
                typed_cmp!($LEFT, $RIGHT, Int64Array, $OP_PRIM, Int64Type)
            }
            (DataType::UInt8, DataType::UInt8) => {
                typed_cmp!($LEFT, $RIGHT, UInt8Array, $OP_PRIM, UInt8Type)
            }
            (DataType::UInt16, DataType::UInt16) => {
                typed_cmp!($LEFT, $RIGHT, UInt16Array, $OP_PRIM, UInt16Type)
            }
            (DataType::UInt32, DataType::UInt32) => {
                typed_cmp!($LEFT, $RIGHT, UInt32Array, $OP_PRIM, UInt32Type)
            }
            (DataType::UInt64, DataType::UInt64) => {
                typed_cmp!($LEFT, $RIGHT, UInt64Array, $OP_PRIM, UInt64Type)
            }
            (DataType::Float32, DataType::Float32) => {
                typed_cmp!($LEFT, $RIGHT, Float32Array, $OP_PRIM, Float32Type)
            }
            (DataType::Float64, DataType::Float64) => {
                typed_cmp!($LEFT, $RIGHT, Float64Array, $OP_PRIM, Float64Type)
            }
            (DataType::Utf8, DataType::Utf8) => {
                typed_cmp!($LEFT, $RIGHT, StringArray, $OP_STR, i32)
            }
            (DataType::LargeUtf8, DataType::LargeUtf8) => {
                typed_cmp!($LEFT, $RIGHT, LargeStringArray, $OP_STR, i64)
            }
            (
                DataType::Timestamp(TimeUnit::Nanosecond, _),
                DataType::Timestamp(TimeUnit::Nanosecond, _),
            ) => {
                typed_cmp!(
                    $LEFT,
                    $RIGHT,
                    TimestampNanosecondArray,
                    $OP_PRIM,
                    TimestampNanosecondType
                )
            }
            (
                DataType::Timestamp(TimeUnit::Microsecond, _),
                DataType::Timestamp(TimeUnit::Microsecond, _),
            ) => {
                typed_cmp!(
                    $LEFT,
                    $RIGHT,
                    TimestampMicrosecondArray,
                    $OP_PRIM,
                    TimestampMicrosecondType
                )
            }
            (
                DataType::Timestamp(TimeUnit::Millisecond, _),
                DataType::Timestamp(TimeUnit::Millisecond, _),
            ) => {
                typed_cmp!(
                    $LEFT,
                    $RIGHT,
                    TimestampMillisecondArray,
                    $OP_PRIM,
                    TimestampMillisecondType
                )
            }
            (
                DataType::Timestamp(TimeUnit::Second, _),
                DataType::Timestamp(TimeUnit::Second, _),
            ) => {
                typed_cmp!(
                    $LEFT,
                    $RIGHT,
                    TimestampSecondArray,
                    $OP_PRIM,
                    TimestampSecondType
                )
            }
            (DataType::Date32, DataType::Date32) => {
                typed_cmp!($LEFT, $RIGHT, Date32Array, $OP_PRIM, Date32Type)
            }
            (DataType::Date64, DataType::Date64) => {
                typed_cmp!($LEFT, $RIGHT, Date64Array, $OP_PRIM, Date64Type)
            }
            (t1, t2) if t1 == t2 => Err(ArrowError::NotYetImplemented(format!(
                "Comparing arrays of type {} is not yet implemented",
                t1
            ))),
            (t1, t2) => Err(ArrowError::CastError(format!(
                "Cannot compare two arrays of different types ({} and {})",
                t1, t2
            ))),
        }
    }};
}

/// Perform `left == right` operation on two (dynamic) [`Array`]s.
///
/// Only when two arrays are of the same type the comparison will happen otherwise it will err
/// with a casting error.
pub fn eq_dyn(left: &dyn Array, right: &dyn Array) -> Result<BooleanArray> {
    typed_compares!(left, right, eq_bool, eq, eq_utf8)
}

/// Perform `left != right` operation on two (dynamic) [`Array`]s.
///
/// Only when two arrays are of the same type the comparison will happen otherwise it will err
/// with a casting error.
pub fn neq_dyn(left: &dyn Array, right: &dyn Array) -> Result<BooleanArray> {
    typed_compares!(left, right, neq_bool, neq, neq_utf8)
}

/// Perform `left < right` operation on two (dynamic) [`Array`]s.
///
/// Only when two arrays are of the same type the comparison will happen otherwise it will err
/// with a casting error.
pub fn lt_dyn(left: &dyn Array, right: &dyn Array) -> Result<BooleanArray> {
    typed_compares!(left, right, lt_bool, lt, lt_utf8)
}

/// Perform `left <= right` operation on two (dynamic) [`Array`]s.
///
/// Only when two arrays are of the same type the comparison will happen otherwise it will err
/// with a casting error.
pub fn lt_eq_dyn(left: &dyn Array, right: &dyn Array) -> Result<BooleanArray> {
    typed_compares!(left, right, lt_eq_bool, lt_eq, lt_eq_utf8)
}

/// Perform `left > right` operation on two (dynamic) [`Array`]s.
///
/// Only when two arrays are of the same type the comparison will happen otherwise it will err
/// with a casting error.
pub fn gt_dyn(left: &dyn Array, right: &dyn Array) -> Result<BooleanArray> {
    typed_compares!(left, right, gt_bool, gt, gt_utf8)
}

/// Perform `left >= right` operation on two (dynamic) [`Array`]s.
///
/// Only when two arrays are of the same type the comparison will happen otherwise it will err
/// with a casting error.
pub fn gt_eq_dyn(left: &dyn Array, right: &dyn Array) -> Result<BooleanArray> {
    typed_compares!(left, right, gt_eq_bool, gt_eq, gt_eq_utf8)
}

/// Perform `left == right` operation on two [`PrimitiveArray`]s.
pub fn eq<T>(left: &PrimitiveArray<T>, right: &PrimitiveArray<T>) -> Result<BooleanArray>
where
    T: ArrowNumericType,
{
    #[cfg(feature = "simd")]
    return simd_compare_op(left, right, T::eq, |a, b| a == b);
    #[cfg(not(feature = "simd"))]
    return compare_op!(left, right, |a, b| a == b);
}

/// Perform `left == right` operation on a [`PrimitiveArray`] and a scalar value.
pub fn eq_scalar<T>(left: &PrimitiveArray<T>, right: T::Native) -> Result<BooleanArray>
where
    T: ArrowNumericType,
{
    #[cfg(feature = "simd")]
    return simd_compare_op_scalar(left, right, T::eq, |a, b| a == b);
    #[cfg(not(feature = "simd"))]
    return compare_op_scalar!(left, right, |a, b| a == b);
}

/// Perform `left != right` operation on two [`PrimitiveArray`]s.
pub fn neq<T>(left: &PrimitiveArray<T>, right: &PrimitiveArray<T>) -> Result<BooleanArray>
where
    T: ArrowNumericType,
{
    #[cfg(feature = "simd")]
    return simd_compare_op(left, right, T::ne, |a, b| a != b);
    #[cfg(not(feature = "simd"))]
    return compare_op!(left, right, |a, b| a != b);
}

/// Perform `left != right` operation on a [`PrimitiveArray`] and a scalar value.
pub fn neq_scalar<T>(left: &PrimitiveArray<T>, right: T::Native) -> Result<BooleanArray>
where
    T: ArrowNumericType,
{
    #[cfg(feature = "simd")]
    return simd_compare_op_scalar(left, right, T::ne, |a, b| a != b);
    #[cfg(not(feature = "simd"))]
    return compare_op_scalar!(left, right, |a, b| a != b);
}

/// Perform `left < right` operation on two [`PrimitiveArray`]s. Null values are less than non-null
/// values.
pub fn lt<T>(left: &PrimitiveArray<T>, right: &PrimitiveArray<T>) -> Result<BooleanArray>
where
    T: ArrowNumericType,
{
    #[cfg(feature = "simd")]
    return simd_compare_op(left, right, T::lt, |a, b| a < b);
    #[cfg(not(feature = "simd"))]
    return compare_op!(left, right, |a, b| a < b);
}

/// Perform `left < right` operation on a [`PrimitiveArray`] and a scalar value.
/// Null values are less than non-null values.
pub fn lt_scalar<T>(left: &PrimitiveArray<T>, right: T::Native) -> Result<BooleanArray>
where
    T: ArrowNumericType,
{
    #[cfg(feature = "simd")]
    return simd_compare_op_scalar(left, right, T::lt, |a, b| a < b);
    #[cfg(not(feature = "simd"))]
    return compare_op_scalar!(left, right, |a, b| a < b);
}

/// Perform `left <= right` operation on two [`PrimitiveArray`]s. Null values are less than non-null
/// values.
pub fn lt_eq<T>(
    left: &PrimitiveArray<T>,
    right: &PrimitiveArray<T>,
) -> Result<BooleanArray>
where
    T: ArrowNumericType,
{
    #[cfg(feature = "simd")]
    return simd_compare_op(left, right, T::le, |a, b| a <= b);
    #[cfg(not(feature = "simd"))]
    return compare_op!(left, right, |a, b| a <= b);
}

/// Perform `left <= right` operation on a [`PrimitiveArray`] and a scalar value.
/// Null values are less than non-null values.
pub fn lt_eq_scalar<T>(left: &PrimitiveArray<T>, right: T::Native) -> Result<BooleanArray>
where
    T: ArrowNumericType,
{
    #[cfg(feature = "simd")]
    return simd_compare_op_scalar(left, right, T::le, |a, b| a <= b);
    #[cfg(not(feature = "simd"))]
    return compare_op_scalar!(left, right, |a, b| a <= b);
}

/// Perform `left > right` operation on two [`PrimitiveArray`]s. Non-null values are greater than null
/// values.
pub fn gt<T>(left: &PrimitiveArray<T>, right: &PrimitiveArray<T>) -> Result<BooleanArray>
where
    T: ArrowNumericType,
{
    #[cfg(feature = "simd")]
    return simd_compare_op(left, right, T::gt, |a, b| a > b);
    #[cfg(not(feature = "simd"))]
    return compare_op!(left, right, |a, b| a > b);
}

/// Perform `left > right` operation on a [`PrimitiveArray`] and a scalar value.
/// Non-null values are greater than null values.
pub fn gt_scalar<T>(left: &PrimitiveArray<T>, right: T::Native) -> Result<BooleanArray>
where
    T: ArrowNumericType,
{
    #[cfg(feature = "simd")]
    return simd_compare_op_scalar(left, right, T::gt, |a, b| a > b);
    #[cfg(not(feature = "simd"))]
    return compare_op_scalar!(left, right, |a, b| a > b);
}

/// Perform `left >= right` operation on two [`PrimitiveArray`]s. Non-null values are greater than null
/// values.
pub fn gt_eq<T>(
    left: &PrimitiveArray<T>,
    right: &PrimitiveArray<T>,
) -> Result<BooleanArray>
where
    T: ArrowNumericType,
{
    #[cfg(feature = "simd")]
    return simd_compare_op(left, right, T::ge, |a, b| a >= b);
    #[cfg(not(feature = "simd"))]
    return compare_op!(left, right, |a, b| a >= b);
}

/// Perform `left >= right` operation on a [`PrimitiveArray`] and a scalar value.
/// Non-null values are greater than null values.
pub fn gt_eq_scalar<T>(left: &PrimitiveArray<T>, right: T::Native) -> Result<BooleanArray>
where
    T: ArrowNumericType,
{
    #[cfg(feature = "simd")]
    return simd_compare_op_scalar(left, right, T::ge, |a, b| a >= b);
    #[cfg(not(feature = "simd"))]
    return compare_op_scalar!(left, right, |a, b| a >= b);
}

/// Checks if a [`GenericListArray`] contains a value in the [`PrimitiveArray`]
pub fn contains<T, OffsetSize>(
    left: &PrimitiveArray<T>,
    right: &GenericListArray<OffsetSize>,
) -> Result<BooleanArray>
where
    T: ArrowNumericType,
    OffsetSize: OffsetSizeTrait,
{
    let left_len = left.len();
    if left_len != right.len() {
        return Err(ArrowError::ComputeError(
            "Cannot perform comparison operation on arrays of different length"
                .to_string(),
        ));
    }

    let num_bytes = bit_util::ceil(left_len, 8);

    let not_both_null_bit_buffer =
        match combine_option_bitmap(left.data_ref(), right.data_ref(), left_len)? {
            Some(buff) => buff,
            None => new_all_set_buffer(num_bytes),
        };
    let not_both_null_bitmap = not_both_null_bit_buffer.as_slice();

    let mut bool_buf = MutableBuffer::from_len_zeroed(num_bytes);
    let bool_slice = bool_buf.as_slice_mut();

    // if both array slots are valid, check if list contains primitive
    for i in 0..left_len {
        if bit_util::get_bit(not_both_null_bitmap, i) {
            let list = right.value(i);
            let list = list.as_any().downcast_ref::<PrimitiveArray<T>>().unwrap();

            for j in 0..list.len() {
                if list.is_valid(j) && (left.value(i) == list.value(j)) {
                    bit_util::set_bit(bool_slice, i);
                    continue;
                }
            }
        }
    }

    let data = unsafe {
        ArrayData::new_unchecked(
            DataType::Boolean,
            left.len(),
            None,
            None,
            0,
            vec![bool_buf.into()],
            vec![],
        )
    };
    Ok(BooleanArray::from(data))
}

/// Checks if a [`GenericListArray`] contains a value in the [`GenericStringArray`]
pub fn contains_utf8<OffsetSize>(
    left: &GenericStringArray<OffsetSize>,
    right: &ListArray,
) -> Result<BooleanArray>
where
    OffsetSize: StringOffsetSizeTrait,
{
    let left_len = left.len();
    if left_len != right.len() {
        return Err(ArrowError::ComputeError(
            "Cannot perform comparison operation on arrays of different length"
                .to_string(),
        ));
    }

    let num_bytes = bit_util::ceil(left_len, 8);

    let not_both_null_bit_buffer =
        match combine_option_bitmap(left.data_ref(), right.data_ref(), left_len)? {
            Some(buff) => buff,
            None => new_all_set_buffer(num_bytes),
        };
    let not_both_null_bitmap = not_both_null_bit_buffer.as_slice();

    let mut bool_buf = MutableBuffer::from_len_zeroed(num_bytes);
    let bool_slice = &mut bool_buf;

    for i in 0..left_len {
        // contains(null, null) = false
        if bit_util::get_bit(not_both_null_bitmap, i) {
            let list = right.value(i);
            let list = list
                .as_any()
                .downcast_ref::<GenericStringArray<OffsetSize>>()
                .unwrap();

            for j in 0..list.len() {
                if list.is_valid(j) && (left.value(i) == list.value(j)) {
                    bit_util::set_bit(bool_slice, i);
                    continue;
                }
            }
        }
    }

    let data = unsafe {
        ArrayData::new_unchecked(
            DataType::Boolean,
            left.len(),
            None,
            None,
            0,
            vec![bool_buf.into()],
            vec![],
        )
    };
    Ok(BooleanArray::from(data))
}

// create a buffer and fill it with valid bits
#[inline]
fn new_all_set_buffer(len: usize) -> Buffer {
    let buffer = MutableBuffer::new(len);
    let buffer = buffer.with_bitset(len, true);

    buffer.into()
}

// disable wrapping inside literal vectors used for test data and assertions
#[rustfmt::skip::macros(vec)]
#[cfg(test)]
mod tests {
    use super::*;
    use crate::datatypes::Int8Type;
    use crate::{array::Int32Array, array::Int64Array, datatypes::Field};

    /// Evaluate `KERNEL` with two vectors as inputs and assert against the expected output.
    /// `A_VEC` and `B_VEC` can be of type `Vec<T>` or `Vec<Option<T>>` where `T` is the native
    /// type of the data type of the Arrow array element.
    /// `EXPECTED` can be either `Vec<bool>` or `Vec<Option<bool>>`.
    /// The main reason for this macro is that inputs and outputs align nicely after `cargo fmt`.
    macro_rules! cmp_vec {
        ($KERNEL:ident, $DYN_KERNEL:ident, $ARRAY:ident, $A_VEC:expr, $B_VEC:expr, $EXPECTED:expr) => {
            let a = $ARRAY::from($A_VEC);
            let b = $ARRAY::from($B_VEC);
            let c = $KERNEL(&a, &b).unwrap();
            assert_eq!(BooleanArray::from($EXPECTED), c);

            // slice and test if the dynamic array works
            let a = a.slice(0, a.len());
            let b = b.slice(0, b.len());
            let c = $DYN_KERNEL(a.as_ref(), b.as_ref()).unwrap();
            assert_eq!(BooleanArray::from($EXPECTED), c);
        };
    }

    /// Evaluate `KERNEL` with two vectors as inputs and assert against the expected output.
    /// `A_VEC` and `B_VEC` can be of type `Vec<i64>` or `Vec<Option<i64>>`.
    /// `EXPECTED` can be either `Vec<bool>` or `Vec<Option<bool>>`.
    /// The main reason for this macro is that inputs and outputs align nicely after `cargo fmt`.
    macro_rules! cmp_i64 {
        ($KERNEL:ident, $DYN_KERNEL:ident, $A_VEC:expr, $B_VEC:expr, $EXPECTED:expr) => {
            cmp_vec!($KERNEL, $DYN_KERNEL, Int64Array, $A_VEC, $B_VEC, $EXPECTED);
        };
    }

    /// Evaluate `KERNEL` with one vectors and one scalar as inputs and assert against the expected output.
    /// `A_VEC` can be of type `Vec<i64>` or `Vec<Option<i64>>`.
    /// `EXPECTED` can be either `Vec<bool>` or `Vec<Option<bool>>`.
    /// The main reason for this macro is that inputs and outputs align nicely after `cargo fmt`.
    macro_rules! cmp_i64_scalar {
        ($KERNEL:ident, $A_VEC:expr, $B:literal, $EXPECTED:expr) => {
            let a = Int64Array::from($A_VEC);
            let c = $KERNEL(&a, $B).unwrap();
            assert_eq!(BooleanArray::from($EXPECTED), c);
        };
    }

    #[test]
    fn test_primitive_array_eq() {
        cmp_i64!(
            eq,
            eq_dyn,
            vec![8, 8, 8, 8, 8, 8, 8, 8, 8, 8],
            vec![6, 7, 8, 9, 10, 6, 7, 8, 9, 10],
            vec![false, false, true, false, false, false, false, true, false, false]
        );

        cmp_vec!(
            eq,
            eq_dyn,
            TimestampSecondArray,
            vec![8, 8, 8, 8, 8, 8, 8, 8, 8, 8],
            vec![6, 7, 8, 9, 10, 6, 7, 8, 9, 10],
            vec![false, false, true, false, false, false, false, true, false, false]
        );
    }

    #[test]
    fn test_primitive_array_eq_scalar() {
        cmp_i64_scalar!(
            eq_scalar,
            vec![6, 7, 8, 9, 10, 6, 7, 8, 9, 10],
            8,
            vec![false, false, true, false, false, false, false, true, false, false]
        );
    }

    #[test]
    fn test_primitive_array_eq_with_slice() {
        let a = Int32Array::from(vec![6, 7, 8, 8, 10]);
        let b = Int32Array::from(vec![1, 2, 3, 4, 5, 6, 7, 8, 9, 10]);
        let b_slice = b.slice(5, 5);
        let c = b_slice.as_any().downcast_ref().unwrap();
        let d = eq(c, &a).unwrap();
        assert!(d.value(0));
        assert!(d.value(1));
        assert!(d.value(2));
        assert!(!d.value(3));
        assert!(d.value(4));
    }

    #[test]
    fn test_primitive_array_eq_scalar_with_slice() {
        let a = Int32Array::from(vec![Some(1), None, Some(2), Some(3)]);
        let a = a.slice(1, 3);
        let a: &Int32Array = as_primitive_array(&a);
        let a_eq = eq_scalar(a, 2).unwrap();
        assert_eq!(
            a_eq,
            BooleanArray::from(vec![None, Some(true), Some(false)])
        );
    }

    #[test]
    fn test_primitive_array_neq() {
        cmp_i64!(
            neq,
            neq_dyn,
            vec![8, 8, 8, 8, 8, 8, 8, 8, 8, 8],
            vec![6, 7, 8, 9, 10, 6, 7, 8, 9, 10],
            vec![true, true, false, true, true, true, true, false, true, true]
        );

        cmp_vec!(
            neq,
            neq_dyn,
            TimestampMillisecondArray,
            vec![8, 8, 8, 8, 8, 8, 8, 8, 8, 8],
            vec![6, 7, 8, 9, 10, 6, 7, 8, 9, 10],
            vec![true, true, false, true, true, true, true, false, true, true]
        );
    }

    #[test]
    fn test_primitive_array_neq_scalar() {
        cmp_i64_scalar!(
            neq_scalar,
            vec![6, 7, 8, 9, 10, 6, 7, 8, 9, 10],
            8,
            vec![true, true, false, true, true, true, true, false, true, true]
        );
    }

    #[test]
    fn test_boolean_array_eq() {
        let a: BooleanArray =
            vec![Some(true), Some(false), Some(false), Some(true), Some(true), None]
                .into();
        let b: BooleanArray =
            vec![Some(true), Some(true), Some(false), Some(false), None,  Some(false)]
                .into();

        let res: Vec<Option<bool>> = eq_bool(&a, &b).unwrap().iter().collect();

        assert_eq!(
            res,
            vec![Some(true), Some(false), Some(true), Some(false), None, None]
        )
    }

    #[test]
    fn test_boolean_array_neq() {
        let a: BooleanArray =
            vec![Some(true), Some(false), Some(false), Some(true), Some(true), None]
                .into();
        let b: BooleanArray =
            vec![Some(true), Some(true), Some(false), Some(false), None, Some(false)]
                .into();

        let res: Vec<Option<bool>> = neq_bool(&a, &b).unwrap().iter().collect();

        assert_eq!(
            res,
            vec![Some(false), Some(true), Some(false), Some(true), None, None]
        )
    }

    #[test]
    fn test_boolean_array_lt() {
        let a: BooleanArray =
            vec![Some(true), Some(false), Some(false), Some(true), Some(true), None]
                .into();
        let b: BooleanArray =
            vec![Some(true), Some(true), Some(false), Some(false), None, Some(false)]
                .into();

        let res: Vec<Option<bool>> = lt_bool(&a, &b).unwrap().iter().collect();

        assert_eq!(
            res,
            vec![Some(false), Some(true), Some(false), Some(false), None, None]
        )
    }

    #[test]
    fn test_boolean_array_lt_eq() {
        let a: BooleanArray =
            vec![Some(true), Some(false), Some(false), Some(true), Some(true), None]
                .into();
        let b: BooleanArray =
            vec![Some(true), Some(true), Some(false), Some(false), None, Some(false)]
                .into();

        let res: Vec<Option<bool>> = lt_eq_bool(&a, &b).unwrap().iter().collect();

        assert_eq!(
            res,
            vec![Some(true), Some(true), Some(true), Some(false), None, None]
        )
    }

    #[test]
    fn test_boolean_array_gt() {
        let a: BooleanArray =
            vec![Some(true), Some(false), Some(false), Some(true), Some(true), None]
                .into();
        let b: BooleanArray =
            vec![Some(true), Some(true), Some(false), Some(false), None, Some(false)]
                .into();

        let res: Vec<Option<bool>> = gt_bool(&a, &b).unwrap().iter().collect();

        assert_eq!(
            res,
            vec![Some(false), Some(false), Some(false), Some(true), None, None]
        )
    }

    #[test]
    fn test_boolean_array_gt_eq() {
        let a: BooleanArray =
            vec![Some(true), Some(false), Some(false), Some(true), Some(true), None]
                .into();
        let b: BooleanArray =
            vec![Some(true), Some(true), Some(false), Some(false), None, Some(false)]
                .into();

        let res: Vec<Option<bool>> = gt_eq_bool(&a, &b).unwrap().iter().collect();

        assert_eq!(
            res,
            vec![Some(true), Some(false), Some(true), Some(true), None, None]
        )
    }

    #[test]
    fn test_boolean_array_eq_scalar() {
        let a: BooleanArray = vec![Some(true), Some(false), None].into();

        let res1: Vec<Option<bool>> = eq_bool_scalar(&a, false).unwrap().iter().collect();

        assert_eq!(res1, vec![Some(false), Some(true), None]);

        let res2: Vec<Option<bool>> = eq_bool_scalar(&a, true).unwrap().iter().collect();

        assert_eq!(res2, vec![Some(true), Some(false), None]);
    }

    #[test]
    fn test_boolean_array_neq_scalar() {
        let a: BooleanArray = vec![Some(true), Some(false), None].into();

        let res1: Vec<Option<bool>> =
            neq_bool_scalar(&a, false).unwrap().iter().collect();

        assert_eq!(res1, vec![Some(true), Some(false), None]);

        let res2: Vec<Option<bool>> = neq_bool_scalar(&a, true).unwrap().iter().collect();

        assert_eq!(res2, vec![Some(false), Some(true), None]);
    }

    #[test]
    fn test_boolean_array_lt_scalar() {
        let a: BooleanArray = vec![Some(true), Some(false), None].into();

        let res1: Vec<Option<bool>> = lt_bool_scalar(&a, false).unwrap().iter().collect();

        assert_eq!(res1, vec![Some(false), Some(false), None]);

        let res2: Vec<Option<bool>> = lt_bool_scalar(&a, true).unwrap().iter().collect();

        assert_eq!(res2, vec![Some(false), Some(true), None]);
    }

    #[test]
    fn test_boolean_array_lt_eq_scalar() {
        let a: BooleanArray = vec![Some(true), Some(false), None].into();

        let res1: Vec<Option<bool>> =
            lt_eq_bool_scalar(&a, false).unwrap().iter().collect();

        assert_eq!(res1, vec![Some(false), Some(true), None]);

        let res2: Vec<Option<bool>> =
            lt_eq_bool_scalar(&a, true).unwrap().iter().collect();

        assert_eq!(res2, vec![Some(true), Some(true), None]);
    }

    #[test]
    fn test_boolean_array_gt_scalar() {
        let a: BooleanArray = vec![Some(true), Some(false), None].into();

        let res1: Vec<Option<bool>> = gt_bool_scalar(&a, false).unwrap().iter().collect();

        assert_eq!(res1, vec![Some(true), Some(false), None]);

        let res2: Vec<Option<bool>> = gt_bool_scalar(&a, true).unwrap().iter().collect();

        assert_eq!(res2, vec![Some(false), Some(false), None]);
    }

    #[test]
    fn test_boolean_array_gt_eq_scalar() {
        let a: BooleanArray = vec![Some(true), Some(false), None].into();

        let res1: Vec<Option<bool>> =
            gt_eq_bool_scalar(&a, false).unwrap().iter().collect();

        assert_eq!(res1, vec![Some(true), Some(true), None]);

        let res2: Vec<Option<bool>> =
            gt_eq_bool_scalar(&a, true).unwrap().iter().collect();

        assert_eq!(res2, vec![Some(true), Some(false), None]);
    }

    #[test]
    fn test_primitive_array_lt() {
        cmp_i64!(
            lt,
            lt_dyn,
            vec![8, 8, 8, 8, 8, 8, 8, 8, 8, 8],
            vec![6, 7, 8, 9, 10, 6, 7, 8, 9, 10],
            vec![false, false, false, true, true, false, false, false, true, true]
        );

        cmp_vec!(
            lt,
            lt_dyn,
            TimestampMillisecondArray,
            vec![8, 8, 8, 8, 8, 8, 8, 8, 8, 8],
            vec![6, 7, 8, 9, 10, 6, 7, 8, 9, 10],
            vec![false, false, false, true, true, false, false, false, true, true]
        );
    }

    #[test]
    fn test_primitive_array_lt_scalar() {
        cmp_i64_scalar!(
            lt_scalar,
            vec![6, 7, 8, 9, 10, 6, 7, 8, 9, 10],
            8,
            vec![true, true, false, false, false, true, true, false, false, false]
        );
    }

    #[test]
    fn test_primitive_array_lt_nulls() {
        cmp_i64!(
            lt,
            lt_dyn,
            vec![None, None, Some(1), Some(1), None, None, Some(2), Some(2),],
            vec![None, Some(1), None, Some(1), None, Some(3), None, Some(3),],
            vec![None, None, None, Some(false), None, None, None, Some(true)]
        );

        cmp_vec!(
            lt,
            lt_dyn,
            TimestampMillisecondArray,
            vec![None, None, Some(1), Some(1), None, None, Some(2), Some(2),],
            vec![None, Some(1), None, Some(1), None, Some(3), None, Some(3),],
            vec![None, None, None, Some(false), None, None, None, Some(true)]
        );
    }

    #[test]
    fn test_primitive_array_lt_scalar_nulls() {
        cmp_i64_scalar!(
            lt_scalar,
            vec![None, Some(1), Some(2), Some(3), None, Some(1), Some(2), Some(3), Some(2), None],
            2,
            vec![None, Some(true), Some(false), Some(false), None, Some(true), Some(false), Some(false), Some(false), None]
        );
    }

    #[test]
    fn test_primitive_array_lt_eq() {
        cmp_i64!(
            lt_eq,
            lt_eq_dyn,
            vec![8, 8, 8, 8, 8, 8, 8, 8, 8, 8],
            vec![6, 7, 8, 9, 10, 6, 7, 8, 9, 10],
            vec![false, false, true, true, true, false, false, true, true, true]
        );
    }

    #[test]
    fn test_primitive_array_lt_eq_scalar() {
        cmp_i64_scalar!(
            lt_eq_scalar,
            vec![6, 7, 8, 9, 10, 6, 7, 8, 9, 10],
            8,
            vec![true, true, true, false, false, true, true, true, false, false]
        );
    }

    #[test]
    fn test_primitive_array_lt_eq_nulls() {
        cmp_i64!(
            lt_eq,
            lt_eq_dyn,
            vec![None, None, Some(1), None, None, Some(1), None, None, Some(1)],
            vec![None, Some(1), Some(0), None, Some(1), Some(2), None, None, Some(3)],
            vec![None, None, Some(false), None, None, Some(true), None, None, Some(true)]
        );
    }

    #[test]
    fn test_primitive_array_lt_eq_scalar_nulls() {
        cmp_i64_scalar!(
            lt_eq_scalar,
            vec![None, Some(1), Some(2), None, Some(1), Some(2), None, Some(1), Some(2)],
            1,
            vec![None, Some(true), Some(false), None, Some(true), Some(false), None, Some(true), Some(false)]
        );
    }

    #[test]
    fn test_primitive_array_gt() {
        cmp_i64!(
            gt,
            gt_dyn,
            vec![8, 8, 8, 8, 8, 8, 8, 8, 8, 8],
            vec![6, 7, 8, 9, 10, 6, 7, 8, 9, 10],
            vec![true, true, false, false, false, true, true, false, false, false]
        );
    }

    #[test]
    fn test_primitive_array_gt_scalar() {
        cmp_i64_scalar!(
            gt_scalar,
            vec![6, 7, 8, 9, 10, 6, 7, 8, 9, 10],
            8,
            vec![false, false, false, true, true, false, false, false, true, true]
        );
    }

    #[test]
    fn test_primitive_array_gt_nulls() {
        cmp_i64!(
            gt,
            gt_dyn,
            vec![None, None, Some(1), None, None, Some(2), None, None, Some(3)],
            vec![None, Some(1), Some(1), None, Some(1), Some(1), None, Some(1), Some(1)],
            vec![None, None, Some(false), None, None, Some(true), None, None, Some(true)]
        );
    }

    #[test]
    fn test_primitive_array_gt_scalar_nulls() {
        cmp_i64_scalar!(
            gt_scalar,
            vec![None, Some(1), Some(2), None, Some(1), Some(2), None, Some(1), Some(2)],
            1,
            vec![None, Some(false), Some(true), None, Some(false), Some(true), None, Some(false), Some(true)]
        );
    }

    #[test]
    fn test_primitive_array_gt_eq() {
        cmp_i64!(
            gt_eq,
            gt_eq_dyn,
            vec![8, 8, 8, 8, 8, 8, 8, 8, 8, 8],
            vec![6, 7, 8, 9, 10, 6, 7, 8, 9, 10],
            vec![true, true, true, false, false, true, true, true, false, false]
        );
    }

    #[test]
    fn test_primitive_array_gt_eq_scalar() {
        cmp_i64_scalar!(
            gt_eq_scalar,
            vec![6, 7, 8, 9, 10, 6, 7, 8, 9, 10],
            8,
            vec![false, false, true, true, true, false, false, true, true, true]
        );
    }

    #[test]
    fn test_primitive_array_gt_eq_nulls() {
        cmp_i64!(
            gt_eq,
            gt_eq_dyn,
            vec![None, None, Some(1), None, Some(1), Some(2), None, None, Some(1)],
            vec![None, Some(1), None, None, Some(1), Some(1), None, Some(2), Some(2)],
            vec![None, None, None, None, Some(true), Some(true), None, None, Some(false)]
        );
    }

    #[test]
    fn test_primitive_array_gt_eq_scalar_nulls() {
        cmp_i64_scalar!(
            gt_eq_scalar,
            vec![None, Some(1), Some(2), None, Some(2), Some(3), None, Some(3), Some(4)],
            2,
            vec![None, Some(false), Some(true), None, Some(true), Some(true), None, Some(true), Some(true)]
        );
    }

    #[test]
    fn test_primitive_array_compare_slice() {
        let a: Int32Array = (0..100).map(Some).collect();
        let a = a.slice(50, 50);
        let a = a.as_any().downcast_ref::<Int32Array>().unwrap();
        let b: Int32Array = (100..200).map(Some).collect();
        let b = b.slice(50, 50);
        let b = b.as_any().downcast_ref::<Int32Array>().unwrap();
        let actual = lt(a, b).unwrap();
        let expected: BooleanArray = (0..50).map(|_| Some(true)).collect();
        assert_eq!(expected, actual);
    }

    #[test]
    fn test_primitive_array_compare_scalar_slice() {
        let a: Int32Array = (0..100).map(Some).collect();
        let a = a.slice(50, 50);
        let a = a.as_any().downcast_ref::<Int32Array>().unwrap();
        let actual = lt_scalar(a, 200).unwrap();
        let expected: BooleanArray = (0..50).map(|_| Some(true)).collect();
        assert_eq!(expected, actual);
    }

    #[test]
    fn test_length_of_result_buffer() {
        // `item_count` is chosen to not be a multiple of the number of SIMD lanes for this
        // type (`Int8Type`), 64.
        let item_count = 130;

        let select_mask: BooleanArray = vec![true; item_count].into();

        let array_a: PrimitiveArray<Int8Type> = vec![1; item_count].into();
        let array_b: PrimitiveArray<Int8Type> = vec![2; item_count].into();
        let result_mask = gt_eq(&array_a, &array_b).unwrap();

        assert_eq!(
            result_mask.data().buffers()[0].len(),
            select_mask.data().buffers()[0].len()
        );
    }

    // Expected behaviour:
    // contains(1, [1, 2, null]) = true
    // contains(3, [1, 2, null]) = false
    // contains(null, [1, 2, null]) = false
    // contains(null, null) = false
    #[test]
    fn test_contains() {
        let value_data = Int32Array::from(vec![
            Some(0),
            Some(1),
            Some(2),
            Some(3),
            Some(4),
            Some(5),
            Some(6),
            None,
            Some(7),
        ])
        .data()
        .clone();
        let value_offsets = Buffer::from_slice_ref(&[0i64, 3, 6, 6, 9]);
        let list_data_type =
            DataType::LargeList(Box::new(Field::new("item", DataType::Int32, true)));
        let list_data = ArrayData::builder(list_data_type)
            .len(4)
            .add_buffer(value_offsets)
            .add_child_data(value_data)
            .null_bit_buffer(Buffer::from([0b00001011]))
            .build()
            .unwrap();

        //  [[0, 1, 2], [3, 4, 5], null, [6, null, 7]]
        let list_array = LargeListArray::from(list_data);

        let nulls = Int32Array::from(vec![None, None, None, None]);
        let nulls_result = contains(&nulls, &list_array).unwrap();
        assert_eq!(
            nulls_result
                .as_any()
                .downcast_ref::<BooleanArray>()
                .unwrap(),
            &BooleanArray::from(vec![false, false, false, false]),
        );

        let values = Int32Array::from(vec![Some(0), Some(0), Some(0), Some(0)]);
        let values_result = contains(&values, &list_array).unwrap();
        assert_eq!(
            values_result
                .as_any()
                .downcast_ref::<BooleanArray>()
                .unwrap(),
            &BooleanArray::from(vec![true, false, false, false]),
        );
    }

    // Expected behaviour:
    // contains("ab", ["ab", "cd", null]) = true
    // contains("ef", ["ab", "cd", null]) = false
    // contains(null, ["ab", "cd", null]) = false
    // contains(null, null) = false
    #[test]
    fn test_contains_utf8() {
        let values_builder = StringBuilder::new(10);
        let mut builder = ListBuilder::new(values_builder);

        builder.values().append_value("Lorem").unwrap();
        builder.values().append_value("ipsum").unwrap();
        builder.values().append_null().unwrap();
        builder.append(true).unwrap();
        builder.values().append_value("sit").unwrap();
        builder.values().append_value("amet").unwrap();
        builder.values().append_value("Lorem").unwrap();
        builder.append(true).unwrap();
        builder.append(false).unwrap();
        builder.values().append_value("ipsum").unwrap();
        builder.append(true).unwrap();

        //  [["Lorem", "ipsum", null], ["sit", "amet", "Lorem"], null, ["ipsum"]]
        // value_offsets = [0, 3, 6, 6]
        let list_array = builder.finish();

        let nulls = StringArray::from(vec![None, None, None, None]);
        let nulls_result = contains_utf8(&nulls, &list_array).unwrap();
        assert_eq!(
            nulls_result
                .as_any()
                .downcast_ref::<BooleanArray>()
                .unwrap(),
            &BooleanArray::from(vec![false, false, false, false]),
        );

        let values = StringArray::from(vec![
            Some("Lorem"),
            Some("Lorem"),
            Some("Lorem"),
            Some("Lorem"),
        ]);
        let values_result = contains_utf8(&values, &list_array).unwrap();
        assert_eq!(
            values_result
                .as_any()
                .downcast_ref::<BooleanArray>()
                .unwrap(),
            &BooleanArray::from(vec![true, true, false, false]),
        );
    }

    macro_rules! test_utf8 {
        ($test_name:ident, $left:expr, $right:expr, $op:expr, $expected:expr) => {
            #[test]
            fn $test_name() {
                let left = StringArray::from($left);
                let right = StringArray::from($right);
                let res = $op(&left, &right).unwrap();
                let expected = $expected;
                assert_eq!(expected.len(), res.len());
                for i in 0..res.len() {
                    let v = res.value(i);
                    assert_eq!(v, expected[i]);
                }
            }
        };
    }

    #[test]
    fn test_utf8_eq_scalar_on_slice() {
        let a = StringArray::from(vec![Some("hi"), None, Some("hello"), Some("world")]);
        let a = a.slice(1, 3);
        let a = as_string_array(&a);
        let a_eq = eq_utf8_scalar(a, "hello").unwrap();
        assert_eq!(
            a_eq,
            BooleanArray::from(vec![None, Some(true), Some(false)])
        );
    }

    macro_rules! test_utf8_scalar {
        ($test_name:ident, $left:expr, $right:expr, $op:expr, $expected:expr) => {
            #[test]
            fn $test_name() {
                let left = StringArray::from($left);
                let res = $op(&left, $right).unwrap();
                let expected = $expected;
                assert_eq!(expected.len(), res.len());
                for i in 0..res.len() {
                    let v = res.value(i);
                    assert_eq!(
                        v,
                        expected[i],
                        "unexpected result when comparing {} at position {} to {} ",
                        left.value(i),
                        i,
                        $right
                    );
                }

                let left = LargeStringArray::from($left);
                let res = $op(&left, $right).unwrap();
                let expected = $expected;
                assert_eq!(expected.len(), res.len());
                for i in 0..res.len() {
                    let v = res.value(i);
                    assert_eq!(
                        v,
                        expected[i],
                        "unexpected result when comparing {} at position {} to {} ",
                        left.value(i),
                        i,
                        $right
                    );
                }
            }
        };
    }

    macro_rules! test_flag_utf8 {
        ($test_name:ident, $left:expr, $right:expr, $op:expr, $expected:expr) => {
            #[test]
            fn $test_name() {
                let left = StringArray::from($left);
                let right = StringArray::from($right);
                let res = $op(&left, &right, None).unwrap();
                let expected = $expected;
                assert_eq!(expected.len(), res.len());
                for i in 0..res.len() {
                    let v = res.value(i);
                    assert_eq!(v, expected[i]);
                }
            }
        };
        ($test_name:ident, $left:expr, $right:expr, $flag:expr, $op:expr, $expected:expr) => {
            #[test]
            fn $test_name() {
                let left = StringArray::from($left);
                let right = StringArray::from($right);
                let flag = Some(StringArray::from($flag));
                let res = $op(&left, &right, flag.as_ref()).unwrap();
                let expected = $expected;
                assert_eq!(expected.len(), res.len());
                for i in 0..res.len() {
                    let v = res.value(i);
                    assert_eq!(v, expected[i]);
                }
            }
        };
    }

    macro_rules! test_flag_utf8_scalar {
        ($test_name:ident, $left:expr, $right:expr, $op:expr, $expected:expr) => {
            #[test]
            fn $test_name() {
                let left = StringArray::from($left);
                let res = $op(&left, $right, None).unwrap();
                let expected = $expected;
                assert_eq!(expected.len(), res.len());
                for i in 0..res.len() {
                    let v = res.value(i);
                    assert_eq!(
                        v,
                        expected[i],
                        "unexpected result when comparing {} at position {} to {} ",
                        left.value(i),
                        i,
                        $right
                    );
                }
            }
        };
        ($test_name:ident, $left:expr, $right:expr, $flag:expr, $op:expr, $expected:expr) => {
            #[test]
            fn $test_name() {
                let left = StringArray::from($left);
                let flag = Some($flag);
                let res = $op(&left, $right, flag).unwrap();
                let expected = $expected;
                assert_eq!(expected.len(), res.len());
                for i in 0..res.len() {
                    let v = res.value(i);
                    assert_eq!(
                        v,
                        expected[i],
                        "unexpected result when comparing {} at position {} to {} ",
                        left.value(i),
                        i,
                        $right
                    );
                }
            }
        };
    }

    test_utf8!(
        test_utf8_array_like,
        vec!["arrow", "arrow", "arrow", "arrow", "arrow", "arrows", "arrow", "arrow"],
        vec!["arrow", "ar%", "%ro%", "foo", "arr", "arrow_", "arrow_", ".*"],
        like_utf8,
        vec![true, true, true, false, false, true, false, false]
    );

    test_utf8_scalar!(
        test_utf8_array_like_scalar_escape_testing,
        vec!["varchar(255)", "int(255)", "varchar", "int"],
        "%(%)%",
        like_utf8_scalar,
        vec![true, true, false, false]
    );

    test_utf8_scalar!(
        test_utf8_array_like_scalar_escape_regex,
        vec![".*", "a", "*"],
        ".*",
        like_utf8_scalar,
        vec![true, false, false]
    );

    test_utf8_scalar!(
        test_utf8_array_like_scalar_escape_regex_dot,
        vec![".", "a", "*"],
        ".",
        like_utf8_scalar,
        vec![true, false, false]
    );

    test_utf8_scalar!(
        test_utf8_array_like_scalar,
        vec!["arrow", "parquet", "datafusion", "flight"],
        "%ar%",
        like_utf8_scalar,
        vec![true, true, false, false]
    );
    test_utf8_scalar!(
        test_utf8_array_like_scalar_start,
        vec!["arrow", "parrow", "arrows", "arr"],
        "arrow%",
        like_utf8_scalar,
        vec![true, false, true, false]
    );

    test_utf8_scalar!(
        test_utf8_array_like_scalar_end,
        vec!["arrow", "parrow", "arrows", "arr"],
        "%arrow",
        like_utf8_scalar,
        vec![true, true, false, false]
    );

    test_utf8_scalar!(
        test_utf8_array_like_scalar_equals,
        vec!["arrow", "parrow", "arrows", "arr"],
        "arrow",
        like_utf8_scalar,
        vec![true, false, false, false]
    );

    test_utf8_scalar!(
        test_utf8_array_like_scalar_one,
        vec!["arrow", "arrows", "parrow", "arr"],
        "arrow_",
        like_utf8_scalar,
        vec![false, true, false, false]
    );

    test_utf8!(
        test_utf8_array_eq,
        vec!["arrow", "arrow", "arrow", "arrow"],
        vec!["arrow", "parquet", "datafusion", "flight"],
        eq_utf8,
        vec![true, false, false, false]
    );
    test_utf8_scalar!(
        test_utf8_array_eq_scalar,
        vec!["arrow", "parquet", "datafusion", "flight"],
        "arrow",
        eq_utf8_scalar,
        vec![true, false, false, false]
    );

    test_utf8!(
        test_utf8_array_nlike,
        vec!["arrow", "arrow", "arrow", "arrow", "arrow", "arrows", "arrow"],
        vec!["arrow", "ar%", "%ro%", "foo", "arr", "arrow_", "arrow_"],
        nlike_utf8,
        vec![false, false, false, true, true, false, true]
    );
    test_utf8_scalar!(
        test_utf8_array_nlike_escape_testing,
        vec!["varchar(255)", "int(255)", "varchar", "int"],
        "%(%)%",
        nlike_utf8_scalar,
        vec![false, false, true, true]
    );

    test_utf8_scalar!(
        test_utf8_array_nlike_scalar_escape_regex,
        vec![".*", "a", "*"],
        ".*",
        nlike_utf8_scalar,
        vec![false, true, true]
    );

    test_utf8_scalar!(
        test_utf8_array_nlike_scalar_escape_regex_dot,
        vec![".", "a", "*"],
        ".",
        nlike_utf8_scalar,
        vec![false, true, true]
    );
    test_utf8_scalar!(
        test_utf8_array_nlike_scalar,
        vec!["arrow", "parquet", "datafusion", "flight"],
        "%ar%",
        nlike_utf8_scalar,
        vec![false, false, true, true]
    );

    test_utf8_scalar!(
        test_utf8_array_nlike_scalar_start,
        vec!["arrow", "parrow", "arrows", "arr"],
        "arrow%",
        nlike_utf8_scalar,
        vec![false, true, false, true]
    );

    test_utf8_scalar!(
        test_utf8_array_nlike_scalar_end,
        vec!["arrow", "parrow", "arrows", "arr"],
        "%arrow",
        nlike_utf8_scalar,
        vec![false, false, true, true]
    );

    test_utf8_scalar!(
        test_utf8_array_nlike_scalar_equals,
        vec!["arrow", "parrow", "arrows", "arr"],
        "arrow",
        nlike_utf8_scalar,
        vec![false, true, true, true]
    );

    test_utf8_scalar!(
        test_utf8_array_nlike_scalar_one,
        vec!["arrow", "arrows", "parrow", "arr"],
        "arrow_",
        nlike_utf8_scalar,
        vec![true, false, true, true]
    );

    test_utf8!(
        test_utf8_array_ilike,
        vec!["arrow", "arrow", "ARROW", "arrow", "ARROW", "ARROWS", "arROw"],
        vec!["arrow", "ar%", "%ro%", "foo", "ar%r", "arrow_", "arrow_"],
        ilike_utf8,
        vec![true, true, true, false, false, true, false]
    );
    test_utf8_scalar!(
        ilike_utf8_scalar_escape_testing,
        vec!["varchar(255)", "int(255)", "varchar", "int"],
        "%(%)%",
        ilike_utf8_scalar,
        vec![true, true, false, false]
    );
    test_utf8_scalar!(
        test_utf8_array_ilike_scalar,
        vec!["arrow", "parquet", "datafusion", "flight"],
        "%AR%",
        ilike_utf8_scalar,
        vec![true, true, false, false]
    );

    test_utf8_scalar!(
        test_utf8_array_ilike_scalar_start,
        vec!["arrow", "parrow", "arrows", "ARR"],
        "aRRow%",
        ilike_utf8_scalar,
        vec![true, false, true, false]
    );

    test_utf8_scalar!(
        test_utf8_array_ilike_scalar_end,
        vec!["ArroW", "parrow", "ARRowS", "arr"],
        "%arrow",
        ilike_utf8_scalar,
        vec![true, true, false, false]
    );

    test_utf8_scalar!(
        test_utf8_array_ilike_scalar_equals,
        vec!["arrow", "parrow", "arrows", "arr"],
        "arrow",
        ilike_utf8_scalar,
        vec![true, false, false, false]
    );

    test_utf8_scalar!(
        test_utf8_array_ilike_scalar_one,
        vec!["arrow", "arrows", "parrow", "arr"],
        "arrow_",
        ilike_utf8_scalar,
        vec![false, true, false, false]
    );

    test_utf8!(
        test_utf8_array_neq,
        vec!["arrow", "arrow", "arrow", "arrow"],
        vec!["arrow", "parquet", "datafusion", "flight"],
        neq_utf8,
        vec![false, true, true, true]
    );
    test_utf8_scalar!(
        test_utf8_array_neq_scalar,
        vec!["arrow", "parquet", "datafusion", "flight"],
        "arrow",
        neq_utf8_scalar,
        vec![false, true, true, true]
    );

    test_utf8!(
        test_utf8_array_lt,
        vec!["arrow", "datafusion", "flight", "parquet"],
        vec!["flight", "flight", "flight", "flight"],
        lt_utf8,
        vec![true, true, false, false]
    );
    test_utf8_scalar!(
        test_utf8_array_lt_scalar,
        vec!["arrow", "datafusion", "flight", "parquet"],
        "flight",
        lt_utf8_scalar,
        vec![true, true, false, false]
    );

    test_utf8!(
        test_utf8_array_lt_eq,
        vec!["arrow", "datafusion", "flight", "parquet"],
        vec!["flight", "flight", "flight", "flight"],
        lt_eq_utf8,
        vec![true, true, true, false]
    );
    test_utf8_scalar!(
        test_utf8_array_lt_eq_scalar,
        vec!["arrow", "datafusion", "flight", "parquet"],
        "flight",
        lt_eq_utf8_scalar,
        vec![true, true, true, false]
    );

    test_utf8!(
        test_utf8_array_gt,
        vec!["arrow", "datafusion", "flight", "parquet"],
        vec!["flight", "flight", "flight", "flight"],
        gt_utf8,
        vec![false, false, false, true]
    );
    test_utf8_scalar!(
        test_utf8_array_gt_scalar,
        vec!["arrow", "datafusion", "flight", "parquet"],
        "flight",
        gt_utf8_scalar,
        vec![false, false, false, true]
    );

    test_utf8!(
        test_utf8_array_gt_eq,
        vec!["arrow", "datafusion", "flight", "parquet"],
        vec!["flight", "flight", "flight", "flight"],
        gt_eq_utf8,
        vec![false, false, true, true]
    );
    test_utf8_scalar!(
        test_utf8_array_gt_eq_scalar,
        vec!["arrow", "datafusion", "flight", "parquet"],
        "flight",
        gt_eq_utf8_scalar,
        vec![false, false, true, true]
    );
    test_flag_utf8!(
        test_utf8_array_regexp_is_match,
        vec!["arrow", "arrow", "arrow", "arrow", "arrow", "arrow"],
        vec!["^ar", "^AR", "ow$", "OW$", "foo", ""],
        regexp_is_match_utf8,
        vec![true, false, true, false, false, true]
    );
    test_flag_utf8!(
        test_utf8_array_regexp_is_match_insensitive,
        vec!["arrow", "arrow", "arrow", "arrow", "arrow", "arrow"],
        vec!["^ar", "^AR", "ow$", "OW$", "foo", ""],
        vec!["i"; 6],
        regexp_is_match_utf8,
        vec![true, true, true, true, false, true]
    );

    test_flag_utf8_scalar!(
        test_utf8_array_regexp_is_match_scalar,
        vec!["arrow", "ARROW", "parquet", "PARQUET"],
        "^ar",
        regexp_is_match_utf8_scalar,
        vec![true, false, false, false]
    );
    test_flag_utf8_scalar!(
        test_utf8_array_regexp_is_match_empty_scalar,
        vec!["arrow", "ARROW", "parquet", "PARQUET"],
        "",
        regexp_is_match_utf8_scalar,
        vec![true, true, true, true]
    );
    test_flag_utf8_scalar!(
        test_utf8_array_regexp_is_match_insensitive_scalar,
        vec!["arrow", "ARROW", "parquet", "PARQUET"],
        "^ar",
        "i",
        regexp_is_match_utf8_scalar,
        vec![true, true, false, false]
    );
    #[test]
    fn test_eq_dyn_scalar() {
        let array = Int32Array::from(vec![6, 7, 8, 8, 10]);
        let array = Arc::new(array);
        let a_eq = eq_dyn_scalar(array, 8).unwrap();
        assert_eq!(
            a_eq,
            BooleanArray::from(
                vec![Some(false), Some(false), Some(true), Some(true), Some(false)]
            )
        );
    }
    #[test]
    fn test_eq_dyn_scalar_with_dict() {
        let key_builder = PrimitiveBuilder::<Int8Type>::new(3);
        let value_builder = PrimitiveBuilder::<Int32Type>::new(2);
        let mut builder = PrimitiveDictionaryBuilder::new(key_builder, value_builder);
        builder.append(123).unwrap();
        builder.append_null().unwrap();
        builder.append(23).unwrap();
        let array = Arc::new(builder.finish());
        let a_eq = eq_dyn_scalar(array, 123).unwrap();
        assert_eq!(
            a_eq,
            BooleanArray::from(vec![Some(true), None, Some(false)])
        );
    }
    #[test]
    fn test_lt_dyn_scalar() {
        let array = Int32Array::from(vec![6, 7, 8, 8, 10]);
        let array = Arc::new(array);
        let a_eq = lt_dyn_scalar(array, 8).unwrap();
        assert_eq!(
            a_eq,
            BooleanArray::from(
                vec![Some(true), Some(true), Some(false), Some(false), Some(false)]
            )
        );
    }
    #[test]
    fn test_lt_dyn_scalar_with_dict() {
        let key_builder = PrimitiveBuilder::<Int8Type>::new(3);
        let value_builder = PrimitiveBuilder::<Int32Type>::new(2);
        let mut builder = PrimitiveDictionaryBuilder::new(key_builder, value_builder);
        builder.append(123).unwrap();
        builder.append_null().unwrap();
        builder.append(23).unwrap();
        let array = Arc::new(builder.finish());
        let a_eq = lt_dyn_scalar(array, 123).unwrap();
        assert_eq!(
            a_eq,
            BooleanArray::from(vec![Some(false), None, Some(true)])
        );
    }
    #[test]
    fn test_lt_eq_dyn_scalar() {
        let array = Int32Array::from(vec![6, 7, 8, 8, 10]);
        let array = Arc::new(array);
        let a_eq = lt_eq_dyn_scalar(array, 8).unwrap();
        assert_eq!(
            a_eq,
            BooleanArray::from(
                vec![Some(true), Some(true), Some(true), Some(true), Some(false)]
            )
        );
    }
    #[test]
    fn test_lt_eq_dyn_scalar_with_dict() {
        let key_builder = PrimitiveBuilder::<Int8Type>::new(3);
        let value_builder = PrimitiveBuilder::<Int32Type>::new(2);
        let mut builder = PrimitiveDictionaryBuilder::new(key_builder, value_builder);
        builder.append(123).unwrap();
        builder.append_null().unwrap();
        builder.append(23).unwrap();
        let array = Arc::new(builder.finish());
        let a_eq = lt_eq_dyn_scalar(array, 23).unwrap();
        assert_eq!(
            a_eq,
            BooleanArray::from(vec![Some(false), None, Some(true)])
        );
    }

    #[test]
    fn test_gt_dyn_scalar() {
        let array = Int32Array::from(vec![6, 7, 8, 8, 10]);
        let array = Arc::new(array);
        let a_eq = gt_dyn_scalar(array, 8).unwrap();
        assert_eq!(
            a_eq,
            BooleanArray::from(
                vec![Some(false), Some(false), Some(false), Some(false), Some(true)]
            )
        );
    }
    #[test]
    fn test_gt_dyn_scalar_with_dict() {
        let key_builder = PrimitiveBuilder::<Int8Type>::new(3);
        let value_builder = PrimitiveBuilder::<Int32Type>::new(2);
        let mut builder = PrimitiveDictionaryBuilder::new(key_builder, value_builder);
        builder.append(123).unwrap();
        builder.append_null().unwrap();
        builder.append(23).unwrap();
        let array = Arc::new(builder.finish());
        let a_eq = gt_dyn_scalar(array, 23).unwrap();
        assert_eq!(
            a_eq,
            BooleanArray::from(vec![Some(true), None, Some(false)])
        );
    }

    #[test]
    fn test_gt_eq_dyn_scalar() {
        let array = Int32Array::from(vec![6, 7, 8, 8, 10]);
        let array = Arc::new(array);
        let a_eq = gt_eq_dyn_scalar(array, 8).unwrap();
        assert_eq!(
            a_eq,
            BooleanArray::from(
                vec![Some(false), Some(false), Some(true), Some(true), Some(true)]
            )
        );
    }

    #[test]
    fn test_gt_eq_dyn_scalar_with_dict() {
        let key_builder = PrimitiveBuilder::<Int8Type>::new(3);
        let value_builder = PrimitiveBuilder::<Int32Type>::new(2);
        let mut builder = PrimitiveDictionaryBuilder::new(key_builder, value_builder);
        builder.append(22).unwrap();
        builder.append_null().unwrap();
        builder.append(23).unwrap();
        let array = Arc::new(builder.finish());
        let a_eq = gt_eq_dyn_scalar(array, 23).unwrap();
        assert_eq!(
            a_eq,
            BooleanArray::from(vec![Some(false), None, Some(true)])
        );
    }

    #[test]
    fn test_neq_dyn_scalar() {
        let array = Int32Array::from(vec![6, 7, 8, 8, 10]);
        let array = Arc::new(array);
        let a_eq = neq_dyn_scalar(array, 8).unwrap();
        assert_eq!(
            a_eq,
            BooleanArray::from(
                vec![Some(true), Some(true), Some(false), Some(false), Some(true)]
            )
        );
    }

    #[test]
    fn test_neq_dyn_scalar_with_dict() {
        let key_builder = PrimitiveBuilder::<Int8Type>::new(3);
        let value_builder = PrimitiveBuilder::<Int32Type>::new(2);
        let mut builder = PrimitiveDictionaryBuilder::new(key_builder, value_builder);
        builder.append(22).unwrap();
        builder.append_null().unwrap();
        builder.append(23).unwrap();
        let array = Arc::new(builder.finish());
        let a_eq = neq_dyn_scalar(array, 23).unwrap();
        assert_eq!(
            a_eq,
            BooleanArray::from(vec![Some(true), None, Some(false)])
        );
    }

    #[test]
    fn test_eq_dyn_utf8_scalar() {
        let array = StringArray::from(vec!["abc", "def", "xyz"]);
        let array = Arc::new(array);
        let a_eq = eq_dyn_utf8_scalar(array, "xyz").unwrap();
        assert_eq!(
            a_eq,
            BooleanArray::from(vec![Some(false), Some(false), Some(true)])
        );
    }

    #[test]
    fn test_eq_dyn_utf8_scalar_with_dict() {
        let key_builder = PrimitiveBuilder::<Int8Type>::new(3);
        let value_builder = StringBuilder::new(100);
        let mut builder = StringDictionaryBuilder::new(key_builder, value_builder);
        builder.append("abc").unwrap();
        builder.append_null().unwrap();
        builder.append("def").unwrap();
        builder.append("def").unwrap();
        builder.append("abc").unwrap();
        let array = Arc::new(builder.finish());
        let a_eq = eq_dyn_utf8_scalar(array, "def").unwrap();
        assert_eq!(
            a_eq,
            BooleanArray::from(
                vec![Some(false), None, Some(true), Some(true), Some(false)]
            )
        );
    }
    #[test]
<<<<<<< HEAD
    fn test_gt_dyn_utf8_scalar() {
        let array = StringArray::from(vec!["abc", "def", "xyz"]);
        let array = Arc::new(array);
        let a_eq = gt_dyn_utf8_scalar(array, "def").unwrap();
        assert_eq!(
            a_eq,
            BooleanArray::from(vec![Some(false), Some(false), Some(true)])
        );
    }
    #[test]
    fn test_gt_dyn_utf8_scalar_with_dict() {
=======
    fn test_lt_dyn_utf8_scalar() {
        let array = StringArray::from(vec!["abc", "def", "xyz"]);
        let array = Arc::new(array);
        let a_eq = lt_dyn_utf8_scalar(array, "xyz").unwrap();
        assert_eq!(
            a_eq,
            BooleanArray::from(vec![Some(true), Some(true), Some(false)])
        );
    }
    #[test]
    fn test_lt_dyn_utf8_scalar_with_dict() {
        let key_builder = PrimitiveBuilder::<Int8Type>::new(3);
        let value_builder = StringBuilder::new(100);
        let mut builder = StringDictionaryBuilder::new(key_builder, value_builder);
        builder.append("abc").unwrap();
        builder.append_null().unwrap();
        builder.append("def").unwrap();
        builder.append("def").unwrap();
        builder.append("abc").unwrap();
        let array = Arc::new(builder.finish());
        let a_eq = lt_dyn_utf8_scalar(array, "def").unwrap();
        assert_eq!(
            a_eq,
            BooleanArray::from(
                vec![Some(true), None, Some(false), Some(false), Some(true)]
            )
        );
    }

    #[test]
    fn test_lt_eq_dyn_utf8_scalar() {
        let array = StringArray::from(vec!["abc", "def", "xyz"]);
        let array = Arc::new(array);
        let a_eq = lt_eq_dyn_utf8_scalar(array, "def").unwrap();
        assert_eq!(
            a_eq,
            BooleanArray::from(vec![Some(true), Some(true), Some(false)])
        );
    }
    #[test]
    fn test_lt_eq_dyn_utf8_scalar_with_dict() {
        let key_builder = PrimitiveBuilder::<Int8Type>::new(3);
        let value_builder = StringBuilder::new(100);
        let mut builder = StringDictionaryBuilder::new(key_builder, value_builder);
        builder.append("abc").unwrap();
        builder.append_null().unwrap();
        builder.append("def").unwrap();
        builder.append("def").unwrap();
        builder.append("xyz").unwrap();
        let array = Arc::new(builder.finish());
        let a_eq = lt_eq_dyn_utf8_scalar(array, "def").unwrap();
        assert_eq!(
            a_eq,
            BooleanArray::from(
                vec![Some(true), None, Some(true), Some(true), Some(false)]
            )
        );
    }

    #[test]
    fn test_gt_eq_dyn_utf8_scalar() {
        let array = StringArray::from(vec!["abc", "def", "xyz"]);
        let array = Arc::new(array);
        let a_eq = gt_eq_dyn_utf8_scalar(array, "def").unwrap();
        assert_eq!(
            a_eq,
            BooleanArray::from(vec![Some(false), Some(true), Some(true)])
        );
    }
    #[test]
    fn test_gt_eq_dyn_utf8_scalar_with_dict() {
>>>>>>> ab818fea
        let key_builder = PrimitiveBuilder::<Int8Type>::new(3);
        let value_builder = StringBuilder::new(100);
        let mut builder = StringDictionaryBuilder::new(key_builder, value_builder);
        builder.append("abc").unwrap();
        builder.append_null().unwrap();
        builder.append("def").unwrap();
        builder.append("def").unwrap();
        builder.append("xyz").unwrap();
        let array = Arc::new(builder.finish());
<<<<<<< HEAD
        let a_eq = gt_dyn_utf8_scalar(array, "def").unwrap();
        assert_eq!(
            a_eq,
            BooleanArray::from(
                vec![Some(false), None, Some(false), Some(false), Some(true)]
=======
        let a_eq = gt_eq_dyn_utf8_scalar(array, "def").unwrap();
        assert_eq!(
            a_eq,
            BooleanArray::from(
                vec![Some(false), None, Some(true), Some(true), Some(true)]
>>>>>>> ab818fea
            )
        );
    }

    #[test]
    fn test_eq_dyn_bool_scalar() {
        let array = BooleanArray::from(vec![true, false, true]);
        let array = Arc::new(array);
        let a_eq = eq_dyn_bool_scalar(array, false).unwrap();
        assert_eq!(
            a_eq,
            BooleanArray::from(vec![Some(false), Some(true), Some(false)])
        );
    }
}<|MERGE_RESOLUTION|>--- conflicted
+++ resolved
@@ -3416,19 +3416,6 @@
         );
     }
     #[test]
-<<<<<<< HEAD
-    fn test_gt_dyn_utf8_scalar() {
-        let array = StringArray::from(vec!["abc", "def", "xyz"]);
-        let array = Arc::new(array);
-        let a_eq = gt_dyn_utf8_scalar(array, "def").unwrap();
-        assert_eq!(
-            a_eq,
-            BooleanArray::from(vec![Some(false), Some(false), Some(true)])
-        );
-    }
-    #[test]
-    fn test_gt_dyn_utf8_scalar_with_dict() {
-=======
     fn test_lt_dyn_utf8_scalar() {
         let array = StringArray::from(vec!["abc", "def", "xyz"]);
         let array = Arc::new(array);
@@ -3500,7 +3487,6 @@
     }
     #[test]
     fn test_gt_eq_dyn_utf8_scalar_with_dict() {
->>>>>>> ab818fea
         let key_builder = PrimitiveBuilder::<Int8Type>::new(3);
         let value_builder = StringBuilder::new(100);
         let mut builder = StringDictionaryBuilder::new(key_builder, value_builder);
@@ -3510,19 +3496,42 @@
         builder.append("def").unwrap();
         builder.append("xyz").unwrap();
         let array = Arc::new(builder.finish());
-<<<<<<< HEAD
+        let a_eq = gt_eq_dyn_utf8_scalar(array, "def").unwrap();
+        assert_eq!(
+            a_eq,
+            BooleanArray::from(
+                vec![Some(false), None, Some(true), Some(true), Some(true)]
+            )
+        );
+    }
+
+    #[test]
+    fn test_gt_dyn_utf8_scalar() {
+        let array = StringArray::from(vec!["abc", "def", "xyz"]);
+        let array = Arc::new(array);
+        let a_eq = gt_dyn_utf8_scalar(array, "def").unwrap();
+        assert_eq!(
+            a_eq,
+            BooleanArray::from(vec![Some(false), Some(false), Some(true)])
+        );
+    }
+
+    #[test]
+    fn test_gt_dyn_utf8_scalar_with_dict() {
+        let key_builder = PrimitiveBuilder::<Int8Type>::new(3);
+        let value_builder = StringBuilder::new(100);
+        let mut builder = StringDictionaryBuilder::new(key_builder, value_builder);
+        builder.append("abc").unwrap();
+        builder.append_null().unwrap();
+        builder.append("def").unwrap();
+        builder.append("def").unwrap();
+        builder.append("xyz").unwrap();
+        let array = Arc::new(builder.finish());
         let a_eq = gt_dyn_utf8_scalar(array, "def").unwrap();
         assert_eq!(
             a_eq,
             BooleanArray::from(
                 vec![Some(false), None, Some(false), Some(false), Some(true)]
-=======
-        let a_eq = gt_eq_dyn_utf8_scalar(array, "def").unwrap();
-        assert_eq!(
-            a_eq,
-            BooleanArray::from(
-                vec![Some(false), None, Some(true), Some(true), Some(true)]
->>>>>>> ab818fea
             )
         );
     }
