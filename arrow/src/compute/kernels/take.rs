// Licensed to the Apache Software Foundation (ASF) under one
// or more contributor license agreements.  See the NOTICE file
// distributed with this work for additional information
// regarding copyright ownership.  The ASF licenses this file
// to you under the Apache License, Version 2.0 (the
// "License"); you may not use this file except in compliance
// with the License.  You may obtain a copy of the License at
//
//   http://www.apache.org/licenses/LICENSE-2.0
//
// Unless required by applicable law or agreed to in writing,
// software distributed under the License is distributed on an
// "AS IS" BASIS, WITHOUT WARRANTIES OR CONDITIONS OF ANY
// KIND, either express or implied.  See the License for the
// specific language governing permissions and limitations
// under the License.

//! Defines take kernel for [Array]

use std::{ops::AddAssign, sync::Arc};

use crate::buffer::{Buffer, MutableBuffer};
use crate::compute::util::{
    take_value_indices_from_fixed_size_list, take_value_indices_from_list,
};
use crate::datatypes::*;
use crate::error::{ArrowError, Result};
use crate::util::bit_util;
use crate::{
    array::*, buffer::buffer_bin_and, downcast_dictionary_array, downcast_primitive_array,
};

use num::{ToPrimitive, Zero};

/// Take elements by index from [Array], creating a new [Array] from those indexes.
///
/// ```text
/// ┌─────────────────┐      ┌─────────┐                              ┌─────────────────┐
/// │        A        │      │    0    │                              │        A        │
/// ├─────────────────┤      ├─────────┤                              ├─────────────────┤
/// │        D        │      │    2    │                              │        B        │
/// ├─────────────────┤      ├─────────┤   take(values, indicies)     ├─────────────────┤
/// │        B        │      │    3    │ ─────────────────────────▶   │        C        │
/// ├─────────────────┤      ├─────────┤                              ├─────────────────┤
/// │        C        │      │    1    │                              │        D        │
/// ├─────────────────┤      └─────────┘                              └─────────────────┘
/// │        E        │
/// └─────────────────┘
///    values array          indices array                              result
/// ```
///
/// For selecting values by index from multiple arrays see [compute::interleave](crate::compute::interleave)
///
/// # Errors
/// This function errors whenever:
/// * An index cannot be casted to `usize` (typically 32 bit architectures)
/// * An index is out of bounds and `options` is set to check bounds.
///
/// # Safety
///
/// When `options` is not set to check bounds, taking indexes after `len` will panic.
///
/// # Examples
/// ```
/// use arrow::array::{StringArray, UInt32Array};
/// use arrow::error::Result;
/// use arrow::compute::take;
/// # fn main() -> Result<()> {
/// let values = StringArray::from(vec!["zero", "one", "two"]);
///
/// // Take items at index 2, and 1:
/// let indices = UInt32Array::from(vec![2, 1]);
/// let taken = take(&values, &indices, None)?;
/// let taken = taken.as_any().downcast_ref::<StringArray>().unwrap();
///
/// assert_eq!(*taken, StringArray::from(vec!["two", "one"]));
/// # Ok(())
/// # }
/// ```
pub fn take<IndexType>(
    values: &dyn Array,
    indices: &PrimitiveArray<IndexType>,
    options: Option<TakeOptions>,
) -> Result<ArrayRef>
where
    IndexType: ArrowNumericType,
    IndexType::Native: ToPrimitive,
{
    take_impl(values, indices, options)
}

fn take_impl<IndexType>(
    values: &dyn Array,
    indices: &PrimitiveArray<IndexType>,
    options: Option<TakeOptions>,
) -> Result<ArrayRef>
where
    IndexType: ArrowNumericType,
    IndexType::Native: ToPrimitive,
{
    let options = options.unwrap_or_default();
    if options.check_bounds {
        let len = values.len();
        if indices.null_count() > 0 {
            indices.iter().flatten().try_for_each(|index| {
                let ix = ToPrimitive::to_usize(&index).ok_or_else(|| {
                    ArrowError::ComputeError("Cast to usize failed".to_string())
                })?;
                if ix >= len {
                    return Err(ArrowError::ComputeError(
                        format!("Array index out of bounds, cannot get item at index {} from {} entries", ix, len))
                    );
                }
                Ok(())
            })?;
        } else {
            indices.values().iter().try_for_each(|index| {
                let ix = ToPrimitive::to_usize(index).ok_or_else(|| {
                    ArrowError::ComputeError("Cast to usize failed".to_string())
                })?;
                if ix >= len {
                    return Err(ArrowError::ComputeError(
                        format!("Array index out of bounds, cannot get item at index {} from {} entries", ix, len))
                    );
                }
                Ok(())
            })?
        }
    }

    downcast_primitive_array! {
        values => Ok(Arc::new(take_primitive(values, indices)?)),
        DataType::Boolean => {
            let values = values.as_any().downcast_ref::<BooleanArray>().unwrap();
            Ok(Arc::new(take_boolean(values, indices)?))
        }
        DataType::Decimal128(p, s) => {
            let decimal_values = values.as_any().downcast_ref::<Decimal128Array>().unwrap();
            let array = take_primitive(decimal_values, indices)?
                .with_precision_and_scale(*p, *s)
                .unwrap();
            Ok(Arc::new(array))
        }
        DataType::Decimal256(p, s) => {
            let decimal_values = values.as_any().downcast_ref::<Decimal256Array>().unwrap();
            let array = take_primitive(decimal_values, indices)?
                .with_precision_and_scale(*p, *s)
                .unwrap();
            Ok(Arc::new(array))
        }
        DataType::Utf8 => {
            let values = values
                .as_any()
                .downcast_ref::<GenericStringArray<i32>>()
                .unwrap();
            Ok(Arc::new(take_string::<i32, _>(values, indices)?))
        }
        DataType::LargeUtf8 => {
            let values = values
                .as_any()
                .downcast_ref::<GenericStringArray<i64>>()
                .unwrap();
            Ok(Arc::new(take_string::<i64, _>(values, indices)?))
        }
        DataType::List(_) => {
            let values = values
                .as_any()
                .downcast_ref::<GenericListArray<i32>>()
                .unwrap();
            Ok(Arc::new(take_list::<_, Int32Type>(values, indices)?))
        }
        DataType::LargeList(_) => {
            let values = values
                .as_any()
                .downcast_ref::<GenericListArray<i64>>()
                .unwrap();
            Ok(Arc::new(take_list::<_, Int64Type>(values, indices)?))
        }
        DataType::FixedSizeList(_, length) => {
            let values = values
                .as_any()
                .downcast_ref::<FixedSizeListArray>()
                .unwrap();
            Ok(Arc::new(take_fixed_size_list(
                values,
                indices,
                *length as u32,
            )?))
        }
        DataType::Struct(fields) => {
            let struct_: &StructArray =
                values.as_any().downcast_ref::<StructArray>().unwrap();
            let arrays: Result<Vec<ArrayRef>> = struct_
                .columns()
                .iter()
                .map(|a| take_impl(a.as_ref(), indices, Some(options.clone())))
                .collect();
            let arrays = arrays?;
            let fields: Vec<(Field, ArrayRef)> =
                fields.clone().into_iter().zip(arrays).collect();

            // Create the null bit buffer.
            let is_valid: Buffer = indices
                .iter()
                .map(|index| {
                    if let Some(index) = index {
                        struct_.is_valid(index.to_usize().unwrap())
                    } else {
                        false
                    }
                })
                .collect();

            Ok(Arc::new(StructArray::from((fields, is_valid))) as ArrayRef)
        }
        DataType::Dictionary(_, _) => downcast_dictionary_array! {
            values => Ok(Arc::new(take_dict(values, indices)?)),
            t => unimplemented!("Take not supported for dictionary type {:?}", t)
        }
        DataType::Binary => {
            let values = values
                .as_any()
                .downcast_ref::<GenericBinaryArray<i32>>()
                .unwrap();
            Ok(Arc::new(take_binary(values, indices)?))
        }
        DataType::LargeBinary => {
            let values = values
                .as_any()
                .downcast_ref::<GenericBinaryArray<i64>>()
                .unwrap();
            Ok(Arc::new(take_binary(values, indices)?))
        }
        DataType::FixedSizeBinary(_) => {
            let values = values
                .as_any()
                .downcast_ref::<FixedSizeBinaryArray>()
                .unwrap();
            Ok(Arc::new(take_fixed_size_binary(values, indices)?))
        }
        DataType::Null => {
            // Take applied to a null array produces a null array.
            if values.len() >= indices.len() {
                // If the existing null array is as big as the indices, we can use a slice of it
                // to avoid allocating a new null array.
                Ok(values.slice(0, indices.len()))
            } else {
                // If the existing null array isn't big enough, create a new one.
                Ok(new_null_array(&DataType::Null, indices.len()))
            }
        }
        t => unimplemented!("Take not supported for data type {:?}", t)
    }
}

/// Options that define how `take` should behave
#[derive(Clone, Debug, Default)]
pub struct TakeOptions {
    /// Perform bounds check before taking indices from values.
    /// If enabled, an `ArrowError` is returned if the indices are out of bounds.
    /// If not enabled, and indices exceed bounds, the kernel will panic.
    pub check_bounds: bool,
}

#[inline(always)]
fn maybe_usize<I: ArrowNativeType>(index: I) -> Result<usize> {
    index
        .to_usize()
        .ok_or_else(|| ArrowError::ComputeError("Cast to usize failed".to_string()))
}

// take implementation when neither values nor indices contain nulls
fn take_no_nulls<T, I>(values: &[T], indices: &[I]) -> Result<(Buffer, Option<Buffer>)>
where
    T: ArrowNativeType,
    I: ArrowNativeType,
{
    let values = indices
        .iter()
        .map(|index| Result::Ok(values[maybe_usize::<I>(*index)?]));
    // Soundness: `slice.map` is `TrustedLen`.
    let buffer = unsafe { Buffer::try_from_trusted_len_iter(values)? };

    Ok((buffer, None))
}

// take implementation when only values contain nulls
fn take_values_nulls<T, I>(
    values: &PrimitiveArray<T>,
    indices: &[I],
) -> Result<(Buffer, Option<Buffer>)>
where
    T: ArrowPrimitiveType,
    I: ArrowNativeType,
{
    take_values_nulls_inner(values.data(), values.values(), indices)
}

fn take_values_nulls_inner<T, I>(
    values_data: &ArrayData,
    values: &[T],
    indices: &[I],
) -> Result<(Buffer, Option<Buffer>)>
where
    T: ArrowNativeType,
    I: ArrowNativeType,
{
    let num_bytes = bit_util::ceil(indices.len(), 8);
    let mut nulls = MutableBuffer::new(num_bytes).with_bitset(num_bytes, true);
    let null_slice = nulls.as_slice_mut();
    let mut null_count = 0;

    let values = indices.iter().enumerate().map(|(i, index)| {
        let index = maybe_usize::<I>(*index)?;
        if values_data.is_null(index) {
            null_count += 1;
            bit_util::unset_bit(null_slice, i);
        }
        Result::Ok(values[index])
    });
    // Soundness: `slice.map` is `TrustedLen`.
    let buffer = unsafe { Buffer::try_from_trusted_len_iter(values)? };

    let nulls = if null_count == 0 {
        // if only non-null values were taken
        None
    } else {
        Some(nulls.into())
    };

    Ok((buffer, nulls))
}

// take implementation when only indices contain nulls
fn take_indices_nulls<T, I>(
    values: &[T],
    indices: &PrimitiveArray<I>,
) -> Result<(Buffer, Option<Buffer>)>
where
    T: ArrowNativeType,
    I: ArrowNumericType,
    I::Native: ToPrimitive,
{
    take_indices_nulls_inner(values, indices.values(), indices.data())
}

fn take_indices_nulls_inner<T, I>(
    values: &[T],
    indices: &[I],
    indices_data: &ArrayData,
) -> Result<(Buffer, Option<Buffer>)>
where
    T: ArrowNativeType,
    I: ArrowNativeType,
{
    let values = indices.iter().map(|index| {
        let index = maybe_usize::<I>(*index)?;
        Result::Ok(match values.get(index) {
            Some(value) => *value,
            None => {
                if indices_data.is_null(index) {
                    T::default()
                } else {
                    panic!("Out-of-bounds index {}", index)
                }
            }
        })
    });

    // Soundness: `slice.map` is `TrustedLen`.
    let buffer = unsafe { Buffer::try_from_trusted_len_iter(values)? };

    Ok((
        buffer,
        indices_data
            .null_buffer()
            .map(|b| b.bit_slice(indices_data.offset(), indices.len())),
    ))
}

// take implementation when both values and indices contain nulls
fn take_values_indices_nulls<T, I>(
    values: &PrimitiveArray<T>,
    indices: &PrimitiveArray<I>,
) -> Result<(Buffer, Option<Buffer>)>
where
    T: ArrowPrimitiveType,
    I: ArrowNumericType,
    I::Native: ToPrimitive,
{
    take_values_indices_nulls_inner(
        values.values(),
        values.data(),
        indices.values(),
        indices.data(),
    )
}

fn take_values_indices_nulls_inner<T, I>(
    values: &[T],
    values_data: &ArrayData,
    indices: &[I],
    indices_data: &ArrayData,
) -> Result<(Buffer, Option<Buffer>)>
where
    T: ArrowNativeType,
    I: ArrowNativeType,
{
    let num_bytes = bit_util::ceil(indices.len(), 8);
    let mut nulls = MutableBuffer::new(num_bytes).with_bitset(num_bytes, true);
    let null_slice = nulls.as_slice_mut();
    let mut null_count = 0;

    let values = indices.iter().enumerate().map(|(i, &index)| {
        if indices_data.is_null(i) {
            null_count += 1;
            bit_util::unset_bit(null_slice, i);
            Ok(T::default())
        } else {
            let index = maybe_usize::<I>(index)?;
            if values_data.is_null(index) {
                null_count += 1;
                bit_util::unset_bit(null_slice, i);
            }
            Result::Ok(values[index])
        }
    });
    // Soundness: `slice.map` is `TrustedLen`.
    let buffer = unsafe { Buffer::try_from_trusted_len_iter(values)? };

    let nulls = if null_count == 0 {
        // if only non-null values were taken
        None
    } else {
        Some(nulls.into())
    };

    Ok((buffer, nulls))
}

<<<<<<< HEAD
/// `take` implementation for decimal arrays
fn take_decimal128<IndexType>(
    decimal_values: &Decimal128Array,
    indices: &PrimitiveArray<IndexType>,
) -> Result<Decimal128Array>
where
    IndexType: ArrowNumericType,
    IndexType::Native: ToPrimitive,
{
    indices
        .iter()
        .map(|index| {
            // Use type annotations below for readability (was blowing
            // my mind otherwise)
            let t: Option<Result<Option<_>>> = index.map(|index| {
                let index = ToPrimitive::to_usize(&index).ok_or_else(|| {
                    ArrowError::ComputeError("Cast to usize failed".to_string())
                })?;

                if decimal_values.is_null(index) {
                    Ok(None)
                } else {
                    Ok(Some(decimal_values.value(index)))
                }
            });
            let t: Result<Option<Option<_>>> = t.transpose();
            let t: Result<Option<_>> = t.map(|t| t.flatten());
            t
        })
        .collect::<Result<Decimal128Array>>()?
        .with_precision_and_scale(decimal_values.precision(), decimal_values.scale())
}

=======
>>>>>>> d7f994c2
/// `take` implementation for all primitive arrays
///
/// This checks if an `indices` slot is populated, and gets the value from `values`
///  as the populated index.
/// If the `indices` slot is null, a null value is returned.
/// For example, given:
///     values:  [1, 2, 3, null, 5]
///     indices: [0, null, 4, 3]
/// The result is: [1 (slot 0), null (null slot), 5 (slot 4), null (slot 3)]
fn take_primitive<T, I>(
    values: &PrimitiveArray<T>,
    indices: &PrimitiveArray<I>,
) -> Result<PrimitiveArray<T>>
where
    T: ArrowPrimitiveType,
    I: ArrowNumericType,
    I::Native: ToPrimitive,
{
    let indices_has_nulls = indices.null_count() > 0;
    let values_has_nulls = values.null_count() > 0;
    // note: this function should only panic when "an index is not null and out of bounds".
    // if the index is null, its value is undefined and therefore we should not read from it.

    let (buffer, nulls) = match (values_has_nulls, indices_has_nulls) {
        (false, false) => {
            // * no nulls
            // * all `indices.values()` are valid
            take_no_nulls::<T::Native, I::Native>(values.values(), indices.values())?
        }
        (true, false) => {
            // * nulls come from `values` alone
            // * all `indices.values()` are valid
            take_values_nulls::<T, I::Native>(values, indices.values())?
        }
        (false, true) => {
            // in this branch it is unsound to read and use `index.values()`,
            // as doing so is UB when they come from a null slot.
            take_indices_nulls::<T::Native, I>(values.values(), indices)?
        }
        (true, true) => {
            // in this branch it is unsound to read and use `index.values()`,
            // as doing so is UB when they come from a null slot.
            take_values_indices_nulls::<T, I>(values, indices)?
        }
    };

    let data = unsafe {
        ArrayData::new_unchecked(
            values.data_type().clone(),
            indices.len(),
            None,
            nulls,
            0,
            vec![buffer],
            vec![],
        )
    };
    Ok(PrimitiveArray::<T>::from(data))
}

fn take_bits<IndexType>(
    values: &Buffer,
    values_offset: usize,
    indices: &PrimitiveArray<IndexType>,
) -> Result<Buffer>
where
    IndexType: ArrowNumericType,
    IndexType::Native: ToPrimitive,
{
    let len = indices.len();
    let values_slice = values.as_slice();
    let mut output_buffer = MutableBuffer::new_null(len);
    let output_slice = output_buffer.as_slice_mut();

    let indices_has_nulls = indices.null_count() > 0;

    if indices_has_nulls {
        indices
            .iter()
            .enumerate()
            .try_for_each::<_, Result<()>>(|(i, index)| {
                if let Some(index) = index {
                    let index = ToPrimitive::to_usize(&index).ok_or_else(|| {
                        ArrowError::ComputeError("Cast to usize failed".to_string())
                    })?;

                    if bit_util::get_bit(values_slice, values_offset + index) {
                        bit_util::set_bit(output_slice, i);
                    }
                }

                Ok(())
            })?;
    } else {
        indices
            .values()
            .iter()
            .enumerate()
            .try_for_each::<_, Result<()>>(|(i, index)| {
                let index = ToPrimitive::to_usize(index).ok_or_else(|| {
                    ArrowError::ComputeError("Cast to usize failed".to_string())
                })?;

                if bit_util::get_bit(values_slice, values_offset + index) {
                    bit_util::set_bit(output_slice, i);
                }
                Ok(())
            })?;
    }
    Ok(output_buffer.into())
}

/// `take` implementation for boolean arrays
fn take_boolean<IndexType>(
    values: &BooleanArray,
    indices: &PrimitiveArray<IndexType>,
) -> Result<BooleanArray>
where
    IndexType: ArrowNumericType,
    IndexType::Native: ToPrimitive,
{
    let val_buf = take_bits(values.values(), values.offset(), indices)?;
    let null_buf = match values.data().null_buffer() {
        Some(buf) if values.null_count() > 0 => {
            Some(take_bits(buf, values.offset(), indices)?)
        }
        _ => indices
            .data()
            .null_buffer()
            .map(|b| b.bit_slice(indices.offset(), indices.len())),
    };

    let data = unsafe {
        ArrayData::new_unchecked(
            DataType::Boolean,
            indices.len(),
            None,
            null_buf,
            0,
            vec![val_buf],
            vec![],
        )
    };
    Ok(BooleanArray::from(data))
}

/// `take` implementation for string arrays
fn take_string<OffsetSize, IndexType>(
    array: &GenericStringArray<OffsetSize>,
    indices: &PrimitiveArray<IndexType>,
) -> Result<GenericStringArray<OffsetSize>>
where
    OffsetSize: Zero + AddAssign + OffsetSizeTrait,
    IndexType: ArrowNumericType,
    IndexType::Native: ToPrimitive,
{
    let data_len = indices.len();

    let bytes_offset = (data_len + 1) * std::mem::size_of::<OffsetSize>();
    let mut offsets_buffer = MutableBuffer::from_len_zeroed(bytes_offset);

    let offsets = offsets_buffer.typed_data_mut();
    let mut values = MutableBuffer::new(0);
    let mut length_so_far = OffsetSize::zero();
    offsets[0] = length_so_far;

    let nulls;
    if array.null_count() == 0 && indices.null_count() == 0 {
        for (i, offset) in offsets.iter_mut().skip(1).enumerate() {
            let index = ToPrimitive::to_usize(&indices.value(i)).ok_or_else(|| {
                ArrowError::ComputeError("Cast to usize failed".to_string())
            })?;

            let s = array.value(index);

            length_so_far += OffsetSize::from_usize(s.len()).unwrap();
            values.extend_from_slice(s.as_bytes());
            *offset = length_so_far;
        }
        nulls = None
    } else if indices.null_count() == 0 {
        let num_bytes = bit_util::ceil(data_len, 8);

        let mut null_buf = MutableBuffer::new(num_bytes).with_bitset(num_bytes, true);
        let null_slice = null_buf.as_slice_mut();

        for (i, offset) in offsets.iter_mut().skip(1).enumerate() {
            let index = ToPrimitive::to_usize(&indices.value(i)).ok_or_else(|| {
                ArrowError::ComputeError("Cast to usize failed".to_string())
            })?;

            if array.is_valid(index) {
                let s = array.value(index);

                length_so_far += OffsetSize::from_usize(s.len()).unwrap();
                values.extend_from_slice(s.as_bytes());
            } else {
                bit_util::unset_bit(null_slice, i);
            }
            *offset = length_so_far;
        }
        nulls = Some(null_buf.into());
    } else if array.null_count() == 0 {
        for (i, offset) in offsets.iter_mut().skip(1).enumerate() {
            if indices.is_valid(i) {
                let index =
                    ToPrimitive::to_usize(&indices.value(i)).ok_or_else(|| {
                        ArrowError::ComputeError("Cast to usize failed".to_string())
                    })?;

                let s = array.value(index);

                length_so_far += OffsetSize::from_usize(s.len()).unwrap();
                values.extend_from_slice(s.as_bytes());
            }
            *offset = length_so_far;
        }
        nulls = indices.data_ref().null_buffer().cloned();
    } else {
        let num_bytes = bit_util::ceil(data_len, 8);

        let mut null_buf = MutableBuffer::new(num_bytes).with_bitset(num_bytes, true);
        let null_slice = null_buf.as_slice_mut();

        for (i, offset) in offsets.iter_mut().skip(1).enumerate() {
            let index = ToPrimitive::to_usize(&indices.value(i)).ok_or_else(|| {
                ArrowError::ComputeError("Cast to usize failed".to_string())
            })?;

            if array.is_valid(index) && indices.is_valid(i) {
                let s = array.value(index);

                length_so_far += OffsetSize::from_usize(s.len()).unwrap();
                values.extend_from_slice(s.as_bytes());
            } else {
                // set null bit
                bit_util::unset_bit(null_slice, i);
            }
            *offset = length_so_far;
        }

        nulls = match indices.data_ref().null_buffer() {
            Some(buffer) => {
                Some(buffer_bin_and(buffer, 0, &null_buf.into(), 0, data_len))
            }
            None => Some(null_buf.into()),
        };
    }

    let array_data = ArrayData::builder(GenericStringArray::<OffsetSize>::DATA_TYPE)
        .len(data_len)
        .add_buffer(offsets_buffer.into())
        .add_buffer(values.into())
        .null_bit_buffer(nulls);

    let array_data = unsafe { array_data.build_unchecked() };

    Ok(GenericStringArray::<OffsetSize>::from(array_data))
}

/// `take` implementation for list arrays
///
/// Calculates the index and indexed offset for the inner array,
/// applying `take` on the inner array, then reconstructing a list array
/// with the indexed offsets
fn take_list<IndexType, OffsetType>(
    values: &GenericListArray<OffsetType::Native>,
    indices: &PrimitiveArray<IndexType>,
) -> Result<GenericListArray<OffsetType::Native>>
where
    IndexType: ArrowNumericType,
    IndexType::Native: ToPrimitive,
    OffsetType: ArrowNumericType,
    OffsetType::Native: ToPrimitive + OffsetSizeTrait,
    PrimitiveArray<OffsetType>: From<Vec<Option<OffsetType::Native>>>,
{
    // TODO: Some optimizations can be done here such as if it is
    // taking the whole list or a contiguous sublist
    let (list_indices, offsets) =
        take_value_indices_from_list::<IndexType, OffsetType>(values, indices)?;

    let taken = take_impl::<OffsetType>(values.values().as_ref(), &list_indices, None)?;
    // determine null count and null buffer, which are a function of `values` and `indices`
    let mut null_count = 0;
    let num_bytes = bit_util::ceil(indices.len(), 8);
    let mut null_buf = MutableBuffer::new(num_bytes).with_bitset(num_bytes, true);
    {
        let null_slice = null_buf.as_slice_mut();
        offsets[..].windows(2).enumerate().for_each(
            |(i, window): (usize, &[OffsetType::Native])| {
                if window[0] == window[1] {
                    // offsets are equal, slot is null
                    bit_util::unset_bit(null_slice, i);
                    null_count += 1;
                }
            },
        );
    }
    let value_offsets = Buffer::from_slice_ref(&offsets);
    // create a new list with taken data and computed null information
    let list_data = ArrayDataBuilder::new(values.data_type().clone())
        .len(indices.len())
        .null_bit_buffer(Some(null_buf.into()))
        .offset(0)
        .add_child_data(taken.into_data())
        .add_buffer(value_offsets);

    let list_data = unsafe { list_data.build_unchecked() };

    Ok(GenericListArray::<OffsetType::Native>::from(list_data))
}

/// `take` implementation for `FixedSizeListArray`
///
/// Calculates the index and indexed offset for the inner array,
/// applying `take` on the inner array, then reconstructing a list array
/// with the indexed offsets
fn take_fixed_size_list<IndexType>(
    values: &FixedSizeListArray,
    indices: &PrimitiveArray<IndexType>,
    length: <UInt32Type as ArrowPrimitiveType>::Native,
) -> Result<FixedSizeListArray>
where
    IndexType: ArrowNumericType,
    IndexType::Native: ToPrimitive,
{
    let list_indices = take_value_indices_from_fixed_size_list(values, indices, length)?;
    let taken = take_impl::<UInt32Type>(values.values().as_ref(), &list_indices, None)?;

    // determine null count and null buffer, which are a function of `values` and `indices`
    let num_bytes = bit_util::ceil(indices.len(), 8);
    let mut null_buf = MutableBuffer::new(num_bytes).with_bitset(num_bytes, true);
    let null_slice = null_buf.as_slice_mut();

    for i in 0..indices.len() {
        let index = ToPrimitive::to_usize(&indices.value(i)).ok_or_else(|| {
            ArrowError::ComputeError("Cast to usize failed".to_string())
        })?;
        if !indices.is_valid(i) || values.is_null(index) {
            bit_util::unset_bit(null_slice, i);
        }
    }

    let list_data = ArrayDataBuilder::new(values.data_type().clone())
        .len(indices.len())
        .null_bit_buffer(Some(null_buf.into()))
        .offset(0)
        .add_child_data(taken.into_data());

    let list_data = unsafe { list_data.build_unchecked() };

    Ok(FixedSizeListArray::from(list_data))
}

fn take_binary<IndexType, OffsetType>(
    values: &GenericBinaryArray<OffsetType>,
    indices: &PrimitiveArray<IndexType>,
) -> Result<GenericBinaryArray<OffsetType>>
where
    OffsetType: OffsetSizeTrait,
    IndexType: ArrowNumericType,
    IndexType::Native: ToPrimitive,
{
    let data_ref = values.data_ref();
    let array_iter = indices
        .values()
        .iter()
        .map(|idx| {
            let idx = maybe_usize::<IndexType::Native>(*idx)?;
            if data_ref.is_valid(idx) {
                Ok(Some(values.value(idx)))
            } else {
                Ok(None)
            }
        })
        .collect::<Result<Vec<_>>>()?
        .into_iter();

    Ok(array_iter.collect::<GenericBinaryArray<OffsetType>>())
}

fn take_fixed_size_binary<IndexType>(
    values: &FixedSizeBinaryArray,
    indices: &PrimitiveArray<IndexType>,
) -> Result<FixedSizeBinaryArray>
where
    IndexType: ArrowNumericType,
    IndexType::Native: ToPrimitive,
{
    let data_ref = values.data_ref();
    let array_iter = indices
        .values()
        .iter()
        .map(|idx| {
            let idx = maybe_usize::<IndexType::Native>(*idx)?;
            if data_ref.is_valid(idx) {
                Ok(Some(values.value(idx)))
            } else {
                Ok(None)
            }
        })
        .collect::<Result<Vec<_>>>()?
        .into_iter();

    FixedSizeBinaryArray::try_from_sparse_iter(array_iter)
}

/// `take` implementation for dictionary arrays
///
/// applies `take` to the keys of the dictionary array and returns a new dictionary array
/// with the same dictionary values and reordered keys
fn take_dict<T, I>(
    values: &DictionaryArray<T>,
    indices: &PrimitiveArray<I>,
) -> Result<DictionaryArray<T>>
where
    T: ArrowPrimitiveType,
    T::Native: num::Num,
    I: ArrowNumericType,
    I::Native: ToPrimitive,
{
    let new_keys = take_primitive::<T, I>(values.keys(), indices)?;
    let new_keys_data = new_keys.data_ref();

    let data = unsafe {
        ArrayData::new_unchecked(
            values.data_type().clone(),
            new_keys.len(),
            Some(new_keys_data.null_count()),
            new_keys_data.null_buffer().cloned(),
            0,
            new_keys_data.buffers().to_vec(),
            values.data().child_data().to_vec(),
        )
    };

    Ok(DictionaryArray::<T>::from(data))
}

#[cfg(test)]
mod tests {
    use super::*;
    use crate::compute::util::tests::build_fixed_size_list_nullable;

    fn test_take_decimal_arrays(
        data: Vec<Option<i128>>,
        index: &UInt32Array,
        options: Option<TakeOptions>,
        expected_data: Vec<Option<i128>>,
        precision: &u8,
        scale: &u8,
    ) -> Result<()> {
        let output = data
            .into_iter()
            .collect::<Decimal128Array>()
            .with_precision_and_scale(*precision, *scale)
            .unwrap();

        let expected = expected_data
            .into_iter()
            .collect::<Decimal128Array>()
            .with_precision_and_scale(*precision, *scale)
            .unwrap();

        let expected = Arc::new(expected) as ArrayRef;
        let output = take(&output, index, options).unwrap();
        assert_eq!(&output, &expected);
        Ok(())
    }

    fn test_take_boolean_arrays(
        data: Vec<Option<bool>>,
        index: &UInt32Array,
        options: Option<TakeOptions>,
        expected_data: Vec<Option<bool>>,
    ) {
        let output = BooleanArray::from(data);
        let expected = Arc::new(BooleanArray::from(expected_data)) as ArrayRef;
        let output = take(&output, index, options).unwrap();
        assert_eq!(&output, &expected)
    }

    fn test_take_primitive_arrays<T>(
        data: Vec<Option<T::Native>>,
        index: &UInt32Array,
        options: Option<TakeOptions>,
        expected_data: Vec<Option<T::Native>>,
    ) -> Result<()>
    where
        T: ArrowPrimitiveType,
        PrimitiveArray<T>: From<Vec<Option<T::Native>>>,
    {
        let output = PrimitiveArray::<T>::from(data);
        let expected = Arc::new(PrimitiveArray::<T>::from(expected_data)) as ArrayRef;
        let output = take(&output, index, options)?;
        assert_eq!(&output, &expected);
        Ok(())
    }

    fn test_take_primitive_arrays_non_null<T>(
        data: Vec<T::Native>,
        index: &UInt32Array,
        options: Option<TakeOptions>,
        expected_data: Vec<Option<T::Native>>,
    ) -> Result<()>
    where
        T: ArrowPrimitiveType,
        PrimitiveArray<T>: From<Vec<T::Native>>,
        PrimitiveArray<T>: From<Vec<Option<T::Native>>>,
    {
        let output = PrimitiveArray::<T>::from(data);
        let expected = Arc::new(PrimitiveArray::<T>::from(expected_data)) as ArrayRef;
        let output = take(&output, index, options)?;
        assert_eq!(&output, &expected);
        Ok(())
    }

    fn test_take_impl_primitive_arrays<T, I>(
        data: Vec<Option<T::Native>>,
        index: &PrimitiveArray<I>,
        options: Option<TakeOptions>,
        expected_data: Vec<Option<T::Native>>,
    ) where
        T: ArrowPrimitiveType,
        PrimitiveArray<T>: From<Vec<Option<T::Native>>>,
        I: ArrowNumericType,
        I::Native: ToPrimitive,
    {
        let output = PrimitiveArray::<T>::from(data);
        let expected = PrimitiveArray::<T>::from(expected_data);
        let output = take_impl(&output, index, options).unwrap();
        let output = output.as_any().downcast_ref::<PrimitiveArray<T>>().unwrap();
        assert_eq!(output, &expected)
    }

    // create a simple struct for testing purposes
    fn create_test_struct(
        values: Vec<Option<(Option<bool>, Option<i32>)>>,
    ) -> StructArray {
        let mut struct_builder = StructBuilder::new(
            vec![
                Field::new("a", DataType::Boolean, true),
                Field::new("b", DataType::Int32, true),
            ],
            vec![
                Box::new(BooleanBuilder::with_capacity(values.len())),
                Box::new(Int32Builder::with_capacity(values.len())),
            ],
        );

        for value in values {
            struct_builder
                .field_builder::<BooleanBuilder>(0)
                .unwrap()
                .append_option(value.and_then(|v| v.0));
            struct_builder
                .field_builder::<Int32Builder>(1)
                .unwrap()
                .append_option(value.and_then(|v| v.1));
            struct_builder.append(value.is_some());
        }
        struct_builder.finish()
    }

    #[test]
    fn test_take_decimal128_non_null_indices() {
        let index = UInt32Array::from(vec![0, 5, 3, 1, 4, 2]);
        let precision: u8 = 10;
        let scale: u8 = 5;
        test_take_decimal_arrays(
            vec![None, Some(3), Some(5), Some(2), Some(3), None],
            &index,
            None,
            vec![None, None, Some(2), Some(3), Some(3), Some(5)],
            &precision,
            &scale,
        )
        .unwrap();
    }

    #[test]
    fn test_take_decimal128() {
        let index = UInt32Array::from(vec![Some(3), None, Some(1), Some(3), Some(2)]);
        let precision: u8 = 10;
        let scale: u8 = 5;
        test_take_decimal_arrays(
            vec![Some(0), Some(1), Some(2), Some(3), Some(4)],
            &index,
            None,
            vec![Some(3), None, Some(1), Some(3), Some(2)],
            &precision,
            &scale,
        )
        .unwrap();
    }

    #[test]
    fn test_take_primitive_non_null_indices() {
        let index = UInt32Array::from(vec![0, 5, 3, 1, 4, 2]);
        test_take_primitive_arrays::<Int8Type>(
            vec![None, Some(3), Some(5), Some(2), Some(3), None],
            &index,
            None,
            vec![None, None, Some(2), Some(3), Some(3), Some(5)],
        )
        .unwrap();
    }

    #[test]
    fn test_take_primitive_non_null_values() {
        let index = UInt32Array::from(vec![Some(3), None, Some(1), Some(3), Some(2)]);
        test_take_primitive_arrays::<Int8Type>(
            vec![Some(0), Some(1), Some(2), Some(3), Some(4)],
            &index,
            None,
            vec![Some(3), None, Some(1), Some(3), Some(2)],
        )
        .unwrap();
    }

    #[test]
    fn test_take_primitive_non_null() {
        let index = UInt32Array::from(vec![0, 5, 3, 1, 4, 2]);
        test_take_primitive_arrays::<Int8Type>(
            vec![Some(0), Some(3), Some(5), Some(2), Some(3), Some(1)],
            &index,
            None,
            vec![Some(0), Some(1), Some(2), Some(3), Some(3), Some(5)],
        )
        .unwrap();
    }

    #[test]
    fn test_take_primitive_nullable_indices_non_null_values_with_offset() {
        let index =
            UInt32Array::from(vec![Some(0), Some(1), Some(2), Some(3), None, None]);
        let index = index.slice(2, 4);
        let index = index.as_any().downcast_ref::<UInt32Array>().unwrap();

        assert_eq!(
            index,
            &UInt32Array::from(vec![Some(2), Some(3), None, None])
        );

        test_take_primitive_arrays_non_null::<Int64Type>(
            vec![0, 10, 20, 30, 40, 50],
            index,
            None,
            vec![Some(20), Some(30), None, None],
        )
        .unwrap();
    }

    #[test]
    fn test_take_primitive_nullable_indices_nullable_values_with_offset() {
        let index =
            UInt32Array::from(vec![Some(0), Some(1), Some(2), Some(3), None, None]);
        let index = index.slice(2, 4);
        let index = index.as_any().downcast_ref::<UInt32Array>().unwrap();

        assert_eq!(
            index,
            &UInt32Array::from(vec![Some(2), Some(3), None, None])
        );

        test_take_primitive_arrays::<Int64Type>(
            vec![None, None, Some(20), Some(30), Some(40), Some(50)],
            index,
            None,
            vec![Some(20), Some(30), None, None],
        )
        .unwrap();
    }

    #[test]
    fn test_take_primitive() {
        let index = UInt32Array::from(vec![Some(3), None, Some(1), Some(3), Some(2)]);

        // int8
        test_take_primitive_arrays::<Int8Type>(
            vec![Some(0), None, Some(2), Some(3), None],
            &index,
            None,
            vec![Some(3), None, None, Some(3), Some(2)],
        )
        .unwrap();

        // int16
        test_take_primitive_arrays::<Int16Type>(
            vec![Some(0), None, Some(2), Some(3), None],
            &index,
            None,
            vec![Some(3), None, None, Some(3), Some(2)],
        )
        .unwrap();

        // int32
        test_take_primitive_arrays::<Int32Type>(
            vec![Some(0), None, Some(2), Some(3), None],
            &index,
            None,
            vec![Some(3), None, None, Some(3), Some(2)],
        )
        .unwrap();

        // int64
        test_take_primitive_arrays::<Int64Type>(
            vec![Some(0), None, Some(2), Some(3), None],
            &index,
            None,
            vec![Some(3), None, None, Some(3), Some(2)],
        )
        .unwrap();

        // uint8
        test_take_primitive_arrays::<UInt8Type>(
            vec![Some(0), None, Some(2), Some(3), None],
            &index,
            None,
            vec![Some(3), None, None, Some(3), Some(2)],
        )
        .unwrap();

        // uint16
        test_take_primitive_arrays::<UInt16Type>(
            vec![Some(0), None, Some(2), Some(3), None],
            &index,
            None,
            vec![Some(3), None, None, Some(3), Some(2)],
        )
        .unwrap();

        // uint32
        test_take_primitive_arrays::<UInt32Type>(
            vec![Some(0), None, Some(2), Some(3), None],
            &index,
            None,
            vec![Some(3), None, None, Some(3), Some(2)],
        )
        .unwrap();

        // int64
        test_take_primitive_arrays::<Int64Type>(
            vec![Some(0), None, Some(2), Some(-15), None],
            &index,
            None,
            vec![Some(-15), None, None, Some(-15), Some(2)],
        )
        .unwrap();

        // interval_year_month
        test_take_primitive_arrays::<IntervalYearMonthType>(
            vec![Some(0), None, Some(2), Some(-15), None],
            &index,
            None,
            vec![Some(-15), None, None, Some(-15), Some(2)],
        )
        .unwrap();

        // interval_day_time
        test_take_primitive_arrays::<IntervalDayTimeType>(
            vec![Some(0), None, Some(2), Some(-15), None],
            &index,
            None,
            vec![Some(-15), None, None, Some(-15), Some(2)],
        )
        .unwrap();

        // interval_month_day_nano
        test_take_primitive_arrays::<IntervalMonthDayNanoType>(
            vec![Some(0), None, Some(2), Some(-15), None],
            &index,
            None,
            vec![Some(-15), None, None, Some(-15), Some(2)],
        )
        .unwrap();

        // duration_second
        test_take_primitive_arrays::<DurationSecondType>(
            vec![Some(0), None, Some(2), Some(-15), None],
            &index,
            None,
            vec![Some(-15), None, None, Some(-15), Some(2)],
        )
        .unwrap();

        // duration_millisecond
        test_take_primitive_arrays::<DurationMillisecondType>(
            vec![Some(0), None, Some(2), Some(-15), None],
            &index,
            None,
            vec![Some(-15), None, None, Some(-15), Some(2)],
        )
        .unwrap();

        // duration_microsecond
        test_take_primitive_arrays::<DurationMicrosecondType>(
            vec![Some(0), None, Some(2), Some(-15), None],
            &index,
            None,
            vec![Some(-15), None, None, Some(-15), Some(2)],
        )
        .unwrap();

        // duration_nanosecond
        test_take_primitive_arrays::<DurationNanosecondType>(
            vec![Some(0), None, Some(2), Some(-15), None],
            &index,
            None,
            vec![Some(-15), None, None, Some(-15), Some(2)],
        )
        .unwrap();

        // float32
        test_take_primitive_arrays::<Float32Type>(
            vec![Some(0.0), None, Some(2.21), Some(-3.1), None],
            &index,
            None,
            vec![Some(-3.1), None, None, Some(-3.1), Some(2.21)],
        )
        .unwrap();

        // float64
        test_take_primitive_arrays::<Float64Type>(
            vec![Some(0.0), None, Some(2.21), Some(-3.1), None],
            &index,
            None,
            vec![Some(-3.1), None, None, Some(-3.1), Some(2.21)],
        )
        .unwrap();
    }

    #[test]
    fn test_take_preserve_timezone() {
        let index = Int64Array::from(vec![Some(0), None]);

        let input = TimestampNanosecondArray::from_vec(
            vec![1_639_715_368_000_000_000, 1_639_715_368_000_000_000],
            Some("UTC".to_owned()),
        );
        let result = take_impl(&input, &index, None).unwrap();
        match result.data_type() {
            DataType::Timestamp(TimeUnit::Nanosecond, tz) => {
                assert_eq!(tz.clone(), Some("UTC".to_owned()))
            }
            _ => panic!(),
        }
    }

    #[test]
    fn test_take_impl_primitive_with_int64_indices() {
        let index = Int64Array::from(vec![Some(3), None, Some(1), Some(3), Some(2)]);

        // int16
        test_take_impl_primitive_arrays::<Int16Type, Int64Type>(
            vec![Some(0), None, Some(2), Some(3), None],
            &index,
            None,
            vec![Some(3), None, None, Some(3), Some(2)],
        );

        // int64
        test_take_impl_primitive_arrays::<Int64Type, Int64Type>(
            vec![Some(0), None, Some(2), Some(-15), None],
            &index,
            None,
            vec![Some(-15), None, None, Some(-15), Some(2)],
        );

        // uint64
        test_take_impl_primitive_arrays::<UInt64Type, Int64Type>(
            vec![Some(0), None, Some(2), Some(3), None],
            &index,
            None,
            vec![Some(3), None, None, Some(3), Some(2)],
        );

        // duration_millisecond
        test_take_impl_primitive_arrays::<DurationMillisecondType, Int64Type>(
            vec![Some(0), None, Some(2), Some(-15), None],
            &index,
            None,
            vec![Some(-15), None, None, Some(-15), Some(2)],
        );

        // float32
        test_take_impl_primitive_arrays::<Float32Type, Int64Type>(
            vec![Some(0.0), None, Some(2.21), Some(-3.1), None],
            &index,
            None,
            vec![Some(-3.1), None, None, Some(-3.1), Some(2.21)],
        );
    }

    #[test]
    fn test_take_impl_primitive_with_uint8_indices() {
        let index = UInt8Array::from(vec![Some(3), None, Some(1), Some(3), Some(2)]);

        // int16
        test_take_impl_primitive_arrays::<Int16Type, UInt8Type>(
            vec![Some(0), None, Some(2), Some(3), None],
            &index,
            None,
            vec![Some(3), None, None, Some(3), Some(2)],
        );

        // duration_millisecond
        test_take_impl_primitive_arrays::<DurationMillisecondType, UInt8Type>(
            vec![Some(0), None, Some(2), Some(-15), None],
            &index,
            None,
            vec![Some(-15), None, None, Some(-15), Some(2)],
        );

        // float32
        test_take_impl_primitive_arrays::<Float32Type, UInt8Type>(
            vec![Some(0.0), None, Some(2.21), Some(-3.1), None],
            &index,
            None,
            vec![Some(-3.1), None, None, Some(-3.1), Some(2.21)],
        );
    }

    #[test]
    fn test_take_bool() {
        let index = UInt32Array::from(vec![Some(3), None, Some(1), Some(3), Some(2)]);
        // boolean
        test_take_boolean_arrays(
            vec![Some(false), None, Some(true), Some(false), None],
            &index,
            None,
            vec![Some(false), None, None, Some(false), Some(true)],
        );
    }

    #[test]
    fn test_take_bool_nullable_index() {
        // indices where the masked invalid elements would be out of bounds
        let index_data = ArrayData::try_new(
            DataType::UInt32,
            6,
            Some(Buffer::from_iter(vec![
                false, true, false, true, false, true,
            ])),
            0,
            vec![Buffer::from_iter(vec![99, 0, 999, 1, 9999, 2])],
            vec![],
        )
        .unwrap();
        let index = UInt32Array::from(index_data);
        test_take_boolean_arrays(
            vec![Some(true), None, Some(false)],
            &index,
            None,
            vec![None, Some(true), None, None, None, Some(false)],
        );
    }

    #[test]
    fn test_take_bool_nullable_index_nonnull_values() {
        // indices where the masked invalid elements would be out of bounds
        let index_data = ArrayData::try_new(
            DataType::UInt32,
            6,
            Some(Buffer::from_iter(vec![
                false, true, false, true, false, true,
            ])),
            0,
            vec![Buffer::from_iter(vec![99, 0, 999, 1, 9999, 2])],
            vec![],
        )
        .unwrap();
        let index = UInt32Array::from(index_data);
        test_take_boolean_arrays(
            vec![Some(true), Some(true), Some(false)],
            &index,
            None,
            vec![None, Some(true), None, Some(true), None, Some(false)],
        );
    }

    #[test]
    fn test_take_bool_with_offset() {
        let index =
            UInt32Array::from(vec![Some(3), None, Some(1), Some(3), Some(2), None]);
        let index = index.slice(2, 4);
        let index = index
            .as_any()
            .downcast_ref::<PrimitiveArray<UInt32Type>>()
            .unwrap();

        // boolean
        test_take_boolean_arrays(
            vec![Some(false), None, Some(true), Some(false), None],
            index,
            None,
            vec![None, Some(false), Some(true), None],
        );
    }

    fn _test_take_string<'a, K: 'static>()
    where
        K: Array + PartialEq + From<Vec<Option<&'a str>>>,
    {
        let index = UInt32Array::from(vec![Some(3), None, Some(1), Some(3), Some(4)]);

        let array = K::from(vec![
            Some("one"),
            None,
            Some("three"),
            Some("four"),
            Some("five"),
        ]);
        let actual = take(&array, &index, None).unwrap();
        assert_eq!(actual.len(), index.len());

        let actual = actual.as_any().downcast_ref::<K>().unwrap();

        let expected =
            K::from(vec![Some("four"), None, None, Some("four"), Some("five")]);

        assert_eq!(actual, &expected);
    }

    #[test]
    fn test_take_string() {
        _test_take_string::<StringArray>()
    }

    #[test]
    fn test_take_large_string() {
        _test_take_string::<LargeStringArray>()
    }

    macro_rules! test_take_list {
        ($offset_type:ty, $list_data_type:ident, $list_array_type:ident) => {{
            // Construct a value array, [[0,0,0], [-1,-2,-1], [2,3]]
            let value_data = Int32Array::from(vec![0, 0, 0, -1, -2, -1, 2, 3])
                .data()
                .clone();
            // Construct offsets
            let value_offsets: [$offset_type; 4] = [0, 3, 6, 8];
            let value_offsets = Buffer::from_slice_ref(&value_offsets);
            // Construct a list array from the above two
            let list_data_type = DataType::$list_data_type(Box::new(Field::new(
                "item",
                DataType::Int32,
                false,
            )));
            let list_data = ArrayData::builder(list_data_type.clone())
                .len(3)
                .add_buffer(value_offsets)
                .add_child_data(value_data)
                .build()
                .unwrap();
            let list_array = $list_array_type::from(list_data);

            // index returns: [[2,3], null, [-1,-2,-1], [2,3], [0,0,0]]
            let index = UInt32Array::from(vec![Some(2), None, Some(1), Some(2), Some(0)]);

            let a = take(&list_array, &index, None).unwrap();
            let a: &$list_array_type =
                a.as_any().downcast_ref::<$list_array_type>().unwrap();

            // construct a value array with expected results:
            // [[2,3], null, [-1,-2,-1], [2,3], [0,0,0]]
            let expected_data = Int32Array::from(vec![
                Some(2),
                Some(3),
                Some(-1),
                Some(-2),
                Some(-1),
                Some(2),
                Some(3),
                Some(0),
                Some(0),
                Some(0),
            ])
            .data()
            .clone();
            // construct offsets
            let expected_offsets: [$offset_type; 6] = [0, 2, 2, 5, 7, 10];
            let expected_offsets = Buffer::from_slice_ref(&expected_offsets);
            // construct list array from the two
            let expected_list_data = ArrayData::builder(list_data_type)
                .len(5)
                // null buffer remains the same as only the indices have nulls
                .null_bit_buffer(index.data().null_buffer().cloned())
                .add_buffer(expected_offsets)
                .add_child_data(expected_data)
                .build()
                .unwrap();
            let expected_list_array = $list_array_type::from(expected_list_data);

            assert_eq!(a, &expected_list_array);
        }};
    }

    macro_rules! test_take_list_with_value_nulls {
        ($offset_type:ty, $list_data_type:ident, $list_array_type:ident) => {{
            // Construct a value array, [[0,null,0], [-1,-2,3], [null], [5,null]]
            let value_data = Int32Array::from(vec![
                Some(0),
                None,
                Some(0),
                Some(-1),
                Some(-2),
                Some(3),
                None,
                Some(5),
                None,
            ])
            .data()
            .clone();
            // Construct offsets
            let value_offsets: [$offset_type; 5] = [0, 3, 6, 7, 9];
            let value_offsets = Buffer::from_slice_ref(&value_offsets);
            // Construct a list array from the above two
            let list_data_type = DataType::$list_data_type(Box::new(Field::new(
                "item",
                DataType::Int32,
                false,
            )));
            let list_data = ArrayData::builder(list_data_type.clone())
                .len(4)
                .add_buffer(value_offsets)
                .null_bit_buffer(Some(Buffer::from([0b10111101, 0b00000000])))
                .add_child_data(value_data)
                .build()
                .unwrap();
            let list_array = $list_array_type::from(list_data);

            // index returns: [[null], null, [-1,-2,3], [2,null], [0,null,0]]
            let index = UInt32Array::from(vec![Some(2), None, Some(1), Some(3), Some(0)]);

            let a = take(&list_array, &index, None).unwrap();
            let a: &$list_array_type =
                a.as_any().downcast_ref::<$list_array_type>().unwrap();

            // construct a value array with expected results:
            // [[null], null, [-1,-2,3], [5,null], [0,null,0]]
            let expected_data = Int32Array::from(vec![
                None,
                Some(-1),
                Some(-2),
                Some(3),
                Some(5),
                None,
                Some(0),
                None,
                Some(0),
            ])
            .data()
            .clone();
            // construct offsets
            let expected_offsets: [$offset_type; 6] = [0, 1, 1, 4, 6, 9];
            let expected_offsets = Buffer::from_slice_ref(&expected_offsets);
            // construct list array from the two
            let expected_list_data = ArrayData::builder(list_data_type)
                .len(5)
                // null buffer remains the same as only the indices have nulls
                .null_bit_buffer(index.data().null_buffer().cloned())
                .add_buffer(expected_offsets)
                .add_child_data(expected_data)
                .build()
                .unwrap();
            let expected_list_array = $list_array_type::from(expected_list_data);

            assert_eq!(a, &expected_list_array);
        }};
    }

    macro_rules! test_take_list_with_nulls {
        ($offset_type:ty, $list_data_type:ident, $list_array_type:ident) => {{
            // Construct a value array, [[0,null,0], [-1,-2,3], null, [5,null]]
            let value_data = Int32Array::from(vec![
                Some(0),
                None,
                Some(0),
                Some(-1),
                Some(-2),
                Some(3),
                Some(5),
                None,
            ])
            .data()
            .clone();
            // Construct offsets
            let value_offsets: [$offset_type; 5] = [0, 3, 6, 6, 8];
            let value_offsets = Buffer::from_slice_ref(&value_offsets);
            // Construct a list array from the above two
            let list_data_type = DataType::$list_data_type(Box::new(Field::new(
                "item",
                DataType::Int32,
                false,
            )));
            let list_data = ArrayData::builder(list_data_type.clone())
                .len(4)
                .add_buffer(value_offsets)
                .null_bit_buffer(Some(Buffer::from([0b01111101])))
                .add_child_data(value_data)
                .build()
                .unwrap();
            let list_array = $list_array_type::from(list_data);

            // index returns: [null, null, [-1,-2,3], [5,null], [0,null,0]]
            let index = UInt32Array::from(vec![Some(2), None, Some(1), Some(3), Some(0)]);

            let a = take(&list_array, &index, None).unwrap();
            let a: &$list_array_type =
                a.as_any().downcast_ref::<$list_array_type>().unwrap();

            // construct a value array with expected results:
            // [null, null, [-1,-2,3], [5,null], [0,null,0]]
            let expected_data = Int32Array::from(vec![
                Some(-1),
                Some(-2),
                Some(3),
                Some(5),
                None,
                Some(0),
                None,
                Some(0),
            ])
            .data()
            .clone();
            // construct offsets
            let expected_offsets: [$offset_type; 6] = [0, 0, 0, 3, 5, 8];
            let expected_offsets = Buffer::from_slice_ref(&expected_offsets);
            // construct list array from the two
            let mut null_bits: [u8; 1] = [0; 1];
            bit_util::set_bit(&mut null_bits, 2);
            bit_util::set_bit(&mut null_bits, 3);
            bit_util::set_bit(&mut null_bits, 4);
            let expected_list_data = ArrayData::builder(list_data_type)
                .len(5)
                // null buffer must be recalculated as both values and indices have nulls
                .null_bit_buffer(Some(Buffer::from(null_bits)))
                .add_buffer(expected_offsets)
                .add_child_data(expected_data)
                .build()
                .unwrap();
            let expected_list_array = $list_array_type::from(expected_list_data);

            assert_eq!(a, &expected_list_array);
        }};
    }

    fn do_take_fixed_size_list_test<T>(
        length: <Int32Type as ArrowPrimitiveType>::Native,
        input_data: Vec<Option<Vec<Option<T::Native>>>>,
        indices: Vec<<UInt32Type as ArrowPrimitiveType>::Native>,
        expected_data: Vec<Option<Vec<Option<T::Native>>>>,
    ) where
        T: ArrowPrimitiveType,
        PrimitiveArray<T>: From<Vec<Option<T::Native>>>,
    {
        let indices = UInt32Array::from(indices);

        let input_array = build_fixed_size_list_nullable::<T>(input_data, length);

        let output = take_fixed_size_list(&input_array, &indices, length as u32).unwrap();

        let expected = build_fixed_size_list_nullable::<T>(expected_data, length);

        assert_eq!(&output, &expected)
    }

    #[test]
    fn test_take_list() {
        test_take_list!(i32, List, ListArray);
    }

    #[test]
    fn test_take_large_list() {
        test_take_list!(i64, LargeList, LargeListArray);
    }

    #[test]
    fn test_take_list_with_value_nulls() {
        test_take_list_with_value_nulls!(i32, List, ListArray);
    }

    #[test]
    fn test_take_large_list_with_value_nulls() {
        test_take_list_with_value_nulls!(i64, LargeList, LargeListArray);
    }

    #[test]
    fn test_test_take_list_with_nulls() {
        test_take_list_with_nulls!(i32, List, ListArray);
    }

    #[test]
    fn test_test_take_large_list_with_nulls() {
        test_take_list_with_nulls!(i64, LargeList, LargeListArray);
    }

    #[test]
    fn test_take_fixed_size_list() {
        do_take_fixed_size_list_test::<Int32Type>(
            3,
            vec![
                Some(vec![None, Some(1), Some(2)]),
                Some(vec![Some(3), Some(4), None]),
                Some(vec![Some(6), Some(7), Some(8)]),
            ],
            vec![2, 1, 0],
            vec![
                Some(vec![Some(6), Some(7), Some(8)]),
                Some(vec![Some(3), Some(4), None]),
                Some(vec![None, Some(1), Some(2)]),
            ],
        );

        do_take_fixed_size_list_test::<UInt8Type>(
            1,
            vec![
                Some(vec![Some(1)]),
                Some(vec![Some(2)]),
                Some(vec![Some(3)]),
                Some(vec![Some(4)]),
                Some(vec![Some(5)]),
                Some(vec![Some(6)]),
                Some(vec![Some(7)]),
                Some(vec![Some(8)]),
            ],
            vec![2, 7, 0],
            vec![
                Some(vec![Some(3)]),
                Some(vec![Some(8)]),
                Some(vec![Some(1)]),
            ],
        );

        do_take_fixed_size_list_test::<UInt64Type>(
            3,
            vec![
                Some(vec![Some(10), Some(11), Some(12)]),
                Some(vec![Some(13), Some(14), Some(15)]),
                None,
                Some(vec![Some(16), Some(17), Some(18)]),
            ],
            vec![3, 2, 1, 2, 0],
            vec![
                Some(vec![Some(16), Some(17), Some(18)]),
                None,
                Some(vec![Some(13), Some(14), Some(15)]),
                None,
                Some(vec![Some(10), Some(11), Some(12)]),
            ],
        );
    }

    #[test]
    #[should_panic(expected = "index out of bounds: the len is 4 but the index is 1000")]
    fn test_take_list_out_of_bounds() {
        // Construct a value array, [[0,0,0], [-1,-2,-1], [2,3]]
        let value_data = Int32Array::from(vec![0, 0, 0, -1, -2, -1, 2, 3])
            .data()
            .clone();
        // Construct offsets
        let value_offsets = Buffer::from_slice_ref(&[0, 3, 6, 8]);
        // Construct a list array from the above two
        let list_data_type =
            DataType::List(Box::new(Field::new("item", DataType::Int32, false)));
        let list_data = ArrayData::builder(list_data_type)
            .len(3)
            .add_buffer(value_offsets)
            .add_child_data(value_data)
            .build()
            .unwrap();
        let list_array = ListArray::from(list_data);

        let index = UInt32Array::from(vec![1000]);

        // A panic is expected here since we have not supplied the check_bounds
        // option.
        take(&list_array, &index, None).unwrap();
    }

    #[test]
    fn test_take_struct() {
        let array = create_test_struct(vec![
            Some((Some(true), Some(42))),
            Some((Some(false), Some(28))),
            Some((Some(false), Some(19))),
            Some((Some(true), Some(31))),
            None,
        ]);

        let index = UInt32Array::from(vec![0, 3, 1, 0, 2, 4]);
        let actual = take(&array, &index, None).unwrap();
        let actual: &StructArray = actual.as_any().downcast_ref::<StructArray>().unwrap();
        assert_eq!(index.len(), actual.len());
        assert_eq!(1, actual.null_count());

        let expected = create_test_struct(vec![
            Some((Some(true), Some(42))),
            Some((Some(true), Some(31))),
            Some((Some(false), Some(28))),
            Some((Some(true), Some(42))),
            Some((Some(false), Some(19))),
            None,
        ]);

        assert_eq!(&expected, actual);
    }

    #[test]
    fn test_take_struct_with_null_indices() {
        let array = create_test_struct(vec![
            Some((Some(true), Some(42))),
            Some((Some(false), Some(28))),
            Some((Some(false), Some(19))),
            Some((Some(true), Some(31))),
            None,
        ]);

        let index =
            UInt32Array::from(vec![None, Some(3), Some(1), None, Some(0), Some(4)]);
        let actual = take(&array, &index, None).unwrap();
        let actual: &StructArray = actual.as_any().downcast_ref::<StructArray>().unwrap();
        assert_eq!(index.len(), actual.len());
        assert_eq!(3, actual.null_count()); // 2 because of indices, 1 because of struct array

        let expected = create_test_struct(vec![
            None,
            Some((Some(true), Some(31))),
            Some((Some(false), Some(28))),
            None,
            Some((Some(true), Some(42))),
            None,
        ]);

        assert_eq!(&expected, actual);
    }

    #[test]
    fn test_take_out_of_bounds() {
        let index = UInt32Array::from(vec![Some(3), None, Some(1), Some(3), Some(6)]);
        let take_opt = TakeOptions { check_bounds: true };

        // int64
        let result = test_take_primitive_arrays::<Int64Type>(
            vec![Some(0), None, Some(2), Some(3), None],
            &index,
            Some(take_opt),
            vec![None],
        );
        assert!(result.is_err());
    }

    #[test]
    #[should_panic(expected = "index out of bounds: the len is 4 but the index is 1000")]
    fn test_take_out_of_bounds_panic() {
        let index = UInt32Array::from(vec![Some(1000)]);

        test_take_primitive_arrays::<Int64Type>(
            vec![Some(0), Some(1), Some(2), Some(3)],
            &index,
            None,
            vec![None],
        )
        .unwrap();
    }

    #[test]
    fn test_null_array_smaller_than_indices() {
        let values = NullArray::new(2);
        let indices = UInt32Array::from(vec![Some(0), None, Some(15)]);

        let result = take(&values, &indices, None).unwrap();
        let expected: ArrayRef = Arc::new(NullArray::new(3));
        assert_eq!(&result, &expected);
    }

    #[test]
    fn test_null_array_larger_than_indices() {
        let values = NullArray::new(5);
        let indices = UInt32Array::from(vec![Some(0), None, Some(15)]);

        let result = take(&values, &indices, None).unwrap();
        let expected: ArrayRef = Arc::new(NullArray::new(3));
        assert_eq!(&result, &expected);
    }

    #[test]
    fn test_null_array_indices_out_of_bounds() {
        let values = NullArray::new(5);
        let indices = UInt32Array::from(vec![Some(0), None, Some(15)]);

        let result = take(&values, &indices, Some(TakeOptions { check_bounds: true }));
        assert_eq!(
            result.unwrap_err().to_string(),
            "Compute error: Array index out of bounds, cannot get item at index 15 from 5 entries"
        );
    }

    #[test]
    fn test_take_dict() {
        let mut dict_builder = StringDictionaryBuilder::<Int16Type>::new();

        dict_builder.append("foo").unwrap();
        dict_builder.append("bar").unwrap();
        dict_builder.append("").unwrap();
        dict_builder.append_null();
        dict_builder.append("foo").unwrap();
        dict_builder.append("bar").unwrap();
        dict_builder.append("bar").unwrap();
        dict_builder.append("foo").unwrap();

        let array = dict_builder.finish();
        let dict_values = array.values().clone();
        let dict_values = dict_values.as_any().downcast_ref::<StringArray>().unwrap();

        let indices = UInt32Array::from(vec![
            Some(0), // first "foo"
            Some(7), // last "foo"
            None,    // null index should return null
            Some(5), // second "bar"
            Some(6), // another "bar"
            Some(2), // empty string
            Some(3), // input is null at this index
        ]);

        let result = take(&array, &indices, None).unwrap();
        let result = result
            .as_any()
            .downcast_ref::<DictionaryArray<Int16Type>>()
            .unwrap();

        let result_values: StringArray = result.values().data().clone().into();

        // dictionary values should stay the same
        let expected_values = StringArray::from(vec!["foo", "bar", ""]);
        assert_eq!(&expected_values, dict_values);
        assert_eq!(&expected_values, &result_values);

        let expected_keys = Int16Array::from(vec![
            Some(0),
            Some(0),
            None,
            Some(1),
            Some(1),
            Some(2),
            None,
        ]);
        assert_eq!(result.keys(), &expected_keys);
    }
}<|MERGE_RESOLUTION|>--- conflicted
+++ resolved
@@ -438,42 +438,6 @@
     Ok((buffer, nulls))
 }
 
-<<<<<<< HEAD
-/// `take` implementation for decimal arrays
-fn take_decimal128<IndexType>(
-    decimal_values: &Decimal128Array,
-    indices: &PrimitiveArray<IndexType>,
-) -> Result<Decimal128Array>
-where
-    IndexType: ArrowNumericType,
-    IndexType::Native: ToPrimitive,
-{
-    indices
-        .iter()
-        .map(|index| {
-            // Use type annotations below for readability (was blowing
-            // my mind otherwise)
-            let t: Option<Result<Option<_>>> = index.map(|index| {
-                let index = ToPrimitive::to_usize(&index).ok_or_else(|| {
-                    ArrowError::ComputeError("Cast to usize failed".to_string())
-                })?;
-
-                if decimal_values.is_null(index) {
-                    Ok(None)
-                } else {
-                    Ok(Some(decimal_values.value(index)))
-                }
-            });
-            let t: Result<Option<Option<_>>> = t.transpose();
-            let t: Result<Option<_>> = t.map(|t| t.flatten());
-            t
-        })
-        .collect::<Result<Decimal128Array>>()?
-        .with_precision_and_scale(decimal_values.precision(), decimal_values.scale())
-}
-
-=======
->>>>>>> d7f994c2
 /// `take` implementation for all primitive arrays
 ///
 /// This checks if an `indices` slot is populated, and gets the value from `values`
