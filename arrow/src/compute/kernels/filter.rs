--- conflicted
+++ resolved
@@ -1522,7 +1522,6 @@
         assert_eq!(&expected, &got);
     }
 
-<<<<<<< HEAD
     #[test]
     fn test_filter_fixed_size_list_arrays() {
         let value_data = ArrayData::builder(DataType::Int32)
@@ -1619,7 +1618,8 @@
             &[6, 7],
             list.as_any().downcast_ref::<Int32Array>().unwrap().values()
         );
-=======
+    }
+
     fn test_filter_union_array(array: UnionArray) {
         let filter_array = BooleanArray::from(vec![true, false, false]);
         let c = filter(&array, &filter_array).unwrap();
@@ -1757,6 +1757,5 @@
                 }
             }
         }
->>>>>>> bfccb5f7
     }
 }