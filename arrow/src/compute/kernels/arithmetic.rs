// Licensed to the Apache Software Foundation (ASF) under one
// or more contributor license agreements.  See the NOTICE file
// distributed with this work for additional information
// regarding copyright ownership.  The ASF licenses this file
// to you under the Apache License, Version 2.0 (the
// "License"); you may not use this file except in compliance
// with the License.  You may obtain a copy of the License at
//
//   http://www.apache.org/licenses/LICENSE-2.0
//
// Unless required by applicable law or agreed to in writing,
// software distributed under the License is distributed on an
// "AS IS" BASIS, WITHOUT WARRANTIES OR CONDITIONS OF ANY
// KIND, either express or implied.  See the License for the
// specific language governing permissions and limitations
// under the License.

//! Defines basic arithmetic kernels for `PrimitiveArrays`.
//!
//! These kernels can leverage SIMD if available on your system.  Currently no runtime
//! detection is provided, you should enable the specific SIMD intrinsics using
//! `RUSTFLAGS="-C target-feature=+avx2"` for example.  See the documentation
//! [here](https://doc.rust-lang.org/stable/core/arch/) for more information.

use crate::array::*;
#[cfg(feature = "simd")]
use crate::buffer::MutableBuffer;
use crate::compute::kernels::arity::unary;
use crate::compute::{
    binary, binary_mut, binary_opt, try_binary, try_binary_mut, try_unary, try_unary_dyn,
    unary_dyn,
};
use crate::datatypes::{
    ArrowNativeTypeOp, ArrowNumericType, DataType, Date32Type, Date64Type,
    IntervalDayTimeType, IntervalMonthDayNanoType, IntervalUnit, IntervalYearMonthType,
};
#[cfg(feature = "dyn_arith_dict")]
use crate::datatypes::{
    Float32Type, Float64Type, Int16Type, Int32Type, Int64Type, Int8Type, UInt16Type,
    UInt32Type, UInt64Type, UInt8Type,
};
use crate::error::{ArrowError, Result};
use crate::{datatypes, downcast_primitive_array};
use num::traits::Pow;
#[cfg(feature = "simd")]
use std::borrow::BorrowMut;
#[cfg(feature = "simd")]
use std::slice::{ChunksExact, ChunksExactMut};
use std::sync::Arc;

/// Helper function to perform math lambda function on values from two arrays. If either
/// left or right value is null then the output value is also null, so `1 + null` is
/// `null`.
///
/// # Errors
///
/// This function errors if the arrays have different lengths
pub fn math_op<LT, RT, F>(
    left: &PrimitiveArray<LT>,
    right: &PrimitiveArray<RT>,
    op: F,
) -> Result<PrimitiveArray<LT>>
where
    LT: ArrowNumericType,
    RT: ArrowNumericType,
    F: Fn(LT::Native, RT::Native) -> LT::Native,
    LT::Native: ArrowNativeTypeOp,
    RT::Native: ArrowNativeTypeOp,
{
    binary(left, right, op)
}

/// This is similar to `math_op` as it performs given operation between two input primitive arrays.
/// But the given operation can return `Err` if overflow is detected. For the case, this function
/// returns an `Err`.
fn math_checked_op<LT, RT, F>(
    left: &PrimitiveArray<LT>,
    right: &PrimitiveArray<RT>,
    op: F,
) -> Result<PrimitiveArray<LT>>
where
    LT: ArrowNumericType,
    RT: ArrowNumericType,
    F: Fn(LT::Native, RT::Native) -> Result<LT::Native>,
    LT::Native: ArrowNativeTypeOp,
    RT::Native: ArrowNativeTypeOp,
{
    try_binary(left, right, op)
}

/// Helper function for operations where a valid `0` on the right array should
/// result in an [ArrowError::DivideByZero], namely the division and modulo operations
///
/// # Errors
///
/// This function errors if:
/// * the arrays have different lengths
/// * there is an element where both left and right values are valid and the right value is `0`
fn math_checked_divide_op<LT, RT, F>(
    left: &PrimitiveArray<LT>,
    right: &PrimitiveArray<RT>,
    op: F,
) -> Result<PrimitiveArray<LT>>
where
    LT: ArrowNumericType,
    RT: ArrowNumericType,
    F: Fn(LT::Native, RT::Native) -> Result<LT::Native>,
{
    try_binary(left, right, op)
}

/// Helper function for operations where a valid `0` on the right array should
/// result in an [ArrowError::DivideByZero], namely the division and modulo operations
///
/// # Errors
///
/// This function errors if:
/// * the arrays have different lengths
/// * there is an element where both left and right values are valid and the right value is `0`
#[cfg(feature = "dyn_arith_dict")]
fn math_checked_divide_op_on_iters<T, F>(
    left: impl Iterator<Item = Option<T::Native>>,
    right: impl Iterator<Item = Option<T::Native>>,
    op: F,
    len: usize,
    null_bit_buffer: Option<crate::buffer::Buffer>,
) -> Result<PrimitiveArray<T>>
where
    T: ArrowNumericType,
    F: Fn(T::Native, T::Native) -> Result<T::Native>,
{
    let buffer = if null_bit_buffer.is_some() {
        let values = left.zip(right).map(|(left, right)| {
            if let (Some(l), Some(r)) = (left, right) {
                op(l, r)
            } else {
                Ok(T::default_value())
            }
        });
        // Safety: Iterator comes from a PrimitiveArray which reports its size correctly
        unsafe { crate::buffer::Buffer::try_from_trusted_len_iter(values) }
    } else {
        // no value is null
        let values = left
            .map(|l| l.unwrap())
            .zip(right.map(|r| r.unwrap()))
            .map(|(left, right)| op(left, right));
        // Safety: Iterator comes from a PrimitiveArray which reports its size correctly
        unsafe { crate::buffer::Buffer::try_from_trusted_len_iter(values) }
    }?;

    let data = unsafe {
        ArrayData::new_unchecked(
            T::DATA_TYPE,
            len,
            None,
            null_bit_buffer,
            0,
            vec![buffer],
            vec![],
        )
    };
    Ok(PrimitiveArray::<T>::from(data))
}

/// Calculates the modulus operation `left % right` on two SIMD inputs.
/// The lower-most bits of `valid_mask` specify which vector lanes are considered as valid.
///
/// # Errors
///
/// This function returns a [`ArrowError::DivideByZero`] if a valid element in `right` is `0`
#[cfg(feature = "simd")]
#[inline]
fn simd_checked_modulus<T: ArrowNumericType>(
    valid_mask: Option<u64>,
    left: T::Simd,
    right: T::Simd,
) -> Result<T::Simd>
where
    T::Native: ArrowNativeTypeOp,
{
    let zero = T::init(T::Native::ZERO);
    let one = T::init(T::Native::ONE);

    let right_no_invalid_zeros = match valid_mask {
        Some(mask) => {
            let simd_mask = T::mask_from_u64(mask);
            // select `1` for invalid lanes, which will be a no-op during division later
            T::mask_select(simd_mask, right, one)
        }
        None => right,
    };

    let zero_mask = T::eq(right_no_invalid_zeros, zero);

    if T::mask_any(zero_mask) {
        Err(ArrowError::DivideByZero)
    } else {
        Ok(T::bin_op(left, right_no_invalid_zeros, |a, b| a % b))
    }
}

/// Calculates the division operation `left / right` on two SIMD inputs.
/// The lower-most bits of `valid_mask` specify which vector lanes are considered as valid.
///
/// # Errors
///
/// This function returns a [`ArrowError::DivideByZero`] if a valid element in `right` is `0`
#[cfg(feature = "simd")]
#[inline]
fn simd_checked_divide<T: ArrowNumericType>(
    valid_mask: Option<u64>,
    left: T::Simd,
    right: T::Simd,
) -> Result<T::Simd>
where
    T::Native: ArrowNativeTypeOp,
{
    let zero = T::init(T::Native::ZERO);
    let one = T::init(T::Native::ONE);

    let right_no_invalid_zeros = match valid_mask {
        Some(mask) => {
            let simd_mask = T::mask_from_u64(mask);
            // select `1` for invalid lanes, which will be a no-op during division later
            T::mask_select(simd_mask, right, one)
        }
        None => right,
    };

    let zero_mask = T::eq(right_no_invalid_zeros, zero);

    if T::mask_any(zero_mask) {
        Err(ArrowError::DivideByZero)
    } else {
        Ok(T::bin_op(left, right_no_invalid_zeros, |a, b| a / b))
    }
}

/// Applies `op` on the remainder elements of two input chunks and writes the result into
/// the remainder elements of `result_chunks`.
/// The lower-most bits of `valid_mask` specify which elements are considered as valid.
///
/// # Errors
///
/// This function returns a [`ArrowError::DivideByZero`] if a valid element in `right` is `0`
#[cfg(feature = "simd")]
#[inline]
fn simd_checked_divide_op_remainder<T, F>(
    valid_mask: Option<u64>,
    left_chunks: ChunksExact<T::Native>,
    right_chunks: ChunksExact<T::Native>,
    result_chunks: ChunksExactMut<T::Native>,
    op: F,
) -> Result<()>
where
    T: ArrowNumericType,
    T::Native: ArrowNativeTypeOp,
    F: Fn(T::Native, T::Native) -> T::Native,
{
    let result_remainder = result_chunks.into_remainder();
    let left_remainder = left_chunks.remainder();
    let right_remainder = right_chunks.remainder();

    result_remainder
        .iter_mut()
        .zip(left_remainder.iter().zip(right_remainder.iter()))
        .enumerate()
        .try_for_each(|(i, (result_scalar, (left_scalar, right_scalar)))| {
            if valid_mask.map(|mask| mask & (1 << i) != 0).unwrap_or(true) {
                if right_scalar.is_zero() {
                    return Err(ArrowError::DivideByZero);
                }
                *result_scalar = op(*left_scalar, *right_scalar);
            } else {
                *result_scalar = T::default_value();
            }
            Ok(())
        })?;

    Ok(())
}

/// Creates a new PrimitiveArray by applying `simd_op` to the `left` and `right` input array.
/// If the length of the arrays is not multiple of the number of vector lanes
/// then the remainder of the array will be calculated using `scalar_op`.
/// Any operation on a `NULL` value will result in a `NULL` value in the output.
///
/// # Errors
///
/// This function errors if:
/// * the arrays have different lengths
/// * there is an element where both left and right values are valid and the right value is `0`
#[cfg(feature = "simd")]
fn simd_checked_divide_op<T, SI, SC>(
    left: &PrimitiveArray<T>,
    right: &PrimitiveArray<T>,
    simd_op: SI,
    scalar_op: SC,
) -> Result<PrimitiveArray<T>>
where
    T: ArrowNumericType,
    T::Native: ArrowNativeTypeOp,
    SI: Fn(Option<u64>, T::Simd, T::Simd) -> Result<T::Simd>,
    SC: Fn(T::Native, T::Native) -> T::Native,
{
    if left.len() != right.len() {
        return Err(ArrowError::ComputeError(
            "Cannot perform math operation on arrays of different length".to_string(),
        ));
    }

    // Create the combined `Bitmap`
    let null_bit_buffer = crate::compute::util::combine_option_bitmap(
        &[left.data_ref(), right.data_ref()],
        left.len(),
    )?;

    let lanes = T::lanes();
    let buffer_size = left.len() * std::mem::size_of::<T::Native>();
    let mut result = MutableBuffer::new(buffer_size).with_bitset(buffer_size, false);

    match &null_bit_buffer {
        Some(b) => {
            // combine_option_bitmap returns a slice or new buffer starting at 0
            let valid_chunks = b.bit_chunks(0, left.len());

            // process data in chunks of 64 elements since we also get 64 bits of validity information at a time

            let mut result_chunks = result.typed_data_mut().chunks_exact_mut(64);
            let mut left_chunks = left.values().chunks_exact(64);
            let mut right_chunks = right.values().chunks_exact(64);

            valid_chunks
                .iter()
                .zip(
                    result_chunks
                        .borrow_mut()
                        .zip(left_chunks.borrow_mut().zip(right_chunks.borrow_mut())),
                )
                .try_for_each(
                    |(mut mask, (result_slice, (left_slice, right_slice)))| {
                        // split chunks further into slices corresponding to the vector length
                        // the compiler is able to unroll this inner loop and remove bounds checks
                        // since the outer chunk size (64) is always a multiple of the number of lanes
                        result_slice
                            .chunks_exact_mut(lanes)
                            .zip(left_slice.chunks_exact(lanes).zip(right_slice.chunks_exact(lanes)))
                            .try_for_each(|(result_slice, (left_slice, right_slice))| -> Result<()> {
                                let simd_left = T::load(left_slice);
                                let simd_right = T::load(right_slice);

                                let simd_result = simd_op(Some(mask), simd_left, simd_right)?;

                                T::write(simd_result, result_slice);

                                // skip the shift and avoid overflow for u8 type, which uses 64 lanes.
                                mask >>= T::lanes() % 64;

                                Ok(())
                            })
                    },
                )?;

            let valid_remainder = valid_chunks.remainder_bits();

            simd_checked_divide_op_remainder::<T, _>(
                Some(valid_remainder),
                left_chunks,
                right_chunks,
                result_chunks,
                scalar_op,
            )?;
        }
        None => {
            let mut result_chunks = result.typed_data_mut().chunks_exact_mut(lanes);
            let mut left_chunks = left.values().chunks_exact(lanes);
            let mut right_chunks = right.values().chunks_exact(lanes);

            result_chunks
                .borrow_mut()
                .zip(left_chunks.borrow_mut().zip(right_chunks.borrow_mut()))
                .try_for_each(
                    |(result_slice, (left_slice, right_slice))| -> Result<()> {
                        let simd_left = T::load(left_slice);
                        let simd_right = T::load(right_slice);

                        let simd_result = simd_op(None, simd_left, simd_right)?;

                        T::write(simd_result, result_slice);

                        Ok(())
                    },
                )?;

            simd_checked_divide_op_remainder::<T, _>(
                None,
                left_chunks,
                right_chunks,
                result_chunks,
                scalar_op,
            )?;
        }
    }

    let data = unsafe {
        ArrayData::new_unchecked(
            T::DATA_TYPE,
            left.len(),
            None,
            null_bit_buffer,
            0,
            vec![result.into()],
            vec![],
        )
    };
    Ok(PrimitiveArray::<T>::from(data))
}

/// Applies $OP to $LEFT and $RIGHT which are two dictionaries which have (the same) key type $KT
#[cfg(feature = "dyn_arith_dict")]
macro_rules! typed_dict_op {
    ($LEFT: expr, $RIGHT: expr, $OP: expr, $KT: tt, $MATH_OP: ident) => {{
        match ($LEFT.value_type(), $RIGHT.value_type()) {
            (DataType::Int8, DataType::Int8) => {
                let array = $MATH_OP::<$KT, Int8Type, _>($LEFT, $RIGHT, $OP)?;
                Ok(Arc::new(array))
            }
            (DataType::Int16, DataType::Int16) => {
                let array = $MATH_OP::<$KT, Int16Type, _>($LEFT, $RIGHT, $OP)?;
                Ok(Arc::new(array))
            }
            (DataType::Int32, DataType::Int32) => {
                let array = $MATH_OP::<$KT, Int32Type, _>($LEFT, $RIGHT, $OP)?;
                Ok(Arc::new(array))
            }
            (DataType::Int64, DataType::Int64) => {
                let array = $MATH_OP::<$KT, Int64Type, _>($LEFT, $RIGHT, $OP)?;
                Ok(Arc::new(array))
            }
            (DataType::UInt8, DataType::UInt8) => {
                let array = $MATH_OP::<$KT, UInt8Type, _>($LEFT, $RIGHT, $OP)?;
                Ok(Arc::new(array))
            }
            (DataType::UInt16, DataType::UInt16) => {
                let array = $MATH_OP::<$KT, UInt16Type, _>($LEFT, $RIGHT, $OP)?;
                Ok(Arc::new(array))
            }
            (DataType::UInt32, DataType::UInt32) => {
                let array = $MATH_OP::<$KT, UInt32Type, _>($LEFT, $RIGHT, $OP)?;
                Ok(Arc::new(array))
            }
            (DataType::UInt64, DataType::UInt64) => {
                let array = $MATH_OP::<$KT, UInt64Type, _>($LEFT, $RIGHT, $OP)?;
                Ok(Arc::new(array))
            }
            (DataType::Float32, DataType::Float32) => {
                let array = $MATH_OP::<$KT, Float32Type, _>($LEFT, $RIGHT, $OP)?;
                Ok(Arc::new(array))
            }
            (DataType::Float64, DataType::Float64) => {
                let array = $MATH_OP::<$KT, Float64Type, _>($LEFT, $RIGHT, $OP)?;
                Ok(Arc::new(array))
            }
            (t1, t2) => Err(ArrowError::CastError(format!(
                "Cannot perform arithmetic operation on two dictionary arrays of different value types ({} and {})",
                t1, t2
            ))),
        }
    }};
}

#[cfg(feature = "dyn_arith_dict")]
macro_rules! typed_dict_math_op {
   // Applies `LEFT OP RIGHT` when `LEFT` and `RIGHT` both are `DictionaryArray`
    ($LEFT: expr, $RIGHT: expr, $OP: expr, $MATH_OP: ident) => {{
        match ($LEFT.data_type(), $RIGHT.data_type()) {
            (DataType::Dictionary(left_key_type, _), DataType::Dictionary(right_key_type, _))=> {
                match (left_key_type.as_ref(), right_key_type.as_ref()) {
                    (DataType::Int8, DataType::Int8) => {
                        let left = as_dictionary_array::<Int8Type>($LEFT);
                        let right = as_dictionary_array::<Int8Type>($RIGHT);
                        typed_dict_op!(left, right, $OP, Int8Type, $MATH_OP)
                    }
                    (DataType::Int16, DataType::Int16) => {
                        let left = as_dictionary_array::<Int16Type>($LEFT);
                        let right = as_dictionary_array::<Int16Type>($RIGHT);
                        typed_dict_op!(left, right, $OP, Int16Type, $MATH_OP)
                    }
                    (DataType::Int32, DataType::Int32) => {
                        let left = as_dictionary_array::<Int32Type>($LEFT);
                        let right = as_dictionary_array::<Int32Type>($RIGHT);
                        typed_dict_op!(left, right, $OP, Int32Type, $MATH_OP)
                    }
                    (DataType::Int64, DataType::Int64) => {
                        let left = as_dictionary_array::<Int64Type>($LEFT);
                        let right = as_dictionary_array::<Int64Type>($RIGHT);
                        typed_dict_op!(left, right, $OP, Int64Type, $MATH_OP)
                    }
                    (DataType::UInt8, DataType::UInt8) => {
                        let left = as_dictionary_array::<UInt8Type>($LEFT);
                        let right = as_dictionary_array::<UInt8Type>($RIGHT);
                        typed_dict_op!(left, right, $OP, UInt8Type, $MATH_OP)
                    }
                    (DataType::UInt16, DataType::UInt16) => {
                        let left = as_dictionary_array::<UInt16Type>($LEFT);
                        let right = as_dictionary_array::<UInt16Type>($RIGHT);
                        typed_dict_op!(left, right, $OP, UInt16Type, $MATH_OP)
                    }
                    (DataType::UInt32, DataType::UInt32) => {
                        let left = as_dictionary_array::<UInt32Type>($LEFT);
                        let right = as_dictionary_array::<UInt32Type>($RIGHT);
                        typed_dict_op!(left, right, $OP, UInt32Type, $MATH_OP)
                    }
                    (DataType::UInt64, DataType::UInt64) => {
                        let left = as_dictionary_array::<UInt64Type>($LEFT);
                        let right = as_dictionary_array::<UInt64Type>($RIGHT);
                        typed_dict_op!(left, right, $OP, UInt64Type, $MATH_OP)
                    }
                    (t1, t2) => Err(ArrowError::CastError(format!(
                        "Cannot perform arithmetic operation on two dictionary arrays of different key types ({} and {})",
                        t1, t2
                    ))),
                }
            }
            (t1, t2) => Err(ArrowError::CastError(format!(
                "Cannot perform arithmetic operation on dictionary array with non-dictionary array ({} and {})",
                t1, t2
            ))),
        }
    }};
}

#[cfg(not(feature = "dyn_arith_dict"))]
macro_rules! typed_dict_math_op {
   // Applies `LEFT OP RIGHT` when `LEFT` and `RIGHT` both are `DictionaryArray`
    ($LEFT: expr, $RIGHT: expr, $OP: expr, $MATH_OP: ident) => {{
        Err(ArrowError::CastError(format!(
            "Arithmetic on arrays of type {} with array of type {} requires \"dyn_arith_dict\" feature",
            $LEFT.data_type(), $RIGHT.data_type()
        )))
    }};
}

/// Perform given operation on two `DictionaryArray`s.
/// Returns an error if the two arrays have different value type
#[cfg(feature = "dyn_arith_dict")]
fn math_op_dict<K, T, F>(
    left: &DictionaryArray<K>,
    right: &DictionaryArray<K>,
    op: F,
) -> Result<PrimitiveArray<T>>
where
    K: ArrowNumericType,
    T: ArrowNumericType,
    F: Fn(T::Native, T::Native) -> T::Native,
    T::Native: ArrowNativeTypeOp,
{
    if left.len() != right.len() {
        return Err(ArrowError::ComputeError(format!(
            "Cannot perform operation on arrays of different length ({}, {})",
            left.len(),
            right.len()
        )));
    }

    // Safety justification: Since the inputs are valid Arrow arrays, all values are
    // valid indexes into the dictionary (which is verified during construction)

    let left_iter = unsafe {
        left.values()
            .as_any()
            .downcast_ref::<PrimitiveArray<T>>()
            .unwrap()
            .take_iter_unchecked(left.keys_iter())
    };

    let right_iter = unsafe {
        right
            .values()
            .as_any()
            .downcast_ref::<PrimitiveArray<T>>()
            .unwrap()
            .take_iter_unchecked(right.keys_iter())
    };

    let result = left_iter
        .zip(right_iter)
        .map(|(left_value, right_value)| {
            if let (Some(left), Some(right)) = (left_value, right_value) {
                Some(op(left, right))
            } else {
                None
            }
        })
        .collect();

    Ok(result)
}

/// Perform given operation on two `DictionaryArray`s.
/// Returns an error if the two arrays have different value type
#[cfg(feature = "dyn_arith_dict")]
fn math_checked_op_dict<K, T, F>(
    left: &DictionaryArray<K>,
    right: &DictionaryArray<K>,
    op: F,
) -> Result<PrimitiveArray<T>>
where
    K: ArrowNumericType,
    T: ArrowNumericType,
    F: Fn(T::Native, T::Native) -> Result<T::Native>,
    T::Native: ArrowNativeTypeOp,
{
    // left and right's value types are supposed to be same as guaranteed by the caller macro now.
    if left.value_type() != T::DATA_TYPE {
        return Err(ArrowError::NotYetImplemented(format!(
            "Cannot perform provided operation on dictionary array of value type {}",
            left.value_type()
        )));
    }

    let left = left.downcast_dict::<PrimitiveArray<T>>().unwrap();
    let right = right.downcast_dict::<PrimitiveArray<T>>().unwrap();

    try_binary(left, right, op)
}

/// Helper function for operations where a valid `0` on the right array should
/// result in an [ArrowError::DivideByZero], namely the division and modulo operations
///
/// # Errors
///
/// This function errors if:
/// * the arrays have different lengths
/// * there is an element where both left and right values are valid and the right value is `0`
#[cfg(feature = "dyn_arith_dict")]
fn math_divide_checked_op_dict<K, T, F>(
    left: &DictionaryArray<K>,
    right: &DictionaryArray<K>,
    op: F,
) -> Result<PrimitiveArray<T>>
where
    K: ArrowNumericType,
    T: ArrowNumericType,
    F: Fn(T::Native, T::Native) -> Result<T::Native>,
{
    if left.len() != right.len() {
        return Err(ArrowError::ComputeError(format!(
            "Cannot perform operation on arrays of different length ({}, {})",
            left.len(),
            right.len()
        )));
    }

    let null_bit_buffer = crate::compute::util::combine_option_bitmap(
        &[left.data_ref(), right.data_ref()],
        left.len(),
    )?;

    // Safety justification: Since the inputs are valid Arrow arrays, all values are
    // valid indexes into the dictionary (which is verified during construction)

    let left_iter = unsafe {
        left.values()
            .as_any()
            .downcast_ref::<PrimitiveArray<T>>()
            .unwrap()
            .take_iter_unchecked(left.keys_iter())
    };

    let right_iter = unsafe {
        right
            .values()
            .as_any()
            .downcast_ref::<PrimitiveArray<T>>()
            .unwrap()
            .take_iter_unchecked(right.keys_iter())
    };

    math_checked_divide_op_on_iters(
        left_iter,
        right_iter,
        op,
        left.len(),
        null_bit_buffer,
    )
}

#[cfg(feature = "dyn_arith_dict")]
fn math_divide_safe_op_dict<K, T, F>(
    left: &DictionaryArray<K>,
    right: &DictionaryArray<K>,
    op: F,
) -> Result<ArrayRef>
where
    K: ArrowNumericType,
    T: ArrowNumericType,
    F: Fn(T::Native, T::Native) -> Option<T::Native>,
{
    let left = left.downcast_dict::<PrimitiveArray<T>>().unwrap();
    let right = right.downcast_dict::<PrimitiveArray<T>>().unwrap();
    let array: PrimitiveArray<T> = binary_opt::<_, _, _, T>(left, right, op)?;
    Ok(Arc::new(array) as ArrayRef)
}

fn math_safe_divide_op<LT, RT, F>(
    left: &PrimitiveArray<LT>,
    right: &PrimitiveArray<RT>,
    op: F,
) -> Result<ArrayRef>
where
    LT: ArrowNumericType,
    RT: ArrowNumericType,
    F: Fn(LT::Native, RT::Native) -> Option<LT::Native>,
{
    let array: PrimitiveArray<LT> = binary_opt::<_, _, _, LT>(left, right, op)?;
    Ok(Arc::new(array) as ArrayRef)
}

/// Perform `left + right` operation on two arrays. If either left or right value is null
/// then the result is also null.
///
/// This doesn't detect overflow. Once overflowing, the result will wrap around.
/// For an overflow-checking variant, use `add_checked` instead.
pub fn add<T>(
    left: &PrimitiveArray<T>,
    right: &PrimitiveArray<T>,
) -> Result<PrimitiveArray<T>>
where
    T: ArrowNumericType,
    T::Native: ArrowNativeTypeOp,
{
    math_op(left, right, |a, b| a.add_wrapping(b))
}

/// Perform `left + right` operation on two arrays. If either left or right value is null
/// then the result is also null.
///
/// This detects overflow and returns an `Err` for that. For an non-overflow-checking variant,
/// use `add` instead.
pub fn add_checked<T>(
    left: &PrimitiveArray<T>,
    right: &PrimitiveArray<T>,
) -> Result<PrimitiveArray<T>>
where
    T: ArrowNumericType,
    T::Native: ArrowNativeTypeOp,
{
    try_binary(left, right, |a, b| a.add_checked(b))
}

/// Perform `left + right` operation on two arrays. If either left or right value is null
/// then the result is also null.
///
/// This doesn't detect overflow. Once overflowing, the result will wrap around.
/// For an overflow-checking variant, use `add_dyn_checked` instead.
pub fn add_dyn(left: &dyn Array, right: &dyn Array) -> Result<ArrayRef> {
    match left.data_type() {
        DataType::Dictionary(_, _) => {
            typed_dict_math_op!(left, right, |a, b| a.add_wrapping(b), math_op_dict)
        }
        DataType::Date32 => {
            let l = as_primitive_array::<Date32Type>(left);
            match right.data_type() {
                DataType::Interval(IntervalUnit::YearMonth) => {
                    let r = as_primitive_array::<IntervalYearMonthType>(right);
                    let res = math_op(l, r, Date32Type::add_year_months)?;
                    Ok(Arc::new(res))
                }
                DataType::Interval(IntervalUnit::DayTime) => {
                    let r = as_primitive_array::<IntervalDayTimeType>(right);
                    let res = math_op(l, r, Date32Type::add_day_time)?;
                    Ok(Arc::new(res))
                }
                DataType::Interval(IntervalUnit::MonthDayNano) => {
                    let r = as_primitive_array::<IntervalMonthDayNanoType>(right);
                    let res = math_op(l, r, Date32Type::add_month_day_nano)?;
                    Ok(Arc::new(res))
                }
                _ => Err(ArrowError::CastError(format!(
                    "Cannot perform arithmetic operation between array of type {} and array of type {}",
                    left.data_type(), right.data_type()
                ))),
            }
        }
        DataType::Date64 => {
            let l = as_primitive_array::<Date64Type>(left);
            match right.data_type() {
                DataType::Interval(IntervalUnit::YearMonth) => {
                    let r = as_primitive_array::<IntervalYearMonthType>(right);
                    let res = math_op(l, r, Date64Type::add_year_months)?;
                    Ok(Arc::new(res))
                }
                DataType::Interval(IntervalUnit::DayTime) => {
                    let r = as_primitive_array::<IntervalDayTimeType>(right);
                    let res = math_op(l, r, Date64Type::add_day_time)?;
                    Ok(Arc::new(res))
                }
                DataType::Interval(IntervalUnit::MonthDayNano) => {
                    let r = as_primitive_array::<IntervalMonthDayNanoType>(right);
                    let res = math_op(l, r, Date64Type::add_month_day_nano)?;
                    Ok(Arc::new(res))
                }
                _ => Err(ArrowError::CastError(format!(
                    "Cannot perform arithmetic operation between array of type {} and array of type {}",
                    left.data_type(), right.data_type()
                ))),
            }
        }
        _ => {
            downcast_primitive_array!(
                (left, right) => {
                    math_op(left, right, |a, b| a.add_wrapping(b)).map(|a| Arc::new(a) as ArrayRef)
                }
                _ => Err(ArrowError::CastError(format!(
                    "Unsupported data type {}, {}",
                    left.data_type(), right.data_type()
                )))
            )
        }
    }
}

/// Perform `left + right` operation on two arrays. If either left or right value is null
/// then the result is also null.
///
/// This detects overflow and returns an `Err` for that. For an non-overflow-checking variant,
/// use `add_dyn` instead.
pub fn add_dyn_checked(left: &dyn Array, right: &dyn Array) -> Result<ArrayRef> {
    match left.data_type() {
        DataType::Dictionary(_, _) => {
            typed_dict_math_op!(
                left,
                right,
                |a, b| a.add_checked(b),
                math_checked_op_dict
            )
        }
        DataType::Date32 => {
            let l = as_primitive_array::<Date32Type>(left);
            match right.data_type() {
                DataType::Interval(IntervalUnit::YearMonth) => {
                    let r = as_primitive_array::<IntervalYearMonthType>(right);
                    let res = math_op(l, r, Date32Type::add_year_months)?;
                    Ok(Arc::new(res))
                }
                DataType::Interval(IntervalUnit::DayTime) => {
                    let r = as_primitive_array::<IntervalDayTimeType>(right);
                    let res = math_op(l, r, Date32Type::add_day_time)?;
                    Ok(Arc::new(res))
                }
                DataType::Interval(IntervalUnit::MonthDayNano) => {
                    let r = as_primitive_array::<IntervalMonthDayNanoType>(right);
                    let res = math_op(l, r, Date32Type::add_month_day_nano)?;
                    Ok(Arc::new(res))
                }
                _ => Err(ArrowError::CastError(format!(
                    "Cannot perform arithmetic operation between array of type {} and array of type {}",
                    left.data_type(), right.data_type()
                ))),
            }
        }
        DataType::Date64 => {
            let l = as_primitive_array::<Date64Type>(left);
            match right.data_type() {
                DataType::Interval(IntervalUnit::YearMonth) => {
                    let r = as_primitive_array::<IntervalYearMonthType>(right);
                    let res = math_op(l, r, Date64Type::add_year_months)?;
                    Ok(Arc::new(res))
                }
                DataType::Interval(IntervalUnit::DayTime) => {
                    let r = as_primitive_array::<IntervalDayTimeType>(right);
                    let res = math_op(l, r, Date64Type::add_day_time)?;
                    Ok(Arc::new(res))
                }
                DataType::Interval(IntervalUnit::MonthDayNano) => {
                    let r = as_primitive_array::<IntervalMonthDayNanoType>(right);
                    let res = math_op(l, r, Date64Type::add_month_day_nano)?;
                    Ok(Arc::new(res))
                }
                _ => Err(ArrowError::CastError(format!(
                    "Cannot perform arithmetic operation between array of type {} and array of type {}",
                    left.data_type(), right.data_type()
                ))),
            }
        }
        _ => {
            downcast_primitive_array!(
                (left, right) => {
                    math_checked_op(left, right, |a, b| a.add_checked(b)).map(|a| Arc::new(a) as ArrayRef)
                }
                _ => Err(ArrowError::CastError(format!(
                    "Unsupported data type {}, {}",
                    left.data_type(), right.data_type()
                )))
            )
        }
    }
}

/// Add every value in an array by a scalar. If any value in the array is null then the
/// result is also null.
///
/// This doesn't detect overflow. Once overflowing, the result will wrap around.
/// For an overflow-checking variant, use `add_scalar_checked` instead.
pub fn add_scalar<T>(
    array: &PrimitiveArray<T>,
    scalar: T::Native,
) -> Result<PrimitiveArray<T>>
where
    T: ArrowNumericType,
    T::Native: ArrowNativeTypeOp,
{
    Ok(unary(array, |value| value.add_wrapping(scalar)))
}

/// Add every value in an array by a scalar. If any value in the array is null then the
/// result is also null.
///
/// This detects overflow and returns an `Err` for that. For an non-overflow-checking variant,
/// use `add_scalar` instead.
pub fn add_scalar_checked<T>(
    array: &PrimitiveArray<T>,
    scalar: T::Native,
) -> Result<PrimitiveArray<T>>
where
    T: ArrowNumericType,
    T::Native: ArrowNativeTypeOp,
{
    try_unary(array, |value| value.add_checked(scalar))
}

/// Add every value in an array by a scalar. If any value in the array is null then the
/// result is also null. The given array must be a `PrimitiveArray` of the type same as
/// the scalar, or a `DictionaryArray` of the value type same as the scalar.
///
/// This doesn't detect overflow. Once overflowing, the result will wrap around.
/// For an overflow-checking variant, use `add_scalar_checked_dyn` instead.
///
/// This returns an `Err` when the input array is not supported for adding operation.
pub fn add_scalar_dyn<T>(array: &dyn Array, scalar: T::Native) -> Result<ArrayRef>
where
    T: ArrowNumericType,
    T::Native: ArrowNativeTypeOp,
{
    unary_dyn::<_, T>(array, |value| value.add_wrapping(scalar))
}

/// Add every value in an array by a scalar. If any value in the array is null then the
/// result is also null. The given array must be a `PrimitiveArray` of the type same as
/// the scalar, or a `DictionaryArray` of the value type same as the scalar.
///
/// This detects overflow and returns an `Err` for that. For an non-overflow-checking variant,
/// use `add_scalar_dyn` instead.
///
/// As this kernel has the branching costs and also prevents LLVM from vectorising it correctly,
/// it is usually much slower than non-checking variant.
pub fn add_scalar_checked_dyn<T>(array: &dyn Array, scalar: T::Native) -> Result<ArrayRef>
where
    T: ArrowNumericType,
    T::Native: ArrowNativeTypeOp,
{
    try_unary_dyn::<_, T>(array, |value| value.add_checked(scalar))
        .map(|a| Arc::new(a) as ArrayRef)
}

/// Perform `left - right` operation on two arrays. If either left or right value is null
/// then the result is also null.
///
/// This doesn't detect overflow. Once overflowing, the result will wrap around.
/// For an overflow-checking variant, use `subtract_checked` instead.
pub fn subtract<T>(
    left: &PrimitiveArray<T>,
    right: &PrimitiveArray<T>,
) -> Result<PrimitiveArray<T>>
where
    T: ArrowNumericType,
    T::Native: ArrowNativeTypeOp,
{
    math_op(left, right, |a, b| a.sub_wrapping(b))
}

/// Perform `left - right` operation on two arrays. If either left or right value is null
/// then the result is also null.
///
/// This detects overflow and returns an `Err` for that. For an non-overflow-checking variant,
/// use `subtract` instead.
pub fn subtract_checked<T>(
    left: &PrimitiveArray<T>,
    right: &PrimitiveArray<T>,
) -> Result<PrimitiveArray<T>>
where
    T: ArrowNumericType,
    T::Native: ArrowNativeTypeOp,
{
    try_binary(left, right, |a, b| a.sub_checked(b))
}

/// Perform `left - right` operation on two arrays. If either left or right value is null
/// then the result is also null.
///
/// This doesn't detect overflow. Once overflowing, the result will wrap around.
/// For an overflow-checking variant, use `subtract_dyn_checked` instead.
pub fn subtract_dyn(left: &dyn Array, right: &dyn Array) -> Result<ArrayRef> {
    match left.data_type() {
        DataType::Dictionary(_, _) => {
            typed_dict_math_op!(left, right, |a, b| a.sub_wrapping(b), math_op_dict)
        }
        _ => {
            downcast_primitive_array!(
                (left, right) => {
                    math_op(left, right, |a, b| a.sub_wrapping(b)).map(|a| Arc::new(a) as ArrayRef)
                }
                _ => Err(ArrowError::CastError(format!(
                    "Unsupported data type {}, {}",
                    left.data_type(), right.data_type()
                )))
            )
        }
    }
}

/// Perform `left - right` operation on two arrays. If either left or right value is null
/// then the result is also null.
///
/// This detects overflow and returns an `Err` for that. For an non-overflow-checking variant,
/// use `subtract_dyn` instead.
pub fn subtract_dyn_checked(left: &dyn Array, right: &dyn Array) -> Result<ArrayRef> {
    match left.data_type() {
        DataType::Dictionary(_, _) => {
            typed_dict_math_op!(
                left,
                right,
                |a, b| a.sub_checked(b),
                math_checked_op_dict
            )
        }
        _ => {
            downcast_primitive_array!(
                (left, right) => {
                    math_checked_op(left, right, |a, b| a.sub_checked(b)).map(|a| Arc::new(a) as ArrayRef)
                }
                _ => Err(ArrowError::CastError(format!(
                    "Unsupported data type {}, {}",
                    left.data_type(), right.data_type()
                )))
            )
        }
    }
}

/// Subtract every value in an array by a scalar. If any value in the array is null then the
/// result is also null.
///
/// This doesn't detect overflow. Once overflowing, the result will wrap around.
/// For an overflow-checking variant, use `subtract_scalar_checked` instead.
pub fn subtract_scalar<T>(
    array: &PrimitiveArray<T>,
    scalar: T::Native,
) -> Result<PrimitiveArray<T>>
where
    T: ArrowNumericType,
    T::Native: ArrowNativeTypeOp,
{
    Ok(unary(array, |value| value.sub_wrapping(scalar)))
}

/// Subtract every value in an array by a scalar. If any value in the array is null then the
/// result is also null.
///
/// This detects overflow and returns an `Err` for that. For an non-overflow-checking variant,
/// use `subtract_scalar` instead.
pub fn subtract_scalar_checked<T>(
    array: &PrimitiveArray<T>,
    scalar: T::Native,
) -> Result<PrimitiveArray<T>>
where
    T: ArrowNumericType,
    T::Native: ArrowNativeTypeOp,
{
    try_unary(array, |value| value.sub_checked(scalar))
}

/// Subtract every value in an array by a scalar. If any value in the array is null then the
/// result is also null. The given array must be a `PrimitiveArray` of the type same as
/// the scalar, or a `DictionaryArray` of the value type same as the scalar.
///
/// This doesn't detect overflow. Once overflowing, the result will wrap around.
/// For an overflow-checking variant, use `subtract_scalar_checked_dyn` instead.
pub fn subtract_scalar_dyn<T>(array: &dyn Array, scalar: T::Native) -> Result<ArrayRef>
where
    T: ArrowNumericType,
    T::Native: ArrowNativeTypeOp,
{
    unary_dyn::<_, T>(array, |value| value.sub_wrapping(scalar))
}

/// Subtract every value in an array by a scalar. If any value in the array is null then the
/// result is also null. The given array must be a `PrimitiveArray` of the type same as
/// the scalar, or a `DictionaryArray` of the value type same as the scalar.
///
/// This detects overflow and returns an `Err` for that. For an non-overflow-checking variant,
/// use `subtract_scalar_dyn` instead.
pub fn subtract_scalar_checked_dyn<T>(
    array: &dyn Array,
    scalar: T::Native,
) -> Result<ArrayRef>
where
    T: ArrowNumericType,
    T::Native: ArrowNativeTypeOp,
{
    try_unary_dyn::<_, T>(array, |value| value.sub_checked(scalar))
        .map(|a| Arc::new(a) as ArrayRef)
}

/// Perform `-` operation on an array. If value is null then the result is also null.
///
/// This doesn't detect overflow. Once overflowing, the result will wrap around.
/// For an overflow-checking variant, use `negate_checked` instead.
pub fn negate<T>(array: &PrimitiveArray<T>) -> Result<PrimitiveArray<T>>
where
    T: ArrowNumericType,
    T::Native: ArrowNativeTypeOp,
{
    Ok(unary(array, |x| x.neg_wrapping()))
}

/// Perform `-` operation on an array. If value is null then the result is also null.
///
/// This detects overflow and returns an `Err` for that. For an non-overflow-checking variant,
/// use `negate` instead.
pub fn negate_checked<T>(array: &PrimitiveArray<T>) -> Result<PrimitiveArray<T>>
where
    T: ArrowNumericType,
    T::Native: ArrowNativeTypeOp,
{
    try_unary(array, |value| value.neg_checked())
}

/// Raise array with floating point values to the power of a scalar.
pub fn powf_scalar<T>(
    array: &PrimitiveArray<T>,
    raise: T::Native,
) -> Result<PrimitiveArray<T>>
where
    T: datatypes::ArrowFloatNumericType,
    T::Native: Pow<T::Native, Output = T::Native>,
{
    Ok(unary(array, |x| x.pow(raise)))
}

/// Perform `left * right` operation on two arrays. If either left or right value is null
/// then the result is also null.
///
/// This doesn't detect overflow. Once overflowing, the result will wrap around.
/// For an overflow-checking variant, use `multiply_check` instead.
pub fn multiply<T>(
    left: &PrimitiveArray<T>,
    right: &PrimitiveArray<T>,
) -> Result<PrimitiveArray<T>>
where
    T: ArrowNumericType,
    T::Native: ArrowNativeTypeOp,
{
    math_op(left, right, |a, b| a.mul_wrapping(b))
}

/// Perform `left * right` operation on two arrays. If either left or right value is null
/// then the result is also null.
///
/// This detects overflow and returns an `Err` for that. For an non-overflow-checking variant,
/// use `multiply` instead.
pub fn multiply_checked<T>(
    left: &PrimitiveArray<T>,
    right: &PrimitiveArray<T>,
) -> Result<PrimitiveArray<T>>
where
    T: ArrowNumericType,
    T::Native: ArrowNativeTypeOp,
{
    try_binary(left, right, |a, b| a.mul_checked(b))
}

/// Perform `left * right` operation on two arrays. If either left or right value is null
/// then the result is also null.
///
/// This doesn't detect overflow. Once overflowing, the result will wrap around.
/// For an overflow-checking variant, use `multiply_dyn_checked` instead.
pub fn multiply_dyn(left: &dyn Array, right: &dyn Array) -> Result<ArrayRef> {
    match left.data_type() {
        DataType::Dictionary(_, _) => {
            typed_dict_math_op!(left, right, |a, b| a.mul_wrapping(b), math_op_dict)
        }
        _ => {
            downcast_primitive_array!(
                (left, right) => {
                    math_op(left, right, |a, b| a.mul_wrapping(b)).map(|a| Arc::new(a) as ArrayRef)
                }
                _ => Err(ArrowError::CastError(format!(
                    "Unsupported data type {}, {}",
                    left.data_type(), right.data_type()
                )))
            )
        }
    }
}

/// Perform `left * right` operation on two arrays. If either left or right value is null
/// then the result is also null.
///
/// This detects overflow and returns an `Err` for that. For an non-overflow-checking variant,
/// use `multiply_dyn` instead.
pub fn multiply_dyn_checked(left: &dyn Array, right: &dyn Array) -> Result<ArrayRef> {
    match left.data_type() {
        DataType::Dictionary(_, _) => {
            typed_dict_math_op!(
                left,
                right,
                |a, b| a.mul_checked(b),
                math_checked_op_dict
            )
        }
        _ => {
            downcast_primitive_array!(
                (left, right) => {
                    math_checked_op(left, right, |a, b| a.mul_checked(b)).map(|a| Arc::new(a) as ArrayRef)
                }
                _ => Err(ArrowError::CastError(format!(
                    "Unsupported data type {}, {}",
                    left.data_type(), right.data_type()
                )))
            )
        }
    }
}

/// Multiply every value in an array by a scalar. If any value in the array is null then the
/// result is also null.
///
/// This doesn't detect overflow. Once overflowing, the result will wrap around.
/// For an overflow-checking variant, use `multiply_scalar_checked` instead.
pub fn multiply_scalar<T>(
    array: &PrimitiveArray<T>,
    scalar: T::Native,
) -> Result<PrimitiveArray<T>>
where
    T: datatypes::ArrowNumericType,
    T::Native: ArrowNativeTypeOp,
{
    Ok(unary(array, |value| value.mul_wrapping(scalar)))
}

/// Multiply every value in an array by a scalar. If any value in the array is null then the
/// result is also null.
///
/// This detects overflow and returns an `Err` for that. For an non-overflow-checking variant,
/// use `multiply_scalar` instead.
pub fn multiply_scalar_checked<T>(
    array: &PrimitiveArray<T>,
    scalar: T::Native,
) -> Result<PrimitiveArray<T>>
where
    T: ArrowNumericType,
    T::Native: ArrowNativeTypeOp,
{
    try_unary(array, |value| value.mul_checked(scalar))
}

/// Multiply every value in an array by a scalar. If any value in the array is null then the
/// result is also null. The given array must be a `PrimitiveArray` of the type same as
/// the scalar, or a `DictionaryArray` of the value type same as the scalar.
///
/// This doesn't detect overflow. Once overflowing, the result will wrap around.
/// For an overflow-checking variant, use `multiply_scalar_checked_dyn` instead.
pub fn multiply_scalar_dyn<T>(array: &dyn Array, scalar: T::Native) -> Result<ArrayRef>
where
    T: ArrowNumericType,
    T::Native: ArrowNativeTypeOp,
{
    unary_dyn::<_, T>(array, |value| value.mul_wrapping(scalar))
}

/// Subtract every value in an array by a scalar. If any value in the array is null then the
/// result is also null. The given array must be a `PrimitiveArray` of the type same as
/// the scalar, or a `DictionaryArray` of the value type same as the scalar.
///
/// This detects overflow and returns an `Err` for that. For an non-overflow-checking variant,
/// use `multiply_scalar_dyn` instead.
pub fn multiply_scalar_checked_dyn<T>(
    array: &dyn Array,
    scalar: T::Native,
) -> Result<ArrayRef>
where
    T: ArrowNumericType,
    T::Native: ArrowNativeTypeOp,
{
    try_unary_dyn::<_, T>(array, |value| value.mul_checked(scalar))
        .map(|a| Arc::new(a) as ArrayRef)
}

/// Perform `left % right` operation on two arrays. If either left or right value is null
/// then the result is also null. If any right hand value is zero then the result of this
/// operation will be `Err(ArrowError::DivideByZero)`.
pub fn modulus<T>(
    left: &PrimitiveArray<T>,
    right: &PrimitiveArray<T>,
) -> Result<PrimitiveArray<T>>
where
    T: ArrowNumericType,
    T::Native: ArrowNativeTypeOp,
{
    #[cfg(feature = "simd")]
    return simd_checked_divide_op(&left, &right, simd_checked_modulus::<T>, |a, b| {
        a.mod_wrapping(b)
    });
    #[cfg(not(feature = "simd"))]
    return try_binary(left, right, |a, b| {
        if b.is_zero() {
            Err(ArrowError::DivideByZero)
        } else {
            Ok(a.mod_wrapping(b))
        }
    });
}

/// Perform `left / right` operation on two arrays. If either left or right value is null
/// then the result is also null. If any right hand value is zero then the result of this
/// operation will be `Err(ArrowError::DivideByZero)`.
///
/// When `simd` feature is not enabled. This detects overflow and returns an `Err` for that.
/// For an non-overflow-checking variant, use `divide` instead.
pub fn divide_checked<T>(
    left: &PrimitiveArray<T>,
    right: &PrimitiveArray<T>,
) -> Result<PrimitiveArray<T>>
where
    T: ArrowNumericType,
    T::Native: ArrowNativeTypeOp,
{
    #[cfg(feature = "simd")]
    return simd_checked_divide_op(&left, &right, simd_checked_divide::<T>, |a, b| {
        a.div_wrapping(b)
    });
    #[cfg(not(feature = "simd"))]
    return math_checked_divide_op(left, right, |a, b| a.div_checked(b));
}

/// Perform `left / right` operation on two arrays. If either left or right value is null
/// then the result is also null.
///
/// If any right hand value is zero, the operation value will be replaced with null in the
/// result.
///
/// Unlike [`divide`] or [`divide_checked`], division by zero will yield a null value in the
/// result instead of returning an `Err`.
///
/// For floating point types overflow will saturate at INF or -INF
/// preserving the expected sign value.
///
/// For integer types overflow will wrap around.
///
pub fn divide_opt<T>(
    left: &PrimitiveArray<T>,
    right: &PrimitiveArray<T>,
) -> Result<PrimitiveArray<T>>
where
    T: ArrowNumericType,
    T::Native: ArrowNativeTypeOp,
{
    binary_opt(left, right, |a, b| {
        if b.is_zero() {
            None
        } else {
            Some(a.div_wrapping(b))
        }
    })
}

/// Perform `left / right` operation on two arrays. If either left or right value is null
/// then the result is also null. If any right hand value is zero then the result of this
/// operation will be `Err(ArrowError::DivideByZero)`.
///
/// This doesn't detect overflow. Once overflowing, the result will wrap around.
/// For an overflow-checking variant, use `divide_dyn_checked` instead.
pub fn divide_dyn(left: &dyn Array, right: &dyn Array) -> Result<ArrayRef> {
    match left.data_type() {
        DataType::Dictionary(_, _) => {
            typed_dict_math_op!(
                left,
                right,
                |a, b| {
                    if b.is_zero() {
                        Err(ArrowError::DivideByZero)
                    } else {
                        Ok(a.div_wrapping(b))
                    }
                },
                math_divide_checked_op_dict
            )
        }
        _ => {
            downcast_primitive_array!(
                (left, right) => {
                    math_checked_divide_op(left, right, |a, b| {
                        if b.is_zero() {
                            Err(ArrowError::DivideByZero)
                        } else {
                            Ok(a.div_wrapping(b))
                        }
                    }).map(|a| Arc::new(a) as ArrayRef)
                }
                _ => Err(ArrowError::CastError(format!(
                    "Unsupported data type {}, {}",
                    left.data_type(), right.data_type()
                )))
            )
        }
    }
}

/// Perform `left / right` operation on two arrays. If either left or right value is null
/// then the result is also null. If any right hand value is zero then the result of this
/// operation will be `Err(ArrowError::DivideByZero)`.
///
/// This detects overflow and returns an `Err` for that. For an non-overflow-checking variant,
/// use `divide_dyn` instead.
pub fn divide_dyn_checked(left: &dyn Array, right: &dyn Array) -> Result<ArrayRef> {
    match left.data_type() {
        DataType::Dictionary(_, _) => {
            typed_dict_math_op!(
                left,
                right,
                |a, b| a.div_checked(b),
                math_divide_checked_op_dict
            )
        }
        _ => {
            downcast_primitive_array!(
                (left, right) => {
                    math_checked_divide_op(left, right, |a, b| a.div_checked(b)).map(|a| Arc::new(a) as ArrayRef)
                }
                _ => Err(ArrowError::CastError(format!(
                    "Unsupported data type {}, {}",
                    left.data_type(), right.data_type()
                )))
            )
        }
    }
}

/// Perform `left / right` operation on two arrays. If either left or right value is null
/// then the result is also null.
///
/// If any right hand value is zero, the operation value will be replaced with null in the
/// result.
///
/// Unlike `divide_dyn` or `divide_dyn_checked`, division by zero will get a null value instead
/// returning an `Err`, this also doesn't check overflowing, overflowing will just wrap
/// the result around.
pub fn divide_dyn_opt(left: &dyn Array, right: &dyn Array) -> Result<ArrayRef> {
    match left.data_type() {
        DataType::Dictionary(_, _) => {
            typed_dict_math_op!(
                left,
                right,
                |a, b| {
                    if b.is_zero() {
                        None
                    } else {
                        Some(a.div_wrapping(b))
                    }
                },
                math_divide_safe_op_dict
            )
        }
        _ => {
            downcast_primitive_array!(
                (left, right) => {
                    math_safe_divide_op(left, right, |a, b| {
                        if b.is_zero() {
                            None
                        } else {
                            Some(a.div_wrapping(b))
                        }
                    })
                }
                _ => Err(ArrowError::CastError(format!(
                    "Unsupported data type {}, {}",
                    left.data_type(), right.data_type()
                )))
            )
        }
    }
}

/// Perform `left / right` operation on two arrays without checking for
/// division by zero or overflow.
///
/// For floating point types, overflow and division by zero follows normal floating point rules
///
/// For integer types overflow will wrap around. Division by zero will currently panic, although
/// this may be subject to change see <https://github.com/apache/arrow-rs/issues/2647>
///
/// If either left or right value is null then the result is also null.
///
/// For an overflow-checking variant, use `divide_checked` instead.
pub fn divide<T>(
    left: &PrimitiveArray<T>,
    right: &PrimitiveArray<T>,
) -> Result<PrimitiveArray<T>>
where
    T: ArrowNumericType,
    T::Native: ArrowNativeTypeOp,
{
    // TODO: This is incorrect as div_wrapping has side-effects for integer types
    // and so may panic on null values (#2647)
    math_op(left, right, |a, b| a.div_wrapping(b))
}

/// Modulus every value in an array by a scalar. If any value in the array is null then the
/// result is also null. If the scalar is zero then the result of this operation will be
/// `Err(ArrowError::DivideByZero)`.
pub fn modulus_scalar<T>(
    array: &PrimitiveArray<T>,
    modulo: T::Native,
) -> Result<PrimitiveArray<T>>
where
    T: ArrowNumericType,
    T::Native: ArrowNativeTypeOp,
{
    if modulo.is_zero() {
        return Err(ArrowError::DivideByZero);
    }

    Ok(unary(array, |a| a.mod_wrapping(modulo)))
}

/// Divide every value in an array by a scalar. If any value in the array is null then the
/// result is also null. If the scalar is zero then the result of this operation will be
/// `Err(ArrowError::DivideByZero)`.
pub fn divide_scalar<T>(
    array: &PrimitiveArray<T>,
    divisor: T::Native,
) -> Result<PrimitiveArray<T>>
where
    T: ArrowNumericType,
    T::Native: ArrowNativeTypeOp,
{
    if divisor.is_zero() {
        return Err(ArrowError::DivideByZero);
    }
    Ok(unary(array, |a| a.div_wrapping(divisor)))
}

/// Divide every value in an array by a scalar. If any value in the array is null then the
/// result is also null. If the scalar is zero then the result of this operation will be
/// `Err(ArrowError::DivideByZero)`. The given array must be a `PrimitiveArray` of the type
/// same as the scalar, or a `DictionaryArray` of the value type same as the scalar.
///
/// This doesn't detect overflow. Once overflowing, the result will wrap around.
/// For an overflow-checking variant, use `divide_scalar_checked_dyn` instead.
pub fn divide_scalar_dyn<T>(array: &dyn Array, divisor: T::Native) -> Result<ArrayRef>
where
    T: ArrowNumericType,
    T::Native: ArrowNativeTypeOp,
{
    if divisor.is_zero() {
        return Err(ArrowError::DivideByZero);
    }
    unary_dyn::<_, T>(array, |value| value.div_wrapping(divisor))
}

/// Divide every value in an array by a scalar. If any value in the array is null then the
/// result is also null. If the scalar is zero then the result of this operation will be
/// `Err(ArrowError::DivideByZero)`. The given array must be a `PrimitiveArray` of the type
/// same as the scalar, or a `DictionaryArray` of the value type same as the scalar.
///
/// This detects overflow and returns an `Err` for that. For an non-overflow-checking variant,
/// use `divide_scalar_dyn` instead.
pub fn divide_scalar_checked_dyn<T>(
    array: &dyn Array,
    divisor: T::Native,
) -> Result<ArrayRef>
where
    T: ArrowNumericType,
    T::Native: ArrowNativeTypeOp,
{
    if divisor.is_zero() {
        return Err(ArrowError::DivideByZero);
    }

    try_unary_dyn::<_, T>(array, |value| value.div_checked(divisor))
        .map(|a| Arc::new(a) as ArrayRef)
}

/// Divide every value in an array by a scalar. If any value in the array is null then the
/// result is also null. The given array must be a `PrimitiveArray` of the type
/// same as the scalar, or a `DictionaryArray` of the value type same as the scalar.
///
/// If any right hand value is zero, the operation value will be replaced with null in the
/// result.
///
/// Unlike `divide_scalar_dyn` or `divide_scalar_checked_dyn`, division by zero will get a
/// null value instead returning an `Err`, this also doesn't check overflowing, overflowing
/// will just wrap the result around.
pub fn divide_scalar_opt_dyn<T>(array: &dyn Array, divisor: T::Native) -> Result<ArrayRef>
where
    T: ArrowNumericType,
    T::Native: ArrowNativeTypeOp,
{
    if divisor.is_zero() {
        match array.data_type() {
            DataType::Dictionary(_, value_type) => {
                return Ok(new_null_array(value_type.as_ref(), array.len()))
            }
            _ => return Ok(new_null_array(array.data_type(), array.len())),
        }
    }

    unary_dyn::<_, T>(array, |value| value.div_wrapping(divisor))
}

#[cfg(test)]
mod tests {
    use super::*;
    use crate::array::Int32Array;
    use crate::compute::{try_unary_mut, unary_mut};
    use crate::datatypes::{Date64Type, Int32Type, Int8Type};
    use arrow_buffer::i256;
    use chrono::NaiveDate;
    use half::f16;

    #[test]
    fn test_primitive_array_add() {
        let a = Int32Array::from(vec![5, 6, 7, 8, 9]);
        let b = Int32Array::from(vec![6, 7, 8, 9, 8]);
        let c = add(&a, &b).unwrap();
        assert_eq!(11, c.value(0));
        assert_eq!(13, c.value(1));
        assert_eq!(15, c.value(2));
        assert_eq!(17, c.value(3));
        assert_eq!(17, c.value(4));
    }

    #[test]
    fn test_date32_month_add() {
        let a = Date32Array::from(vec![Date32Type::from_naive_date(
            NaiveDate::from_ymd_opt(2000, 1, 1).unwrap(),
        )]);
        let b =
            IntervalYearMonthArray::from(vec![IntervalYearMonthType::make_value(1, 2)]);
        let c = add_dyn(&a, &b).unwrap();
        let c = c.as_any().downcast_ref::<Date32Array>().unwrap();
        assert_eq!(
            c.value(0),
            Date32Type::from_naive_date(NaiveDate::from_ymd_opt(2001, 3, 1).unwrap())
        );
    }

    #[test]
    fn test_date32_day_time_add() {
        let a = Date32Array::from(vec![Date32Type::from_naive_date(
            NaiveDate::from_ymd_opt(2000, 1, 1).unwrap(),
        )]);
        let b = IntervalDayTimeArray::from(vec![IntervalDayTimeType::make_value(1, 2)]);
        let c = add_dyn(&a, &b).unwrap();
        let c = c.as_any().downcast_ref::<Date32Array>().unwrap();
        assert_eq!(
            c.value(0),
            Date32Type::from_naive_date(NaiveDate::from_ymd_opt(2000, 1, 2).unwrap())
        );
    }

    #[test]
    fn test_date32_month_day_nano_add() {
        let a = Date32Array::from(vec![Date32Type::from_naive_date(
            NaiveDate::from_ymd_opt(2000, 1, 1).unwrap(),
        )]);
        let b =
            IntervalMonthDayNanoArray::from(vec![IntervalMonthDayNanoType::make_value(
                1, 2, 3,
            )]);
        let c = add_dyn(&a, &b).unwrap();
        let c = c.as_any().downcast_ref::<Date32Array>().unwrap();
        assert_eq!(
            c.value(0),
            Date32Type::from_naive_date(NaiveDate::from_ymd_opt(2000, 2, 3).unwrap())
        );
    }

    #[test]
    fn test_date64_month_add() {
        let a = Date64Array::from(vec![Date64Type::from_naive_date(
            NaiveDate::from_ymd_opt(2000, 1, 1).unwrap(),
        )]);
        let b =
            IntervalYearMonthArray::from(vec![IntervalYearMonthType::make_value(1, 2)]);
        let c = add_dyn(&a, &b).unwrap();
        let c = c.as_any().downcast_ref::<Date64Array>().unwrap();
        assert_eq!(
            c.value(0),
            Date64Type::from_naive_date(NaiveDate::from_ymd_opt(2001, 3, 1).unwrap())
        );
    }

    #[test]
    fn test_date64_day_time_add() {
        let a = Date64Array::from(vec![Date64Type::from_naive_date(
            NaiveDate::from_ymd_opt(2000, 1, 1).unwrap(),
        )]);
        let b = IntervalDayTimeArray::from(vec![IntervalDayTimeType::make_value(1, 2)]);
        let c = add_dyn(&a, &b).unwrap();
        let c = c.as_any().downcast_ref::<Date64Array>().unwrap();
        assert_eq!(
            c.value(0),
            Date64Type::from_naive_date(NaiveDate::from_ymd_opt(2000, 1, 2).unwrap())
        );
    }

    #[test]
    fn test_date64_month_day_nano_add() {
        let a = Date64Array::from(vec![Date64Type::from_naive_date(
            NaiveDate::from_ymd_opt(2000, 1, 1).unwrap(),
        )]);
        let b =
            IntervalMonthDayNanoArray::from(vec![IntervalMonthDayNanoType::make_value(
                1, 2, 3,
            )]);
        let c = add_dyn(&a, &b).unwrap();
        let c = c.as_any().downcast_ref::<Date64Array>().unwrap();
        assert_eq!(
            c.value(0),
            Date64Type::from_naive_date(NaiveDate::from_ymd_opt(2000, 2, 3).unwrap())
        );
    }

    #[test]
    fn test_primitive_array_add_dyn() {
        let a = Int32Array::from(vec![Some(5), Some(6), Some(7), Some(8), Some(9)]);
        let b = Int32Array::from(vec![Some(6), Some(7), Some(8), None, Some(8)]);
        let c = add_dyn(&a, &b).unwrap();
        let c = c.as_any().downcast_ref::<Int32Array>().unwrap();
        assert_eq!(11, c.value(0));
        assert_eq!(13, c.value(1));
        assert_eq!(15, c.value(2));
        assert!(c.is_null(3));
        assert_eq!(17, c.value(4));
    }

    #[test]
    #[cfg(feature = "dyn_arith_dict")]
    fn test_primitive_array_add_dyn_dict() {
        let mut builder = PrimitiveDictionaryBuilder::<Int8Type, Int32Type>::new();
        builder.append(5).unwrap();
        builder.append(6).unwrap();
        builder.append(7).unwrap();
        builder.append(8).unwrap();
        builder.append(9).unwrap();
        let a = builder.finish();

        let mut builder = PrimitiveDictionaryBuilder::<Int8Type, Int32Type>::new();
        builder.append(6).unwrap();
        builder.append(7).unwrap();
        builder.append(8).unwrap();
        builder.append_null();
        builder.append(10).unwrap();
        let b = builder.finish();

        let c = add_dyn(&a, &b).unwrap();
        let c = c.as_any().downcast_ref::<Int32Array>().unwrap();
        assert_eq!(11, c.value(0));
        assert_eq!(13, c.value(1));
        assert_eq!(15, c.value(2));
        assert!(c.is_null(3));
        assert_eq!(19, c.value(4));
    }

    #[test]
    fn test_primitive_array_add_scalar_dyn() {
        let a = Int32Array::from(vec![Some(5), Some(6), Some(7), None, Some(9)]);
        let b = 1_i32;
        let c = add_scalar_dyn::<Int32Type>(&a, b).unwrap();
        let c = c.as_any().downcast_ref::<Int32Array>().unwrap();
        assert_eq!(6, c.value(0));
        assert_eq!(7, c.value(1));
        assert_eq!(8, c.value(2));
        assert!(c.is_null(3));
        assert_eq!(10, c.value(4));

        let mut builder = PrimitiveDictionaryBuilder::<Int8Type, Int32Type>::new();
        builder.append(5).unwrap();
        builder.append_null();
        builder.append(7).unwrap();
        builder.append(8).unwrap();
        builder.append(9).unwrap();
        let a = builder.finish();
        let b = -1_i32;

        let c = add_scalar_dyn::<Int32Type>(&a, b).unwrap();
        let c = c
            .as_any()
            .downcast_ref::<DictionaryArray<Int8Type>>()
            .unwrap();
        let values = c
            .values()
            .as_any()
            .downcast_ref::<PrimitiveArray<Int32Type>>()
            .unwrap();
        assert_eq!(4, values.value(c.key(0).unwrap()));
        assert!(c.is_null(1));
        assert_eq!(6, values.value(c.key(2).unwrap()));
        assert_eq!(7, values.value(c.key(3).unwrap()));
        assert_eq!(8, values.value(c.key(4).unwrap()));
    }

    #[test]
    fn test_primitive_array_subtract_dyn() {
        let a = Int32Array::from(vec![Some(51), Some(6), Some(15), Some(8), Some(9)]);
        let b = Int32Array::from(vec![Some(6), Some(7), Some(8), None, Some(8)]);
        let c = subtract_dyn(&a, &b).unwrap();
        let c = c.as_any().downcast_ref::<Int32Array>().unwrap();
        assert_eq!(45, c.value(0));
        assert_eq!(-1, c.value(1));
        assert_eq!(7, c.value(2));
        assert!(c.is_null(3));
        assert_eq!(1, c.value(4));
    }

    #[test]
    #[cfg(feature = "dyn_arith_dict")]
    fn test_primitive_array_subtract_dyn_dict() {
        let mut builder = PrimitiveDictionaryBuilder::<Int8Type, Int32Type>::new();
        builder.append(15).unwrap();
        builder.append(8).unwrap();
        builder.append(7).unwrap();
        builder.append(8).unwrap();
        builder.append(20).unwrap();
        let a = builder.finish();

        let mut builder = PrimitiveDictionaryBuilder::<Int8Type, Int32Type>::new();
        builder.append(6).unwrap();
        builder.append(7).unwrap();
        builder.append(8).unwrap();
        builder.append_null();
        builder.append(10).unwrap();
        let b = builder.finish();

        let c = subtract_dyn(&a, &b).unwrap();
        let c = c.as_any().downcast_ref::<Int32Array>().unwrap();
        assert_eq!(9, c.value(0));
        assert_eq!(1, c.value(1));
        assert_eq!(-1, c.value(2));
        assert!(c.is_null(3));
        assert_eq!(10, c.value(4));
    }

    #[test]
    fn test_primitive_array_subtract_scalar_dyn() {
        let a = Int32Array::from(vec![Some(5), Some(6), Some(7), None, Some(9)]);
        let b = 1_i32;
        let c = subtract_scalar_dyn::<Int32Type>(&a, b).unwrap();
        let c = c.as_any().downcast_ref::<Int32Array>().unwrap();
        assert_eq!(4, c.value(0));
        assert_eq!(5, c.value(1));
        assert_eq!(6, c.value(2));
        assert!(c.is_null(3));
        assert_eq!(8, c.value(4));

        let mut builder = PrimitiveDictionaryBuilder::<Int8Type, Int32Type>::new();
        builder.append(5).unwrap();
        builder.append_null();
        builder.append(7).unwrap();
        builder.append(8).unwrap();
        builder.append(9).unwrap();
        let a = builder.finish();
        let b = -1_i32;

        let c = subtract_scalar_dyn::<Int32Type>(&a, b).unwrap();
        let c = c
            .as_any()
            .downcast_ref::<DictionaryArray<Int8Type>>()
            .unwrap();
        let values = c
            .values()
            .as_any()
            .downcast_ref::<PrimitiveArray<Int32Type>>()
            .unwrap();
        assert_eq!(6, values.value(c.key(0).unwrap()));
        assert!(c.is_null(1));
        assert_eq!(8, values.value(c.key(2).unwrap()));
        assert_eq!(9, values.value(c.key(3).unwrap()));
        assert_eq!(10, values.value(c.key(4).unwrap()));
    }

    #[test]
    fn test_primitive_array_multiply_dyn() {
        let a = Int32Array::from(vec![Some(5), Some(6), Some(7), Some(8), Some(9)]);
        let b = Int32Array::from(vec![Some(6), Some(7), Some(8), None, Some(8)]);
        let c = multiply_dyn(&a, &b).unwrap();
        let c = c.as_any().downcast_ref::<Int32Array>().unwrap();
        assert_eq!(30, c.value(0));
        assert_eq!(42, c.value(1));
        assert_eq!(56, c.value(2));
        assert!(c.is_null(3));
        assert_eq!(72, c.value(4));
    }

    #[test]
    #[cfg(feature = "dyn_arith_dict")]
    fn test_primitive_array_multiply_dyn_dict() {
        let mut builder = PrimitiveDictionaryBuilder::<Int8Type, Int32Type>::new();
        builder.append(5).unwrap();
        builder.append(6).unwrap();
        builder.append(7).unwrap();
        builder.append(8).unwrap();
        builder.append(9).unwrap();
        let a = builder.finish();

        let mut builder = PrimitiveDictionaryBuilder::<Int8Type, Int32Type>::new();
        builder.append(6).unwrap();
        builder.append(7).unwrap();
        builder.append(8).unwrap();
        builder.append_null();
        builder.append(10).unwrap();
        let b = builder.finish();

        let c = multiply_dyn(&a, &b).unwrap();
        let c = c.as_any().downcast_ref::<Int32Array>().unwrap();
        assert_eq!(30, c.value(0));
        assert_eq!(42, c.value(1));
        assert_eq!(56, c.value(2));
        assert!(c.is_null(3));
        assert_eq!(90, c.value(4));
    }

    #[test]
    fn test_primitive_array_divide_dyn() {
        let a = Int32Array::from(vec![Some(15), Some(6), Some(1), Some(8), Some(9)]);
        let b = Int32Array::from(vec![Some(5), Some(3), Some(1), None, Some(3)]);
        let c = divide_dyn(&a, &b).unwrap();
        let c = c.as_any().downcast_ref::<Int32Array>().unwrap();
        assert_eq!(3, c.value(0));
        assert_eq!(2, c.value(1));
        assert_eq!(1, c.value(2));
        assert!(c.is_null(3));
        assert_eq!(3, c.value(4));
    }

    #[test]
    #[cfg(feature = "dyn_arith_dict")]
    fn test_primitive_array_divide_dyn_dict() {
        let mut builder = PrimitiveDictionaryBuilder::<Int8Type, Int32Type>::new();
        builder.append(15).unwrap();
        builder.append(6).unwrap();
        builder.append(1).unwrap();
        builder.append(8).unwrap();
        builder.append(9).unwrap();
        let a = builder.finish();

        let mut builder = PrimitiveDictionaryBuilder::<Int8Type, Int32Type>::new();
        builder.append(5).unwrap();
        builder.append(3).unwrap();
        builder.append(1).unwrap();
        builder.append_null();
        builder.append(3).unwrap();
        let b = builder.finish();

        let c = divide_dyn(&a, &b).unwrap();
        let c = c.as_any().downcast_ref::<Int32Array>().unwrap();
        assert_eq!(3, c.value(0));
        assert_eq!(2, c.value(1));
        assert_eq!(1, c.value(2));
        assert!(c.is_null(3));
        assert_eq!(3, c.value(4));
    }

    #[test]
    fn test_primitive_array_multiply_scalar_dyn() {
        let a = Int32Array::from(vec![Some(5), Some(6), Some(7), None, Some(9)]);
        let b = 2_i32;
        let c = multiply_scalar_dyn::<Int32Type>(&a, b).unwrap();
        let c = c.as_any().downcast_ref::<Int32Array>().unwrap();
        assert_eq!(10, c.value(0));
        assert_eq!(12, c.value(1));
        assert_eq!(14, c.value(2));
        assert!(c.is_null(3));
        assert_eq!(18, c.value(4));

        let mut builder = PrimitiveDictionaryBuilder::<Int8Type, Int32Type>::new();
        builder.append(5).unwrap();
        builder.append_null();
        builder.append(7).unwrap();
        builder.append(8).unwrap();
        builder.append(9).unwrap();
        let a = builder.finish();
        let b = -1_i32;

        let c = multiply_scalar_dyn::<Int32Type>(&a, b).unwrap();
        let c = c
            .as_any()
            .downcast_ref::<DictionaryArray<Int8Type>>()
            .unwrap();
        let values = c
            .values()
            .as_any()
            .downcast_ref::<PrimitiveArray<Int32Type>>()
            .unwrap();
        assert_eq!(-5, values.value(c.key(0).unwrap()));
        assert!(c.is_null(1));
        assert_eq!(-7, values.value(c.key(2).unwrap()));
        assert_eq!(-8, values.value(c.key(3).unwrap()));
        assert_eq!(-9, values.value(c.key(4).unwrap()));
    }

    #[test]
    fn test_primitive_array_add_sliced() {
        let a = Int32Array::from(vec![0, 0, 0, 5, 6, 7, 8, 9, 0]);
        let b = Int32Array::from(vec![0, 0, 0, 6, 7, 8, 9, 8, 0]);
        let a = a.slice(3, 5);
        let b = b.slice(3, 5);
        let a = a.as_any().downcast_ref::<Int32Array>().unwrap();
        let b = b.as_any().downcast_ref::<Int32Array>().unwrap();

        assert_eq!(5, a.value(0));
        assert_eq!(6, b.value(0));

        let c = add(a, b).unwrap();
        assert_eq!(5, c.len());
        assert_eq!(11, c.value(0));
        assert_eq!(13, c.value(1));
        assert_eq!(15, c.value(2));
        assert_eq!(17, c.value(3));
        assert_eq!(17, c.value(4));
    }

    #[test]
    fn test_primitive_array_add_mismatched_length() {
        let a = Int32Array::from(vec![5, 6, 7, 8, 9]);
        let b = Int32Array::from(vec![6, 7, 8]);
        let e = add(&a, &b).expect_err("should have failed due to different lengths");
        assert_eq!(
            "ComputeError(\"Cannot perform binary operation on arrays of different length\")",
            format!("{:?}", e)
        );
    }

    #[test]
    fn test_primitive_array_add_scalar() {
        let a = Int32Array::from(vec![15, 14, 9, 8, 1]);
        let b = 3;
        let c = add_scalar(&a, b).unwrap();
        let expected = Int32Array::from(vec![18, 17, 12, 11, 4]);
        assert_eq!(c, expected);
    }

    #[test]
    fn test_primitive_array_add_scalar_sliced() {
        let a = Int32Array::from(vec![Some(15), None, Some(9), Some(8), None]);
        let a = a.slice(1, 4);
        let a = as_primitive_array(&a);
        let actual = add_scalar(a, 3).unwrap();
        let expected = Int32Array::from(vec![None, Some(12), Some(11), None]);
        assert_eq!(actual, expected);
    }

    #[test]
    fn test_primitive_array_subtract() {
        let a = Int32Array::from(vec![1, 2, 3, 4, 5]);
        let b = Int32Array::from(vec![5, 4, 3, 2, 1]);
        let c = subtract(&a, &b).unwrap();
        assert_eq!(-4, c.value(0));
        assert_eq!(-2, c.value(1));
        assert_eq!(0, c.value(2));
        assert_eq!(2, c.value(3));
        assert_eq!(4, c.value(4));
    }

    #[test]
    fn test_primitive_array_subtract_scalar() {
        let a = Int32Array::from(vec![15, 14, 9, 8, 1]);
        let b = 3;
        let c = subtract_scalar(&a, b).unwrap();
        let expected = Int32Array::from(vec![12, 11, 6, 5, -2]);
        assert_eq!(c, expected);
    }

    #[test]
    fn test_primitive_array_subtract_scalar_sliced() {
        let a = Int32Array::from(vec![Some(15), None, Some(9), Some(8), None]);
        let a = a.slice(1, 4);
        let a = as_primitive_array(&a);
        let actual = subtract_scalar(a, 3).unwrap();
        let expected = Int32Array::from(vec![None, Some(6), Some(5), None]);
        assert_eq!(actual, expected);
    }

    #[test]
    fn test_primitive_array_multiply() {
        let a = Int32Array::from(vec![5, 6, 7, 8, 9]);
        let b = Int32Array::from(vec![6, 7, 8, 9, 8]);
        let c = multiply(&a, &b).unwrap();
        assert_eq!(30, c.value(0));
        assert_eq!(42, c.value(1));
        assert_eq!(56, c.value(2));
        assert_eq!(72, c.value(3));
        assert_eq!(72, c.value(4));
    }

    #[test]
    fn test_primitive_array_multiply_scalar() {
        let a = Int32Array::from(vec![15, 14, 9, 8, 1]);
        let b = 3;
        let c = multiply_scalar(&a, b).unwrap();
        let expected = Int32Array::from(vec![45, 42, 27, 24, 3]);
        assert_eq!(c, expected);
    }

    #[test]
    fn test_primitive_array_multiply_scalar_sliced() {
        let a = Int32Array::from(vec![Some(15), None, Some(9), Some(8), None]);
        let a = a.slice(1, 4);
        let a = as_primitive_array(&a);
        let actual = multiply_scalar(a, 3).unwrap();
        let expected = Int32Array::from(vec![None, Some(27), Some(24), None]);
        assert_eq!(actual, expected);
    }

    #[test]
    fn test_primitive_array_divide() {
        let a = Int32Array::from(vec![15, 15, 8, 1, 9]);
        let b = Int32Array::from(vec![5, 6, 8, 9, 1]);
        let c = divide(&a, &b).unwrap();
        assert_eq!(3, c.value(0));
        assert_eq!(2, c.value(1));
        assert_eq!(1, c.value(2));
        assert_eq!(0, c.value(3));
        assert_eq!(9, c.value(4));
    }

    #[test]
    fn test_int_array_modulus() {
        let a = Int32Array::from(vec![15, 15, 8, 1, 9]);
        let b = Int32Array::from(vec![5, 6, 8, 9, 1]);
        let c = modulus(&a, &b).unwrap();
        assert_eq!(0, c.value(0));
        assert_eq!(3, c.value(1));
        assert_eq!(0, c.value(2));
        assert_eq!(1, c.value(3));
        assert_eq!(0, c.value(4));
    }

    #[test]
    #[should_panic(
        expected = "called `Result::unwrap()` on an `Err` value: DivideByZero"
    )]
    fn test_int_array_modulus_divide_by_zero() {
        let a = Int32Array::from(vec![1]);
        let b = Int32Array::from(vec![0]);
        modulus(&a, &b).unwrap();
    }

    #[test]
    fn test_int_array_modulus_overflow_wrapping() {
        let a = Int32Array::from(vec![i32::MIN]);
        let b = Int32Array::from(vec![-1]);
        let result = modulus(&a, &b).unwrap();
        assert_eq!(0, result.value(0))
    }

    #[test]
    fn test_primitive_array_divide_scalar() {
        let a = Int32Array::from(vec![15, 14, 9, 8, 1]);
        let b = 3;
        let c = divide_scalar(&a, b).unwrap();
        let expected = Int32Array::from(vec![5, 4, 3, 2, 0]);
        assert_eq!(c, expected);
    }

    #[test]
    fn test_primitive_array_divide_scalar_dyn() {
        let a = Int32Array::from(vec![Some(5), Some(6), Some(7), None, Some(9)]);
        let b = 2_i32;
        let c = divide_scalar_dyn::<Int32Type>(&a, b).unwrap();
        let c = c.as_any().downcast_ref::<Int32Array>().unwrap();
        assert_eq!(2, c.value(0));
        assert_eq!(3, c.value(1));
        assert_eq!(3, c.value(2));
        assert!(c.is_null(3));
        assert_eq!(4, c.value(4));

        let mut builder = PrimitiveDictionaryBuilder::<Int8Type, Int32Type>::new();
        builder.append(5).unwrap();
        builder.append_null();
        builder.append(7).unwrap();
        builder.append(8).unwrap();
        builder.append(9).unwrap();
        let a = builder.finish();
        let b = -2_i32;

        let c = divide_scalar_dyn::<Int32Type>(&a, b).unwrap();
        let c = c
            .as_any()
            .downcast_ref::<DictionaryArray<Int8Type>>()
            .unwrap();
        let values = c
            .values()
            .as_any()
            .downcast_ref::<PrimitiveArray<Int32Type>>()
            .unwrap();
        assert_eq!(-2, values.value(c.key(0).unwrap()));
        assert!(c.is_null(1));
        assert_eq!(-3, values.value(c.key(2).unwrap()));
        assert_eq!(-4, values.value(c.key(3).unwrap()));
        assert_eq!(-4, values.value(c.key(4).unwrap()));

        let e = divide_scalar_dyn::<Int32Type>(&a, 0_i32)
            .expect_err("should have failed due to divide by zero");
        assert_eq!("DivideByZero", format!("{:?}", e));
    }

    #[test]
    fn test_primitive_array_divide_scalar_sliced() {
        let a = Int32Array::from(vec![Some(15), None, Some(9), Some(8), None]);
        let a = a.slice(1, 4);
        let a = as_primitive_array(&a);
        let actual = divide_scalar(a, 3).unwrap();
        let expected = Int32Array::from(vec![None, Some(3), Some(2), None]);
        assert_eq!(actual, expected);
    }

    #[test]
    fn test_int_array_modulus_scalar() {
        let a = Int32Array::from(vec![15, 14, 9, 8, 1]);
        let b = 3;
        let c = modulus_scalar(&a, b).unwrap();
        let expected = Int32Array::from(vec![0, 2, 0, 2, 1]);
        assert_eq!(c, expected);
    }

    #[test]
    fn test_int_array_modulus_scalar_sliced() {
        let a = Int32Array::from(vec![Some(15), None, Some(9), Some(8), None]);
        let a = a.slice(1, 4);
        let a = as_primitive_array(&a);
        let actual = modulus_scalar(a, 3).unwrap();
        let expected = Int32Array::from(vec![None, Some(0), Some(2), None]);
        assert_eq!(actual, expected);
    }

    #[test]
    #[should_panic(
        expected = "called `Result::unwrap()` on an `Err` value: DivideByZero"
    )]
    fn test_int_array_modulus_scalar_divide_by_zero() {
        let a = Int32Array::from(vec![1]);
        modulus_scalar(&a, 0).unwrap();
    }

    #[test]
    fn test_int_array_modulus_scalar_overflow_wrapping() {
        let a = Int32Array::from(vec![i32::MIN]);
        let result = modulus_scalar(&a, -1).unwrap();
        assert_eq!(0, result.value(0))
    }

    #[test]
    fn test_primitive_array_divide_sliced() {
        let a = Int32Array::from(vec![0, 0, 0, 15, 15, 8, 1, 9, 0]);
        let b = Int32Array::from(vec![0, 0, 0, 5, 6, 8, 9, 1, 0]);
        let a = a.slice(3, 5);
        let b = b.slice(3, 5);
        let a = a.as_any().downcast_ref::<Int32Array>().unwrap();
        let b = b.as_any().downcast_ref::<Int32Array>().unwrap();

        let c = divide(a, b).unwrap();
        assert_eq!(5, c.len());
        assert_eq!(3, c.value(0));
        assert_eq!(2, c.value(1));
        assert_eq!(1, c.value(2));
        assert_eq!(0, c.value(3));
        assert_eq!(9, c.value(4));
    }

    #[test]
    fn test_primitive_array_modulus_sliced() {
        let a = Int32Array::from(vec![0, 0, 0, 15, 15, 8, 1, 9, 0]);
        let b = Int32Array::from(vec![0, 0, 0, 5, 6, 8, 9, 1, 0]);
        let a = a.slice(3, 5);
        let b = b.slice(3, 5);
        let a = a.as_any().downcast_ref::<Int32Array>().unwrap();
        let b = b.as_any().downcast_ref::<Int32Array>().unwrap();

        let c = modulus(a, b).unwrap();
        assert_eq!(5, c.len());
        assert_eq!(0, c.value(0));
        assert_eq!(3, c.value(1));
        assert_eq!(0, c.value(2));
        assert_eq!(1, c.value(3));
        assert_eq!(0, c.value(4));
    }

    #[test]
    fn test_primitive_array_divide_with_nulls() {
        let a = Int32Array::from(vec![Some(15), None, Some(8), Some(1), Some(9), None]);
        let b = Int32Array::from(vec![Some(5), Some(6), Some(8), Some(9), None, None]);
        let c = divide_checked(&a, &b).unwrap();
        assert_eq!(3, c.value(0));
        assert!(c.is_null(1));
        assert_eq!(1, c.value(2));
        assert_eq!(0, c.value(3));
        assert!(c.is_null(4));
        assert!(c.is_null(5));
    }

    #[test]
    fn test_primitive_array_modulus_with_nulls() {
        let a = Int32Array::from(vec![Some(15), None, Some(8), Some(1), Some(9), None]);
        let b = Int32Array::from(vec![Some(5), Some(6), Some(8), Some(9), None, None]);
        let c = modulus(&a, &b).unwrap();
        assert_eq!(0, c.value(0));
        assert!(c.is_null(1));
        assert_eq!(0, c.value(2));
        assert_eq!(1, c.value(3));
        assert!(c.is_null(4));
        assert!(c.is_null(5));
    }

    #[test]
    fn test_primitive_array_divide_scalar_with_nulls() {
        let a = Int32Array::from(vec![Some(15), None, Some(8), Some(1), Some(9), None]);
        let b = 3;
        let c = divide_scalar(&a, b).unwrap();
        let expected =
            Int32Array::from(vec![Some(5), None, Some(2), Some(0), Some(3), None]);
        assert_eq!(c, expected);
    }

    #[test]
    fn test_primitive_array_modulus_scalar_with_nulls() {
        let a = Int32Array::from(vec![Some(15), None, Some(8), Some(1), Some(9), None]);
        let b = 3;
        let c = modulus_scalar(&a, b).unwrap();
        let expected =
            Int32Array::from(vec![Some(0), None, Some(2), Some(1), Some(0), None]);
        assert_eq!(c, expected);
    }

    #[test]
    fn test_primitive_array_divide_with_nulls_sliced() {
        let a = Int32Array::from(vec![
            None,
            None,
            None,
            None,
            None,
            None,
            None,
            None,
            Some(15),
            None,
            Some(8),
            Some(1),
            Some(9),
            None,
            None,
        ]);
        let b = Int32Array::from(vec![
            None,
            None,
            None,
            None,
            None,
            None,
            None,
            None,
            Some(5),
            Some(6),
            Some(8),
            Some(9),
            None,
            None,
            None,
        ]);

        let a = a.slice(8, 6);
        let a = a.as_any().downcast_ref::<Int32Array>().unwrap();

        let b = b.slice(8, 6);
        let b = b.as_any().downcast_ref::<Int32Array>().unwrap();

        let c = divide_checked(a, b).unwrap();
        assert_eq!(6, c.len());
        assert_eq!(3, c.value(0));
        assert!(c.is_null(1));
        assert_eq!(1, c.value(2));
        assert_eq!(0, c.value(3));
        assert!(c.is_null(4));
        assert!(c.is_null(5));
    }

    #[test]
    fn test_primitive_array_modulus_with_nulls_sliced() {
        let a = Int32Array::from(vec![
            None,
            None,
            None,
            None,
            None,
            None,
            None,
            None,
            Some(15),
            None,
            Some(8),
            Some(1),
            Some(9),
            None,
            None,
        ]);
        let b = Int32Array::from(vec![
            None,
            None,
            None,
            None,
            None,
            None,
            None,
            None,
            Some(5),
            Some(6),
            Some(8),
            Some(9),
            None,
            None,
            None,
        ]);

        let a = a.slice(8, 6);
        let a = a.as_any().downcast_ref::<Int32Array>().unwrap();

        let b = b.slice(8, 6);
        let b = b.as_any().downcast_ref::<Int32Array>().unwrap();

        let c = modulus(a, b).unwrap();
        assert_eq!(6, c.len());
        assert_eq!(0, c.value(0));
        assert!(c.is_null(1));
        assert_eq!(0, c.value(2));
        assert_eq!(1, c.value(3));
        assert!(c.is_null(4));
        assert!(c.is_null(5));
    }

    #[test]
    #[should_panic(expected = "DivideByZero")]
    fn test_int_array_divide_by_zero_with_checked() {
        let a = Int32Array::from(vec![15]);
        let b = Int32Array::from(vec![0]);
        divide_checked(&a, &b).unwrap();
    }

    #[test]
    #[should_panic(expected = "DivideByZero")]
    fn test_f32_array_divide_by_zero_with_checked() {
        let a = Float32Array::from(vec![15.0]);
        let b = Float32Array::from(vec![0.0]);
        divide_checked(&a, &b).unwrap();
    }

    #[test]
    #[should_panic(expected = "attempt to divide by zero")]
    fn test_int_array_divide_by_zero() {
        let a = Int32Array::from(vec![15]);
        let b = Int32Array::from(vec![0]);
        divide(&a, &b).unwrap();
    }

    #[test]
    fn test_f32_array_divide_by_zero() {
        let a = Float32Array::from(vec![1.5, 0.0, -1.5]);
        let b = Float32Array::from(vec![0.0, 0.0, 0.0]);
        let result = divide(&a, &b).unwrap();
        assert_eq!(result.value(0), f32::INFINITY);
        assert!(result.value(1).is_nan());
        assert_eq!(result.value(2), f32::NEG_INFINITY);
    }

    #[test]
    #[should_panic(expected = "DivideByZero")]
    fn test_int_array_divide_dyn_by_zero() {
        let a = Int32Array::from(vec![15]);
        let b = Int32Array::from(vec![0]);
        divide_dyn(&a, &b).unwrap();
    }

    #[test]
    #[should_panic(expected = "DivideByZero")]
    fn test_f32_array_divide_dyn_by_zero() {
        let a = Float32Array::from(vec![1.5]);
        let b = Float32Array::from(vec![0.0]);
        divide_dyn(&a, &b).unwrap();
    }

    #[test]
    #[should_panic(expected = "DivideByZero")]
    #[cfg(feature = "dyn_arith_dict")]
    fn test_int_array_divide_dyn_by_zero_dict() {
        let mut builder =
            PrimitiveDictionaryBuilder::<Int8Type, Int32Type>::with_capacity(1, 1);
        builder.append(15).unwrap();
        let a = builder.finish();

        let mut builder =
            PrimitiveDictionaryBuilder::<Int8Type, Int32Type>::with_capacity(1, 1);
        builder.append(0).unwrap();
        let b = builder.finish();

        divide_dyn(&a, &b).unwrap();
    }

    #[test]
    #[should_panic(expected = "DivideByZero")]
    #[cfg(feature = "dyn_arith_dict")]
    fn test_f32_dict_array_divide_dyn_by_zero() {
        use crate::datatypes::Float32Type;
        let mut builder =
            PrimitiveDictionaryBuilder::<Int8Type, Float32Type>::with_capacity(1, 1);
        builder.append(1.5).unwrap();
        let a = builder.finish();

        let mut builder =
            PrimitiveDictionaryBuilder::<Int8Type, Float32Type>::with_capacity(1, 1);
        builder.append(0.0).unwrap();
        let b = builder.finish();

        divide_dyn(&a, &b).unwrap();
    }

    #[test]
    #[should_panic(expected = "DivideByZero")]
    fn test_i32_array_modulus_by_zero() {
        let a = Int32Array::from(vec![15]);
        let b = Int32Array::from(vec![0]);
        modulus(&a, &b).unwrap();
    }

    #[test]
    #[should_panic(expected = "DivideByZero")]
    fn test_f32_array_modulus_by_zero() {
        let a = Float32Array::from(vec![1.5]);
        let b = Float32Array::from(vec![0.0]);
        modulus(&a, &b).unwrap();
    }

    #[test]
    fn test_f64_array_divide() {
        let a = Float64Array::from(vec![15.0, 15.0, 8.0]);
        let b = Float64Array::from(vec![5.0, 6.0, 8.0]);
        let c = divide(&a, &b).unwrap();
        assert_eq!(3.0, c.value(0));
        assert_eq!(2.5, c.value(1));
        assert_eq!(1.0, c.value(2));
    }

    #[test]
    fn test_primitive_array_add_with_nulls() {
        let a = Int32Array::from(vec![Some(5), None, Some(7), None]);
        let b = Int32Array::from(vec![None, None, Some(6), Some(7)]);
        let c = add(&a, &b).unwrap();
        assert!(c.is_null(0));
        assert!(c.is_null(1));
        assert!(!c.is_null(2));
        assert!(c.is_null(3));
        assert_eq!(13, c.value(2));
    }

    #[test]
    fn test_primitive_array_negate() {
        let a: Int64Array = (0..100).into_iter().map(Some).collect();
        let actual = negate(&a).unwrap();
        let expected: Int64Array = (0..100).into_iter().map(|i| Some(-i)).collect();
        assert_eq!(expected, actual);
    }

    #[test]
    fn test_primitive_array_negate_checked_overflow() {
        let a = Int32Array::from(vec![i32::MIN]);
        let actual = negate(&a).unwrap();
        let expected = Int32Array::from(vec![i32::MIN]);
        assert_eq!(expected, actual);

        let err = negate_checked(&a);
        err.expect_err("negate_checked should detect overflow");
    }

    #[test]
    fn test_arithmetic_kernel_should_not_rely_on_padding() {
        let a: UInt8Array = (0..128_u8).into_iter().map(Some).collect();
        let a = a.slice(63, 65);
        let a = a.as_any().downcast_ref::<UInt8Array>().unwrap();

        let b: UInt8Array = (0..128_u8).into_iter().map(Some).collect();
        let b = b.slice(63, 65);
        let b = b.as_any().downcast_ref::<UInt8Array>().unwrap();

        let actual = add(a, b).unwrap();
        let actual: Vec<Option<u8>> = actual.iter().collect();
        let expected: Vec<Option<u8>> = (63..63_u8 + 65_u8)
            .into_iter()
            .map(|i| Some(i + i))
            .collect();
        assert_eq!(expected, actual);
    }

    #[test]
    fn test_primitive_array_raise_power_scalar() {
        let a = Float64Array::from(vec![1.0, 2.0, 3.0]);
        let actual = powf_scalar(&a, 2.0).unwrap();
        let expected = Float64Array::from(vec![1.0, 4.0, 9.0]);
        assert_eq!(expected, actual);
        let a = Float64Array::from(vec![Some(1.0), None, Some(3.0)]);
        let actual = powf_scalar(&a, 2.0).unwrap();
        let expected = Float64Array::from(vec![Some(1.0), None, Some(9.0)]);
        assert_eq!(expected, actual);
    }

    #[test]
    fn test_primitive_add_wrapping_overflow() {
        let a = Int32Array::from(vec![i32::MAX, i32::MIN]);
        let b = Int32Array::from(vec![1, 1]);

        let wrapped = add(&a, &b);
        let expected = Int32Array::from(vec![-2147483648, -2147483647]);
        assert_eq!(expected, wrapped.unwrap());

        let overflow = add_checked(&a, &b);
        overflow.expect_err("overflow should be detected");
    }

    #[test]
    fn test_primitive_subtract_wrapping_overflow() {
        let a = Int32Array::from(vec![-2]);
        let b = Int32Array::from(vec![i32::MAX]);

        let wrapped = subtract(&a, &b);
        let expected = Int32Array::from(vec![i32::MAX]);
        assert_eq!(expected, wrapped.unwrap());

        let overflow = subtract_checked(&a, &b);
        overflow.expect_err("overflow should be detected");
    }

    #[test]
    fn test_primitive_mul_wrapping_overflow() {
        let a = Int32Array::from(vec![10]);
        let b = Int32Array::from(vec![i32::MAX]);

        let wrapped = multiply(&a, &b);
        let expected = Int32Array::from(vec![-10]);
        assert_eq!(expected, wrapped.unwrap());

        let overflow = multiply_checked(&a, &b);
        overflow.expect_err("overflow should be detected");
    }

    #[test]
    #[cfg(not(feature = "simd"))]
    fn test_primitive_div_wrapping_overflow() {
        let a = Int32Array::from(vec![i32::MIN]);
        let b = Int32Array::from(vec![-1]);

        let wrapped = divide(&a, &b);
        let expected = Int32Array::from(vec![-2147483648]);
        assert_eq!(expected, wrapped.unwrap());

        let overflow = divide_checked(&a, &b);
        overflow.expect_err("overflow should be detected");
    }

    #[test]
    fn test_primitive_add_scalar_wrapping_overflow() {
        let a = Int32Array::from(vec![i32::MAX, i32::MIN]);

        let wrapped = add_scalar(&a, 1);
        let expected = Int32Array::from(vec![-2147483648, -2147483647]);
        assert_eq!(expected, wrapped.unwrap());

        let overflow = add_scalar_checked(&a, 1);
        overflow.expect_err("overflow should be detected");
    }

    #[test]
    fn test_primitive_subtract_scalar_wrapping_overflow() {
        let a = Int32Array::from(vec![-2]);

        let wrapped = subtract_scalar(&a, i32::MAX);
        let expected = Int32Array::from(vec![i32::MAX]);
        assert_eq!(expected, wrapped.unwrap());

        let overflow = subtract_scalar_checked(&a, i32::MAX);
        overflow.expect_err("overflow should be detected");
    }

    #[test]
    fn test_primitive_mul_scalar_wrapping_overflow() {
        let a = Int32Array::from(vec![10]);

        let wrapped = multiply_scalar(&a, i32::MAX);
        let expected = Int32Array::from(vec![-10]);
        assert_eq!(expected, wrapped.unwrap());

        let overflow = multiply_scalar_checked(&a, i32::MAX);
        overflow.expect_err("overflow should be detected");
    }

    #[test]
    fn test_primitive_add_scalar_dyn_wrapping_overflow() {
        let a = Int32Array::from(vec![i32::MAX, i32::MIN]);

        let wrapped = add_scalar_dyn::<Int32Type>(&a, 1).unwrap();
        let expected =
            Arc::new(Int32Array::from(vec![-2147483648, -2147483647])) as ArrayRef;
        assert_eq!(&expected, &wrapped);

        let overflow = add_scalar_checked_dyn::<Int32Type>(&a, 1);
        overflow.expect_err("overflow should be detected");
    }

    #[test]
    fn test_primitive_subtract_scalar_dyn_wrapping_overflow() {
        let a = Int32Array::from(vec![-2]);

        let wrapped = subtract_scalar_dyn::<Int32Type>(&a, i32::MAX).unwrap();
        let expected = Arc::new(Int32Array::from(vec![i32::MAX])) as ArrayRef;
        assert_eq!(&expected, &wrapped);

        let overflow = subtract_scalar_checked_dyn::<Int32Type>(&a, i32::MAX);
        overflow.expect_err("overflow should be detected");
    }

    #[test]
    fn test_primitive_mul_scalar_dyn_wrapping_overflow() {
        let a = Int32Array::from(vec![10]);

        let wrapped = multiply_scalar_dyn::<Int32Type>(&a, i32::MAX).unwrap();
        let expected = Arc::new(Int32Array::from(vec![-10])) as ArrayRef;
        assert_eq!(&expected, &wrapped);

        let overflow = multiply_scalar_checked_dyn::<Int32Type>(&a, i32::MAX);
        overflow.expect_err("overflow should be detected");
    }

    #[test]
    fn test_primitive_div_scalar_dyn_wrapping_overflow() {
        let a = Int32Array::from(vec![i32::MIN]);

        let wrapped = divide_scalar_dyn::<Int32Type>(&a, -1).unwrap();
        let expected = Arc::new(Int32Array::from(vec![-2147483648])) as ArrayRef;
        assert_eq!(&expected, &wrapped);

        let overflow = divide_scalar_checked_dyn::<Int32Type>(&a, -1);
        overflow.expect_err("overflow should be detected");
    }

    #[test]
    fn test_primitive_div_opt_overflow_division_by_zero() {
        let a = Int32Array::from(vec![i32::MIN]);
        let b = Int32Array::from(vec![-1]);

        let wrapped = divide(&a, &b);
        let expected = Int32Array::from(vec![-2147483648]);
        assert_eq!(expected, wrapped.unwrap());

        let overflow = divide_opt(&a, &b);
        let expected = Int32Array::from(vec![-2147483648]);
        assert_eq!(expected, overflow.unwrap());

        let b = Int32Array::from(vec![0]);
        let overflow = divide_opt(&a, &b);
        let expected = Int32Array::from(vec![None]);
        assert_eq!(expected, overflow.unwrap());
    }

    #[test]
    fn test_primitive_add_dyn_wrapping_overflow() {
        let a = Int32Array::from(vec![i32::MAX, i32::MIN]);
        let b = Int32Array::from(vec![1, 1]);

        let wrapped = add_dyn(&a, &b).unwrap();
        let expected =
            Arc::new(Int32Array::from(vec![-2147483648, -2147483647])) as ArrayRef;
        assert_eq!(&expected, &wrapped);

        let overflow = add_dyn_checked(&a, &b);
        overflow.expect_err("overflow should be detected");
    }

    #[test]
    #[cfg(feature = "dyn_arith_dict")]
    fn test_dictionary_add_dyn_wrapping_overflow() {
        let mut builder =
            PrimitiveDictionaryBuilder::<Int8Type, Int32Type>::with_capacity(2, 2);
        builder.append(i32::MAX).unwrap();
        builder.append(i32::MIN).unwrap();
        let a = builder.finish();

        let mut builder =
            PrimitiveDictionaryBuilder::<Int8Type, Int32Type>::with_capacity(2, 2);
        builder.append(1).unwrap();
        builder.append(1).unwrap();
        let b = builder.finish();

        let wrapped = add_dyn(&a, &b).unwrap();
        let expected =
            Arc::new(Int32Array::from(vec![-2147483648, -2147483647])) as ArrayRef;
        assert_eq!(&expected, &wrapped);

        let overflow = add_dyn_checked(&a, &b);
        overflow.expect_err("overflow should be detected");
    }

    #[test]
    fn test_primitive_subtract_dyn_wrapping_overflow() {
        let a = Int32Array::from(vec![-2]);
        let b = Int32Array::from(vec![i32::MAX]);

        let wrapped = subtract_dyn(&a, &b).unwrap();
        let expected = Arc::new(Int32Array::from(vec![i32::MAX])) as ArrayRef;
        assert_eq!(&expected, &wrapped);

        let overflow = subtract_dyn_checked(&a, &b);
        overflow.expect_err("overflow should be detected");
    }

    #[test]
    #[cfg(feature = "dyn_arith_dict")]
    fn test_dictionary_subtract_dyn_wrapping_overflow() {
        let mut builder =
            PrimitiveDictionaryBuilder::<Int8Type, Int32Type>::with_capacity(1, 1);
        builder.append(-2).unwrap();
        let a = builder.finish();

        let mut builder =
            PrimitiveDictionaryBuilder::<Int8Type, Int32Type>::with_capacity(1, 1);
        builder.append(i32::MAX).unwrap();
        let b = builder.finish();

        let wrapped = subtract_dyn(&a, &b).unwrap();
        let expected = Arc::new(Int32Array::from(vec![i32::MAX])) as ArrayRef;
        assert_eq!(&expected, &wrapped);

        let overflow = subtract_dyn_checked(&a, &b);
        overflow.expect_err("overflow should be detected");
    }

    #[test]
    fn test_primitive_mul_dyn_wrapping_overflow() {
        let a = Int32Array::from(vec![10]);
        let b = Int32Array::from(vec![i32::MAX]);

        let wrapped = multiply_dyn(&a, &b).unwrap();
        let expected = Arc::new(Int32Array::from(vec![-10])) as ArrayRef;
        assert_eq!(&expected, &wrapped);

        let overflow = multiply_dyn_checked(&a, &b);
        overflow.expect_err("overflow should be detected");
    }

    #[test]
    #[cfg(feature = "dyn_arith_dict")]
    fn test_dictionary_mul_dyn_wrapping_overflow() {
        let mut builder =
            PrimitiveDictionaryBuilder::<Int8Type, Int32Type>::with_capacity(1, 1);
        builder.append(10).unwrap();
        let a = builder.finish();

        let mut builder =
            PrimitiveDictionaryBuilder::<Int8Type, Int32Type>::with_capacity(1, 1);
        builder.append(i32::MAX).unwrap();
        let b = builder.finish();

        let wrapped = multiply_dyn(&a, &b).unwrap();
        let expected = Arc::new(Int32Array::from(vec![-10])) as ArrayRef;
        assert_eq!(&expected, &wrapped);

        let overflow = multiply_dyn_checked(&a, &b);
        overflow.expect_err("overflow should be detected");
    }

    #[test]
    fn test_primitive_div_dyn_wrapping_overflow() {
        let a = Int32Array::from(vec![i32::MIN]);
        let b = Int32Array::from(vec![-1]);

        let wrapped = divide_dyn(&a, &b).unwrap();
        let expected = Arc::new(Int32Array::from(vec![-2147483648])) as ArrayRef;
        assert_eq!(&expected, &wrapped);

        let overflow = divide_dyn_checked(&a, &b);
        overflow.expect_err("overflow should be detected");
    }

    #[test]
    fn test_decimal128() {
        let a = Decimal128Array::from_iter_values([1, 2, 4, 5]);
        let b = Decimal128Array::from_iter_values([7, -3, 6, 3]);
        let e = Decimal128Array::from_iter_values([8, -1, 10, 8]);
        let r = add(&a, &b).unwrap();
        assert_eq!(e, r);

        let e = Decimal128Array::from_iter_values([-6, 5, -2, 2]);
        let r = subtract(&a, &b).unwrap();
        assert_eq!(e, r);

        let e = Decimal128Array::from_iter_values([7, -6, 24, 15]);
        let r = multiply(&a, &b).unwrap();
        assert_eq!(e, r);

        let a = Decimal128Array::from_iter_values([23, 56, 32, 55]);
        let b = Decimal128Array::from_iter_values([1, -2, 4, 5]);
        let e = Decimal128Array::from_iter_values([23, -28, 8, 11]);
        let r = divide(&a, &b).unwrap();
        assert_eq!(e, r);
    }

    #[test]
    fn test_decimal256() {
        let a = Decimal256Array::from_iter_values(
            [1, 2, 4, 5].into_iter().map(i256::from_i128),
        );
        let b = Decimal256Array::from_iter_values(
            [7, -3, 6, 3].into_iter().map(i256::from_i128),
        );
        let e = Decimal256Array::from_iter_values(
            [8, -1, 10, 8].into_iter().map(i256::from_i128),
        );
        let r = add(&a, &b).unwrap();
        assert_eq!(e, r);

        let e = Decimal256Array::from_iter_values(
            [-6, 5, -2, 2].into_iter().map(i256::from_i128),
        );
        let r = subtract(&a, &b).unwrap();
        assert_eq!(e, r);

        let e = Decimal256Array::from_iter_values(
            [7, -6, 24, 15].into_iter().map(i256::from_i128),
        );
        let r = multiply(&a, &b).unwrap();
        assert_eq!(e, r);

        let a = Decimal256Array::from_iter_values(
            [23, 56, 32, 55].into_iter().map(i256::from_i128),
        );
        let b = Decimal256Array::from_iter_values(
            [1, -2, 4, 5].into_iter().map(i256::from_i128),
        );
        let e = Decimal256Array::from_iter_values(
            [23, -28, 8, 11].into_iter().map(i256::from_i128),
        );
        let r = divide(&a, &b).unwrap();
        assert_eq!(e, r);
    }

    #[test]
    #[cfg(feature = "dyn_arith_dict")]
    fn test_dictionary_div_dyn_wrapping_overflow() {
        let mut builder =
            PrimitiveDictionaryBuilder::<Int8Type, Int32Type>::with_capacity(1, 1);
        builder.append(i32::MIN).unwrap();
        let a = builder.finish();

        let mut builder =
            PrimitiveDictionaryBuilder::<Int8Type, Int32Type>::with_capacity(1, 1);
        builder.append(-1).unwrap();
        let b = builder.finish();

        let wrapped = divide_dyn(&a, &b).unwrap();
        let expected = Arc::new(Int32Array::from(vec![-2147483648])) as ArrayRef;
        assert_eq!(&expected, &wrapped);

        let overflow = divide_dyn_checked(&a, &b);
        overflow.expect_err("overflow should be detected");
    }

    #[test]
    #[cfg(feature = "dyn_arith_dict")]
    fn test_div_dyn_opt_overflow_division_by_zero() {
        let a = Int32Array::from(vec![i32::MIN]);
        let b = Int32Array::from(vec![0]);

        let division_by_zero = divide_dyn_opt(&a, &b);
        let expected = Arc::new(Int32Array::from(vec![None])) as ArrayRef;
        assert_eq!(&expected, &division_by_zero.unwrap());

        let mut builder =
            PrimitiveDictionaryBuilder::<Int8Type, Int32Type>::with_capacity(1, 1);
        builder.append(i32::MIN).unwrap();
        let a = builder.finish();

        let mut builder =
            PrimitiveDictionaryBuilder::<Int8Type, Int32Type>::with_capacity(1, 1);
        builder.append(0).unwrap();
        let b = builder.finish();

        let division_by_zero = divide_dyn_opt(&a, &b);
        assert_eq!(&expected, &division_by_zero.unwrap());
    }

    #[test]
    fn test_div_scalar_dyn_opt_overflow_division_by_zero() {
        let a = Int32Array::from(vec![i32::MIN]);

        let division_by_zero = divide_scalar_opt_dyn::<Int32Type>(&a, 0);
        let expected = Arc::new(Int32Array::from(vec![None])) as ArrayRef;
        assert_eq!(&expected, &division_by_zero.unwrap());

        let mut builder =
            PrimitiveDictionaryBuilder::<Int8Type, Int32Type>::with_capacity(1, 1);
        builder.append(i32::MIN).unwrap();
        let a = builder.finish();

        let division_by_zero = divide_scalar_opt_dyn::<Int32Type>(&a, 0);
        assert_eq!(&expected, &division_by_zero.unwrap());
    }

    #[test]
    fn test_sum_f16() {
        let a = Float16Array::from_iter_values([
            f16::from_f32(0.1),
            f16::from_f32(0.2),
            f16::from_f32(1.5),
            f16::from_f32(-0.1),
        ]);
        let b = Float16Array::from_iter_values([
            f16::from_f32(5.1),
            f16::from_f32(6.2),
            f16::from_f32(-1.),
            f16::from_f32(-2.1),
        ]);
        let expected = Float16Array::from_iter_values(
            a.values().iter().zip(b.values()).map(|(a, b)| a + b),
        );

        let c = add(&a, &b).unwrap();
        assert_eq!(c, expected);
    }

    #[test]
    fn test_resize_builder() {
        let mut null_buffer_builder = BooleanBufferBuilder::new(16);
        null_buffer_builder.append_slice(&[
            false, false, false, false, false, false, false, false, false, false, false,
            false, false, true, true, true,
        ]);
        // `resize` resizes the buffer length to the ceil of byte numbers.
        // So the underlying buffer is not changed.
        null_buffer_builder.resize(13);
        assert_eq!(null_buffer_builder.len(), 13);

        let null_buffer = null_buffer_builder.finish();

        // `count_set_bits_offset` takes len in bits as parameter.
        assert_eq!(null_buffer.count_set_bits_offset(0, 13), 0);

        let mut data_buffer_builder = BufferBuilder::<i32>::new(13);
        data_buffer_builder.append_slice(&[0, 1, 2, 3, 4, 5, 6, 7, 8, 9, 10, 11, 12]);
        let data_buffer = data_buffer_builder.finish();

        let arg1: Int32Array = ArrayDataBuilder::new(DataType::Int32)
            .len(13)
            .null_count(13)
            .buffers(vec![data_buffer])
            .null_bit_buffer(Some(null_buffer))
            .build()
            .unwrap()
            .into();

        assert_eq!(arg1.null_count(), 13);

        let mut data_buffer_builder = BufferBuilder::<i32>::new(13);
        data_buffer_builder.append_slice(&[0, 1, 2, 3, 4, 5, 6, 7, 8, 9, 10, 11, 12]);
        let data_buffer = data_buffer_builder.finish();

        let arg2: Int32Array = ArrayDataBuilder::new(DataType::Int32)
            .len(13)
            .null_count(0)
            .buffers(vec![data_buffer])
            .null_bit_buffer(None)
            .build()
            .unwrap()
            .into();

        assert_eq!(arg2.null_count(), 0);

        let result_dyn = add_dyn(&arg1, &arg2).unwrap();
        let result = result_dyn.as_any().downcast_ref::<Int32Array>().unwrap();

        assert_eq!(result.len(), 13);
        assert_eq!(result.null_count(), 13);
    }

    #[test]
<<<<<<< HEAD
    fn test_primitive_array_add_mut_by_binary_mut() {
        let a = Int32Array::from(vec![15, 14, 9, 8, 1]);
        let b = Int32Array::from(vec![Some(1), None, Some(3), None, Some(5)]);

        let c = binary_mut(a, &b, |a, b| a.add_wrapping(b))
            .unwrap()
            .unwrap();
        let expected = Int32Array::from(vec![Some(16), None, Some(12), None, Some(6)]);
=======
    fn test_primitive_add_scalar_by_unary_mut() {
        let a = Int32Array::from(vec![15, 14, 9, 8, 1]);
        let b = 3;
        let c = unary_mut(a, |value| value.add_wrapping(b)).unwrap();
        let expected = Int32Array::from(vec![18, 17, 12, 11, 4]);
>>>>>>> 64b466e7
        assert_eq!(c, expected);
    }

    #[test]
<<<<<<< HEAD
    fn test_primitive_add_mut_wrapping_overflow_by_try_binary_mut() {
        let a = Int32Array::from(vec![i32::MAX, i32::MIN]);
        let b = Int32Array::from(vec![1, 1]);

        let wrapped = binary_mut(a, &b, |a, b| a.add_wrapping(b))
            .unwrap()
            .unwrap();
=======
    fn test_primitive_add_scalar_overflow_by_try_unary_mut() {
        let a = Int32Array::from(vec![i32::MAX, i32::MIN]);

        let wrapped = unary_mut(a, |value| value.add_wrapping(1)).unwrap();
>>>>>>> 64b466e7
        let expected = Int32Array::from(vec![-2147483648, -2147483647]);
        assert_eq!(expected, wrapped);

        let a = Int32Array::from(vec![i32::MAX, i32::MIN]);
<<<<<<< HEAD
        let b = Int32Array::from(vec![1, 1]);
        let overflow = try_binary_mut(a, &b, |a, b| a.add_checked(b));
=======
        let overflow = try_unary_mut(a, |value| value.add_checked(1));
>>>>>>> 64b466e7
        let _ = overflow.unwrap().expect_err("overflow should be detected");
    }
}<|MERGE_RESOLUTION|>--- conflicted
+++ resolved
@@ -3102,7 +3102,6 @@
     }
 
     #[test]
-<<<<<<< HEAD
     fn test_primitive_array_add_mut_by_binary_mut() {
         let a = Int32Array::from(vec![15, 14, 9, 8, 1]);
         let b = Int32Array::from(vec![Some(1), None, Some(3), None, Some(5)]);
@@ -3111,41 +3110,46 @@
             .unwrap()
             .unwrap();
         let expected = Int32Array::from(vec![Some(16), None, Some(12), None, Some(6)]);
-=======
+        assert_eq!(c, expected);
+    }
+
+    #[test]
+    fn test_primitive_add_mut_wrapping_overflow_by_try_binary_mut() {
+        let a = Int32Array::from(vec![i32::MAX, i32::MIN]);
+        let b = Int32Array::from(vec![1, 1]);
+
+        let wrapped = binary_mut(a, &b, |a, b| a.add_wrapping(b))
+            .unwrap()
+            .unwrap();
+        let expected = Int32Array::from(vec![-2147483648, -2147483647]);
+        assert_eq!(expected, wrapped);
+
+        let a = Int32Array::from(vec![i32::MAX, i32::MIN]);
+        let b = Int32Array::from(vec![1, 1]);
+        let overflow = try_binary_mut(a, &b, |a, b| a.add_checked(b));
+        let _ = overflow.unwrap().expect_err("overflow should be detected");
+    }
+
+    #[test]
     fn test_primitive_add_scalar_by_unary_mut() {
         let a = Int32Array::from(vec![15, 14, 9, 8, 1]);
         let b = 3;
         let c = unary_mut(a, |value| value.add_wrapping(b)).unwrap();
         let expected = Int32Array::from(vec![18, 17, 12, 11, 4]);
->>>>>>> 64b466e7
         assert_eq!(c, expected);
     }
 
     #[test]
-<<<<<<< HEAD
-    fn test_primitive_add_mut_wrapping_overflow_by_try_binary_mut() {
+    fn test_primitive_add_scalar_overflow_by_try_unary_mut() {
+        let a = Int32Array::from(vec![i32::MAX, i32::MIN]);
+
+        let wrapped = unary_mut(a, |value| value.add_wrapping(1)).unwrap();
+        let expected = Int32Array::from(vec![-2147483648, -2147483647]);
+        assert_eq!(expected, wrapped);
+
         let a = Int32Array::from(vec![i32::MAX, i32::MIN]);
         let b = Int32Array::from(vec![1, 1]);
-
-        let wrapped = binary_mut(a, &b, |a, b| a.add_wrapping(b))
-            .unwrap()
-            .unwrap();
-=======
-    fn test_primitive_add_scalar_overflow_by_try_unary_mut() {
-        let a = Int32Array::from(vec![i32::MAX, i32::MIN]);
-
-        let wrapped = unary_mut(a, |value| value.add_wrapping(1)).unwrap();
->>>>>>> 64b466e7
-        let expected = Int32Array::from(vec![-2147483648, -2147483647]);
-        assert_eq!(expected, wrapped);
-
-        let a = Int32Array::from(vec![i32::MAX, i32::MIN]);
-<<<<<<< HEAD
-        let b = Int32Array::from(vec![1, 1]);
-        let overflow = try_binary_mut(a, &b, |a, b| a.add_checked(b));
-=======
         let overflow = try_unary_mut(a, |value| value.add_checked(1));
->>>>>>> 64b466e7
         let _ = overflow.unwrap().expect_err("overflow should be detected");
     }
 }