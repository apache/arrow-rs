// Licensed to the Apache Software Foundation (ASF) under one
// or more contributor license agreements.  See the NOTICE file
// distributed with this work for additional information
// regarding copyright ownership.  The ASF licenses this file
// to you under the Apache License, Version 2.0 (the
// "License"); you may not use this file except in compliance
// with the License.  You may obtain a copy of the License at
//
//   http://www.apache.org/licenses/LICENSE-2.0
//
// Unless required by applicable law or agreed to in writing,
// software distributed under the License is distributed on an
// "AS IS" BASIS, WITHOUT WARRANTIES OR CONDITIONS OF ANY
// KIND, either express or implied.  See the License for the
// specific language governing permissions and limitations
// under the License.

//! Defines basic arithmetic kernels for `PrimitiveArrays`.
//!
//! These kernels can leverage SIMD if available on your system.  Currently no runtime
//! detection is provided, you should enable the specific SIMD intrinsics using
//! `RUSTFLAGS="-C target-feature=+avx2"` for example.  See the documentation
//! [here](https://doc.rust-lang.org/stable/core/arch/) for more information.

use std::ops::{Add, Div, Mul, Neg, Rem, Sub};

use num::{One, Zero};

use crate::array::*;
use crate::buffer::Buffer;
#[cfg(feature = "simd")]
use crate::buffer::MutableBuffer;
use crate::compute::kernels::arity::unary;
use crate::compute::util::combine_option_bitmap;
<<<<<<< HEAD
use crate::compute::{unary_checked, unary_dyn};
=======
use crate::compute::{binary, try_binary, unary_dyn};
>>>>>>> e646ae86
use crate::datatypes::{
    native_op::ArrowNativeTypeOp, ArrowNumericType, DataType, Date32Type, Date64Type,
    IntervalDayTimeType, IntervalMonthDayNanoType, IntervalUnit, IntervalYearMonthType,
};
use crate::datatypes::{
    Float32Type, Float64Type, Int16Type, Int32Type, Int64Type, Int8Type, UInt16Type,
    UInt32Type, UInt64Type, UInt8Type,
};
use crate::error::{ArrowError, Result};
use crate::{datatypes, downcast_primitive_array};
use num::traits::Pow;
#[cfg(feature = "simd")]
use std::borrow::BorrowMut;
#[cfg(feature = "simd")]
use std::slice::{ChunksExact, ChunksExactMut};
use std::sync::Arc;

/// Helper function to perform math lambda function on values from two arrays. If either
/// left or right value is null then the output value is also null, so `1 + null` is
/// `null`.
///
/// # Errors
///
/// This function errors if the arrays have different lengths
pub fn math_op<LT, RT, F>(
    left: &PrimitiveArray<LT>,
    right: &PrimitiveArray<RT>,
    op: F,
) -> Result<PrimitiveArray<LT>>
where
    LT: ArrowNumericType,
    RT: ArrowNumericType,
    F: Fn(LT::Native, RT::Native) -> LT::Native,
{
    if left.len() != right.len() {
        return Err(ArrowError::ComputeError(
            "Cannot perform math operation on arrays of different length".to_string(),
        ));
    }

    Ok(binary(left, right, op))
}

/// This is similar to `math_op` as it performs given operation between two input primitive arrays.
/// But the given operation can return `None` if overflow is detected. For the case, this function
/// returns an `Err`.
fn math_checked_op<LT, RT, F>(
    left: &PrimitiveArray<LT>,
    right: &PrimitiveArray<RT>,
    op: F,
) -> Result<PrimitiveArray<LT>>
where
    LT: ArrowNumericType,
    RT: ArrowNumericType,
    F: Fn(LT::Native, RT::Native) -> Option<LT::Native>,
{
    if left.len() != right.len() {
        return Err(ArrowError::ComputeError(
            "Cannot perform math operation on arrays of different length".to_string(),
        ));
    }

    try_binary(left, right, |a, b| {
        op(a, b).ok_or_else(|| {
            ArrowError::ComputeError(format!("Overflow happened on: {:?}, {:?}", a, b))
        })
    })
}

/// Helper function for operations where a valid `0` on the right array should
/// result in an [ArrowError::DivideByZero], namely the division and modulo operations
///
/// # Errors
///
/// This function errors if:
/// * the arrays have different lengths
/// * there is an element where both left and right values are valid and the right value is `0`
fn math_checked_divide_op<LT, RT, F>(
    left: &PrimitiveArray<LT>,
    right: &PrimitiveArray<RT>,
    op: F,
) -> Result<PrimitiveArray<LT>>
where
    LT: ArrowNumericType,
    RT: ArrowNumericType,
    RT::Native: One + Zero,
    F: Fn(LT::Native, RT::Native) -> Option<LT::Native>,
{
    if left.len() != right.len() {
        return Err(ArrowError::ComputeError(
            "Cannot perform math operation on arrays of different length".to_string(),
        ));
    }

    try_binary(left, right, |l, r| {
        if r.is_zero() {
            Err(ArrowError::DivideByZero)
        } else {
            op(l, r).ok_or_else(|| {
                ArrowError::ComputeError(format!(
                    "Overflow happened on: {:?}, {:?}",
                    l, r
                ))
            })
        }
    })
}

/// Helper function for operations where a valid `0` on the right array should
/// result in an [ArrowError::DivideByZero], namely the division and modulo operations
///
/// # Errors
///
/// This function errors if:
/// * the arrays have different lengths
/// * there is an element where both left and right values are valid and the right value is `0`
fn math_checked_divide_op_on_iters<T, F>(
    left: impl Iterator<Item = Option<T::Native>>,
    right: impl Iterator<Item = Option<T::Native>>,
    op: F,
    len: usize,
    null_bit_buffer: Option<Buffer>,
) -> Result<PrimitiveArray<T>>
where
    T: ArrowNumericType,
    T::Native: One + Zero,
    F: Fn(T::Native, T::Native) -> T::Native,
{
    let buffer = if null_bit_buffer.is_some() {
        let values = left.zip(right).map(|(left, right)| {
            if let (Some(l), Some(r)) = (left, right) {
                if r.is_zero() {
                    Err(ArrowError::DivideByZero)
                } else {
                    Ok(op(l, r))
                }
            } else {
                Ok(T::default_value())
            }
        });
        // Safety: Iterator comes from a PrimitiveArray which reports its size correctly
        unsafe { Buffer::try_from_trusted_len_iter(values) }
    } else {
        // no value is null
        let values = left.map(|l| l.unwrap()).zip(right.map(|r| r.unwrap())).map(
            |(left, right)| {
                if right.is_zero() {
                    Err(ArrowError::DivideByZero)
                } else {
                    Ok(op(left, right))
                }
            },
        );
        // Safety: Iterator comes from a PrimitiveArray which reports its size correctly
        unsafe { Buffer::try_from_trusted_len_iter(values) }
    }?;

    let data = unsafe {
        ArrayData::new_unchecked(
            T::DATA_TYPE,
            len,
            None,
            null_bit_buffer,
            0,
            vec![buffer],
            vec![],
        )
    };
    Ok(PrimitiveArray::<T>::from(data))
}

/// Calculates the modulus operation `left % right` on two SIMD inputs.
/// The lower-most bits of `valid_mask` specify which vector lanes are considered as valid.
///
/// # Errors
///
/// This function returns a [`ArrowError::DivideByZero`] if a valid element in `right` is `0`
#[cfg(feature = "simd")]
#[inline]
fn simd_checked_modulus<T: ArrowNumericType>(
    valid_mask: Option<u64>,
    left: T::Simd,
    right: T::Simd,
) -> Result<T::Simd>
where
    T::Native: One + Zero,
{
    let zero = T::init(T::Native::zero());
    let one = T::init(T::Native::one());

    let right_no_invalid_zeros = match valid_mask {
        Some(mask) => {
            let simd_mask = T::mask_from_u64(mask);
            // select `1` for invalid lanes, which will be a no-op during division later
            T::mask_select(simd_mask, right, one)
        }
        None => right,
    };

    let zero_mask = T::eq(right_no_invalid_zeros, zero);

    if T::mask_any(zero_mask) {
        Err(ArrowError::DivideByZero)
    } else {
        Ok(T::bin_op(left, right_no_invalid_zeros, |a, b| a % b))
    }
}

/// Calculates the division operation `left / right` on two SIMD inputs.
/// The lower-most bits of `valid_mask` specify which vector lanes are considered as valid.
///
/// # Errors
///
/// This function returns a [`ArrowError::DivideByZero`] if a valid element in `right` is `0`
#[cfg(feature = "simd")]
#[inline]
fn simd_checked_divide<T: ArrowNumericType>(
    valid_mask: Option<u64>,
    left: T::Simd,
    right: T::Simd,
) -> Result<T::Simd>
where
    T::Native: One + Zero,
{
    let zero = T::init(T::Native::zero());
    let one = T::init(T::Native::one());

    let right_no_invalid_zeros = match valid_mask {
        Some(mask) => {
            let simd_mask = T::mask_from_u64(mask);
            // select `1` for invalid lanes, which will be a no-op during division later
            T::mask_select(simd_mask, right, one)
        }
        None => right,
    };

    let zero_mask = T::eq(right_no_invalid_zeros, zero);

    if T::mask_any(zero_mask) {
        Err(ArrowError::DivideByZero)
    } else {
        Ok(T::bin_op(left, right_no_invalid_zeros, |a, b| a / b))
    }
}

/// Applies `op` on the remainder elements of two input chunks and writes the result into
/// the remainder elements of `result_chunks`.
/// The lower-most bits of `valid_mask` specify which elements are considered as valid.
///
/// # Errors
///
/// This function returns a [`ArrowError::DivideByZero`] if a valid element in `right` is `0`
#[cfg(feature = "simd")]
#[inline]
fn simd_checked_divide_op_remainder<T, F>(
    valid_mask: Option<u64>,
    left_chunks: ChunksExact<T::Native>,
    right_chunks: ChunksExact<T::Native>,
    result_chunks: ChunksExactMut<T::Native>,
    op: F,
) -> Result<()>
where
    T: ArrowNumericType,
    T::Native: Zero,
    F: Fn(T::Native, T::Native) -> T::Native,
{
    let result_remainder = result_chunks.into_remainder();
    let left_remainder = left_chunks.remainder();
    let right_remainder = right_chunks.remainder();

    result_remainder
        .iter_mut()
        .zip(left_remainder.iter().zip(right_remainder.iter()))
        .enumerate()
        .try_for_each(|(i, (result_scalar, (left_scalar, right_scalar)))| {
            if valid_mask.map(|mask| mask & (1 << i) != 0).unwrap_or(true) {
                if *right_scalar == T::Native::zero() {
                    return Err(ArrowError::DivideByZero);
                }
                *result_scalar = op(*left_scalar, *right_scalar);
            } else {
                *result_scalar = T::default_value();
            }
            Ok(())
        })?;

    Ok(())
}

/// Creates a new PrimitiveArray by applying `simd_op` to the `left` and `right` input array.
/// If the length of the arrays is not multiple of the number of vector lanes
/// then the remainder of the array will be calculated using `scalar_op`.
/// Any operation on a `NULL` value will result in a `NULL` value in the output.
///
/// # Errors
///
/// This function errors if:
/// * the arrays have different lengths
/// * there is an element where both left and right values are valid and the right value is `0`
#[cfg(feature = "simd")]
fn simd_checked_divide_op<T, SI, SC>(
    left: &PrimitiveArray<T>,
    right: &PrimitiveArray<T>,
    simd_op: SI,
    scalar_op: SC,
) -> Result<PrimitiveArray<T>>
where
    T: ArrowNumericType,
    T::Native: One + Zero,
    SI: Fn(Option<u64>, T::Simd, T::Simd) -> Result<T::Simd>,
    SC: Fn(T::Native, T::Native) -> T::Native,
{
    if left.len() != right.len() {
        return Err(ArrowError::ComputeError(
            "Cannot perform math operation on arrays of different length".to_string(),
        ));
    }

    // Create the combined `Bitmap`
    let null_bit_buffer =
        combine_option_bitmap(&[left.data_ref(), right.data_ref()], left.len())?;

    let lanes = T::lanes();
    let buffer_size = left.len() * std::mem::size_of::<T::Native>();
    let mut result = MutableBuffer::new(buffer_size).with_bitset(buffer_size, false);

    match &null_bit_buffer {
        Some(b) => {
            // combine_option_bitmap returns a slice or new buffer starting at 0
            let valid_chunks = b.bit_chunks(0, left.len());

            // process data in chunks of 64 elements since we also get 64 bits of validity information at a time

            // safety: result is newly created above, always written as a T below
            let mut result_chunks =
                unsafe { result.typed_data_mut().chunks_exact_mut(64) };
            let mut left_chunks = left.values().chunks_exact(64);
            let mut right_chunks = right.values().chunks_exact(64);

            valid_chunks
                .iter()
                .zip(
                    result_chunks
                        .borrow_mut()
                        .zip(left_chunks.borrow_mut().zip(right_chunks.borrow_mut())),
                )
                .try_for_each(
                    |(mut mask, (result_slice, (left_slice, right_slice)))| {
                        // split chunks further into slices corresponding to the vector length
                        // the compiler is able to unroll this inner loop and remove bounds checks
                        // since the outer chunk size (64) is always a multiple of the number of lanes
                        result_slice
                            .chunks_exact_mut(lanes)
                            .zip(left_slice.chunks_exact(lanes).zip(right_slice.chunks_exact(lanes)))
                            .try_for_each(|(result_slice, (left_slice, right_slice))| -> Result<()> {
                                let simd_left = T::load(left_slice);
                                let simd_right = T::load(right_slice);

                                let simd_result = simd_op(Some(mask), simd_left, simd_right)?;

                                T::write(simd_result, result_slice);

                                // skip the shift and avoid overflow for u8 type, which uses 64 lanes.
                                mask >>= T::lanes() % 64;

                                Ok(())
                            })
                    },
                )?;

            let valid_remainder = valid_chunks.remainder_bits();

            simd_checked_divide_op_remainder::<T, _>(
                Some(valid_remainder),
                left_chunks,
                right_chunks,
                result_chunks,
                scalar_op,
            )?;
        }
        None => {
            // safety: result is newly created above, always written as a T below
            let mut result_chunks =
                unsafe { result.typed_data_mut().chunks_exact_mut(lanes) };
            let mut left_chunks = left.values().chunks_exact(lanes);
            let mut right_chunks = right.values().chunks_exact(lanes);

            result_chunks
                .borrow_mut()
                .zip(left_chunks.borrow_mut().zip(right_chunks.borrow_mut()))
                .try_for_each(
                    |(result_slice, (left_slice, right_slice))| -> Result<()> {
                        let simd_left = T::load(left_slice);
                        let simd_right = T::load(right_slice);

                        let simd_result = simd_op(None, simd_left, simd_right)?;

                        T::write(simd_result, result_slice);

                        Ok(())
                    },
                )?;

            simd_checked_divide_op_remainder::<T, _>(
                None,
                left_chunks,
                right_chunks,
                result_chunks,
                scalar_op,
            )?;
        }
    }

    let data = unsafe {
        ArrayData::new_unchecked(
            T::DATA_TYPE,
            left.len(),
            None,
            null_bit_buffer,
            0,
            vec![result.into()],
            vec![],
        )
    };
    Ok(PrimitiveArray::<T>::from(data))
}

/// Applies $OP to $LEFT and $RIGHT which are two dictionaries which have (the same) key type $KT
macro_rules! typed_dict_op {
    ($LEFT: expr, $RIGHT: expr, $OP: expr, $KT: tt, $MATH_OP: ident) => {{
        match ($LEFT.value_type(), $RIGHT.value_type()) {
            (DataType::Int8, DataType::Int8) => {
                let array = $MATH_OP::<$KT, Int8Type, _>($LEFT, $RIGHT, $OP)?;
                Ok(Arc::new(array))
            }
            (DataType::Int16, DataType::Int16) => {
                let array = $MATH_OP::<$KT, Int16Type, _>($LEFT, $RIGHT, $OP)?;
                Ok(Arc::new(array))
            }
            (DataType::Int32, DataType::Int32) => {
                let array = $MATH_OP::<$KT, Int32Type, _>($LEFT, $RIGHT, $OP)?;
                Ok(Arc::new(array))
            }
            (DataType::Int64, DataType::Int64) => {
                let array = $MATH_OP::<$KT, Int64Type, _>($LEFT, $RIGHT, $OP)?;
                Ok(Arc::new(array))
            }
            (DataType::UInt8, DataType::UInt8) => {
                let array = $MATH_OP::<$KT, UInt8Type, _>($LEFT, $RIGHT, $OP)?;
                Ok(Arc::new(array))
            }
            (DataType::UInt16, DataType::UInt16) => {
                let array = $MATH_OP::<$KT, UInt16Type, _>($LEFT, $RIGHT, $OP)?;
                Ok(Arc::new(array))
            }
            (DataType::UInt32, DataType::UInt32) => {
                let array = $MATH_OP::<$KT, UInt32Type, _>($LEFT, $RIGHT, $OP)?;
                Ok(Arc::new(array))
            }
            (DataType::UInt64, DataType::UInt64) => {
                let array = $MATH_OP::<$KT, UInt64Type, _>($LEFT, $RIGHT, $OP)?;
                Ok(Arc::new(array))
            }
            (DataType::Float32, DataType::Float32) => {
                let array = $MATH_OP::<$KT, Float32Type, _>($LEFT, $RIGHT, $OP)?;
                Ok(Arc::new(array))
            }
            (DataType::Float64, DataType::Float64) => {
                let array = $MATH_OP::<$KT, Float64Type, _>($LEFT, $RIGHT, $OP)?;
                Ok(Arc::new(array))
            }
            (t1, t2) => Err(ArrowError::CastError(format!(
                "Cannot perform arithmetic operation on two dictionary arrays of different value types ({} and {})",
                t1, t2
            ))),
        }
    }};
}

macro_rules! typed_dict_math_op {
   // Applies `LEFT OP RIGHT` when `LEFT` and `RIGHT` both are `DictionaryArray`
    ($LEFT: expr, $RIGHT: expr, $OP: expr, $MATH_OP: ident) => {{
        match ($LEFT.data_type(), $RIGHT.data_type()) {
            (DataType::Dictionary(left_key_type, _), DataType::Dictionary(right_key_type, _))=> {
                match (left_key_type.as_ref(), right_key_type.as_ref()) {
                    (DataType::Int8, DataType::Int8) => {
                        let left = as_dictionary_array::<Int8Type>($LEFT);
                        let right = as_dictionary_array::<Int8Type>($RIGHT);
                        typed_dict_op!(left, right, $OP, Int8Type, $MATH_OP)
                    }
                    (DataType::Int16, DataType::Int16) => {
                        let left = as_dictionary_array::<Int16Type>($LEFT);
                        let right = as_dictionary_array::<Int16Type>($RIGHT);
                        typed_dict_op!(left, right, $OP, Int16Type, $MATH_OP)
                    }
                    (DataType::Int32, DataType::Int32) => {
                        let left = as_dictionary_array::<Int32Type>($LEFT);
                        let right = as_dictionary_array::<Int32Type>($RIGHT);
                        typed_dict_op!(left, right, $OP, Int32Type, $MATH_OP)
                    }
                    (DataType::Int64, DataType::Int64) => {
                        let left = as_dictionary_array::<Int64Type>($LEFT);
                        let right = as_dictionary_array::<Int64Type>($RIGHT);
                        typed_dict_op!(left, right, $OP, Int64Type, $MATH_OP)
                    }
                    (DataType::UInt8, DataType::UInt8) => {
                        let left = as_dictionary_array::<UInt8Type>($LEFT);
                        let right = as_dictionary_array::<UInt8Type>($RIGHT);
                        typed_dict_op!(left, right, $OP, UInt8Type, $MATH_OP)
                    }
                    (DataType::UInt16, DataType::UInt16) => {
                        let left = as_dictionary_array::<UInt16Type>($LEFT);
                        let right = as_dictionary_array::<UInt16Type>($RIGHT);
                        typed_dict_op!(left, right, $OP, UInt16Type, $MATH_OP)
                    }
                    (DataType::UInt32, DataType::UInt32) => {
                        let left = as_dictionary_array::<UInt32Type>($LEFT);
                        let right = as_dictionary_array::<UInt32Type>($RIGHT);
                        typed_dict_op!(left, right, $OP, UInt32Type, $MATH_OP)
                    }
                    (DataType::UInt64, DataType::UInt64) => {
                        let left = as_dictionary_array::<UInt64Type>($LEFT);
                        let right = as_dictionary_array::<UInt64Type>($RIGHT);
                        typed_dict_op!(left, right, $OP, UInt64Type, $MATH_OP)
                    }
                    (t1, t2) => Err(ArrowError::CastError(format!(
                        "Cannot perform arithmetic operation on two dictionary arrays of different key types ({} and {})",
                        t1, t2
                    ))),
                }
            }
            (t1, t2) => Err(ArrowError::CastError(format!(
                "Cannot perform arithmetic operation on dictionary array with non-dictionary array ({} and {})",
                t1, t2
            ))),
        }
    }};
}

/// Helper function to perform math lambda function on values from two dictionary arrays, this
/// version does not attempt to use SIMD explicitly (though the compiler may auto vectorize)
macro_rules! math_dict_op {
    ($left: expr, $right:expr, $op:expr, $value_ty:ty) => {{
        if $left.len() != $right.len() {
            return Err(ArrowError::ComputeError(format!(
                "Cannot perform operation on arrays of different length ({}, {})",
                $left.len(),
                $right.len()
            )));
        }

        // Safety justification: Since the inputs are valid Arrow arrays, all values are
        // valid indexes into the dictionary (which is verified during construction)

        let left_iter = unsafe {
            $left
                .values()
                .as_any()
                .downcast_ref::<$value_ty>()
                .unwrap()
                .take_iter_unchecked($left.keys_iter())
        };

        let right_iter = unsafe {
            $right
                .values()
                .as_any()
                .downcast_ref::<$value_ty>()
                .unwrap()
                .take_iter_unchecked($right.keys_iter())
        };

        let result = left_iter
            .zip(right_iter)
            .map(|(left_value, right_value)| {
                if let (Some(left), Some(right)) = (left_value, right_value) {
                    Some($op(left, right))
                } else {
                    None
                }
            })
            .collect();

        Ok(result)
    }};
}

/// Perform given operation on two `DictionaryArray`s.
/// Returns an error if the two arrays have different value type
fn math_op_dict<K, T, F>(
    left: &DictionaryArray<K>,
    right: &DictionaryArray<K>,
    op: F,
) -> Result<PrimitiveArray<T>>
where
    K: ArrowNumericType,
    T: ArrowNumericType,
    F: Fn(T::Native, T::Native) -> T::Native,
{
    math_dict_op!(left, right, op, PrimitiveArray<T>)
}

/// Helper function for operations where a valid `0` on the right array should
/// result in an [ArrowError::DivideByZero], namely the division and modulo operations
///
/// # Errors
///
/// This function errors if:
/// * the arrays have different lengths
/// * there is an element where both left and right values are valid and the right value is `0`
fn math_divide_checked_op_dict<K, T, F>(
    left: &DictionaryArray<K>,
    right: &DictionaryArray<K>,
    op: F,
) -> Result<PrimitiveArray<T>>
where
    K: ArrowNumericType,
    T: ArrowNumericType,
    T::Native: One + Zero,
    F: Fn(T::Native, T::Native) -> T::Native,
{
    if left.len() != right.len() {
        return Err(ArrowError::ComputeError(format!(
            "Cannot perform operation on arrays of different length ({}, {})",
            left.len(),
            right.len()
        )));
    }

    let null_bit_buffer =
        combine_option_bitmap(&[left.data_ref(), right.data_ref()], left.len())?;

    // Safety justification: Since the inputs are valid Arrow arrays, all values are
    // valid indexes into the dictionary (which is verified during construction)

    let left_iter = unsafe {
        left.values()
            .as_any()
            .downcast_ref::<PrimitiveArray<T>>()
            .unwrap()
            .take_iter_unchecked(left.keys_iter())
    };

    let right_iter = unsafe {
        right
            .values()
            .as_any()
            .downcast_ref::<PrimitiveArray<T>>()
            .unwrap()
            .take_iter_unchecked(right.keys_iter())
    };

    math_checked_divide_op_on_iters(
        left_iter,
        right_iter,
        op,
        left.len(),
        null_bit_buffer,
    )
}

/// Perform `left + right` operation on two arrays. If either left or right value is null
/// then the result is also null.
///
/// This doesn't detect overflow. Once overflowing, the result will wrap around.
/// For an overflow-checking variant, use `add_checked` instead.
pub fn add<T>(
    left: &PrimitiveArray<T>,
    right: &PrimitiveArray<T>,
) -> Result<PrimitiveArray<T>>
where
    T: ArrowNumericType,
    T::Native: ArrowNativeTypeOp,
{
    math_op(left, right, |a, b| a.add_wrapping(b))
}

/// Perform `left + right` operation on two arrays. If either left or right value is null
/// then the result is also null. Once
///
/// This detects overflow and returns an `Err` for that. For an non-overflow-checking variant,
/// use `add` instead.
pub fn add_checked<T>(
    left: &PrimitiveArray<T>,
    right: &PrimitiveArray<T>,
) -> Result<PrimitiveArray<T>>
where
    T: ArrowNumericType,
    T::Native: ArrowNativeTypeOp,
{
    math_checked_op(left, right, |a, b| a.add_checked(b))
}

/// Perform `left + right` operation on two arrays. If either left or right value is null
/// then the result is also null.
pub fn add_dyn(left: &dyn Array, right: &dyn Array) -> Result<ArrayRef> {
    match left.data_type() {
        DataType::Dictionary(_, _) => {
            typed_dict_math_op!(left, right, |a, b| a + b, math_op_dict)
        }
        DataType::Date32 => {
            let l = as_primitive_array::<Date32Type>(left);
            match right.data_type() {
                DataType::Interval(IntervalUnit::YearMonth) => {
                    let r = as_primitive_array::<IntervalYearMonthType>(right);
                    let res = math_op(l, r, Date32Type::add_year_months)?;
                    Ok(Arc::new(res))
                }
                DataType::Interval(IntervalUnit::DayTime) => {
                    let r = as_primitive_array::<IntervalDayTimeType>(right);
                    let res = math_op(l, r, Date32Type::add_day_time)?;
                    Ok(Arc::new(res))
                }
                DataType::Interval(IntervalUnit::MonthDayNano) => {
                    let r = as_primitive_array::<IntervalMonthDayNanoType>(right);
                    let res = math_op(l, r, Date32Type::add_month_day_nano)?;
                    Ok(Arc::new(res))
                }
                _ => Err(ArrowError::CastError(format!(
                    "Cannot perform arithmetic operation between array of type {} and array of type {}",
                    left.data_type(), right.data_type()
                ))),
            }
        }
        DataType::Date64 => {
            let l = as_primitive_array::<Date64Type>(left);
            match right.data_type() {
                DataType::Interval(IntervalUnit::YearMonth) => {
                    let r = as_primitive_array::<IntervalYearMonthType>(right);
                    let res = math_op(l, r, Date64Type::add_year_months)?;
                    Ok(Arc::new(res))
                }
                DataType::Interval(IntervalUnit::DayTime) => {
                    let r = as_primitive_array::<IntervalDayTimeType>(right);
                    let res = math_op(l, r, Date64Type::add_day_time)?;
                    Ok(Arc::new(res))
                }
                DataType::Interval(IntervalUnit::MonthDayNano) => {
                    let r = as_primitive_array::<IntervalMonthDayNanoType>(right);
                    let res = math_op(l, r, Date64Type::add_month_day_nano)?;
                    Ok(Arc::new(res))
                }
                _ => Err(ArrowError::CastError(format!(
                    "Cannot perform arithmetic operation between array of type {} and array of type {}",
                    left.data_type(), right.data_type()
                ))),
            }
        }
        _ => {
            downcast_primitive_array!(
                (left, right) => {
                    math_op(left, right, |a, b| a + b).map(|a| Arc::new(a) as ArrayRef)
                }
                _ => Err(ArrowError::CastError(format!(
                    "Unsupported data type {}, {}",
                    left.data_type(), right.data_type()
                )))
            )
        }
    }
}

/// Add every value in an array by a scalar. If any value in the array is null then the
/// result is also null.
///
/// This doesn't detect overflow. Once overflowing, the result will wrap around.
/// For an overflow-checking variant, use `add_scalar_checked` instead.
pub fn add_scalar<T>(
    array: &PrimitiveArray<T>,
    scalar: T::Native,
) -> Result<PrimitiveArray<T>>
where
<<<<<<< HEAD
    T: datatypes::ArrowNumericType,
    T::Native: ArrowNativeTypeOp,
{
    Ok(unary(array, |value| value.add_wrapping(scalar)))
}

/// Add every value in an array by a scalar. If any value in the array is null then the
/// result is also null.
///
/// This detects overflow and returns an `Err` for that. For an non-overflow-checking variant,
/// use `add_scalar` instead.
pub fn add_scalar_checked<T>(
    array: &PrimitiveArray<T>,
    scalar: T::Native,
) -> Result<PrimitiveArray<T>>
where
    T: datatypes::ArrowNumericType,
    T::Native: ArrowNativeTypeOp,
=======
    T: ArrowNumericType,
    T::Native: Add<Output = T::Native>,
>>>>>>> e646ae86
{
    unary_checked(array, |value| value.add_checked(scalar))
}

/// Add every value in an array by a scalar. If any value in the array is null then the
/// result is also null. The given array must be a `PrimitiveArray` of the type same as
/// the scalar, or a `DictionaryArray` of the value type same as the scalar.
pub fn add_scalar_dyn<T>(array: &dyn Array, scalar: T::Native) -> Result<ArrayRef>
where
    T: ArrowNumericType,
    T::Native: Add<Output = T::Native>,
{
    unary_dyn::<_, T>(array, |value| value + scalar)
}

/// Perform `left - right` operation on two arrays. If either left or right value is null
/// then the result is also null.
///
/// This doesn't detect overflow. Once overflowing, the result will wrap around.
/// For an overflow-checking variant, use `subtract_checked` instead.
pub fn subtract<T>(
    left: &PrimitiveArray<T>,
    right: &PrimitiveArray<T>,
) -> Result<PrimitiveArray<T>>
where
    T: ArrowNumericType,
    T::Native: ArrowNativeTypeOp,
{
    math_op(left, right, |a, b| a.sub_wrapping(b))
}

/// Perform `left - right` operation on two arrays. If either left or right value is null
/// then the result is also null.
///
/// This detects overflow and returns an `Err` for that. For an non-overflow-checking variant,
/// use `subtract` instead.
pub fn subtract_checked<T>(
    left: &PrimitiveArray<T>,
    right: &PrimitiveArray<T>,
) -> Result<PrimitiveArray<T>>
where
    T: ArrowNumericType,
    T::Native: ArrowNativeTypeOp,
{
    math_checked_op(left, right, |a, b| a.sub_checked(b))
}

/// Perform `left - right` operation on two arrays. If either left or right value is null
/// then the result is also null.
pub fn subtract_dyn(left: &dyn Array, right: &dyn Array) -> Result<ArrayRef> {
    match left.data_type() {
        DataType::Dictionary(_, _) => {
            typed_dict_math_op!(left, right, |a, b| a - b, math_op_dict)
        }
        _ => {
            downcast_primitive_array!(
                (left, right) => {
                    math_op(left, right, |a, b| a - b).map(|a| Arc::new(a) as ArrayRef)
                }
                _ => Err(ArrowError::CastError(format!(
                    "Unsupported data type {}, {}",
                    left.data_type(), right.data_type()
                )))
            )
        }
    }
}

/// Subtract every value in an array by a scalar. If any value in the array is null then the
/// result is also null.
///
/// This doesn't detect overflow. Once overflowing, the result will wrap around.
/// For an overflow-checking variant, use `subtract_scalar_checked` instead.
pub fn subtract_scalar<T>(
    array: &PrimitiveArray<T>,
    scalar: T::Native,
) -> Result<PrimitiveArray<T>>
where
    T: datatypes::ArrowNumericType,
    T::Native: ArrowNativeTypeOp + Zero,
{
    Ok(unary(array, |value| value.sub_wrapping(scalar)))
}

/// Subtract every value in an array by a scalar. If any value in the array is null then the
/// result is also null.
///
/// This detects overflow and returns an `Err` for that. For an non-overflow-checking variant,
/// use `subtract_scalar` instead.
pub fn subtract_scalar_checked<T>(
    array: &PrimitiveArray<T>,
    scalar: T::Native,
) -> Result<PrimitiveArray<T>>
where
    T: datatypes::ArrowNumericType,
    T::Native: ArrowNativeTypeOp + Zero,
{
    unary_checked(array, |value| value.sub_checked(scalar))
}

/// Subtract every value in an array by a scalar. If any value in the array is null then the
/// result is also null. The given array must be a `PrimitiveArray` of the type same as
/// the scalar, or a `DictionaryArray` of the value type same as the scalar.
pub fn subtract_scalar_dyn<T>(array: &dyn Array, scalar: T::Native) -> Result<ArrayRef>
where
    T: datatypes::ArrowNumericType,
    T::Native: Add<Output = T::Native>
        + Sub<Output = T::Native>
        + Mul<Output = T::Native>
        + Div<Output = T::Native>
        + Zero,
{
    unary_dyn::<_, T>(array, |value| value - scalar)
}

/// Perform `-` operation on an array. If value is null then the result is also null.
pub fn negate<T>(array: &PrimitiveArray<T>) -> Result<PrimitiveArray<T>>
where
    T: datatypes::ArrowNumericType,
    T::Native: Neg<Output = T::Native>,
{
    Ok(unary(array, |x| -x))
}

/// Raise array with floating point values to the power of a scalar.
pub fn powf_scalar<T>(
    array: &PrimitiveArray<T>,
    raise: T::Native,
) -> Result<PrimitiveArray<T>>
where
    T: datatypes::ArrowFloatNumericType,
    T::Native: Pow<T::Native, Output = T::Native>,
{
    Ok(unary(array, |x| x.pow(raise)))
}

/// Perform `left * right` operation on two arrays. If either left or right value is null
/// then the result is also null.
///
/// This doesn't detect overflow. Once overflowing, the result will wrap around.
/// For an overflow-checking variant, use `multiply_check` instead.
pub fn multiply<T>(
    left: &PrimitiveArray<T>,
    right: &PrimitiveArray<T>,
) -> Result<PrimitiveArray<T>>
where
    T: ArrowNumericType,
    T::Native: ArrowNativeTypeOp,
{
    math_op(left, right, |a, b| a.mul_wrapping(b))
}

/// Perform `left * right` operation on two arrays. If either left or right value is null
/// then the result is also null.
///
/// This detects overflow and returns an `Err` for that. For an non-overflow-checking variant,
/// use `multiply` instead.
pub fn multiply_checked<T>(
    left: &PrimitiveArray<T>,
    right: &PrimitiveArray<T>,
) -> Result<PrimitiveArray<T>>
where
    T: ArrowNumericType,
    T::Native: ArrowNativeTypeOp,
{
    math_checked_op(left, right, |a, b| a.mul_checked(b))
}

/// Perform `left * right` operation on two arrays. If either left or right value is null
/// then the result is also null.
pub fn multiply_dyn(left: &dyn Array, right: &dyn Array) -> Result<ArrayRef> {
    match left.data_type() {
        DataType::Dictionary(_, _) => {
            typed_dict_math_op!(left, right, |a, b| a * b, math_op_dict)
        }
        _ => {
            downcast_primitive_array!(
                (left, right) => {
                    math_op(left, right, |a, b| a * b).map(|a| Arc::new(a) as ArrayRef)
                }
                _ => Err(ArrowError::CastError(format!(
                    "Unsupported data type {}, {}",
                    left.data_type(), right.data_type()
                )))
            )
        }
    }
}

/// Multiply every value in an array by a scalar. If any value in the array is null then the
/// result is also null.
///
/// This doesn't detect overflow. Once overflowing, the result will wrap around.
/// For an overflow-checking variant, use `multiply_scalar_checked` instead.
pub fn multiply_scalar<T>(
    array: &PrimitiveArray<T>,
    scalar: T::Native,
) -> Result<PrimitiveArray<T>>
where
    T: datatypes::ArrowNumericType,
    T::Native: ArrowNativeTypeOp + Zero + One,
{
    Ok(unary(array, |value| value.mul_wrapping(scalar)))
}

/// Multiply every value in an array by a scalar. If any value in the array is null then the
/// result is also null.
///
/// This detects overflow and returns an `Err` for that. For an non-overflow-checking variant,
/// use `multiply_scalar` instead.
pub fn multiply_scalar_checked<T>(
    array: &PrimitiveArray<T>,
    scalar: T::Native,
) -> Result<PrimitiveArray<T>>
where
    T: datatypes::ArrowNumericType,
    T::Native: ArrowNativeTypeOp + Zero + One,
{
    unary_checked(array, |value| value.mul_checked(scalar))
}

/// Multiply every value in an array by a scalar. If any value in the array is null then the
/// result is also null. The given array must be a `PrimitiveArray` of the type same as
/// the scalar, or a `DictionaryArray` of the value type same as the scalar.
pub fn multiply_scalar_dyn<T>(array: &dyn Array, scalar: T::Native) -> Result<ArrayRef>
where
    T: ArrowNumericType,
    T::Native: Add<Output = T::Native>
        + Sub<Output = T::Native>
        + Mul<Output = T::Native>
        + Div<Output = T::Native>
        + Rem<Output = T::Native>
        + Zero
        + One,
{
    unary_dyn::<_, T>(array, |value| value * scalar)
}

/// Perform `left % right` operation on two arrays. If either left or right value is null
/// then the result is also null. If any right hand value is zero then the result of this
/// operation will be `Err(ArrowError::DivideByZero)`.
pub fn modulus<T>(
    left: &PrimitiveArray<T>,
    right: &PrimitiveArray<T>,
) -> Result<PrimitiveArray<T>>
where
    T: ArrowNumericType,
    T::Native: Rem<Output = T::Native> + Zero + One,
{
    #[cfg(feature = "simd")]
    return simd_checked_divide_op(&left, &right, simd_checked_modulus::<T>, |a, b| {
        a % b
    });
    #[cfg(not(feature = "simd"))]
    return math_checked_divide_op(left, right, |a, b| Some(a % b));
}

/// Perform `left / right` operation on two arrays. If either left or right value is null
/// then the result is also null. If any right hand value is zero then the result of this
/// operation will be `Err(ArrowError::DivideByZero)`.
///
/// When `simd` feature is not enabled. This detects overflow and returns an `Err` for that.
/// For an non-overflow-checking variant, use `divide` instead.
pub fn divide_checked<T>(
    left: &PrimitiveArray<T>,
    right: &PrimitiveArray<T>,
) -> Result<PrimitiveArray<T>>
where
    T: datatypes::ArrowNumericType,
    T::Native: ArrowNativeTypeOp + Zero + One,
{
    #[cfg(feature = "simd")]
    return simd_checked_divide_op(&left, &right, simd_checked_divide::<T>, |a, b| a / b);
    #[cfg(not(feature = "simd"))]
    return math_checked_divide_op(left, right, |a, b| a.div_checked(b));
}

/// Perform `left / right` operation on two arrays. If either left or right value is null
/// then the result is also null. If any right hand value is zero then the result of this
/// operation will be `Err(ArrowError::DivideByZero)`.
pub fn divide_dyn(left: &dyn Array, right: &dyn Array) -> Result<ArrayRef> {
    match left.data_type() {
        DataType::Dictionary(_, _) => {
            typed_dict_math_op!(left, right, |a, b| a / b, math_divide_checked_op_dict)
        }
        _ => {
            downcast_primitive_array!(
                (left, right) => {
                    math_checked_divide_op(left, right, |a, b| Some(a / b)).map(|a| Arc::new(a) as ArrayRef)
                }
                _ => Err(ArrowError::CastError(format!(
                    "Unsupported data type {}, {}",
                    left.data_type(), right.data_type()
                )))
            )
        }
    }
}

/// Perform `left / right` operation on two arrays without checking for division by zero.
/// For floating point types, the result of dividing by zero follows normal floating point
/// rules. For other numeric types, dividing by zero will panic,
/// If either left or right value is null then the result is also null. If any right hand value is zero then the result of this
///
/// This doesn't detect overflow. Once overflowing, the result will wrap around.
/// For an overflow-checking variant, use `divide_checked` instead.
pub fn divide<T>(
    left: &PrimitiveArray<T>,
    right: &PrimitiveArray<T>,
) -> Result<PrimitiveArray<T>>
where
    T: datatypes::ArrowNumericType,
    T::Native: ArrowNativeTypeOp,
{
    math_op(left, right, |a, b| a.div_wrapping(b))
}

/// Modulus every value in an array by a scalar. If any value in the array is null then the
/// result is also null. If the scalar is zero then the result of this operation will be
/// `Err(ArrowError::DivideByZero)`.
pub fn modulus_scalar<T>(
    array: &PrimitiveArray<T>,
    modulo: T::Native,
) -> Result<PrimitiveArray<T>>
where
    T: ArrowNumericType,
    T::Native: Rem<Output = T::Native> + Zero,
{
    if modulo.is_zero() {
        return Err(ArrowError::DivideByZero);
    }

    Ok(unary(array, |a| a % modulo))
}

/// Divide every value in an array by a scalar. If any value in the array is null then the
/// result is also null. If the scalar is zero then the result of this operation will be
/// `Err(ArrowError::DivideByZero)`.
pub fn divide_scalar<T>(
    array: &PrimitiveArray<T>,
    divisor: T::Native,
) -> Result<PrimitiveArray<T>>
where
    T: ArrowNumericType,
    T::Native: Div<Output = T::Native> + Zero,
{
    if divisor.is_zero() {
        return Err(ArrowError::DivideByZero);
    }
    Ok(unary(array, |a| a / divisor))
}

/// Divide every value in an array by a scalar. If any value in the array is null then the
/// result is also null. If the scalar is zero then the result of this operation will be
/// `Err(ArrowError::DivideByZero)`. The given array must be a `PrimitiveArray` of the type
/// same as the scalar, or a `DictionaryArray` of the value type same as the scalar.
pub fn divide_scalar_dyn<T>(array: &dyn Array, divisor: T::Native) -> Result<ArrayRef>
where
    T: ArrowNumericType,
    T::Native: Div<Output = T::Native> + Zero,
{
    if divisor.is_zero() {
        return Err(ArrowError::DivideByZero);
    }
    unary_dyn::<_, T>(array, |value| value / divisor)
}

#[cfg(test)]
mod tests {
    use super::*;
    use crate::array::Int32Array;
    use crate::datatypes::Date64Type;
    use chrono::NaiveDate;

    #[test]
    fn test_primitive_array_add() {
        let a = Int32Array::from(vec![5, 6, 7, 8, 9]);
        let b = Int32Array::from(vec![6, 7, 8, 9, 8]);
        let c = add(&a, &b).unwrap();
        assert_eq!(11, c.value(0));
        assert_eq!(13, c.value(1));
        assert_eq!(15, c.value(2));
        assert_eq!(17, c.value(3));
        assert_eq!(17, c.value(4));
    }

    #[test]
    fn test_date32_month_add() {
        let a = Date32Array::from(vec![Date32Type::from_naive_date(
            NaiveDate::from_ymd(2000, 1, 1),
        )]);
        let b =
            IntervalYearMonthArray::from(vec![IntervalYearMonthType::make_value(1, 2)]);
        let c = add_dyn(&a, &b).unwrap();
        let c = c.as_any().downcast_ref::<Date32Array>().unwrap();
        assert_eq!(
            c.value(0),
            Date32Type::from_naive_date(NaiveDate::from_ymd(2001, 3, 1))
        );
    }

    #[test]
    fn test_date32_day_time_add() {
        let a = Date32Array::from(vec![Date32Type::from_naive_date(
            NaiveDate::from_ymd(2000, 1, 1),
        )]);
        let b = IntervalDayTimeArray::from(vec![IntervalDayTimeType::make_value(1, 2)]);
        let c = add_dyn(&a, &b).unwrap();
        let c = c.as_any().downcast_ref::<Date32Array>().unwrap();
        assert_eq!(
            c.value(0),
            Date32Type::from_naive_date(NaiveDate::from_ymd(2000, 1, 2))
        );
    }

    #[test]
    fn test_date32_month_day_nano_add() {
        let a = Date32Array::from(vec![Date32Type::from_naive_date(
            NaiveDate::from_ymd(2000, 1, 1),
        )]);
        let b =
            IntervalMonthDayNanoArray::from(vec![IntervalMonthDayNanoType::make_value(
                1, 2, 3,
            )]);
        let c = add_dyn(&a, &b).unwrap();
        let c = c.as_any().downcast_ref::<Date32Array>().unwrap();
        assert_eq!(
            c.value(0),
            Date32Type::from_naive_date(NaiveDate::from_ymd(2000, 2, 3))
        );
    }

    #[test]
    fn test_date64_month_add() {
        let a = Date64Array::from(vec![Date64Type::from_naive_date(
            NaiveDate::from_ymd(2000, 1, 1),
        )]);
        let b =
            IntervalYearMonthArray::from(vec![IntervalYearMonthType::make_value(1, 2)]);
        let c = add_dyn(&a, &b).unwrap();
        let c = c.as_any().downcast_ref::<Date64Array>().unwrap();
        assert_eq!(
            c.value(0),
            Date64Type::from_naive_date(NaiveDate::from_ymd(2001, 3, 1))
        );
    }

    #[test]
    fn test_date64_day_time_add() {
        let a = Date64Array::from(vec![Date64Type::from_naive_date(
            NaiveDate::from_ymd(2000, 1, 1),
        )]);
        let b = IntervalDayTimeArray::from(vec![IntervalDayTimeType::make_value(1, 2)]);
        let c = add_dyn(&a, &b).unwrap();
        let c = c.as_any().downcast_ref::<Date64Array>().unwrap();
        assert_eq!(
            c.value(0),
            Date64Type::from_naive_date(NaiveDate::from_ymd(2000, 1, 2))
        );
    }

    #[test]
    fn test_date64_month_day_nano_add() {
        let a = Date64Array::from(vec![Date64Type::from_naive_date(
            NaiveDate::from_ymd(2000, 1, 1),
        )]);
        let b =
            IntervalMonthDayNanoArray::from(vec![IntervalMonthDayNanoType::make_value(
                1, 2, 3,
            )]);
        let c = add_dyn(&a, &b).unwrap();
        let c = c.as_any().downcast_ref::<Date64Array>().unwrap();
        assert_eq!(
            c.value(0),
            Date64Type::from_naive_date(NaiveDate::from_ymd(2000, 2, 3))
        );
    }

    #[test]
    fn test_primitive_array_add_dyn() {
        let a = Int32Array::from(vec![Some(5), Some(6), Some(7), Some(8), Some(9)]);
        let b = Int32Array::from(vec![Some(6), Some(7), Some(8), None, Some(8)]);
        let c = add_dyn(&a, &b).unwrap();
        let c = c.as_any().downcast_ref::<Int32Array>().unwrap();
        assert_eq!(11, c.value(0));
        assert_eq!(13, c.value(1));
        assert_eq!(15, c.value(2));
        assert!(c.is_null(3));
        assert_eq!(17, c.value(4));
    }

    #[test]
    fn test_primitive_array_add_dyn_dict() {
        let mut builder = PrimitiveDictionaryBuilder::<Int8Type, Int32Type>::new();
        builder.append(5).unwrap();
        builder.append(6).unwrap();
        builder.append(7).unwrap();
        builder.append(8).unwrap();
        builder.append(9).unwrap();
        let a = builder.finish();

        let mut builder = PrimitiveDictionaryBuilder::<Int8Type, Int32Type>::new();
        builder.append(6).unwrap();
        builder.append(7).unwrap();
        builder.append(8).unwrap();
        builder.append_null();
        builder.append(10).unwrap();
        let b = builder.finish();

        let c = add_dyn(&a, &b).unwrap();
        let c = c.as_any().downcast_ref::<Int32Array>().unwrap();
        assert_eq!(11, c.value(0));
        assert_eq!(13, c.value(1));
        assert_eq!(15, c.value(2));
        assert!(c.is_null(3));
        assert_eq!(19, c.value(4));
    }

    #[test]
    fn test_primitive_array_add_scalar_dyn() {
        let a = Int32Array::from(vec![Some(5), Some(6), Some(7), None, Some(9)]);
        let b = 1_i32;
        let c = add_scalar_dyn::<Int32Type>(&a, b).unwrap();
        let c = c.as_any().downcast_ref::<Int32Array>().unwrap();
        assert_eq!(6, c.value(0));
        assert_eq!(7, c.value(1));
        assert_eq!(8, c.value(2));
        assert!(c.is_null(3));
        assert_eq!(10, c.value(4));

        let mut builder = PrimitiveDictionaryBuilder::<Int8Type, Int32Type>::new();
        builder.append(5).unwrap();
        builder.append_null();
        builder.append(7).unwrap();
        builder.append(8).unwrap();
        builder.append(9).unwrap();
        let a = builder.finish();
        let b = -1_i32;

        let c = add_scalar_dyn::<Int32Type>(&a, b).unwrap();
        let c = c
            .as_any()
            .downcast_ref::<DictionaryArray<Int8Type>>()
            .unwrap();
        let values = c
            .values()
            .as_any()
            .downcast_ref::<PrimitiveArray<Int32Type>>()
            .unwrap();
        assert_eq!(4, values.value(c.key(0).unwrap()));
        assert!(c.is_null(1));
        assert_eq!(6, values.value(c.key(2).unwrap()));
        assert_eq!(7, values.value(c.key(3).unwrap()));
        assert_eq!(8, values.value(c.key(4).unwrap()));
    }

    #[test]
    fn test_primitive_array_subtract_dyn() {
        let a = Int32Array::from(vec![Some(51), Some(6), Some(15), Some(8), Some(9)]);
        let b = Int32Array::from(vec![Some(6), Some(7), Some(8), None, Some(8)]);
        let c = subtract_dyn(&a, &b).unwrap();
        let c = c.as_any().downcast_ref::<Int32Array>().unwrap();
        assert_eq!(45, c.value(0));
        assert_eq!(-1, c.value(1));
        assert_eq!(7, c.value(2));
        assert!(c.is_null(3));
        assert_eq!(1, c.value(4));
    }

    #[test]
    fn test_primitive_array_subtract_dyn_dict() {
        let mut builder = PrimitiveDictionaryBuilder::<Int8Type, Int32Type>::new();
        builder.append(15).unwrap();
        builder.append(8).unwrap();
        builder.append(7).unwrap();
        builder.append(8).unwrap();
        builder.append(20).unwrap();
        let a = builder.finish();

        let mut builder = PrimitiveDictionaryBuilder::<Int8Type, Int32Type>::new();
        builder.append(6).unwrap();
        builder.append(7).unwrap();
        builder.append(8).unwrap();
        builder.append_null();
        builder.append(10).unwrap();
        let b = builder.finish();

        let c = subtract_dyn(&a, &b).unwrap();
        let c = c.as_any().downcast_ref::<Int32Array>().unwrap();
        assert_eq!(9, c.value(0));
        assert_eq!(1, c.value(1));
        assert_eq!(-1, c.value(2));
        assert!(c.is_null(3));
        assert_eq!(10, c.value(4));
    }

    #[test]
    fn test_primitive_array_subtract_scalar_dyn() {
        let a = Int32Array::from(vec![Some(5), Some(6), Some(7), None, Some(9)]);
        let b = 1_i32;
        let c = subtract_scalar_dyn::<Int32Type>(&a, b).unwrap();
        let c = c.as_any().downcast_ref::<Int32Array>().unwrap();
        assert_eq!(4, c.value(0));
        assert_eq!(5, c.value(1));
        assert_eq!(6, c.value(2));
        assert!(c.is_null(3));
        assert_eq!(8, c.value(4));

        let mut builder = PrimitiveDictionaryBuilder::<Int8Type, Int32Type>::new();
        builder.append(5).unwrap();
        builder.append_null();
        builder.append(7).unwrap();
        builder.append(8).unwrap();
        builder.append(9).unwrap();
        let a = builder.finish();
        let b = -1_i32;

        let c = subtract_scalar_dyn::<Int32Type>(&a, b).unwrap();
        let c = c
            .as_any()
            .downcast_ref::<DictionaryArray<Int8Type>>()
            .unwrap();
        let values = c
            .values()
            .as_any()
            .downcast_ref::<PrimitiveArray<Int32Type>>()
            .unwrap();
        assert_eq!(6, values.value(c.key(0).unwrap()));
        assert!(c.is_null(1));
        assert_eq!(8, values.value(c.key(2).unwrap()));
        assert_eq!(9, values.value(c.key(3).unwrap()));
        assert_eq!(10, values.value(c.key(4).unwrap()));
    }

    #[test]
    fn test_primitive_array_multiply_dyn() {
        let a = Int32Array::from(vec![Some(5), Some(6), Some(7), Some(8), Some(9)]);
        let b = Int32Array::from(vec![Some(6), Some(7), Some(8), None, Some(8)]);
        let c = multiply_dyn(&a, &b).unwrap();
        let c = c.as_any().downcast_ref::<Int32Array>().unwrap();
        assert_eq!(30, c.value(0));
        assert_eq!(42, c.value(1));
        assert_eq!(56, c.value(2));
        assert!(c.is_null(3));
        assert_eq!(72, c.value(4));
    }

    #[test]
    fn test_primitive_array_multiply_dyn_dict() {
        let mut builder = PrimitiveDictionaryBuilder::<Int8Type, Int32Type>::new();
        builder.append(5).unwrap();
        builder.append(6).unwrap();
        builder.append(7).unwrap();
        builder.append(8).unwrap();
        builder.append(9).unwrap();
        let a = builder.finish();

        let mut builder = PrimitiveDictionaryBuilder::<Int8Type, Int32Type>::new();
        builder.append(6).unwrap();
        builder.append(7).unwrap();
        builder.append(8).unwrap();
        builder.append_null();
        builder.append(10).unwrap();
        let b = builder.finish();

        let c = multiply_dyn(&a, &b).unwrap();
        let c = c.as_any().downcast_ref::<Int32Array>().unwrap();
        assert_eq!(30, c.value(0));
        assert_eq!(42, c.value(1));
        assert_eq!(56, c.value(2));
        assert!(c.is_null(3));
        assert_eq!(90, c.value(4));
    }

    #[test]
    fn test_primitive_array_divide_dyn() {
        let a = Int32Array::from(vec![Some(15), Some(6), Some(1), Some(8), Some(9)]);
        let b = Int32Array::from(vec![Some(5), Some(3), Some(1), None, Some(3)]);
        let c = divide_dyn(&a, &b).unwrap();
        let c = c.as_any().downcast_ref::<Int32Array>().unwrap();
        assert_eq!(3, c.value(0));
        assert_eq!(2, c.value(1));
        assert_eq!(1, c.value(2));
        assert!(c.is_null(3));
        assert_eq!(3, c.value(4));
    }

    #[test]
    fn test_primitive_array_divide_dyn_dict() {
        let mut builder = PrimitiveDictionaryBuilder::<Int8Type, Int32Type>::new();
        builder.append(15).unwrap();
        builder.append(6).unwrap();
        builder.append(1).unwrap();
        builder.append(8).unwrap();
        builder.append(9).unwrap();
        let a = builder.finish();

        let mut builder = PrimitiveDictionaryBuilder::<Int8Type, Int32Type>::new();
        builder.append(5).unwrap();
        builder.append(3).unwrap();
        builder.append(1).unwrap();
        builder.append_null();
        builder.append(3).unwrap();
        let b = builder.finish();

        let c = divide_dyn(&a, &b).unwrap();
        let c = c.as_any().downcast_ref::<Int32Array>().unwrap();
        assert_eq!(3, c.value(0));
        assert_eq!(2, c.value(1));
        assert_eq!(1, c.value(2));
        assert!(c.is_null(3));
        assert_eq!(3, c.value(4));
    }

    #[test]
    fn test_primitive_array_multiply_scalar_dyn() {
        let a = Int32Array::from(vec![Some(5), Some(6), Some(7), None, Some(9)]);
        let b = 2_i32;
        let c = multiply_scalar_dyn::<Int32Type>(&a, b).unwrap();
        let c = c.as_any().downcast_ref::<Int32Array>().unwrap();
        assert_eq!(10, c.value(0));
        assert_eq!(12, c.value(1));
        assert_eq!(14, c.value(2));
        assert!(c.is_null(3));
        assert_eq!(18, c.value(4));

        let mut builder = PrimitiveDictionaryBuilder::<Int8Type, Int32Type>::new();
        builder.append(5).unwrap();
        builder.append_null();
        builder.append(7).unwrap();
        builder.append(8).unwrap();
        builder.append(9).unwrap();
        let a = builder.finish();
        let b = -1_i32;

        let c = multiply_scalar_dyn::<Int32Type>(&a, b).unwrap();
        let c = c
            .as_any()
            .downcast_ref::<DictionaryArray<Int8Type>>()
            .unwrap();
        let values = c
            .values()
            .as_any()
            .downcast_ref::<PrimitiveArray<Int32Type>>()
            .unwrap();
        assert_eq!(-5, values.value(c.key(0).unwrap()));
        assert!(c.is_null(1));
        assert_eq!(-7, values.value(c.key(2).unwrap()));
        assert_eq!(-8, values.value(c.key(3).unwrap()));
        assert_eq!(-9, values.value(c.key(4).unwrap()));
    }

    #[test]
    fn test_primitive_array_add_sliced() {
        let a = Int32Array::from(vec![0, 0, 0, 5, 6, 7, 8, 9, 0]);
        let b = Int32Array::from(vec![0, 0, 0, 6, 7, 8, 9, 8, 0]);
        let a = a.slice(3, 5);
        let b = b.slice(3, 5);
        let a = a.as_any().downcast_ref::<Int32Array>().unwrap();
        let b = b.as_any().downcast_ref::<Int32Array>().unwrap();

        assert_eq!(5, a.value(0));
        assert_eq!(6, b.value(0));

        let c = add(a, b).unwrap();
        assert_eq!(5, c.len());
        assert_eq!(11, c.value(0));
        assert_eq!(13, c.value(1));
        assert_eq!(15, c.value(2));
        assert_eq!(17, c.value(3));
        assert_eq!(17, c.value(4));
    }

    #[test]
    fn test_primitive_array_add_mismatched_length() {
        let a = Int32Array::from(vec![5, 6, 7, 8, 9]);
        let b = Int32Array::from(vec![6, 7, 8]);
        let e = add(&a, &b).expect_err("should have failed due to different lengths");
        assert_eq!(
            "ComputeError(\"Cannot perform math operation on arrays of different length\")",
            format!("{:?}", e)
        );
    }

    #[test]
    fn test_primitive_array_add_scalar() {
        let a = Int32Array::from(vec![15, 14, 9, 8, 1]);
        let b = 3;
        let c = add_scalar(&a, b).unwrap();
        let expected = Int32Array::from(vec![18, 17, 12, 11, 4]);
        assert_eq!(c, expected);
    }

    #[test]
    fn test_primitive_array_add_scalar_sliced() {
        let a = Int32Array::from(vec![Some(15), None, Some(9), Some(8), None]);
        let a = a.slice(1, 4);
        let a = as_primitive_array(&a);
        let actual = add_scalar(a, 3).unwrap();
        let expected = Int32Array::from(vec![None, Some(12), Some(11), None]);
        assert_eq!(actual, expected);
    }

    #[test]
    fn test_primitive_array_subtract() {
        let a = Int32Array::from(vec![1, 2, 3, 4, 5]);
        let b = Int32Array::from(vec![5, 4, 3, 2, 1]);
        let c = subtract(&a, &b).unwrap();
        assert_eq!(-4, c.value(0));
        assert_eq!(-2, c.value(1));
        assert_eq!(0, c.value(2));
        assert_eq!(2, c.value(3));
        assert_eq!(4, c.value(4));
    }

    #[test]
    fn test_primitive_array_subtract_scalar() {
        let a = Int32Array::from(vec![15, 14, 9, 8, 1]);
        let b = 3;
        let c = subtract_scalar(&a, b).unwrap();
        let expected = Int32Array::from(vec![12, 11, 6, 5, -2]);
        assert_eq!(c, expected);
    }

    #[test]
    fn test_primitive_array_subtract_scalar_sliced() {
        let a = Int32Array::from(vec![Some(15), None, Some(9), Some(8), None]);
        let a = a.slice(1, 4);
        let a = as_primitive_array(&a);
        let actual = subtract_scalar(a, 3).unwrap();
        let expected = Int32Array::from(vec![None, Some(6), Some(5), None]);
        assert_eq!(actual, expected);
    }

    #[test]
    fn test_primitive_array_multiply() {
        let a = Int32Array::from(vec![5, 6, 7, 8, 9]);
        let b = Int32Array::from(vec![6, 7, 8, 9, 8]);
        let c = multiply(&a, &b).unwrap();
        assert_eq!(30, c.value(0));
        assert_eq!(42, c.value(1));
        assert_eq!(56, c.value(2));
        assert_eq!(72, c.value(3));
        assert_eq!(72, c.value(4));
    }

    #[test]
    fn test_primitive_array_multiply_scalar() {
        let a = Int32Array::from(vec![15, 14, 9, 8, 1]);
        let b = 3;
        let c = multiply_scalar(&a, b).unwrap();
        let expected = Int32Array::from(vec![45, 42, 27, 24, 3]);
        assert_eq!(c, expected);
    }

    #[test]
    fn test_primitive_array_multiply_scalar_sliced() {
        let a = Int32Array::from(vec![Some(15), None, Some(9), Some(8), None]);
        let a = a.slice(1, 4);
        let a = as_primitive_array(&a);
        let actual = multiply_scalar(a, 3).unwrap();
        let expected = Int32Array::from(vec![None, Some(27), Some(24), None]);
        assert_eq!(actual, expected);
    }

    #[test]
    fn test_primitive_array_divide() {
        let a = Int32Array::from(vec![15, 15, 8, 1, 9]);
        let b = Int32Array::from(vec![5, 6, 8, 9, 1]);
        let c = divide(&a, &b).unwrap();
        assert_eq!(3, c.value(0));
        assert_eq!(2, c.value(1));
        assert_eq!(1, c.value(2));
        assert_eq!(0, c.value(3));
        assert_eq!(9, c.value(4));
    }

    #[test]
    fn test_primitive_array_modulus() {
        let a = Int32Array::from(vec![15, 15, 8, 1, 9]);
        let b = Int32Array::from(vec![5, 6, 8, 9, 1]);
        let c = modulus(&a, &b).unwrap();
        assert_eq!(0, c.value(0));
        assert_eq!(3, c.value(1));
        assert_eq!(0, c.value(2));
        assert_eq!(1, c.value(3));
        assert_eq!(0, c.value(4));
    }

    #[test]
    fn test_primitive_array_divide_scalar() {
        let a = Int32Array::from(vec![15, 14, 9, 8, 1]);
        let b = 3;
        let c = divide_scalar(&a, b).unwrap();
        let expected = Int32Array::from(vec![5, 4, 3, 2, 0]);
        assert_eq!(c, expected);
    }

    #[test]
    fn test_primitive_array_divide_scalar_dyn() {
        let a = Int32Array::from(vec![Some(5), Some(6), Some(7), None, Some(9)]);
        let b = 2_i32;
        let c = divide_scalar_dyn::<Int32Type>(&a, b).unwrap();
        let c = c.as_any().downcast_ref::<Int32Array>().unwrap();
        assert_eq!(2, c.value(0));
        assert_eq!(3, c.value(1));
        assert_eq!(3, c.value(2));
        assert!(c.is_null(3));
        assert_eq!(4, c.value(4));

        let mut builder = PrimitiveDictionaryBuilder::<Int8Type, Int32Type>::new();
        builder.append(5).unwrap();
        builder.append_null();
        builder.append(7).unwrap();
        builder.append(8).unwrap();
        builder.append(9).unwrap();
        let a = builder.finish();
        let b = -2_i32;

        let c = divide_scalar_dyn::<Int32Type>(&a, b).unwrap();
        let c = c
            .as_any()
            .downcast_ref::<DictionaryArray<Int8Type>>()
            .unwrap();
        let values = c
            .values()
            .as_any()
            .downcast_ref::<PrimitiveArray<Int32Type>>()
            .unwrap();
        assert_eq!(-2, values.value(c.key(0).unwrap()));
        assert!(c.is_null(1));
        assert_eq!(-3, values.value(c.key(2).unwrap()));
        assert_eq!(-4, values.value(c.key(3).unwrap()));
        assert_eq!(-4, values.value(c.key(4).unwrap()));

        let e = divide_scalar_dyn::<Int32Type>(&a, 0_i32)
            .expect_err("should have failed due to divide by zero");
        assert_eq!("DivideByZero", format!("{:?}", e));
    }

    #[test]
    fn test_primitive_array_divide_scalar_sliced() {
        let a = Int32Array::from(vec![Some(15), None, Some(9), Some(8), None]);
        let a = a.slice(1, 4);
        let a = as_primitive_array(&a);
        let actual = divide_scalar(a, 3).unwrap();
        let expected = Int32Array::from(vec![None, Some(3), Some(2), None]);
        assert_eq!(actual, expected);
    }

    #[test]
    fn test_primitive_array_modulus_scalar() {
        let a = Int32Array::from(vec![15, 14, 9, 8, 1]);
        let b = 3;
        let c = modulus_scalar(&a, b).unwrap();
        let expected = Int32Array::from(vec![0, 2, 0, 2, 1]);
        assert_eq!(c, expected);
    }

    #[test]
    fn test_primitive_array_modulus_scalar_sliced() {
        let a = Int32Array::from(vec![Some(15), None, Some(9), Some(8), None]);
        let a = a.slice(1, 4);
        let a = as_primitive_array(&a);
        let actual = modulus_scalar(a, 3).unwrap();
        let expected = Int32Array::from(vec![None, Some(0), Some(2), None]);
        assert_eq!(actual, expected);
    }

    #[test]
    fn test_primitive_array_divide_sliced() {
        let a = Int32Array::from(vec![0, 0, 0, 15, 15, 8, 1, 9, 0]);
        let b = Int32Array::from(vec![0, 0, 0, 5, 6, 8, 9, 1, 0]);
        let a = a.slice(3, 5);
        let b = b.slice(3, 5);
        let a = a.as_any().downcast_ref::<Int32Array>().unwrap();
        let b = b.as_any().downcast_ref::<Int32Array>().unwrap();

        let c = divide(a, b).unwrap();
        assert_eq!(5, c.len());
        assert_eq!(3, c.value(0));
        assert_eq!(2, c.value(1));
        assert_eq!(1, c.value(2));
        assert_eq!(0, c.value(3));
        assert_eq!(9, c.value(4));
    }

    #[test]
    fn test_primitive_array_modulus_sliced() {
        let a = Int32Array::from(vec![0, 0, 0, 15, 15, 8, 1, 9, 0]);
        let b = Int32Array::from(vec![0, 0, 0, 5, 6, 8, 9, 1, 0]);
        let a = a.slice(3, 5);
        let b = b.slice(3, 5);
        let a = a.as_any().downcast_ref::<Int32Array>().unwrap();
        let b = b.as_any().downcast_ref::<Int32Array>().unwrap();

        let c = modulus(a, b).unwrap();
        assert_eq!(5, c.len());
        assert_eq!(0, c.value(0));
        assert_eq!(3, c.value(1));
        assert_eq!(0, c.value(2));
        assert_eq!(1, c.value(3));
        assert_eq!(0, c.value(4));
    }

    #[test]
    fn test_primitive_array_divide_with_nulls() {
        let a = Int32Array::from(vec![Some(15), None, Some(8), Some(1), Some(9), None]);
        let b = Int32Array::from(vec![Some(5), Some(6), Some(8), Some(9), None, None]);
        let c = divide_checked(&a, &b).unwrap();
        assert_eq!(3, c.value(0));
        assert!(c.is_null(1));
        assert_eq!(1, c.value(2));
        assert_eq!(0, c.value(3));
        assert!(c.is_null(4));
        assert!(c.is_null(5));
    }

    #[test]
    fn test_primitive_array_modulus_with_nulls() {
        let a = Int32Array::from(vec![Some(15), None, Some(8), Some(1), Some(9), None]);
        let b = Int32Array::from(vec![Some(5), Some(6), Some(8), Some(9), None, None]);
        let c = modulus(&a, &b).unwrap();
        assert_eq!(0, c.value(0));
        assert!(c.is_null(1));
        assert_eq!(0, c.value(2));
        assert_eq!(1, c.value(3));
        assert!(c.is_null(4));
        assert!(c.is_null(5));
    }

    #[test]
    fn test_primitive_array_divide_scalar_with_nulls() {
        let a = Int32Array::from(vec![Some(15), None, Some(8), Some(1), Some(9), None]);
        let b = 3;
        let c = divide_scalar(&a, b).unwrap();
        let expected =
            Int32Array::from(vec![Some(5), None, Some(2), Some(0), Some(3), None]);
        assert_eq!(c, expected);
    }

    #[test]
    fn test_primitive_array_modulus_scalar_with_nulls() {
        let a = Int32Array::from(vec![Some(15), None, Some(8), Some(1), Some(9), None]);
        let b = 3;
        let c = modulus_scalar(&a, b).unwrap();
        let expected =
            Int32Array::from(vec![Some(0), None, Some(2), Some(1), Some(0), None]);
        assert_eq!(c, expected);
    }

    #[test]
    fn test_primitive_array_divide_with_nulls_sliced() {
        let a = Int32Array::from(vec![
            None,
            None,
            None,
            None,
            None,
            None,
            None,
            None,
            Some(15),
            None,
            Some(8),
            Some(1),
            Some(9),
            None,
            None,
        ]);
        let b = Int32Array::from(vec![
            None,
            None,
            None,
            None,
            None,
            None,
            None,
            None,
            Some(5),
            Some(6),
            Some(8),
            Some(9),
            None,
            None,
            None,
        ]);

        let a = a.slice(8, 6);
        let a = a.as_any().downcast_ref::<Int32Array>().unwrap();

        let b = b.slice(8, 6);
        let b = b.as_any().downcast_ref::<Int32Array>().unwrap();

        let c = divide_checked(a, b).unwrap();
        assert_eq!(6, c.len());
        assert_eq!(3, c.value(0));
        assert!(c.is_null(1));
        assert_eq!(1, c.value(2));
        assert_eq!(0, c.value(3));
        assert!(c.is_null(4));
        assert!(c.is_null(5));
    }

    #[test]
    fn test_primitive_array_modulus_with_nulls_sliced() {
        let a = Int32Array::from(vec![
            None,
            None,
            None,
            None,
            None,
            None,
            None,
            None,
            Some(15),
            None,
            Some(8),
            Some(1),
            Some(9),
            None,
            None,
        ]);
        let b = Int32Array::from(vec![
            None,
            None,
            None,
            None,
            None,
            None,
            None,
            None,
            Some(5),
            Some(6),
            Some(8),
            Some(9),
            None,
            None,
            None,
        ]);

        let a = a.slice(8, 6);
        let a = a.as_any().downcast_ref::<Int32Array>().unwrap();

        let b = b.slice(8, 6);
        let b = b.as_any().downcast_ref::<Int32Array>().unwrap();

        let c = modulus(a, b).unwrap();
        assert_eq!(6, c.len());
        assert_eq!(0, c.value(0));
        assert!(c.is_null(1));
        assert_eq!(0, c.value(2));
        assert_eq!(1, c.value(3));
        assert!(c.is_null(4));
        assert!(c.is_null(5));
    }

    #[test]
    #[should_panic(expected = "DivideByZero")]
    fn test_primitive_array_divide_by_zero_with_checked() {
        let a = Int32Array::from(vec![15]);
        let b = Int32Array::from(vec![0]);
        divide_checked(&a, &b).unwrap();
    }

    #[test]
    #[should_panic(expected = "attempt to divide by zero")]
    fn test_primitive_array_divide_by_zero() {
        let a = Int32Array::from(vec![15]);
        let b = Int32Array::from(vec![0]);
        divide(&a, &b).unwrap();
    }

    #[test]
    #[should_panic(expected = "DivideByZero")]
    fn test_primitive_array_divide_dyn_by_zero() {
        let a = Int32Array::from(vec![15]);
        let b = Int32Array::from(vec![0]);
        divide_dyn(&a, &b).unwrap();
    }

    #[test]
    #[should_panic(expected = "DivideByZero")]
    fn test_primitive_array_divide_dyn_by_zero_dict() {
        let mut builder =
            PrimitiveDictionaryBuilder::<Int8Type, Int32Type>::with_capacity(1, 1);
        builder.append(15).unwrap();
        let a = builder.finish();

        let mut builder =
            PrimitiveDictionaryBuilder::<Int8Type, Int32Type>::with_capacity(1, 1);
        builder.append(0).unwrap();
        let b = builder.finish();

        divide_dyn(&a, &b).unwrap();
    }

    #[test]
    #[should_panic(expected = "DivideByZero")]
    fn test_primitive_array_modulus_by_zero() {
        let a = Int32Array::from(vec![15]);
        let b = Int32Array::from(vec![0]);
        modulus(&a, &b).unwrap();
    }

    #[test]
    fn test_primitive_array_divide_f64() {
        let a = Float64Array::from(vec![15.0, 15.0, 8.0]);
        let b = Float64Array::from(vec![5.0, 6.0, 8.0]);
        let c = divide(&a, &b).unwrap();
        assert_eq!(3.0, c.value(0));
        assert_eq!(2.5, c.value(1));
        assert_eq!(1.0, c.value(2));
    }

    #[test]
    fn test_primitive_array_add_with_nulls() {
        let a = Int32Array::from(vec![Some(5), None, Some(7), None]);
        let b = Int32Array::from(vec![None, None, Some(6), Some(7)]);
        let c = add(&a, &b).unwrap();
        assert!(c.is_null(0));
        assert!(c.is_null(1));
        assert!(!c.is_null(2));
        assert!(c.is_null(3));
        assert_eq!(13, c.value(2));
    }

    #[test]
    fn test_primitive_array_negate() {
        let a: Int64Array = (0..100).into_iter().map(Some).collect();
        let actual = negate(&a).unwrap();
        let expected: Int64Array = (0..100).into_iter().map(|i| Some(-i)).collect();
        assert_eq!(expected, actual);
    }

    #[test]
    fn test_arithmetic_kernel_should_not_rely_on_padding() {
        let a: UInt8Array = (0..128_u8).into_iter().map(Some).collect();
        let a = a.slice(63, 65);
        let a = a.as_any().downcast_ref::<UInt8Array>().unwrap();

        let b: UInt8Array = (0..128_u8).into_iter().map(Some).collect();
        let b = b.slice(63, 65);
        let b = b.as_any().downcast_ref::<UInt8Array>().unwrap();

        let actual = add(a, b).unwrap();
        let actual: Vec<Option<u8>> = actual.iter().collect();
        let expected: Vec<Option<u8>> = (63..63_u8 + 65_u8)
            .into_iter()
            .map(|i| Some(i + i))
            .collect();
        assert_eq!(expected, actual);
    }

    #[test]
    fn test_primitive_array_raise_power_scalar() {
        let a = Float64Array::from(vec![1.0, 2.0, 3.0]);
        let actual = powf_scalar(&a, 2.0).unwrap();
        let expected = Float64Array::from(vec![1.0, 4.0, 9.0]);
        assert_eq!(expected, actual);
        let a = Float64Array::from(vec![Some(1.0), None, Some(3.0)]);
        let actual = powf_scalar(&a, 2.0).unwrap();
        let expected = Float64Array::from(vec![Some(1.0), None, Some(9.0)]);
        assert_eq!(expected, actual);
    }

    #[test]
    fn test_primitive_add_wrapping_overflow() {
        let a = Int32Array::from(vec![i32::MAX, i32::MIN]);
        let b = Int32Array::from(vec![1, 1]);

        let wrapped = add(&a, &b);
        let expected = Int32Array::from(vec![-2147483648, -2147483647]);
        assert_eq!(expected, wrapped.unwrap());

        let overflow = add_checked(&a, &b);
        overflow.expect_err("overflow should be detected");
    }

    #[test]
    fn test_primitive_subtract_wrapping_overflow() {
        let a = Int32Array::from(vec![-2]);
        let b = Int32Array::from(vec![i32::MAX]);

        let wrapped = subtract(&a, &b);
        let expected = Int32Array::from(vec![i32::MAX]);
        assert_eq!(expected, wrapped.unwrap());

        let overflow = subtract_checked(&a, &b);
        overflow.expect_err("overflow should be detected");
    }

    #[test]
    fn test_primitive_mul_wrapping_overflow() {
        let a = Int32Array::from(vec![10]);
        let b = Int32Array::from(vec![i32::MAX]);

        let wrapped = multiply(&a, &b);
        let expected = Int32Array::from(vec![-10]);
        assert_eq!(expected, wrapped.unwrap());

        let overflow = multiply_checked(&a, &b);
        overflow.expect_err("overflow should be detected");
    }

    #[test]
    #[cfg(not(feature = "simd"))]
    fn test_primitive_div_wrapping_overflow() {
        let a = Int32Array::from(vec![i32::MIN]);
        let b = Int32Array::from(vec![-1]);

        let wrapped = divide(&a, &b);
        let expected = Int32Array::from(vec![-2147483648]);
        assert_eq!(expected, wrapped.unwrap());

        let overflow = divide_checked(&a, &b);
        overflow.expect_err("overflow should be detected");
    }

    #[test]
    fn test_primitive_add_scalar_wrapping_overflow() {
        let a = Int32Array::from(vec![i32::MAX, i32::MIN]);

        let wrapped = add_scalar(&a, 1);
        let expected = Int32Array::from(vec![-2147483648, -2147483647]);
        assert_eq!(expected, wrapped.unwrap());

        let overflow = add_scalar_checked(&a, 1);
        overflow.expect_err("overflow should be detected");
    }

    #[test]
    fn test_primitive_subtract_scalar_wrapping_overflow() {
        let a = Int32Array::from(vec![-2]);

        let wrapped = subtract_scalar(&a, i32::MAX);
        let expected = Int32Array::from(vec![i32::MAX]);
        assert_eq!(expected, wrapped.unwrap());

        let overflow = subtract_scalar_checked(&a, i32::MAX);
        overflow.expect_err("overflow should be detected");
    }

    #[test]
    fn test_primitive_mul_scalar_wrapping_overflow() {
        let a = Int32Array::from(vec![10]);

        let wrapped = multiply_scalar(&a, i32::MAX);
        let expected = Int32Array::from(vec![-10]);
        assert_eq!(expected, wrapped.unwrap());

        let overflow = multiply_scalar_checked(&a, i32::MAX);
        overflow.expect_err("overflow should be detected");
    }
}<|MERGE_RESOLUTION|>--- conflicted
+++ resolved
@@ -32,11 +32,7 @@
 use crate::buffer::MutableBuffer;
 use crate::compute::kernels::arity::unary;
 use crate::compute::util::combine_option_bitmap;
-<<<<<<< HEAD
-use crate::compute::{unary_checked, unary_dyn};
-=======
-use crate::compute::{binary, try_binary, unary_dyn};
->>>>>>> e646ae86
+use crate::compute::{binary, try_binary, try_unary, unary_dyn};
 use crate::datatypes::{
     native_op::ArrowNativeTypeOp, ArrowNumericType, DataType, Date32Type, Date64Type,
     IntervalDayTimeType, IntervalMonthDayNanoType, IntervalUnit, IntervalYearMonthType,
@@ -809,8 +805,7 @@
     scalar: T::Native,
 ) -> Result<PrimitiveArray<T>>
 where
-<<<<<<< HEAD
-    T: datatypes::ArrowNumericType,
+    T: ArrowNumericType,
     T::Native: ArrowNativeTypeOp,
 {
     Ok(unary(array, |value| value.add_wrapping(scalar)))
@@ -826,14 +821,14 @@
     scalar: T::Native,
 ) -> Result<PrimitiveArray<T>>
 where
-    T: datatypes::ArrowNumericType,
+    T: ArrowNumericType,
     T::Native: ArrowNativeTypeOp,
-=======
-    T: ArrowNumericType,
-    T::Native: Add<Output = T::Native>,
->>>>>>> e646ae86
-{
-    unary_checked(array, |value| value.add_checked(scalar))
+{
+    try_unary(array, |value| {
+        value.add_checked(scalar).ok_or_else(|| {
+            ArrowError::CastError(format!("Overflow: adding {:?} to {:?}", scalar, value))
+        })
+    })
 }
 
 /// Add every value in an array by a scalar. If any value in the array is null then the
@@ -926,10 +921,17 @@
     scalar: T::Native,
 ) -> Result<PrimitiveArray<T>>
 where
-    T: datatypes::ArrowNumericType,
+    T: ArrowNumericType,
     T::Native: ArrowNativeTypeOp + Zero,
 {
-    unary_checked(array, |value| value.sub_checked(scalar))
+    try_unary(array, |value| {
+        value.sub_checked(scalar).ok_or_else(|| {
+            ArrowError::CastError(format!(
+                "Overflow: subtracting {:?} from {:?}",
+                scalar, value
+            ))
+        })
+    })
 }
 
 /// Subtract every value in an array by a scalar. If any value in the array is null then the
@@ -1047,10 +1049,17 @@
     scalar: T::Native,
 ) -> Result<PrimitiveArray<T>>
 where
-    T: datatypes::ArrowNumericType,
+    T: ArrowNumericType,
     T::Native: ArrowNativeTypeOp + Zero + One,
 {
-    unary_checked(array, |value| value.mul_checked(scalar))
+    try_unary(array, |value| {
+        value.mul_checked(scalar).ok_or_else(|| {
+            ArrowError::CastError(format!(
+                "Overflow: multiplying {:?} by {:?}",
+                value, scalar,
+            ))
+        })
+    })
 }
 
 /// Multiply every value in an array by a scalar. If any value in the array is null then the
