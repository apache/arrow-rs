--- conflicted
+++ resolved
@@ -32,11 +32,9 @@
 use crate::buffer::MutableBuffer;
 use crate::compute::kernels::arity::unary;
 use crate::compute::util::combine_option_bitmap;
-<<<<<<< HEAD
-use crate::compute::{binary, try_binary, try_unary, try_unary_dyn, unary_dyn};
-=======
-use crate::compute::{binary, binary_opt, try_binary, try_unary, unary_dyn};
->>>>>>> 4f52a252
+use crate::compute::{
+    binary, binary_opt, try_binary, try_unary, try_unary_dyn, unary_dyn,
+};
 use crate::datatypes::{
     native_op::ArrowNativeTypeOp, ArrowNumericType, DataType, Date32Type, Date64Type,
     IntervalDayTimeType, IntervalMonthDayNanoType, IntervalUnit, IntervalYearMonthType,
@@ -2333,7 +2331,6 @@
     }
 
     #[test]
-<<<<<<< HEAD
     fn test_primitive_add_scalar_dyn_wrapping_overflow() {
         let a = Int32Array::from(vec![i32::MAX, i32::MIN]);
 
@@ -2380,7 +2377,9 @@
 
         let overflow = divide_scalar_checked_dyn::<Int32Type>(&a, -1);
         overflow.expect_err("overflow should be detected");
-=======
+    }
+
+    #[test]
     fn test_primitive_div_opt_overflow_division_by_zero() {
         let a = Int32Array::from(vec![i32::MIN]);
         let b = Int32Array::from(vec![-1]);
@@ -2397,6 +2396,5 @@
         let overflow = divide_opt(&a, &b);
         let expected = Int32Array::from(vec![None]);
         assert_eq!(expected, overflow.unwrap());
->>>>>>> 4f52a252
     }
 }