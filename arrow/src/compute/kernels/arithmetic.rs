--- conflicted
+++ resolved
@@ -80,7 +80,6 @@
     Ok(binary(left, right, op))
 }
 
-<<<<<<< HEAD
 /// This is similar to `math_op` as it performs given operation between two input primitive arrays.
 /// But the given operation can return `None` if overflow is detected. For the case, this function
 /// returns an `Err`.
@@ -92,7 +91,7 @@
 where
     LT: ArrowNumericType,
     RT: ArrowNumericType,
-    F: Fn(LT::Native, RT::Native) -> Option<LT::Native>,
+    F: Fn(LT::Native, RT::Native) -> Result<LT::Native>,
     LT::Native: ArrowNativeTypeOp,
     RT::Native: ArrowNativeTypeOp,
 {
@@ -102,15 +101,9 @@
         ));
     }
 
-    try_binary(left, right, |a, b| {
-        op(a, b).ok_or_else(|| {
-            ArrowError::ComputeError(format!("Overflow happened on: {:?}, {:?}", a, b))
-        })
-    })
-}
-
-=======
->>>>>>> 968a7673
+    try_binary(left, right, |a, b| op(a, b))
+}
+
 /// Helper function for operations where a valid `0` on the right array should
 /// result in an [ArrowError::DivideByZero], namely the division and modulo operations
 ///
@@ -156,15 +149,7 @@
     let buffer = if null_bit_buffer.is_some() {
         let values = left.zip(right).map(|(left, right)| {
             if let (Some(l), Some(r)) = (left, right) {
-<<<<<<< HEAD
-                if r.is_zero() {
-                    Err(ArrowError::DivideByZero)
-                } else {
-                    op(l, r)
-                }
-=======
                 op(l, r)
->>>>>>> 968a7673
             } else {
                 Ok(T::default_value())
             }
@@ -173,22 +158,10 @@
         unsafe { Buffer::try_from_trusted_len_iter(values) }
     } else {
         // no value is null
-<<<<<<< HEAD
-        let values = left.map(|l| l.unwrap()).zip(right.map(|r| r.unwrap())).map(
-            |(left, right)| {
-                if right.is_zero() {
-                    Err(ArrowError::DivideByZero)
-                } else {
-                    op(left, right)
-                }
-            },
-        );
-=======
         let values = left
             .map(|l| l.unwrap())
             .zip(right.map(|r| r.unwrap()))
             .map(|(left, right)| op(left, right));
->>>>>>> 968a7673
         // Safety: Iterator comes from a PrimitiveArray which reports its size correctly
         unsafe { Buffer::try_from_trusted_len_iter(values) }
     }?;
@@ -638,26 +611,10 @@
         // Safety justification: Since the inputs are valid Arrow arrays, all values are
         // valid indexes into the dictionary (which is verified during construction)
 
-        // let left = $left.values().as_any().downcast_ref::<$value_ty>().unwrap();
         let left = $left.downcast_dict::<$value_ty>().unwrap();
         let right = $right.downcast_dict::<$value_ty>().unwrap();
 
-        /*
-        let right = $right
-            .values()
-            .as_any()
-            .downcast_ref::<$value_ty>()
-            .unwrap();
-         */
-
-        try_binary(left, right, |a, b| {
-            $op(a, b).ok_or_else(|| {
-                ArrowError::ComputeError(format!(
-                    "Overflow happened on: {:?}, {:?}",
-                    a, b
-                ))
-            })
-        })
+        try_binary(left, right, |a, b| $op(a, b))
     }};
 }
 
@@ -687,7 +644,7 @@
 where
     K: ArrowNumericType,
     T: ArrowNumericType,
-    F: Fn(T::Native, T::Native) -> Option<T::Native>,
+    F: Fn(T::Native, T::Native) -> Result<T::Native>,
     T::Native: ArrowNativeTypeOp,
 {
     math_dict_checked_op!(left, right, op, PrimitiveArray<T>)
@@ -1401,15 +1358,26 @@
             typed_dict_math_op!(
                 left,
                 right,
-<<<<<<< HEAD
-                |a, b| Ok(a.div_wrapping(b)),
+                |a, b| {
+                    if b.is_zero() {
+                        Err(ArrowError::DivideByZero)
+                    } else {
+                        Ok(a.div_wrapping(b))
+                    }
+                },
                 math_divide_checked_op_dict
             )
         }
         _ => {
             downcast_primitive_array!(
                 (left, right) => {
-                    math_checked_divide_op(left, right, |a, b| Some(a.div_wrapping(b))).map(|a| Arc::new(a) as ArrayRef)
+                    math_checked_divide_op(left, right, |a, b| {
+                        if b.is_zero() {
+                            Err(ArrowError::DivideByZero)
+                        } else {
+                            Ok(a.div_wrapping(b))
+                        }
+                    }).map(|a| Arc::new(a) as ArrayRef)
                 }
                 _ => Err(ArrowError::CastError(format!(
                     "Unsupported data type {}, {}",
@@ -1432,15 +1400,7 @@
             typed_dict_math_op!(
                 left,
                 right,
-                |a, b| a.div_checked(b).ok_or_else(|| {
-                    ArrowError::ComputeError(format!(
-                        "Overflow happened on: {:?}, {:?}",
-                        a, b
-                    ))
-                }),
-=======
                 |a, b| a.div_checked(b),
->>>>>>> 968a7673
                 math_divide_checked_op_dict
             )
         }
