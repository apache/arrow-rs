// Licensed to the Apache Software Foundation (ASF) under one
// or more contributor license agreements.  See the NOTICE file
// distributed with this work for additional information
// regarding copyright ownership.  The ASF licenses this file
// to you under the Apache License, Version 2.0 (the
// "License"); you may not use this file except in compliance
// with the License.  You may obtain a copy of the License at
//
//   http://www.apache.org/licenses/LICENSE-2.0
//
// Unless required by applicable law or agreed to in writing,
// software distributed under the License is distributed on an
// "AS IS" BASIS, WITHOUT WARRANTIES OR CONDITIONS OF ANY
// KIND, either express or implied.  See the License for the
// specific language governing permissions and limitations
// under the License.

//! Defines kernels suitable to perform operations to primitive arrays.

<<<<<<< HEAD
use crate::array::{Array, ArrayData, ArrayRef, DictionaryArray, PrimitiveArray};
use crate::buffer::Buffer;
use crate::datatypes::native_op::ArrowNativeTypeOp;
use crate::datatypes::{
    ArrowNumericType, ArrowPrimitiveType, DataType, Int16Type, Int32Type, Int64Type,
    Int8Type, UInt16Type, UInt32Type, UInt64Type, UInt8Type,
=======
use crate::array::{
    Array, ArrayData, ArrayRef, BufferBuilder, DictionaryArray, PrimitiveArray,
>>>>>>> e646ae86
};
use crate::buffer::Buffer;
use crate::compute::util::combine_option_bitmap;
use crate::datatypes::{ArrowNumericType, ArrowPrimitiveType};
use crate::downcast_dictionary_array;
use crate::error::{ArrowError, Result};
use crate::util::bit_iterator::try_for_each_valid_idx;
use std::sync::Arc;

#[inline]
unsafe fn build_primitive_array<O: ArrowPrimitiveType>(
    len: usize,
    buffer: Buffer,
    null_count: usize,
    null_buffer: Option<Buffer>,
) -> PrimitiveArray<O> {
    PrimitiveArray::from(ArrayData::new_unchecked(
        O::DATA_TYPE,
        len,
        Some(null_count),
        null_buffer,
        0,
        vec![buffer],
        vec![],
    ))
}

/// Applies an unary and infallible function to a primitive array.
/// This is the fastest way to perform an operation on a primitive array when
/// the benefits of a vectorized operation outweigh the cost of branching nulls and non-nulls.
///
/// # Implementation
///
/// This will apply the function for all values, including those on null slots.
/// This implies that the operation must be infallible for any value of the corresponding type
/// or this function may panic.
/// # Example
/// ```rust
/// # use arrow::array::Int32Array;
/// # use arrow::datatypes::Int32Type;
/// # use arrow::compute::kernels::arity::unary;
/// # fn main() {
/// let array = Int32Array::from(vec![Some(5), Some(7), None]);
/// let c = unary::<_, _, Int32Type>(&array, |x| x * 2 + 1);
/// assert_eq!(c, Int32Array::from(vec![Some(11), Some(15), None]));
/// # }
/// ```
pub fn unary<I, F, O>(array: &PrimitiveArray<I>, op: F) -> PrimitiveArray<O>
where
    I: ArrowPrimitiveType,
    O: ArrowPrimitiveType,
    F: Fn(I::Native) -> O::Native,
{
    let data = array.data();
    let len = data.len();
    let null_count = data.null_count();

    let null_buffer = data
        .null_buffer()
        .map(|b| b.bit_slice(data.offset(), data.len()));

    let values = array.values().iter().map(|v| op(*v));
    // JUSTIFICATION
    //  Benefit
    //      ~60% speedup
    //  Soundness
    //      `values` is an iterator with a known size because arrays are sized.
    let buffer = unsafe { Buffer::from_trusted_len_iter(values) };
    unsafe { build_primitive_array(len, buffer, null_count, null_buffer) }
}

/// Applies a unary and fallible function to all valid values in a primitive array
///
/// This is unlike [`unary`] which will apply an infallible function to all rows regardless
/// of validity, in many cases this will be significantly faster and should be preferred
/// if `op` is infallible.
///
/// Note: LLVM is currently unable to effectively vectorize fallible operations
pub fn try_unary<I, F, O>(array: &PrimitiveArray<I>, op: F) -> Result<PrimitiveArray<O>>
where
    I: ArrowPrimitiveType,
    O: ArrowPrimitiveType,
    F: Fn(I::Native) -> Result<O::Native>,
{
    let len = array.len();
    let null_count = array.null_count();

    let mut buffer = BufferBuilder::<O::Native>::new(len);
    buffer.append_n_zeroed(array.len());
    let slice = buffer.as_slice_mut();

    let null_buffer = array
        .data_ref()
        .null_buffer()
        .map(|b| b.bit_slice(array.offset(), array.len()));

    try_for_each_valid_idx(array.len(), 0, null_count, null_buffer.as_deref(), |idx| {
        unsafe { *slice.get_unchecked_mut(idx) = op(array.value_unchecked(idx))? };
        Ok::<_, ArrowError>(())
    })?;

    Ok(unsafe { build_primitive_array(len, buffer.finish(), null_count, null_buffer) })
}

/// A overflow-checking variant of `unary`.
pub(crate) fn unary_checked<I, F, O>(
    array: &PrimitiveArray<I>,
    op: F,
) -> Result<PrimitiveArray<O>>
where
    I: ArrowPrimitiveType,
    O: ArrowPrimitiveType,
    F: Fn(I::Native) -> Option<O::Native>,
    I::Native: ArrowNativeTypeOp,
{
    let values = array.values().iter().map(|v| {
        let result = op(*v);
        if let Some(r) = result {
            Ok(r)
        } else {
            // Overflow
            Err(ArrowError::ComputeError(format!(
                "Overflow happened on: {:?}",
                *v
            )))
        }
    });

    // JUSTIFICATION
    //  Benefit
    //      ~60% speedup
    //  Soundness
    //      `values` is an iterator with a known size because arrays are sized.
    let buffer = unsafe { Buffer::try_from_trusted_len_iter(values) }?;

    let data = into_primitive_array_data::<_, O>(array, buffer);
    Ok(PrimitiveArray::<O>::from(data))
}

/// A helper function that applies an unary function to a dictionary array with primitive value type.
fn unary_dict<K, F, T>(array: &DictionaryArray<K>, op: F) -> Result<ArrayRef>
where
    K: ArrowNumericType,
    T: ArrowPrimitiveType,
    F: Fn(T::Native) -> T::Native,
{
    let dict_values = array.values().as_any().downcast_ref().unwrap();
    let values = unary::<T, F, T>(dict_values, op).into_data();
    let data = array.data().clone().into_builder().child_data(vec![values]);

    let new_dict: DictionaryArray<K> = unsafe { data.build_unchecked() }.into();
    Ok(Arc::new(new_dict))
}

/// Applies an unary function to an array with primitive values.
pub fn unary_dyn<F, T>(array: &dyn Array, op: F) -> Result<ArrayRef>
where
    T: ArrowPrimitiveType,
    F: Fn(T::Native) -> T::Native,
{
    downcast_dictionary_array! {
        array => unary_dict::<_, F, T>(array, op),
        t => {
            if t == &T::DATA_TYPE {
                Ok(Arc::new(unary::<T, F, T>(
                    array.as_any().downcast_ref::<PrimitiveArray<T>>().unwrap(),
                    op,
                )))
            } else {
                Err(ArrowError::NotYetImplemented(format!(
                    "Cannot perform unary operation on array of type {}",
                    t
                )))
            }
        }
    }
}

/// Given two arrays of length `len`, calls `op(a[i], b[i])` for `i` in `0..len`, collecting
/// the results in a [`PrimitiveArray`]. If any index is null in either `a` or `b`, the
/// corresponding index in the result will also be null
///
/// Like [`unary`] the provided function is evaluated for every index, ignoring validity. This
/// is beneficial when the cost of the operation is low compared to the cost of branching, and
/// especially when the operation can be vectorised, however, requires `op` to be infallible
/// for all possible values of its inputs
///
/// # Panic
///
/// Panics if the arrays have different lengths
pub fn binary<A, B, F, O>(
    a: &PrimitiveArray<A>,
    b: &PrimitiveArray<B>,
    op: F,
) -> PrimitiveArray<O>
where
    A: ArrowPrimitiveType,
    B: ArrowPrimitiveType,
    O: ArrowPrimitiveType,
    F: Fn(A::Native, B::Native) -> O::Native,
{
    assert_eq!(a.len(), b.len());
    let len = a.len();

    if a.is_empty() {
        return PrimitiveArray::from(ArrayData::new_empty(&O::DATA_TYPE));
    }

    let null_buffer = combine_option_bitmap(&[a.data(), b.data()], len).unwrap();
    let null_count = null_buffer
        .as_ref()
        .map(|x| len - x.count_set_bits())
        .unwrap_or_default();

    let values = a.values().iter().zip(b.values()).map(|(l, r)| op(*l, *r));
    // JUSTIFICATION
    //  Benefit
    //      ~60% speedup
    //  Soundness
    //      `values` is an iterator with a known size from a PrimitiveArray
    let buffer = unsafe { Buffer::from_trusted_len_iter(values) };

    unsafe { build_primitive_array(len, buffer, null_count, null_buffer) }
}

/// Applies the provided fallible binary operation across `a` and `b`, returning any error,
/// and collecting the results into a [`PrimitiveArray`]. If any index is null in either `a`
/// or `b`, the corresponding index in the result will also be null
///
/// Like [`try_unary`] the function is only evaluated for non-null indices
///
/// # Panic
///
/// Panics if the arrays have different lengths
pub fn try_binary<A, B, F, O>(
    a: &PrimitiveArray<A>,
    b: &PrimitiveArray<B>,
    op: F,
) -> Result<PrimitiveArray<O>>
where
    A: ArrowPrimitiveType,
    B: ArrowPrimitiveType,
    O: ArrowPrimitiveType,
    F: Fn(A::Native, B::Native) -> Result<O::Native>,
{
    assert_eq!(a.len(), b.len());
    let len = a.len();

    if a.is_empty() {
        return Ok(PrimitiveArray::from(ArrayData::new_empty(&O::DATA_TYPE)));
    }

    let null_buffer = combine_option_bitmap(&[a.data(), b.data()], len).unwrap();
    let null_count = null_buffer
        .as_ref()
        .map(|x| len - x.count_set_bits())
        .unwrap_or_default();

    let mut buffer = BufferBuilder::<O::Native>::new(len);
    buffer.append_n_zeroed(len);
    let slice = buffer.as_slice_mut();

    try_for_each_valid_idx(len, 0, null_count, null_buffer.as_deref(), |idx| {
        unsafe {
            *slice.get_unchecked_mut(idx) =
                op(a.value_unchecked(idx), b.value_unchecked(idx))?
        };
        Ok::<_, ArrowError>(())
    })?;

    Ok(unsafe { build_primitive_array(len, buffer.finish(), null_count, null_buffer) })
}

#[cfg(test)]
mod tests {
    use super::*;
    use crate::array::{as_primitive_array, Float64Array, PrimitiveDictionaryBuilder};
    use crate::datatypes::{Float64Type, Int32Type, Int8Type};

    #[test]
    fn test_unary_f64_slice() {
        let input =
            Float64Array::from(vec![Some(5.1f64), None, Some(6.8), None, Some(7.2)]);
        let input_slice = input.slice(1, 4);
        let input_slice: &Float64Array = as_primitive_array(&input_slice);
        let result = unary(input_slice, |n| n.round());
        assert_eq!(
            result,
            Float64Array::from(vec![None, Some(7.0), None, Some(7.0)])
        );

        let result = unary_dyn::<_, Float64Type>(input_slice, |n| n + 1.0).unwrap();

        assert_eq!(
            result.as_any().downcast_ref::<Float64Array>().unwrap(),
            &Float64Array::from(vec![None, Some(7.8), None, Some(8.2)])
        );
    }

    #[test]
    fn test_unary_dict_and_unary_dyn() {
        let mut builder = PrimitiveDictionaryBuilder::<Int8Type, Int32Type>::new();
        builder.append(5).unwrap();
        builder.append(6).unwrap();
        builder.append(7).unwrap();
        builder.append(8).unwrap();
        builder.append_null();
        builder.append(9).unwrap();
        let dictionary_array = builder.finish();

        let mut builder = PrimitiveDictionaryBuilder::<Int8Type, Int32Type>::new();
        builder.append(6).unwrap();
        builder.append(7).unwrap();
        builder.append(8).unwrap();
        builder.append(9).unwrap();
        builder.append_null();
        builder.append(10).unwrap();
        let expected = builder.finish();

        let result = unary_dict::<_, _, Int32Type>(&dictionary_array, |n| n + 1).unwrap();
        assert_eq!(
            result
                .as_any()
                .downcast_ref::<DictionaryArray<Int8Type>>()
                .unwrap(),
            &expected
        );

        let result = unary_dyn::<_, Int32Type>(&dictionary_array, |n| n + 1).unwrap();
        assert_eq!(
            result
                .as_any()
                .downcast_ref::<DictionaryArray<Int8Type>>()
                .unwrap(),
            &expected
        );
    }
}<|MERGE_RESOLUTION|>--- conflicted
+++ resolved
@@ -17,17 +17,8 @@
 
 //! Defines kernels suitable to perform operations to primitive arrays.
 
-<<<<<<< HEAD
-use crate::array::{Array, ArrayData, ArrayRef, DictionaryArray, PrimitiveArray};
-use crate::buffer::Buffer;
-use crate::datatypes::native_op::ArrowNativeTypeOp;
-use crate::datatypes::{
-    ArrowNumericType, ArrowPrimitiveType, DataType, Int16Type, Int32Type, Int64Type,
-    Int8Type, UInt16Type, UInt32Type, UInt64Type, UInt8Type,
-=======
 use crate::array::{
     Array, ArrayData, ArrayRef, BufferBuilder, DictionaryArray, PrimitiveArray,
->>>>>>> e646ae86
 };
 use crate::buffer::Buffer;
 use crate::compute::util::combine_option_bitmap;
@@ -132,41 +123,6 @@
     Ok(unsafe { build_primitive_array(len, buffer.finish(), null_count, null_buffer) })
 }
 
-/// A overflow-checking variant of `unary`.
-pub(crate) fn unary_checked<I, F, O>(
-    array: &PrimitiveArray<I>,
-    op: F,
-) -> Result<PrimitiveArray<O>>
-where
-    I: ArrowPrimitiveType,
-    O: ArrowPrimitiveType,
-    F: Fn(I::Native) -> Option<O::Native>,
-    I::Native: ArrowNativeTypeOp,
-{
-    let values = array.values().iter().map(|v| {
-        let result = op(*v);
-        if let Some(r) = result {
-            Ok(r)
-        } else {
-            // Overflow
-            Err(ArrowError::ComputeError(format!(
-                "Overflow happened on: {:?}",
-                *v
-            )))
-        }
-    });
-
-    // JUSTIFICATION
-    //  Benefit
-    //      ~60% speedup
-    //  Soundness
-    //      `values` is an iterator with a known size because arrays are sized.
-    let buffer = unsafe { Buffer::try_from_trusted_len_iter(values) }?;
-
-    let data = into_primitive_array_data::<_, O>(array, buffer);
-    Ok(PrimitiveArray::<O>::from(data))
-}
-
 /// A helper function that applies an unary function to a dictionary array with primitive value type.
 fn unary_dict<K, F, T>(array: &DictionaryArray<K>, op: F) -> Result<ArrayRef>
 where
