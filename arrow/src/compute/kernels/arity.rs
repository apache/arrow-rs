--- conflicted
+++ resolved
@@ -29,13 +29,8 @@
 use std::sync::Arc;
 
 #[inline]
-<<<<<<< HEAD
-pub(crate) fn into_primitive_array_data<I: ArrowPrimitiveType, O: ArrowPrimitiveType>(
-    array: &PrimitiveArray<I>,
-=======
 unsafe fn build_primitive_array<O: ArrowPrimitiveType>(
     len: usize,
->>>>>>> e646ae86
     buffer: Buffer,
     null_count: usize,
     null_buffer: Option<Buffer>,
