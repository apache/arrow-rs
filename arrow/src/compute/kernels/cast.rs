// Licensed to the Apache Software Foundation (ASF) under one
// or more contributor license agreements.  See the NOTICE file
// distributed with this work for additional information
// regarding copyright ownership.  The ASF licenses this file
// to you under the Apache License, Version 2.0 (the
// "License"); you may not use this file except in compliance
// with the License.  You may obtain a copy of the License at
//
//   http://www.apache.org/licenses/LICENSE-2.0
//
// Unless required by applicable law or agreed to in writing,
// software distributed under the License is distributed on an
// "AS IS" BASIS, WITHOUT WARRANTIES OR CONDITIONS OF ANY
// KIND, either express or implied.  See the License for the
// specific language governing permissions and limitations
// under the License.

//! Defines cast kernels for `ArrayRef`, to convert `Array`s between
//! supported datatypes.
//!
//! Example:
//!
//! ```
//! use arrow::array::*;
//! use arrow::compute::cast;
//! use arrow::datatypes::DataType;
//! use std::sync::Arc;
//!
//! let a = Int32Array::from(vec![5, 6, 7]);
//! let array = Arc::new(a) as ArrayRef;
//! let b = cast(&array, &DataType::Float64).unwrap();
//! let c = b.as_any().downcast_ref::<Float64Array>().unwrap();
//! assert_eq!(5.0, c.value(0));
//! assert_eq!(6.0, c.value(1));
//! assert_eq!(7.0, c.value(2));
//! ```

use chrono::format::strftime::StrftimeItems;
use chrono::format::{parse, Parsed};
use chrono::Timelike;
use std::ops::{Div, Mul};
use std::str;
use std::sync::Arc;

use crate::buffer::MutableBuffer;
<<<<<<< HEAD
use crate::compute::kernels::arithmetic::{divide, multiply};
use crate::compute::kernels::arity::unary;
=======
>>>>>>> 0268bba4
use crate::compute::kernels::cast_utils::string_to_timestamp_nanos;
use crate::compute::kernels::temporal::extract_component_from_array;
use crate::compute::kernels::temporal::return_compute_error_with;
use crate::compute::{divide_scalar, multiply_scalar};
use crate::compute::{try_unary, using_chrono_tz_and_utc_naive_date_time};
use crate::datatypes::*;
use crate::error::{ArrowError, Result};
use crate::temporal_conversions::{
    as_datetime, EPOCH_DAYS_FROM_CE, MICROSECONDS, MILLISECONDS, MILLISECONDS_IN_DAY,
    NANOSECONDS, SECONDS_IN_DAY,
};
use crate::{array::*, compute::take};
use crate::{
    buffer::Buffer, util::display::array_value_to_string,
    util::serialization::lexical_to_string,
};
use num::cast::AsPrimitive;
use num::{BigInt, NumCast, ToPrimitive};

/// CastOptions provides a way to override the default cast behaviors
#[derive(Debug)]
pub struct CastOptions {
    /// how to handle cast failures, either return NULL (safe=true) or return ERR (safe=false)
    pub safe: bool,
}

pub const DEFAULT_CAST_OPTIONS: CastOptions = CastOptions { safe: true };

/// Return true if a value of type `from_type` can be cast into a
/// value of `to_type`. Note that such as cast may be lossy.
///
/// If this function returns true to stay consistent with the `cast` kernel below.
pub fn can_cast_types(from_type: &DataType, to_type: &DataType) -> bool {
    use self::DataType::*;
    if from_type == to_type {
        return true;
    }

    match (from_type, to_type) {
        // TODO UTF8/unsigned numeric to decimal
        // cast one decimal type to another decimal type
        (Decimal128(_, _), Decimal128(_, _)) => true,
        (Decimal256(_, _), Decimal256(_, _)) => true,
        (Decimal128(_, _), Decimal256(_, _)) => true,
        (Decimal256(_, _), Decimal128(_, _)) => true,
        // signed numeric to decimal
        (Null | Int8 | Int16 | Int32 | Int64 | Float32 | Float64, Decimal128(_, _)) |
        // decimal to signed numeric
        (Decimal128(_, _), Null | Int8 | Int16 | Int32 | Int64 | Float32 | Float64)
        | (
            Null,
            Boolean
            | Int8
            | UInt8
            | Int16
            | UInt16
            | Int32
            | UInt32
            | Float32
            | Date32
            | Time32(_)
            | Int64
            | UInt64
            | Float64
            | Date64
            | Timestamp(_, _)
            | Time64(_)
            | Duration(_)
            | Interval(_)
            | FixedSizeBinary(_)
            | Binary
            | Utf8
            | LargeBinary
            | LargeUtf8
            | List(_)
            | LargeList(_)
            | FixedSizeList(_, _)
            | Struct(_)
            | Map(_, _)
            | Dictionary(_, _)
        ) => true,
        (Decimal128(_, _), _) => false,
        (_, Decimal128(_, _)) => false,
        (Struct(_), _) => false,
        (_, Struct(_)) => false,
        (LargeList(list_from), LargeList(list_to)) => {
            can_cast_types(list_from.data_type(), list_to.data_type())
        }
        (List(list_from), List(list_to)) => {
            can_cast_types(list_from.data_type(), list_to.data_type())
        }
        (List(list_from), LargeList(list_to)) => {
            list_from.data_type() == list_to.data_type()
        }
        (LargeList(list_from), List(list_to)) => {
            list_from.data_type() == list_to.data_type()
        }
        (List(list_from) | LargeList(list_from), Utf8 | LargeUtf8) => can_cast_types(list_from.data_type(), to_type),
        (List(_), _) => false,
        (_, List(list_to)) => can_cast_types(from_type, list_to.data_type()),
        (_, LargeList(list_to)) => can_cast_types(from_type, list_to.data_type()),
        (Dictionary(_, from_value_type), Dictionary(_, to_value_type)) => {
            can_cast_types(from_value_type, to_value_type)
        }
        (Dictionary(_, value_type), _) => can_cast_types(value_type, to_type),
        (_, Dictionary(_, value_type)) => can_cast_types(from_type, value_type),

        (_, Boolean) => DataType::is_numeric(from_type) || from_type == &Utf8,
        (Boolean, _) => DataType::is_numeric(to_type) || to_type == &Utf8,

        (Utf8, LargeUtf8) => true,
        (LargeUtf8, Utf8) => true,
        (Utf8,
            Binary
            | Date32
            | Date64
            | Time32(TimeUnit::Second)
            | Time32(TimeUnit::Millisecond)
            | Time64(TimeUnit::Microsecond)
            | Time64(TimeUnit::Nanosecond)
            | Timestamp(TimeUnit::Nanosecond, None)
        ) => true,
        (Utf8, _) => DataType::is_numeric(to_type),
        (LargeUtf8,
            LargeBinary
            | Date32
            | Date64
            | Time32(TimeUnit::Second)
            | Time32(TimeUnit::Millisecond)
            | Time64(TimeUnit::Microsecond)
            | Time64(TimeUnit::Nanosecond)
            | Timestamp(TimeUnit::Nanosecond, None)
        ) => true,
        (LargeUtf8, _) => DataType::is_numeric(to_type),
        (Timestamp(_, _), Utf8) | (Timestamp(_, _), LargeUtf8) => true,
        (Date32, Utf8) | (Date32, LargeUtf8) => true,
        (Date64, Utf8) | (Date64, LargeUtf8) => true,
        (_, Utf8 | LargeUtf8) => DataType::is_numeric(from_type) || from_type == &Binary,

        // start numeric casts
        (
            UInt8,
            UInt16 | UInt32 | UInt64 | Int8 | Int16 | Int32 | Int64 | Float32 | Float64,
        ) => true,

        (
            UInt16,
            UInt8 | UInt32 | UInt64 | Int8 | Int16 | Int32 | Int64 | Float32 | Float64,
        ) => true,

        (
            UInt32,
            UInt8 | UInt16 | UInt64 | Int8 | Int16 | Int32 | Int64 | Float32 | Float64,
        ) => true,

        (
            UInt64,
            UInt8 | UInt16 | UInt32 | Int8 | Int16 | Int32 | Int64 | Float32 | Float64,
        ) => true,

        (
            Int8,
            UInt8 | UInt16 | UInt32 | UInt64 | Int16 | Int32 | Int64 | Float32 | Float64,
        ) => true,

        (
            Int16,
            UInt8 | UInt16 | UInt32 | UInt64 | Int8 | Int32 | Int64 | Float32 | Float64,
        ) => true,

        (
            Int32,
            UInt8 | UInt16 | UInt32 | UInt64 | Int8 | Int16 | Int64 | Float32 | Float64,
        ) => true,

        (
            Int64,
            UInt8 | UInt16 | UInt32 | UInt64 | Int8 | Int16 | Int32 | Float32 | Float64,
        ) => true,

        (
            Float32,
            UInt8 | UInt16 | UInt32 | UInt64 | Int8 | Int16 | Int32 | Int64 | Float64,
        ) => true,

        (
            Float64,
            UInt8 | UInt16 | UInt32 | UInt64 | Int8 | Int16 | Int32 | Int64 | Float32,
        ) => true,
        // end numeric casts

        // temporal casts
        (Int32, Date32 | Date64 | Time32(_)) => true,
        (Date32, Int32 | Int64) => true,
        (Time32(_), Int32) => true,
        (Int64, Date64 | Date32 | Time64(_)) => true,
        (Date64, Int64 | Int32) => true,
        (Time64(_), Int64) => true,
        (Date32, Date64) => true,
        (Date64, Date32) => true,
        (Time32(TimeUnit::Second), Time32(TimeUnit::Millisecond)) => true,
        (Time32(TimeUnit::Millisecond), Time32(TimeUnit::Second)) => true,
        (Time32(_), Time64(_)) => true,
        (Time64(TimeUnit::Microsecond), Time64(TimeUnit::Nanosecond)) => true,
        (Time64(TimeUnit::Nanosecond), Time64(TimeUnit::Microsecond)) => true,
        (Time64(_), Time32(to_unit)) => {
            matches!(to_unit, TimeUnit::Second | TimeUnit::Millisecond)
        }
        (Timestamp(_, _), Int64) => true,
        (Int64, Timestamp(_, _)) => true,
        (Timestamp(_, _), Timestamp(_, _) | Date32 | Date64) => true,
        // date64 to timestamp might not make sense,
        (Int64, Duration(_)) => true,
        (Duration(_), Int64) => true,
        (Interval(from_type), Int64) => {
            match from_type {
                IntervalUnit::YearMonth => true,
                IntervalUnit::DayTime => true,
                IntervalUnit::MonthDayNano => false, // Native type is i128
            }
        }
        (Int32, Interval(to_type)) => {
            match to_type {
                IntervalUnit::YearMonth => true,
                IntervalUnit::DayTime => false,
                IntervalUnit::MonthDayNano => false,
            }
        }
        (Int64, Interval(to_type)) => {
            match to_type {
                IntervalUnit::YearMonth => false,
                IntervalUnit::DayTime => true,
                IntervalUnit::MonthDayNano => false,
            }
        }
        (_, _) => false,
    }
}

/// Cast `array` to the provided data type and return a new Array with
/// type `to_type`, if possible.
///
/// Behavior:
/// * Boolean to Utf8: `true` => '1', `false` => `0`
/// * Utf8 to boolean: `true`, `yes`, `on`, `1` => `true`, `false`, `no`, `off`, `0` => `false`,
///   short variants are accepted, other strings return null or error
/// * Utf8 to numeric: strings that can't be parsed to numbers return null, float strings
///   in integer casts return null
/// * Numeric to boolean: 0 returns `false`, any other value returns `true`
/// * List to List: the underlying data type is cast
/// * Primitive to List: a list array with 1 value per slot is created
/// * Date32 and Date64: precision lost when going to higher interval
/// * Time32 and Time64: precision lost when going to higher interval
/// * Timestamp and Date{32|64}: precision lost when going to higher interval
/// * Temporal to/from backing primitive: zero-copy with data type change
///
/// Unsupported Casts
/// * To or from `StructArray`
/// * List to primitive
/// * Interval and duration
pub fn cast(array: &ArrayRef, to_type: &DataType) -> Result<ArrayRef> {
    cast_with_options(array, to_type, &DEFAULT_CAST_OPTIONS)
}

/// Cast the primitive array to defined decimal data type array
fn cast_primitive_to_decimal<T: ArrayAccessor, F>(
    array: T,
    op: F,
    precision: u8,
    scale: u8,
) -> Result<ArrayRef>
where
    F: Fn(T::Item) -> i128,
{
    #[allow(clippy::redundant_closure)]
    let decimal_array = ArrayIter::new(array)
        .map(|v| v.map(|v| op(v)))
        .collect::<Decimal128Array>()
        .with_precision_and_scale(precision, scale)?;

    Ok(Arc::new(decimal_array))
}

fn cast_integer_to_decimal<T: ArrowNumericType>(
    array: &PrimitiveArray<T>,
    precision: u8,
    scale: u8,
) -> Result<ArrayRef>
where
    <T as ArrowPrimitiveType>::Native: AsPrimitive<i128>,
{
    let mul: i128 = 10_i128.pow(scale as u32);

    // with_precision_and_scale validates the
    // value is within range for the output precision
    cast_primitive_to_decimal(array, |v| v.as_() * mul, precision, scale)
}

fn cast_floating_point_to_decimal<T: ArrowNumericType>(
    array: &PrimitiveArray<T>,
    precision: u8,
    scale: u8,
) -> Result<ArrayRef>
where
    <T as ArrowPrimitiveType>::Native: AsPrimitive<f64>,
{
    let mul = 10_f64.powi(scale as i32);

    cast_primitive_to_decimal(
        array,
        |v| {
            // with_precision_and_scale validates the
            // value is within range for the output precision
            (v.as_() * mul) as i128
        },
        precision,
        scale,
    )
}

/// Cast the primitive array using [`PrimitiveArray::reinterpret_cast`]
fn cast_reinterpret_arrays<
    I: ArrowPrimitiveType,
    O: ArrowPrimitiveType<Native = I::Native>,
>(
    array: &dyn Array,
) -> Result<ArrayRef> {
    Ok(Arc::new(
        as_primitive_array::<I>(array).reinterpret_cast::<O>(),
    ))
}

// cast the decimal array to integer array
macro_rules! cast_decimal_to_integer {
    ($ARRAY:expr, $SCALE : ident, $VALUE_BUILDER: ident, $NATIVE_TYPE : ident, $DATA_TYPE : expr) => {{
        let array = $ARRAY.as_any().downcast_ref::<Decimal128Array>().unwrap();
        let mut value_builder = $VALUE_BUILDER::with_capacity(array.len());
        let div: i128 = 10_i128.pow(*$SCALE as u32);
        let min_bound = ($NATIVE_TYPE::MIN) as i128;
        let max_bound = ($NATIVE_TYPE::MAX) as i128;
        for i in 0..array.len() {
            if array.is_null(i) {
                value_builder.append_null();
            } else {
                let v = array.value(i).as_i128() / div;
                // check the overflow
                // For example: Decimal(128,10,0) as i8
                // 128 is out of range i8
                if v <= max_bound && v >= min_bound {
                    value_builder.append_value(v as $NATIVE_TYPE);
                } else {
                    return Err(ArrowError::CastError(format!(
                        "value of {} is out of range {}",
                        v, $DATA_TYPE
                    )));
                }
            }
        }
        Ok(Arc::new(value_builder.finish()))
    }};
}

// cast the decimal array to floating-point array
macro_rules! cast_decimal_to_float {
    ($ARRAY:expr, $SCALE : ident, $VALUE_BUILDER: ident, $NATIVE_TYPE : ty) => {{
        let array = $ARRAY.as_any().downcast_ref::<Decimal128Array>().unwrap();
        let div = 10_f64.powi(*$SCALE as i32);
        let mut value_builder = $VALUE_BUILDER::with_capacity(array.len());
        for i in 0..array.len() {
            if array.is_null(i) {
                value_builder.append_null();
            } else {
                // The range of f32 or f64 is larger than i128, we don't need to check overflow.
                // cast the i128 to f64 will lose precision, for example the `112345678901234568` will be as `112345678901234560`.
                let v = (array.value(i).as_i128() as f64 / div) as $NATIVE_TYPE;
                value_builder.append_value(v);
            }
        }
        Ok(Arc::new(value_builder.finish()))
    }};
}

// cast the List array to Utf8 array
macro_rules! cast_list_to_string {
    ($ARRAY:expr, $SIZE:ident) => {{
        let mut value_builder: GenericStringBuilder<$SIZE> = GenericStringBuilder::new();
        for i in 0..$ARRAY.len() {
            if $ARRAY.is_null(i) {
                value_builder.append_null();
            } else {
                value_builder.append_value(array_value_to_string($ARRAY, i)?);
            }
        }
        Ok(Arc::new(value_builder.finish()))
    }};
}

fn make_timestamp_array(
    array: &PrimitiveArray<Int64Type>,
    unit: TimeUnit,
    tz: Option<String>,
) -> ArrayRef {
    match unit {
        TimeUnit::Second => Arc::new(
            array
                .reinterpret_cast::<TimestampSecondType>()
                .with_timezone_opt(tz),
        ),
        TimeUnit::Millisecond => Arc::new(
            array
                .reinterpret_cast::<TimestampMillisecondType>()
                .with_timezone_opt(tz),
        ),
        TimeUnit::Microsecond => Arc::new(
            array
                .reinterpret_cast::<TimestampMicrosecondType>()
                .with_timezone_opt(tz),
        ),
        TimeUnit::Nanosecond => Arc::new(
            array
                .reinterpret_cast::<TimestampNanosecondType>()
                .with_timezone_opt(tz),
        ),
    }
}

/// Cast `array` to the provided data type and return a new Array with
/// type `to_type`, if possible. It accepts `CastOptions` to allow consumers
/// to configure cast behavior.
///
/// Behavior:
/// * Boolean to Utf8: `true` => '1', `false` => `0`
/// * Utf8 to boolean: `true`, `yes`, `on`, `1` => `true`, `false`, `no`, `off`, `0` => `false`,
///   short variants are accepted, other strings return null or error
/// * Utf8 to numeric: strings that can't be parsed to numbers return null, float strings
///   in integer casts return null
/// * Numeric to boolean: 0 returns `false`, any other value returns `true`
/// * List to List: the underlying data type is cast
/// * Primitive to List: a list array with 1 value per slot is created
/// * Date32 and Date64: precision lost when going to higher interval
/// * Time32 and Time64: precision lost when going to higher interval
/// * Timestamp and Date{32|64}: precision lost when going to higher interval
/// * Temporal to/from backing primitive: zero-copy with data type change
///
/// Unsupported Casts
/// * To or from `StructArray`
/// * List to primitive
pub fn cast_with_options(
    array: &ArrayRef,
    to_type: &DataType,
    cast_options: &CastOptions,
) -> Result<ArrayRef> {
    use DataType::*;
    let from_type = array.data_type();

    // clone array if types are the same
    if from_type == to_type {
        return Ok(array.clone());
    }
    match (from_type, to_type) {
        (Decimal128(_, s1), Decimal128(p2, s2)) => {
            cast_decimal_to_decimal::<16, 16>(array, s1, p2, s2)
        }
        (Decimal256(_, s1), Decimal256(p2, s2)) => {
            cast_decimal_to_decimal::<32, 32>(array, s1, p2, s2)
        }
        (Decimal128(_, s1), Decimal256(p2, s2)) => {
            cast_decimal_to_decimal::<16, 32>(array, s1, p2, s2)
        }
        (Decimal256(_, s1), Decimal128(p2, s2)) => {
            cast_decimal_to_decimal::<32, 16>(array, s1, p2, s2)
        }
        (Decimal128(_, scale), _) => {
            // cast decimal to other type
            match to_type {
                Int8 => {
                    cast_decimal_to_integer!(array, scale, Int8Builder, i8, Int8)
                }
                Int16 => {
                    cast_decimal_to_integer!(array, scale, Int16Builder, i16, Int16)
                }
                Int32 => {
                    cast_decimal_to_integer!(array, scale, Int32Builder, i32, Int32)
                }
                Int64 => {
                    cast_decimal_to_integer!(array, scale, Int64Builder, i64, Int64)
                }
                Float32 => {
                    cast_decimal_to_float!(array, scale, Float32Builder, f32)
                }
                Float64 => {
                    cast_decimal_to_float!(array, scale, Float64Builder, f64)
                }
                Null => Ok(new_null_array(to_type, array.len())),
                _ => Err(ArrowError::CastError(format!(
                    "Casting from {:?} to {:?} not supported",
                    from_type, to_type
                ))),
            }
        }
        (_, Decimal128(precision, scale)) => {
            // cast data to decimal
            match from_type {
                // TODO now just support signed numeric to decimal, support decimal to numeric later
                Int8 => cast_integer_to_decimal(
                    as_primitive_array::<Int8Type>(array),
                    *precision,
                    *scale,
                ),
                Int16 => cast_integer_to_decimal(
                    as_primitive_array::<Int16Type>(array),
                    *precision,
                    *scale,
                ),
                Int32 => cast_integer_to_decimal(
                    as_primitive_array::<Int32Type>(array),
                    *precision,
                    *scale,
                ),
                Int64 => cast_integer_to_decimal(
                    as_primitive_array::<Int64Type>(array),
                    *precision,
                    *scale,
                ),
                Float32 => cast_floating_point_to_decimal(
                    as_primitive_array::<Float32Type>(array),
                    *precision,
                    *scale,
                ),
                Float64 => cast_floating_point_to_decimal(
                    as_primitive_array::<Float64Type>(array),
                    *precision,
                    *scale,
                ),
                Null => Ok(new_null_array(to_type, array.len())),
                _ => Err(ArrowError::CastError(format!(
                    "Casting from {:?} to {:?} not supported",
                    from_type, to_type
                ))),
            }
        }
        (
            Null,
            Boolean
            | Int8
            | UInt8
            | Int16
            | UInt16
            | Int32
            | UInt32
            | Float32
            | Date32
            | Time32(_)
            | Int64
            | UInt64
            | Float64
            | Date64
            | Timestamp(_, _)
            | Time64(_)
            | Duration(_)
            | Interval(_)
            | FixedSizeBinary(_)
            | Binary
            | Utf8
            | LargeBinary
            | LargeUtf8
            | List(_)
            | LargeList(_)
            | FixedSizeList(_, _)
            | Struct(_)
            | Map(_, _)
            | Dictionary(_, _),
        ) => Ok(new_null_array(to_type, array.len())),
        (Struct(_), _) => Err(ArrowError::CastError(
            "Cannot cast from struct to other types".to_string(),
        )),
        (_, Struct(_)) => Err(ArrowError::CastError(
            "Cannot cast to struct from other types".to_string(),
        )),
        (List(_), List(ref to)) => {
            cast_list_inner::<i32>(array, to, to_type, cast_options)
        }
        (LargeList(_), LargeList(ref to)) => {
            cast_list_inner::<i64>(array, to, to_type, cast_options)
        }
        (List(list_from), LargeList(list_to)) => {
            if list_to.data_type() != list_from.data_type() {
                Err(ArrowError::CastError(
                    "cannot cast list to large-list with different child data".into(),
                ))
            } else {
                cast_list_container::<i32, i64>(&**array, cast_options)
            }
        }
        (LargeList(list_from), List(list_to)) => {
            if list_to.data_type() != list_from.data_type() {
                Err(ArrowError::CastError(
                    "cannot cast large-list to list with different child data".into(),
                ))
            } else {
                cast_list_container::<i64, i32>(&**array, cast_options)
            }
        }
        (List(_) | LargeList(_), Utf8) => cast_list_to_string!(array, i32),
        (List(_) | LargeList(_), LargeUtf8) => cast_list_to_string!(array, i64),
        (List(_), _) => Err(ArrowError::CastError(
            "Cannot cast list to non-list data types".to_string(),
        )),
        (_, List(ref to)) => {
            cast_primitive_to_list::<i32>(array, to, to_type, cast_options)
        }
        (_, LargeList(ref to)) => {
            cast_primitive_to_list::<i64>(array, to, to_type, cast_options)
        }
        (Dictionary(index_type, _), _) => match **index_type {
            Int8 => dictionary_cast::<Int8Type>(array, to_type, cast_options),
            Int16 => dictionary_cast::<Int16Type>(array, to_type, cast_options),
            Int32 => dictionary_cast::<Int32Type>(array, to_type, cast_options),
            Int64 => dictionary_cast::<Int64Type>(array, to_type, cast_options),
            UInt8 => dictionary_cast::<UInt8Type>(array, to_type, cast_options),
            UInt16 => dictionary_cast::<UInt16Type>(array, to_type, cast_options),
            UInt32 => dictionary_cast::<UInt32Type>(array, to_type, cast_options),
            UInt64 => dictionary_cast::<UInt64Type>(array, to_type, cast_options),
            _ => Err(ArrowError::CastError(format!(
                "Casting from dictionary type {:?} to {:?} not supported",
                from_type, to_type,
            ))),
        },
        (_, Dictionary(index_type, value_type)) => match **index_type {
            Int8 => cast_to_dictionary::<Int8Type>(array, value_type, cast_options),
            Int16 => cast_to_dictionary::<Int16Type>(array, value_type, cast_options),
            Int32 => cast_to_dictionary::<Int32Type>(array, value_type, cast_options),
            Int64 => cast_to_dictionary::<Int64Type>(array, value_type, cast_options),
            UInt8 => cast_to_dictionary::<UInt8Type>(array, value_type, cast_options),
            UInt16 => cast_to_dictionary::<UInt16Type>(array, value_type, cast_options),
            UInt32 => cast_to_dictionary::<UInt32Type>(array, value_type, cast_options),
            UInt64 => cast_to_dictionary::<UInt64Type>(array, value_type, cast_options),
            _ => Err(ArrowError::CastError(format!(
                "Casting from type {:?} to dictionary type {:?} not supported",
                from_type, to_type,
            ))),
        },
        (_, Boolean) => match from_type {
            UInt8 => cast_numeric_to_bool::<UInt8Type>(array),
            UInt16 => cast_numeric_to_bool::<UInt16Type>(array),
            UInt32 => cast_numeric_to_bool::<UInt32Type>(array),
            UInt64 => cast_numeric_to_bool::<UInt64Type>(array),
            Int8 => cast_numeric_to_bool::<Int8Type>(array),
            Int16 => cast_numeric_to_bool::<Int16Type>(array),
            Int32 => cast_numeric_to_bool::<Int32Type>(array),
            Int64 => cast_numeric_to_bool::<Int64Type>(array),
            Float32 => cast_numeric_to_bool::<Float32Type>(array),
            Float64 => cast_numeric_to_bool::<Float64Type>(array),
            Utf8 => cast_utf8_to_boolean(array, cast_options),
            _ => Err(ArrowError::CastError(format!(
                "Casting from {:?} to {:?} not supported",
                from_type, to_type,
            ))),
        },
        (Boolean, _) => match to_type {
            UInt8 => cast_bool_to_numeric::<UInt8Type>(array, cast_options),
            UInt16 => cast_bool_to_numeric::<UInt16Type>(array, cast_options),
            UInt32 => cast_bool_to_numeric::<UInt32Type>(array, cast_options),
            UInt64 => cast_bool_to_numeric::<UInt64Type>(array, cast_options),
            Int8 => cast_bool_to_numeric::<Int8Type>(array, cast_options),
            Int16 => cast_bool_to_numeric::<Int16Type>(array, cast_options),
            Int32 => cast_bool_to_numeric::<Int32Type>(array, cast_options),
            Int64 => cast_bool_to_numeric::<Int64Type>(array, cast_options),
            Float32 => cast_bool_to_numeric::<Float32Type>(array, cast_options),
            Float64 => cast_bool_to_numeric::<Float64Type>(array, cast_options),
            Utf8 => {
                let array = array.as_any().downcast_ref::<BooleanArray>().unwrap();
                Ok(Arc::new(
                    array
                        .iter()
                        .map(|value| value.map(|value| if value { "1" } else { "0" }))
                        .collect::<StringArray>(),
                ))
            }
            _ => Err(ArrowError::CastError(format!(
                "Casting from {:?} to {:?} not supported",
                from_type, to_type,
            ))),
        },
        (Utf8, _) => match to_type {
            LargeUtf8 => cast_str_container::<i32, i64>(&**array),
            UInt8 => cast_string_to_numeric::<UInt8Type, i32>(array, cast_options),
            UInt16 => cast_string_to_numeric::<UInt16Type, i32>(array, cast_options),
            UInt32 => cast_string_to_numeric::<UInt32Type, i32>(array, cast_options),
            UInt64 => cast_string_to_numeric::<UInt64Type, i32>(array, cast_options),
            Int8 => cast_string_to_numeric::<Int8Type, i32>(array, cast_options),
            Int16 => cast_string_to_numeric::<Int16Type, i32>(array, cast_options),
            Int32 => cast_string_to_numeric::<Int32Type, i32>(array, cast_options),
            Int64 => cast_string_to_numeric::<Int64Type, i32>(array, cast_options),
            Float32 => cast_string_to_numeric::<Float32Type, i32>(array, cast_options),
            Float64 => cast_string_to_numeric::<Float64Type, i32>(array, cast_options),
            Date32 => cast_string_to_date32::<i32>(&**array, cast_options),
            Date64 => cast_string_to_date64::<i32>(&**array, cast_options),
            Binary => cast_string_to_binary(array),
            Time32(TimeUnit::Second) => {
                cast_string_to_time32second::<i32>(&**array, cast_options)
            }
            Time32(TimeUnit::Millisecond) => {
                cast_string_to_time32millisecond::<i32>(&**array, cast_options)
            }
            Time64(TimeUnit::Microsecond) => {
                cast_string_to_time64microsecond::<i32>(&**array, cast_options)
            }
            Time64(TimeUnit::Nanosecond) => {
                cast_string_to_time64nanosecond::<i32>(&**array, cast_options)
            }
            Timestamp(TimeUnit::Nanosecond, None) => {
                cast_string_to_timestamp_ns::<i32>(&**array, cast_options)
            }
            _ => Err(ArrowError::CastError(format!(
                "Casting from {:?} to {:?} not supported",
                from_type, to_type,
            ))),
        },
        (_, Utf8) => match from_type {
            LargeUtf8 => cast_str_container::<i64, i32>(&**array),
            UInt8 => cast_numeric_to_string::<UInt8Type, i32>(array),
            UInt16 => cast_numeric_to_string::<UInt16Type, i32>(array),
            UInt32 => cast_numeric_to_string::<UInt32Type, i32>(array),
            UInt64 => cast_numeric_to_string::<UInt64Type, i32>(array),
            Int8 => cast_numeric_to_string::<Int8Type, i32>(array),
            Int16 => cast_numeric_to_string::<Int16Type, i32>(array),
            Int32 => cast_numeric_to_string::<Int32Type, i32>(array),
            Int64 => cast_numeric_to_string::<Int64Type, i32>(array),
            Float32 => cast_numeric_to_string::<Float32Type, i32>(array),
            Float64 => cast_numeric_to_string::<Float64Type, i32>(array),
            Timestamp(TimeUnit::Nanosecond, tz) => {
                cast_timestamp_to_string::<TimestampNanosecondType, i32>(array, tz)
            }
            Timestamp(TimeUnit::Microsecond, tz) => {
                cast_timestamp_to_string::<TimestampMicrosecondType, i32>(array, tz)
            }
            Timestamp(TimeUnit::Millisecond, tz) => {
                cast_timestamp_to_string::<TimestampMillisecondType, i32>(array, tz)
            }
            Timestamp(TimeUnit::Second, tz) => {
                cast_timestamp_to_string::<TimestampSecondType, i32>(array, tz)
            }
            Date32 => cast_date32_to_string::<i32>(array),
            Date64 => cast_date64_to_string::<i32>(array),
            Binary => {
                let array = array.as_any().downcast_ref::<BinaryArray>().unwrap();
                Ok(Arc::new(
                    array
                        .iter()
                        .map(|maybe_value| match maybe_value {
                            Some(value) => {
                                let result = str::from_utf8(value);
                                if cast_options.safe {
                                    Ok(result.ok())
                                } else {
                                    Some(result.map_err(|_| {
                                        ArrowError::CastError(
                                            "Cannot cast binary to string".to_string(),
                                        )
                                    }))
                                    .transpose()
                                }
                            }
                            None => Ok(None),
                        })
                        .collect::<Result<StringArray>>()?,
                ))
            }
            _ => Err(ArrowError::CastError(format!(
                "Casting from {:?} to {:?} not supported",
                from_type, to_type,
            ))),
        },
        (_, LargeUtf8) => match from_type {
            UInt8 => cast_numeric_to_string::<UInt8Type, i64>(array),
            UInt16 => cast_numeric_to_string::<UInt16Type, i64>(array),
            UInt32 => cast_numeric_to_string::<UInt32Type, i64>(array),
            UInt64 => cast_numeric_to_string::<UInt64Type, i64>(array),
            Int8 => cast_numeric_to_string::<Int8Type, i64>(array),
            Int16 => cast_numeric_to_string::<Int16Type, i64>(array),
            Int32 => cast_numeric_to_string::<Int32Type, i64>(array),
            Int64 => cast_numeric_to_string::<Int64Type, i64>(array),
            Float32 => cast_numeric_to_string::<Float32Type, i64>(array),
            Float64 => cast_numeric_to_string::<Float64Type, i64>(array),
            Timestamp(TimeUnit::Nanosecond, tz) => {
                cast_timestamp_to_string::<TimestampNanosecondType, i64>(array, tz)
            }
            Timestamp(TimeUnit::Microsecond, tz) => {
                cast_timestamp_to_string::<TimestampMicrosecondType, i64>(array, tz)
            }
            Timestamp(TimeUnit::Millisecond, tz) => {
                cast_timestamp_to_string::<TimestampMillisecondType, i64>(array, tz)
            }
            Timestamp(TimeUnit::Second, tz) => {
                cast_timestamp_to_string::<TimestampSecondType, i64>(array, tz)
            }
            Date32 => cast_date32_to_string::<i64>(array),
            Date64 => cast_date64_to_string::<i64>(array),
            Binary => {
                let array = array.as_any().downcast_ref::<BinaryArray>().unwrap();
                Ok(Arc::new(
                    array
                        .iter()
                        .map(|maybe_value| match maybe_value {
                            Some(value) => {
                                let result = str::from_utf8(value);
                                if cast_options.safe {
                                    Ok(result.ok())
                                } else {
                                    Some(result.map_err(|_| {
                                        ArrowError::CastError(
                                            "Cannot cast binary to string".to_string(),
                                        )
                                    }))
                                    .transpose()
                                }
                            }
                            None => Ok(None),
                        })
                        .collect::<Result<LargeStringArray>>()?,
                ))
            }
            _ => Err(ArrowError::CastError(format!(
                "Casting from {:?} to {:?} not supported",
                from_type, to_type,
            ))),
        },
        (LargeUtf8, _) => match to_type {
            UInt8 => cast_string_to_numeric::<UInt8Type, i64>(array, cast_options),
            UInt16 => cast_string_to_numeric::<UInt16Type, i64>(array, cast_options),
            UInt32 => cast_string_to_numeric::<UInt32Type, i64>(array, cast_options),
            UInt64 => cast_string_to_numeric::<UInt64Type, i64>(array, cast_options),
            Int8 => cast_string_to_numeric::<Int8Type, i64>(array, cast_options),
            Int16 => cast_string_to_numeric::<Int16Type, i64>(array, cast_options),
            Int32 => cast_string_to_numeric::<Int32Type, i64>(array, cast_options),
            Int64 => cast_string_to_numeric::<Int64Type, i64>(array, cast_options),
            Float32 => cast_string_to_numeric::<Float32Type, i64>(array, cast_options),
            Float64 => cast_string_to_numeric::<Float64Type, i64>(array, cast_options),
            Date32 => cast_string_to_date32::<i64>(&**array, cast_options),
            Date64 => cast_string_to_date64::<i64>(&**array, cast_options),
            LargeBinary => cast_string_to_binary(array),
            Time32(TimeUnit::Second) => {
                cast_string_to_time32second::<i64>(&**array, cast_options)
            }
            Time32(TimeUnit::Millisecond) => {
                cast_string_to_time32millisecond::<i64>(&**array, cast_options)
            }
            Time64(TimeUnit::Microsecond) => {
                cast_string_to_time64microsecond::<i64>(&**array, cast_options)
            }
            Time64(TimeUnit::Nanosecond) => {
                cast_string_to_time64nanosecond::<i64>(&**array, cast_options)
            }
            Timestamp(TimeUnit::Nanosecond, None) => {
                cast_string_to_timestamp_ns::<i64>(&**array, cast_options)
            }
            _ => Err(ArrowError::CastError(format!(
                "Casting from {:?} to {:?} not supported",
                from_type, to_type,
            ))),
        },

        // start numeric casts
        (UInt8, UInt16) => {
            cast_numeric_arrays::<UInt8Type, UInt16Type>(array, cast_options)
        }
        (UInt8, UInt32) => {
            cast_numeric_arrays::<UInt8Type, UInt32Type>(array, cast_options)
        }
        (UInt8, UInt64) => {
            cast_numeric_arrays::<UInt8Type, UInt64Type>(array, cast_options)
        }
        (UInt8, Int8) => cast_numeric_arrays::<UInt8Type, Int8Type>(array, cast_options),
        (UInt8, Int16) => {
            cast_numeric_arrays::<UInt8Type, Int16Type>(array, cast_options)
        }
        (UInt8, Int32) => {
            cast_numeric_arrays::<UInt8Type, Int32Type>(array, cast_options)
        }
        (UInt8, Int64) => {
            cast_numeric_arrays::<UInt8Type, Int64Type>(array, cast_options)
        }
        (UInt8, Float32) => {
            cast_numeric_arrays::<UInt8Type, Float32Type>(array, cast_options)
        }
        (UInt8, Float64) => {
            cast_numeric_arrays::<UInt8Type, Float64Type>(array, cast_options)
        }

        (UInt16, UInt8) => {
            cast_numeric_arrays::<UInt16Type, UInt8Type>(array, cast_options)
        }
        (UInt16, UInt32) => {
            cast_numeric_arrays::<UInt16Type, UInt32Type>(array, cast_options)
        }
        (UInt16, UInt64) => {
            cast_numeric_arrays::<UInt16Type, UInt64Type>(array, cast_options)
        }
        (UInt16, Int8) => {
            cast_numeric_arrays::<UInt16Type, Int8Type>(array, cast_options)
        }
        (UInt16, Int16) => {
            cast_numeric_arrays::<UInt16Type, Int16Type>(array, cast_options)
        }
        (UInt16, Int32) => {
            cast_numeric_arrays::<UInt16Type, Int32Type>(array, cast_options)
        }
        (UInt16, Int64) => {
            cast_numeric_arrays::<UInt16Type, Int64Type>(array, cast_options)
        }
        (UInt16, Float32) => {
            cast_numeric_arrays::<UInt16Type, Float32Type>(array, cast_options)
        }
        (UInt16, Float64) => {
            cast_numeric_arrays::<UInt16Type, Float64Type>(array, cast_options)
        }

        (UInt32, UInt8) => {
            cast_numeric_arrays::<UInt32Type, UInt8Type>(array, cast_options)
        }
        (UInt32, UInt16) => {
            cast_numeric_arrays::<UInt32Type, UInt16Type>(array, cast_options)
        }
        (UInt32, UInt64) => {
            cast_numeric_arrays::<UInt32Type, UInt64Type>(array, cast_options)
        }
        (UInt32, Int8) => {
            cast_numeric_arrays::<UInt32Type, Int8Type>(array, cast_options)
        }
        (UInt32, Int16) => {
            cast_numeric_arrays::<UInt32Type, Int16Type>(array, cast_options)
        }
        (UInt32, Int32) => {
            cast_numeric_arrays::<UInt32Type, Int32Type>(array, cast_options)
        }
        (UInt32, Int64) => {
            cast_numeric_arrays::<UInt32Type, Int64Type>(array, cast_options)
        }
        (UInt32, Float32) => {
            cast_numeric_arrays::<UInt32Type, Float32Type>(array, cast_options)
        }
        (UInt32, Float64) => {
            cast_numeric_arrays::<UInt32Type, Float64Type>(array, cast_options)
        }

        (UInt64, UInt8) => {
            cast_numeric_arrays::<UInt64Type, UInt8Type>(array, cast_options)
        }
        (UInt64, UInt16) => {
            cast_numeric_arrays::<UInt64Type, UInt16Type>(array, cast_options)
        }
        (UInt64, UInt32) => {
            cast_numeric_arrays::<UInt64Type, UInt32Type>(array, cast_options)
        }
        (UInt64, Int8) => {
            cast_numeric_arrays::<UInt64Type, Int8Type>(array, cast_options)
        }
        (UInt64, Int16) => {
            cast_numeric_arrays::<UInt64Type, Int16Type>(array, cast_options)
        }
        (UInt64, Int32) => {
            cast_numeric_arrays::<UInt64Type, Int32Type>(array, cast_options)
        }
        (UInt64, Int64) => {
            cast_numeric_arrays::<UInt64Type, Int64Type>(array, cast_options)
        }
        (UInt64, Float32) => {
            cast_numeric_arrays::<UInt64Type, Float32Type>(array, cast_options)
        }
        (UInt64, Float64) => {
            cast_numeric_arrays::<UInt64Type, Float64Type>(array, cast_options)
        }

        (Int8, UInt8) => cast_numeric_arrays::<Int8Type, UInt8Type>(array, cast_options),
        (Int8, UInt16) => {
            cast_numeric_arrays::<Int8Type, UInt16Type>(array, cast_options)
        }
        (Int8, UInt32) => {
            cast_numeric_arrays::<Int8Type, UInt32Type>(array, cast_options)
        }
        (Int8, UInt64) => {
            cast_numeric_arrays::<Int8Type, UInt64Type>(array, cast_options)
        }
        (Int8, Int16) => cast_numeric_arrays::<Int8Type, Int16Type>(array, cast_options),
        (Int8, Int32) => cast_numeric_arrays::<Int8Type, Int32Type>(array, cast_options),
        (Int8, Int64) => cast_numeric_arrays::<Int8Type, Int64Type>(array, cast_options),
        (Int8, Float32) => {
            cast_numeric_arrays::<Int8Type, Float32Type>(array, cast_options)
        }
        (Int8, Float64) => {
            cast_numeric_arrays::<Int8Type, Float64Type>(array, cast_options)
        }

        (Int16, UInt8) => {
            cast_numeric_arrays::<Int16Type, UInt8Type>(array, cast_options)
        }
        (Int16, UInt16) => {
            cast_numeric_arrays::<Int16Type, UInt16Type>(array, cast_options)
        }
        (Int16, UInt32) => {
            cast_numeric_arrays::<Int16Type, UInt32Type>(array, cast_options)
        }
        (Int16, UInt64) => {
            cast_numeric_arrays::<Int16Type, UInt64Type>(array, cast_options)
        }
        (Int16, Int8) => cast_numeric_arrays::<Int16Type, Int8Type>(array, cast_options),
        (Int16, Int32) => {
            cast_numeric_arrays::<Int16Type, Int32Type>(array, cast_options)
        }
        (Int16, Int64) => {
            cast_numeric_arrays::<Int16Type, Int64Type>(array, cast_options)
        }
        (Int16, Float32) => {
            cast_numeric_arrays::<Int16Type, Float32Type>(array, cast_options)
        }
        (Int16, Float64) => {
            cast_numeric_arrays::<Int16Type, Float64Type>(array, cast_options)
        }

        (Int32, UInt8) => {
            cast_numeric_arrays::<Int32Type, UInt8Type>(array, cast_options)
        }
        (Int32, UInt16) => {
            cast_numeric_arrays::<Int32Type, UInt16Type>(array, cast_options)
        }
        (Int32, UInt32) => {
            cast_numeric_arrays::<Int32Type, UInt32Type>(array, cast_options)
        }
        (Int32, UInt64) => {
            cast_numeric_arrays::<Int32Type, UInt64Type>(array, cast_options)
        }
        (Int32, Int8) => cast_numeric_arrays::<Int32Type, Int8Type>(array, cast_options),
        (Int32, Int16) => {
            cast_numeric_arrays::<Int32Type, Int16Type>(array, cast_options)
        }
        (Int32, Int64) => {
            cast_numeric_arrays::<Int32Type, Int64Type>(array, cast_options)
        }
        (Int32, Float32) => {
            cast_numeric_arrays::<Int32Type, Float32Type>(array, cast_options)
        }
        (Int32, Float64) => {
            cast_numeric_arrays::<Int32Type, Float64Type>(array, cast_options)
        }

        (Int64, UInt8) => {
            cast_numeric_arrays::<Int64Type, UInt8Type>(array, cast_options)
        }
        (Int64, UInt16) => {
            cast_numeric_arrays::<Int64Type, UInt16Type>(array, cast_options)
        }
        (Int64, UInt32) => {
            cast_numeric_arrays::<Int64Type, UInt32Type>(array, cast_options)
        }
        (Int64, UInt64) => {
            cast_numeric_arrays::<Int64Type, UInt64Type>(array, cast_options)
        }
        (Int64, Int8) => cast_numeric_arrays::<Int64Type, Int8Type>(array, cast_options),
        (Int64, Int16) => {
            cast_numeric_arrays::<Int64Type, Int16Type>(array, cast_options)
        }
        (Int64, Int32) => {
            cast_numeric_arrays::<Int64Type, Int32Type>(array, cast_options)
        }
        (Int64, Float32) => {
            cast_numeric_arrays::<Int64Type, Float32Type>(array, cast_options)
        }
        (Int64, Float64) => {
            cast_numeric_arrays::<Int64Type, Float64Type>(array, cast_options)
        }

        (Float32, UInt8) => {
            cast_numeric_arrays::<Float32Type, UInt8Type>(array, cast_options)
        }
        (Float32, UInt16) => {
            cast_numeric_arrays::<Float32Type, UInt16Type>(array, cast_options)
        }
        (Float32, UInt32) => {
            cast_numeric_arrays::<Float32Type, UInt32Type>(array, cast_options)
        }
        (Float32, UInt64) => {
            cast_numeric_arrays::<Float32Type, UInt64Type>(array, cast_options)
        }
        (Float32, Int8) => {
            cast_numeric_arrays::<Float32Type, Int8Type>(array, cast_options)
        }
        (Float32, Int16) => {
            cast_numeric_arrays::<Float32Type, Int16Type>(array, cast_options)
        }
        (Float32, Int32) => {
            cast_numeric_arrays::<Float32Type, Int32Type>(array, cast_options)
        }
        (Float32, Int64) => {
            cast_numeric_arrays::<Float32Type, Int64Type>(array, cast_options)
        }
        (Float32, Float64) => {
            cast_numeric_arrays::<Float32Type, Float64Type>(array, cast_options)
        }

        (Float64, UInt8) => {
            cast_numeric_arrays::<Float64Type, UInt8Type>(array, cast_options)
        }
        (Float64, UInt16) => {
            cast_numeric_arrays::<Float64Type, UInt16Type>(array, cast_options)
        }
        (Float64, UInt32) => {
            cast_numeric_arrays::<Float64Type, UInt32Type>(array, cast_options)
        }
        (Float64, UInt64) => {
            cast_numeric_arrays::<Float64Type, UInt64Type>(array, cast_options)
        }
        (Float64, Int8) => {
            cast_numeric_arrays::<Float64Type, Int8Type>(array, cast_options)
        }
        (Float64, Int16) => {
            cast_numeric_arrays::<Float64Type, Int16Type>(array, cast_options)
        }
        (Float64, Int32) => {
            cast_numeric_arrays::<Float64Type, Int32Type>(array, cast_options)
        }
        (Float64, Int64) => {
            cast_numeric_arrays::<Float64Type, Int64Type>(array, cast_options)
        }
        (Float64, Float32) => {
            cast_numeric_arrays::<Float64Type, Float32Type>(array, cast_options)
        }
        // end numeric casts

        // temporal casts
        (Int32, Date32) => cast_reinterpret_arrays::<Int32Type, Date32Type>(array),
        (Int32, Date64) => cast_with_options(
            &cast_with_options(array, &Date32, cast_options)?,
            &Date64,
            cast_options,
        ),
        (Int32, Time32(TimeUnit::Second)) => {
            cast_reinterpret_arrays::<Int32Type, Time32SecondType>(array)
        }
        (Int32, Time32(TimeUnit::Millisecond)) => {
            cast_reinterpret_arrays::<Int32Type, Time32MillisecondType>(array)
        }
        // No support for microsecond/nanosecond with i32
        (Date32, Int32) => cast_reinterpret_arrays::<Date32Type, Int32Type>(array),
        (Date32, Int64) => cast_with_options(
            &cast_with_options(array, &Int32, cast_options)?,
            &Int64,
            cast_options,
        ),
        (Time32(TimeUnit::Second), Int32) => {
            cast_reinterpret_arrays::<Time32SecondType, Int32Type>(array)
        }
        (Time32(TimeUnit::Millisecond), Int32) => {
            cast_reinterpret_arrays::<Time32MillisecondType, Int32Type>(array)
        }
        (Int64, Date64) => cast_reinterpret_arrays::<Int64Type, Date64Type>(array),
        (Int64, Date32) => cast_with_options(
            &cast_with_options(array, &Int32, cast_options)?,
            &Date32,
            cast_options,
        ),
        // No support for second/milliseconds with i64
        (Int64, Time64(TimeUnit::Microsecond)) => {
            cast_reinterpret_arrays::<Int64Type, Time64MicrosecondType>(array)
        }
        (Int64, Time64(TimeUnit::Nanosecond)) => {
            cast_reinterpret_arrays::<Int64Type, Time64NanosecondType>(array)
        }

        (Date64, Int64) => cast_reinterpret_arrays::<Date64Type, Int64Type>(array),
        (Date64, Int32) => cast_with_options(
            &cast_with_options(array, &Int64, cast_options)?,
            &Int32,
            cast_options,
        ),
        (Time64(TimeUnit::Microsecond), Int64) => {
            cast_reinterpret_arrays::<Time64MicrosecondType, Int64Type>(array)
        }
        (Time64(TimeUnit::Nanosecond), Int64) => {
            cast_reinterpret_arrays::<Time64NanosecondType, Int64Type>(array)
        }
        (Date32, Date64) => Ok(Arc::new(
            as_primitive_array::<Date32Type>(array)
                .unary::<_, Date64Type>(|x| x as i64 * MILLISECONDS_IN_DAY),
        )),
        (Date64, Date32) => Ok(Arc::new(
            as_primitive_array::<Date64Type>(array)
                .unary::<_, Date32Type>(|x| (x / MILLISECONDS_IN_DAY) as i32),
        )),

        (Time32(TimeUnit::Second), Time32(TimeUnit::Millisecond)) => Ok(Arc::new(
            as_primitive_array::<Time32SecondType>(array)
                .unary::<_, Time32MillisecondType>(|x| x * MILLISECONDS as i32),
        )),
        (Time32(TimeUnit::Second), Time64(TimeUnit::Microsecond)) => Ok(Arc::new(
            as_primitive_array::<Time32SecondType>(array)
                .unary::<_, Time64MicrosecondType>(|x| x as i64 * MICROSECONDS),
        )),
        (Time32(TimeUnit::Second), Time64(TimeUnit::Nanosecond)) => Ok(Arc::new(
            as_primitive_array::<Time32SecondType>(array)
                .unary::<_, Time64NanosecondType>(|x| x as i64 * NANOSECONDS),
        )),

        (Time32(TimeUnit::Millisecond), Time32(TimeUnit::Second)) => Ok(Arc::new(
            as_primitive_array::<Time32MillisecondType>(array)
                .unary::<_, Time32SecondType>(|x| x / MILLISECONDS as i32),
        )),
        (Time32(TimeUnit::Millisecond), Time64(TimeUnit::Microsecond)) => Ok(Arc::new(
            as_primitive_array::<Time32MillisecondType>(array)
                .unary::<_, Time64MicrosecondType>(|x| {
                    x as i64 * (MICROSECONDS / MILLISECONDS)
                }),
        )),
        (Time32(TimeUnit::Millisecond), Time64(TimeUnit::Nanosecond)) => Ok(Arc::new(
            as_primitive_array::<Time32MillisecondType>(array)
                .unary::<_, Time64NanosecondType>(|x| {
                    x as i64 * (MICROSECONDS / NANOSECONDS)
                }),
        )),

        (Time64(TimeUnit::Microsecond), Time32(TimeUnit::Second)) => Ok(Arc::new(
            as_primitive_array::<Time64MicrosecondType>(array)
                .unary::<_, Time32SecondType>(|x| (x / MICROSECONDS) as i32),
        )),
        (Time64(TimeUnit::Microsecond), Time32(TimeUnit::Millisecond)) => Ok(Arc::new(
            as_primitive_array::<Time64MicrosecondType>(array)
                .unary::<_, Time32MillisecondType>(|x| {
                    (x / (MICROSECONDS / MILLISECONDS)) as i32
                }),
        )),
        (Time64(TimeUnit::Microsecond), Time64(TimeUnit::Nanosecond)) => Ok(Arc::new(
            as_primitive_array::<Time64MicrosecondType>(array)
                .unary::<_, Time64NanosecondType>(|x| x * (NANOSECONDS / MICROSECONDS)),
        )),

<<<<<<< HEAD
            Ok(Arc::new(values) as ArrayRef)
        }
        //(Time32(TimeUnit::Second), Time64(_)) => {},
        (Time32(from_unit), Time64(to_unit)) => {
            let array = cast_with_options(array, &Int32, cast_options)?;
            let time_array = as_primitive_array::<Int32Type>(array.as_ref());
            // note: (numeric_cast + SIMD multiply) is faster than (cast & multiply)
            let c: Int64Array = numeric_cast(time_array);
            let from_size = time_unit_multiple(from_unit);
            let to_size = time_unit_multiple(to_unit);
            // from is only smaller than to if 64milli/64second don't exist
            let converted = multiply_scalar(&c, to_size / from_size)?;
            let array_ref = Arc::new(converted) as ArrayRef;
            use TimeUnit::*;
            match to_unit {
                Microsecond => cast_array_data::<TimestampMicrosecondType>(
                    &array_ref,
                    to_type.clone(),
                ),
                Nanosecond => cast_array_data::<TimestampNanosecondType>(
                    &array_ref,
                    to_type.clone(),
                ),
                _ => unreachable!("array type not supported"),
            }
        }
        (Time64(TimeUnit::Microsecond), Time64(TimeUnit::Nanosecond)) => {
            let time_array = array
                .as_any()
                .downcast_ref::<Time64MicrosecondArray>()
                .unwrap();
=======
        (Time64(TimeUnit::Nanosecond), Time32(TimeUnit::Second)) => Ok(Arc::new(
            as_primitive_array::<Time64NanosecondType>(array)
                .unary::<_, Time32SecondType>(|x| (x / NANOSECONDS) as i32),
        )),
        (Time64(TimeUnit::Nanosecond), Time32(TimeUnit::Millisecond)) => Ok(Arc::new(
            as_primitive_array::<Time64NanosecondType>(array)
                .unary::<_, Time32MillisecondType>(|x| {
                    (x / (NANOSECONDS / MILLISECONDS)) as i32
                }),
        )),
        (Time64(TimeUnit::Nanosecond), Time64(TimeUnit::Microsecond)) => Ok(Arc::new(
            as_primitive_array::<Time64NanosecondType>(array)
                .unary::<_, Time64MicrosecondType>(|x| x / (NANOSECONDS / MICROSECONDS)),
        )),
>>>>>>> 0268bba4

        (Timestamp(TimeUnit::Second, _), Int64) => {
            cast_reinterpret_arrays::<TimestampSecondType, Int64Type>(array)
        }
        (Timestamp(TimeUnit::Millisecond, _), Int64) => {
            cast_reinterpret_arrays::<TimestampMillisecondType, Int64Type>(array)
        }
<<<<<<< HEAD
        (Time64(from_unit), Time32(to_unit)) => {
            let array = cast_with_options(array, &Int64, cast_options)?;
            let time_array = as_primitive_array::<Int64Type>(array.as_ref());
            let from_size = time_unit_multiple(from_unit);
            let to_size = time_unit_multiple(to_unit);
            let divisor = from_size / to_size;
            match to_unit {
                TimeUnit::Second => {
                    let values = unary::<_, _, Time32SecondType>(time_array, |x| {
                        (x as i64 / divisor) as i32
                    });
                    Ok(Arc::new(values) as ArrayRef)
                }
                TimeUnit::Millisecond => {
                    let values = unary::<_, _, Time32MillisecondType>(time_array, |x| {
                        (x as i64 / divisor) as i32
                    });
                    Ok(Arc::new(values) as ArrayRef)
                }
                _ => unreachable!("array type not supported"),
            }
=======
        (Timestamp(TimeUnit::Microsecond, _), Int64) => {
            cast_reinterpret_arrays::<TimestampMicrosecondType, Int64Type>(array)
>>>>>>> 0268bba4
        }
        (Timestamp(TimeUnit::Nanosecond, _), Int64) => {
            cast_reinterpret_arrays::<TimestampNanosecondType, Int64Type>(array)
        }
<<<<<<< HEAD
        (Timestamp(from_unit, _), Timestamp(to_unit, _)) => {
            let array = cast_with_options(array, &Int64, cast_options)?;
            let time_array = as_primitive_array::<Int64Type>(array.as_ref());
=======

        (Int64, Timestamp(unit, tz)) => Ok(make_timestamp_array(
            as_primitive_array(array),
            unit.clone(),
            tz.clone(),
        )),

        (Timestamp(from_unit, _), Timestamp(to_unit, to_tz)) => {
            let time_array = Int64Array::from(array.data().clone());
>>>>>>> 0268bba4
            let from_size = time_unit_multiple(from_unit);
            let to_size = time_unit_multiple(to_unit);
            // we either divide or multiply, depending on size of each unit
            // units are never the same when the types are the same
            let converted = if from_size >= to_size {
                divide_scalar(time_array, from_size / to_size)?
            } else {
<<<<<<< HEAD
                multiply_scalar(time_array, to_size / from_size)?
=======
                multiply_scalar(&time_array, to_size / from_size)?
>>>>>>> 0268bba4
            };
            Ok(make_timestamp_array(
                &converted,
                to_unit.clone(),
                to_tz.clone(),
            ))
        }
        (Timestamp(from_unit, _), Date32) => {
            let array = cast_with_options(array, &Int64, cast_options)?;
            let time_array = as_primitive_array::<Int64Type>(array.as_ref());
            let from_size = time_unit_multiple(from_unit) * SECONDS_IN_DAY;

            let mut b = Date32Builder::with_capacity(array.len());

            for i in 0..array.len() {
                if time_array.is_null(i) {
                    b.append_null();
                } else {
                    b.append_value((time_array.value(i) / from_size) as i32);
                }
            }

            Ok(Arc::new(b.finish()) as ArrayRef)
        }
        (Timestamp(TimeUnit::Second, _), Date64) => Ok(Arc::new(
            as_primitive_array::<TimestampSecondType>(array)
                .unary::<_, Date64Type>(|x| x * MILLISECONDS),
        )),
        (Timestamp(TimeUnit::Millisecond, _), Date64) => {
            cast_reinterpret_arrays::<TimestampMillisecondType, Date64Type>(array)
        }
        (Timestamp(TimeUnit::Microsecond, _), Date64) => Ok(Arc::new(
            as_primitive_array::<TimestampMicrosecondType>(array)
                .unary::<_, Date64Type>(|x| x / (MICROSECONDS / MILLISECONDS)),
        )),
        (Timestamp(TimeUnit::Nanosecond, _), Date64) => Ok(Arc::new(
            as_primitive_array::<TimestampNanosecondType>(array)
                .unary::<_, Date64Type>(|x| x / (NANOSECONDS / MILLISECONDS)),
        )),

        // date64 to timestamp might not make sense,
        (Int64, Duration(TimeUnit::Second)) => {
            cast_reinterpret_arrays::<Int64Type, DurationSecondType>(array)
        }
        (Int64, Duration(TimeUnit::Millisecond)) => {
            cast_reinterpret_arrays::<Int64Type, DurationMillisecondType>(array)
        }
        (Int64, Duration(TimeUnit::Microsecond)) => {
            cast_reinterpret_arrays::<Int64Type, DurationMicrosecondType>(array)
        }
        (Int64, Duration(TimeUnit::Nanosecond)) => {
            cast_reinterpret_arrays::<Int64Type, DurationNanosecondType>(array)
        }

        (Duration(TimeUnit::Second), Int64) => {
            cast_reinterpret_arrays::<DurationSecondType, Int64Type>(array)
        }
        (Duration(TimeUnit::Millisecond), Int64) => {
            cast_reinterpret_arrays::<DurationMillisecondType, Int64Type>(array)
        }
        (Duration(TimeUnit::Microsecond), Int64) => {
            cast_reinterpret_arrays::<DurationMicrosecondType, Int64Type>(array)
        }
        (Duration(TimeUnit::Nanosecond), Int64) => {
            cast_reinterpret_arrays::<DurationNanosecondType, Int64Type>(array)
        }

        (Interval(IntervalUnit::YearMonth), Int64) => {
            cast_numeric_arrays::<IntervalYearMonthType, Int64Type>(array, cast_options)
        }
        (Interval(IntervalUnit::DayTime), Int64) => {
            cast_reinterpret_arrays::<IntervalDayTimeType, Int64Type>(array)
        }
        (Int32, Interval(IntervalUnit::YearMonth)) => {
            cast_reinterpret_arrays::<Int32Type, IntervalYearMonthType>(array)
        }
        (Int64, Interval(IntervalUnit::DayTime)) => {
            cast_reinterpret_arrays::<Int64Type, IntervalDayTimeType>(array)
        }
        (_, _) => Err(ArrowError::CastError(format!(
            "Casting from {:?} to {:?} not supported",
            from_type, to_type,
        ))),
    }
}

/// Cast to string array to binary array
fn cast_string_to_binary(array: &ArrayRef) -> Result<ArrayRef> {
    let from_type = array.data_type();
    match *from_type {
        DataType::Utf8 => {
            let data = unsafe {
                array
                    .data()
                    .clone()
                    .into_builder()
                    .data_type(DataType::Binary)
                    .build_unchecked()
            };

            Ok(Arc::new(BinaryArray::from(data)) as ArrayRef)
        }
        DataType::LargeUtf8 => {
            let data = unsafe {
                array
                    .data()
                    .clone()
                    .into_builder()
                    .data_type(DataType::LargeBinary)
                    .build_unchecked()
            };

            Ok(Arc::new(LargeBinaryArray::from(data)) as ArrayRef)
        }
        _ => Err(ArrowError::InvalidArgumentError(format!(
            "{:?} cannot be converted to binary array",
            from_type
        ))),
    }
}

/// Get the time unit as a multiple of a second
const fn time_unit_multiple(unit: &TimeUnit) -> i64 {
    match unit {
        TimeUnit::Second => 1,
        TimeUnit::Millisecond => MILLISECONDS,
        TimeUnit::Microsecond => MICROSECONDS,
        TimeUnit::Nanosecond => NANOSECONDS,
    }
}

/// Cast one type of decimal array to another type of decimal array
fn cast_decimal_to_decimal<const BYTE_WIDTH1: usize, const BYTE_WIDTH2: usize>(
    array: &ArrayRef,
    input_scale: &u8,
    output_precision: &u8,
    output_scale: &u8,
) -> Result<ArrayRef> {
    if input_scale > output_scale {
        // For example, input_scale is 4 and output_scale is 3;
        // Original value is 11234_i128, and will be cast to 1123_i128.
        let div = 10_i128.pow((input_scale - output_scale) as u32);
        if BYTE_WIDTH1 == 16 {
            let array = array.as_any().downcast_ref::<Decimal128Array>().unwrap();
            let iter = array.iter().map(|v| v.map(|v| v.as_i128() / div));
            if BYTE_WIDTH2 == 16 {
                let output_array = iter
                    .collect::<Decimal128Array>()
                    .with_precision_and_scale(*output_precision, *output_scale)?;

                Ok(Arc::new(output_array))
            } else {
                let output_array = iter
                    .map(|v| v.map(BigInt::from))
                    .collect::<Decimal256Array>()
                    .with_precision_and_scale(*output_precision, *output_scale)?;

                Ok(Arc::new(output_array))
            }
        } else {
            let array = array.as_any().downcast_ref::<Decimal256Array>().unwrap();
            let iter = array.iter().map(|v| v.map(|v| v.to_big_int().div(div)));
            if BYTE_WIDTH2 == 16 {
                let values = iter
                    .map(|v| {
                        if v.is_none() {
                            Ok(None)
                        } else {
                            v.as_ref().and_then(|v| v.to_i128())
                                .ok_or_else(|| {
                                    ArrowError::InvalidArgumentError(
                                        format!("{:?} cannot be casted to 128-bit integer for Decimal128", v),
                                    )
                                })
                                .map(Some)
                        }
                    })
                    .collect::<Result<Vec<_>>>()?;

                let output_array = values
                    .into_iter()
                    .collect::<Decimal128Array>()
                    .with_precision_and_scale(*output_precision, *output_scale)?;

                Ok(Arc::new(output_array))
            } else {
                let output_array = iter
                    .collect::<Decimal256Array>()
                    .with_precision_and_scale(*output_precision, *output_scale)?;

                Ok(Arc::new(output_array))
            }
        }
    } else {
        // For example, input_scale is 3 and output_scale is 4;
        // Original value is 1123_i128, and will be cast to 11230_i128.
        let mul = 10_i128.pow((output_scale - input_scale) as u32);
        if BYTE_WIDTH1 == 16 {
            let array = array.as_any().downcast_ref::<Decimal128Array>().unwrap();
            let iter = array.iter().map(|v| v.map(|v| v.as_i128() * mul));
            if BYTE_WIDTH2 == 16 {
                let output_array = iter
                    .collect::<Decimal128Array>()
                    .with_precision_and_scale(*output_precision, *output_scale)?;

                Ok(Arc::new(output_array))
            } else {
                let output_array = iter
                    .map(|v| v.map(BigInt::from))
                    .collect::<Decimal256Array>()
                    .with_precision_and_scale(*output_precision, *output_scale)?;

                Ok(Arc::new(output_array))
            }
        } else {
            let array = array.as_any().downcast_ref::<Decimal256Array>().unwrap();
            let iter = array.iter().map(|v| v.map(|v| v.to_big_int().mul(mul)));
            if BYTE_WIDTH2 == 16 {
                let values = iter
                    .map(|v| {
                        if v.is_none() {
                            Ok(None)
                        } else {
                            v.as_ref().and_then(|v| v.to_i128())
                                .ok_or_else(|| {
                                    ArrowError::InvalidArgumentError(
                                        format!("{:?} cannot be casted to 128-bit integer for Decimal128", v),
                                    )
                                })
                                .map(Some)
                        }
                    })
                    .collect::<Result<Vec<_>>>()?;

                let output_array = values
                    .into_iter()
                    .collect::<Decimal128Array>()
                    .with_precision_and_scale(*output_precision, *output_scale)?;

                Ok(Arc::new(output_array))
            } else {
                let output_array = iter
                    .collect::<Decimal256Array>()
                    .with_precision_and_scale(*output_precision, *output_scale)?;

                Ok(Arc::new(output_array))
            }
        }
    }
}

/// Convert Array into a PrimitiveArray of type, and apply numeric cast
fn cast_numeric_arrays<FROM, TO>(
    from: &ArrayRef,
    cast_options: &CastOptions,
) -> Result<ArrayRef>
where
    FROM: ArrowNumericType,
    TO: ArrowNumericType,
    FROM::Native: NumCast,
    TO::Native: NumCast,
{
    if cast_options.safe {
        // If the value can't be casted to the `TO::Native`, return null
        Ok(Arc::new(numeric_cast::<FROM, TO>(
            from.as_any()
                .downcast_ref::<PrimitiveArray<FROM>>()
                .unwrap(),
        )))
    } else {
        // If the value can't be casted to the `TO::Native`, return error
        Ok(Arc::new(try_numeric_cast::<FROM, TO>(
            from.as_any()
                .downcast_ref::<PrimitiveArray<FROM>>()
                .unwrap(),
        )?))
    }
}

// Natural cast between numeric types
// If the value of T can't be casted to R, will throw error
fn try_numeric_cast<T, R>(from: &PrimitiveArray<T>) -> Result<PrimitiveArray<R>>
where
    T: ArrowNumericType,
    R: ArrowNumericType,
    T::Native: NumCast,
    R::Native: NumCast,
{
    try_unary(from, |value| {
        num::cast::cast::<T::Native, R::Native>(value).ok_or_else(|| {
            ArrowError::CastError(format!(
                "Can't cast value {:?} to type {}",
                value,
                R::DATA_TYPE
            ))
        })
    })
}

// Natural cast between numeric types
// If the value of T can't be casted to R, it will be converted to null
fn numeric_cast<T, R>(from: &PrimitiveArray<T>) -> PrimitiveArray<R>
where
    T: ArrowNumericType,
    R: ArrowNumericType,
    T::Native: NumCast,
    R::Native: NumCast,
{
    let iter = from
        .iter()
        .map(|v| v.and_then(num::cast::cast::<T::Native, R::Native>));
    // Soundness:
    //  The iterator is trustedLen because it comes from an `PrimitiveArray`.
    unsafe { PrimitiveArray::<R>::from_trusted_len_iter(iter) }
}

/// Cast timestamp types to Utf8/LargeUtf8
fn cast_timestamp_to_string<T, OffsetSize>(
    array: &ArrayRef,
    tz: &Option<String>,
) -> Result<ArrayRef>
where
    T: ArrowTemporalType + ArrowNumericType,
    i64: From<<T as ArrowPrimitiveType>::Native>,
    OffsetSize: OffsetSizeTrait,
{
    let array = array.as_any().downcast_ref::<PrimitiveArray<T>>().unwrap();

    let mut builder = GenericStringBuilder::<OffsetSize>::new();

    if let Some(tz) = tz {
        let mut scratch = Parsed::new();
        // The macro calls `as_datetime` on timestamp values of the array.
        // After applying timezone offset on the datatime, calling `to_string` to get
        // the strings.
        let iter = ArrayIter::new(array);
        extract_component_from_array!(
            iter,
            builder,
            to_string,
            |value, tz| as_datetime::<T>(<i64 as From<_>>::from(value))
                .map(|datetime| datetime + tz),
            tz,
            scratch,
            |value| as_datetime::<T>(<i64 as From<_>>::from(value)),
            |h| h
        )
    } else {
        // No timezone available. Calling `to_string` on the datatime value simply.
        let iter = ArrayIter::new(array);
        extract_component_from_array!(
            iter,
            builder,
            to_string,
            |value| as_datetime::<T>(<i64 as From<_>>::from(value)),
            |h| h
        )
    }

    Ok(Arc::new(builder.finish()) as ArrayRef)
}

/// Cast date32 types to Utf8/LargeUtf8
fn cast_date32_to_string<OffsetSize: OffsetSizeTrait>(
    array: &ArrayRef,
) -> Result<ArrayRef> {
    let array = array.as_any().downcast_ref::<Date32Array>().unwrap();

    Ok(Arc::new(
        (0..array.len())
            .map(|ix| {
                if array.is_null(ix) {
                    None
                } else {
                    array.value_as_date(ix).map(|v| v.to_string())
                }
            })
            .collect::<GenericStringArray<OffsetSize>>(),
    ))
}

/// Cast date64 types to Utf8/LargeUtf8
fn cast_date64_to_string<OffsetSize: OffsetSizeTrait>(
    array: &ArrayRef,
) -> Result<ArrayRef> {
    let array = array.as_any().downcast_ref::<Date64Array>().unwrap();

    Ok(Arc::new(
        (0..array.len())
            .map(|ix| {
                if array.is_null(ix) {
                    None
                } else {
                    array.value_as_datetime(ix).map(|v| v.to_string())
                }
            })
            .collect::<GenericStringArray<OffsetSize>>(),
    ))
}

/// Cast numeric types to Utf8
fn cast_numeric_to_string<FROM, OffsetSize>(array: &ArrayRef) -> Result<ArrayRef>
where
    FROM: ArrowNumericType,
    FROM::Native: lexical_core::ToLexical,
    OffsetSize: OffsetSizeTrait,
{
    Ok(Arc::new(numeric_to_string_cast::<FROM, OffsetSize>(
        array
            .as_any()
            .downcast_ref::<PrimitiveArray<FROM>>()
            .unwrap(),
    )))
}

fn numeric_to_string_cast<T, OffsetSize>(
    from: &PrimitiveArray<T>,
) -> GenericStringArray<OffsetSize>
where
    T: ArrowPrimitiveType + ArrowNumericType,
    T::Native: lexical_core::ToLexical,
    OffsetSize: OffsetSizeTrait,
{
    from.iter()
        .map(|maybe_value| maybe_value.map(lexical_to_string))
        .collect()
}

/// Cast numeric types to Utf8
fn cast_string_to_numeric<T, Offset: OffsetSizeTrait>(
    from: &ArrayRef,
    cast_options: &CastOptions,
) -> Result<ArrayRef>
where
    T: ArrowNumericType,
    <T as ArrowPrimitiveType>::Native: lexical_core::FromLexical,
{
    Ok(Arc::new(string_to_numeric_cast::<T, Offset>(
        from.as_any()
            .downcast_ref::<GenericStringArray<Offset>>()
            .unwrap(),
        cast_options,
    )?))
}

fn string_to_numeric_cast<T, Offset: OffsetSizeTrait>(
    from: &GenericStringArray<Offset>,
    cast_options: &CastOptions,
) -> Result<PrimitiveArray<T>>
where
    T: ArrowNumericType,
    <T as ArrowPrimitiveType>::Native: lexical_core::FromLexical,
{
    if cast_options.safe {
        let iter = from
            .iter()
            .map(|v| v.and_then(|v| lexical_core::parse(v.as_bytes()).ok()));
        // Benefit:
        //     20% performance improvement
        // Soundness:
        //     The iterator is trustedLen because it comes from an `StringArray`.
        Ok(unsafe { PrimitiveArray::<T>::from_trusted_len_iter(iter) })
    } else {
        let vec = from
            .iter()
            .map(|v| {
                v.map(|v| {
                    lexical_core::parse(v.as_bytes()).map_err(|_| {
                        ArrowError::CastError(format!(
                            "Cannot cast string '{}' to value of {:?} type",
                            v,
                            T::DATA_TYPE,
                        ))
                    })
                })
                .transpose()
            })
            .collect::<Result<Vec<_>>>()?;
        // Benefit:
        //     20% performance improvement
        // Soundness:
        //     The iterator is trustedLen because it comes from an `StringArray`.
        Ok(unsafe { PrimitiveArray::<T>::from_trusted_len_iter(vec.iter()) })
    }
}

/// Casts generic string arrays to Date32Array
fn cast_string_to_date32<Offset: OffsetSizeTrait>(
    array: &dyn Array,
    cast_options: &CastOptions,
) -> Result<ArrayRef> {
    use chrono::Datelike;
    let string_array = array
        .as_any()
        .downcast_ref::<GenericStringArray<Offset>>()
        .unwrap();

    let array = if cast_options.safe {
        let iter = string_array.iter().map(|v| {
            v.and_then(|v| {
                v.parse::<chrono::NaiveDate>()
                    .map(|date| date.num_days_from_ce() - EPOCH_DAYS_FROM_CE)
                    .ok()
            })
        });

        // Benefit:
        //     20% performance improvement
        // Soundness:
        //     The iterator is trustedLen because it comes from an `StringArray`.
        unsafe { Date32Array::from_trusted_len_iter(iter) }
    } else {
        let vec = string_array
            .iter()
            .map(|v| {
                v.map(|v| {
                    v.parse::<chrono::NaiveDate>()
                        .map(|date| date.num_days_from_ce() - EPOCH_DAYS_FROM_CE)
                        .map_err(|_| {
                            ArrowError::CastError(format!(
                                "Cannot cast string '{}' to value of {:?} type",
                                v,
                                DataType::Date32
                            ))
                        })
                })
                .transpose()
            })
            .collect::<Result<Vec<Option<i32>>>>()?;

        // Benefit:
        //     20% performance improvement
        // Soundness:
        //     The iterator is trustedLen because it comes from an `StringArray`.
        unsafe { Date32Array::from_trusted_len_iter(vec.iter()) }
    };

    Ok(Arc::new(array) as ArrayRef)
}

/// Casts generic string arrays to Date64Array
fn cast_string_to_date64<Offset: OffsetSizeTrait>(
    array: &dyn Array,
    cast_options: &CastOptions,
) -> Result<ArrayRef> {
    let string_array = array
        .as_any()
        .downcast_ref::<GenericStringArray<Offset>>()
        .unwrap();

    let array = if cast_options.safe {
        let iter = string_array.iter().map(|v| {
            v.and_then(|v| {
                v.parse::<chrono::NaiveDateTime>()
                    .map(|datetime| datetime.timestamp_millis())
                    .ok()
            })
        });

        // Benefit:
        //     20% performance improvement
        // Soundness:
        //     The iterator is trustedLen because it comes from an `StringArray`.
        unsafe { Date64Array::from_trusted_len_iter(iter) }
    } else {
        let vec = string_array
            .iter()
            .map(|v| {
                v.map(|v| {
                    v.parse::<chrono::NaiveDateTime>()
                        .map(|datetime| datetime.timestamp_millis())
                        .map_err(|_| {
                            ArrowError::CastError(format!(
                                "Cannot cast string '{}' to value of {:?} type",
                                v,
                                DataType::Date64
                            ))
                        })
                })
                .transpose()
            })
            .collect::<Result<Vec<Option<i64>>>>()?;

        // Benefit:
        //     20% performance improvement
        // Soundness:
        //     The iterator is trustedLen because it comes from an `StringArray`.
        unsafe { Date64Array::from_trusted_len_iter(vec.iter()) }
    };

    Ok(Arc::new(array) as ArrayRef)
}

/// Casts generic string arrays to `Time32SecondArray`
fn cast_string_to_time32second<Offset: OffsetSizeTrait>(
    array: &dyn Array,
    cast_options: &CastOptions,
) -> Result<ArrayRef> {
    /// The number of nanoseconds per millisecond.
    const NANOS_PER_SEC: u32 = 1_000_000_000;

    let string_array = array
        .as_any()
        .downcast_ref::<GenericStringArray<Offset>>()
        .unwrap();

    let array = if cast_options.safe {
        let iter = string_array.iter().map(|v| {
            v.and_then(|v| {
                v.parse::<chrono::NaiveTime>()
                    .map(|time| {
                        (time.num_seconds_from_midnight()
                            + time.nanosecond() / NANOS_PER_SEC)
                            as i32
                    })
                    .ok()
            })
        });

        // Benefit:
        //     20% performance improvement
        // Soundness:
        //     The iterator is trustedLen because it comes from an `StringArray`.
        unsafe { Time32SecondArray::from_trusted_len_iter(iter) }
    } else {
        let vec = string_array
            .iter()
            .map(|v| {
                v.map(|v| {
                    v.parse::<chrono::NaiveTime>()
                        .map(|time| {
                            (time.num_seconds_from_midnight()
                                + time.nanosecond() / NANOS_PER_SEC)
                                as i32
                        })
                        .map_err(|_| {
                            ArrowError::CastError(format!(
                                "Cannot cast string '{}' to value of {:?} type",
                                v,
                                DataType::Time32(TimeUnit::Second)
                            ))
                        })
                })
                .transpose()
            })
            .collect::<Result<Vec<Option<i32>>>>()?;

        // Benefit:
        //     20% performance improvement
        // Soundness:
        //     The iterator is trustedLen because it comes from an `StringArray`.
        unsafe { Time32SecondArray::from_trusted_len_iter(vec.iter()) }
    };

    Ok(Arc::new(array) as ArrayRef)
}

/// Casts generic string arrays to `Time32MillisecondArray`
fn cast_string_to_time32millisecond<Offset: OffsetSizeTrait>(
    array: &dyn Array,
    cast_options: &CastOptions,
) -> Result<ArrayRef> {
    /// The number of nanoseconds per millisecond.
    const NANOS_PER_MILLI: u32 = 1_000_000;
    /// The number of milliseconds per second.
    const MILLIS_PER_SEC: u32 = 1_000;

    let string_array = array
        .as_any()
        .downcast_ref::<GenericStringArray<Offset>>()
        .unwrap();

    let array = if cast_options.safe {
        let iter = string_array.iter().map(|v| {
            v.and_then(|v| {
                v.parse::<chrono::NaiveTime>()
                    .map(|time| {
                        (time.num_seconds_from_midnight() * MILLIS_PER_SEC
                            + time.nanosecond() / NANOS_PER_MILLI)
                            as i32
                    })
                    .ok()
            })
        });

        // Benefit:
        //     20% performance improvement
        // Soundness:
        //     The iterator is trustedLen because it comes from an `StringArray`.
        unsafe { Time32MillisecondArray::from_trusted_len_iter(iter) }
    } else {
        let vec = string_array
            .iter()
            .map(|v| {
                v.map(|v| {
                    v.parse::<chrono::NaiveTime>()
                        .map(|time| {
                            (time.num_seconds_from_midnight() * MILLIS_PER_SEC
                                + time.nanosecond() / NANOS_PER_MILLI)
                                as i32
                        })
                        .map_err(|_| {
                            ArrowError::CastError(format!(
                                "Cannot cast string '{}' to value of {:?} type",
                                v,
                                DataType::Time32(TimeUnit::Millisecond)
                            ))
                        })
                })
                .transpose()
            })
            .collect::<Result<Vec<Option<i32>>>>()?;

        // Benefit:
        //     20% performance improvement
        // Soundness:
        //     The iterator is trustedLen because it comes from an `StringArray`.
        unsafe { Time32MillisecondArray::from_trusted_len_iter(vec.iter()) }
    };

    Ok(Arc::new(array) as ArrayRef)
}

/// Casts generic string arrays to `Time64MicrosecondArray`
fn cast_string_to_time64microsecond<Offset: OffsetSizeTrait>(
    array: &dyn Array,
    cast_options: &CastOptions,
) -> Result<ArrayRef> {
    /// The number of nanoseconds per microsecond.
    const NANOS_PER_MICRO: i64 = 1_000;
    /// The number of microseconds per second.
    const MICROS_PER_SEC: i64 = 1_000_000;

    let string_array = array
        .as_any()
        .downcast_ref::<GenericStringArray<Offset>>()
        .unwrap();

    let array = if cast_options.safe {
        let iter = string_array.iter().map(|v| {
            v.and_then(|v| {
                v.parse::<chrono::NaiveTime>()
                    .map(|time| {
                        time.num_seconds_from_midnight() as i64 * MICROS_PER_SEC
                            + time.nanosecond() as i64 / NANOS_PER_MICRO
                    })
                    .ok()
            })
        });

        // Benefit:
        //     20% performance improvement
        // Soundness:
        //     The iterator is trustedLen because it comes from an `StringArray`.
        unsafe { Time64MicrosecondArray::from_trusted_len_iter(iter) }
    } else {
        let vec = string_array
            .iter()
            .map(|v| {
                v.map(|v| {
                    v.parse::<chrono::NaiveTime>()
                        .map(|time| {
                            time.num_seconds_from_midnight() as i64 * MICROS_PER_SEC
                                + time.nanosecond() as i64 / NANOS_PER_MICRO
                        })
                        .map_err(|_| {
                            ArrowError::CastError(format!(
                                "Cannot cast string '{}' to value of {:?} type",
                                v,
                                DataType::Time64(TimeUnit::Microsecond)
                            ))
                        })
                })
                .transpose()
            })
            .collect::<Result<Vec<Option<i64>>>>()?;

        // Benefit:
        //     20% performance improvement
        // Soundness:
        //     The iterator is trustedLen because it comes from an `StringArray`.
        unsafe { Time64MicrosecondArray::from_trusted_len_iter(vec.iter()) }
    };

    Ok(Arc::new(array) as ArrayRef)
}

/// Casts generic string arrays to `Time64NanosecondArray`
fn cast_string_to_time64nanosecond<Offset: OffsetSizeTrait>(
    array: &dyn Array,
    cast_options: &CastOptions,
) -> Result<ArrayRef> {
    /// The number of nanoseconds per second.
    const NANOS_PER_SEC: i64 = 1_000_000_000;

    let string_array = array
        .as_any()
        .downcast_ref::<GenericStringArray<Offset>>()
        .unwrap();

    let array = if cast_options.safe {
        let iter = string_array.iter().map(|v| {
            v.and_then(|v| {
                v.parse::<chrono::NaiveTime>()
                    .map(|time| {
                        time.num_seconds_from_midnight() as i64 * NANOS_PER_SEC
                            + time.nanosecond() as i64
                    })
                    .ok()
            })
        });

        // Benefit:
        //     20% performance improvement
        // Soundness:
        //     The iterator is trustedLen because it comes from an `StringArray`.
        unsafe { Time64NanosecondArray::from_trusted_len_iter(iter) }
    } else {
        let vec = string_array
            .iter()
            .map(|v| {
                v.map(|v| {
                    v.parse::<chrono::NaiveTime>()
                        .map(|time| {
                            time.num_seconds_from_midnight() as i64 * NANOS_PER_SEC
                                + time.nanosecond() as i64
                        })
                        .map_err(|_| {
                            ArrowError::CastError(format!(
                                "Cannot cast string '{}' to value of {:?} type",
                                v,
                                DataType::Time64(TimeUnit::Nanosecond)
                            ))
                        })
                })
                .transpose()
            })
            .collect::<Result<Vec<Option<i64>>>>()?;

        // Benefit:
        //     20% performance improvement
        // Soundness:
        //     The iterator is trustedLen because it comes from an `StringArray`.
        unsafe { Time64NanosecondArray::from_trusted_len_iter(vec.iter()) }
    };

    Ok(Arc::new(array) as ArrayRef)
}

/// Casts generic string arrays to TimeStampNanosecondArray
fn cast_string_to_timestamp_ns<Offset: OffsetSizeTrait>(
    array: &dyn Array,
    cast_options: &CastOptions,
) -> Result<ArrayRef> {
    let string_array = array
        .as_any()
        .downcast_ref::<GenericStringArray<Offset>>()
        .unwrap();

    let array = if cast_options.safe {
        let iter = string_array
            .iter()
            .map(|v| v.and_then(|v| string_to_timestamp_nanos(v).ok()));
        // Benefit:
        //     20% performance improvement
        // Soundness:
        //     The iterator is trustedLen because it comes from an `StringArray`.
        unsafe { TimestampNanosecondArray::from_trusted_len_iter(iter) }
    } else {
        let vec = string_array
            .iter()
            .map(|v| v.map(string_to_timestamp_nanos).transpose())
            .collect::<Result<Vec<Option<i64>>>>()?;

        // Benefit:
        //     20% performance improvement
        // Soundness:
        //     The iterator is trustedLen because it comes from an `StringArray`.
        unsafe { TimestampNanosecondArray::from_trusted_len_iter(vec.iter()) }
    };

    Ok(Arc::new(array) as ArrayRef)
}

/// Casts Utf8 to Boolean
fn cast_utf8_to_boolean(from: &ArrayRef, cast_options: &CastOptions) -> Result<ArrayRef> {
    let array = as_string_array(from);

    let output_array = array
        .iter()
        .map(|value| match value {
            Some(value) => match value.to_ascii_lowercase().trim() {
                "t" | "tr" | "tru" | "true" | "y" | "ye" | "yes" | "on" | "1" => {
                    Ok(Some(true))
                }
                "f" | "fa" | "fal" | "fals" | "false" | "n" | "no" | "of" | "off"
                | "0" => Ok(Some(false)),
                invalid_value => match cast_options.safe {
                    true => Ok(None),
                    false => Err(ArrowError::CastError(format!(
                        "Cannot cast string '{}' to value of Boolean type",
                        invalid_value,
                    ))),
                },
            },
            None => Ok(None),
        })
        .collect::<Result<BooleanArray>>()?;

    Ok(Arc::new(output_array))
}

/// Cast numeric types to Boolean
///
/// Any zero value returns `false` while non-zero returns `true`
fn cast_numeric_to_bool<FROM>(from: &ArrayRef) -> Result<ArrayRef>
where
    FROM: ArrowNumericType,
{
    numeric_to_bool_cast::<FROM>(
        from.as_any()
            .downcast_ref::<PrimitiveArray<FROM>>()
            .unwrap(),
    )
    .map(|to| Arc::new(to) as ArrayRef)
}

fn numeric_to_bool_cast<T>(from: &PrimitiveArray<T>) -> Result<BooleanArray>
where
    T: ArrowPrimitiveType + ArrowNumericType,
{
    let mut b = BooleanBuilder::with_capacity(from.len());

    for i in 0..from.len() {
        if from.is_null(i) {
            b.append_null();
        } else if from.value(i) != T::default_value() {
            b.append_value(true);
        } else {
            b.append_value(false);
        }
    }

    Ok(b.finish())
}

/// Cast Boolean types to numeric
///
/// `false` returns 0 while `true` returns 1
fn cast_bool_to_numeric<TO>(
    from: &ArrayRef,
    cast_options: &CastOptions,
) -> Result<ArrayRef>
where
    TO: ArrowNumericType,
    TO::Native: num::cast::NumCast,
{
    Ok(Arc::new(bool_to_numeric_cast::<TO>(
        from.as_any().downcast_ref::<BooleanArray>().unwrap(),
        cast_options,
    )))
}

fn bool_to_numeric_cast<T>(
    from: &BooleanArray,
    _cast_options: &CastOptions,
) -> PrimitiveArray<T>
where
    T: ArrowNumericType,
    T::Native: num::NumCast,
{
    let iter = (0..from.len()).map(|i| {
        if from.is_null(i) {
            None
        } else if from.value(i) {
            // a workaround to cast a primitive to T::Native, infallible
            num::cast::cast(1)
        } else {
            Some(T::default_value())
        }
    });
    // Benefit:
    //     20% performance improvement
    // Soundness:
    //     The iterator is trustedLen because it comes from a Range
    unsafe { PrimitiveArray::<T>::from_trusted_len_iter(iter) }
}

/// Attempts to cast an `ArrayDictionary` with index type K into
/// `to_type` for supported types.
///
/// K is the key type
fn dictionary_cast<K: ArrowDictionaryKeyType>(
    array: &ArrayRef,
    to_type: &DataType,
    cast_options: &CastOptions,
) -> Result<ArrayRef> {
    use DataType::*;

    match to_type {
        Dictionary(to_index_type, to_value_type) => {
            let dict_array = array
                .as_any()
                .downcast_ref::<DictionaryArray<K>>()
                .ok_or_else(|| {
                    ArrowError::ComputeError(
                        "Internal Error: Cannot cast dictionary to DictionaryArray of expected type".to_string(),
                    )
                })?;

            let keys_array: ArrayRef =
                Arc::new(PrimitiveArray::<K>::from(dict_array.keys().data().clone()));
            let values_array = dict_array.values();
            let cast_keys = cast_with_options(&keys_array, to_index_type, cast_options)?;
            let cast_values =
                cast_with_options(values_array, to_value_type, cast_options)?;

            // Failure to cast keys (because they don't fit in the
            // target type) results in NULL values;
            if cast_keys.null_count() > keys_array.null_count() {
                return Err(ArrowError::ComputeError(format!(
                    "Could not convert {} dictionary indexes from {:?} to {:?}",
                    cast_keys.null_count() - keys_array.null_count(),
                    keys_array.data_type(),
                    to_index_type
                )));
            }

            // keys are data, child_data is values (dictionary)
            let data = unsafe {
                ArrayData::new_unchecked(
                    to_type.clone(),
                    cast_keys.len(),
                    Some(cast_keys.null_count()),
                    cast_keys
                        .data()
                        .null_bitmap()
                        .cloned()
                        .map(|bitmap| bitmap.into_buffer()),
                    cast_keys.data().offset(),
                    cast_keys.data().buffers().to_vec(),
                    vec![cast_values.into_data()],
                )
            };

            // create the appropriate array type
            let new_array: ArrayRef = match **to_index_type {
                Int8 => Arc::new(DictionaryArray::<Int8Type>::from(data)),
                Int16 => Arc::new(DictionaryArray::<Int16Type>::from(data)),
                Int32 => Arc::new(DictionaryArray::<Int32Type>::from(data)),
                Int64 => Arc::new(DictionaryArray::<Int64Type>::from(data)),
                UInt8 => Arc::new(DictionaryArray::<UInt8Type>::from(data)),
                UInt16 => Arc::new(DictionaryArray::<UInt16Type>::from(data)),
                UInt32 => Arc::new(DictionaryArray::<UInt32Type>::from(data)),
                UInt64 => Arc::new(DictionaryArray::<UInt64Type>::from(data)),
                _ => {
                    return Err(ArrowError::CastError(format!(
                        "Unsupported type {:?} for dictionary index",
                        to_index_type
                    )));
                }
            };

            Ok(new_array)
        }
        _ => unpack_dictionary::<K>(array, to_type, cast_options),
    }
}

// Unpack a dictionary where the keys are of type <K> into a flattened array of type to_type
fn unpack_dictionary<K>(
    array: &ArrayRef,
    to_type: &DataType,
    cast_options: &CastOptions,
) -> Result<ArrayRef>
where
    K: ArrowDictionaryKeyType,
{
    let dict_array = array
        .as_any()
        .downcast_ref::<DictionaryArray<K>>()
        .ok_or_else(|| {
            ArrowError::ComputeError(
                "Internal Error: Cannot cast dictionary to DictionaryArray of expected type".to_string(),
            )
        })?;

    // attempt to cast the dict values to the target type
    // use the take kernel to expand out the dictionary
    let cast_dict_values = cast_with_options(dict_array.values(), to_type, cast_options)?;

    // Note take requires first casting the indices to u32
    let keys_array: ArrayRef =
        Arc::new(PrimitiveArray::<K>::from(dict_array.keys().data().clone()));
    let indices = cast_with_options(&keys_array, &DataType::UInt32, cast_options)?;
    let u32_indices =
        indices
            .as_any()
            .downcast_ref::<UInt32Array>()
            .ok_or_else(|| {
                ArrowError::ComputeError(
                    "Internal Error: Cannot cast dict indices to UInt32".to_string(),
                )
            })?;

    take(cast_dict_values.as_ref(), u32_indices, None)
}

/// Attempts to encode an array into an `ArrayDictionary` with index
/// type K and value (dictionary) type value_type
///
/// K is the key type
fn cast_to_dictionary<K: ArrowDictionaryKeyType>(
    array: &ArrayRef,
    dict_value_type: &DataType,
    cast_options: &CastOptions,
) -> Result<ArrayRef> {
    use DataType::*;

    match *dict_value_type {
        Int8 => pack_numeric_to_dictionary::<K, Int8Type>(
            array,
            dict_value_type,
            cast_options,
        ),
        Int16 => pack_numeric_to_dictionary::<K, Int16Type>(
            array,
            dict_value_type,
            cast_options,
        ),
        Int32 => pack_numeric_to_dictionary::<K, Int32Type>(
            array,
            dict_value_type,
            cast_options,
        ),
        Int64 => pack_numeric_to_dictionary::<K, Int64Type>(
            array,
            dict_value_type,
            cast_options,
        ),
        UInt8 => pack_numeric_to_dictionary::<K, UInt8Type>(
            array,
            dict_value_type,
            cast_options,
        ),
        UInt16 => pack_numeric_to_dictionary::<K, UInt16Type>(
            array,
            dict_value_type,
            cast_options,
        ),
        UInt32 => pack_numeric_to_dictionary::<K, UInt32Type>(
            array,
            dict_value_type,
            cast_options,
        ),
        UInt64 => pack_numeric_to_dictionary::<K, UInt64Type>(
            array,
            dict_value_type,
            cast_options,
        ),
        Utf8 => pack_string_to_dictionary::<K>(array, cast_options),
        _ => Err(ArrowError::CastError(format!(
            "Unsupported output type for dictionary packing: {:?}",
            dict_value_type
        ))),
    }
}

// Packs the data from the primitive array of type <V> to a
// DictionaryArray with keys of type K and values of value_type V
fn pack_numeric_to_dictionary<K, V>(
    array: &ArrayRef,
    dict_value_type: &DataType,
    cast_options: &CastOptions,
) -> Result<ArrayRef>
where
    K: ArrowDictionaryKeyType,
    V: ArrowNumericType,
{
    // attempt to cast the source array values to the target value type (the dictionary values type)
    let cast_values = cast_with_options(array, dict_value_type, cast_options)?;
    let values = cast_values
        .as_any()
        .downcast_ref::<PrimitiveArray<V>>()
        .unwrap();

    let mut b =
        PrimitiveDictionaryBuilder::<K, V>::with_capacity(values.len(), values.len());

    // copy each element one at a time
    for i in 0..values.len() {
        if values.is_null(i) {
            b.append_null();
        } else {
            b.append(values.value(i))?;
        }
    }
    Ok(Arc::new(b.finish()))
}

// Packs the data as a StringDictionaryArray, if possible, with the
// key types of K
fn pack_string_to_dictionary<K>(
    array: &ArrayRef,
    cast_options: &CastOptions,
) -> Result<ArrayRef>
where
    K: ArrowDictionaryKeyType,
{
    let cast_values = cast_with_options(array, &DataType::Utf8, cast_options)?;
    let values = cast_values.as_any().downcast_ref::<StringArray>().unwrap();
    let mut b = StringDictionaryBuilder::<K>::with_capacity(values.len(), 1024, 1024);

    // copy each element one at a time
    for i in 0..values.len() {
        if values.is_null(i) {
            b.append_null();
        } else {
            b.append(values.value(i))?;
        }
    }
    Ok(Arc::new(b.finish()))
}

/// Helper function that takes a primitive array and casts to a (generic) list array.
fn cast_primitive_to_list<OffsetSize: OffsetSizeTrait + NumCast>(
    array: &ArrayRef,
    to: &Field,
    to_type: &DataType,
    cast_options: &CastOptions,
) -> Result<ArrayRef> {
    // cast primitive to list's primitive
    let cast_array = cast_with_options(array, to.data_type(), cast_options)?;
    // create offsets, where if array.len() = 2, we have [0,1,2]
    // Safety:
    // Length of range can be trusted.
    // Note: could not yet create a generic range in stable Rust.
    let offsets = unsafe {
        MutableBuffer::from_trusted_len_iter(
            (0..=array.len()).map(|i| OffsetSize::from(i).expect("integer")),
        )
    };

    let list_data = unsafe {
        ArrayData::new_unchecked(
            to_type.clone(),
            array.len(),
            Some(cast_array.null_count()),
            cast_array
                .data()
                .null_bitmap()
                .cloned()
                .map(|bitmap| bitmap.into_buffer()),
            0,
            vec![offsets.into()],
            vec![cast_array.into_data()],
        )
    };
    let list_array =
        Arc::new(GenericListArray::<OffsetSize>::from(list_data)) as ArrayRef;

    Ok(list_array)
}

/// Helper function that takes an Generic list container and casts the inner datatype.
fn cast_list_inner<OffsetSize: OffsetSizeTrait>(
    array: &Arc<dyn Array>,
    to: &Field,
    to_type: &DataType,
    cast_options: &CastOptions,
) -> Result<ArrayRef> {
    let data = array.data_ref();
    let underlying_array = make_array(data.child_data()[0].clone());
    let cast_array = cast_with_options(&underlying_array, to.data_type(), cast_options)?;
    let array_data = unsafe {
        ArrayData::new_unchecked(
            to_type.clone(),
            array.len(),
            Some(data.null_count()),
            data.null_bitmap()
                .cloned()
                .map(|bitmap| bitmap.into_buffer()),
            array.offset(),
            // reuse offset buffer
            data.buffers().to_vec(),
            vec![cast_array.into_data()],
        )
    };
    let list = GenericListArray::<OffsetSize>::from(array_data);
    Ok(Arc::new(list) as ArrayRef)
}

/// Helper function to cast from `Utf8` to `LargeUtf8` and vice versa. If the `LargeUtf8` is too large for
/// a `Utf8` array it will return an Error.
fn cast_str_container<OffsetSizeFrom, OffsetSizeTo>(array: &dyn Array) -> Result<ArrayRef>
where
    OffsetSizeFrom: OffsetSizeTrait + ToPrimitive,
    OffsetSizeTo: OffsetSizeTrait + NumCast + ArrowNativeType,
{
    let str_array = array
        .as_any()
        .downcast_ref::<GenericStringArray<OffsetSizeFrom>>()
        .unwrap();
    let list_data = array.data();
    let str_values_buf = str_array.value_data();

    let offsets = list_data.buffers()[0].typed_data::<OffsetSizeFrom>();

    let mut offset_builder = BufferBuilder::<OffsetSizeTo>::new(offsets.len());
    offsets.iter().try_for_each::<_, Result<_>>(|offset| {
        let offset = OffsetSizeTo::from(*offset).ok_or_else(|| {
            ArrowError::ComputeError(
                "large-utf8 array too large to cast to utf8-array".into(),
            )
        })?;
        offset_builder.append(offset);
        Ok(())
    })?;

    let offset_buffer = offset_builder.finish();

    let dtype = if matches!(std::mem::size_of::<OffsetSizeTo>(), 8) {
        DataType::LargeUtf8
    } else {
        DataType::Utf8
    };

    let builder = ArrayData::builder(dtype)
        .offset(array.offset())
        .len(array.len())
        .add_buffer(offset_buffer)
        .add_buffer(str_values_buf)
        .null_bit_buffer(list_data.null_buffer().cloned());

    let array_data = unsafe { builder.build_unchecked() };

    Ok(Arc::new(GenericStringArray::<OffsetSizeTo>::from(
        array_data,
    )))
}

/// Cast the container type of List/Largelist array but not the inner types.
/// This function can leave the value data intact and only has to cast the offset dtypes.
fn cast_list_container<OffsetSizeFrom, OffsetSizeTo>(
    array: &dyn Array,
    _cast_options: &CastOptions,
) -> Result<ArrayRef>
where
    OffsetSizeFrom: OffsetSizeTrait + ToPrimitive,
    OffsetSizeTo: OffsetSizeTrait + NumCast,
{
    let data = array.data_ref();
    // the value data stored by the list
    let value_data = data.child_data()[0].clone();

    let out_dtype = match array.data_type() {
        DataType::List(value_type) => {
            assert_eq!(
                std::mem::size_of::<OffsetSizeFrom>(),
                std::mem::size_of::<i32>()
            );
            assert_eq!(
                std::mem::size_of::<OffsetSizeTo>(),
                std::mem::size_of::<i64>()
            );
            DataType::LargeList(value_type.clone())
        }
        DataType::LargeList(value_type) => {
            assert_eq!(
                std::mem::size_of::<OffsetSizeFrom>(),
                std::mem::size_of::<i64>()
            );
            assert_eq!(
                std::mem::size_of::<OffsetSizeTo>(),
                std::mem::size_of::<i32>()
            );
            if value_data.len() > i32::MAX as usize {
                return Err(ArrowError::ComputeError(
                    "LargeList too large to cast to List".into(),
                ));
            }
            DataType::List(value_type.clone())
        }
        // implementation error
        _ => unreachable!(),
    };

    // Safety:
    //      The first buffer is the offsets and they are aligned to OffSetSizeFrom: (i64 or i32)
    // Justification:
    //      The safe variant data.buffer::<OffsetSizeFrom> take the offset into account and we
    //      cannot create a list array with offsets starting at non zero.
    let offsets = unsafe { data.buffers()[0].as_slice().align_to::<OffsetSizeFrom>() }.1;

    let iter = offsets.iter().map(|idx| {
        let idx: OffsetSizeTo = NumCast::from(*idx).unwrap();
        idx
    });

    // SAFETY
    //      A slice produces a trusted length iterator
    let offset_buffer = unsafe { Buffer::from_trusted_len_iter(iter) };

    // wrap up
    let builder = ArrayData::builder(out_dtype)
        .offset(array.offset())
        .len(array.len())
        .add_buffer(offset_buffer)
        .add_child_data(value_data)
        .null_bit_buffer(data.null_buffer().cloned());

    let array_data = unsafe { builder.build_unchecked() };
    Ok(make_array(array_data))
}

#[cfg(test)]
mod tests {
    use super::*;
    use crate::datatypes::TimeUnit;
    use crate::util::decimal::{Decimal128, Decimal256};
    use crate::{buffer::Buffer, util::display::array_value_to_string};

    macro_rules! generate_cast_test_case {
        ($INPUT_ARRAY: expr, $OUTPUT_TYPE_ARRAY: ident, $OUTPUT_TYPE: expr, $OUTPUT_VALUES: expr) => {
            // assert cast type
            let input_array_type = $INPUT_ARRAY.data_type();
            assert!(can_cast_types(input_array_type, $OUTPUT_TYPE));
            let casted_array = cast($INPUT_ARRAY, $OUTPUT_TYPE).unwrap();
            let result_array = casted_array
                .as_any()
                .downcast_ref::<$OUTPUT_TYPE_ARRAY>()
                .unwrap();
            assert_eq!($OUTPUT_TYPE, result_array.data_type());
            assert_eq!(result_array.len(), $OUTPUT_VALUES.len());
            for (i, x) in $OUTPUT_VALUES.iter().enumerate() {
                match x {
                    Some(x) => {
                        assert_eq!(result_array.value(i), *x);
                    }
                    None => {
                        assert!(result_array.is_null(i));
                    }
                }
            }
        };
    }

    fn create_decimal_array(
        array: Vec<Option<i128>>,
        precision: u8,
        scale: u8,
    ) -> Result<Decimal128Array> {
        array
            .into_iter()
            .collect::<Decimal128Array>()
            .with_precision_and_scale(precision, scale)
    }

    fn create_decimal256_array(
        array: Vec<Option<BigInt>>,
        precision: u8,
        scale: u8,
    ) -> Result<Decimal256Array> {
        array
            .into_iter()
            .collect::<Decimal256Array>()
            .with_precision_and_scale(precision, scale)
    }

    #[test]
    fn test_cast_decimal128_to_decimal128() {
        let input_type = DataType::Decimal128(20, 3);
        let output_type = DataType::Decimal128(20, 4);
        assert!(can_cast_types(&input_type, &output_type));
        let array = vec![Some(1123456), Some(2123456), Some(3123456), None];
        let input_decimal_array = create_decimal_array(array, 20, 3).unwrap();
        let array = Arc::new(input_decimal_array) as ArrayRef;
        generate_cast_test_case!(
            &array,
            Decimal128Array,
            &output_type,
            vec![
                Some(Decimal128::new_from_i128(20, 4, 11234560_i128)),
                Some(Decimal128::new_from_i128(20, 4, 21234560_i128)),
                Some(Decimal128::new_from_i128(20, 4, 31234560_i128)),
                None
            ]
        );
        // negative test
        let array = vec![Some(123456), None];
        let input_decimal_array = create_decimal_array(array, 10, 0).unwrap();
        let array = Arc::new(input_decimal_array) as ArrayRef;
        let result = cast(&array, &DataType::Decimal128(2, 2));
        assert!(result.is_err());
        assert_eq!("Invalid argument error: 12345600 is too large to store in a Decimal128 of precision 2. Max is 99",
                   result.unwrap_err().to_string());
    }

    #[test]
    fn test_cast_decimal128_to_decimal256() {
        let input_type = DataType::Decimal128(20, 3);
        let output_type = DataType::Decimal256(20, 4);
        assert!(can_cast_types(&input_type, &output_type));
        let array = vec![Some(1123456), Some(2123456), Some(3123456), None];
        let input_decimal_array = create_decimal_array(array, 20, 3).unwrap();
        let array = Arc::new(input_decimal_array) as ArrayRef;
        generate_cast_test_case!(
            &array,
            Decimal256Array,
            &output_type,
            vec![
                Some(
                    Decimal256::from_big_int(&BigInt::from(11234560_i128), 20, 4)
                        .unwrap()
                ),
                Some(
                    Decimal256::from_big_int(&BigInt::from(21234560_i128), 20, 4)
                        .unwrap()
                ),
                Some(
                    Decimal256::from_big_int(&BigInt::from(31234560_i128), 20, 4)
                        .unwrap()
                ),
                None
            ]
        );
    }

    #[test]
    fn test_cast_decimal256_to_decimal128() {
        let input_type = DataType::Decimal256(20, 3);
        let output_type = DataType::Decimal128(20, 4);
        assert!(can_cast_types(&input_type, &output_type));
        let array = vec![
            Some(BigInt::from(1123456)),
            Some(BigInt::from(2123456)),
            Some(BigInt::from(3123456)),
            None,
        ];
        let input_decimal_array = create_decimal256_array(array, 20, 3).unwrap();
        let array = Arc::new(input_decimal_array) as ArrayRef;
        generate_cast_test_case!(
            &array,
            Decimal128Array,
            &output_type,
            vec![
                Some(Decimal128::new_from_i128(20, 4, 11234560_i128)),
                Some(Decimal128::new_from_i128(20, 4, 21234560_i128)),
                Some(Decimal128::new_from_i128(20, 4, 31234560_i128)),
                None
            ]
        );
    }

    #[test]
    fn test_cast_decimal256_to_decimal256() {
        let input_type = DataType::Decimal256(20, 3);
        let output_type = DataType::Decimal256(20, 4);
        assert!(can_cast_types(&input_type, &output_type));
        let array = vec![
            Some(BigInt::from(1123456)),
            Some(BigInt::from(2123456)),
            Some(BigInt::from(3123456)),
            None,
        ];
        let input_decimal_array = create_decimal256_array(array, 20, 3).unwrap();
        let array = Arc::new(input_decimal_array) as ArrayRef;
        generate_cast_test_case!(
            &array,
            Decimal256Array,
            &output_type,
            vec![
                Some(
                    Decimal256::from_big_int(&BigInt::from(11234560_i128), 20, 4)
                        .unwrap()
                ),
                Some(
                    Decimal256::from_big_int(&BigInt::from(21234560_i128), 20, 4)
                        .unwrap()
                ),
                Some(
                    Decimal256::from_big_int(&BigInt::from(31234560_i128), 20, 4)
                        .unwrap()
                ),
                None
            ]
        );
    }

    #[test]
    fn test_cast_decimal_to_numeric() {
        let decimal_type = DataType::Decimal128(38, 2);
        // negative test
        assert!(!can_cast_types(&decimal_type, &DataType::UInt8));
        let value_array: Vec<Option<i128>> =
            vec![Some(125), Some(225), Some(325), None, Some(525)];
        let decimal_array = create_decimal_array(value_array, 38, 2).unwrap();
        let array = Arc::new(decimal_array) as ArrayRef;
        // i8
        generate_cast_test_case!(
            &array,
            Int8Array,
            &DataType::Int8,
            vec![Some(1_i8), Some(2_i8), Some(3_i8), None, Some(5_i8)]
        );
        // i16
        generate_cast_test_case!(
            &array,
            Int16Array,
            &DataType::Int16,
            vec![Some(1_i16), Some(2_i16), Some(3_i16), None, Some(5_i16)]
        );
        // i32
        generate_cast_test_case!(
            &array,
            Int32Array,
            &DataType::Int32,
            vec![Some(1_i32), Some(2_i32), Some(3_i32), None, Some(5_i32)]
        );
        // i64
        generate_cast_test_case!(
            &array,
            Int64Array,
            &DataType::Int64,
            vec![Some(1_i64), Some(2_i64), Some(3_i64), None, Some(5_i64)]
        );
        // f32
        generate_cast_test_case!(
            &array,
            Int64Array,
            &DataType::Int64,
            vec![Some(1_i64), Some(2_i64), Some(3_i64), None, Some(5_i64)]
        );
        // f64
        generate_cast_test_case!(
            &array,
            Int64Array,
            &DataType::Int64,
            vec![Some(1_i64), Some(2_i64), Some(3_i64), None, Some(5_i64)]
        );

        // overflow test: out of range of max i8
        let value_array: Vec<Option<i128>> = vec![Some(24400)];
        let decimal_array = create_decimal_array(value_array, 38, 2).unwrap();
        let array = Arc::new(decimal_array) as ArrayRef;
        let casted_array = cast(&array, &DataType::Int8);
        assert_eq!(
            "Cast error: value of 244 is out of range Int8".to_string(),
            casted_array.unwrap_err().to_string()
        );

        // loss the precision: convert decimal to f32、f64
        // f32
        // 112345678_f32 and 112345679_f32 are same, so the 112345679_f32 will lose precision.
        let value_array: Vec<Option<i128>> = vec![
            Some(125),
            Some(225),
            Some(325),
            None,
            Some(525),
            Some(112345678),
            Some(112345679),
        ];
        let decimal_array = create_decimal_array(value_array, 38, 2).unwrap();
        let array = Arc::new(decimal_array) as ArrayRef;
        generate_cast_test_case!(
            &array,
            Float32Array,
            &DataType::Float32,
            vec![
                Some(1.25_f32),
                Some(2.25_f32),
                Some(3.25_f32),
                None,
                Some(5.25_f32),
                Some(1_123_456.7_f32),
                Some(1_123_456.7_f32)
            ]
        );

        // f64
        // 112345678901234568_f64 and 112345678901234560_f64 are same, so the 112345678901234568_f64 will lose precision.
        let value_array: Vec<Option<i128>> = vec![
            Some(125),
            Some(225),
            Some(325),
            None,
            Some(525),
            Some(112345678901234568),
            Some(112345678901234560),
        ];
        let decimal_array = create_decimal_array(value_array, 38, 2).unwrap();
        let array = Arc::new(decimal_array) as ArrayRef;
        generate_cast_test_case!(
            &array,
            Float64Array,
            &DataType::Float64,
            vec![
                Some(1.25_f64),
                Some(2.25_f64),
                Some(3.25_f64),
                None,
                Some(5.25_f64),
                Some(1_123_456_789_012_345.6_f64),
                Some(1_123_456_789_012_345.6_f64),
            ]
        );
    }

    #[test]
    fn test_cast_numeric_to_decimal() {
        // test negative cast type
        let decimal_type = DataType::Decimal128(38, 6);
        assert!(!can_cast_types(&DataType::UInt64, &decimal_type));

        // i8, i16, i32, i64
        let input_datas = vec![
            Arc::new(Int8Array::from(vec![
                Some(1),
                Some(2),
                Some(3),
                None,
                Some(5),
            ])) as ArrayRef, // i8
            Arc::new(Int16Array::from(vec![
                Some(1),
                Some(2),
                Some(3),
                None,
                Some(5),
            ])) as ArrayRef, // i16
            Arc::new(Int32Array::from(vec![
                Some(1),
                Some(2),
                Some(3),
                None,
                Some(5),
            ])) as ArrayRef, // i32
            Arc::new(Int64Array::from(vec![
                Some(1),
                Some(2),
                Some(3),
                None,
                Some(5),
            ])) as ArrayRef, // i64
        ];
        for array in input_datas {
            generate_cast_test_case!(
                &array,
                Decimal128Array,
                &decimal_type,
                vec![
                    Some(Decimal128::new_from_i128(38, 6, 1000000_i128)),
                    Some(Decimal128::new_from_i128(38, 6, 2000000_i128)),
                    Some(Decimal128::new_from_i128(38, 6, 3000000_i128)),
                    None,
                    Some(Decimal128::new_from_i128(38, 6, 5000000_i128))
                ]
            );
        }

        // test i8 to decimal type with overflow the result type
        // the 100 will be converted to 1000_i128, but it is out of range for max value in the precision 3.
        let array = Int8Array::from(vec![1, 2, 3, 4, 100]);
        let array = Arc::new(array) as ArrayRef;
        let casted_array = cast(&array, &DataType::Decimal128(3, 1));
        assert!(casted_array.is_err());
        assert_eq!("Invalid argument error: 1000 is too large to store in a Decimal128 of precision 3. Max is 999", casted_array.unwrap_err().to_string());

        // test f32 to decimal type
        let array = Float32Array::from(vec![
            Some(1.1),
            Some(2.2),
            Some(4.4),
            None,
            Some(1.123_456_7),
            Some(1.123_456_7),
        ]);
        let array = Arc::new(array) as ArrayRef;
        generate_cast_test_case!(
            &array,
            Decimal128Array,
            &decimal_type,
            vec![
                Some(Decimal128::new_from_i128(38, 6, 1100000_i128)),
                Some(Decimal128::new_from_i128(38, 6, 2200000_i128)),
                Some(Decimal128::new_from_i128(38, 6, 4400000_i128)),
                None,
                Some(Decimal128::new_from_i128(38, 6, 1123456_i128)),
                Some(Decimal128::new_from_i128(38, 6, 1123456_i128)),
            ]
        );

        // test f64 to decimal type
        let array = Float64Array::from(vec![
            Some(1.1),
            Some(2.2),
            Some(4.4),
            None,
            Some(1.123_456_789_123_4),
            Some(1.123_456_789_012_345_6),
            Some(1.123_456_789_012_345_6),
        ]);
        let array = Arc::new(array) as ArrayRef;
        generate_cast_test_case!(
            &array,
            Decimal128Array,
            &decimal_type,
            vec![
                Some(Decimal128::new_from_i128(38, 6, 1100000_i128)),
                Some(Decimal128::new_from_i128(38, 6, 2200000_i128)),
                Some(Decimal128::new_from_i128(38, 6, 4400000_i128)),
                None,
                Some(Decimal128::new_from_i128(38, 6, 1123456_i128)),
                Some(Decimal128::new_from_i128(38, 6, 1123456_i128)),
                Some(Decimal128::new_from_i128(38, 6, 1123456_i128)),
            ]
        );
    }

    #[test]
    fn test_cast_i32_to_f64() {
        let a = Int32Array::from(vec![5, 6, 7, 8, 9]);
        let array = Arc::new(a) as ArrayRef;
        let b = cast(&array, &DataType::Float64).unwrap();
        let c = b.as_any().downcast_ref::<Float64Array>().unwrap();
        assert_eq!(5.0, c.value(0));
        assert_eq!(6.0, c.value(1));
        assert_eq!(7.0, c.value(2));
        assert_eq!(8.0, c.value(3));
        assert_eq!(9.0, c.value(4));
    }

    #[test]
    fn test_cast_i32_to_u8() {
        let a = Int32Array::from(vec![-5, 6, -7, 8, 100000000]);
        let array = Arc::new(a) as ArrayRef;
        let b = cast(&array, &DataType::UInt8).unwrap();
        let c = b.as_any().downcast_ref::<UInt8Array>().unwrap();
        assert!(!c.is_valid(0));
        assert_eq!(6, c.value(1));
        assert!(!c.is_valid(2));
        assert_eq!(8, c.value(3));
        // overflows return None
        assert!(!c.is_valid(4));
    }

    #[test]
    #[should_panic(expected = "Can't cast value -5 to type UInt8")]
    fn test_cast_int32_to_u8_with_error() {
        let a = Int32Array::from(vec![-5, 6, -7, 8, 100000000]);
        let array = Arc::new(a) as ArrayRef;
        // overflow with the error
        let cast_option = CastOptions { safe: false };
        let result = cast_with_options(&array, &DataType::UInt8, &cast_option);
        assert!(result.is_err());
        result.unwrap();
    }

    #[test]
    fn test_cast_i32_to_u8_sliced() {
        let a = Int32Array::from(vec![-5, 6, -7, 8, 100000000]);
        let array = Arc::new(a) as ArrayRef;
        assert_eq!(0, array.offset());
        let array = array.slice(2, 3);
        assert_eq!(2, array.offset());
        let b = cast(&array, &DataType::UInt8).unwrap();
        assert_eq!(3, b.len());
        assert_eq!(0, b.offset());
        let c = b.as_any().downcast_ref::<UInt8Array>().unwrap();
        assert!(!c.is_valid(0));
        assert_eq!(8, c.value(1));
        // overflows return None
        assert!(!c.is_valid(2));
    }

    #[test]
    fn test_cast_i32_to_i32() {
        let a = Int32Array::from(vec![5, 6, 7, 8, 9]);
        let array = Arc::new(a) as ArrayRef;
        let b = cast(&array, &DataType::Int32).unwrap();
        let c = b.as_any().downcast_ref::<Int32Array>().unwrap();
        assert_eq!(5, c.value(0));
        assert_eq!(6, c.value(1));
        assert_eq!(7, c.value(2));
        assert_eq!(8, c.value(3));
        assert_eq!(9, c.value(4));
    }

    #[test]
    fn test_cast_i32_to_list_i32() {
        let a = Int32Array::from(vec![5, 6, 7, 8, 9]);
        let array = Arc::new(a) as ArrayRef;
        let b = cast(
            &array,
            &DataType::List(Box::new(Field::new("item", DataType::Int32, true))),
        )
        .unwrap();
        assert_eq!(5, b.len());
        let arr = b.as_any().downcast_ref::<ListArray>().unwrap();
        assert_eq!(&[0, 1, 2, 3, 4, 5], arr.value_offsets());
        assert_eq!(1, arr.value_length(0));
        assert_eq!(1, arr.value_length(1));
        assert_eq!(1, arr.value_length(2));
        assert_eq!(1, arr.value_length(3));
        assert_eq!(1, arr.value_length(4));
        let values = arr.values();
        let c = values.as_any().downcast_ref::<Int32Array>().unwrap();
        assert_eq!(5, c.value(0));
        assert_eq!(6, c.value(1));
        assert_eq!(7, c.value(2));
        assert_eq!(8, c.value(3));
        assert_eq!(9, c.value(4));
    }

    #[test]
    fn test_cast_i32_to_list_i32_nullable() {
        let a = Int32Array::from(vec![Some(5), None, Some(7), Some(8), Some(9)]);
        let array = Arc::new(a) as ArrayRef;
        let b = cast(
            &array,
            &DataType::List(Box::new(Field::new("item", DataType::Int32, true))),
        )
        .unwrap();
        assert_eq!(5, b.len());
        assert_eq!(1, b.null_count());
        let arr = b.as_any().downcast_ref::<ListArray>().unwrap();
        assert_eq!(&[0, 1, 2, 3, 4, 5], arr.value_offsets());
        assert_eq!(1, arr.value_length(0));
        assert_eq!(1, arr.value_length(1));
        assert_eq!(1, arr.value_length(2));
        assert_eq!(1, arr.value_length(3));
        assert_eq!(1, arr.value_length(4));
        let values = arr.values();
        let c = values.as_any().downcast_ref::<Int32Array>().unwrap();
        assert_eq!(1, c.null_count());
        assert_eq!(5, c.value(0));
        assert!(!c.is_valid(1));
        assert_eq!(7, c.value(2));
        assert_eq!(8, c.value(3));
        assert_eq!(9, c.value(4));
    }

    #[test]
    fn test_cast_i32_to_list_f64_nullable_sliced() {
        let a = Int32Array::from(vec![Some(5), None, Some(7), Some(8), None, Some(10)]);
        let array = Arc::new(a) as ArrayRef;
        let array = array.slice(2, 4);
        let b = cast(
            &array,
            &DataType::List(Box::new(Field::new("item", DataType::Float64, true))),
        )
        .unwrap();
        assert_eq!(4, b.len());
        assert_eq!(1, b.null_count());
        let arr = b.as_any().downcast_ref::<ListArray>().unwrap();
        assert_eq!(&[0, 1, 2, 3, 4], arr.value_offsets());
        assert_eq!(1, arr.value_length(0));
        assert_eq!(1, arr.value_length(1));
        assert_eq!(1, arr.value_length(2));
        assert_eq!(1, arr.value_length(3));
        let values = arr.values();
        let c = values.as_any().downcast_ref::<Float64Array>().unwrap();
        assert_eq!(1, c.null_count());
        assert_eq!(7.0, c.value(0));
        assert_eq!(8.0, c.value(1));
        assert!(!c.is_valid(2));
        assert_eq!(10.0, c.value(3));
    }

    #[test]
    fn test_cast_utf8_to_i32() {
        let a = StringArray::from(vec!["5", "6", "seven", "8", "9.1"]);
        let array = Arc::new(a) as ArrayRef;
        let b = cast(&array, &DataType::Int32).unwrap();
        let c = b.as_any().downcast_ref::<Int32Array>().unwrap();
        assert_eq!(5, c.value(0));
        assert_eq!(6, c.value(1));
        assert!(!c.is_valid(2));
        assert_eq!(8, c.value(3));
        assert!(!c.is_valid(4));
    }

    #[test]
    fn test_cast_with_options_utf8_to_i32() {
        let a = StringArray::from(vec!["5", "6", "seven", "8", "9.1"]);
        let array = Arc::new(a) as ArrayRef;
        let result =
            cast_with_options(&array, &DataType::Int32, &CastOptions { safe: false });
        match result {
            Ok(_) => panic!("expected error"),
            Err(e) => {
                assert!(
                    e.to_string().contains(
                        "Cast error: Cannot cast string 'seven' to value of Int32 type",
                    ),
                    "Error: {}",
                    e
                )
            }
        }
    }

    #[test]
    fn test_cast_utf8_to_bool() {
        let strings = Arc::new(StringArray::from(vec![
            "true", "false", "invalid", " Y ", "",
        ])) as ArrayRef;
        let casted = cast(&strings, &DataType::Boolean).unwrap();
        let expected =
            BooleanArray::from(vec![Some(true), Some(false), None, Some(true), None]);
        assert_eq!(*as_boolean_array(&casted), expected);
    }

    #[test]
    fn test_cast_with_options_utf8_to_bool() {
        let strings = Arc::new(StringArray::from(vec![
            "true", "false", "invalid", " Y ", "",
        ])) as ArrayRef;
        let casted =
            cast_with_options(&strings, &DataType::Boolean, &CastOptions { safe: false });
        match casted {
            Ok(_) => panic!("expected error"),
            Err(e) => {
                assert!(e.to_string().contains(
                    "Cast error: Cannot cast string 'invalid' to value of Boolean type"
                ))
            }
        }
    }

    #[test]
    fn test_cast_bool_to_i32() {
        let a = BooleanArray::from(vec![Some(true), Some(false), None]);
        let array = Arc::new(a) as ArrayRef;
        let b = cast(&array, &DataType::Int32).unwrap();
        let c = b.as_any().downcast_ref::<Int32Array>().unwrap();
        assert_eq!(1, c.value(0));
        assert_eq!(0, c.value(1));
        assert!(!c.is_valid(2));
    }

    #[test]
    fn test_cast_bool_to_f64() {
        let a = BooleanArray::from(vec![Some(true), Some(false), None]);
        let array = Arc::new(a) as ArrayRef;
        let b = cast(&array, &DataType::Float64).unwrap();
        let c = b.as_any().downcast_ref::<Float64Array>().unwrap();
        assert_eq!(1.0, c.value(0));
        assert_eq!(0.0, c.value(1));
        assert!(!c.is_valid(2));
    }

    #[test]
    #[should_panic(
        expected = "Casting from Int32 to Timestamp(Microsecond, None) not supported"
    )]
    fn test_cast_int32_to_timestamp() {
        let a = Int32Array::from(vec![Some(2), Some(10), None]);
        let array = Arc::new(a) as ArrayRef;
        cast(&array, &DataType::Timestamp(TimeUnit::Microsecond, None)).unwrap();
    }

    #[test]
    fn test_cast_list_i32_to_list_u16() {
        let value_data = Int32Array::from(vec![0, 0, 0, -1, -2, -1, 2, 100000000])
            .data()
            .clone();

        let value_offsets = Buffer::from_slice_ref(&[0, 3, 6, 8]);

        // Construct a list array from the above two
        // [[0,0,0], [-1, -2, -1], [2, 100000000]]
        let list_data_type =
            DataType::List(Box::new(Field::new("item", DataType::Int32, true)));
        let list_data = ArrayData::builder(list_data_type)
            .len(3)
            .add_buffer(value_offsets)
            .add_child_data(value_data)
            .build()
            .unwrap();
        let list_array = Arc::new(ListArray::from(list_data)) as ArrayRef;

        let cast_array = cast(
            &list_array,
            &DataType::List(Box::new(Field::new("item", DataType::UInt16, true))),
        )
        .unwrap();

        // For the ListArray itself, there are no null values (as there were no nulls when they went in)
        //
        // 3 negative values should get lost when casting to unsigned,
        // 1 value should overflow
        assert_eq!(0, cast_array.null_count());

        // offsets should be the same
        assert_eq!(
            list_array.data().buffers().to_vec(),
            cast_array.data().buffers().to_vec()
        );
        let array = cast_array
            .as_ref()
            .as_any()
            .downcast_ref::<ListArray>()
            .unwrap();
        assert_eq!(DataType::UInt16, array.value_type());
        assert_eq!(3, array.value_length(0));
        assert_eq!(3, array.value_length(1));
        assert_eq!(2, array.value_length(2));

        // expect 4 nulls: negative numbers and overflow
        let values = array.values();
        assert_eq!(4, values.null_count());
        let u16arr = values.as_any().downcast_ref::<UInt16Array>().unwrap();

        // expect 4 nulls: negative numbers and overflow
        let expected: UInt16Array =
            vec![Some(0), Some(0), Some(0), None, None, None, Some(2), None]
                .into_iter()
                .collect();

        assert_eq!(u16arr, &expected);
    }

    #[test]
    #[should_panic(
        expected = "Casting from Int32 to Timestamp(Microsecond, None) not supported"
    )]
    fn test_cast_list_i32_to_list_timestamp() {
        // Construct a value array
        let value_data = Int32Array::from(vec![0, 0, 0, -1, -2, -1, 2, 8, 100000000])
            .data()
            .clone();

        let value_offsets = Buffer::from_slice_ref(&[0, 3, 6, 9]);

        // Construct a list array from the above two
        let list_data_type =
            DataType::List(Box::new(Field::new("item", DataType::Int32, true)));
        let list_data = ArrayData::builder(list_data_type)
            .len(3)
            .add_buffer(value_offsets)
            .add_child_data(value_data)
            .build()
            .unwrap();
        let list_array = Arc::new(ListArray::from(list_data)) as ArrayRef;

        cast(
            &list_array,
            &DataType::List(Box::new(Field::new(
                "item",
                DataType::Timestamp(TimeUnit::Microsecond, None),
                true,
            ))),
        )
        .unwrap();
    }

    #[test]
    fn test_cast_date32_to_date64() {
        let a = Date32Array::from(vec![10000, 17890]);
        let array = Arc::new(a) as ArrayRef;
        let b = cast(&array, &DataType::Date64).unwrap();
        let c = b.as_any().downcast_ref::<Date64Array>().unwrap();
        assert_eq!(864000000000, c.value(0));
        assert_eq!(1545696000000, c.value(1));
    }

    #[test]
    fn test_cast_date64_to_date32() {
        let a = Date64Array::from(vec![Some(864000000005), Some(1545696000001), None]);
        let array = Arc::new(a) as ArrayRef;
        let b = cast(&array, &DataType::Date32).unwrap();
        let c = b.as_any().downcast_ref::<Date32Array>().unwrap();
        assert_eq!(10000, c.value(0));
        assert_eq!(17890, c.value(1));
        assert!(c.is_null(2));
    }

    #[test]
    fn test_cast_string_to_timestamp() {
        let a1 = Arc::new(StringArray::from(vec![
            Some("2020-09-08T12:00:00+00:00"),
            Some("Not a valid date"),
            None,
        ])) as ArrayRef;
        let a2 = Arc::new(LargeStringArray::from(vec![
            Some("2020-09-08T12:00:00+00:00"),
            Some("Not a valid date"),
            None,
        ])) as ArrayRef;
        for array in &[a1, a2] {
            let to_type = DataType::Timestamp(TimeUnit::Nanosecond, None);
            let b = cast(array, &to_type).unwrap();
            let c = b
                .as_any()
                .downcast_ref::<TimestampNanosecondArray>()
                .unwrap();
            assert_eq!(1599566400000000000, c.value(0));
            assert!(c.is_null(1));
            assert!(c.is_null(2));

            let options = CastOptions { safe: false };
            let err = cast_with_options(array, &to_type, &options).unwrap_err();
            assert_eq!(
                err.to_string(),
                "Cast error: Error parsing 'Not a valid date' as timestamp"
            );
        }
    }

    #[test]
    fn test_cast_string_to_date32() {
        let a1 = Arc::new(StringArray::from(vec![
            Some("2018-12-25"),
            Some("Not a valid date"),
            None,
        ])) as ArrayRef;
        let a2 = Arc::new(LargeStringArray::from(vec![
            Some("2018-12-25"),
            Some("Not a valid date"),
            None,
        ])) as ArrayRef;
        for array in &[a1, a2] {
            let to_type = DataType::Date32;
            let b = cast(array, &to_type).unwrap();
            let c = b.as_any().downcast_ref::<Date32Array>().unwrap();
            assert_eq!(17890, c.value(0));
            assert!(c.is_null(1));
            assert!(c.is_null(2));

            let options = CastOptions { safe: false };
            let err = cast_with_options(array, &to_type, &options).unwrap_err();
            assert_eq!(err.to_string(), "Cast error: Cannot cast string 'Not a valid date' to value of Date32 type");
        }
    }

    #[test]
    fn test_cast_string_to_time32second() {
        let a1 = Arc::new(StringArray::from(vec![
            Some("08:08:35.091323414"),
            Some("08:08:60.091323414"), // leap second
            Some("08:08:61.091323414"), // not valid
            Some("Not a valid time"),
            None,
        ])) as ArrayRef;
        let a2 = Arc::new(LargeStringArray::from(vec![
            Some("08:08:35.091323414"),
            Some("08:08:60.091323414"), // leap second
            Some("08:08:61.091323414"), // not valid
            Some("Not a valid time"),
            None,
        ])) as ArrayRef;
        for array in &[a1, a2] {
            let to_type = DataType::Time32(TimeUnit::Second);
            let b = cast(array, &to_type).unwrap();
            let c = b.as_any().downcast_ref::<Time32SecondArray>().unwrap();
            assert_eq!(29315, c.value(0));
            assert_eq!(29340, c.value(1));
            assert!(c.is_null(2));
            assert!(c.is_null(3));
            assert!(c.is_null(4));

            let options = CastOptions { safe: false };
            let err = cast_with_options(array, &to_type, &options).unwrap_err();
            assert_eq!(err.to_string(), "Cast error: Cannot cast string '08:08:61.091323414' to value of Time32(Second) type");
        }
    }

    #[test]
    fn test_cast_string_to_time32millisecond() {
        let a1 = Arc::new(StringArray::from(vec![
            Some("08:08:35.091323414"),
            Some("08:08:60.091323414"), // leap second
            Some("08:08:61.091323414"), // not valid
            Some("Not a valid time"),
            None,
        ])) as ArrayRef;
        let a2 = Arc::new(LargeStringArray::from(vec![
            Some("08:08:35.091323414"),
            Some("08:08:60.091323414"), // leap second
            Some("08:08:61.091323414"), // not valid
            Some("Not a valid time"),
            None,
        ])) as ArrayRef;
        for array in &[a1, a2] {
            let to_type = DataType::Time32(TimeUnit::Millisecond);
            let b = cast(array, &to_type).unwrap();
            let c = b.as_any().downcast_ref::<Time32MillisecondArray>().unwrap();
            assert_eq!(29315091, c.value(0));
            assert_eq!(29340091, c.value(1));
            assert!(c.is_null(2));
            assert!(c.is_null(3));
            assert!(c.is_null(4));

            let options = CastOptions { safe: false };
            let err = cast_with_options(array, &to_type, &options).unwrap_err();
            assert_eq!(err.to_string(), "Cast error: Cannot cast string '08:08:61.091323414' to value of Time32(Millisecond) type");
        }
    }

    #[test]
    fn test_cast_string_to_time64microsecond() {
        let a1 = Arc::new(StringArray::from(vec![
            Some("08:08:35.091323414"),
            Some("Not a valid time"),
            None,
        ])) as ArrayRef;
        let a2 = Arc::new(LargeStringArray::from(vec![
            Some("08:08:35.091323414"),
            Some("Not a valid time"),
            None,
        ])) as ArrayRef;
        for array in &[a1, a2] {
            let to_type = DataType::Time64(TimeUnit::Microsecond);
            let b = cast(array, &to_type).unwrap();
            let c = b.as_any().downcast_ref::<Time64MicrosecondArray>().unwrap();
            assert_eq!(29315091323, c.value(0));
            assert!(c.is_null(1));
            assert!(c.is_null(2));

            let options = CastOptions { safe: false };
            let err = cast_with_options(array, &to_type, &options).unwrap_err();
            assert_eq!(err.to_string(), "Cast error: Cannot cast string 'Not a valid time' to value of Time64(Microsecond) type");
        }
    }

    #[test]
    fn test_cast_string_to_time64nanosecond() {
        let a1 = Arc::new(StringArray::from(vec![
            Some("08:08:35.091323414"),
            Some("Not a valid time"),
            None,
        ])) as ArrayRef;
        let a2 = Arc::new(LargeStringArray::from(vec![
            Some("08:08:35.091323414"),
            Some("Not a valid time"),
            None,
        ])) as ArrayRef;
        for array in &[a1, a2] {
            let to_type = DataType::Time64(TimeUnit::Nanosecond);
            let b = cast(array, &to_type).unwrap();
            let c = b.as_any().downcast_ref::<Time64NanosecondArray>().unwrap();
            assert_eq!(29315091323414, c.value(0));
            assert!(c.is_null(1));
            assert!(c.is_null(2));

            let options = CastOptions { safe: false };
            let err = cast_with_options(array, &to_type, &options).unwrap_err();
            assert_eq!(err.to_string(), "Cast error: Cannot cast string 'Not a valid time' to value of Time64(Nanosecond) type");
        }
    }

    #[test]
    fn test_cast_string_to_date64() {
        let a1 = Arc::new(StringArray::from(vec![
            Some("2020-09-08T12:00:00"),
            Some("Not a valid date"),
            None,
        ])) as ArrayRef;
        let a2 = Arc::new(LargeStringArray::from(vec![
            Some("2020-09-08T12:00:00"),
            Some("Not a valid date"),
            None,
        ])) as ArrayRef;
        for array in &[a1, a2] {
            let to_type = DataType::Date64;
            let b = cast(array, &to_type).unwrap();
            let c = b.as_any().downcast_ref::<Date64Array>().unwrap();
            assert_eq!(1599566400000, c.value(0));
            assert!(c.is_null(1));
            assert!(c.is_null(2));

            let options = CastOptions { safe: false };
            let err = cast_with_options(array, &to_type, &options).unwrap_err();
            assert_eq!(err.to_string(), "Cast error: Cannot cast string 'Not a valid date' to value of Date64 type");
        }
    }

    #[test]
    fn test_cast_string_to_binary() {
        let string_1 = "Hi";
        let string_2 = "Hello";

        let bytes_1 = string_1.as_bytes();
        let bytes_2 = string_2.as_bytes();

        let string_data = vec![Some(string_1), Some(string_2), None];
        let a1 = Arc::new(StringArray::from(string_data.clone())) as ArrayRef;
        let a2 = Arc::new(LargeStringArray::from(string_data)) as ArrayRef;

        let mut array_ref = cast(&a1, &DataType::Binary).unwrap();
        let down_cast = array_ref.as_any().downcast_ref::<BinaryArray>().unwrap();
        assert_eq!(bytes_1, down_cast.value(0));
        assert_eq!(bytes_2, down_cast.value(1));
        assert!(down_cast.is_null(2));

        array_ref = cast(&a2, &DataType::LargeBinary).unwrap();
        let down_cast = array_ref
            .as_any()
            .downcast_ref::<LargeBinaryArray>()
            .unwrap();
        assert_eq!(bytes_1, down_cast.value(0));
        assert_eq!(bytes_2, down_cast.value(1));
        assert!(down_cast.is_null(2));
    }

    #[test]
    fn test_cast_date32_to_int32() {
        let a = Date32Array::from(vec![10000, 17890]);
        let array = Arc::new(a) as ArrayRef;
        let b = cast(&array, &DataType::Int32).unwrap();
        let c = b.as_any().downcast_ref::<Int32Array>().unwrap();
        assert_eq!(10000, c.value(0));
        assert_eq!(17890, c.value(1));
    }

    #[test]
    fn test_cast_int32_to_date32() {
        let a = Int32Array::from(vec![10000, 17890]);
        let array = Arc::new(a) as ArrayRef;
        let b = cast(&array, &DataType::Date32).unwrap();
        let c = b.as_any().downcast_ref::<Date32Array>().unwrap();
        assert_eq!(10000, c.value(0));
        assert_eq!(17890, c.value(1));
    }

    #[test]
    fn test_cast_timestamp_to_date32() {
        let a = TimestampMillisecondArray::from_opt_vec(
            vec![Some(864000000005), Some(1545696000001), None],
            Some(String::from("UTC")),
        );
        let array = Arc::new(a) as ArrayRef;
        let b = cast(&array, &DataType::Date32).unwrap();
        let c = b.as_any().downcast_ref::<Date32Array>().unwrap();
        assert_eq!(10000, c.value(0));
        assert_eq!(17890, c.value(1));
        assert!(c.is_null(2));
    }

    #[test]
    fn test_cast_timestamp_to_date64() {
        let a = TimestampMillisecondArray::from_opt_vec(
            vec![Some(864000000005), Some(1545696000001), None],
            None,
        );
        let array = Arc::new(a) as ArrayRef;
        let b = cast(&array, &DataType::Date64).unwrap();
        let c = b.as_any().downcast_ref::<Date64Array>().unwrap();
        assert_eq!(864000000005, c.value(0));
        assert_eq!(1545696000001, c.value(1));
        assert!(c.is_null(2));
    }

    #[test]
    fn test_cast_timestamp_to_i64() {
        let a = TimestampMillisecondArray::from_opt_vec(
            vec![Some(864000000005), Some(1545696000001), None],
            Some("UTC".to_string()),
        );
        let array = Arc::new(a) as ArrayRef;
        let b = cast(&array, &DataType::Int64).unwrap();
        let c = b.as_any().downcast_ref::<Int64Array>().unwrap();
        assert_eq!(&DataType::Int64, c.data_type());
        assert_eq!(864000000005, c.value(0));
        assert_eq!(1545696000001, c.value(1));
        assert!(c.is_null(2));
    }

    #[test]
    #[cfg(feature = "chrono-tz")]
    fn test_cast_timestamp_to_string() {
        let a = TimestampMillisecondArray::from_opt_vec(
            vec![Some(864000000005), Some(1545696000001), None],
            Some("UTC".to_string()),
        );
        let array = Arc::new(a) as ArrayRef;
        dbg!(&array);
        let b = cast(&array, &DataType::Utf8).unwrap();
        let c = b.as_any().downcast_ref::<StringArray>().unwrap();
        assert_eq!(&DataType::Utf8, c.data_type());
        assert_eq!("1997-05-19 00:00:00.005", c.value(0));
        assert_eq!("2018-12-25 00:00:00.001", c.value(1));
        assert!(c.is_null(2));
    }

    #[test]
    fn test_cast_date32_to_string() {
        let a = Date32Array::from(vec![10000, 17890]);
        let array = Arc::new(a) as ArrayRef;
        let b = cast(&array, &DataType::Utf8).unwrap();
        let c = b.as_any().downcast_ref::<StringArray>().unwrap();
        assert_eq!(&DataType::Utf8, c.data_type());
        assert_eq!("1997-05-19", c.value(0));
        assert_eq!("2018-12-25", c.value(1));
    }

    #[test]
    fn test_cast_date64_to_string() {
        let a = Date64Array::from(vec![10000 * 86400000, 17890 * 86400000]);
        let array = Arc::new(a) as ArrayRef;
        let b = cast(&array, &DataType::Utf8).unwrap();
        let c = b.as_any().downcast_ref::<StringArray>().unwrap();
        assert_eq!(&DataType::Utf8, c.data_type());
        assert_eq!("1997-05-19 00:00:00", c.value(0));
        assert_eq!("2018-12-25 00:00:00", c.value(1));
    }

    #[test]
    fn test_cast_between_timestamps() {
        let a = TimestampMillisecondArray::from_opt_vec(
            vec![Some(864000003005), Some(1545696002001), None],
            None,
        );
        let array = Arc::new(a) as ArrayRef;
        let b = cast(&array, &DataType::Timestamp(TimeUnit::Second, None)).unwrap();
        let c = b.as_any().downcast_ref::<TimestampSecondArray>().unwrap();
        assert_eq!(864000003, c.value(0));
        assert_eq!(1545696002, c.value(1));
        assert!(c.is_null(2));
    }

    #[test]
    fn test_cast_duration_to_i64() {
        let base = vec![5, 6, 7, 8, 100000000];

        let duration_arrays = vec![
            Arc::new(DurationNanosecondArray::from(base.clone())) as ArrayRef,
            Arc::new(DurationMicrosecondArray::from(base.clone())) as ArrayRef,
            Arc::new(DurationMillisecondArray::from(base.clone())) as ArrayRef,
            Arc::new(DurationSecondArray::from(base.clone())) as ArrayRef,
        ];

        for arr in duration_arrays {
            assert!(can_cast_types(arr.data_type(), &DataType::Int64));
            let result = cast(&arr, &DataType::Int64).unwrap();
            let result = result.as_any().downcast_ref::<Int64Array>().unwrap();
            assert_eq!(base.as_slice(), result.values());
        }
    }

    #[test]
    fn test_cast_interval_to_i64() {
        let base = vec![5, 6, 7, 8];

        let interval_arrays = vec![
            Arc::new(IntervalDayTimeArray::from(base.clone())) as ArrayRef,
            Arc::new(IntervalYearMonthArray::from(
                base.iter().map(|x| *x as i32).collect::<Vec<i32>>(),
            )) as ArrayRef,
        ];

        for arr in interval_arrays {
            assert!(can_cast_types(arr.data_type(), &DataType::Int64));
            let result = cast(&arr, &DataType::Int64).unwrap();
            let result = result.as_any().downcast_ref::<Int64Array>().unwrap();
            assert_eq!(base.as_slice(), result.values());
        }
    }

    #[test]
    fn test_cast_to_strings() {
        let a = Arc::new(Int32Array::from(vec![1, 2, 3])) as ArrayRef;
        let out = cast(&a, &DataType::Utf8).unwrap();
        let out = out
            .as_any()
            .downcast_ref::<StringArray>()
            .unwrap()
            .into_iter()
            .collect::<Vec<_>>();
        assert_eq!(out, vec![Some("1"), Some("2"), Some("3")]);
        let out = cast(&a, &DataType::LargeUtf8).unwrap();
        let out = out
            .as_any()
            .downcast_ref::<LargeStringArray>()
            .unwrap()
            .into_iter()
            .collect::<Vec<_>>();
        assert_eq!(out, vec![Some("1"), Some("2"), Some("3")]);
    }

    #[test]
    fn test_str_to_str_casts() {
        for data in vec![
            vec![Some("foo"), Some("bar"), Some("ham")],
            vec![Some("foo"), None, Some("bar")],
        ] {
            let a = Arc::new(LargeStringArray::from(data.clone())) as ArrayRef;
            let to = cast(&a, &DataType::Utf8).unwrap();
            let expect = a
                .as_any()
                .downcast_ref::<LargeStringArray>()
                .unwrap()
                .into_iter()
                .collect::<Vec<_>>();
            let out = to
                .as_any()
                .downcast_ref::<StringArray>()
                .unwrap()
                .into_iter()
                .collect::<Vec<_>>();
            assert_eq!(expect, out);

            let a = Arc::new(StringArray::from(data)) as ArrayRef;
            let to = cast(&a, &DataType::LargeUtf8).unwrap();
            let expect = a
                .as_any()
                .downcast_ref::<StringArray>()
                .unwrap()
                .into_iter()
                .collect::<Vec<_>>();
            let out = to
                .as_any()
                .downcast_ref::<LargeStringArray>()
                .unwrap()
                .into_iter()
                .collect::<Vec<_>>();
            assert_eq!(expect, out);
        }
    }

    #[test]
    fn test_cast_from_f64() {
        let f64_values: Vec<f64> = vec![
            i64::MIN as f64,
            i32::MIN as f64,
            i16::MIN as f64,
            i8::MIN as f64,
            0_f64,
            u8::MAX as f64,
            u16::MAX as f64,
            u32::MAX as f64,
            u64::MAX as f64,
        ];
        let f64_array: ArrayRef = Arc::new(Float64Array::from(f64_values));

        let f64_expected = vec![
            -9223372036854776000.0,
            -2147483648.0,
            -32768.0,
            -128.0,
            0.0,
            255.0,
            65535.0,
            4294967295.0,
            18446744073709552000.0,
        ];
        assert_eq!(
            f64_expected,
            get_cast_values::<Float64Type>(&f64_array, &DataType::Float64)
                .iter()
                .map(|i| i.parse::<f64>().unwrap())
                .collect::<Vec<f64>>()
        );

        let f32_expected = vec![
            -9223372000000000000.0,
            -2147483600.0,
            -32768.0,
            -128.0,
            0.0,
            255.0,
            65535.0,
            4294967300.0,
            18446744000000000000.0,
        ];
        assert_eq!(
            f32_expected,
            get_cast_values::<Float32Type>(&f64_array, &DataType::Float32)
                .iter()
                .map(|i| i.parse::<f32>().unwrap())
                .collect::<Vec<f32>>()
        );

        let i64_expected = vec![
            "-9223372036854775808",
            "-2147483648",
            "-32768",
            "-128",
            "0",
            "255",
            "65535",
            "4294967295",
            "null",
        ];
        assert_eq!(
            i64_expected,
            get_cast_values::<Int64Type>(&f64_array, &DataType::Int64)
        );

        let i32_expected = vec![
            "null",
            "-2147483648",
            "-32768",
            "-128",
            "0",
            "255",
            "65535",
            "null",
            "null",
        ];
        assert_eq!(
            i32_expected,
            get_cast_values::<Int32Type>(&f64_array, &DataType::Int32)
        );

        let i16_expected = vec![
            "null", "null", "-32768", "-128", "0", "255", "null", "null", "null",
        ];
        assert_eq!(
            i16_expected,
            get_cast_values::<Int16Type>(&f64_array, &DataType::Int16)
        );

        let i8_expected = vec![
            "null", "null", "null", "-128", "0", "null", "null", "null", "null",
        ];
        assert_eq!(
            i8_expected,
            get_cast_values::<Int8Type>(&f64_array, &DataType::Int8)
        );

        let u64_expected = vec![
            "null",
            "null",
            "null",
            "null",
            "0",
            "255",
            "65535",
            "4294967295",
            "null",
        ];
        assert_eq!(
            u64_expected,
            get_cast_values::<UInt64Type>(&f64_array, &DataType::UInt64)
        );

        let u32_expected = vec![
            "null",
            "null",
            "null",
            "null",
            "0",
            "255",
            "65535",
            "4294967295",
            "null",
        ];
        assert_eq!(
            u32_expected,
            get_cast_values::<UInt32Type>(&f64_array, &DataType::UInt32)
        );

        let u16_expected = vec![
            "null", "null", "null", "null", "0", "255", "65535", "null", "null",
        ];
        assert_eq!(
            u16_expected,
            get_cast_values::<UInt16Type>(&f64_array, &DataType::UInt16)
        );

        let u8_expected = vec![
            "null", "null", "null", "null", "0", "255", "null", "null", "null",
        ];
        assert_eq!(
            u8_expected,
            get_cast_values::<UInt8Type>(&f64_array, &DataType::UInt8)
        );
    }

    #[test]
    fn test_cast_from_f32() {
        let f32_values: Vec<f32> = vec![
            i32::MIN as f32,
            i32::MIN as f32,
            i16::MIN as f32,
            i8::MIN as f32,
            0_f32,
            u8::MAX as f32,
            u16::MAX as f32,
            u32::MAX as f32,
            u32::MAX as f32,
        ];
        let f32_array: ArrayRef = Arc::new(Float32Array::from(f32_values));

        let f64_expected = vec![
            "-2147483648.0",
            "-2147483648.0",
            "-32768.0",
            "-128.0",
            "0.0",
            "255.0",
            "65535.0",
            "4294967296.0",
            "4294967296.0",
        ];
        assert_eq!(
            f64_expected,
            get_cast_values::<Float64Type>(&f32_array, &DataType::Float64)
        );

        let f32_expected = vec![
            "-2147483600.0",
            "-2147483600.0",
            "-32768.0",
            "-128.0",
            "0.0",
            "255.0",
            "65535.0",
            "4294967300.0",
            "4294967300.0",
        ];
        assert_eq!(
            f32_expected,
            get_cast_values::<Float32Type>(&f32_array, &DataType::Float32)
        );

        let i64_expected = vec![
            "-2147483648",
            "-2147483648",
            "-32768",
            "-128",
            "0",
            "255",
            "65535",
            "4294967296",
            "4294967296",
        ];
        assert_eq!(
            i64_expected,
            get_cast_values::<Int64Type>(&f32_array, &DataType::Int64)
        );

        let i32_expected = vec![
            "-2147483648",
            "-2147483648",
            "-32768",
            "-128",
            "0",
            "255",
            "65535",
            "null",
            "null",
        ];
        assert_eq!(
            i32_expected,
            get_cast_values::<Int32Type>(&f32_array, &DataType::Int32)
        );

        let i16_expected = vec![
            "null", "null", "-32768", "-128", "0", "255", "null", "null", "null",
        ];
        assert_eq!(
            i16_expected,
            get_cast_values::<Int16Type>(&f32_array, &DataType::Int16)
        );

        let i8_expected = vec![
            "null", "null", "null", "-128", "0", "null", "null", "null", "null",
        ];
        assert_eq!(
            i8_expected,
            get_cast_values::<Int8Type>(&f32_array, &DataType::Int8)
        );

        let u64_expected = vec![
            "null",
            "null",
            "null",
            "null",
            "0",
            "255",
            "65535",
            "4294967296",
            "4294967296",
        ];
        assert_eq!(
            u64_expected,
            get_cast_values::<UInt64Type>(&f32_array, &DataType::UInt64)
        );

        let u32_expected = vec![
            "null", "null", "null", "null", "0", "255", "65535", "null", "null",
        ];
        assert_eq!(
            u32_expected,
            get_cast_values::<UInt32Type>(&f32_array, &DataType::UInt32)
        );

        let u16_expected = vec![
            "null", "null", "null", "null", "0", "255", "65535", "null", "null",
        ];
        assert_eq!(
            u16_expected,
            get_cast_values::<UInt16Type>(&f32_array, &DataType::UInt16)
        );

        let u8_expected = vec![
            "null", "null", "null", "null", "0", "255", "null", "null", "null",
        ];
        assert_eq!(
            u8_expected,
            get_cast_values::<UInt8Type>(&f32_array, &DataType::UInt8)
        );
    }

    #[test]
    fn test_cast_from_uint64() {
        let u64_values: Vec<u64> = vec![
            0,
            u8::MAX as u64,
            u16::MAX as u64,
            u32::MAX as u64,
            u64::MAX,
        ];
        let u64_array: ArrayRef = Arc::new(UInt64Array::from(u64_values));

        let f64_expected =
            vec![0.0, 255.0, 65535.0, 4294967295.0, 18446744073709552000.0];
        assert_eq!(
            f64_expected,
            get_cast_values::<Float64Type>(&u64_array, &DataType::Float64)
                .iter()
                .map(|i| i.parse::<f64>().unwrap())
                .collect::<Vec<f64>>()
        );

        let f32_expected =
            vec![0.0, 255.0, 65535.0, 4294967300.0, 18446744000000000000.0];
        assert_eq!(
            f32_expected,
            get_cast_values::<Float32Type>(&u64_array, &DataType::Float32)
                .iter()
                .map(|i| i.parse::<f32>().unwrap())
                .collect::<Vec<f32>>()
        );

        let i64_expected = vec!["0", "255", "65535", "4294967295", "null"];
        assert_eq!(
            i64_expected,
            get_cast_values::<Int64Type>(&u64_array, &DataType::Int64)
        );

        let i32_expected = vec!["0", "255", "65535", "null", "null"];
        assert_eq!(
            i32_expected,
            get_cast_values::<Int32Type>(&u64_array, &DataType::Int32)
        );

        let i16_expected = vec!["0", "255", "null", "null", "null"];
        assert_eq!(
            i16_expected,
            get_cast_values::<Int16Type>(&u64_array, &DataType::Int16)
        );

        let i8_expected = vec!["0", "null", "null", "null", "null"];
        assert_eq!(
            i8_expected,
            get_cast_values::<Int8Type>(&u64_array, &DataType::Int8)
        );

        let u64_expected =
            vec!["0", "255", "65535", "4294967295", "18446744073709551615"];
        assert_eq!(
            u64_expected,
            get_cast_values::<UInt64Type>(&u64_array, &DataType::UInt64)
        );

        let u32_expected = vec!["0", "255", "65535", "4294967295", "null"];
        assert_eq!(
            u32_expected,
            get_cast_values::<UInt32Type>(&u64_array, &DataType::UInt32)
        );

        let u16_expected = vec!["0", "255", "65535", "null", "null"];
        assert_eq!(
            u16_expected,
            get_cast_values::<UInt16Type>(&u64_array, &DataType::UInt16)
        );

        let u8_expected = vec!["0", "255", "null", "null", "null"];
        assert_eq!(
            u8_expected,
            get_cast_values::<UInt8Type>(&u64_array, &DataType::UInt8)
        );
    }

    #[test]
    fn test_cast_from_uint32() {
        let u32_values: Vec<u32> =
            vec![0, u8::MAX as u32, u16::MAX as u32, u32::MAX as u32];
        let u32_array: ArrayRef = Arc::new(UInt32Array::from(u32_values));

        let f64_expected = vec!["0.0", "255.0", "65535.0", "4294967295.0"];
        assert_eq!(
            f64_expected,
            get_cast_values::<Float64Type>(&u32_array, &DataType::Float64)
        );

        let f32_expected = vec!["0.0", "255.0", "65535.0", "4294967300.0"];
        assert_eq!(
            f32_expected,
            get_cast_values::<Float32Type>(&u32_array, &DataType::Float32)
        );

        let i64_expected = vec!["0", "255", "65535", "4294967295"];
        assert_eq!(
            i64_expected,
            get_cast_values::<Int64Type>(&u32_array, &DataType::Int64)
        );

        let i32_expected = vec!["0", "255", "65535", "null"];
        assert_eq!(
            i32_expected,
            get_cast_values::<Int32Type>(&u32_array, &DataType::Int32)
        );

        let i16_expected = vec!["0", "255", "null", "null"];
        assert_eq!(
            i16_expected,
            get_cast_values::<Int16Type>(&u32_array, &DataType::Int16)
        );

        let i8_expected = vec!["0", "null", "null", "null"];
        assert_eq!(
            i8_expected,
            get_cast_values::<Int8Type>(&u32_array, &DataType::Int8)
        );

        let u64_expected = vec!["0", "255", "65535", "4294967295"];
        assert_eq!(
            u64_expected,
            get_cast_values::<UInt64Type>(&u32_array, &DataType::UInt64)
        );

        let u32_expected = vec!["0", "255", "65535", "4294967295"];
        assert_eq!(
            u32_expected,
            get_cast_values::<UInt32Type>(&u32_array, &DataType::UInt32)
        );

        let u16_expected = vec!["0", "255", "65535", "null"];
        assert_eq!(
            u16_expected,
            get_cast_values::<UInt16Type>(&u32_array, &DataType::UInt16)
        );

        let u8_expected = vec!["0", "255", "null", "null"];
        assert_eq!(
            u8_expected,
            get_cast_values::<UInt8Type>(&u32_array, &DataType::UInt8)
        );
    }

    #[test]
    fn test_cast_from_uint16() {
        let u16_values: Vec<u16> = vec![0, u8::MAX as u16, u16::MAX as u16];
        let u16_array: ArrayRef = Arc::new(UInt16Array::from(u16_values));

        let f64_expected = vec!["0.0", "255.0", "65535.0"];
        assert_eq!(
            f64_expected,
            get_cast_values::<Float64Type>(&u16_array, &DataType::Float64)
        );

        let f32_expected = vec!["0.0", "255.0", "65535.0"];
        assert_eq!(
            f32_expected,
            get_cast_values::<Float32Type>(&u16_array, &DataType::Float32)
        );

        let i64_expected = vec!["0", "255", "65535"];
        assert_eq!(
            i64_expected,
            get_cast_values::<Int64Type>(&u16_array, &DataType::Int64)
        );

        let i32_expected = vec!["0", "255", "65535"];
        assert_eq!(
            i32_expected,
            get_cast_values::<Int32Type>(&u16_array, &DataType::Int32)
        );

        let i16_expected = vec!["0", "255", "null"];
        assert_eq!(
            i16_expected,
            get_cast_values::<Int16Type>(&u16_array, &DataType::Int16)
        );

        let i8_expected = vec!["0", "null", "null"];
        assert_eq!(
            i8_expected,
            get_cast_values::<Int8Type>(&u16_array, &DataType::Int8)
        );

        let u64_expected = vec!["0", "255", "65535"];
        assert_eq!(
            u64_expected,
            get_cast_values::<UInt64Type>(&u16_array, &DataType::UInt64)
        );

        let u32_expected = vec!["0", "255", "65535"];
        assert_eq!(
            u32_expected,
            get_cast_values::<UInt32Type>(&u16_array, &DataType::UInt32)
        );

        let u16_expected = vec!["0", "255", "65535"];
        assert_eq!(
            u16_expected,
            get_cast_values::<UInt16Type>(&u16_array, &DataType::UInt16)
        );

        let u8_expected = vec!["0", "255", "null"];
        assert_eq!(
            u8_expected,
            get_cast_values::<UInt8Type>(&u16_array, &DataType::UInt8)
        );
    }

    #[test]
    fn test_cast_from_uint8() {
        let u8_values: Vec<u8> = vec![0, u8::MAX];
        let u8_array: ArrayRef = Arc::new(UInt8Array::from(u8_values));

        let f64_expected = vec!["0.0", "255.0"];
        assert_eq!(
            f64_expected,
            get_cast_values::<Float64Type>(&u8_array, &DataType::Float64)
        );

        let f32_expected = vec!["0.0", "255.0"];
        assert_eq!(
            f32_expected,
            get_cast_values::<Float32Type>(&u8_array, &DataType::Float32)
        );

        let i64_expected = vec!["0", "255"];
        assert_eq!(
            i64_expected,
            get_cast_values::<Int64Type>(&u8_array, &DataType::Int64)
        );

        let i32_expected = vec!["0", "255"];
        assert_eq!(
            i32_expected,
            get_cast_values::<Int32Type>(&u8_array, &DataType::Int32)
        );

        let i16_expected = vec!["0", "255"];
        assert_eq!(
            i16_expected,
            get_cast_values::<Int16Type>(&u8_array, &DataType::Int16)
        );

        let i8_expected = vec!["0", "null"];
        assert_eq!(
            i8_expected,
            get_cast_values::<Int8Type>(&u8_array, &DataType::Int8)
        );

        let u64_expected = vec!["0", "255"];
        assert_eq!(
            u64_expected,
            get_cast_values::<UInt64Type>(&u8_array, &DataType::UInt64)
        );

        let u32_expected = vec!["0", "255"];
        assert_eq!(
            u32_expected,
            get_cast_values::<UInt32Type>(&u8_array, &DataType::UInt32)
        );

        let u16_expected = vec!["0", "255"];
        assert_eq!(
            u16_expected,
            get_cast_values::<UInt16Type>(&u8_array, &DataType::UInt16)
        );

        let u8_expected = vec!["0", "255"];
        assert_eq!(
            u8_expected,
            get_cast_values::<UInt8Type>(&u8_array, &DataType::UInt8)
        );
    }

    #[test]
    fn test_cast_from_int64() {
        let i64_values: Vec<i64> = vec![
            i64::MIN,
            i32::MIN as i64,
            i16::MIN as i64,
            i8::MIN as i64,
            0,
            i8::MAX as i64,
            i16::MAX as i64,
            i32::MAX as i64,
            i64::MAX,
        ];
        let i64_array: ArrayRef = Arc::new(Int64Array::from(i64_values));

        let f64_expected = vec![
            -9223372036854776000.0,
            -2147483648.0,
            -32768.0,
            -128.0,
            0.0,
            127.0,
            32767.0,
            2147483647.0,
            9223372036854776000.0,
        ];
        assert_eq!(
            f64_expected,
            get_cast_values::<Float64Type>(&i64_array, &DataType::Float64)
                .iter()
                .map(|i| i.parse::<f64>().unwrap())
                .collect::<Vec<f64>>()
        );

        let f32_expected = vec![
            -9223372000000000000.0,
            -2147483600.0,
            -32768.0,
            -128.0,
            0.0,
            127.0,
            32767.0,
            2147483600.0,
            9223372000000000000.0,
        ];
        assert_eq!(
            f32_expected,
            get_cast_values::<Float32Type>(&i64_array, &DataType::Float32)
                .iter()
                .map(|i| i.parse::<f32>().unwrap())
                .collect::<Vec<f32>>()
        );

        let i64_expected = vec![
            "-9223372036854775808",
            "-2147483648",
            "-32768",
            "-128",
            "0",
            "127",
            "32767",
            "2147483647",
            "9223372036854775807",
        ];
        assert_eq!(
            i64_expected,
            get_cast_values::<Int64Type>(&i64_array, &DataType::Int64)
        );

        let i32_expected = vec![
            "null",
            "-2147483648",
            "-32768",
            "-128",
            "0",
            "127",
            "32767",
            "2147483647",
            "null",
        ];
        assert_eq!(
            i32_expected,
            get_cast_values::<Int32Type>(&i64_array, &DataType::Int32)
        );

        assert_eq!(
            i32_expected,
            get_cast_values::<Date32Type>(&i64_array, &DataType::Date32)
        );

        let i16_expected = vec![
            "null", "null", "-32768", "-128", "0", "127", "32767", "null", "null",
        ];
        assert_eq!(
            i16_expected,
            get_cast_values::<Int16Type>(&i64_array, &DataType::Int16)
        );

        let i8_expected = vec![
            "null", "null", "null", "-128", "0", "127", "null", "null", "null",
        ];
        assert_eq!(
            i8_expected,
            get_cast_values::<Int8Type>(&i64_array, &DataType::Int8)
        );

        let u64_expected = vec![
            "null",
            "null",
            "null",
            "null",
            "0",
            "127",
            "32767",
            "2147483647",
            "9223372036854775807",
        ];
        assert_eq!(
            u64_expected,
            get_cast_values::<UInt64Type>(&i64_array, &DataType::UInt64)
        );

        let u32_expected = vec![
            "null",
            "null",
            "null",
            "null",
            "0",
            "127",
            "32767",
            "2147483647",
            "null",
        ];
        assert_eq!(
            u32_expected,
            get_cast_values::<UInt32Type>(&i64_array, &DataType::UInt32)
        );

        let u16_expected = vec![
            "null", "null", "null", "null", "0", "127", "32767", "null", "null",
        ];
        assert_eq!(
            u16_expected,
            get_cast_values::<UInt16Type>(&i64_array, &DataType::UInt16)
        );

        let u8_expected = vec![
            "null", "null", "null", "null", "0", "127", "null", "null", "null",
        ];
        assert_eq!(
            u8_expected,
            get_cast_values::<UInt8Type>(&i64_array, &DataType::UInt8)
        );
    }

    #[test]
    fn test_cast_from_int32() {
        let i32_values: Vec<i32> = vec![
            i32::MIN as i32,
            i16::MIN as i32,
            i8::MIN as i32,
            0,
            i8::MAX as i32,
            i16::MAX as i32,
            i32::MAX as i32,
        ];
        let i32_array: ArrayRef = Arc::new(Int32Array::from(i32_values));

        let f64_expected = vec![
            "-2147483648.0",
            "-32768.0",
            "-128.0",
            "0.0",
            "127.0",
            "32767.0",
            "2147483647.0",
        ];
        assert_eq!(
            f64_expected,
            get_cast_values::<Float64Type>(&i32_array, &DataType::Float64)
        );

        let f32_expected = vec![
            "-2147483600.0",
            "-32768.0",
            "-128.0",
            "0.0",
            "127.0",
            "32767.0",
            "2147483600.0",
        ];
        assert_eq!(
            f32_expected,
            get_cast_values::<Float32Type>(&i32_array, &DataType::Float32)
        );

        let i16_expected = vec!["null", "-32768", "-128", "0", "127", "32767", "null"];
        assert_eq!(
            i16_expected,
            get_cast_values::<Int16Type>(&i32_array, &DataType::Int16)
        );

        let i8_expected = vec!["null", "null", "-128", "0", "127", "null", "null"];
        assert_eq!(
            i8_expected,
            get_cast_values::<Int8Type>(&i32_array, &DataType::Int8)
        );

        let u64_expected =
            vec!["null", "null", "null", "0", "127", "32767", "2147483647"];
        assert_eq!(
            u64_expected,
            get_cast_values::<UInt64Type>(&i32_array, &DataType::UInt64)
        );

        let u32_expected =
            vec!["null", "null", "null", "0", "127", "32767", "2147483647"];
        assert_eq!(
            u32_expected,
            get_cast_values::<UInt32Type>(&i32_array, &DataType::UInt32)
        );

        let u16_expected = vec!["null", "null", "null", "0", "127", "32767", "null"];
        assert_eq!(
            u16_expected,
            get_cast_values::<UInt16Type>(&i32_array, &DataType::UInt16)
        );

        let u8_expected = vec!["null", "null", "null", "0", "127", "null", "null"];
        assert_eq!(
            u8_expected,
            get_cast_values::<UInt8Type>(&i32_array, &DataType::UInt8)
        );

        // The date32 to date64 cast increases the numerical values in order to keep the same dates.
        let i64_expected = vec![
            "-185542587187200000",
            "-2831155200000",
            "-11059200000",
            "0",
            "10972800000",
            "2831068800000",
            "185542587100800000",
        ];
        assert_eq!(
            i64_expected,
            get_cast_values::<Date64Type>(&i32_array, &DataType::Date64)
        );
    }

    #[test]
    fn test_cast_from_int16() {
        let i16_values: Vec<i16> =
            vec![i16::MIN, i8::MIN as i16, 0, i8::MAX as i16, i16::MAX];
        let i16_array: ArrayRef = Arc::new(Int16Array::from(i16_values));

        let f64_expected = vec!["-32768.0", "-128.0", "0.0", "127.0", "32767.0"];
        assert_eq!(
            f64_expected,
            get_cast_values::<Float64Type>(&i16_array, &DataType::Float64)
        );

        let f32_expected = vec!["-32768.0", "-128.0", "0.0", "127.0", "32767.0"];
        assert_eq!(
            f32_expected,
            get_cast_values::<Float32Type>(&i16_array, &DataType::Float32)
        );

        let i64_expected = vec!["-32768", "-128", "0", "127", "32767"];
        assert_eq!(
            i64_expected,
            get_cast_values::<Int64Type>(&i16_array, &DataType::Int64)
        );

        let i32_expected = vec!["-32768", "-128", "0", "127", "32767"];
        assert_eq!(
            i32_expected,
            get_cast_values::<Int32Type>(&i16_array, &DataType::Int32)
        );

        let i16_expected = vec!["-32768", "-128", "0", "127", "32767"];
        assert_eq!(
            i16_expected,
            get_cast_values::<Int16Type>(&i16_array, &DataType::Int16)
        );

        let i8_expected = vec!["null", "-128", "0", "127", "null"];
        assert_eq!(
            i8_expected,
            get_cast_values::<Int8Type>(&i16_array, &DataType::Int8)
        );

        let u64_expected = vec!["null", "null", "0", "127", "32767"];
        assert_eq!(
            u64_expected,
            get_cast_values::<UInt64Type>(&i16_array, &DataType::UInt64)
        );

        let u32_expected = vec!["null", "null", "0", "127", "32767"];
        assert_eq!(
            u32_expected,
            get_cast_values::<UInt32Type>(&i16_array, &DataType::UInt32)
        );

        let u16_expected = vec!["null", "null", "0", "127", "32767"];
        assert_eq!(
            u16_expected,
            get_cast_values::<UInt16Type>(&i16_array, &DataType::UInt16)
        );

        let u8_expected = vec!["null", "null", "0", "127", "null"];
        assert_eq!(
            u8_expected,
            get_cast_values::<UInt8Type>(&i16_array, &DataType::UInt8)
        );
    }

    #[test]
    fn test_cast_from_date32() {
        let i32_values: Vec<i32> = vec![
            i32::MIN as i32,
            i16::MIN as i32,
            i8::MIN as i32,
            0,
            i8::MAX as i32,
            i16::MAX as i32,
            i32::MAX as i32,
        ];
        let date32_array: ArrayRef = Arc::new(Date32Array::from(i32_values));

        let i64_expected = vec![
            "-2147483648",
            "-32768",
            "-128",
            "0",
            "127",
            "32767",
            "2147483647",
        ];
        assert_eq!(
            i64_expected,
            get_cast_values::<Int64Type>(&date32_array, &DataType::Int64)
        );
    }

    #[test]
    fn test_cast_from_int8() {
        let i8_values: Vec<i8> = vec![i8::MIN, 0, i8::MAX];
        let i8_array: ArrayRef = Arc::new(Int8Array::from(i8_values));

        let f64_expected = vec!["-128.0", "0.0", "127.0"];
        assert_eq!(
            f64_expected,
            get_cast_values::<Float64Type>(&i8_array, &DataType::Float64)
        );

        let f32_expected = vec!["-128.0", "0.0", "127.0"];
        assert_eq!(
            f32_expected,
            get_cast_values::<Float32Type>(&i8_array, &DataType::Float32)
        );

        let i64_expected = vec!["-128", "0", "127"];
        assert_eq!(
            i64_expected,
            get_cast_values::<Int64Type>(&i8_array, &DataType::Int64)
        );

        let i32_expected = vec!["-128", "0", "127"];
        assert_eq!(
            i32_expected,
            get_cast_values::<Int32Type>(&i8_array, &DataType::Int32)
        );

        let i16_expected = vec!["-128", "0", "127"];
        assert_eq!(
            i16_expected,
            get_cast_values::<Int16Type>(&i8_array, &DataType::Int16)
        );

        let i8_expected = vec!["-128", "0", "127"];
        assert_eq!(
            i8_expected,
            get_cast_values::<Int8Type>(&i8_array, &DataType::Int8)
        );

        let u64_expected = vec!["null", "0", "127"];
        assert_eq!(
            u64_expected,
            get_cast_values::<UInt64Type>(&i8_array, &DataType::UInt64)
        );

        let u32_expected = vec!["null", "0", "127"];
        assert_eq!(
            u32_expected,
            get_cast_values::<UInt32Type>(&i8_array, &DataType::UInt32)
        );

        let u16_expected = vec!["null", "0", "127"];
        assert_eq!(
            u16_expected,
            get_cast_values::<UInt16Type>(&i8_array, &DataType::UInt16)
        );

        let u8_expected = vec!["null", "0", "127"];
        assert_eq!(
            u8_expected,
            get_cast_values::<UInt8Type>(&i8_array, &DataType::UInt8)
        );
    }

    /// Convert `array` into a vector of strings by casting to data type dt
    fn get_cast_values<T>(array: &ArrayRef, dt: &DataType) -> Vec<String>
    where
        T: ArrowNumericType,
    {
        let c = cast(array, dt).unwrap();
        let a = c.as_any().downcast_ref::<PrimitiveArray<T>>().unwrap();
        let mut v: Vec<String> = vec![];
        for i in 0..array.len() {
            if a.is_null(i) {
                v.push("null".to_string())
            } else {
                v.push(format!("{:?}", a.value(i)));
            }
        }
        v
    }

    #[test]
    fn test_cast_utf8_dict() {
        // FROM a dictionary with of Utf8 values
        use DataType::*;

        let mut builder = StringDictionaryBuilder::<Int8Type>::new();
        builder.append("one").unwrap();
        builder.append_null();
        builder.append("three").unwrap();
        let array: ArrayRef = Arc::new(builder.finish());

        let expected = vec!["one", "null", "three"];

        // Test casting TO StringArray
        let cast_type = Utf8;
        let cast_array = cast(&array, &cast_type).expect("cast to UTF-8 failed");
        assert_eq!(cast_array.data_type(), &cast_type);
        assert_eq!(array_to_strings(&cast_array), expected);

        // Test casting TO Dictionary (with different index sizes)

        let cast_type = Dictionary(Box::new(Int16), Box::new(Utf8));
        let cast_array = cast(&array, &cast_type).expect("cast failed");
        assert_eq!(cast_array.data_type(), &cast_type);
        assert_eq!(array_to_strings(&cast_array), expected);

        let cast_type = Dictionary(Box::new(Int32), Box::new(Utf8));
        let cast_array = cast(&array, &cast_type).expect("cast failed");
        assert_eq!(cast_array.data_type(), &cast_type);
        assert_eq!(array_to_strings(&cast_array), expected);

        let cast_type = Dictionary(Box::new(Int64), Box::new(Utf8));
        let cast_array = cast(&array, &cast_type).expect("cast failed");
        assert_eq!(cast_array.data_type(), &cast_type);
        assert_eq!(array_to_strings(&cast_array), expected);

        let cast_type = Dictionary(Box::new(UInt8), Box::new(Utf8));
        let cast_array = cast(&array, &cast_type).expect("cast failed");
        assert_eq!(cast_array.data_type(), &cast_type);
        assert_eq!(array_to_strings(&cast_array), expected);

        let cast_type = Dictionary(Box::new(UInt16), Box::new(Utf8));
        let cast_array = cast(&array, &cast_type).expect("cast failed");
        assert_eq!(cast_array.data_type(), &cast_type);
        assert_eq!(array_to_strings(&cast_array), expected);

        let cast_type = Dictionary(Box::new(UInt32), Box::new(Utf8));
        let cast_array = cast(&array, &cast_type).expect("cast failed");
        assert_eq!(cast_array.data_type(), &cast_type);
        assert_eq!(array_to_strings(&cast_array), expected);

        let cast_type = Dictionary(Box::new(UInt64), Box::new(Utf8));
        let cast_array = cast(&array, &cast_type).expect("cast failed");
        assert_eq!(cast_array.data_type(), &cast_type);
        assert_eq!(array_to_strings(&cast_array), expected);
    }

    #[test]
    fn test_cast_dict_to_dict_bad_index_value_primitive() {
        use DataType::*;
        // test converting from an array that has indexes of a type
        // that are out of bounds for a particular other kind of
        // index.

        let mut builder = PrimitiveDictionaryBuilder::<Int32Type, Int64Type>::new();

        // add 200 distinct values (which can be stored by a
        // dictionary indexed by int32, but not a dictionary indexed
        // with int8)
        for i in 0..200 {
            builder.append(i).unwrap();
        }
        let array: ArrayRef = Arc::new(builder.finish());

        let cast_type = Dictionary(Box::new(Int8), Box::new(Utf8));
        let res = cast(&array, &cast_type);
        assert!(res.is_err());
        let actual_error = format!("{:?}", res);
        let expected_error = "Could not convert 72 dictionary indexes from Int32 to Int8";
        assert!(
            actual_error.contains(expected_error),
            "did not find expected error '{}' in actual error '{}'",
            actual_error,
            expected_error
        );
    }

    #[test]
    fn test_cast_dict_to_dict_bad_index_value_utf8() {
        use DataType::*;
        // Same test as test_cast_dict_to_dict_bad_index_value but use
        // string values (and encode the expected behavior here);

        let mut builder = StringDictionaryBuilder::<Int32Type>::new();

        // add 200 distinct values (which can be stored by a
        // dictionary indexed by int32, but not a dictionary indexed
        // with int8)
        for i in 0..200 {
            let val = format!("val{}", i);
            builder.append(&val).unwrap();
        }
        let array: ArrayRef = Arc::new(builder.finish());

        let cast_type = Dictionary(Box::new(Int8), Box::new(Utf8));
        let res = cast(&array, &cast_type);
        assert!(res.is_err());
        let actual_error = format!("{:?}", res);
        let expected_error = "Could not convert 72 dictionary indexes from Int32 to Int8";
        assert!(
            actual_error.contains(expected_error),
            "did not find expected error '{}' in actual error '{}'",
            actual_error,
            expected_error
        );
    }

    #[test]
    fn test_cast_primitive_dict() {
        // FROM a dictionary with of INT32 values
        use DataType::*;

        let mut builder = PrimitiveDictionaryBuilder::<Int8Type, Int32Type>::new();
        builder.append(1).unwrap();
        builder.append_null();
        builder.append(3).unwrap();
        let array: ArrayRef = Arc::new(builder.finish());

        let expected = vec!["1", "null", "3"];

        // Test casting TO PrimitiveArray, different dictionary type
        let cast_array = cast(&array, &Utf8).expect("cast to UTF-8 failed");
        assert_eq!(array_to_strings(&cast_array), expected);
        assert_eq!(cast_array.data_type(), &Utf8);

        let cast_array = cast(&array, &Int64).expect("cast to int64 failed");
        assert_eq!(array_to_strings(&cast_array), expected);
        assert_eq!(cast_array.data_type(), &Int64);
    }

    #[test]
    fn test_cast_primitive_array_to_dict() {
        use DataType::*;

        let mut builder = PrimitiveBuilder::<Int32Type>::new();
        builder.append_value(1);
        builder.append_null();
        builder.append_value(3);
        let array: ArrayRef = Arc::new(builder.finish());

        let expected = vec!["1", "null", "3"];

        // Cast to a dictionary (same value type, Int32)
        let cast_type = Dictionary(Box::new(UInt8), Box::new(Int32));
        let cast_array = cast(&array, &cast_type).expect("cast failed");
        assert_eq!(cast_array.data_type(), &cast_type);
        assert_eq!(array_to_strings(&cast_array), expected);

        // Cast to a dictionary (different value type, Int8)
        let cast_type = Dictionary(Box::new(UInt8), Box::new(Int8));
        let cast_array = cast(&array, &cast_type).expect("cast failed");
        assert_eq!(cast_array.data_type(), &cast_type);
        assert_eq!(array_to_strings(&cast_array), expected);
    }

    #[test]
    fn test_cast_string_array_to_dict() {
        use DataType::*;

        let array = Arc::new(StringArray::from(vec![Some("one"), None, Some("three")]))
            as ArrayRef;

        let expected = vec!["one", "null", "three"];

        // Cast to a dictionary (same value type, Utf8)
        let cast_type = Dictionary(Box::new(UInt8), Box::new(Utf8));
        let cast_array = cast(&array, &cast_type).expect("cast failed");
        assert_eq!(cast_array.data_type(), &cast_type);
        assert_eq!(array_to_strings(&cast_array), expected);
    }

    #[test]
    fn test_cast_null_array_to_from_decimal_array() {
        let data_type = DataType::Decimal128(12, 4);
        let array = new_null_array(&DataType::Null, 4);
        assert_eq!(array.data_type(), &DataType::Null);
        let cast_array = cast(&array, &data_type).expect("cast failed");
        assert_eq!(cast_array.data_type(), &data_type);
        for i in 0..4 {
            assert!(cast_array.is_null(i));
        }

        let array = new_null_array(&data_type, 4);
        assert_eq!(array.data_type(), &data_type);
        let cast_array = cast(&array, &DataType::Null).expect("cast failed");
        assert_eq!(cast_array.data_type(), &DataType::Null);
        for i in 0..4 {
            assert!(cast_array.is_null(i));
        }
    }

    #[test]
    fn test_cast_null_array_from_and_to_primitive_array() {
        macro_rules! typed_test {
            ($ARR_TYPE:ident, $DATATYPE:ident, $TYPE:tt) => {{
                {
                    let array = Arc::new(NullArray::new(6)) as ArrayRef;
                    let expected = $ARR_TYPE::from(vec![None; 6]);
                    let cast_type = DataType::$DATATYPE;
                    let cast_array = cast(&array, &cast_type).expect("cast failed");
                    let cast_array = as_primitive_array::<$TYPE>(&cast_array);
                    assert_eq!(cast_array.data_type(), &cast_type);
                    assert_eq!(cast_array, &expected);
                }
            }};
        }

        typed_test!(Int16Array, Int16, Int16Type);
        typed_test!(Int32Array, Int32, Int32Type);
        typed_test!(Int64Array, Int64, Int64Type);

        typed_test!(UInt16Array, UInt16, UInt16Type);
        typed_test!(UInt32Array, UInt32, UInt32Type);
        typed_test!(UInt64Array, UInt64, UInt64Type);

        typed_test!(Float32Array, Float32, Float32Type);
        typed_test!(Float64Array, Float64, Float64Type);

        typed_test!(Date32Array, Date32, Date32Type);
        typed_test!(Date64Array, Date64, Date64Type);
    }

    fn cast_from_null_to_other(data_type: &DataType) {
        // Cast from null to data_type
        {
            let array = new_null_array(&DataType::Null, 4);
            assert_eq!(array.data_type(), &DataType::Null);
            let cast_array = cast(&array, data_type).expect("cast failed");
            assert_eq!(cast_array.data_type(), data_type);
            for i in 0..4 {
                assert!(cast_array.is_null(i));
            }
        }
    }

    #[test]
    fn test_cast_null_from_and_to_variable_sized() {
        cast_from_null_to_other(&DataType::Utf8);
        cast_from_null_to_other(&DataType::LargeUtf8);
        cast_from_null_to_other(&DataType::Binary);
        cast_from_null_to_other(&DataType::LargeBinary);
    }

    #[test]
    fn test_cast_null_from_and_to_nested_type() {
        // Cast null from and to map
        let data_type = DataType::Map(
            Box::new(Field::new(
                "entry",
                DataType::Struct(vec![
                    Field::new("key", DataType::Utf8, false),
                    Field::new("value", DataType::Int32, true),
                ]),
                false,
            )),
            false,
        );
        cast_from_null_to_other(&data_type);

        // Cast null from and to list
        let data_type =
            DataType::List(Box::new(Field::new("item", DataType::Int32, true)));
        cast_from_null_to_other(&data_type);
        let data_type =
            DataType::LargeList(Box::new(Field::new("item", DataType::Int32, true)));
        cast_from_null_to_other(&data_type);
        let data_type = DataType::FixedSizeList(
            Box::new(Field::new("item", DataType::Int32, true)),
            4,
        );
        cast_from_null_to_other(&data_type);

        // Cast null from and to dictionary
        let values = vec![None, None, None, None] as Vec<Option<&str>>;
        let array: DictionaryArray<Int8Type> = values.into_iter().collect();
        let array = Arc::new(array) as ArrayRef;
        let data_type = array.data_type().to_owned();
        cast_from_null_to_other(&data_type);

        // Cast null from and to struct
        let data_type =
            DataType::Struct(vec![Field::new("data", DataType::Int64, false)]);
        cast_from_null_to_other(&data_type);
    }

    /// Print the `DictionaryArray` `array` as a vector of strings
    fn array_to_strings(array: &ArrayRef) -> Vec<String> {
        (0..array.len())
            .map(|i| {
                if array.is_null(i) {
                    "null".to_string()
                } else {
                    array_value_to_string(array, i).expect("Convert array to String")
                }
            })
            .collect()
    }

    #[test]
    fn test_cast_utf8_to_date32() {
        use chrono::NaiveDate;
        let from_ymd = chrono::NaiveDate::from_ymd;
        let since = chrono::NaiveDate::signed_duration_since;

        let a = StringArray::from(vec![
            "2000-01-01",          // valid date with leading 0s
            "2000-2-2",            // valid date without leading 0s
            "2000-00-00",          // invalid month and day
            "2000-01-01T12:00:00", // date + time is invalid
            "2000",                // just a year is invalid
        ]);
        let array = Arc::new(a) as ArrayRef;
        let b = cast(&array, &DataType::Date32).unwrap();
        let c = b.as_any().downcast_ref::<Date32Array>().unwrap();

        // test valid inputs
        let date_value = since(NaiveDate::from_ymd(2000, 1, 1), from_ymd(1970, 1, 1))
            .num_days() as i32;
        assert!(c.is_valid(0)); // "2000-01-01"
        assert_eq!(date_value, c.value(0));

        let date_value = since(NaiveDate::from_ymd(2000, 2, 2), from_ymd(1970, 1, 1))
            .num_days() as i32;
        assert!(c.is_valid(1)); // "2000-2-2"
        assert_eq!(date_value, c.value(1));

        // test invalid inputs
        assert!(!c.is_valid(2)); // "2000-00-00"
        assert!(!c.is_valid(3)); // "2000-01-01T12:00:00"
        assert!(!c.is_valid(4)); // "2000"
    }

    #[test]
    fn test_cast_utf8_to_date64() {
        let a = StringArray::from(vec![
            "2000-01-01T12:00:00", // date + time valid
            "2020-12-15T12:34:56", // date + time valid
            "2020-2-2T12:34:56",   // valid date time without leading 0s
            "2000-00-00T12:00:00", // invalid month and day
            "2000-01-01 12:00:00", // missing the 'T'
            "2000-01-01",          // just a date is invalid
        ]);
        let array = Arc::new(a) as ArrayRef;
        let b = cast(&array, &DataType::Date64).unwrap();
        let c = b.as_any().downcast_ref::<Date64Array>().unwrap();

        // test valid inputs
        assert!(c.is_valid(0)); // "2000-01-01T12:00:00"
        assert_eq!(946728000000, c.value(0));
        assert!(c.is_valid(1)); // "2020-12-15T12:34:56"
        assert_eq!(1608035696000, c.value(1));
        assert!(c.is_valid(2)); // "2020-2-2T12:34:56"
        assert_eq!(1580646896000, c.value(2));

        // test invalid inputs
        assert!(!c.is_valid(3)); // "2000-00-00T12:00:00"
        assert!(!c.is_valid(4)); // "2000-01-01 12:00:00"
        assert!(!c.is_valid(5)); // "2000-01-01"
    }

    #[test]
    #[cfg_attr(miri, ignore)] // running forever
    #[cfg(feature = "chrono-tz")]
    fn test_can_cast_types() {
        // this function attempts to ensure that can_cast_types stays
        // in sync with cast.  It simply tries all combinations of
        // types and makes sure that if `can_cast_types` returns
        // true, so does `cast`

        let all_types = get_all_types();

        for array in get_arrays_of_all_types() {
            for to_type in &all_types {
                println!("Test casting {:?} --> {:?}", array.data_type(), to_type);
                let cast_result = cast(&array, to_type);
                let reported_cast_ability = can_cast_types(array.data_type(), to_type);

                // check for mismatch
                match (cast_result, reported_cast_ability) {
                    (Ok(_), false) => {
                        panic!("Was able to cast array {:?} from {:?} to {:?} but can_cast_types reported false",
                               array, array.data_type(), to_type)
                    }
                    (Err(e), true) => {
                        panic!("Was not able to cast array {:?} from {:?} to {:?} but can_cast_types reported true. \
                                Error was {:?}",
                               array, array.data_type(), to_type, e)
                    }
                    // otherwise it was a match
                    _ => {}
                };
            }
        }
    }

    #[test]
    fn test_cast_list_containers() {
        // large-list to list
        let array = Arc::new(make_large_list_array()) as ArrayRef;
        let list_array = cast(
            &array,
            &DataType::List(Box::new(Field::new("", DataType::Int32, false))),
        )
        .unwrap();
        let actual = list_array.as_any().downcast_ref::<ListArray>().unwrap();
        let expected = array.as_any().downcast_ref::<LargeListArray>().unwrap();

        assert_eq!(&expected.value(0), &actual.value(0));
        assert_eq!(&expected.value(1), &actual.value(1));
        assert_eq!(&expected.value(2), &actual.value(2));

        // list to large-list
        let array = Arc::new(make_list_array()) as ArrayRef;
        let large_list_array = cast(
            &array,
            &DataType::LargeList(Box::new(Field::new("", DataType::Int32, false))),
        )
        .unwrap();
        let actual = large_list_array
            .as_any()
            .downcast_ref::<LargeListArray>()
            .unwrap();
        let expected = array.as_any().downcast_ref::<ListArray>().unwrap();

        assert_eq!(&expected.value(0), &actual.value(0));
        assert_eq!(&expected.value(1), &actual.value(1));
        assert_eq!(&expected.value(2), &actual.value(2));
    }

    /// Create instances of arrays with varying types for cast tests
    #[cfg(feature = "chrono-tz")]
    fn get_arrays_of_all_types() -> Vec<ArrayRef> {
        let tz_name = String::from("America/New_York");
        let binary_data: Vec<&[u8]> = vec![b"foo", b"bar"];
        vec![
            Arc::new(BinaryArray::from(binary_data.clone())),
            Arc::new(LargeBinaryArray::from(binary_data.clone())),
            make_dictionary_primitive::<Int8Type>(),
            make_dictionary_primitive::<Int16Type>(),
            make_dictionary_primitive::<Int32Type>(),
            make_dictionary_primitive::<Int64Type>(),
            make_dictionary_primitive::<UInt8Type>(),
            make_dictionary_primitive::<UInt16Type>(),
            make_dictionary_primitive::<UInt32Type>(),
            make_dictionary_primitive::<UInt64Type>(),
            make_dictionary_utf8::<Int8Type>(),
            make_dictionary_utf8::<Int16Type>(),
            make_dictionary_utf8::<Int32Type>(),
            make_dictionary_utf8::<Int64Type>(),
            make_dictionary_utf8::<UInt8Type>(),
            make_dictionary_utf8::<UInt16Type>(),
            make_dictionary_utf8::<UInt32Type>(),
            make_dictionary_utf8::<UInt64Type>(),
            Arc::new(make_list_array()),
            Arc::new(make_large_list_array()),
            Arc::new(make_fixed_size_list_array()),
            Arc::new(make_fixed_size_binary_array()),
            Arc::new(StructArray::from(vec![
                (
                    Field::new("a", DataType::Boolean, false),
                    Arc::new(BooleanArray::from(vec![false, false, true, true]))
                        as Arc<dyn Array>,
                ),
                (
                    Field::new("b", DataType::Int32, false),
                    Arc::new(Int32Array::from(vec![42, 28, 19, 31])),
                ),
            ])),
            Arc::new(make_union_array()),
            Arc::new(NullArray::new(10)),
            Arc::new(StringArray::from(vec!["foo", "bar"])),
            Arc::new(LargeStringArray::from(vec!["foo", "bar"])),
            Arc::new(BooleanArray::from(vec![true, false])),
            Arc::new(Int8Array::from(vec![1, 2])),
            Arc::new(Int16Array::from(vec![1, 2])),
            Arc::new(Int32Array::from(vec![1, 2])),
            Arc::new(Int64Array::from(vec![1, 2])),
            Arc::new(UInt8Array::from(vec![1, 2])),
            Arc::new(UInt16Array::from(vec![1, 2])),
            Arc::new(UInt32Array::from(vec![1, 2])),
            Arc::new(UInt64Array::from(vec![1, 2])),
            Arc::new(Float32Array::from(vec![1.0, 2.0])),
            Arc::new(Float64Array::from(vec![1.0, 2.0])),
            Arc::new(TimestampSecondArray::from_vec(vec![1000, 2000], None)),
            Arc::new(TimestampMillisecondArray::from_vec(vec![1000, 2000], None)),
            Arc::new(TimestampMicrosecondArray::from_vec(vec![1000, 2000], None)),
            Arc::new(TimestampNanosecondArray::from_vec(vec![1000, 2000], None)),
            Arc::new(TimestampSecondArray::from_vec(
                vec![1000, 2000],
                Some(tz_name.clone()),
            )),
            Arc::new(TimestampMillisecondArray::from_vec(
                vec![1000, 2000],
                Some(tz_name.clone()),
            )),
            Arc::new(TimestampMicrosecondArray::from_vec(
                vec![1000, 2000],
                Some(tz_name.clone()),
            )),
            Arc::new(TimestampNanosecondArray::from_vec(
                vec![1000, 2000],
                Some(tz_name),
            )),
            Arc::new(Date32Array::from(vec![1000, 2000])),
            Arc::new(Date64Array::from(vec![1000, 2000])),
            Arc::new(Time32SecondArray::from(vec![1000, 2000])),
            Arc::new(Time32MillisecondArray::from(vec![1000, 2000])),
            Arc::new(Time64MicrosecondArray::from(vec![1000, 2000])),
            Arc::new(Time64NanosecondArray::from(vec![1000, 2000])),
            Arc::new(IntervalYearMonthArray::from(vec![1000, 2000])),
            Arc::new(IntervalDayTimeArray::from(vec![1000, 2000])),
            Arc::new(IntervalMonthDayNanoArray::from(vec![1000, 2000])),
            Arc::new(DurationSecondArray::from(vec![1000, 2000])),
            Arc::new(DurationMillisecondArray::from(vec![1000, 2000])),
            Arc::new(DurationMicrosecondArray::from(vec![1000, 2000])),
            Arc::new(DurationNanosecondArray::from(vec![1000, 2000])),
            Arc::new(
                create_decimal_array(vec![Some(1), Some(2), Some(3), None], 38, 0)
                    .unwrap(),
            ),
        ]
    }

    fn make_list_array() -> ListArray {
        // Construct a value array
        let value_data = ArrayData::builder(DataType::Int32)
            .len(8)
            .add_buffer(Buffer::from_slice_ref(&[0, 1, 2, 3, 4, 5, 6, 7]))
            .build()
            .unwrap();

        // Construct a buffer for value offsets, for the nested array:
        //  [[0, 1, 2], [3, 4, 5], [6, 7]]
        let value_offsets = Buffer::from_slice_ref(&[0, 3, 6, 8]);

        // Construct a list array from the above two
        let list_data_type =
            DataType::List(Box::new(Field::new("item", DataType::Int32, true)));
        let list_data = ArrayData::builder(list_data_type)
            .len(3)
            .add_buffer(value_offsets)
            .add_child_data(value_data)
            .build()
            .unwrap();
        ListArray::from(list_data)
    }

    fn make_large_list_array() -> LargeListArray {
        // Construct a value array
        let value_data = ArrayData::builder(DataType::Int32)
            .len(8)
            .add_buffer(Buffer::from_slice_ref(&[0, 1, 2, 3, 4, 5, 6, 7]))
            .build()
            .unwrap();

        // Construct a buffer for value offsets, for the nested array:
        //  [[0, 1, 2], [3, 4, 5], [6, 7]]
        let value_offsets = Buffer::from_slice_ref(&[0i64, 3, 6, 8]);

        // Construct a list array from the above two
        let list_data_type =
            DataType::LargeList(Box::new(Field::new("item", DataType::Int32, true)));
        let list_data = ArrayData::builder(list_data_type)
            .len(3)
            .add_buffer(value_offsets)
            .add_child_data(value_data)
            .build()
            .unwrap();
        LargeListArray::from(list_data)
    }

    #[cfg(feature = "chrono-tz")]
    fn make_fixed_size_list_array() -> FixedSizeListArray {
        // Construct a value array
        let value_data = ArrayData::builder(DataType::Int32)
            .len(10)
            .add_buffer(Buffer::from_slice_ref(&[0, 1, 2, 3, 4, 5, 6, 7, 8, 9]))
            .build()
            .unwrap();

        // Construct a fixed size list array from the above two
        let list_data_type = DataType::FixedSizeList(
            Box::new(Field::new("item", DataType::Int32, true)),
            2,
        );
        let list_data = ArrayData::builder(list_data_type)
            .len(5)
            .add_child_data(value_data)
            .build()
            .unwrap();
        FixedSizeListArray::from(list_data)
    }

    #[cfg(feature = "chrono-tz")]
    fn make_fixed_size_binary_array() -> FixedSizeBinaryArray {
        let values: [u8; 15] = *b"hellotherearrow";

        let array_data = ArrayData::builder(DataType::FixedSizeBinary(5))
            .len(3)
            .add_buffer(Buffer::from(&values[..]))
            .build()
            .unwrap();
        FixedSizeBinaryArray::from(array_data)
    }

    #[cfg(feature = "chrono-tz")]
    fn make_union_array() -> UnionArray {
        let mut builder = UnionBuilder::with_capacity_dense(7);
        builder.append::<Int32Type>("a", 1).unwrap();
        builder.append::<Int64Type>("b", 2).unwrap();
        builder.build().unwrap()
    }

    /// Creates a dictionary with primitive dictionary values, and keys of type K
    #[cfg(feature = "chrono-tz")]
    fn make_dictionary_primitive<K: ArrowDictionaryKeyType>() -> ArrayRef {
        let keys_builder = PrimitiveBuilder::<K>::new();
        // Pick Int32 arbitrarily for dictionary values
        let values_builder = PrimitiveBuilder::<Int32Type>::new();
        let mut b = PrimitiveDictionaryBuilder::new(keys_builder, values_builder);
        b.append(1).unwrap();
        b.append(2).unwrap();
        Arc::new(b.finish())
    }

    /// Creates a dictionary with utf8 values, and keys of type K
    #[cfg(feature = "chrono-tz")]
    fn make_dictionary_utf8<K: ArrowDictionaryKeyType>() -> ArrayRef {
        let keys_builder = PrimitiveBuilder::<K>::new();
        // Pick Int32 arbitrarily for dictionary values
        let values_builder = StringBuilder::new();
        let mut b = StringDictionaryBuilder::new(keys_builder, values_builder);
        b.append("foo").unwrap();
        b.append("bar").unwrap();
        Arc::new(b.finish())
    }

    // Get a selection of datatypes to try and cast to
    #[cfg(feature = "chrono-tz")]
    fn get_all_types() -> Vec<DataType> {
        use DataType::*;
        let tz_name = String::from("America/New_York");

        vec![
            Null,
            Boolean,
            Int8,
            Int16,
            Int32,
            UInt64,
            UInt8,
            UInt16,
            UInt32,
            UInt64,
            Float16,
            Float32,
            Float64,
            Timestamp(TimeUnit::Second, None),
            Timestamp(TimeUnit::Millisecond, None),
            Timestamp(TimeUnit::Microsecond, None),
            Timestamp(TimeUnit::Nanosecond, None),
            Timestamp(TimeUnit::Second, Some(tz_name.clone())),
            Timestamp(TimeUnit::Millisecond, Some(tz_name.clone())),
            Timestamp(TimeUnit::Microsecond, Some(tz_name.clone())),
            Timestamp(TimeUnit::Nanosecond, Some(tz_name)),
            Date32,
            Date64,
            Time32(TimeUnit::Second),
            Time32(TimeUnit::Millisecond),
            Time64(TimeUnit::Microsecond),
            Time64(TimeUnit::Nanosecond),
            Duration(TimeUnit::Second),
            Duration(TimeUnit::Millisecond),
            Duration(TimeUnit::Microsecond),
            Duration(TimeUnit::Nanosecond),
            Interval(IntervalUnit::YearMonth),
            Interval(IntervalUnit::DayTime),
            Interval(IntervalUnit::MonthDayNano),
            Binary,
            FixedSizeBinary(10),
            LargeBinary,
            Utf8,
            LargeUtf8,
            List(Box::new(Field::new("item", DataType::Int8, true))),
            List(Box::new(Field::new("item", DataType::Utf8, true))),
            FixedSizeList(Box::new(Field::new("item", DataType::Int8, true)), 10),
            FixedSizeList(Box::new(Field::new("item", DataType::Utf8, false)), 10),
            LargeList(Box::new(Field::new("item", DataType::Int8, true))),
            LargeList(Box::new(Field::new("item", DataType::Utf8, false))),
            Struct(vec![
                Field::new("f1", DataType::Int32, false),
                Field::new("f2", DataType::Utf8, true),
            ]),
            Union(
                vec![
                    Field::new("f1", DataType::Int32, false),
                    Field::new("f2", DataType::Utf8, true),
                ],
                vec![0, 1],
                UnionMode::Dense,
            ),
            Dictionary(Box::new(DataType::Int8), Box::new(DataType::Int32)),
            Dictionary(Box::new(DataType::Int16), Box::new(DataType::Utf8)),
            Dictionary(Box::new(DataType::UInt32), Box::new(DataType::Utf8)),
            Decimal128(38, 0),
        ]
    }

    #[test]
    fn test_utf8_cast_offsets() {
        // test if offset of the array is taken into account during cast
        let str_array = StringArray::from(vec!["a", "b", "c"]);
        let str_array = str_array.slice(1, 2);

        let out = cast(&str_array, &DataType::LargeUtf8).unwrap();

        let large_str_array = out.as_any().downcast_ref::<LargeStringArray>().unwrap();
        let strs = large_str_array.into_iter().flatten().collect::<Vec<_>>();
        assert_eq!(strs, &["b", "c"])
    }

    #[test]
    fn test_list_cast_offsets() {
        // test if offset of the array is taken into account during cast
        let array1 = make_list_array().slice(1, 2);
        let array2 = Arc::new(make_list_array()) as ArrayRef;

        let dt = DataType::LargeList(Box::new(Field::new("item", DataType::Int32, true)));
        let out1 = cast(&array1, &dt).unwrap();
        let out2 = cast(&array2, &dt).unwrap();

        assert_eq!(&out1, &out2.slice(1, 2))
    }

    #[test]
    #[cfg(feature = "chrono-tz")]
    fn test_timestamp_cast_utf8() {
        let array: PrimitiveArray<TimestampMicrosecondType> =
            vec![Some(37800000000), None, Some(86339000000)].into();
        let out = cast(&(Arc::new(array) as ArrayRef), &DataType::Utf8).unwrap();

        let expected = StringArray::from(vec![
            Some("1970-01-01 10:30:00"),
            None,
            Some("1970-01-01 23:58:59"),
        ]);

        assert_eq!(
            out.as_any().downcast_ref::<StringArray>().unwrap(),
            &expected
        );

        let array: PrimitiveArray<TimestampMicrosecondType> =
            vec![Some(37800000000), None, Some(86339000000)].into();
        let array = array.with_timezone("Australia/Sydney".to_string());
        let out = cast(&(Arc::new(array) as ArrayRef), &DataType::Utf8).unwrap();

        let expected = StringArray::from(vec![
            Some("1970-01-01 20:30:00"),
            None,
            Some("1970-01-02 09:58:59"),
        ]);

        assert_eq!(
            out.as_any().downcast_ref::<StringArray>().unwrap(),
            &expected
        );
    }

    #[test]
    fn test_list_to_string() {
        let str_array = StringArray::from(vec!["a", "b", "c", "d", "e", "f", "g", "h"]);
        let value_offsets = Buffer::from_slice_ref(&[0, 3, 6, 8]);
        let value_data = ArrayData::builder(DataType::Utf8)
            .len(str_array.len())
            .buffers(str_array.data().buffers().to_vec())
            .build()
            .unwrap();

        let list_data_type =
            DataType::List(Box::new(Field::new("item", DataType::Utf8, true)));
        let list_data = ArrayData::builder(list_data_type)
            .len(3)
            .add_buffer(value_offsets)
            .add_child_data(value_data)
            .build()
            .unwrap();
        let array = Arc::new(ListArray::from(list_data)) as ArrayRef;

        let out = cast(&array, &DataType::Utf8).unwrap();
        let out = out
            .as_any()
            .downcast_ref::<StringArray>()
            .unwrap()
            .into_iter()
            .flatten()
            .collect::<Vec<_>>();
        assert_eq!(&out, &vec!["[a, b, c]", "[d, e, f]", "[g, h]"]);

        let out = cast(&array, &DataType::LargeUtf8).unwrap();
        let out = out
            .as_any()
            .downcast_ref::<LargeStringArray>()
            .unwrap()
            .into_iter()
            .flatten()
            .collect::<Vec<_>>();
        assert_eq!(&out, &vec!["[a, b, c]", "[d, e, f]", "[g, h]"]);

        let array = Arc::new(make_list_array()) as ArrayRef;
        let out = cast(&array, &DataType::Utf8).unwrap();
        let out = out
            .as_any()
            .downcast_ref::<StringArray>()
            .unwrap()
            .into_iter()
            .flatten()
            .collect::<Vec<_>>();
        assert_eq!(&out, &vec!["[0, 1, 2]", "[3, 4, 5]", "[6, 7]"]);

        let array = Arc::new(make_large_list_array()) as ArrayRef;
        let out = cast(&array, &DataType::LargeUtf8).unwrap();
        let out = out
            .as_any()
            .downcast_ref::<LargeStringArray>()
            .unwrap()
            .into_iter()
            .flatten()
            .collect::<Vec<_>>();
        assert_eq!(&out, &vec!["[0, 1, 2]", "[3, 4, 5]", "[6, 7]"]);
    }
}<|MERGE_RESOLUTION|>--- conflicted
+++ resolved
@@ -43,11 +43,6 @@
 use std::sync::Arc;
 
 use crate::buffer::MutableBuffer;
-<<<<<<< HEAD
-use crate::compute::kernels::arithmetic::{divide, multiply};
-use crate::compute::kernels::arity::unary;
-=======
->>>>>>> 0268bba4
 use crate::compute::kernels::cast_utils::string_to_timestamp_nanos;
 use crate::compute::kernels::temporal::extract_component_from_array;
 use crate::compute::kernels::temporal::return_compute_error_with;
@@ -1283,39 +1278,6 @@
                 .unary::<_, Time64NanosecondType>(|x| x * (NANOSECONDS / MICROSECONDS)),
         )),
 
-<<<<<<< HEAD
-            Ok(Arc::new(values) as ArrayRef)
-        }
-        //(Time32(TimeUnit::Second), Time64(_)) => {},
-        (Time32(from_unit), Time64(to_unit)) => {
-            let array = cast_with_options(array, &Int32, cast_options)?;
-            let time_array = as_primitive_array::<Int32Type>(array.as_ref());
-            // note: (numeric_cast + SIMD multiply) is faster than (cast & multiply)
-            let c: Int64Array = numeric_cast(time_array);
-            let from_size = time_unit_multiple(from_unit);
-            let to_size = time_unit_multiple(to_unit);
-            // from is only smaller than to if 64milli/64second don't exist
-            let converted = multiply_scalar(&c, to_size / from_size)?;
-            let array_ref = Arc::new(converted) as ArrayRef;
-            use TimeUnit::*;
-            match to_unit {
-                Microsecond => cast_array_data::<TimestampMicrosecondType>(
-                    &array_ref,
-                    to_type.clone(),
-                ),
-                Nanosecond => cast_array_data::<TimestampNanosecondType>(
-                    &array_ref,
-                    to_type.clone(),
-                ),
-                _ => unreachable!("array type not supported"),
-            }
-        }
-        (Time64(TimeUnit::Microsecond), Time64(TimeUnit::Nanosecond)) => {
-            let time_array = array
-                .as_any()
-                .downcast_ref::<Time64MicrosecondArray>()
-                .unwrap();
-=======
         (Time64(TimeUnit::Nanosecond), Time32(TimeUnit::Second)) => Ok(Arc::new(
             as_primitive_array::<Time64NanosecondType>(array)
                 .unary::<_, Time32SecondType>(|x| (x / NANOSECONDS) as i32),
@@ -1330,7 +1292,6 @@
             as_primitive_array::<Time64NanosecondType>(array)
                 .unary::<_, Time64MicrosecondType>(|x| x / (NANOSECONDS / MICROSECONDS)),
         )),
->>>>>>> 0268bba4
 
         (Timestamp(TimeUnit::Second, _), Int64) => {
             cast_reinterpret_arrays::<TimestampSecondType, Int64Type>(array)
@@ -1338,41 +1299,12 @@
         (Timestamp(TimeUnit::Millisecond, _), Int64) => {
             cast_reinterpret_arrays::<TimestampMillisecondType, Int64Type>(array)
         }
-<<<<<<< HEAD
-        (Time64(from_unit), Time32(to_unit)) => {
-            let array = cast_with_options(array, &Int64, cast_options)?;
-            let time_array = as_primitive_array::<Int64Type>(array.as_ref());
-            let from_size = time_unit_multiple(from_unit);
-            let to_size = time_unit_multiple(to_unit);
-            let divisor = from_size / to_size;
-            match to_unit {
-                TimeUnit::Second => {
-                    let values = unary::<_, _, Time32SecondType>(time_array, |x| {
-                        (x as i64 / divisor) as i32
-                    });
-                    Ok(Arc::new(values) as ArrayRef)
-                }
-                TimeUnit::Millisecond => {
-                    let values = unary::<_, _, Time32MillisecondType>(time_array, |x| {
-                        (x as i64 / divisor) as i32
-                    });
-                    Ok(Arc::new(values) as ArrayRef)
-                }
-                _ => unreachable!("array type not supported"),
-            }
-=======
         (Timestamp(TimeUnit::Microsecond, _), Int64) => {
             cast_reinterpret_arrays::<TimestampMicrosecondType, Int64Type>(array)
->>>>>>> 0268bba4
         }
         (Timestamp(TimeUnit::Nanosecond, _), Int64) => {
             cast_reinterpret_arrays::<TimestampNanosecondType, Int64Type>(array)
         }
-<<<<<<< HEAD
-        (Timestamp(from_unit, _), Timestamp(to_unit, _)) => {
-            let array = cast_with_options(array, &Int64, cast_options)?;
-            let time_array = as_primitive_array::<Int64Type>(array.as_ref());
-=======
 
         (Int64, Timestamp(unit, tz)) => Ok(make_timestamp_array(
             as_primitive_array(array),
@@ -1381,8 +1313,8 @@
         )),
 
         (Timestamp(from_unit, _), Timestamp(to_unit, to_tz)) => {
-            let time_array = Int64Array::from(array.data().clone());
->>>>>>> 0268bba4
+            let array = cast_with_options(array, &Int64, cast_options)?;
+            let time_array = as_primitive_array::<Int64Type>(array.as_ref());
             let from_size = time_unit_multiple(from_unit);
             let to_size = time_unit_multiple(to_unit);
             // we either divide or multiply, depending on size of each unit
@@ -1390,11 +1322,7 @@
             let converted = if from_size >= to_size {
                 divide_scalar(time_array, from_size / to_size)?
             } else {
-<<<<<<< HEAD
-                multiply_scalar(time_array, to_size / from_size)?
-=======
                 multiply_scalar(&time_array, to_size / from_size)?
->>>>>>> 0268bba4
             };
             Ok(make_timestamp_array(
                 &converted,
