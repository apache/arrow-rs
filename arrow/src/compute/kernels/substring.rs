// Licensed to the Apache Software Foundation (ASF) under one
// or more contributor license agreements.  See the NOTICE file
// distributed with this work for additional information
// regarding copyright ownership.  The ASF licenses this file
// to you under the Apache License, Version 2.0 (the
// "License"); you may not use this file except in compliance
// with the License.  You may obtain a copy of the License at
//
//   http://www.apache.org/licenses/LICENSE-2.0
//
// Unless required by applicable law or agreed to in writing,
// software distributed under the License is distributed on an
// "AS IS" BASIS, WITHOUT WARRANTIES OR CONDITIONS OF ANY
// KIND, either express or implied.  See the License for the
// specific language governing permissions and limitations
// under the License.

//! Defines kernel to extract a substring of a \[Large\]StringArray

use crate::buffer::MutableBuffer;
use crate::{array::*, buffer::Buffer};
use crate::{
    datatypes::DataType,
    error::{ArrowError, Result},
};
use std::cmp::Ordering;

fn generic_substring<OffsetSize: StringOffsetSizeTrait>(
    array: &GenericStringArray<OffsetSize>,
    start: OffsetSize,
    length: Option<&OffsetSize>,
) -> Result<ArrayRef> {
    let offsets = array.value_offsets();
    let null_bit_buffer = array.data_ref().null_buffer().cloned();
    let values = array.value_data();
    let data = values.as_slice();
    let zero = OffsetSize::zero();

    // check the `idx` is a valid char boundary or not
    // If yes, return `idx`, else return error
    let check_char_boundary = |idx: OffsetSize| {
        let idx_usize = idx.to_usize().unwrap();
        if idx_usize == data.len() || data[idx_usize] >> 6 != 0b10_u8 {
            Ok(idx)
        } else {
            Err(ArrowError::ComputeError(format!("The index {} is invalid because {:#010b} is not the head byte of a char.", idx_usize, data[idx_usize])))
        }
    };

    // function for calculating the start index of each string
    let cal_new_start: Box<dyn Fn(OffsetSize, OffsetSize) -> Result<OffsetSize>> =
        match start.cmp(&zero) {
            // count from the start of string
            // and check it is a valid char boundary
            Ordering::Greater => Box::new(|old_start, end| {
                check_char_boundary((old_start + start).min(end))
            }),
            Ordering::Equal => Box::new(|old_start, _| Ok(old_start)),
            // count from the end of string
            Ordering::Less => Box::new(|old_start, end| {
                check_char_boundary((end + start).max(old_start))
            }),
        };

    // function for calculating the end index of each string
    let cal_new_end: Box<dyn Fn(OffsetSize, OffsetSize) -> Result<OffsetSize>> =
        match length {
            Some(length) => {
                Box::new(|start, end| check_char_boundary((*length + start).min(end)))
            }
            None => Box::new(|_, end| Ok(end)),
        };

    // start and end offsets for each substring
    let mut new_starts_ends: Vec<(OffsetSize, OffsetSize)> =
        Vec::with_capacity(array.len());
    let mut new_offsets: Vec<OffsetSize> = Vec::with_capacity(array.len() + 1);
    let mut len_so_far = zero;
    new_offsets.push(zero);

    offsets.windows(2).try_for_each(|pair| -> Result<()> {
        let new_start = cal_new_start(pair[0], pair[1])?;
        let new_end = cal_new_end(new_start, pair[1])?;
        len_so_far += new_end - new_start;
        new_starts_ends.push((new_start, new_end));
        new_offsets.push(len_so_far);
        Ok(())
    })?;

    // concatenate substrings into a buffer
    let mut new_values =
        MutableBuffer::new(new_offsets.last().unwrap().to_usize().unwrap());

    new_starts_ends
        .iter()
        .map(|(start, end)| {
            let start = start.to_usize().unwrap();
            let end = end.to_usize().unwrap();
            &data[start..end]
        })
        .for_each(|slice| new_values.extend_from_slice(slice));

    let data = unsafe {
        ArrayData::new_unchecked(
            <OffsetSize as StringOffsetSizeTrait>::DATA_TYPE,
            array.len(),
            None,
            null_bit_buffer,
            0,
            vec![Buffer::from_slice_ref(&new_offsets), new_values.into()],
            vec![],
        )
    };
    Ok(make_array(data))
}

/// Returns an ArrayRef with substrings of all the elements in `array`.
///
/// # Arguments
///
/// * `start` - The start index of all substrings.
/// If `start >= 0`, then count from the start of the string,
/// otherwise count from the end of the string.
///
/// * `length`(option) - The length of all substrings.
/// If `length` is `None`, then the substring is from `start` to the end of the string.
///
/// Attention: Both `start` and `length` are counted by byte, not by char.
///
/// # Basic usage
/// ```
/// # use arrow::array::StringArray;
/// # use arrow::compute::kernels::substring::substring;
<<<<<<< HEAD
/// let array = StringArray::from(vec![Some("arrow"), None, Some("rust")]);
/// let result = substring(&array, 1, &Some(4)).unwrap();
=======
/// let array = StringArray::from(vec![Some("E=mc²")]);
/// let result = substring(&array, -1, None).unwrap();
>>>>>>> 786792c7
/// let result = result.as_any().downcast_ref::<StringArray>().unwrap();
/// assert_eq!(result, &StringArray::from(vec![Some("rrow"), None, Some("ust")]));
/// ```
///
/// # Error
/// - The function errors when the passed array is not a \[Large\]String array.
/// - The function errors when you try to create a substring in the middle of a multibyte character.
/// ```
/// # use arrow::array::StringArray;
/// # use arrow::compute::kernels::substring::substring;
/// let array = StringArray::from(vec![Some("E=mc²")]);
/// let result = substring(&array, -1, &None);
/// assert_eq!(result.is_err(), true);
/// ```
pub fn substring(
    array: &dyn Array,
    start: i64,
    length: Option<&u64>,
) -> Result<ArrayRef> {
    match array.data_type() {
        DataType::LargeUtf8 => generic_substring(
            array
                .as_any()
                .downcast_ref::<LargeStringArray>()
                .expect("A large string is expected"),
            start,
            length.map(|e| *e as i64).as_ref(),
        ),
        DataType::Utf8 => generic_substring(
            array
                .as_any()
                .downcast_ref::<StringArray>()
                .expect("A string is expected"),
            start as i32,
            length.map(|e| *e as i32).as_ref(),
        ),
        _ => Err(ArrowError::ComputeError(format!(
            "substring does not support type {:?}",
            array.data_type()
        ))),
    }
}

#[cfg(test)]
mod tests {
    use super::*;

    fn with_nulls<T: 'static + Array + PartialEq + From<Vec<Option<&'static str>>>>(
    ) -> Result<()> {
        let cases = vec![
            // identity
            (
                vec![Some("hello"), None, Some("word")],
                0,
                None,
                vec![Some("hello"), None, Some("word")],
            ),
            // 0 length -> Nothing
            (
                vec![Some("hello"), None, Some("word")],
                0,
                Some(0),
                vec![Some(""), None, Some("")],
            ),
            // high start -> Nothing
            (
                vec![Some("hello"), None, Some("word")],
                1000,
                Some(0),
                vec![Some(""), None, Some("")],
            ),
            // high negative start -> identity
            (
                vec![Some("hello"), None, Some("word")],
                -1000,
                None,
                vec![Some("hello"), None, Some("word")],
            ),
            // high length -> identity
            (
                vec![Some("hello"), None, Some("word")],
                0,
                Some(1000),
                vec![Some("hello"), None, Some("word")],
            ),
        ];

        cases.into_iter().try_for_each::<_, Result<()>>(
            |(array, start, length, expected)| {
                let array = T::from(array);
                let result: ArrayRef = substring(&array, start, length.as_ref())?;
                assert_eq!(array.len(), result.len());

                let result = result.as_any().downcast_ref::<T>().unwrap();
                let expected = T::from(expected);
                assert_eq!(&expected, result);
                Ok(())
            },
        )?;

        Ok(())
    }

    #[test]
    fn with_nulls_string() -> Result<()> {
        with_nulls::<StringArray>()
    }

    #[test]
    fn with_nulls_large_string() -> Result<()> {
        with_nulls::<LargeStringArray>()
    }

    fn without_nulls<T: 'static + Array + PartialEq + From<Vec<Option<&'static str>>>>(
    ) -> Result<()> {
        let cases = vec![
            // increase start
            (
                vec!["hello", "", "word"],
                0,
                None,
                vec!["hello", "", "word"],
            ),
            (vec!["hello", "", "word"], 1, None, vec!["ello", "", "ord"]),
            (vec!["hello", "", "word"], 2, None, vec!["llo", "", "rd"]),
            (vec!["hello", "", "word"], 3, None, vec!["lo", "", "d"]),
            (vec!["hello", "", "word"], 10, None, vec!["", "", ""]),
            // increase start negatively
            (vec!["hello", "", "word"], -1, None, vec!["o", "", "d"]),
            (vec!["hello", "", "word"], -2, None, vec!["lo", "", "rd"]),
            (vec!["hello", "", "word"], -3, None, vec!["llo", "", "ord"]),
            (
                vec!["hello", "", "word"],
                -10,
                None,
                vec!["hello", "", "word"],
            ),
            // increase length
            (vec!["hello", "", "word"], 1, Some(1), vec!["e", "", "o"]),
            (vec!["hello", "", "word"], 1, Some(2), vec!["el", "", "or"]),
            (
                vec!["hello", "", "word"],
                1,
                Some(3),
                vec!["ell", "", "ord"],
            ),
            (
                vec!["hello", "", "word"],
                1,
                Some(4),
                vec!["ello", "", "ord"],
            ),
            (vec!["hello", "", "word"], -3, Some(1), vec!["l", "", "o"]),
            (vec!["hello", "", "word"], -3, Some(2), vec!["ll", "", "or"]),
            (
                vec!["hello", "", "word"],
                -3,
                Some(3),
                vec!["llo", "", "ord"],
            ),
            (
                vec!["hello", "", "word"],
                -3,
                Some(4),
                vec!["llo", "", "ord"],
            ),
        ];

        cases.into_iter().try_for_each::<_, Result<()>>(
            |(array, start, length, expected)| {
                let array = StringArray::from(array);
                let result = substring(&array, start, length.as_ref())?;
                assert_eq!(array.len(), result.len());
                let result = result.as_any().downcast_ref::<StringArray>().unwrap();
                let expected = StringArray::from(expected);
                assert_eq!(&expected, result,);
                Ok(())
            },
        )?;

        Ok(())
    }

    #[test]
    fn without_nulls_string() -> Result<()> {
        without_nulls::<StringArray>()
    }

    #[test]
    fn without_nulls_large_string() -> Result<()> {
        without_nulls::<LargeStringArray>()
    }

    #[test]
    fn check_invalid_array_type() {
        let array = Int32Array::from(vec![Some(1), Some(2), Some(3)]);
        assert_eq!(substring(&array, 0, &None).is_err(), true);
    }

    // tests for the utf-8 validation checking
    #[test]
    fn check_start_index() {
        let array = StringArray::from(vec![Some("E=mc²"), Some("ascii")]);
        let result = substring(&array, -1, &None);
        assert_eq!(result.is_err(), true);
    }

    #[test]
    fn check_length() {
        let array = StringArray::from(vec![Some("E=mc²"), Some("ascii")]);
        let result = substring(&array, 0, &Some(5));
        assert_eq!(result.is_err(), true);
    }
}<|MERGE_RESOLUTION|>--- conflicted
+++ resolved
@@ -131,13 +131,8 @@
 /// ```
 /// # use arrow::array::StringArray;
 /// # use arrow::compute::kernels::substring::substring;
-<<<<<<< HEAD
 /// let array = StringArray::from(vec![Some("arrow"), None, Some("rust")]);
-/// let result = substring(&array, 1, &Some(4)).unwrap();
-=======
-/// let array = StringArray::from(vec![Some("E=mc²")]);
-/// let result = substring(&array, -1, None).unwrap();
->>>>>>> 786792c7
+/// let result = substring(&array, 1, Some(&4)).unwrap();
 /// let result = result.as_any().downcast_ref::<StringArray>().unwrap();
 /// assert_eq!(result, &StringArray::from(vec![Some("rrow"), None, Some("ust")]));
 /// ```
@@ -149,7 +144,7 @@
 /// # use arrow::array::StringArray;
 /// # use arrow::compute::kernels::substring::substring;
 /// let array = StringArray::from(vec![Some("E=mc²")]);
-/// let result = substring(&array, -1, &None);
+/// let result = substring(&array, -1, None);
 /// assert_eq!(result.is_err(), true);
 /// ```
 pub fn substring(
@@ -334,21 +329,21 @@
     #[test]
     fn check_invalid_array_type() {
         let array = Int32Array::from(vec![Some(1), Some(2), Some(3)]);
-        assert_eq!(substring(&array, 0, &None).is_err(), true);
+        assert_eq!(substring(&array, 0, None).is_err(), true);
     }
 
     // tests for the utf-8 validation checking
     #[test]
     fn check_start_index() {
         let array = StringArray::from(vec![Some("E=mc²"), Some("ascii")]);
-        let result = substring(&array, -1, &None);
+        let result = substring(&array, -1, None);
         assert_eq!(result.is_err(), true);
     }
 
     #[test]
     fn check_length() {
         let array = StringArray::from(vec![Some("E=mc²"), Some("ascii")]);
-        let result = substring(&array, 0, &Some(5));
+        let result = substring(&array, 0, Some(&5));
         assert_eq!(result.is_err(), true);
     }
 }