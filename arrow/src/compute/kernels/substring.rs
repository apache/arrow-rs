--- conflicted
+++ resolved
@@ -515,9 +515,6 @@
         without_nulls_generic_binary::<i64>()
     }
 
-<<<<<<< HEAD
-    fn with_nulls_generic_string<O: OffsetSizeTrait>() -> Result<()> {
-=======
     #[test]
     #[allow(clippy::type_complexity)]
     fn with_nulls_fixed_size_binary() -> Result<()> {
@@ -803,8 +800,7 @@
         Ok(())
     }
 
-    fn with_nulls_generic_string<O: StringOffsetSizeTrait>() -> Result<()> {
->>>>>>> e51de5eb
+    fn with_nulls_generic_string<O: OffsetSizeTrait>() -> Result<()> {
         let cases = vec![
             // all-nulls array is always identical
             (vec![None, None, None], 0, None, vec![None, None, None]),
