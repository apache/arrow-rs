// Licensed to the Apache Software Foundation (ASF) under one
// or more contributor license agreements.  See the NOTICE file
// distributed with this work for additional information
// regarding copyright ownership.  The ASF licenses this file
// to you under the Apache License, Version 2.0 (the
// "License"); you may not use this file except in compliance
// with the License.  You may obtain a copy of the License at
//
//   http://www.apache.org/licenses/LICENSE-2.0
//
// Unless required by applicable law or agreed to in writing,
// software distributed under the License is distributed on an
// "AS IS" BASIS, WITHOUT WARRANTIES OR CONDITIONS OF ANY
// KIND, either express or implied.  See the License for the
// specific language governing permissions and limitations
// under the License.

/// Contains the `UnionArray` type.
///
use crate::array::{make_array, Array, ArrayData, ArrayRef};
use crate::buffer::Buffer;
use crate::datatypes::*;
use crate::error::{ArrowError, Result};

use core::fmt;
use std::any::Any;

/// An Array that can represent slots of varying types.
///
/// Each slot in a [UnionArray] can have a value chosen from a number
/// of types.  Each of the possible types are named like the fields of
/// a [`StructArray`](crate::array::StructArray).  A `UnionArray` can
/// have two possible memory layouts, "dense" or "sparse".  For more
/// information on please see the
/// [specification](https://arrow.apache.org/docs/format/Columnar.html#union-layout).
///
/// [UnionBuilder](crate::array::UnionBuilder) can be used to
/// create [UnionArray]'s of primitive types. `UnionArray`'s of nested
/// types are also supported but not via `UnionBuilder`, see the tests
/// for examples.
///
/// # Examples
/// ## Create a dense UnionArray `[1, 3.2, 34]`
/// ```
/// use arrow::buffer::Buffer;
/// use arrow::datatypes::*;
/// use std::sync::Arc;
/// use arrow::array::{Array, Int32Array, Float64Array, UnionArray};
///
/// let int_array = Int32Array::from(vec![1, 34]);
/// let float_array = Float64Array::from(vec![3.2]);
/// let type_id_buffer = Buffer::from_slice_ref(&[0_i8, 1, 0]);
/// let value_offsets_buffer = Buffer::from_slice_ref(&[0_i32, 0, 1]);
///
/// let children: Vec<(Field, Arc<dyn Array>)> = vec![
///     (Field::new("A", DataType::Int32, false), Arc::new(int_array)),
///     (Field::new("B", DataType::Float64, false), Arc::new(float_array)),
/// ];
///
/// let array = UnionArray::try_new(
///     type_id_buffer,
///     Some(value_offsets_buffer),
///     children,
/// ).unwrap();
///
/// let value = array.value(0).as_any().downcast_ref::<Int32Array>().unwrap().value(0);
/// assert_eq!(1, value);
///
/// let value = array.value(1).as_any().downcast_ref::<Float64Array>().unwrap().value(0);
/// assert!(3.2 - value < f64::EPSILON);
///
/// let value = array.value(2).as_any().downcast_ref::<Int32Array>().unwrap().value(0);
/// assert_eq!(34, value);
/// ```
///
/// ## Create a sparse UnionArray `[1, 3.2, 34]`
/// ```
/// use arrow::buffer::Buffer;
/// use arrow::datatypes::*;
/// use std::sync::Arc;
/// use arrow::array::{Array, Int32Array, Float64Array, UnionArray};
///
/// let int_array = Int32Array::from(vec![Some(1), None, Some(34)]);
/// let float_array = Float64Array::from(vec![None, Some(3.2), None]);
/// let type_id_buffer = Buffer::from_slice_ref(&[0_i8, 1, 0]);
///
/// let children: Vec<(Field, Arc<dyn Array>)> = vec![
///     (Field::new("A", DataType::Int32, false), Arc::new(int_array)),
///     (Field::new("B", DataType::Float64, false), Arc::new(float_array)),
/// ];
///
/// let array = UnionArray::try_new(
///     type_id_buffer,
///     None,
///     children,
/// ).unwrap();
///
/// let value = array.value(0).as_any().downcast_ref::<Int32Array>().unwrap().value(0);
/// assert_eq!(1, value);
///
/// let value = array.value(1).as_any().downcast_ref::<Float64Array>().unwrap().value(0);
/// assert!(3.2 - value < f64::EPSILON);
///
/// let value = array.value(2).as_any().downcast_ref::<Int32Array>().unwrap().value(0);
/// assert_eq!(34, value);
/// ```
pub struct UnionArray {
    data: ArrayData,
    boxed_fields: Vec<ArrayRef>,
}

impl UnionArray {
    /// Creates a new `UnionArray`.
    ///
    /// Accepts type ids, child arrays and optionally offsets (for dense unions) to create
    /// a new `UnionArray`.  This method makes no attempt to validate the data provided by the
    /// caller and assumes that each of the components are correct and consistent with each other.
    /// See `try_new` for an alternative that validates the data provided.
    ///
    /// # Safety
    ///
    /// The `type_ids` `Buffer` should contain `i8` values.  These values should be greater than
    /// zero and must be less than the number of children provided in `child_arrays`.  These values
    /// are used to index into the `child_arrays`.
    ///
    /// The `value_offsets` `Buffer` is only provided in the case of a dense union, sparse unions
    /// should use `None`.  If provided the `value_offsets` `Buffer` should contain `i32` values.
    /// The values in this array should be greater than zero and must be less than the length of the
    /// overall array.
    ///
    /// In both cases above we use signed integer types to maintain compatibility with other
    /// Arrow implementations.
    ///
    /// In both of the cases above we are accepting `Buffer`'s which are assumed to be representing
    /// `i8` and `i32` values respectively.  `Buffer` objects are untyped and no attempt is made
    /// to ensure that the data provided is valid.
    pub unsafe fn new_unchecked(
        type_ids: Buffer,
        value_offsets: Option<Buffer>,
        child_arrays: Vec<(Field, ArrayRef)>,
    ) -> Self {
        let (field_types, field_values): (Vec<_>, Vec<_>) =
            child_arrays.into_iter().unzip();
        let len = type_ids.len();

        let mode = if value_offsets.is_some() {
            UnionMode::Dense
        } else {
            UnionMode::Sparse
        };

        let builder = ArrayData::builder(DataType::Union(field_types, mode))
            .add_buffer(type_ids)
            .child_data(field_values.into_iter().map(|a| a.data().clone()).collect())
            .len(len);

        let data = match value_offsets {
            Some(b) => builder.add_buffer(b).build_unchecked(),
            None => builder.build_unchecked(),
        };
        Self::from(data)
    }

    /// Attempts to create a new `UnionArray`, validating the inputs provided.
    pub fn try_new(
        type_ids: Buffer,
        value_offsets: Option<Buffer>,
        child_arrays: Vec<(Field, ArrayRef)>,
    ) -> Result<Self> {
        if let Some(b) = &value_offsets {
            if ((type_ids.len()) * 4) != b.len() {
                return Err(ArrowError::InvalidArgumentError(
                    "Type Ids and Offsets represent a different number of array slots."
                        .to_string(),
                ));
            }
        }

        // Check the type_ids
        let type_id_slice: &[i8] = unsafe { type_ids.typed_data() };
        let invalid_type_ids = type_id_slice
            .iter()
            .filter(|i| *i < &0)
            .collect::<Vec<&i8>>();
        if !invalid_type_ids.is_empty() {
            return Err(ArrowError::InvalidArgumentError(format!(
                "Type Ids must be positive and cannot be greater than the number of \
                child arrays, found:\n{:?}",
                invalid_type_ids
            )));
        }

        // Check the value offsets if provided
        if let Some(offset_buffer) = &value_offsets {
            let max_len = type_ids.len() as i32;
            let offsets_slice: &[i32] = unsafe { offset_buffer.typed_data() };
            let invalid_offsets = offsets_slice
                .iter()
                .filter(|i| *i < &0 || *i > &max_len)
                .collect::<Vec<&i32>>();
            if !invalid_offsets.is_empty() {
                return Err(ArrowError::InvalidArgumentError(format!(
                    "Offsets must be positive and within the length of the Array, \
                    found:\n{:?}",
                    invalid_offsets
                )));
            }
        }

        // Unsafe Justification: arguments were validated above (and
        // re-revalidated as part of data().validate() below)
        let new_self =
            unsafe { Self::new_unchecked(type_ids, value_offsets, child_arrays) };
        new_self.data().validate()?;

        Ok(new_self)
    }

    /// Accesses the child array for `type_id`.
    ///
    /// # Panics
    ///
    /// Panics if the `type_id` provided is less than zero or greater than the number of types
    /// in the `Union`.
    pub fn child(&self, type_id: i8) -> ArrayRef {
        assert!(0 <= type_id);
        assert!((type_id as usize) < self.boxed_fields.len());
        self.boxed_fields[type_id as usize].clone()
    }

    /// Returns the `type_id` for the array slot at `index`.
    ///
    /// # Panics
    ///
    /// Panics if `index` is greater than the length of the array.
    pub fn type_id(&self, index: usize) -> i8 {
        assert!(index - self.offset() < self.len());
        self.data().buffers()[0].as_slice()[index] as i8
    }

    /// Returns the offset into the underlying values array for the array slot at `index`.
    ///
    /// # Panics
    ///
    /// Panics if `index` is greater than the length of the array.
    pub fn value_offset(&self, index: usize) -> i32 {
        assert!(index - self.offset() < self.len());
        if self.is_dense() {
            // safety: reinterpreting is safe since the offset buffer contains `i32` values and is
            // properly aligned.
            unsafe { self.data().buffers()[1].typed_data::<i32>()[index] }
        } else {
            index as i32
        }
    }

    /// Returns the array's value at `index`.
    ///
    /// # Panics
    ///
    /// Panics if `index` is greater than the length of the array.
    pub fn value(&self, index: usize) -> ArrayRef {
        let type_id = self.type_id(self.offset() + index);
        let value_offset = self.value_offset(self.offset() + index) as usize;
        let child_data = self.boxed_fields[type_id as usize].clone();
        child_data.slice(value_offset, 1)
    }

    /// Returns the names of the types in the union.
    pub fn type_names(&self) -> Vec<&str> {
        match self.data.data_type() {
            DataType::Union(fields, _) => fields
                .iter()
                .map(|f| f.name().as_str())
                .collect::<Vec<&str>>(),
            _ => unreachable!("Union array's data type is not a union!"),
        }
    }

    /// Returns whether the `UnionArray` is dense (or sparse if `false`).
    fn is_dense(&self) -> bool {
        match self.data.data_type() {
            DataType::Union(_, mode) => mode == &UnionMode::Dense,
            _ => unreachable!("Union array's data type is not a union!"),
        }
    }
}

impl From<ArrayData> for UnionArray {
    fn from(data: ArrayData) -> Self {
        let mut boxed_fields = vec![];
        for cd in data.child_data() {
            boxed_fields.push(make_array(cd.clone()));
        }
        Self { data, boxed_fields }
    }
}

impl Array for UnionArray {
    fn as_any(&self) -> &dyn Any {
        self
    }

    fn data(&self) -> &ArrayData {
        &self.data
    }

    /// Union types always return non null as there is no validity buffer.
    /// To check validity correctly you must check the underlying vector.
    fn is_null(&self, _index: usize) -> bool {
        false
    }

    /// Union types always return non null as there is no validity buffer.
    /// To check validity correctly you must check the underlying vector.
    fn is_valid(&self, _index: usize) -> bool {
        true
    }

    /// Union types always return 0 null count as there is no validity buffer.
    /// To get null count correctly you must check the underlying vector.
    fn null_count(&self) -> usize {
        0
    }
}

impl fmt::Debug for UnionArray {
    fn fmt(&self, f: &mut fmt::Formatter) -> fmt::Result {
        let header = if self.is_dense() {
            "UnionArray(Dense)\n["
        } else {
            "UnionArray(Sparse)\n["
        };
        writeln!(f, "{}", header)?;

        writeln!(f, "-- type id buffer:")?;
        writeln!(f, "{:?}", self.data().buffers()[0])?;

        if self.is_dense() {
            writeln!(f, "-- offsets buffer:")?;
            writeln!(f, "{:?}", self.data().buffers()[1])?;
        }

        for (child_index, name) in self.type_names().iter().enumerate() {
            let column = &self.boxed_fields[child_index];
            writeln!(
                f,
                "-- child {}: \"{}\" ({:?})",
                child_index,
                *name,
                column.data_type()
            )?;
            fmt::Debug::fmt(column, f)?;
            writeln!(f)?;
        }
        writeln!(f, "]")
    }
}

#[cfg(test)]
mod tests {
    use super::*;

    use std::sync::Arc;

    use crate::array::*;
    use crate::buffer::Buffer;
    use crate::datatypes::{DataType, Field};

    #[test]
    fn test_dense_i32() {
        let mut builder = UnionBuilder::new_dense(7);
        builder.append::<Int32Type>("a", 1).unwrap();
        builder.append::<Int32Type>("b", 2).unwrap();
        builder.append::<Int32Type>("c", 3).unwrap();
        builder.append::<Int32Type>("a", 4).unwrap();
        builder.append::<Int32Type>("c", 5).unwrap();
        builder.append::<Int32Type>("a", 6).unwrap();
        builder.append::<Int32Type>("b", 7).unwrap();
        let union = builder.build().unwrap();

        let expected_type_ids = vec![0_i8, 1, 2, 0, 2, 0, 1];
        let expected_value_offsets = vec![0_i32, 0, 0, 1, 1, 2, 1];
        let expected_array_values = [1_i32, 2, 3, 4, 5, 6, 7];

        // Check type ids
        assert_eq!(
            union.data().buffers()[0],
            Buffer::from_slice_ref(&expected_type_ids)
        );
        for (i, id) in expected_type_ids.iter().enumerate() {
            assert_eq!(id, &union.type_id(i));
        }

        // Check offsets
        assert_eq!(
            union.data().buffers()[1],
            Buffer::from_slice_ref(&expected_value_offsets)
        );
        for (i, id) in expected_value_offsets.iter().enumerate() {
            assert_eq!(&union.value_offset(i), id);
        }

        // Check data
        assert_eq!(
            union.data().child_data()[0].buffers()[0],
            Buffer::from_slice_ref(&[1_i32, 4, 6])
        );
        assert_eq!(
            union.data().child_data()[1].buffers()[0],
            Buffer::from_slice_ref(&[2_i32, 7])
        );
        assert_eq!(
            union.data().child_data()[2].buffers()[0],
            Buffer::from_slice_ref(&[3_i32, 5]),
        );

        assert_eq!(expected_array_values.len(), union.len());
        for (i, expected_value) in expected_array_values.iter().enumerate() {
            assert!(!union.is_null(i));
            let slot = union.value(i);
            let slot = slot.as_any().downcast_ref::<Int32Array>().unwrap();
            assert_eq!(slot.len(), 1);
            let value = slot.value(0);
            assert_eq!(expected_value, &value);
        }
    }

    #[test]
    fn test_dense_i32_large() {
        let mut builder = UnionBuilder::new_dense(1024);

        let expected_type_ids = vec![0_i8; 1024];
        let expected_value_offsets: Vec<_> = (0..1024).collect();
        let expected_array_values: Vec<_> = (1..=1024).collect();

        expected_array_values
            .iter()
            .for_each(|v| builder.append::<Int32Type>("a", *v).unwrap());

        let union = builder.build().unwrap();

        // Check type ids
        assert_eq!(
            union.data().buffers()[0],
            Buffer::from_slice_ref(&expected_type_ids)
        );
        for (i, id) in expected_type_ids.iter().enumerate() {
            assert_eq!(id, &union.type_id(i));
        }

        // Check offsets
        assert_eq!(
            union.data().buffers()[1],
            Buffer::from_slice_ref(&expected_value_offsets)
        );
        for (i, id) in expected_value_offsets.iter().enumerate() {
            assert_eq!(&union.value_offset(i), id);
        }

        for (i, expected_value) in expected_array_values.iter().enumerate() {
            assert!(!union.is_null(i));
            let slot = union.value(i);
            let slot = slot.as_any().downcast_ref::<Int32Array>().unwrap();
            assert_eq!(slot.len(), 1);
            let value = slot.value(0);
            assert_eq!(expected_value, &value);
        }
    }

    #[test]
    fn test_dense_mixed() {
        let mut builder = UnionBuilder::new_dense(7);
        builder.append::<Int32Type>("a", 1).unwrap();
        builder.append::<Int64Type>("c", 3).unwrap();
        builder.append::<Int32Type>("a", 4).unwrap();
        builder.append::<Int64Type>("c", 5).unwrap();
        builder.append::<Int32Type>("a", 6).unwrap();
        let union = builder.build().unwrap();

        assert_eq!(5, union.len());
        for i in 0..union.len() {
            let slot = union.value(i);
            assert!(!union.is_null(i));
            match i {
                0 => {
                    let slot = slot.as_any().downcast_ref::<Int32Array>().unwrap();
                    assert_eq!(slot.len(), 1);
                    let value = slot.value(0);
                    assert_eq!(1_i32, value);
                }
                1 => {
                    let slot = slot.as_any().downcast_ref::<Int64Array>().unwrap();
                    assert_eq!(slot.len(), 1);
                    let value = slot.value(0);
                    assert_eq!(3_i64, value);
                }
                2 => {
                    let slot = slot.as_any().downcast_ref::<Int32Array>().unwrap();
                    assert_eq!(slot.len(), 1);
                    let value = slot.value(0);
                    assert_eq!(4_i32, value);
                }
                3 => {
                    let slot = slot.as_any().downcast_ref::<Int64Array>().unwrap();
                    assert_eq!(slot.len(), 1);
                    let value = slot.value(0);
                    assert_eq!(5_i64, value);
                }
                4 => {
                    let slot = slot.as_any().downcast_ref::<Int32Array>().unwrap();
                    assert_eq!(slot.len(), 1);
                    let value = slot.value(0);
                    assert_eq!(6_i32, value);
                }
                _ => unreachable!(),
            }
        }
    }

    #[test]
    fn test_dense_mixed_with_nulls() {
        let mut builder = UnionBuilder::new_dense(7);
        builder.append::<Int32Type>("a", 1).unwrap();
        builder.append::<Int64Type>("c", 3).unwrap();
        builder.append::<Int32Type>("a", 10).unwrap();
        builder.append_null::<Int32Type>("a").unwrap();
        builder.append::<Int32Type>("a", 6).unwrap();
        let union = builder.build().unwrap();

        assert_eq!(5, union.len());
        for i in 0..union.len() {
            let slot = union.value(i);
            match i {
                0 => {
                    let slot = slot.as_any().downcast_ref::<Int32Array>().unwrap();
                    assert!(!slot.is_null(0));
                    assert_eq!(slot.len(), 1);
                    let value = slot.value(0);
                    assert_eq!(1_i32, value);
                }
                1 => {
                    let slot = slot.as_any().downcast_ref::<Int64Array>().unwrap();
                    assert!(!slot.is_null(0));
                    assert_eq!(slot.len(), 1);
                    let value = slot.value(0);
                    assert_eq!(3_i64, value);
                }
                2 => {
                    let slot = slot.as_any().downcast_ref::<Int32Array>().unwrap();
                    assert!(!slot.is_null(0));
                    assert_eq!(slot.len(), 1);
                    let value = slot.value(0);
                    assert_eq!(10_i32, value);
                }
<<<<<<< HEAD
                3 => assert!(!union.is_null(i)),
=======
                3 => assert!(slot.is_null(0)),
>>>>>>> 7d00e3c3
                4 => {
                    let slot = slot.as_any().downcast_ref::<Int32Array>().unwrap();
                    assert!(!slot.is_null(0));
                    assert_eq!(slot.len(), 1);
                    let value = slot.value(0);
                    assert_eq!(6_i32, value);
                }
                _ => unreachable!(),
            }
        }
    }

    #[test]
    fn test_dense_mixed_with_nulls_and_offset() {
        let mut builder = UnionBuilder::new_dense(7);
        builder.append::<Int32Type>("a", 1).unwrap();
        builder.append::<Int64Type>("c", 3).unwrap();
        builder.append::<Int32Type>("a", 10).unwrap();
        builder.append_null::<Int32Type>("a").unwrap();
        builder.append::<Int32Type>("a", 6).unwrap();
        let union = builder.build().unwrap();

        let slice = union.slice(2, 3);
        let new_union = slice.as_any().downcast_ref::<UnionArray>().unwrap();

        assert_eq!(3, new_union.len());
        for i in 0..new_union.len() {
            let slot = new_union.value(i);
            match i {
                0 => {
                    let slot = slot.as_any().downcast_ref::<Int32Array>().unwrap();
                    assert!(!slot.is_null(0));
                    assert_eq!(slot.len(), 1);
                    let value = slot.value(0);
                    assert_eq!(10_i32, value);
                }
<<<<<<< HEAD
                1 => assert!(!new_union.is_null(i)),
=======
                1 => assert!(slot.is_null(0)),
>>>>>>> 7d00e3c3
                2 => {
                    let slot = slot.as_any().downcast_ref::<Int32Array>().unwrap();
                    assert!(!slot.is_null(0));
                    assert_eq!(slot.len(), 1);
                    let value = slot.value(0);
                    assert_eq!(6_i32, value);
                }
                _ => unreachable!(),
            }
        }
    }

    #[test]
    fn test_dense_mixed_with_str() {
        let string_array = StringArray::from(vec!["foo", "bar", "baz"]);
        let int_array = Int32Array::from(vec![5, 6]);
        let float_array = Float64Array::from(vec![10.0]);

        let type_ids = [1_i8, 0, 0, 2, 0, 1];
        let value_offsets = [0_i32, 0, 1, 0, 2, 1];

        let type_id_buffer = Buffer::from_slice_ref(&type_ids);
        let value_offsets_buffer = Buffer::from_slice_ref(&value_offsets);

        let children: Vec<(Field, Arc<dyn Array>)> = vec![
            (
                Field::new("A", DataType::Utf8, false),
                Arc::new(string_array),
            ),
            (Field::new("B", DataType::Int32, false), Arc::new(int_array)),
            (
                Field::new("C", DataType::Float64, false),
                Arc::new(float_array),
            ),
        ];
        let array =
            UnionArray::try_new(type_id_buffer, Some(value_offsets_buffer), children)
                .unwrap();

        // Check type ids
        assert_eq!(Buffer::from_slice_ref(&type_ids), array.data().buffers()[0]);
        for (i, id) in type_ids.iter().enumerate() {
            assert_eq!(id, &array.type_id(i));
        }

        // Check offsets
        assert_eq!(
            Buffer::from_slice_ref(&value_offsets),
            array.data().buffers()[1]
        );
        for (i, id) in value_offsets.iter().enumerate() {
            assert_eq!(id, &array.value_offset(i));
        }

        // Check values
        assert_eq!(6, array.len());

        let slot = array.value(0);
        let value = slot.as_any().downcast_ref::<Int32Array>().unwrap().value(0);
        assert_eq!(5, value);

        let slot = array.value(1);
        let value = slot
            .as_any()
            .downcast_ref::<StringArray>()
            .unwrap()
            .value(0);
        assert_eq!("foo", value);

        let slot = array.value(2);
        let value = slot
            .as_any()
            .downcast_ref::<StringArray>()
            .unwrap()
            .value(0);
        assert_eq!("bar", value);

        let slot = array.value(3);
        let value = slot
            .as_any()
            .downcast_ref::<Float64Array>()
            .unwrap()
            .value(0);
        assert_eq!(10.0, value);

        let slot = array.value(4);
        let value = slot
            .as_any()
            .downcast_ref::<StringArray>()
            .unwrap()
            .value(0);
        assert_eq!("baz", value);

        let slot = array.value(5);
        let value = slot.as_any().downcast_ref::<Int32Array>().unwrap().value(0);
        assert_eq!(6, value);
    }

    #[test]
    fn test_sparse_i32() {
        let mut builder = UnionBuilder::new_sparse(7);
        builder.append::<Int32Type>("a", 1).unwrap();
        builder.append::<Int32Type>("b", 2).unwrap();
        builder.append::<Int32Type>("c", 3).unwrap();
        builder.append::<Int32Type>("a", 4).unwrap();
        builder.append::<Int32Type>("c", 5).unwrap();
        builder.append::<Int32Type>("a", 6).unwrap();
        builder.append::<Int32Type>("b", 7).unwrap();
        let union = builder.build().unwrap();

        let expected_type_ids = vec![0_i8, 1, 2, 0, 2, 0, 1];
        let expected_array_values = [1_i32, 2, 3, 4, 5, 6, 7];

        // Check type ids
        assert_eq!(
            Buffer::from_slice_ref(&expected_type_ids),
            union.data().buffers()[0]
        );
        for (i, id) in expected_type_ids.iter().enumerate() {
            assert_eq!(id, &union.type_id(i));
        }

        // Check offsets, sparse union should only have a single buffer
        assert_eq!(union.data().buffers().len(), 1);

        // Check data
        assert_eq!(
            union.data().child_data()[0].buffers()[0],
            Buffer::from_slice_ref(&[1_i32, 0, 0, 4, 0, 6, 0]),
        );
        assert_eq!(
            Buffer::from_slice_ref(&[0_i32, 2_i32, 0, 0, 0, 0, 7]),
            union.data().child_data()[1].buffers()[0]
        );
        assert_eq!(
            Buffer::from_slice_ref(&[0_i32, 0, 3_i32, 0, 5, 0, 0]),
            union.data().child_data()[2].buffers()[0]
        );

        assert_eq!(expected_array_values.len(), union.len());
        for (i, expected_value) in expected_array_values.iter().enumerate() {
            assert!(!union.is_null(i));
            let slot = union.value(i);
            let slot = slot.as_any().downcast_ref::<Int32Array>().unwrap();
            assert_eq!(slot.len(), 1);
            let value = slot.value(0);
            assert_eq!(expected_value, &value);
        }
    }

    #[test]
    fn test_sparse_mixed() {
        let mut builder = UnionBuilder::new_sparse(5);
        builder.append::<Int32Type>("a", 1).unwrap();
        builder.append::<Float64Type>("c", 3.0).unwrap();
        builder.append::<Int32Type>("a", 4).unwrap();
        builder.append::<Float64Type>("c", 5.0).unwrap();
        builder.append::<Int32Type>("a", 6).unwrap();
        let union = builder.build().unwrap();

        let expected_type_ids = vec![0_i8, 1, 0, 1, 0];

        // Check type ids
        assert_eq!(
            Buffer::from_slice_ref(&expected_type_ids),
            union.data().buffers()[0]
        );
        for (i, id) in expected_type_ids.iter().enumerate() {
            assert_eq!(id, &union.type_id(i));
        }

        // Check offsets, sparse union should only have a single buffer, i.e. no offsets
        assert_eq!(union.data().buffers().len(), 1);

        for i in 0..union.len() {
            let slot = union.value(i);
            assert!(!union.is_null(i));
            match i {
                0 => {
                    let slot = slot.as_any().downcast_ref::<Int32Array>().unwrap();
                    assert_eq!(slot.len(), 1);
                    let value = slot.value(0);
                    assert_eq!(1_i32, value);
                }
                1 => {
                    let slot = slot.as_any().downcast_ref::<Float64Array>().unwrap();
                    assert_eq!(slot.len(), 1);
                    let value = slot.value(0);
                    assert_eq!(value, 3_f64);
                }
                2 => {
                    let slot = slot.as_any().downcast_ref::<Int32Array>().unwrap();
                    assert_eq!(slot.len(), 1);
                    let value = slot.value(0);
                    assert_eq!(4_i32, value);
                }
                3 => {
                    let slot = slot.as_any().downcast_ref::<Float64Array>().unwrap();
                    assert_eq!(slot.len(), 1);
                    let value = slot.value(0);
                    assert_eq!(5_f64, value);
                }
                4 => {
                    let slot = slot.as_any().downcast_ref::<Int32Array>().unwrap();
                    assert_eq!(slot.len(), 1);
                    let value = slot.value(0);
                    assert_eq!(6_i32, value);
                }
                _ => unreachable!(),
            }
        }
    }

    #[test]
    fn test_sparse_mixed_with_nulls() {
        let mut builder = UnionBuilder::new_sparse(5);
        builder.append::<Int32Type>("a", 1).unwrap();
        builder.append_null::<Int32Type>("a").unwrap();
        builder.append::<Float64Type>("c", 3.0).unwrap();
        builder.append::<Int32Type>("a", 4).unwrap();
        let union = builder.build().unwrap();

        let expected_type_ids = vec![0_i8, 0, 1, 0];

        // Check type ids
        assert_eq!(
            Buffer::from_slice_ref(&expected_type_ids),
            union.data().buffers()[0]
        );
        for (i, id) in expected_type_ids.iter().enumerate() {
            assert_eq!(id, &union.type_id(i));
        }

        // Check offsets, sparse union should only have a single buffer, i.e. no offsets
        assert_eq!(union.data().buffers().len(), 1);

        for i in 0..union.len() {
            let slot = union.value(i);
            match i {
                0 => {
                    let slot = slot.as_any().downcast_ref::<Int32Array>().unwrap();
                    assert!(!slot.is_null(0));
                    assert_eq!(slot.len(), 1);
                    let value = slot.value(0);
                    assert_eq!(1_i32, value);
                }
<<<<<<< HEAD
                1 => assert!(!union.is_null(i)),
=======
                1 => assert!(slot.is_null(0)),
>>>>>>> 7d00e3c3
                2 => {
                    let slot = slot.as_any().downcast_ref::<Float64Array>().unwrap();
                    assert!(!slot.is_null(0));
                    assert_eq!(slot.len(), 1);
                    let value = slot.value(0);
                    assert_eq!(value, 3_f64);
                }
                3 => {
                    let slot = slot.as_any().downcast_ref::<Int32Array>().unwrap();
                    assert!(!slot.is_null(0));
                    assert_eq!(slot.len(), 1);
                    let value = slot.value(0);
                    assert_eq!(4_i32, value);
                }
                _ => unreachable!(),
            }
        }
    }

    #[test]
    fn test_sparse_mixed_with_nulls_and_offset() {
        let mut builder = UnionBuilder::new_sparse(5);
        builder.append::<Int32Type>("a", 1).unwrap();
        builder.append_null::<Int32Type>("a").unwrap();
        builder.append::<Float64Type>("c", 3.0).unwrap();
        builder.append_null::<Float64Type>("c").unwrap();
        builder.append::<Int32Type>("a", 4).unwrap();
        let union = builder.build().unwrap();

        let slice = union.slice(1, 4);
        let new_union = slice.as_any().downcast_ref::<UnionArray>().unwrap();

        assert_eq!(4, new_union.len());
        for i in 0..new_union.len() {
            let slot = new_union.value(i);
            match i {
<<<<<<< HEAD
                0 => assert!(!new_union.is_null(i)),
=======
                0 => assert!(slot.is_null(0)),
>>>>>>> 7d00e3c3
                1 => {
                    let slot = slot.as_any().downcast_ref::<Float64Array>().unwrap();
                    assert!(!slot.is_null(0));
                    assert_eq!(slot.len(), 1);
                    let value = slot.value(0);
                    assert_eq!(value, 3_f64);
                }
<<<<<<< HEAD
                2 => assert!(!new_union.is_null(i)),
=======
                2 => assert!(slot.is_null(0)),
>>>>>>> 7d00e3c3
                3 => {
                    let slot = slot.as_any().downcast_ref::<Int32Array>().unwrap();
                    assert!(!slot.is_null(0));
                    assert_eq!(slot.len(), 1);
                    let value = slot.value(0);
                    assert_eq!(4_i32, value);
                }
                _ => unreachable!(),
            }
        }
    }

<<<<<<< HEAD
    fn test_union_validity(union_array: &UnionArray) {
        assert_eq!(union_array.null_count(), 0);

        for i in 0..union_array.len() {
            assert!(!union_array.is_null(i));
            assert!(union_array.is_valid(i));
        }
    }

    #[test]
    fn test_union_array_validaty() {
        let mut builder = UnionBuilder::new_dense(7);
        builder.append::<Int32Type>("a", 1).unwrap();
        builder.append::<Int64Type>("c", 3).unwrap();
        builder.append::<Int32Type>("a", 10).unwrap();
        builder.append_null().unwrap();
        builder.append::<Int32Type>("a", 6).unwrap();
        let union = builder.build().unwrap();

        test_union_validity(&union);

        let mut builder = UnionBuilder::new_sparse(7);
        builder.append::<Int32Type>("a", 1).unwrap();
        builder.append::<Int64Type>("c", 3).unwrap();
        builder.append::<Int32Type>("a", 10).unwrap();
        builder.append_null().unwrap();
        builder.append::<Int32Type>("a", 6).unwrap();
        let union = builder.build().unwrap();

        test_union_validity(&union);
=======
    #[test]
    fn test_type_check() {
        let mut builder = UnionBuilder::new_sparse(2);
        builder.append::<Float32Type>("a", 1.0).unwrap();
        let err = builder.append::<Int32Type>("a", 1).unwrap_err().to_string();
        assert!(err.contains("Attempt to write col \"a\" with type Int32 doesn't match existing type Float32"), "{}", err);
>>>>>>> 7d00e3c3
    }
}<|MERGE_RESOLUTION|>--- conflicted
+++ resolved
@@ -553,11 +553,7 @@
                     let value = slot.value(0);
                     assert_eq!(10_i32, value);
                 }
-<<<<<<< HEAD
-                3 => assert!(!union.is_null(i)),
-=======
                 3 => assert!(slot.is_null(0)),
->>>>>>> 7d00e3c3
                 4 => {
                     let slot = slot.as_any().downcast_ref::<Int32Array>().unwrap();
                     assert!(!slot.is_null(0));
@@ -594,11 +590,7 @@
                     let value = slot.value(0);
                     assert_eq!(10_i32, value);
                 }
-<<<<<<< HEAD
-                1 => assert!(!new_union.is_null(i)),
-=======
                 1 => assert!(slot.is_null(0)),
->>>>>>> 7d00e3c3
                 2 => {
                     let slot = slot.as_any().downcast_ref::<Int32Array>().unwrap();
                     assert!(!slot.is_null(0));
@@ -845,11 +837,7 @@
                     let value = slot.value(0);
                     assert_eq!(1_i32, value);
                 }
-<<<<<<< HEAD
-                1 => assert!(!union.is_null(i)),
-=======
                 1 => assert!(slot.is_null(0)),
->>>>>>> 7d00e3c3
                 2 => {
                     let slot = slot.as_any().downcast_ref::<Float64Array>().unwrap();
                     assert!(!slot.is_null(0));
@@ -886,11 +874,7 @@
         for i in 0..new_union.len() {
             let slot = new_union.value(i);
             match i {
-<<<<<<< HEAD
-                0 => assert!(!new_union.is_null(i)),
-=======
                 0 => assert!(slot.is_null(0)),
->>>>>>> 7d00e3c3
                 1 => {
                     let slot = slot.as_any().downcast_ref::<Float64Array>().unwrap();
                     assert!(!slot.is_null(0));
@@ -898,11 +882,7 @@
                     let value = slot.value(0);
                     assert_eq!(value, 3_f64);
                 }
-<<<<<<< HEAD
-                2 => assert!(!new_union.is_null(i)),
-=======
                 2 => assert!(slot.is_null(0)),
->>>>>>> 7d00e3c3
                 3 => {
                     let slot = slot.as_any().downcast_ref::<Int32Array>().unwrap();
                     assert!(!slot.is_null(0));
@@ -915,7 +895,6 @@
         }
     }
 
-<<<<<<< HEAD
     fn test_union_validity(union_array: &UnionArray) {
         assert_eq!(union_array.null_count(), 0);
 
@@ -927,32 +906,32 @@
 
     #[test]
     fn test_union_array_validaty() {
-        let mut builder = UnionBuilder::new_dense(7);
+        let mut builder = UnionBuilder::new_sparse(5);
         builder.append::<Int32Type>("a", 1).unwrap();
-        builder.append::<Int64Type>("c", 3).unwrap();
-        builder.append::<Int32Type>("a", 10).unwrap();
-        builder.append_null().unwrap();
-        builder.append::<Int32Type>("a", 6).unwrap();
+        builder.append_null::<Int32Type>("a").unwrap();
+        builder.append::<Float64Type>("c", 3.0).unwrap();
+        builder.append_null::<Float64Type>("c").unwrap();
+        builder.append::<Int32Type>("a", 4).unwrap();
         let union = builder.build().unwrap();
 
         test_union_validity(&union);
 
-        let mut builder = UnionBuilder::new_sparse(7);
+        let mut builder = UnionBuilder::new_dense(5);
         builder.append::<Int32Type>("a", 1).unwrap();
-        builder.append::<Int64Type>("c", 3).unwrap();
-        builder.append::<Int32Type>("a", 10).unwrap();
-        builder.append_null().unwrap();
-        builder.append::<Int32Type>("a", 6).unwrap();
+        builder.append_null::<Int32Type>("a").unwrap();
+        builder.append::<Float64Type>("c", 3.0).unwrap();
+        builder.append_null::<Float64Type>("c").unwrap();
+        builder.append::<Int32Type>("a", 4).unwrap();
         let union = builder.build().unwrap();
 
         test_union_validity(&union);
-=======
+    }
+
     #[test]
     fn test_type_check() {
         let mut builder = UnionBuilder::new_sparse(2);
         builder.append::<Float32Type>("a", 1.0).unwrap();
         let err = builder.append::<Int32Type>("a", 1).unwrap_err().to_string();
         assert!(err.contains("Attempt to write col \"a\" with type Int32 doesn't match existing type Float32"), "{}", err);
->>>>>>> 7d00e3c3
     }
 }