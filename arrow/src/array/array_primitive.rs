--- conflicted
+++ resolved
@@ -33,20 +33,8 @@
     util::trusted_len_unzip,
 };
 
-<<<<<<< HEAD
 use half::f16;
 
-/// Number of seconds in a day
-const SECONDS_IN_DAY: i64 = 86_400;
-/// Number of milliseconds in a second
-const MILLISECONDS: i64 = 1_000;
-/// Number of microseconds in a second
-const MICROSECONDS: i64 = 1_000_000;
-/// Number of nanoseconds in a second
-const NANOSECONDS: i64 = 1_000_000_000;
-
-=======
->>>>>>> 4d82e248
 /// Array whose elements are of primitive types.
 ///
 /// # Example: From an iterator of values
