// Licensed to the Apache Software Foundation (ASF) under one
// or more contributor license agreements.  See the NOTICE file
// distributed with this work for additional information
// regarding copyright ownership.  The ASF licenses this file
// to you under the Apache License, Version 2.0 (the
// "License"); you may not use this file except in compliance
// with the License.  You may obtain a copy of the License at
//
//   http://www.apache.org/licenses/LICENSE-2.0
//
// Unless required by applicable law or agreed to in writing,
// software distributed under the License is distributed on an
// "AS IS" BASIS, WITHOUT WARRANTIES OR CONDITIONS OF ANY
// KIND, either express or implied.  See the License for the
// specific language governing permissions and limitations
// under the License.

use std::any::Any;
use std::sync::Arc;

use crate::array::array_decimal::Decimal256Array;
use crate::array::ArrayRef;
use crate::array::Decimal128Array;
use crate::array::{ArrayBuilder, FixedSizeBinaryBuilder};

use crate::error::{ArrowError, Result};

use crate::datatypes::{
    validate_decimal256_precision_with_lt_bytes, validate_decimal_precision,
};
use crate::util::decimal::Decimal256;

/// Array Builder for [`Decimal128Array`]
///
/// See [`Decimal128Array`] for example.
///
#[derive(Debug)]
pub struct Decimal128Builder {
    builder: FixedSizeBinaryBuilder,
    precision: u8,
    scale: u8,

    /// Should i128 values be validated for compatibility with scale and precision?
    /// defaults to true
    value_validation: bool,
}

/// Array Builder for [`Decimal256Array`]
///
/// See [`Decimal256Array`] for example.
#[derive(Debug)]
pub struct Decimal256Builder {
    builder: FixedSizeBinaryBuilder,
    precision: u8,
    scale: u8,

    /// Should decimal values be validated for compatibility with scale and precision?
    /// defaults to true
    value_validation: bool,
}

impl Decimal128Builder {
    const BYTE_LENGTH: i32 = 16;
<<<<<<< HEAD
    /// Creates a new [`Decimal128Builder`], `capacity` is the number of bytes in the values
    /// array
    pub fn new(capacity: usize, precision: u8, scale: u8) -> Self {
=======
    /// Creates a new [`Decimal128Builder`]
    pub fn new(precision: usize, scale: usize) -> Self {
        Self::with_capacity(1024, precision, scale)
    }

    /// Creates a new [`Decimal128Builder`], `capacity` is the number of decimal values
    /// that can be appended without reallocating
    pub fn with_capacity(capacity: usize, precision: usize, scale: usize) -> Self {
>>>>>>> 1d5656eb
        Self {
            builder: FixedSizeBinaryBuilder::with_capacity(capacity, Self::BYTE_LENGTH),
            precision,
            scale,
            value_validation: true,
        }
    }

    /// Disable validation
    ///
    /// # Safety
    ///
    /// After disabling validation, caller must ensure that appended values are compatible
    /// for the specified precision and scale.
    pub unsafe fn disable_value_validation(&mut self) {
        self.value_validation = false;
    }

    /// Appends a decimal value into the builder.
    #[inline]
    pub fn append_value(&mut self, value: impl Into<i128>) -> Result<()> {
        let value = value.into();
        if self.value_validation {
            validate_decimal_precision(value, self.precision)?
        }
        let value_as_bytes: [u8; 16] = value.to_le_bytes();
        self.builder.append_value(value_as_bytes.as_slice())
    }

    /// Append a null value to the array.
    #[inline]
    pub fn append_null(&mut self) {
        self.builder.append_null()
    }

    /// Appends an `Option<impl Into<i128>>` into the builder.
    #[inline]
    pub fn append_option(&mut self, value: Option<impl Into<i128>>) -> Result<()> {
        match value {
            None => {
                self.append_null();
                Ok(())
            }
            Some(value) => self.append_value(value),
        }
    }

    /// Builds the `Decimal128Array` and reset this builder.
    pub fn finish(&mut self) -> Decimal128Array {
        Decimal128Array::from_fixed_size_binary_array(
            self.builder.finish(),
            self.precision,
            self.scale,
        )
    }
}

impl ArrayBuilder for Decimal128Builder {
    /// Returns the builder as a non-mutable `Any` reference.
    fn as_any(&self) -> &dyn Any {
        self
    }

    /// Returns the builder as a mutable `Any` reference.
    fn as_any_mut(&mut self) -> &mut dyn Any {
        self
    }

    /// Returns the boxed builder as a box of `Any`.
    fn into_box_any(self: Box<Self>) -> Box<dyn Any> {
        self
    }

    /// Returns the number of array slots in the builder
    fn len(&self) -> usize {
        self.builder.len()
    }

    /// Returns whether the number of array slots is zero
    fn is_empty(&self) -> bool {
        self.builder.is_empty()
    }

    /// Builds the array and reset this builder.
    fn finish(&mut self) -> ArrayRef {
        Arc::new(self.finish())
    }
}

impl Decimal256Builder {
    const BYTE_LENGTH: i32 = 32;
<<<<<<< HEAD
    /// Creates a new [`Decimal256Builder`], `capacity` is the number of bytes in the values
    /// array
    pub fn new(capacity: usize, precision: u8, scale: u8) -> Self {
=======
    /// Creates a new [`Decimal256Builder`]
    pub fn new(precision: usize, scale: usize) -> Self {
        Self::with_capacity(1024, precision, scale)
    }

    /// Creates a new [`Decimal256Builder`], `capacity` is the number of decimal values
    /// that can be appended without reallocating
    pub fn with_capacity(capacity: usize, precision: usize, scale: usize) -> Self {
>>>>>>> 1d5656eb
        Self {
            builder: FixedSizeBinaryBuilder::with_capacity(capacity, Self::BYTE_LENGTH),
            precision,
            scale,
            value_validation: true,
        }
    }

    /// Disable validation
    ///
    /// # Safety
    ///
    /// After disabling validation, caller must ensure that appended values are compatible
    /// for the specified precision and scale.
    pub unsafe fn disable_value_validation(&mut self) {
        self.value_validation = false;
    }

    /// Appends a [`Decimal256`] number into the builder.
    ///
    /// Returns an error if `value` has different precision, scale or length in bytes than this builder
    #[inline]
    pub fn append_value(&mut self, value: &Decimal256) -> Result<()> {
        let value = if self.value_validation {
            let raw_bytes = value.raw_value();
            validate_decimal256_precision_with_lt_bytes(raw_bytes, self.precision)?;
            value
        } else {
            value
        };

        if self.precision != value.precision() || self.scale != value.scale() {
            return Err(ArrowError::InvalidArgumentError(
                "Decimal value does not have the same precision or scale as Decimal256Builder".to_string()
            ));
        }

        let value_as_bytes = value.raw_value();

        if Self::BYTE_LENGTH != value_as_bytes.len() as i32 {
            return Err(ArrowError::InvalidArgumentError(
                "Byte slice does not have the same length as Decimal256Builder value lengths".to_string()
            ));
        }
        self.builder.append_value(value_as_bytes)
    }

    /// Append a null value to the array.
    #[inline]
    pub fn append_null(&mut self) {
        self.builder.append_null()
    }

    /// Appends an `Option<&Decimal256>` into the builder.
    #[inline]
    pub fn append_option(&mut self, value: Option<&Decimal256>) -> Result<()> {
        match value {
            None => {
                self.append_null();
                Ok(())
            }
            Some(value) => self.append_value(value),
        }
    }

    /// Builds the [`Decimal256Array`] and reset this builder.
    pub fn finish(&mut self) -> Decimal256Array {
        Decimal256Array::from_fixed_size_binary_array(
            self.builder.finish(),
            self.precision,
            self.scale,
        )
    }
}

#[cfg(test)]
mod tests {
    use super::*;
    use num::{BigInt, Num};

    use crate::array::array_decimal::Decimal128Array;
    use crate::array::{array_decimal, Array};
    use crate::datatypes::DataType;
    use crate::util::decimal::{Decimal128, Decimal256};

    #[test]
    fn test_decimal_builder() {
        let mut builder = Decimal128Builder::new(38, 6);

        builder.append_value(8_887_000_000_i128).unwrap();
        builder.append_null();
        builder.append_value(-8_887_000_000_i128).unwrap();
        builder.append_option(None::<i128>).unwrap();
        builder.append_option(Some(8_887_000_000_i128)).unwrap();
        let decimal_array: Decimal128Array = builder.finish();

        assert_eq!(&DataType::Decimal128(38, 6), decimal_array.data_type());
        assert_eq!(5, decimal_array.len());
        assert_eq!(2, decimal_array.null_count());
        assert_eq!(32, decimal_array.value_offset(2));
        assert_eq!(16, decimal_array.value_length());
    }

    #[test]
    fn test_decimal_builder_with_decimal128() {
        let mut builder = Decimal128Builder::new(38, 6);

        builder
            .append_value(Decimal128::new_from_i128(30, 38, 8_887_000_000_i128))
            .unwrap();
        builder.append_null();
        builder
            .append_value(Decimal128::new_from_i128(30, 38, -8_887_000_000_i128))
            .unwrap();
        let decimal_array: Decimal128Array = builder.finish();

        assert_eq!(&DataType::Decimal128(38, 6), decimal_array.data_type());
        assert_eq!(3, decimal_array.len());
        assert_eq!(1, decimal_array.null_count());
        assert_eq!(32, decimal_array.value_offset(2));
        assert_eq!(16, decimal_array.value_length());
    }

    #[test]
    fn test_decimal256_builder() {
        let mut builder = Decimal256Builder::new(40, 6);

        let mut bytes = [0_u8; 32];
        bytes[0..16].clone_from_slice(&8_887_000_000_i128.to_le_bytes());
        let value = Decimal256::try_new_from_bytes(40, 6, &bytes).unwrap();
        builder.append_value(&value).unwrap();

        builder.append_null();

        bytes = [255; 32];
        let value = Decimal256::try_new_from_bytes(40, 6, &bytes).unwrap();
        builder.append_value(&value).unwrap();

        bytes = [0; 32];
        bytes[0..16].clone_from_slice(&0_i128.to_le_bytes());
        bytes[15] = 128;
        let value = Decimal256::try_new_from_bytes(40, 6, &bytes).unwrap();
        builder.append_value(&value).unwrap();

        builder.append_option(None::<&Decimal256>).unwrap();
        builder.append_option(Some(&value)).unwrap();

        let decimal_array: Decimal256Array = builder.finish();

        assert_eq!(&DataType::Decimal256(40, 6), decimal_array.data_type());
        assert_eq!(6, decimal_array.len());
        assert_eq!(2, decimal_array.null_count());
        assert_eq!(64, decimal_array.value_offset(2));
        assert_eq!(32, decimal_array.value_length());

        assert_eq!(decimal_array.value(0).to_string(), "8887.000000");
        assert!(decimal_array.is_null(1));
        assert_eq!(decimal_array.value(2).to_string(), "-0.000001");
        assert_eq!(
            decimal_array.value(3).to_string(),
            "170141183460469231731687303715884.105728"
        );
    }

    #[test]
    #[should_panic(
        expected = "Decimal value does not have the same precision or scale as Decimal256Builder"
    )]
    fn test_decimal256_builder_unmatched_precision_scale() {
        let mut builder = Decimal256Builder::with_capacity(30, 10, 6);

        let mut bytes = [0_u8; 32];
        bytes[0..16].clone_from_slice(&8_887_000_000_i128.to_le_bytes());
        let value = Decimal256::try_new_from_bytes(40, 6, &bytes).unwrap();
        builder.append_value(&value).unwrap();
    }

    #[test]
    #[should_panic(
        expected = "9999999999999999999999999999999999999999999999999999999999999999999999999999 is too large to store in a Decimal256 of precision 75. Max is 999999999999999999999999999999999999999999999999999999999999999999999999999"
    )]
    fn test_decimal256_builder_out_of_range_precision_scale() {
        let mut builder = Decimal256Builder::new(75, 6);

        let big_value = BigInt::from_str_radix("9999999999999999999999999999999999999999999999999999999999999999999999999999", 10).unwrap();
        let value = Decimal256::from_big_int(&big_value, 75, 6).unwrap();
        builder.append_value(&value).unwrap();
    }

    #[test]
    #[should_panic(
        expected = "9999999999999999999999999999999999999999999999999999999999999999999999999999 is too large to store in a Decimal256 of precision 75. Max is 999999999999999999999999999999999999999999999999999999999999999999999999999"
    )]
    fn test_decimal256_data_validation() {
        let mut builder = Decimal256Builder::new(75, 6);
        // Disable validation at builder
        unsafe {
            builder.disable_value_validation();
        }

        let big_value = BigInt::from_str_radix("9999999999999999999999999999999999999999999999999999999999999999999999999999", 10).unwrap();
        let value = Decimal256::from_big_int(&big_value, 75, 6).unwrap();
        builder
            .append_value(&value)
            .expect("should not validate invalid value at builder");

        let array = builder.finish();
        let array_data = array_decimal::DecimalArray::data(&array);
        array_data.validate_values().unwrap();
    }
}<|MERGE_RESOLUTION|>--- conflicted
+++ resolved
@@ -61,20 +61,15 @@
 
 impl Decimal128Builder {
     const BYTE_LENGTH: i32 = 16;
-<<<<<<< HEAD
-    /// Creates a new [`Decimal128Builder`], `capacity` is the number of bytes in the values
-    /// array
-    pub fn new(capacity: usize, precision: u8, scale: u8) -> Self {
-=======
+
     /// Creates a new [`Decimal128Builder`]
-    pub fn new(precision: usize, scale: usize) -> Self {
+    pub fn new(precision: u8, scale: u8) -> Self {
         Self::with_capacity(1024, precision, scale)
     }
 
     /// Creates a new [`Decimal128Builder`], `capacity` is the number of decimal values
     /// that can be appended without reallocating
-    pub fn with_capacity(capacity: usize, precision: usize, scale: usize) -> Self {
->>>>>>> 1d5656eb
+    pub fn with_capacity(capacity: usize, precision: u8, scale: u8) -> Self {
         Self {
             builder: FixedSizeBinaryBuilder::with_capacity(capacity, Self::BYTE_LENGTH),
             precision,
@@ -166,20 +161,15 @@
 
 impl Decimal256Builder {
     const BYTE_LENGTH: i32 = 32;
-<<<<<<< HEAD
-    /// Creates a new [`Decimal256Builder`], `capacity` is the number of bytes in the values
-    /// array
-    pub fn new(capacity: usize, precision: u8, scale: u8) -> Self {
-=======
+
     /// Creates a new [`Decimal256Builder`]
-    pub fn new(precision: usize, scale: usize) -> Self {
+    pub fn new(precision: u8, scale: u8) -> Self {
         Self::with_capacity(1024, precision, scale)
     }
 
     /// Creates a new [`Decimal256Builder`], `capacity` is the number of decimal values
     /// that can be appended without reallocating
-    pub fn with_capacity(capacity: usize, precision: usize, scale: usize) -> Self {
->>>>>>> 1d5656eb
+    pub fn with_capacity(capacity: usize, precision: u8, scale: u8) -> Self {
         Self {
             builder: FixedSizeBinaryBuilder::with_capacity(capacity, Self::BYTE_LENGTH),
             precision,
