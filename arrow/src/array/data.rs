--- conflicted
+++ resolved
@@ -2676,13 +2676,8 @@
                 Field::new("b", DataType::Boolean, true),
             ],
             vec![
-<<<<<<< HEAD
                 Box::new(Int32Builder::with_capacity(5)),
-                Box::new(BooleanBuilder::new(5)),
-=======
-                Box::new(Int32Builder::new(5)),
                 Box::new(BooleanBuilder::with_capacity(5)),
->>>>>>> 0f459320
             ],
         );
 
