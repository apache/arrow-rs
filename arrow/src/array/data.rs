// Licensed to the Apache Software Foundation (ASF) under one
// or more contributor license agreements.  See the NOTICE file
// distributed with this work for additional information
// regarding copyright ownership.  The ASF licenses this file
// to you under the Apache License, Version 2.0 (the
// "License"); you may not use this file except in compliance
// with the License.  You may obtain a copy of the License at
//
//   http://www.apache.org/licenses/LICENSE-2.0
//
// Unless required by applicable law or agreed to in writing,
// software distributed under the License is distributed on an
// "AS IS" BASIS, WITHOUT WARRANTIES OR CONDITIONS OF ANY
// KIND, either express or implied.  See the License for the
// specific language governing permissions and limitations
// under the License.

//! Contains `ArrayData`, a generic representation of Arrow array data which encapsulates
//! common attributes and operations for Arrow array.

use crate::datatypes::{DataType, IntervalUnit, UnionMode};
use crate::error::{ArrowError, Result};
use crate::{bitmap::Bitmap, datatypes::ArrowNativeType};
use crate::{
    buffer::{Buffer, MutableBuffer},
    util::bit_util,
};
use half::f16;
use std::convert::TryInto;
use std::mem;
use std::ops::Range;
use std::sync::Arc;

use super::equal::equal;

#[inline]
pub(crate) fn count_nulls(
    null_bit_buffer: Option<&Buffer>,
    offset: usize,
    len: usize,
) -> usize {
    if let Some(buf) = null_bit_buffer {
        len.checked_sub(buf.count_set_bits_offset(offset, len))
            .unwrap()
    } else {
        0
    }
}

/// creates 2 [`MutableBuffer`]s with a given `capacity` (in slots).
#[inline]
pub(crate) fn new_buffers(data_type: &DataType, capacity: usize) -> [MutableBuffer; 2] {
    let empty_buffer = MutableBuffer::new(0);
    match data_type {
        DataType::Null => [empty_buffer, MutableBuffer::new(0)],
        DataType::Boolean => {
            let bytes = bit_util::ceil(capacity, 8);
            let buffer = MutableBuffer::new(bytes);
            [buffer, empty_buffer]
        }
        DataType::UInt8 => [
            MutableBuffer::new(capacity * mem::size_of::<u8>()),
            empty_buffer,
        ],
        DataType::UInt16 => [
            MutableBuffer::new(capacity * mem::size_of::<u16>()),
            empty_buffer,
        ],
        DataType::UInt32 => [
            MutableBuffer::new(capacity * mem::size_of::<u32>()),
            empty_buffer,
        ],
        DataType::UInt64 => [
            MutableBuffer::new(capacity * mem::size_of::<u64>()),
            empty_buffer,
        ],
        DataType::Int8 => [
            MutableBuffer::new(capacity * mem::size_of::<i8>()),
            empty_buffer,
        ],
        DataType::Int16 => [
            MutableBuffer::new(capacity * mem::size_of::<i16>()),
            empty_buffer,
        ],
        DataType::Int32 => [
            MutableBuffer::new(capacity * mem::size_of::<i32>()),
            empty_buffer,
        ],
        DataType::Int64 => [
            MutableBuffer::new(capacity * mem::size_of::<i64>()),
            empty_buffer,
        ],
        DataType::Float16 => [
            MutableBuffer::new(capacity * mem::size_of::<f16>()),
            empty_buffer,
        ],
        DataType::Float32 => [
            MutableBuffer::new(capacity * mem::size_of::<f32>()),
            empty_buffer,
        ],
        DataType::Float64 => [
            MutableBuffer::new(capacity * mem::size_of::<f64>()),
            empty_buffer,
        ],
        DataType::Date32 | DataType::Time32(_) => [
            MutableBuffer::new(capacity * mem::size_of::<i32>()),
            empty_buffer,
        ],
        DataType::Date64
        | DataType::Time64(_)
        | DataType::Duration(_)
        | DataType::Timestamp(_, _) => [
            MutableBuffer::new(capacity * mem::size_of::<i64>()),
            empty_buffer,
        ],
        DataType::Interval(IntervalUnit::YearMonth) => [
            MutableBuffer::new(capacity * mem::size_of::<i32>()),
            empty_buffer,
        ],
        DataType::Interval(IntervalUnit::DayTime) => [
            MutableBuffer::new(capacity * mem::size_of::<i64>()),
            empty_buffer,
        ],
        DataType::Interval(IntervalUnit::MonthDayNano) => [
            MutableBuffer::new(capacity * mem::size_of::<i128>()),
            empty_buffer,
        ],
        DataType::Utf8 | DataType::Binary => {
            let mut buffer = MutableBuffer::new((1 + capacity) * mem::size_of::<i32>());
            // safety: `unsafe` code assumes that this buffer is initialized with one element
            buffer.push(0i32);
            [buffer, MutableBuffer::new(capacity * mem::size_of::<u8>())]
        }
        DataType::LargeUtf8 | DataType::LargeBinary => {
            let mut buffer = MutableBuffer::new((1 + capacity) * mem::size_of::<i64>());
            // safety: `unsafe` code assumes that this buffer is initialized with one element
            buffer.push(0i64);
            [buffer, MutableBuffer::new(capacity * mem::size_of::<u8>())]
        }
        DataType::List(_) | DataType::Map(_, _) => {
            // offset buffer always starts with a zero
            let mut buffer = MutableBuffer::new((1 + capacity) * mem::size_of::<i32>());
            buffer.push(0i32);
            [buffer, empty_buffer]
        }
        DataType::LargeList(_) => {
            // offset buffer always starts with a zero
            let mut buffer = MutableBuffer::new((1 + capacity) * mem::size_of::<i64>());
            buffer.push(0i64);
            [buffer, empty_buffer]
        }
        DataType::FixedSizeBinary(size) => {
            [MutableBuffer::new(capacity * *size as usize), empty_buffer]
        }
        DataType::Dictionary(child_data_type, _) => match child_data_type.as_ref() {
            DataType::UInt8 => [
                MutableBuffer::new(capacity * mem::size_of::<u8>()),
                empty_buffer,
            ],
            DataType::UInt16 => [
                MutableBuffer::new(capacity * mem::size_of::<u16>()),
                empty_buffer,
            ],
            DataType::UInt32 => [
                MutableBuffer::new(capacity * mem::size_of::<u32>()),
                empty_buffer,
            ],
            DataType::UInt64 => [
                MutableBuffer::new(capacity * mem::size_of::<u64>()),
                empty_buffer,
            ],
            DataType::Int8 => [
                MutableBuffer::new(capacity * mem::size_of::<i8>()),
                empty_buffer,
            ],
            DataType::Int16 => [
                MutableBuffer::new(capacity * mem::size_of::<i16>()),
                empty_buffer,
            ],
            DataType::Int32 => [
                MutableBuffer::new(capacity * mem::size_of::<i32>()),
                empty_buffer,
            ],
            DataType::Int64 => [
                MutableBuffer::new(capacity * mem::size_of::<i64>()),
                empty_buffer,
            ],
            _ => unreachable!(),
        },
        DataType::FixedSizeList(_, _) | DataType::Struct(_) => {
            [empty_buffer, MutableBuffer::new(0)]
        }
        DataType::Decimal(_, _) => [
            MutableBuffer::new(capacity * mem::size_of::<u8>()),
            empty_buffer,
        ],
        DataType::Union(_, mode) => {
            let type_ids = MutableBuffer::new(capacity * mem::size_of::<i8>());
            match mode {
                UnionMode::Sparse => [type_ids, empty_buffer],
                UnionMode::Dense => {
                    let offsets = MutableBuffer::new(capacity * mem::size_of::<i32>());
                    [type_ids, offsets]
                }
            }
        }
    }
}

/// Maps 2 [`MutableBuffer`]s into a vector of [Buffer]s whose size depends on `data_type`.
#[inline]
pub(crate) fn into_buffers(
    data_type: &DataType,
    buffer1: MutableBuffer,
    buffer2: MutableBuffer,
) -> Vec<Buffer> {
    match data_type {
        DataType::Null | DataType::Struct(_) | DataType::FixedSizeList(_, _) => vec![],
        DataType::Utf8
        | DataType::Binary
        | DataType::LargeUtf8
        | DataType::LargeBinary
        | DataType::Union(_, _) => vec![buffer1.into(), buffer2.into()],
        _ => vec![buffer1.into()],
    }
}

/// An generic representation of Arrow array data which encapsulates common attributes and
/// operations for Arrow array. Specific operations for different arrays types (e.g.,
/// primitive, list, struct) are implemented in `Array`.
#[derive(Debug, Clone)]
pub struct ArrayData {
    /// The data type for this array data
    data_type: DataType,

    /// The number of elements in this array data
    len: usize,

    /// The number of null elements in this array data
    null_count: usize,

    /// The offset into this array data, in number of items
    offset: usize,

    /// The buffers for this array data. Note that depending on the array types, this
    /// could hold different kinds of buffers (e.g., value buffer, value offset buffer)
    /// at different positions.
    buffers: Vec<Buffer>,

    /// The child(ren) of this array. Only non-empty for nested types, currently
    /// `ListArray` and `StructArray`.
    child_data: Vec<ArrayData>,

    /// The null bitmap. A `None` value for this indicates all values are non-null in
    /// this array.
    null_bitmap: Option<Bitmap>,
}

pub type ArrayDataRef = Arc<ArrayData>;

impl ArrayData {
    /// Create a new ArrayData instance;
    ///
    /// If `null_count` is not specified, the number of nulls in
    /// null_bit_buffer is calculated
    ///
    /// # Safety
    ///
    /// The input values *must* form a valid Arrow array for
    /// `data_type`, or undefined behavior can results.
    ///
    /// Note: This is a low level API and most users of the arrow
    /// crate should create arrays using the methods in the `array`
    /// module.
    pub unsafe fn new_unchecked(
        data_type: DataType,
        len: usize,
        null_count: Option<usize>,
        null_bit_buffer: Option<Buffer>,
        offset: usize,
        buffers: Vec<Buffer>,
        child_data: Vec<ArrayData>,
    ) -> Self {
        let null_count = match null_count {
            None => count_nulls(null_bit_buffer.as_ref(), offset, len),
            Some(null_count) => null_count,
        };
        let null_bitmap = null_bit_buffer.map(Bitmap::from);
        Self {
            data_type,
            len,
            null_count,
            offset,
            buffers,
            child_data,
            null_bitmap,
        }
    }

    /// Create a new ArrayData, validating that the provided buffers
    /// form a valid Arrow array of the specified data type.
    ///
    /// If `null_count` is not specified, the number of nulls in
    /// null_bit_buffer is calculated
    ///
    /// Note: This is a low level API and most users of the arrow
    /// crate should create arrays using the methods in the `array`
    /// module.
    pub fn try_new(
        data_type: DataType,
        len: usize,
        null_count: Option<usize>,
        null_bit_buffer: Option<Buffer>,
        offset: usize,
        buffers: Vec<Buffer>,
        child_data: Vec<ArrayData>,
    ) -> Result<Self> {
        // Safety justification: `validate_full` is called below
        let new_self = unsafe {
            Self::new_unchecked(
                data_type,
                len,
                null_count,
                null_bit_buffer,
                offset,
                buffers,
                child_data,
            )
        };

        // As the data is not trusted, do a full validation of its contents
        new_self.validate_full()?;
        Ok(new_self)
    }

    /// Returns a builder to construct a `ArrayData` instance.
    #[inline]
    pub const fn builder(data_type: DataType) -> ArrayDataBuilder {
        ArrayDataBuilder::new(data_type)
    }

    /// Returns a reference to the data type of this array data
    #[inline]
    pub const fn data_type(&self) -> &DataType {
        &self.data_type
    }

    /// Updates the [DataType] of this ArrayData/
    ///
    /// panic's if the new DataType is not compatible with the
    /// existing type.
    ///
    /// Note: currently only changing a [DataType::Decimal]s precision
    /// and scale are supported
    #[inline]
    pub(crate) fn with_data_type(mut self, new_data_type: DataType) -> Self {
        assert!(
            matches!(self.data_type, DataType::Decimal(_, _)),
            "only DecimalType is supported for existing type"
        );
        assert!(
            matches!(new_data_type, DataType::Decimal(_, _)),
            "only DecimalType is supported for new datatype"
        );
        self.data_type = new_data_type;
        self
    }

    /// Returns a slice of buffers for this array data
    pub fn buffers(&self) -> &[Buffer] {
        &self.buffers[..]
    }

    /// Returns a slice of children data arrays
    pub fn child_data(&self) -> &[ArrayData] {
        &self.child_data[..]
    }

    /// Returns whether the element at index `i` is null
    pub fn is_null(&self, i: usize) -> bool {
        if let Some(ref b) = self.null_bitmap {
            return !b.is_set(self.offset + i);
        }
        false
    }

    /// Returns a reference to the null bitmap of this array data
    #[inline]
    pub const fn null_bitmap(&self) -> &Option<Bitmap> {
        &self.null_bitmap
    }

    /// Returns a reference to the null buffer of this array data.
    pub fn null_buffer(&self) -> Option<&Buffer> {
        self.null_bitmap().as_ref().map(|b| b.buffer_ref())
    }

    /// Returns whether the element at index `i` is not null
    pub fn is_valid(&self, i: usize) -> bool {
        if let Some(ref b) = self.null_bitmap {
            return b.is_set(self.offset + i);
        }
        true
    }

    /// Returns the length (i.e., number of elements) of this array
    #[inline]
    pub const fn len(&self) -> usize {
        self.len
    }

    // Returns whether array data is empty
    #[inline]
    pub const fn is_empty(&self) -> bool {
        self.len == 0
    }

    /// Returns the offset of this array
    #[inline]
    pub const fn offset(&self) -> usize {
        self.offset
    }

    /// Returns the total number of nulls in this array
    #[inline]
    pub const fn null_count(&self) -> usize {
        self.null_count
    }

    /// Returns the total number of bytes of memory occupied by the buffers owned by this [ArrayData].
    pub fn get_buffer_memory_size(&self) -> usize {
        let mut size = 0;
        for buffer in &self.buffers {
            size += buffer.capacity();
        }
        if let Some(bitmap) = &self.null_bitmap {
            size += bitmap.get_buffer_memory_size()
        }
        for child in &self.child_data {
            size += child.get_buffer_memory_size();
        }
        size
    }

    /// Returns the total number of bytes of memory occupied physically by this [ArrayData].
    pub fn get_array_memory_size(&self) -> usize {
        let mut size = mem::size_of_val(self);

        // Calculate rest of the fields top down which contain actual data
        for buffer in &self.buffers {
            size += mem::size_of::<Buffer>();
            size += buffer.capacity();
        }
        if let Some(bitmap) = &self.null_bitmap {
            // this includes the size of the bitmap struct itself, since it is stored directly in
            // this struct we already counted those bytes in the size_of_val(self) above
            size += bitmap.get_array_memory_size();
            size -= mem::size_of::<Bitmap>();
        }
        for child in &self.child_data {
            size += child.get_array_memory_size();
        }

        size
    }

    /// Creates a zero-copy slice of itself. This creates a new [ArrayData]
    /// with a different offset, len and a shifted null bitmap.
    ///
    /// # Panics
    ///
    /// Panics if `offset + length > self.len()`.
    pub fn slice(&self, offset: usize, length: usize) -> ArrayData {
        assert!((offset + length) <= self.len());

        if let DataType::Struct(_) = self.data_type() {
            // Slice into children
            let new_offset = self.offset + offset;
            let new_data = ArrayData {
                data_type: self.data_type().clone(),
                len: length,
                null_count: count_nulls(self.null_buffer(), new_offset, length),
                offset: new_offset,
                buffers: self.buffers.clone(),
                // Slice child data, to propagate offsets down to them
                child_data: self
                    .child_data()
                    .iter()
                    .map(|data| data.slice(offset, length))
                    .collect(),
                null_bitmap: self.null_bitmap().clone(),
            };

            new_data
        } else {
            let mut new_data = self.clone();

            new_data.len = length;
            new_data.offset = offset + self.offset;

            new_data.null_count =
                count_nulls(new_data.null_buffer(), new_data.offset, new_data.len);

            new_data
        }
    }

    /// Returns the `buffer` as a slice of type `T` starting at self.offset
    /// # Panics
    /// This function panics if:
    /// * the buffer is not byte-aligned with type T, or
    /// * the datatype is `Boolean` (it corresponds to a bit-packed buffer where the offset is not applicable)
    #[inline]
    pub(crate) fn buffer<T: ArrowNativeType>(&self, buffer: usize) -> &[T] {
        let values = unsafe { self.buffers[buffer].as_slice().align_to::<T>() };
        if !values.0.is_empty() || !values.2.is_empty() {
            panic!("The buffer is not byte-aligned with its interpretation")
        };
        assert_ne!(self.data_type, DataType::Boolean);
        &values.1[self.offset..]
    }

    /// Returns a new empty [ArrayData] valid for `data_type`.
    pub fn new_empty(data_type: &DataType) -> Self {
        let buffers = new_buffers(data_type, 0);
        let [buffer1, buffer2] = buffers;
        let buffers = into_buffers(data_type, buffer1, buffer2);

        let child_data = match data_type {
            DataType::Null
            | DataType::Boolean
            | DataType::UInt8
            | DataType::UInt16
            | DataType::UInt32
            | DataType::UInt64
            | DataType::Int8
            | DataType::Int16
            | DataType::Int32
            | DataType::Int64
            | DataType::Float16
            | DataType::Float32
            | DataType::Float64
            | DataType::Date32
            | DataType::Date64
            | DataType::Time32(_)
            | DataType::Time64(_)
            | DataType::Duration(_)
            | DataType::Timestamp(_, _)
            | DataType::Utf8
            | DataType::Binary
            | DataType::LargeUtf8
            | DataType::LargeBinary
            | DataType::Interval(_)
            | DataType::FixedSizeBinary(_)
            | DataType::Decimal(_, _) => vec![],
            DataType::List(field) => {
                vec![Self::new_empty(field.data_type())]
            }
            DataType::FixedSizeList(field, _) => {
                vec![Self::new_empty(field.data_type())]
            }
            DataType::LargeList(field) => {
                vec![Self::new_empty(field.data_type())]
            }
            DataType::Struct(fields) => fields
                .iter()
                .map(|field| Self::new_empty(field.data_type()))
                .collect(),
            DataType::Map(field, _) => {
                vec![Self::new_empty(field.data_type())]
            }
            DataType::Union(fields, _) => fields
                .iter()
                .map(|field| Self::new_empty(field.data_type()))
                .collect(),
            DataType::Dictionary(_, data_type) => {
                vec![Self::new_empty(data_type)]
            }
        };

        // Data was constructed correctly above
        unsafe {
            Self::new_unchecked(
                data_type.clone(),
                0,
                Some(0),
                None,
                0,
                buffers,
                child_data,
            )
        }
    }

    /// "cheap" validation of an `ArrayData`. Ensures buffers are
    /// sufficiently sized to store `len` + `offset` total elements of
    /// `data_type` and performs other inexpensive consistency checks.
    ///
    /// This check is "cheap" in the sense that it does not validate the
    /// contents of the buffers (e.g. that all offsets for UTF8 arrays
    /// are within the bounds of the values buffer).
    ///
    /// See [ArrayData::validate_full] to validate fully the offset content
    /// and the validitiy of utf8 data
    pub fn validate(&self) -> Result<()> {
        // Need at least this mich space in each buffer
        let len_plus_offset = self.len + self.offset;

        // Check that the data layout conforms to the spec
        let layout = layout(&self.data_type);

        if self.buffers.len() != layout.buffers.len() {
            return Err(ArrowError::InvalidArgumentError(format!(
                "Expected {} buffers in array of type {:?}, got {}",
                layout.buffers.len(),
                self.data_type,
                self.buffers.len(),
            )));
        }

        for (i, (buffer, spec)) in
            self.buffers.iter().zip(layout.buffers.iter()).enumerate()
        {
            match spec {
                BufferSpec::FixedWidth { byte_width } => {
                    let min_buffer_size = len_plus_offset
                        .checked_mul(*byte_width)
                        .expect("integer overflow computing min buffer size");

                    if buffer.len() < min_buffer_size {
                        return Err(ArrowError::InvalidArgumentError(format!(
                            "Need at least {} bytes in buffers[{}] in array of type {:?}, but got {}",
                            min_buffer_size, i, self.data_type, buffer.len()
                        )));
                    }
                }
                BufferSpec::VariableWidth => {
                    // not cheap to validate (need to look at the
                    // data). Partially checked in validate_offsets
                    // called below. Can check with `validate_full`
                }
                BufferSpec::BitMap => {
                    let min_buffer_size = bit_util::ceil(len_plus_offset, 8);
                    if buffer.len() < min_buffer_size {
                        return Err(ArrowError::InvalidArgumentError(format!(
                            "Need at least {} bytes for bitmap in buffers[{}] in array of type {:?}, but got {}",
                            min_buffer_size, i, self.data_type, buffer.len()
                        )));
                    }
                }
                BufferSpec::AlwaysNull => {
                    // Nothing to validate
                }
            }
        }

        if self.null_count > self.len {
            return Err(ArrowError::InvalidArgumentError(format!(
                "null_count {} for an array exceeds length of {} elements",
                self.null_count, self.len
            )));
        }

        // check null bit buffer size
        if let Some(null_bit_map) = self.null_bitmap.as_ref() {
            let null_bit_buffer = null_bit_map.buffer_ref();
            let needed_len = bit_util::ceil(len_plus_offset, 8);
            if null_bit_buffer.len() < needed_len {
                return Err(ArrowError::InvalidArgumentError(format!(
                    "null_bit_buffer size too small. got {} needed {}",
                    null_bit_buffer.len(),
                    needed_len
                )));
            }
        } else if self.null_count > 0 {
            return Err(ArrowError::InvalidArgumentError(format!(
                "Array of type {} has {} nulls but no null bitmap",
                self.data_type, self.null_count
            )));
        }

        self.validate_child_data()?;

        // Additional Type specific checks
        match &self.data_type {
            DataType::Utf8 | DataType::Binary => {
                self.validate_offsets::<i32>(&self.buffers[0], self.buffers[1].len())?;
            }
            DataType::LargeUtf8 | DataType::LargeBinary => {
                self.validate_offsets::<i64>(&self.buffers[0], self.buffers[1].len())?;
            }
            DataType::Dictionary(key_type, _value_type) => {
                // At the moment, constructing a DictionaryArray will also check this
                if !DataType::is_dictionary_key_type(key_type) {
                    return Err(ArrowError::InvalidArgumentError(format!(
                        "Dictionary key type must be integer, but was {}",
                        key_type
                    )));
                }
            }
            _ => {}
        };

        Ok(())
    }

    /// Returns a reference to the data in `buffer` as a typed slice
    /// (typically `&[i32]` or `&[i64]`) after validating. The
    /// returned slice is guaranteed to have at least `self.len + 1`
    /// entries
    fn typed_offsets<'a, T: ArrowNativeType + num::Num + std::fmt::Display>(
        &'a self,
        buffer: &'a Buffer,
    ) -> Result<&'a [T]> {
        // Validate that there are the correct number of offsets for this array's length
        let required_offsets = self.len + self.offset + 1;

        // An empty list-like array can have 0 offsets
        if buffer.is_empty() {
            return Ok(&[]);
        }

        if (buffer.len() / std::mem::size_of::<T>()) < required_offsets {
            return Err(ArrowError::InvalidArgumentError(format!(
                "Offsets buffer size (bytes): {} isn't large enough for {}. Length {} needs {}",
                buffer.len(), self.data_type, self.len, required_offsets
            )));
        }

        // Justification: buffer size was validated above
        Ok(unsafe {
            &(buffer.typed_data::<T>()[self.offset..self.offset + self.len + 1])
        })
    }

    /// Does a cheap sanity check that the `self.len` values in `buffer` are valid
    /// offsets (of type T) into some other buffer of `values_length` bytes long
    fn validate_offsets<T: ArrowNativeType + num::Num + std::fmt::Display>(
        &self,
        buffer: &Buffer,
        values_length: usize,
    ) -> Result<()> {
        // Justification: buffer size was validated above
        let offsets = self.typed_offsets::<T>(buffer)?;
        if offsets.is_empty() {
            return Ok(());
        }

        let first_offset = offsets[0].to_usize().ok_or_else(|| {
            ArrowError::InvalidArgumentError(format!(
                "Error converting offset[0] ({}) to usize for {}",
                offsets[0], self.data_type
            ))
        })?;

        let last_offset = offsets[self.len].to_usize().ok_or_else(|| {
            ArrowError::InvalidArgumentError(format!(
                "Error converting offset[{}] ({}) to usize for {}",
                self.len, offsets[self.len], self.data_type
            ))
        })?;

        if first_offset > values_length {
            return Err(ArrowError::InvalidArgumentError(format!(
                "First offset {} of {} is larger than values length {}",
                first_offset, self.data_type, values_length,
            )));
        }

        if last_offset > values_length {
            return Err(ArrowError::InvalidArgumentError(format!(
                "Last offset {} of {} is larger than values length {}",
                last_offset, self.data_type, values_length,
            )));
        }

        if first_offset > last_offset {
            return Err(ArrowError::InvalidArgumentError(format!(
                "First offset {} in {} is smaller than last offset {}",
                first_offset, self.data_type, last_offset,
            )));
        }

        Ok(())
    }

    /// Validates the layout of `child_data` ArrayData structures
    fn validate_child_data(&self) -> Result<()> {
        match &self.data_type {
            DataType::List(field) | DataType::Map(field, _) => {
                let values_data = self.get_single_valid_child_data(field.data_type())?;
                self.validate_offsets::<i32>(&self.buffers[0], values_data.len)?;
                Ok(())
            }
            DataType::LargeList(field) => {
                let values_data = self.get_single_valid_child_data(field.data_type())?;
                self.validate_offsets::<i64>(&self.buffers[0], values_data.len)?;
                Ok(())
            }
            DataType::FixedSizeList(field, list_size) => {
                let values_data = self.get_single_valid_child_data(field.data_type())?;

                let list_size: usize = (*list_size).try_into().map_err(|_| {
                    ArrowError::InvalidArgumentError(format!(
                        "{} has a negative list_size {}",
                        self.data_type, list_size
                    ))
                })?;

                let expected_values_len = self.len
                    .checked_mul(list_size)
                    .expect("integer overflow computing expected number of expected values in FixedListSize");

                if values_data.len < expected_values_len {
                    return Err(ArrowError::InvalidArgumentError(format!(
                        "Values length {} is less than the length ({}) multiplied by the value size ({}) for {}",
                        values_data.len, list_size, list_size, self.data_type
                    )));
                }

                Ok(())
            }
            DataType::Struct(fields) => {
                self.validate_num_child_data(fields.len())?;
                for (i, field) in fields.iter().enumerate() {
                    let field_data = self.get_valid_child_data(i, field.data_type())?;

                    // Ensure child field has sufficient size
                    if field_data.len < self.len {
                        return Err(ArrowError::InvalidArgumentError(format!(
                            "{} child array #{} for field {} has length smaller than expected for struct array ({} < {})",
                            self.data_type, i, field.name(), field_data.len, self.len
                        )));
                    }
                }
                Ok(())
            }
            DataType::Union(fields, mode) => {
                self.validate_num_child_data(fields.len())?;

                for (i, field) in fields.iter().enumerate() {
                    let field_data = self.get_valid_child_data(i, field.data_type())?;

                    if mode == &UnionMode::Sparse
                        && field_data.len < (self.len + self.offset)
                    {
                        return Err(ArrowError::InvalidArgumentError(format!(
                            "Sparse union child array #{} has length smaller than expected for union array ({} < {})",
                            i, field_data.len, self.len + self.offset
                        )));
                    }
                }
                Ok(())
            }
            DataType::Dictionary(_key_type, value_type) => {
                self.get_single_valid_child_data(value_type)?;
                Ok(())
            }
            _ => {
                // other types do not have child data
                if !self.child_data.is_empty() {
                    return Err(ArrowError::InvalidArgumentError(format!(
                        "Expected no child arrays for type {} but got {}",
                        self.data_type,
                        self.child_data.len()
                    )));
                }
                Ok(())
            }
        }
    }

    /// Ensures that this array data has a single child_data with the
    /// expected type, and calls `validate()` on it. Returns a
    /// reference to that child_data
    fn get_single_valid_child_data(
        &self,
        expected_type: &DataType,
    ) -> Result<&ArrayData> {
        self.validate_num_child_data(1)?;
        self.get_valid_child_data(0, expected_type)
    }

    /// Returns `Err` if self.child_data does not have exactly `expected_len` elements
    fn validate_num_child_data(&self, expected_len: usize) -> Result<()> {
        if self.child_data().len() != expected_len {
            Err(ArrowError::InvalidArgumentError(format!(
                "Value data for {} should contain {} child data array(s), had {}",
                self.data_type(),
                expected_len,
                self.child_data.len()
            )))
        } else {
            Ok(())
        }
    }

    /// Ensures that `child_data[i]` has the expected type, calls
    /// `validate()` on it, and returns a reference to that child_data
    fn get_valid_child_data(
        &self,
        i: usize,
        expected_type: &DataType,
    ) -> Result<&ArrayData> {
        let values_data = self.child_data
            .get(i)
            .ok_or_else(|| {
                ArrowError::InvalidArgumentError(format!(
                    "{} did not have enough child arrays. Expected at least {} but had only {}",
                    self.data_type, i+1, self.child_data.len()
                ))
            })?;

        if expected_type != &values_data.data_type {
            return Err(ArrowError::InvalidArgumentError(format!(
                "Child type mismatch for {}. Expected {} but child data had {}",
                self.data_type, expected_type, values_data.data_type
            )));
        }

        values_data.validate()?;
        Ok(values_data)
    }

    /// "expensive" validation that ensures:
    ///
    /// 1. Null count is correct
    /// 2. All offsets are valid
    /// 3. All String data is valid UTF-8
    /// 4. All dictionary offsets are valid
    ///
    /// Note calls `validate()` internally
    pub fn validate_full(&self) -> Result<()> {
        // Check all buffer sizes prior to looking at them more deeply in this function
        self.validate()?;

        let null_bitmap_buffer = self
            .null_bitmap
            .as_ref()
            .map(|null_bitmap| null_bitmap.buffer_ref());

        let actual_null_count = count_nulls(null_bitmap_buffer, self.offset, self.len);
        if actual_null_count != self.null_count {
            return Err(ArrowError::InvalidArgumentError(format!(
                "null_count value ({}) doesn't match actual number of nulls in array ({})",
                self.null_count, actual_null_count
            )));
        }

        self.validate_dictionary_offset()?;

        // validate all children recursively
        self.child_data
            .iter()
            .enumerate()
            .try_for_each(|(i, child_data)| {
                child_data.validate_full().map_err(|e| {
                    ArrowError::InvalidArgumentError(format!(
                        "{} child #{} invalid: {}",
                        self.data_type, i, e
                    ))
                })
            })?;

        Ok(())
    }

    pub fn validate_dictionary_offset(&self) -> Result<()> {
        match &self.data_type {
            DataType::Utf8 => self.validate_utf8::<i32>(),
            DataType::LargeUtf8 => self.validate_utf8::<i64>(),
            DataType::Binary => self.validate_offsets_full::<i32>(self.buffers[1].len()),
            DataType::LargeBinary => {
                self.validate_offsets_full::<i64>(self.buffers[1].len())
            }
            DataType::List(_) | DataType::Map(_, _) => {
                let child = &self.child_data[0];
                self.validate_offsets_full::<i32>(child.len + child.offset)
            }
            DataType::LargeList(_) => {
                let child = &self.child_data[0];
                self.validate_offsets_full::<i64>(child.len + child.offset)
            }
<<<<<<< HEAD
            DataType::Union(_fields, mode) => {
                match mode {
                    UnionMode::Sparse => {
                        // typeids should all be valid
                        self.validate_offsets_full::<i8>(self.child_data.len())?;
                    }
                    UnionMode::Dense => {
                        self.validate_dense_union_full()?;
                    }
                }
=======
            DataType::Union(_, _) => {
                // Validate Union Array as part of implementing new Union semantics
                // See comments in `ArrayData::validate()`
                // https://github.com/apache/arrow-rs/issues/85
                //
                // TODO file follow on ticket for full union validation
                Ok(())
>>>>>>> 2932da35
            }
            DataType::Dictionary(key_type, _value_type) => {
                let dictionary_length: i64 = self.child_data[0].len.try_into().unwrap();
                let max_value = dictionary_length - 1;
                match key_type.as_ref() {
                    DataType::UInt8 => self.check_bounds::<u8>(max_value),
                    DataType::UInt16 => self.check_bounds::<u16>(max_value),
                    DataType::UInt32 => self.check_bounds::<u32>(max_value),
                    DataType::UInt64 => self.check_bounds::<u64>(max_value),
                    DataType::Int8 => self.check_bounds::<i8>(max_value),
                    DataType::Int16 => self.check_bounds::<i16>(max_value),
                    DataType::Int32 => self.check_bounds::<i32>(max_value),
                    DataType::Int64 => self.check_bounds::<i64>(max_value),
                    _ => unreachable!(),
                }
            }
            _ => {
                // No extra validation check required for other types
                Ok(())
            }
        }
    }

    /// Calls the `validate(item_index, range)` function for each of
    /// the ranges specified in the arrow offset buffer of type
    /// `T`. Also validates that each offset is smaller than
    /// `max_offset`
    ///
    /// For example, the offset buffer contained `[1, 2, 4]`, this
    /// function would call `validate([1,2])`, and `validate([2,4])`
    fn validate_each_offset<T, V>(
        &self,
        offset_buffer: &Buffer,
        offset_limit: usize,
        validate: V,
    ) -> Result<()>
    where
        T: ArrowNativeType + std::convert::TryInto<usize> + num::Num + std::fmt::Display,
        V: Fn(usize, Range<usize>) -> Result<()>,
    {
        // An empty binary-like array can have 0 offsets
        if self.len == 0 && offset_buffer.is_empty() {
            return Ok(());
        }

        let offsets = self.typed_offsets::<T>(offset_buffer)?;

        offsets
            .iter()
            .zip(offsets.iter().skip(1))
            .enumerate()
            .map(|(i, (&start_offset, &end_offset))| {
                let start_offset: usize = start_offset
                    .try_into()
                    .map_err(|_| {
                        ArrowError::InvalidArgumentError(format!(
                            "Offset invariant failure: could not convert start_offset {} to usize in slot {}",
                            start_offset, i))
                    })?;
                let end_offset: usize = end_offset
                    .try_into()
                    .map_err(|_| {
                        ArrowError::InvalidArgumentError(format!(
                            "Offset invariant failure: Could not convert end_offset {} to usize in slot {}",
                            end_offset, i+1))
                    })?;

                if start_offset > offset_limit {
                    return Err(ArrowError::InvalidArgumentError(format!(
                        "Offset invariant failure: offset for slot {} out of bounds: {} > {}",
                        i, start_offset, offset_limit))
                    );
                }

                if end_offset > offset_limit {
                    return Err(ArrowError::InvalidArgumentError(format!(
                        "Offset invariant failure: offset for slot {} out of bounds: {} > {}",
                        i, end_offset, offset_limit))
                    );
                }

                // check range actually is low -> high
                if start_offset > end_offset {
                    return Err(ArrowError::InvalidArgumentError(format!(
                        "Offset invariant failure: non-monotonic offset at slot {}: {} > {}",
                        i, start_offset, end_offset))
                    );
                }

                Ok((i, start_offset..end_offset))
            })
            .try_for_each(|res: Result<(usize, Range<usize>)>| {
                let (item_index, range) = res?;
                validate(item_index, range)
            })
    }

    /// Ensures that all strings formed by the offsets in `buffers[0]`
    /// into `buffers[1]` are valid utf8 sequences
    fn validate_utf8<T>(&self) -> Result<()>
    where
        T: ArrowNativeType + std::convert::TryInto<usize> + num::Num + std::fmt::Display,
    {
        let offset_buffer = &self.buffers[0];
        let values_buffer = &self.buffers[1].as_slice();

        self.validate_each_offset::<T, _>(
            offset_buffer,
            values_buffer.len(),
            |string_index, range| {
                std::str::from_utf8(&values_buffer[range.clone()]).map_err(|e| {
                    ArrowError::InvalidArgumentError(format!(
                        "Invalid UTF8 sequence at string index {} ({:?}): {}",
                        string_index, range, e
                    ))
                })?;
                Ok(())
            },
        )
    }

    /// Ensures that all values in `buffers[0]` are
    /// between `0` and `offset_limit`
    fn validate_offsets_full<T>(&self, offset_limit: usize) -> Result<()>
    where
        T: ArrowNativeType + std::convert::TryInto<usize> + num::Num + std::fmt::Display,
    {
        let offset_buffer = &self.buffers[0];

        self.validate_each_offset::<T, _>(
            offset_buffer,
            offset_limit,
            |_string_index, _range| {
                // No validation applied to each value, but the iteration
                // itself applies bounds checking to each range
                Ok(())
            },
        )
    }

    /// Ensures that for each union element, the offset is correct for
    /// the corresponding child array
    fn validate_dense_union_full(&self) -> Result<()> {
        // safety justification is that the size of the buffers was validated in self.validate()
        let type_ids = self.typed_offsets::<i8>(&self.buffers[0])?;
        let offsets = self.typed_offsets::<i32>(&self.buffers[1])?;

        type_ids.iter().enumerate().try_for_each(|(i, &type_id)| {
            // this will panic if out of bounds. Could make a nicer error message
            let type_id: usize = type_id
                .try_into()
                .map_err(|_| {
                    ArrowError::InvalidArgumentError(format!(
                        "Offset invariant failure: Could not convert type id {} to usize in slot {}",
                        type_id, i))
                })?;

            let num_children = self.child_data[type_id].len();
            let child_offset: usize = offsets[i]
                .try_into()
                .map_err(|_| {
                    ArrowError::InvalidArgumentError(format!(
                        "Offset invariant failure: Could not convert offset {} at position {} to usize",
                        offsets[i], i))
                })?;


            if child_offset >= num_children {
                Err(ArrowError::InvalidArgumentError(format!(
                    "Value at position {} out of bounds: {} (child array {} length is {})",
                    i, child_offset, type_id, num_children
                )))
            } else {
                Ok(())
            }
        })
    }

    /// Validates that each value in self.buffers (typed as T)
    /// is within the range [0, max_value], inclusive
    fn check_bounds<T>(&self, max_value: i64) -> Result<()>
    where
        T: ArrowNativeType + std::convert::TryInto<i64> + num::Num + std::fmt::Display,
    {
        let required_len = self.len + self.offset;
        let buffer = &self.buffers[0];

        // This should have been checked as part of `validate()` prior
        // to calling `validate_full()` but double check to be sure
        assert!(buffer.len() / std::mem::size_of::<T>() >= required_len);

        // Justification: buffer size was validated above
        let indexes: &[T] =
            unsafe { &(buffer.typed_data::<T>()[self.offset..self.offset + self.len]) };

        indexes.iter().enumerate().try_for_each(|(i, &dict_index)| {
            // Do not check the value is null (value can be arbitrary)
            if self.is_null(i) {
                return Ok(());
            }
            let dict_index: i64 = dict_index.try_into().map_err(|_| {
                ArrowError::InvalidArgumentError(format!(
                    "Value at position {} out of bounds: {} (can not convert to i64)",
                    i, dict_index
                ))
            })?;

            if dict_index < 0 || dict_index > max_value {
                return Err(ArrowError::InvalidArgumentError(format!(
                    "Value at position {} out of bounds: {} (should be in [0, {}])",
                    i, dict_index, max_value
                )));
            }
            Ok(())
        })
    }

    /// Returns true if this `ArrayData` is equal to `other`, using pointer comparisons
    /// to determine buffer equality. This is cheaper than `PartialEq::eq` but may
    /// return false when the arrays are logically equal
    pub fn ptr_eq(&self, other: &Self) -> bool {
        if self.offset != other.offset
            || self.len != other.len
            || self.null_count != other.null_count
            || self.data_type != other.data_type
            || self.buffers.len() != other.buffers.len()
            || self.child_data.len() != other.child_data.len()
        {
            return false;
        }

        match (&self.null_bitmap, &other.null_bitmap) {
            (Some(a), Some(b)) if a.bits.as_ptr() != b.bits.as_ptr() => return false,
            (Some(_), None) | (None, Some(_)) => return false,
            _ => {}
        };

        if !self
            .buffers
            .iter()
            .zip(other.buffers.iter())
            .all(|(a, b)| a.as_ptr() == b.as_ptr())
        {
            return false;
        }

        self.child_data
            .iter()
            .zip(other.child_data.iter())
            .all(|(a, b)| a.ptr_eq(b))
    }
}

/// Return the expected [`DataTypeLayout`] Arrays of this data
/// type are expected to have
fn layout(data_type: &DataType) -> DataTypeLayout {
    // based on C/C++ implementation in
    // https://github.com/apache/arrow/blob/661c7d749150905a63dd3b52e0a04dac39030d95/cpp/src/arrow/type.h (and .cc)
    use std::mem::size_of;
    match data_type {
        DataType::Null => DataTypeLayout::new_empty(),
        DataType::Boolean => DataTypeLayout {
            buffers: vec![BufferSpec::BitMap],
        },
        DataType::Int8 => DataTypeLayout::new_fixed_width(size_of::<i8>()),
        DataType::Int16 => DataTypeLayout::new_fixed_width(size_of::<i16>()),
        DataType::Int32 => DataTypeLayout::new_fixed_width(size_of::<i32>()),
        DataType::Int64 => DataTypeLayout::new_fixed_width(size_of::<i64>()),
        DataType::UInt8 => DataTypeLayout::new_fixed_width(size_of::<u8>()),
        DataType::UInt16 => DataTypeLayout::new_fixed_width(size_of::<u16>()),
        DataType::UInt32 => DataTypeLayout::new_fixed_width(size_of::<u32>()),
        DataType::UInt64 => DataTypeLayout::new_fixed_width(size_of::<u64>()),
        DataType::Float16 => DataTypeLayout::new_fixed_width(size_of::<f16>()),
        DataType::Float32 => DataTypeLayout::new_fixed_width(size_of::<f32>()),
        DataType::Float64 => DataTypeLayout::new_fixed_width(size_of::<f64>()),
        DataType::Timestamp(_, _) => DataTypeLayout::new_fixed_width(size_of::<i64>()),
        DataType::Date32 => DataTypeLayout::new_fixed_width(size_of::<i32>()),
        DataType::Date64 => DataTypeLayout::new_fixed_width(size_of::<i64>()),
        DataType::Time32(_) => DataTypeLayout::new_fixed_width(size_of::<i32>()),
        DataType::Time64(_) => DataTypeLayout::new_fixed_width(size_of::<i64>()),
        DataType::Interval(IntervalUnit::YearMonth) => {
            DataTypeLayout::new_fixed_width(size_of::<i32>())
        }
        DataType::Interval(IntervalUnit::DayTime) => {
            DataTypeLayout::new_fixed_width(size_of::<i64>())
        }
        DataType::Interval(IntervalUnit::MonthDayNano) => {
            DataTypeLayout::new_fixed_width(size_of::<i128>())
        }
        DataType::Duration(_) => DataTypeLayout::new_fixed_width(size_of::<i64>()),
        DataType::Binary => DataTypeLayout::new_binary(size_of::<i32>()),
        DataType::FixedSizeBinary(bytes_per_value) => {
            let bytes_per_value: usize = (*bytes_per_value)
                .try_into()
                .expect("negative size for fixed size binary");
            DataTypeLayout::new_fixed_width(bytes_per_value)
        }
        DataType::LargeBinary => DataTypeLayout::new_binary(size_of::<i64>()),
        DataType::Utf8 => DataTypeLayout::new_binary(size_of::<i32>()),
        DataType::LargeUtf8 => DataTypeLayout::new_binary(size_of::<i64>()),
        DataType::List(_) => DataTypeLayout::new_fixed_width(size_of::<i32>()),
        DataType::FixedSizeList(_, _) => DataTypeLayout::new_empty(), // all in child data
        DataType::LargeList(_) => DataTypeLayout::new_fixed_width(size_of::<i32>()),
        DataType::Struct(_) => DataTypeLayout::new_empty(), // all in child data,
        DataType::Union(_, mode) => {
            let type_ids = BufferSpec::FixedWidth {
                byte_width: size_of::<i8>(),
            };

            DataTypeLayout {
                buffers: match mode {
                    UnionMode::Sparse => {
                        vec![type_ids]
                    }
                    UnionMode::Dense => {
                        vec![
                            type_ids,
                            BufferSpec::FixedWidth {
                                byte_width: size_of::<i32>(),
                            },
                        ]
                    }
                },
            }
        }
        DataType::Dictionary(key_type, _value_type) => layout(key_type),
        DataType::Decimal(_, _) => {
            // Decimals are always some fixed width; The rust implementation
            // always uses 16 bytes / size of i128
            DataTypeLayout::new_fixed_width(size_of::<i128>())
        }
        DataType::Map(_, _) => {
            // same as ListType
            DataTypeLayout::new_fixed_width(size_of::<i32>())
        }
    }
}

/// Layout specification for a data type
#[derive(Debug, PartialEq)]
// Note: Follows structure from C++: https://github.com/apache/arrow/blob/master/cpp/src/arrow/type.h#L91
struct DataTypeLayout {
    /// A vector of buffer layout specifications, one for each expected buffer
    pub buffers: Vec<BufferSpec>,
}

impl DataTypeLayout {
    /// Describes a basic numeric array where each element has a fixed width
    pub fn new_fixed_width(byte_width: usize) -> Self {
        Self {
            buffers: vec![BufferSpec::FixedWidth { byte_width }],
        }
    }

    /// Describes arrays which have no data of their own
    /// (e.g. FixedSizeList). Note such arrays may still have a Null
    /// Bitmap
    pub fn new_empty() -> Self {
        Self { buffers: vec![] }
    }

    /// Describes a basic numeric array where each element has a fixed
    /// with offset buffer of `offset_byte_width` bytes, followed by a
    /// variable width data buffer
    pub fn new_binary(offset_byte_width: usize) -> Self {
        Self {
            buffers: vec![
                // offsets
                BufferSpec::FixedWidth {
                    byte_width: offset_byte_width,
                },
                // values
                BufferSpec::VariableWidth,
            ],
        }
    }
}

/// Layout specification for a single data type buffer
#[derive(Debug, PartialEq)]
enum BufferSpec {
    /// each element has a fixed width
    FixedWidth { byte_width: usize },
    /// Variable width, such as string data for utf8 data
    VariableWidth,
    /// Buffer holds a bitmap.
    ///
    /// Note: Unlike the C++ implementation, the null/validity buffer
    /// is handled specially rather than as another of the buffers in
    /// the spec, so this variant is only used for the Boolean type.
    BitMap,
    /// Buffer is always null. Unused currently in Rust implementation,
    /// (used in C++ for Union type)
    #[allow(dead_code)]
    AlwaysNull,
}

impl PartialEq for ArrayData {
    fn eq(&self, other: &Self) -> bool {
        equal(self, other)
    }
}

/// Builder for `ArrayData` type
#[derive(Debug)]
pub struct ArrayDataBuilder {
    data_type: DataType,
    len: usize,
    null_count: Option<usize>,
    null_bit_buffer: Option<Buffer>,
    offset: usize,
    buffers: Vec<Buffer>,
    child_data: Vec<ArrayData>,
}

impl ArrayDataBuilder {
    #[inline]
    pub const fn new(data_type: DataType) -> Self {
        Self {
            data_type,
            len: 0,
            null_count: None,
            null_bit_buffer: None,
            offset: 0,
            buffers: vec![],
            child_data: vec![],
        }
    }

    #[inline]
    #[allow(clippy::len_without_is_empty)]
    pub const fn len(mut self, n: usize) -> Self {
        self.len = n;
        self
    }

    pub fn null_count(mut self, null_count: usize) -> Self {
        self.null_count = Some(null_count);
        self
    }

    pub fn null_bit_buffer(mut self, buf: Buffer) -> Self {
        self.null_bit_buffer = Some(buf);
        self
    }

    #[inline]
    pub const fn offset(mut self, n: usize) -> Self {
        self.offset = n;
        self
    }

    pub fn buffers(mut self, v: Vec<Buffer>) -> Self {
        self.buffers = v;
        self
    }

    pub fn add_buffer(mut self, b: Buffer) -> Self {
        self.buffers.push(b);
        self
    }

    pub fn child_data(mut self, v: Vec<ArrayData>) -> Self {
        self.child_data = v;
        self
    }

    pub fn add_child_data(mut self, r: ArrayData) -> Self {
        self.child_data.push(r);
        self
    }

    /// Creates an array data, without any validation
    ///
    /// # Safety
    ///
    /// The same caveats as [`ArrayData::new_unchecked`]
    /// apply.
    pub unsafe fn build_unchecked(self) -> ArrayData {
        ArrayData::new_unchecked(
            self.data_type,
            self.len,
            self.null_count,
            self.null_bit_buffer,
            self.offset,
            self.buffers,
            self.child_data,
        )
    }

    /// Creates an array data, validating all inputs
    pub fn build(self) -> Result<ArrayData> {
        ArrayData::try_new(
            self.data_type,
            self.len,
            self.null_count,
            self.null_bit_buffer,
            self.offset,
            self.buffers,
            self.child_data,
        )
    }
}

#[cfg(test)]
mod tests {
    use super::*;

    use crate::array::{
        Array, BooleanBuilder, Int32Array, Int32Builder, Int64Array, StringArray,
        StructBuilder, UInt64Array,
    };
    use crate::buffer::Buffer;
    use crate::datatypes::Field;
    use crate::util::bit_util;

    #[test]
    fn test_builder() {
        // Buffer needs to be at least 25 long
        let v = (0..25).collect::<Vec<i32>>();
        let b1 = Buffer::from_slice_ref(&v);
        let arr_data = ArrayData::builder(DataType::Int32)
            .len(20)
            .offset(5)
            .add_buffer(b1)
            .null_bit_buffer(Buffer::from(vec![
                0b01011111, 0b10110101, 0b01100011, 0b00011110,
            ]))
            .build()
            .unwrap();

        assert_eq!(20, arr_data.len());
        assert_eq!(10, arr_data.null_count());
        assert_eq!(5, arr_data.offset());
        assert_eq!(1, arr_data.buffers().len());
        assert_eq!(
            Buffer::from_slice_ref(&v).as_slice(),
            arr_data.buffers()[0].as_slice()
        );
    }

    #[test]
    fn test_builder_with_child_data() {
        let child_arr_data = ArrayData::try_new(
            DataType::Int32,
            5,
            Some(0),
            None,
            0,
            vec![Buffer::from_slice_ref(&[1i32, 2, 3, 4, 5])],
            vec![],
        )
        .unwrap();

        let data_type = DataType::Struct(vec![Field::new("x", DataType::Int32, true)]);

        let arr_data = ArrayData::builder(data_type)
            .len(5)
            .offset(0)
            .add_child_data(child_arr_data.clone())
            .build()
            .unwrap();

        assert_eq!(5, arr_data.len());
        assert_eq!(1, arr_data.child_data().len());
        assert_eq!(child_arr_data, arr_data.child_data()[0]);
    }

    #[test]
    fn test_null_count() {
        let mut bit_v: [u8; 2] = [0; 2];
        bit_util::set_bit(&mut bit_v, 0);
        bit_util::set_bit(&mut bit_v, 3);
        bit_util::set_bit(&mut bit_v, 10);
        let arr_data = ArrayData::builder(DataType::Int32)
            .len(16)
            .add_buffer(make_i32_buffer(16))
            .null_bit_buffer(Buffer::from(bit_v))
            .build()
            .unwrap();
        assert_eq!(13, arr_data.null_count());

        // Test with offset
        let mut bit_v: [u8; 2] = [0; 2];
        bit_util::set_bit(&mut bit_v, 0);
        bit_util::set_bit(&mut bit_v, 3);
        bit_util::set_bit(&mut bit_v, 10);
        let arr_data = ArrayData::builder(DataType::Int32)
            .len(12)
            .offset(2)
            .add_buffer(make_i32_buffer(14)) // requires at least 14 bytes of space,
            .null_bit_buffer(Buffer::from(bit_v))
            .build()
            .unwrap();
        assert_eq!(10, arr_data.null_count());
    }

    #[test]
    fn test_null_buffer_ref() {
        let mut bit_v: [u8; 2] = [0; 2];
        bit_util::set_bit(&mut bit_v, 0);
        bit_util::set_bit(&mut bit_v, 3);
        bit_util::set_bit(&mut bit_v, 10);
        let arr_data = ArrayData::builder(DataType::Int32)
            .len(16)
            .add_buffer(make_i32_buffer(16))
            .null_bit_buffer(Buffer::from(bit_v))
            .build()
            .unwrap();
        assert!(arr_data.null_buffer().is_some());
        assert_eq!(&bit_v, arr_data.null_buffer().unwrap().as_slice());
    }

    #[test]
    fn test_slice() {
        let mut bit_v: [u8; 2] = [0; 2];
        bit_util::set_bit(&mut bit_v, 0);
        bit_util::set_bit(&mut bit_v, 3);
        bit_util::set_bit(&mut bit_v, 10);
        let data = ArrayData::builder(DataType::Int32)
            .len(16)
            .add_buffer(make_i32_buffer(16))
            .null_bit_buffer(Buffer::from(bit_v))
            .build()
            .unwrap();
        let new_data = data.slice(1, 15);
        assert_eq!(data.len() - 1, new_data.len());
        assert_eq!(1, new_data.offset());
        assert_eq!(data.null_count(), new_data.null_count());

        // slice of a slice (removes one null)
        let new_data = new_data.slice(1, 14);
        assert_eq!(data.len() - 2, new_data.len());
        assert_eq!(2, new_data.offset());
        assert_eq!(data.null_count() - 1, new_data.null_count());
    }

    #[test]
    fn test_equality() {
        let int_data = ArrayData::builder(DataType::Int32)
            .len(1)
            .add_buffer(make_i32_buffer(1))
            .build()
            .unwrap();

        let float_data = ArrayData::builder(DataType::Float32)
            .len(1)
            .add_buffer(make_f32_buffer(1))
            .build()
            .unwrap();
        assert_ne!(int_data, float_data);
        assert!(!int_data.ptr_eq(&float_data));
        assert!(int_data.ptr_eq(&int_data));

        let int_data_clone = int_data.clone();
        assert_eq!(int_data, int_data_clone);
        assert!(int_data.ptr_eq(&int_data_clone));
        assert!(int_data_clone.ptr_eq(&int_data));

        let int_data_slice = int_data_clone.slice(1, 0);
        assert!(int_data_slice.ptr_eq(&int_data_slice));
        assert!(!int_data.ptr_eq(&int_data_slice));
        assert!(!int_data_slice.ptr_eq(&int_data));

        let data_buffer = Buffer::from_slice_ref(&"abcdef".as_bytes());
        let offsets_buffer = Buffer::from_slice_ref(&[0_i32, 2_i32, 2_i32, 5_i32]);
        let string_data = ArrayData::try_new(
            DataType::Utf8,
            3,
            Some(1),
            Some(Buffer::from_iter(vec![true, false, true])),
            0,
            vec![offsets_buffer, data_buffer],
            vec![],
        )
        .unwrap();

        assert_ne!(float_data, string_data);
        assert!(!float_data.ptr_eq(&string_data));

        assert!(string_data.ptr_eq(&string_data));

        let string_data_cloned = string_data.clone();
        assert!(string_data_cloned.ptr_eq(&string_data));
        assert!(string_data.ptr_eq(&string_data_cloned));

        let string_data_slice = string_data.slice(1, 2);
        assert!(string_data_slice.ptr_eq(&string_data_slice));
        assert!(!string_data_slice.ptr_eq(&string_data))
    }

    #[test]
    fn test_count_nulls() {
        let null_buffer = Some(Buffer::from(vec![0b00010110, 0b10011111]));
        let count = count_nulls(null_buffer.as_ref(), 0, 16);
        assert_eq!(count, 7);

        let count = count_nulls(null_buffer.as_ref(), 4, 8);
        assert_eq!(count, 3);
    }

    #[test]
    #[should_panic(
        expected = "Need at least 80 bytes in buffers[0] in array of type Int64, but got 8"
    )]
    fn test_buffer_too_small() {
        let buffer = Buffer::from_slice_ref(&[0i32, 2i32]);
        // should fail as the declared size (10*8 = 80) is larger than the underlying bfufer (8)
        ArrayData::try_new(DataType::Int64, 10, Some(0), None, 0, vec![buffer], vec![])
            .unwrap();
    }

    #[test]
    #[should_panic(
        expected = "Need at least 16 bytes in buffers[0] in array of type Int64, but got 8"
    )]
    fn test_buffer_too_small_offset() {
        let buffer = Buffer::from_slice_ref(&[0i32, 2i32]);
        // should fail -- size is ok, but also has offset
        ArrayData::try_new(DataType::Int64, 1, Some(0), None, 1, vec![buffer], vec![])
            .unwrap();
    }

    #[test]
    #[should_panic(expected = "Expected 1 buffers in array of type Int64, got 2")]
    fn test_bad_number_of_buffers() {
        let buffer1 = Buffer::from_slice_ref(&[0i32, 2i32]);
        let buffer2 = Buffer::from_slice_ref(&[0i32, 2i32]);
        ArrayData::try_new(
            DataType::Int64,
            1,
            Some(0),
            None,
            0,
            vec![buffer1, buffer2],
            vec![],
        )
        .unwrap();
    }

    #[test]
    #[should_panic(expected = "integer overflow computing min buffer size")]
    fn test_fixed_width_overflow() {
        let buffer = Buffer::from_slice_ref(&[0i32, 2i32]);
        ArrayData::try_new(
            DataType::Int64,
            usize::MAX,
            Some(0),
            None,
            0,
            vec![buffer],
            vec![],
        )
        .unwrap();
    }

    #[test]
    #[should_panic(expected = "null_bit_buffer size too small. got 1 needed 2")]
    fn test_bitmap_too_small() {
        let buffer = make_i32_buffer(9);
        let null_bit_buffer = Buffer::from(vec![0b11111111]);

        ArrayData::try_new(
            DataType::Int32,
            9,
            Some(0),
            Some(null_bit_buffer),
            0,
            vec![buffer],
            vec![],
        )
        .unwrap();
    }

    #[test]
    #[should_panic(expected = "null_count 3 for an array exceeds length of 2 elements")]
    fn test_bad_null_count() {
        let buffer = Buffer::from_slice_ref(&[0i32, 2i32]);
        ArrayData::try_new(DataType::Int32, 2, Some(3), None, 0, vec![buffer], vec![])
            .unwrap();
    }

    // Test creating a dictionary with a non integer type
    #[test]
    #[should_panic(expected = "Dictionary key type must be integer, but was Utf8")]
    fn test_non_int_dictionary() {
        let i32_buffer = Buffer::from_slice_ref(&[0i32, 2i32]);
        let data_type =
            DataType::Dictionary(Box::new(DataType::Utf8), Box::new(DataType::Int32));
        let child_data = ArrayData::try_new(
            DataType::Int32,
            1,
            Some(0),
            None,
            0,
            vec![i32_buffer.clone()],
            vec![],
        )
        .unwrap();
        ArrayData::try_new(
            data_type,
            1,
            Some(0),
            None,
            0,
            vec![i32_buffer.clone(), i32_buffer],
            vec![child_data],
        )
        .unwrap();
    }

    #[test]
    #[should_panic(expected = "Expected LargeUtf8 but child data had Utf8")]
    fn test_mismatched_dictionary_types() {
        // test w/ dictionary created with a child array data that has type different than declared
        let string_array: StringArray =
            vec![Some("foo"), Some("bar")].into_iter().collect();
        let i32_buffer = Buffer::from_slice_ref(&[0i32, 1i32]);
        // Dict says LargeUtf8 but array is Utf8
        let data_type = DataType::Dictionary(
            Box::new(DataType::Int32),
            Box::new(DataType::LargeUtf8),
        );
        let child_data = string_array.data().clone();
        ArrayData::try_new(
            data_type,
            1,
            Some(0),
            None,
            0,
            vec![i32_buffer],
            vec![child_data],
        )
        .unwrap();
    }

    #[test]
    #[should_panic(
        expected = "Offsets buffer size (bytes): 8 isn't large enough for Utf8. Length 2 needs 3"
    )]
    fn test_validate_offsets_i32() {
        let data_buffer = Buffer::from_slice_ref(&"abcdef".as_bytes());
        let offsets_buffer = Buffer::from_slice_ref(&[0i32, 2i32]);
        ArrayData::try_new(
            DataType::Utf8,
            2,
            None,
            None,
            0,
            vec![offsets_buffer, data_buffer],
            vec![],
        )
        .unwrap();
    }

    #[test]
    #[should_panic(
        expected = "Offsets buffer size (bytes): 16 isn't large enough for LargeUtf8. Length 2 needs 3"
    )]
    fn test_validate_offsets_i64() {
        let data_buffer = Buffer::from_slice_ref(&"abcdef".as_bytes());
        let offsets_buffer = Buffer::from_slice_ref(&[0i64, 2i64]);
        ArrayData::try_new(
            DataType::LargeUtf8,
            2,
            None,
            None,
            0,
            vec![offsets_buffer, data_buffer],
            vec![],
        )
        .unwrap();
    }

    #[test]
    #[should_panic(expected = "Error converting offset[0] (-2) to usize for Utf8")]
    fn test_validate_offsets_negative_first_i32() {
        let data_buffer = Buffer::from_slice_ref(&"abcdef".as_bytes());
        let offsets_buffer = Buffer::from_slice_ref(&[-2i32, 1i32, 3i32]);
        ArrayData::try_new(
            DataType::Utf8,
            2,
            None,
            None,
            0,
            vec![offsets_buffer, data_buffer],
            vec![],
        )
        .unwrap();
    }

    #[test]
    #[should_panic(expected = "Error converting offset[2] (-3) to usize for Utf8")]
    fn test_validate_offsets_negative_last_i32() {
        let data_buffer = Buffer::from_slice_ref(&"abcdef".as_bytes());
        let offsets_buffer = Buffer::from_slice_ref(&[0i32, 2i32, -3i32]);
        ArrayData::try_new(
            DataType::Utf8,
            2,
            None,
            None,
            0,
            vec![offsets_buffer, data_buffer],
            vec![],
        )
        .unwrap();
    }

    #[test]
    #[should_panic(expected = "First offset 4 in Utf8 is smaller than last offset 3")]
    fn test_validate_offsets_range_too_small() {
        let data_buffer = Buffer::from_slice_ref(&"abcdef".as_bytes());
        // start offset is larger than end
        let offsets_buffer = Buffer::from_slice_ref(&[4i32, 2i32, 3i32]);
        ArrayData::try_new(
            DataType::Utf8,
            2,
            None,
            None,
            0,
            vec![offsets_buffer, data_buffer],
            vec![],
        )
        .unwrap();
    }

    #[test]
    #[should_panic(expected = "Last offset 10 of Utf8 is larger than values length 6")]
    fn test_validate_offsets_range_too_large() {
        let data_buffer = Buffer::from_slice_ref(&"abcdef".as_bytes());
        // 10 is off the end of the buffer
        let offsets_buffer = Buffer::from_slice_ref(&[0i32, 2i32, 10i32]);
        ArrayData::try_new(
            DataType::Utf8,
            2,
            None,
            None,
            0,
            vec![offsets_buffer, data_buffer],
            vec![],
        )
        .unwrap();
    }

    #[test]
    #[should_panic(expected = "First offset 10 of Utf8 is larger than values length 6")]
    fn test_validate_offsets_first_too_large() {
        let data_buffer = Buffer::from_slice_ref(&"abcdef".as_bytes());
        // 10 is off the end of the buffer
        let offsets_buffer = Buffer::from_slice_ref(&[10i32, 2i32, 10i32]);
        ArrayData::try_new(
            DataType::Utf8,
            2,
            None,
            None,
            0,
            vec![offsets_buffer, data_buffer],
            vec![],
        )
        .unwrap();
    }

    #[test]
    fn test_validate_offsets_first_too_large_skipped() {
        let data_buffer = Buffer::from_slice_ref(&"abcdef".as_bytes());
        // 10 is off the end of the buffer, but offset starts at 1 so it is skipped
        let offsets_buffer = Buffer::from_slice_ref(&[10i32, 2i32, 3i32, 4i32]);
        let data = ArrayData::try_new(
            DataType::Utf8,
            2,
            None,
            None,
            1,
            vec![offsets_buffer, data_buffer],
            vec![],
        )
        .unwrap();
        let array: StringArray = data.into();
        let expected: StringArray = vec![Some("c"), Some("d")].into_iter().collect();
        assert_eq!(array, expected);
    }

    #[test]
    #[should_panic(expected = "Last offset 8 of Utf8 is larger than values length 6")]
    fn test_validate_offsets_last_too_large() {
        let data_buffer = Buffer::from_slice_ref(&"abcdef".as_bytes());
        // 10 is off the end of the buffer
        let offsets_buffer = Buffer::from_slice_ref(&[5i32, 7i32, 8i32]);
        ArrayData::try_new(
            DataType::Utf8,
            2,
            None,
            None,
            0,
            vec![offsets_buffer, data_buffer],
            vec![],
        )
        .unwrap();
    }

    #[test]
    #[should_panic(
        expected = "Values length 4 is less than the length (2) multiplied by the value size (2) for FixedSizeList"
    )]
    fn test_validate_fixed_size_list() {
        // child has 4 elements,
        let child_array = vec![Some(1), Some(2), Some(3), None]
            .into_iter()
            .collect::<Int32Array>();

        // but claim we have 3 elements for a fixed size of 2
        // 10 is off the end of the buffer
        let field = Field::new("field", DataType::Int32, true);
        ArrayData::try_new(
            DataType::FixedSizeList(Box::new(field), 2),
            3,
            None,
            None,
            0,
            vec![],
            vec![child_array.data().clone()],
        )
        .unwrap();
    }

    #[test]
    #[should_panic(expected = "Child type mismatch for Struct")]
    fn test_validate_struct_child_type() {
        let field1 = vec![Some(1), Some(2), Some(3), None]
            .into_iter()
            .collect::<Int32Array>();

        // validate the the type of struct fields matches child fields
        ArrayData::try_new(
            DataType::Struct(vec![Field::new("field1", DataType::Int64, true)]),
            3,
            None,
            None,
            0,
            vec![],
            vec![field1.data().clone()],
        )
        .unwrap();
    }

    #[test]
    #[should_panic(
        expected = "child array #0 for field field1 has length smaller than expected for struct array (4 < 6)"
    )]
    fn test_validate_struct_child_length() {
        // field length only has 4 items, but array claims to have 6
        let field1 = vec![Some(1), Some(2), Some(3), None]
            .into_iter()
            .collect::<Int32Array>();

        ArrayData::try_new(
            DataType::Struct(vec![Field::new("field1", DataType::Int32, true)]),
            6,
            None,
            None,
            0,
            vec![],
            vec![field1.data().clone()],
        )
        .unwrap();
    }

    /// Test that the array of type `data_type` that has invalid utf8 data errors
    fn check_utf8_validation<T: ArrowNativeType>(data_type: DataType) {
        // 0x80 is a utf8 continuation sequence and is not a valid utf8 sequence itself
        let data_buffer = Buffer::from_slice_ref(&[b'a', b'a', 0x80, 0x00]);
        let offsets: Vec<T> = [0, 2, 3]
            .iter()
            .map(|&v| T::from_usize(v).unwrap())
            .collect();

        let offsets_buffer = Buffer::from_slice_ref(&offsets);
        ArrayData::try_new(
            data_type,
            2,
            None,
            None,
            0,
            vec![offsets_buffer, data_buffer],
            vec![],
        )
        .unwrap();
    }

    #[test]
    #[should_panic(expected = "Invalid UTF8 sequence at string index 1 (2..3)")]
    fn test_validate_utf8_content() {
        check_utf8_validation::<i32>(DataType::Utf8);
    }

    #[test]
    #[should_panic(expected = "Invalid UTF8 sequence at string index 1 (2..3)")]
    fn test_validate_large_utf8_content() {
        check_utf8_validation::<i64>(DataType::LargeUtf8);
    }

    /// Test that the array of type `data_type` that has invalid indexes (out of bounds)
    fn check_index_out_of_bounds_validation<T: ArrowNativeType>(data_type: DataType) {
        let data_buffer = Buffer::from_slice_ref(&[b'a', b'b', b'c', b'd']);
        // First two offsets are fine, then 5 is out of bounds
        let offsets: Vec<T> = [0, 1, 2, 5, 2]
            .iter()
            .map(|&v| T::from_usize(v).unwrap())
            .collect();

        let offsets_buffer = Buffer::from_slice_ref(&offsets);
        ArrayData::try_new(
            data_type,
            4,
            None,
            None,
            0,
            vec![offsets_buffer, data_buffer],
            vec![],
        )
        .unwrap();
    }

    #[test]
    #[should_panic(
        expected = "Offset invariant failure: offset for slot 2 out of bounds: 5 > 4"
    )]
    fn test_validate_utf8_out_of_bounds() {
        check_index_out_of_bounds_validation::<i32>(DataType::Utf8);
    }

    #[test]
    #[should_panic(
        expected = "Offset invariant failure: offset for slot 2 out of bounds: 5 > 4"
    )]
    fn test_validate_large_utf8_out_of_bounds() {
        check_index_out_of_bounds_validation::<i64>(DataType::LargeUtf8);
    }

    #[test]
    #[should_panic(
        expected = "Offset invariant failure: offset for slot 2 out of bounds: 5 > 4"
    )]
    fn test_validate_binary_out_of_bounds() {
        check_index_out_of_bounds_validation::<i32>(DataType::Binary);
    }

    #[test]
    #[should_panic(
        expected = "Offset invariant failure: offset for slot 2 out of bounds: 5 > 4"
    )]
    fn test_validate_large_binary_out_of_bounds() {
        check_index_out_of_bounds_validation::<i64>(DataType::LargeBinary);
    }

    // validate that indexes don't go bacwards check indexes that go backwards
    fn check_index_backwards_validation<T: ArrowNativeType>(data_type: DataType) {
        let data_buffer = Buffer::from_slice_ref(&[b'a', b'b', b'c', b'd']);
        // First three offsets are fine, then 1 goes backwards
        let offsets: Vec<T> = [0, 1, 2, 2, 1]
            .iter()
            .map(|&v| T::from_usize(v).unwrap())
            .collect();

        let offsets_buffer = Buffer::from_slice_ref(&offsets);
        ArrayData::try_new(
            data_type,
            4,
            None,
            None,
            0,
            vec![offsets_buffer, data_buffer],
            vec![],
        )
        .unwrap();
    }

    #[test]
    #[should_panic(
        expected = "Offset invariant failure: non-monotonic offset at slot 3: 2 > 1"
    )]
    fn test_validate_utf8_index_backwards() {
        check_index_backwards_validation::<i32>(DataType::Utf8);
    }

    #[test]
    #[should_panic(
        expected = "Offset invariant failure: non-monotonic offset at slot 3: 2 > 1"
    )]
    fn test_validate_large_utf8_index_backwards() {
        check_index_backwards_validation::<i64>(DataType::LargeUtf8);
    }

    #[test]
    #[should_panic(
        expected = "Offset invariant failure: non-monotonic offset at slot 3: 2 > 1"
    )]
    fn test_validate_binary_index_backwards() {
        check_index_backwards_validation::<i32>(DataType::Binary);
    }

    #[test]
    #[should_panic(
        expected = "Offset invariant failure: non-monotonic offset at slot 3: 2 > 1"
    )]
    fn test_validate_large_binary_index_backwards() {
        check_index_backwards_validation::<i64>(DataType::LargeBinary);
    }

    #[test]
    #[should_panic(
        expected = "Value at position 1 out of bounds: 3 (should be in [0, 1])"
    )]
    fn test_validate_dictionary_index_too_large() {
        let values: StringArray = [Some("foo"), Some("bar")].into_iter().collect();

        // 3 is not a valid index into the values (only 0 and 1)
        let keys: Int32Array = [Some(1), Some(3)].into_iter().collect();

        let data_type = DataType::Dictionary(
            Box::new(keys.data_type().clone()),
            Box::new(values.data_type().clone()),
        );

        ArrayData::try_new(
            data_type,
            2,
            None,
            None,
            0,
            vec![keys.data().buffers[0].clone()],
            vec![values.data().clone()],
        )
        .unwrap();
    }

    #[test]
    #[should_panic(
        expected = "Value at position 1 out of bounds: -1 (should be in [0, 1]"
    )]
    fn test_validate_dictionary_index_negative() {
        let values: StringArray = [Some("foo"), Some("bar")].into_iter().collect();

        // -1 is not a valid index at all!
        let keys: Int32Array = [Some(1), Some(-1)].into_iter().collect();

        let data_type = DataType::Dictionary(
            Box::new(keys.data_type().clone()),
            Box::new(values.data_type().clone()),
        );

        ArrayData::try_new(
            data_type,
            2,
            None,
            None,
            0,
            vec![keys.data().buffers[0].clone()],
            vec![values.data().clone()],
        )
        .unwrap();
    }

    #[test]
    fn test_validate_dictionary_index_negative_but_not_referenced() {
        let values: StringArray = [Some("foo"), Some("bar")].into_iter().collect();

        // -1 is not a valid index at all, but the array is length 1
        // so the -1 should not be looked at
        let keys: Int32Array = [Some(1), Some(-1)].into_iter().collect();

        let data_type = DataType::Dictionary(
            Box::new(keys.data_type().clone()),
            Box::new(values.data_type().clone()),
        );

        // Expect this not to panic
        ArrayData::try_new(
            data_type,
            1,
            None,
            None,
            0,
            vec![keys.data().buffers[0].clone()],
            vec![values.data().clone()],
        )
        .unwrap();
    }

    #[test]
    #[should_panic(
        expected = "Value at position 0 out of bounds: 18446744073709551615 (can not convert to i64)"
    )]
    fn test_validate_dictionary_index_giant_negative() {
        let values: StringArray = [Some("foo"), Some("bar")].into_iter().collect();

        // -1 is not a valid index at all!
        let keys: UInt64Array = [Some(u64::MAX), Some(1)].into_iter().collect();

        let data_type = DataType::Dictionary(
            Box::new(keys.data_type().clone()),
            Box::new(values.data_type().clone()),
        );

        ArrayData::try_new(
            data_type,
            2,
            None,
            None,
            0,
            vec![keys.data().buffers[0].clone()],
            vec![values.data().clone()],
        )
        .unwrap();
    }

    /// Test that the list of type `data_type` generates correct offset out of bounds errors
    fn check_list_offsets<T: ArrowNativeType>(data_type: DataType) {
        let values: Int32Array =
            [Some(1), Some(2), Some(3), Some(4)].into_iter().collect();

        // 5 is an invalid offset into a list of only three values
        let offsets: Vec<T> = [0, 2, 5, 4]
            .iter()
            .map(|&v| T::from_usize(v).unwrap())
            .collect();
        let offsets_buffer = Buffer::from_slice_ref(&offsets);

        ArrayData::try_new(
            data_type,
            3,
            None,
            None,
            0,
            vec![offsets_buffer],
            vec![values.data().clone()],
        )
        .unwrap();
    }

    #[test]
    #[should_panic(
        expected = "Offset invariant failure: offset for slot 1 out of bounds: 5 > 4"
    )]
    fn test_validate_list_offsets() {
        let field_type = Field::new("f", DataType::Int32, true);
        check_list_offsets::<i32>(DataType::List(Box::new(field_type)));
    }

    #[test]
    #[should_panic(
        expected = "Offset invariant failure: offset for slot 1 out of bounds: 5 > 4"
    )]
    fn test_validate_large_list_offsets() {
        let field_type = Field::new("f", DataType::Int32, true);
        check_list_offsets::<i64>(DataType::LargeList(Box::new(field_type)));
    }

    /// Test that the list of type `data_type` generates correct errors for negative offsets
    #[test]
    #[should_panic(
        expected = "Offset invariant failure: Could not convert end_offset -1 to usize in slot 2"
    )]
    fn test_validate_list_negative_offsets() {
        let values: Int32Array =
            [Some(1), Some(2), Some(3), Some(4)].into_iter().collect();
        let field_type = Field::new("f", values.data_type().clone(), true);
        let data_type = DataType::List(Box::new(field_type));

        // -1 is an invalid offset any way you look at it
        let offsets: Vec<i32> = vec![0, 2, -1, 4];
        let offsets_buffer = Buffer::from_slice_ref(&offsets);

        ArrayData::try_new(
            data_type,
            3,
            None,
            None,
            0,
            vec![offsets_buffer],
            vec![values.data().clone()],
        )
        .unwrap();
    }

    #[test]
    #[should_panic(
        expected = "child #0 invalid: Invalid argument error: Value at position 1 out of bounds: -1 (should be in [0, 1])"
    )]
    /// test that children are validated recursively (aka bugs in child data of struct also are flagged)
    fn test_validate_recursive() {
        // Form invalid dictionary array
        let values: StringArray = [Some("foo"), Some("bar")].into_iter().collect();
        // -1 is not a valid index
        let keys: Int32Array = [Some(1), Some(-1), Some(1)].into_iter().collect();

        let dict_data_type = DataType::Dictionary(
            Box::new(keys.data_type().clone()),
            Box::new(values.data_type().clone()),
        );

        // purposely create an invalid child data
        let dict_data = unsafe {
            ArrayData::new_unchecked(
                dict_data_type,
                2,
                None,
                None,
                0,
                vec![keys.data().buffers[0].clone()],
                vec![values.data().clone()],
            )
        };

        // Now, try and create a struct with this invalid child data (and expect an error)
        let data_type =
            DataType::Struct(vec![Field::new("d", dict_data.data_type().clone(), true)]);

        ArrayData::try_new(data_type, 1, None, None, 0, vec![], vec![dict_data]).unwrap();
    }

    /// returns a buffer initialized with some constant value for tests
    fn make_i32_buffer(n: usize) -> Buffer {
        Buffer::from_slice_ref(&vec![42i32; n])
    }

    /// returns a buffer initialized with some constant value for tests
    fn make_f32_buffer(n: usize) -> Buffer {
        Buffer::from_slice_ref(&vec![42f32; n])
    }

    #[test]
    #[should_panic(expected = "Expected Int64 but child data had Int32")]
    fn test_validate_union_different_types() {
        let field1 = vec![Some(1), Some(2)].into_iter().collect::<Int32Array>();

        let field2 = vec![Some(1), Some(2)].into_iter().collect::<Int32Array>();

        let type_ids = Buffer::from_slice_ref(&[0i8, 1i8]);

        ArrayData::try_new(
            DataType::Union(
                vec![
                    Field::new("field1", DataType::Int32, true),
                    Field::new("field2", DataType::Int64, true), // data is int32
                ],
                UnionMode::Sparse,
            ),
            2,
            None,
            None,
            0,
            vec![type_ids],
            vec![field1.data().clone(), field2.data().clone()],
        )
        .unwrap();
    }

    // sparse with wrong sized children
    #[test]
    #[should_panic(
        expected = "Sparse union child array #1 has length smaller than expected for union array (1 < 2)"
    )]
    fn test_validate_union_sparse_different_child_len() {
        let field1 = vec![Some(1), Some(2)].into_iter().collect::<Int32Array>();

        // field 2 only has 1 item but array should have 2
        let field2 = vec![Some(1)].into_iter().collect::<Int64Array>();

        let type_ids = Buffer::from_slice_ref(&[0i8, 1i8]);

        ArrayData::try_new(
            DataType::Union(
                vec![
                    Field::new("field1", DataType::Int32, true),
                    Field::new("field2", DataType::Int64, true),
                ],
                UnionMode::Sparse,
            ),
            2,
            None,
            None,
            0,
            vec![type_ids],
            vec![field1.data().clone(), field2.data().clone()],
        )
        .unwrap();
    }

    #[test]
    #[should_panic(expected = "Expected 2 buffers in array of type Union")]
    fn test_validate_union_dense_without_offsets() {
        let field1 = vec![Some(1), Some(2)].into_iter().collect::<Int32Array>();

        let field2 = vec![Some(1)].into_iter().collect::<Int64Array>();

        let type_ids = Buffer::from_slice_ref(&[0i8, 1i8]);

        ArrayData::try_new(
            DataType::Union(
                vec![
                    Field::new("field1", DataType::Int32, true),
                    Field::new("field2", DataType::Int64, true),
                ],
                UnionMode::Dense,
            ),
            2,
            None,
            None,
            0,
            vec![type_ids], // need offsets buffer here too
            vec![field1.data().clone(), field2.data().clone()],
        )
        .unwrap();
    }

    #[test]
    #[should_panic(
        expected = "Need at least 8 bytes in buffers[1] in array of type Union"
    )]
    fn test_validate_union_dense_with_bad_len() {
        let field1 = vec![Some(1), Some(2)].into_iter().collect::<Int32Array>();

        let field2 = vec![Some(1)].into_iter().collect::<Int64Array>();

        let type_ids = Buffer::from_slice_ref(&[0i8, 1i8]);
        let offsets = Buffer::from_slice_ref(&[0i32]); // should have 2 offsets, but only have 1

        ArrayData::try_new(
            DataType::Union(
                vec![
                    Field::new("field1", DataType::Int32, true),
                    Field::new("field2", DataType::Int64, true),
                ],
                UnionMode::Dense,
            ),
            2,
            None,
            None,
            0,
            vec![type_ids, offsets],
            vec![field1.data().clone(), field2.data().clone()],
        )
        .unwrap();
    }

    #[test]
    fn test_try_new_sliced_struct() {
        let mut builder = StructBuilder::new(
            vec![
                Field::new("a", DataType::Int32, true),
                Field::new("b", DataType::Boolean, true),
            ],
            vec![
                Box::new(Int32Builder::new(5)),
                Box::new(BooleanBuilder::new(5)),
            ],
        );

        // struct[0] = { a: 10, b: true }
        builder
            .field_builder::<Int32Builder>(0)
            .unwrap()
            .append_option(Some(10))
            .unwrap();
        builder
            .field_builder::<BooleanBuilder>(1)
            .unwrap()
            .append_option(Some(true))
            .unwrap();
        builder.append(true).unwrap();

        // struct[1] = null
        builder
            .field_builder::<Int32Builder>(0)
            .unwrap()
            .append_option(None)
            .unwrap();
        builder
            .field_builder::<BooleanBuilder>(1)
            .unwrap()
            .append_option(None)
            .unwrap();
        builder.append(false).unwrap();

        // struct[2] = { a: null, b: false }
        builder
            .field_builder::<Int32Builder>(0)
            .unwrap()
            .append_option(None)
            .unwrap();
        builder
            .field_builder::<BooleanBuilder>(1)
            .unwrap()
            .append_option(Some(false))
            .unwrap();
        builder.append(true).unwrap();

        // struct[3] = { a: 21, b: null }
        builder
            .field_builder::<Int32Builder>(0)
            .unwrap()
            .append_option(Some(21))
            .unwrap();
        builder
            .field_builder::<BooleanBuilder>(1)
            .unwrap()
            .append_option(None)
            .unwrap();
        builder.append(true).unwrap();

        // struct[4] = { a: 18, b: false }
        builder
            .field_builder::<Int32Builder>(0)
            .unwrap()
            .append_option(Some(18))
            .unwrap();
        builder
            .field_builder::<BooleanBuilder>(1)
            .unwrap()
            .append_option(Some(false))
            .unwrap();
        builder.append(true).unwrap();

        let struct_array = builder.finish();
        let struct_array_slice = struct_array.slice(1, 3);
        let struct_array_data = struct_array_slice.data();

        let cloned_data = ArrayData::try_new(
            struct_array_slice.data_type().clone(),
            struct_array_slice.len(),
            None, // force new to compute the number of null bits
            struct_array_data.null_buffer().cloned(),
            struct_array_slice.offset(),
            struct_array_data.buffers().to_vec(),
            struct_array_data.child_data().to_vec(),
        )
        .unwrap();
        let cloned = crate::array::make_array(cloned_data);

        assert_eq!(&struct_array_slice, &cloned);
    }
}<|MERGE_RESOLUTION|>--- conflicted
+++ resolved
@@ -981,8 +981,7 @@
                 let child = &self.child_data[0];
                 self.validate_offsets_full::<i64>(child.len + child.offset)
             }
-<<<<<<< HEAD
-            DataType::Union(_fields, mode) => {
+            DataType::Union(_, _) => {
                 match mode {
                     UnionMode::Sparse => {
                         // typeids should all be valid
@@ -992,15 +991,6 @@
                         self.validate_dense_union_full()?;
                     }
                 }
-=======
-            DataType::Union(_, _) => {
-                // Validate Union Array as part of implementing new Union semantics
-                // See comments in `ArrayData::validate()`
-                // https://github.com/apache/arrow-rs/issues/85
-                //
-                // TODO file follow on ticket for full union validation
-                Ok(())
->>>>>>> 2932da35
             }
             DataType::Dictionary(key_type, _value_type) => {
                 let dictionary_length: i64 = self.child_data[0].len.try_into().unwrap();
