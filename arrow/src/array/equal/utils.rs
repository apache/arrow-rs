// Licensed to the Apache Software Foundation (ASF) under one
// or more contributor license agreements.  See the NOTICE file
// distributed with this work for additional information
// regarding copyright ownership.  The ASF licenses this file
// to you under the Apache License, Version 2.0 (the
// "License"); you may not use this file except in compliance
// with the License.  You may obtain a copy of the License at
//
//   http://www.apache.org/licenses/LICENSE-2.0
//
// Unless required by applicable law or agreed to in writing,
// software distributed under the License is distributed on an
// "AS IS" BASIS, WITHOUT WARRANTIES OR CONDITIONS OF ANY
// KIND, either express or implied.  See the License for the
// specific language governing permissions and limitations
// under the License.

use crate::array::{data::count_nulls, ArrayData, OffsetSizeTrait};
use crate::bitmap::Bitmap;
use crate::buffer::{Buffer, MutableBuffer};
use crate::datatypes::{DataType, UnionMode};
use crate::util::bit_util;

// whether bits along the positions are equal
// `lhs_start`, `rhs_start` and `len` are _measured in bits_.
#[inline]
pub(super) fn equal_bits(
    lhs_values: &[u8],
    rhs_values: &[u8],
    lhs_start: usize,
    rhs_start: usize,
    len: usize,
) -> bool {
    (0..len).all(|i| {
        bit_util::get_bit(lhs_values, lhs_start + i)
            == bit_util::get_bit(rhs_values, rhs_start + i)
    })
}

#[inline]
pub(super) fn equal_nulls(
    lhs: &ArrayData,
    rhs: &ArrayData,
    lhs_nulls: Option<&Buffer>,
    rhs_nulls: Option<&Buffer>,
    lhs_start: usize,
    rhs_start: usize,
    len: usize,
) -> bool {
    let lhs_null_count = count_nulls(lhs_nulls, lhs_start, len);
    let rhs_null_count = count_nulls(rhs_nulls, rhs_start, len);
    if lhs_null_count > 0 || rhs_null_count > 0 {
        let lhs_values = lhs_nulls.unwrap().as_slice();
        let rhs_values = rhs_nulls.unwrap().as_slice();
        equal_bits(
            lhs_values,
            rhs_values,
            lhs_start + lhs.offset(),
            rhs_start + rhs.offset(),
            len,
        )
    } else {
        true
    }
}

#[inline]
pub(super) fn base_equal(lhs: &ArrayData, rhs: &ArrayData) -> bool {
    let equal_type = match (lhs.data_type(), rhs.data_type()) {
<<<<<<< HEAD
        (DataType::Union(l_fields, l_mode), DataType::Union(r_fields, r_mode)) => {
            // Defer field datatype check to `union_equal`
            l_fields.len() == r_fields.len() && l_mode == r_mode
=======
        (DataType::Map(l_field, l_sorted), DataType::Map(r_field, r_sorted)) => {
            let field_equal = match (l_field.data_type(), r_field.data_type()) {
                (DataType::Struct(l_fields), DataType::Struct(r_fields))
                    if l_fields.len() == 2 && r_fields.len() == 2 =>
                {
                    let l_key_field = l_fields.get(0).unwrap();
                    let r_key_field = r_fields.get(0).unwrap();
                    let l_value_field = l_fields.get(1).unwrap();
                    let r_value_field = r_fields.get(1).unwrap();

                    // We don't enforce the equality of field names
                    let data_type_equal = l_key_field.data_type()
                        == r_key_field.data_type()
                        && l_value_field.data_type() == r_value_field.data_type();
                    let nullability_equal = l_key_field.is_nullable()
                        == r_key_field.is_nullable()
                        && l_value_field.is_nullable() == r_value_field.is_nullable();
                    let metadata_equal = l_key_field.metadata() == r_key_field.metadata()
                        && l_value_field.metadata() == r_value_field.metadata();
                    data_type_equal && nullability_equal && metadata_equal
                }
                _ => panic!("Map type should have 2 fields Struct in its field"),
            };
            field_equal && l_sorted == r_sorted
>>>>>>> c5442cf2
        }
        (l_data_type, r_data_type) => l_data_type == r_data_type,
    };
    equal_type && lhs.len() == rhs.len()
}

// whether the two memory regions are equal
#[inline]
pub(super) fn equal_len(
    lhs_values: &[u8],
    rhs_values: &[u8],
    lhs_start: usize,
    rhs_start: usize,
    len: usize,
) -> bool {
    lhs_values[lhs_start..(lhs_start + len)] == rhs_values[rhs_start..(rhs_start + len)]
}

/// Computes the logical validity bitmap of the array data using the
/// parent's array data. The parent should be a list or struct, else
/// the logical bitmap of the array is returned unaltered.
///
/// Parent data is passed along with the parent's logical bitmap, as
/// nested arrays could have a logical bitmap different to the physical
/// one on the `ArrayData`.
pub(super) fn child_logical_null_buffer(
    parent_data: &ArrayData,
    logical_null_buffer: Option<&Buffer>,
    child_data: &ArrayData,
) -> Option<Buffer> {
    let parent_len = parent_data.len();
    let parent_bitmap = logical_null_buffer
        .cloned()
        .map(Bitmap::from)
        .unwrap_or_else(|| {
            let ceil = bit_util::ceil(parent_len, 8);
            Bitmap::from(Buffer::from(vec![0b11111111; ceil]))
        });
    let self_null_bitmap = child_data.null_bitmap().clone().unwrap_or_else(|| {
        let ceil = bit_util::ceil(child_data.len(), 8);
        Bitmap::from(Buffer::from(vec![0b11111111; ceil]))
    });
    match parent_data.data_type() {
        DataType::List(_) | DataType::Map(_, _) => Some(logical_list_bitmap::<i32>(
            parent_data,
            parent_bitmap,
            self_null_bitmap,
        )),
        DataType::LargeList(_) => Some(logical_list_bitmap::<i64>(
            parent_data,
            parent_bitmap,
            self_null_bitmap,
        )),
        DataType::FixedSizeList(_, len) => {
            let len = *len as usize;
            let array_offset = parent_data.offset();
            let bitmap_len = bit_util::ceil(parent_len * len, 8);
            let mut buffer = MutableBuffer::from_len_zeroed(bitmap_len);
            let null_slice = buffer.as_slice_mut();
            (array_offset..parent_len + array_offset).for_each(|index| {
                let start = index * len;
                let end = start + len;
                let mask = parent_bitmap.is_set(index);
                (start..end).for_each(|child_index| {
                    if mask && self_null_bitmap.is_set(child_index) {
                        bit_util::set_bit(null_slice, child_index);
                    }
                });
            });
            Some(buffer.into())
        }
        DataType::Struct(_) => {
            // Arrow implementations are free to pad data, which can result in null buffers not
            // having the same length.
            // Rust bitwise comparisons will return an error if left AND right is performed on
            // buffers of different length.
            // This might be a valid case during integration testing, where we read Arrow arrays
            // from IPC data, which has padding.
            //
            // We first perform a bitwise comparison, and if there is an error, we revert to a
            // slower method that indexes into the buffers one-by-one.
            let result = &parent_bitmap & &self_null_bitmap;
            if let Ok(bitmap) = result {
                return Some(bitmap.bits);
            }
            // slow path
            let array_offset = parent_data.offset();
            let mut buffer = MutableBuffer::new_null(parent_len);
            let null_slice = buffer.as_slice_mut();
            (0..parent_len).for_each(|index| {
                if parent_bitmap.is_set(index + array_offset)
                    && self_null_bitmap.is_set(index + array_offset)
                {
                    bit_util::set_bit(null_slice, index);
                }
            });
            Some(buffer.into())
        }
        DataType::Union(_, mode) => union_child_logical_null_buffer(
            parent_data,
            parent_len,
            &parent_bitmap,
            &self_null_bitmap,
            mode,
        ),
        DataType::Dictionary(_, _) => {
            unimplemented!("Logical equality not yet implemented for nested dictionaries")
        }
        data_type => panic!("Data type {:?} is not a supported nested type", data_type),
    }
}

pub(super) fn union_child_logical_null_buffer(
    parent_data: &ArrayData,
    parent_len: usize,
    parent_bitmap: &Bitmap,
    self_null_bitmap: &Bitmap,
    mode: &UnionMode,
) -> Option<Buffer> {
    match mode {
        UnionMode::Sparse => {
            // See the logic of `DataType::Struct` in `child_logical_null_buffer`.
            let result = parent_bitmap & self_null_bitmap;
            if let Ok(bitmap) = result {
                return Some(bitmap.bits);
            }

            // slow path
            let array_offset = parent_data.offset();
            let mut buffer = MutableBuffer::new_null(parent_len);
            let null_slice = buffer.as_slice_mut();
            (0..parent_len).for_each(|index| {
                if parent_bitmap.is_set(index + array_offset)
                    && self_null_bitmap.is_set(index + array_offset)
                {
                    bit_util::set_bit(null_slice, index);
                }
            });
            Some(buffer.into())
        }
        UnionMode::Dense => {
            // We don't keep bitmap in child data of Dense UnionArray
            unimplemented!("Logical equality not yet implemented for dense union arrays")
        }
    }
}

// Calculate a list child's logical bitmap/buffer
#[inline]
fn logical_list_bitmap<OffsetSize: OffsetSizeTrait>(
    parent_data: &ArrayData,
    parent_bitmap: Bitmap,
    child_bitmap: Bitmap,
) -> Buffer {
    let offsets = parent_data.buffer::<OffsetSize>(0);
    let offset_start = offsets.first().unwrap().to_usize().unwrap();
    let offset_len = offsets.get(parent_data.len()).unwrap().to_usize().unwrap();
    let mut buffer = MutableBuffer::new_null(offset_len - offset_start);
    let null_slice = buffer.as_slice_mut();

    offsets
        .windows(2)
        .enumerate()
        .take(parent_data.len())
        .for_each(|(index, window)| {
            let start = window[0].to_usize().unwrap();
            let end = window[1].to_usize().unwrap();
            let mask = parent_bitmap.is_set(index);
            (start..end).for_each(|child_index| {
                if mask && child_bitmap.is_set(child_index) {
                    bit_util::set_bit(null_slice, child_index - offset_start);
                }
            });
        });
    buffer.into()
}

#[cfg(test)]
mod tests {
    use super::*;

    use crate::datatypes::{Field, ToByteSlice};

    #[test]
    fn test_logical_null_buffer() {
        let child_data = ArrayData::builder(DataType::Int32)
            .len(11)
            .add_buffer(Buffer::from(
                vec![1i32, 2, 3, 4, 5, 6, 7, 8, 9, 10, 11].to_byte_slice(),
            ))
            .build()
            .unwrap();

        let data = ArrayData::builder(DataType::List(Box::new(Field::new(
            "item",
            DataType::Int32,
            false,
        ))))
        .len(7)
        .add_buffer(Buffer::from(vec![0, 0, 3, 5, 6, 9, 10, 11].to_byte_slice()))
        .null_bit_buffer(Buffer::from(vec![0b01011010]))
        .add_child_data(child_data.clone())
        .build()
        .unwrap();

        // Get the child logical null buffer. The child is non-nullable, but because the list has nulls,
        // we expect the child to logically have some nulls, inherited from the parent:
        // [1, 2, 3, null, null, 6, 7, 8, 9, null, 11]
        let nulls = child_logical_null_buffer(
            &data,
            data.null_buffer(),
            data.child_data().get(0).unwrap(),
        );
        let expected = Some(Buffer::from(vec![0b11100111, 0b00000101]));
        assert_eq!(nulls, expected);

        // test with offset
        let data = ArrayData::builder(DataType::List(Box::new(Field::new(
            "item",
            DataType::Int32,
            false,
        ))))
        .len(4)
        .offset(3)
        .add_buffer(Buffer::from(vec![0, 0, 3, 5, 6, 9, 10, 11].to_byte_slice()))
        // the null_bit_buffer doesn't have an offset, i.e. cleared the 3 offset bits 0b[---]01011[010]
        .null_bit_buffer(Buffer::from(vec![0b00001011]))
        .add_child_data(child_data)
        .build()
        .unwrap();

        let nulls = child_logical_null_buffer(
            &data,
            data.null_buffer(),
            data.child_data().get(0).unwrap(),
        );

        let expected = Some(Buffer::from(vec![0b00101111]));
        assert_eq!(nulls, expected);
    }
}<|MERGE_RESOLUTION|>--- conflicted
+++ resolved
@@ -67,11 +67,10 @@
 #[inline]
 pub(super) fn base_equal(lhs: &ArrayData, rhs: &ArrayData) -> bool {
     let equal_type = match (lhs.data_type(), rhs.data_type()) {
-<<<<<<< HEAD
         (DataType::Union(l_fields, l_mode), DataType::Union(r_fields, r_mode)) => {
             // Defer field datatype check to `union_equal`
             l_fields.len() == r_fields.len() && l_mode == r_mode
-=======
+        }
         (DataType::Map(l_field, l_sorted), DataType::Map(r_field, r_sorted)) => {
             let field_equal = match (l_field.data_type(), r_field.data_type()) {
                 (DataType::Struct(l_fields), DataType::Struct(r_fields))
@@ -96,7 +95,6 @@
                 _ => panic!("Map type should have 2 fields Struct in its field"),
             };
             field_equal && l_sorted == r_sorted
->>>>>>> c5442cf2
         }
         (l_data_type, r_data_type) => l_data_type == r_data_type,
     };
