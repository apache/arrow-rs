// Licensed to the Apache Software Foundation (ASF) under one
// or more contributor license agreements.  See the NOTICE file
// distributed with this work for additional information
// regarding copyright ownership.  The ASF licenses this file
// to you under the Apache License, Version 2.0 (the
// "License"); you may not use this file except in compliance
// with the License.  You may obtain a copy of the License at
//
//   http://www.apache.org/licenses/LICENSE-2.0
//
// Unless required by applicable law or agreed to in writing,
// software distributed under the License is distributed on an
// "AS IS" BASIS, WITHOUT WARRANTIES OR CONDITIONS OF ANY
// KIND, either express or implied.  See the License for the
// specific language governing permissions and limitations
// under the License.

//! Contains declarations to bind to the [C Data Interface](https://arrow.apache.org/docs/format/CDataInterface.html).
//!
//! Generally, this module is divided in two main interfaces:
//! One interface maps C ABI to native Rust types, i.e. convert c-pointers, c_char, to native rust.
//! This is handled by [FFI_ArrowSchema] and [FFI_ArrowArray].
//!
//! The second interface maps native Rust types to the Rust-specific implementation of Arrow such as `format` to `Datatype`,
//! `Buffer`, etc. This is handled by `ArrowArray`.
//!
//! ```rust
//! # use std::sync::Arc;
//! # use arrow::array::{Int32Array, Array, ArrayData, export_array_into_raw, make_array, make_array_from_raw};
//! # use arrow::error::{Result, ArrowError};
//! # use arrow::compute::kernels::arithmetic;
//! # use arrow::ffi::{ArrowArray, FFI_ArrowArray, FFI_ArrowSchema};
//! # use std::convert::TryFrom;
//! # fn main() -> Result<()> {
//! // create an array natively
//! let array = Int32Array::from(vec![Some(1), None, Some(3)]);
//!
//! // export it
//!
//! let ffi_array = ArrowArray::try_new(array.data().clone())?;
//! let (array_ptr, schema_ptr) = ArrowArray::into_raw(ffi_array);
//!
//! // consumed and used by something else...
//!
//! // import it
//! let array = unsafe { make_array_from_raw(array_ptr, schema_ptr)? };
//!
//! // perform some operation
//! let array = array.as_any().downcast_ref::<Int32Array>().ok_or(
//!     ArrowError::ParseError("Expects an int32".to_string()),
//! )?;
//! let array = arithmetic::add(&array, &array)?;
//!
//! // verify
//! assert_eq!(array, Int32Array::from(vec![Some(2), None, Some(6)]));
//!
//! // Simulate if raw pointers are provided by consumer
//! let array = make_array(Int32Array::from(vec![Some(1), None, Some(3)]).into_data());
//!
//! let out_array = Box::new(FFI_ArrowArray::empty());
//! let out_schema = Box::new(FFI_ArrowSchema::empty());
//! let out_array_ptr = Box::into_raw(out_array);
//! let out_schema_ptr = Box::into_raw(out_schema);
//!
//! // export array into raw pointers from consumer
//! unsafe { export_array_into_raw(array, out_array_ptr, out_schema_ptr)?; };
//!
//! // import it
//! let array = unsafe { make_array_from_raw(out_array_ptr, out_schema_ptr)? };
//!
//! // perform some operation
//! let array = array.as_any().downcast_ref::<Int32Array>().ok_or(
//!     ArrowError::ParseError("Expects an int32".to_string()),
//! )?;
//! let array = arithmetic::add(&array, &array)?;
//!
//! // verify
//! assert_eq!(array, Int32Array::from(vec![Some(2), None, Some(6)]));
//!
//! // (drop/release)
//! unsafe {
//!     Box::from_raw(out_array_ptr);
//!     Box::from_raw(out_schema_ptr);
//!     Arc::from_raw(array_ptr);
//!     Arc::from_raw(schema_ptr);
//! }
//!
//! Ok(())
//! }
//! ```

/*
# Design:

Main assumptions:
* A memory region is deallocated according it its own release mechanism.
* Rust shares memory regions between arrays.
* A memory region should be deallocated when no-one is using it.

The design of this module is as follows:

`ArrowArray` contains two `Arc`s, one per ABI-compatible `struct`, each containing data
according to the C Data Interface. These Arcs are used for ref counting of the structs
within Rust and lifetime management.

Each ABI-compatible `struct` knowns how to `drop` itself, calling `release`.

To import an array, unsafely create an `ArrowArray` from two pointers using [ArrowArray::try_from_raw].
To export an array, create an `ArrowArray` using [ArrowArray::try_new].
*/

use std::{
    convert::TryFrom,
    ffi::CStr,
    ffi::CString,
    iter,
    mem::size_of,
    os::raw::{c_char, c_void},
    ptr::{self, NonNull},
    sync::Arc,
};

use bitflags::bitflags;

use crate::array::{layout, ArrayData};
use crate::buffer::{Buffer, MutableBuffer};
use crate::datatypes::DataType;
use crate::error::{ArrowError, Result};
use crate::util::bit_util;

bitflags! {
    pub struct Flags: i64 {
        const DICTIONARY_ORDERED = 0b00000001;
        const NULLABLE = 0b00000010;
        const MAP_KEYS_SORTED = 0b00000100;
    }
}

/// ABI-compatible struct for `ArrowSchema` from C Data Interface
/// See <https://arrow.apache.org/docs/format/CDataInterface.html#structure-definitions>
/// This was created by bindgen
#[repr(C)]
#[derive(Debug)]
pub struct FFI_ArrowSchema {
    pub(crate) format: *const c_char,
    pub(crate) name: *const c_char,
    pub(crate) metadata: *const c_char,
    pub(crate) flags: i64,
    pub(crate) n_children: i64,
    pub(crate) children: *mut *mut FFI_ArrowSchema,
    pub(crate) dictionary: *mut FFI_ArrowSchema,
    pub(crate) release: Option<unsafe extern "C" fn(arg1: *mut FFI_ArrowSchema)>,
    pub(crate) private_data: *mut c_void,
}

struct SchemaPrivateData {
    children: Box<[*mut FFI_ArrowSchema]>,
    dictionary: *mut FFI_ArrowSchema,
}

// callback used to drop [FFI_ArrowSchema] when it is exported.
unsafe extern "C" fn release_schema(schema: *mut FFI_ArrowSchema) {
    if schema.is_null() {
        return;
    }
    let schema = &mut *schema;

    // take ownership back to release it.
    drop(CString::from_raw(schema.format as *mut c_char));
    if !schema.name.is_null() {
        drop(CString::from_raw(schema.name as *mut c_char));
    }
    if !schema.private_data.is_null() {
        let private_data = Box::from_raw(schema.private_data as *mut SchemaPrivateData);
        for child in private_data.children.iter() {
            drop(Box::from_raw(*child))
        }
        if !private_data.dictionary.is_null() {
            drop(Box::from_raw(private_data.dictionary));
        }

        drop(private_data);
    }

    schema.release = None;
}

impl FFI_ArrowSchema {
    /// create a new [`FFI_ArrowSchema`]. This fails if the fields'
    /// [`DataType`] is not supported.
    pub fn try_new(
        format: &str,
        children: Vec<FFI_ArrowSchema>,
        dictionary: Option<FFI_ArrowSchema>,
    ) -> Result<Self> {
        let mut this = Self::empty();

        let children_ptr = children
            .into_iter()
            .map(Box::new)
            .map(Box::into_raw)
            .collect::<Box<_>>();

        this.format = CString::new(format).unwrap().into_raw();
        this.release = Some(release_schema);
        this.n_children = children_ptr.len() as i64;

        let dictionary_ptr = dictionary
            .map(|d| Box::into_raw(Box::new(d)))
            .unwrap_or(std::ptr::null_mut());

        let mut private_data = Box::new(SchemaPrivateData {
            children: children_ptr,
            dictionary: dictionary_ptr,
        });

        // intentionally set from private_data (see https://github.com/apache/arrow-rs/issues/580)
        this.children = private_data.children.as_mut_ptr();

        this.dictionary = dictionary_ptr;

        this.private_data = Box::into_raw(private_data) as *mut c_void;

        Ok(this)
    }

    pub fn with_name(mut self, name: &str) -> Result<Self> {
        self.name = CString::new(name).unwrap().into_raw();
        Ok(self)
    }

    pub fn with_flags(mut self, flags: Flags) -> Result<Self> {
        self.flags = flags.bits();
        Ok(self)
    }

    pub fn empty() -> Self {
        Self {
            format: std::ptr::null_mut(),
            name: std::ptr::null_mut(),
            metadata: std::ptr::null_mut(),
            flags: 0,
            n_children: 0,
            children: ptr::null_mut(),
            dictionary: std::ptr::null_mut(),
            release: None,
            private_data: std::ptr::null_mut(),
        }
    }

    /// returns the format of this schema.
    pub fn format(&self) -> &str {
        assert!(!self.format.is_null());
        // safe because the lifetime of `self.format` equals `self`
        unsafe { CStr::from_ptr(self.format) }
            .to_str()
            .expect("The external API has a non-utf8 as format")
    }

    /// returns the name of this schema.
    pub fn name(&self) -> &str {
        assert!(!self.name.is_null());
        // safe because the lifetime of `self.name` equals `self`
        unsafe { CStr::from_ptr(self.name) }
            .to_str()
            .expect("The external API has a non-utf8 as name")
    }

    pub fn flags(&self) -> Option<Flags> {
        Flags::from_bits(self.flags)
    }

    pub fn child(&self, index: usize) -> &Self {
        assert!(index < self.n_children as usize);
        unsafe { self.children.add(index).as_ref().unwrap().as_ref().unwrap() }
    }

    pub fn children(&self) -> impl Iterator<Item = &Self> {
        (0..self.n_children as usize).map(move |i| self.child(i))
    }

    pub fn nullable(&self) -> bool {
        (self.flags / 2) & 1 == 1
    }

    pub fn dictionary(&self) -> Option<&Self> {
        unsafe { self.dictionary.as_ref() }
    }

    pub fn map_keys_sorted(&self) -> bool {
        self.flags & 0b00000100 != 0
    }

    pub fn dictionary_ordered(&self) -> bool {
        self.flags & 0b00000001 != 0
    }
}

impl Drop for FFI_ArrowSchema {
    fn drop(&mut self) {
        match self.release {
            None => (),
            Some(release) => unsafe { release(self) },
        };
    }
}

// returns the number of bits that buffer `i` (in the C data interface) is expected to have.
// This is set by the Arrow specification
#[allow(clippy::manual_bits)]
fn bit_width(data_type: &DataType, i: usize) -> Result<usize> {
    Ok(match (data_type, i) {
        // the null buffer is bit sized
        (_, 0) => 1,
        // primitive types first buffer's size is given by the native types
        (DataType::Boolean, 1) => 1,
        (DataType::UInt8, 1) => size_of::<u8>() * 8,
        (DataType::UInt16, 1) => size_of::<u16>() * 8,
        (DataType::UInt32, 1) => size_of::<u32>() * 8,
        (DataType::UInt64, 1) => size_of::<u64>() * 8,
        (DataType::Int8, 1) => size_of::<i8>() * 8,
        (DataType::Int16, 1) => size_of::<i16>() * 8,
        (DataType::Int32, 1) | (DataType::Date32, 1) | (DataType::Time32(_), 1) => size_of::<i32>() * 8,
        (DataType::Int64, 1) | (DataType::Date64, 1) | (DataType::Time64(_), 1) => size_of::<i64>() * 8,
        (DataType::Float32, 1) => size_of::<f32>() * 8,
        (DataType::Float64, 1) => size_of::<f64>() * 8,
        (DataType::Decimal128(..), 1) => size_of::<i128>() * 8,
        (DataType::Timestamp(..), 1) => size_of::<i64>() * 8,
        (DataType::Duration(..), 1) => size_of::<i64>() * 8,
        // primitive types have a single buffer
        (DataType::Boolean, _) |
        (DataType::UInt8, _) |
        (DataType::UInt16, _) |
        (DataType::UInt32, _) |
        (DataType::UInt64, _) |
        (DataType::Int8, _) |
        (DataType::Int16, _) |
        (DataType::Int32, _) | (DataType::Date32, _) | (DataType::Time32(_), _) |
        (DataType::Int64, _) | (DataType::Date64, _) | (DataType::Time64(_), _) |
        (DataType::Float32, _) |
        (DataType::Float64, _) |
        (DataType::Decimal128(..), _) |
        (DataType::Timestamp(..), _) |
        (DataType::Duration(..), _) => {
            return Err(ArrowError::CDataInterface(format!(
                "The datatype \"{:?}\" expects 2 buffers, but requested {}. Please verify that the C data interface is correctly implemented.",
                data_type, i
            )))
        }
        (DataType::FixedSizeBinary(num_bytes), 1) => size_of::<u8>() * (*num_bytes as usize) * 8,
        (DataType::FixedSizeList(f, num_elems), 1) => {
            let child_bit_width = bit_width(f.data_type(), 1)?;
            child_bit_width * (*num_elems as usize)
        },
        (DataType::FixedSizeBinary(_), _) | (DataType::FixedSizeList(_, _), _) => {
            return Err(ArrowError::CDataInterface(format!(
                "The datatype \"{:?}\" expects 2 buffers, but requested {}. Please verify that the C data interface is correctly implemented.",
                data_type, i
            )))
        },
        // Variable-size list and map have one i32 buffer.
        // Variable-sized binaries: have two buffers.
        // "small": first buffer is i32, second is in bytes
        (DataType::Utf8, 1) | (DataType::Binary, 1) | (DataType::List(_), 1) | (DataType::Map(_, _), 1) => size_of::<i32>() * 8,
        (DataType::Utf8, 2) | (DataType::Binary, 2) => size_of::<u8>() * 8,
        (DataType::List(_), _) | (DataType::Map(_, _), _) => {
            return Err(ArrowError::CDataInterface(format!(
                "The datatype \"{:?}\" expects 2 buffers, but requested {}. Please verify that the C data interface is correctly implemented.",
                data_type, i
            )))
        }
        (DataType::Utf8, _) | (DataType::Binary, _) => {
            return Err(ArrowError::CDataInterface(format!(
                "The datatype \"{:?}\" expects 3 buffers, but requested {}. Please verify that the C data interface is correctly implemented.",
                data_type, i
            )))
        }
        // Variable-sized binaries: have two buffers.
        // LargeUtf8: first buffer is i64, second is in bytes
        (DataType::LargeUtf8, 1) | (DataType::LargeBinary, 1) | (DataType::LargeList(_), 1) => size_of::<i64>() * 8,
        (DataType::LargeUtf8, 2) | (DataType::LargeBinary, 2) | (DataType::LargeList(_), 2)=> size_of::<u8>() * 8,
        (DataType::LargeUtf8, _) | (DataType::LargeBinary, _) | (DataType::LargeList(_), _)=> {
            return Err(ArrowError::CDataInterface(format!(
                "The datatype \"{:?}\" expects 3 buffers, but requested {}. Please verify that the C data interface is correctly implemented.",
                data_type, i
            )))
        }
        _ => {
            return Err(ArrowError::CDataInterface(format!(
                "The datatype \"{:?}\" is still not supported in Rust implementation",
                data_type
            )))
        }
    })
}

/// ABI-compatible struct for ArrowArray from C Data Interface
/// See <https://arrow.apache.org/docs/format/CDataInterface.html#structure-definitions>
/// This was created by bindgen
#[repr(C)]
#[derive(Debug)]
pub struct FFI_ArrowArray {
    pub(crate) length: i64,
    pub(crate) null_count: i64,
    pub(crate) offset: i64,
    pub(crate) n_buffers: i64,
    pub(crate) n_children: i64,
    pub(crate) buffers: *mut *const c_void,
    pub(crate) children: *mut *mut FFI_ArrowArray,
    pub(crate) dictionary: *mut FFI_ArrowArray,
    pub(crate) release: Option<unsafe extern "C" fn(arg1: *mut FFI_ArrowArray)>,
    // When exported, this MUST contain everything that is owned by this array.
    // for example, any buffer pointed to in `buffers` must be here, as well
    // as the `buffers` pointer itself.
    // In other words, everything in [FFI_ArrowArray] must be owned by
    // `private_data` and can assume that they do not outlive `private_data`.
    pub(crate) private_data: *mut c_void,
}

impl Drop for FFI_ArrowArray {
    fn drop(&mut self) {
        match self.release {
            None => (),
            Some(release) => unsafe { release(self) },
        };
    }
}

unsafe impl Send for FFI_ArrowArray {}
unsafe impl Sync for FFI_ArrowArray {}

// callback used to drop [FFI_ArrowArray] when it is exported
unsafe extern "C" fn release_array(array: *mut FFI_ArrowArray) {
    if array.is_null() {
        return;
    }
    let array = &mut *array;

    // take ownership of `private_data`, therefore dropping it`
    let private = Box::from_raw(array.private_data as *mut ArrayPrivateData);
    for child in private.children.iter() {
        let _ = Box::from_raw(*child);
    }
    if !private.dictionary.is_null() {
        let _ = Box::from_raw(private.dictionary);
    }

    array.release = None;
}

struct ArrayPrivateData {
    #[allow(dead_code)]
    buffers: Vec<Option<Buffer>>,
    buffers_ptr: Box<[*const c_void]>,
    children: Box<[*mut FFI_ArrowArray]>,
    dictionary: *mut FFI_ArrowArray,
}

impl FFI_ArrowArray {
    /// creates a new `FFI_ArrowArray` from existing data.
    /// # Memory Leaks
    /// This method releases `buffers`. Consumers of this struct *must* call `release` before
    /// releasing this struct, or contents in `buffers` leak.
    pub fn new(data: &ArrayData) -> Self {
        let data_layout = layout(data.data_type());

        let buffers = if data_layout.can_contain_null_mask {
            // * insert the null buffer at the start
            // * make all others `Option<Buffer>`.
            iter::once(data.null_buffer().cloned())
                .chain(data.buffers().iter().map(|b| Some(b.clone())))
                .collect::<Vec<_>>()
        } else {
            data.buffers().iter().map(|b| Some(b.clone())).collect()
        };

        // `n_buffers` is the number of buffers by the spec.
        let n_buffers = {
            data_layout.buffers.len() + {
                // If the layout has a null buffer by Arrow spec.
                // Note that even the array doesn't have a null buffer because it has
                // no null value, we still need to count 1 here to follow the spec.
                usize::from(data_layout.can_contain_null_mask)
            }
        } as i64;

        let buffers_ptr = buffers
            .iter()
            .flat_map(|maybe_buffer| match maybe_buffer {
                // note that `raw_data` takes into account the buffer's offset
                Some(b) => Some(b.as_ptr() as *const c_void),
                // This is for null buffer. We only put a null pointer for
                // null buffer if by spec it can contain null mask.
                None if data_layout.can_contain_null_mask => Some(std::ptr::null()),
                None => None,
            })
            .collect::<Box<[_]>>();

        let empty = vec![];
        let (child_data, dictionary) = match data.data_type() {
            DataType::Dictionary(_, _) => (
                empty.as_slice(),
                Box::into_raw(Box::new(FFI_ArrowArray::new(&data.child_data()[0]))),
            ),
            _ => (data.child_data(), std::ptr::null_mut()),
        };

        let children = child_data
            .iter()
            .map(|child| Box::into_raw(Box::new(FFI_ArrowArray::new(child))))
            .collect::<Box<_>>();
        let n_children = children.len() as i64;

        // create the private data owning everything.
        // any other data must be added here, e.g. via a struct, to track lifetime.
        let mut private_data = Box::new(ArrayPrivateData {
            buffers,
            buffers_ptr,
            children,
            dictionary,
        });

        Self {
            length: data.len() as i64,
            null_count: data.null_count() as i64,
            offset: data.offset() as i64,
            n_buffers,
            n_children,
            buffers: private_data.buffers_ptr.as_mut_ptr(),
            children: private_data.children.as_mut_ptr(),
            dictionary,
            release: Some(release_array),
            private_data: Box::into_raw(private_data) as *mut c_void,
        }
    }

    /// create an empty `FFI_ArrowArray`, which can be used to import data into
    pub fn empty() -> Self {
        Self {
            length: 0,
            null_count: 0,
            offset: 0,
            n_buffers: 0,
            n_children: 0,
            buffers: std::ptr::null_mut(),
            children: std::ptr::null_mut(),
            dictionary: std::ptr::null_mut(),
            release: None,
            private_data: std::ptr::null_mut(),
        }
    }

    /// the length of the array
    pub fn len(&self) -> usize {
        self.length as usize
    }

    /// whether the array is empty
    pub fn is_empty(&self) -> bool {
        self.length == 0
    }

    /// the offset of the array
    pub fn offset(&self) -> usize {
        self.offset as usize
    }

    /// the null count of the array
    pub fn null_count(&self) -> usize {
        self.null_count as usize
    }
}

/// returns a new buffer corresponding to the index `i` of the FFI array. It may not exist (null pointer).
/// `bits` is the number of bits that the native type of this buffer has.
/// The size of the buffer will be `ceil(self.length * bits, 8)`.
/// # Panic
/// This function panics if `i` is larger or equal to `n_buffers`.
/// # Safety
/// This function assumes that `ceil(self.length * bits, 8)` is the size of the buffer
unsafe fn create_buffer(
    owner: Arc<FFI_ArrowArray>,
    array: &FFI_ArrowArray,
    index: usize,
    len: usize,
) -> Option<Buffer> {
    if array.buffers.is_null() || array.n_buffers == 0 {
        return None;
    }
    let buffers = array.buffers as *mut *const u8;

    assert!(index < array.n_buffers as usize);
    let ptr = *buffers.add(index);

    NonNull::new(ptr as *mut u8)
        .map(|ptr| Buffer::from_custom_allocation(ptr, len, owner))
}

fn create_child(
    owner: Arc<FFI_ArrowArray>,
    array: &FFI_ArrowArray,
    schema: &FFI_ArrowSchema,
    index: usize,
) -> ArrowArrayChild<'static> {
    assert!(index < array.n_children as usize);
    assert!(!array.children.is_null());
    assert!(!array.children.is_null());
    unsafe {
        let arr_ptr = *array.children.add(index);
        let schema_ptr = *schema.children.add(index);
        assert!(!arr_ptr.is_null());
        assert!(!schema_ptr.is_null());
        let arr_ptr = &*arr_ptr;
        let schema_ptr = &*schema_ptr;
        ArrowArrayChild::from_raw(arr_ptr, schema_ptr, owner)
    }
}

pub trait ArrowArrayRef {
    fn to_data(&self) -> Result<ArrayData> {
        let data_type = self.data_type()?;
        let len = self.array().len();
        let offset = self.array().offset();
        let null_count = self.array().null_count();

        let data_layout = layout(&data_type);
        let buffers = self.buffers(data_layout.can_contain_null_mask)?;

        let null_bit_buffer = if data_layout.can_contain_null_mask {
            self.null_bit_buffer()
        } else {
            None
        };

        let mut child_data: Vec<ArrayData> = (0..self.array().n_children as usize)
            .map(|i| {
                let child = self.child(i);
                child.to_data()
            })
            .map(|d| d.unwrap())
            .collect();

        if let Some(d) = self.dictionary() {
            // For dictionary type there should only be a single child, so we don't need to worry if
            // there are other children added above.
            assert!(child_data.is_empty());
            child_data.push(d.to_data()?);
        }

        // Should FFI be checking validity?
        Ok(unsafe {
            ArrayData::new_unchecked(
                data_type,
                len,
                Some(null_count),
                null_bit_buffer,
                offset,
                buffers,
                child_data,
            )
        })
    }

    /// returns all buffers, as organized by Rust (i.e. null buffer is skipped)
    fn buffers(&self, can_contain_null_mask: bool) -> Result<Vec<Buffer>> {
        let buffer_begin = if can_contain_null_mask {
            // + 1: skip null buffer
            1
        } else {
            0
        };
        (buffer_begin..self.array().n_buffers)
            .map(|index| {
                let index = index as usize;

                let len = self.buffer_len(index)?;

<<<<<<< HEAD
                unsafe { create_buffer(self.owner().clone(), self.array(), index, len) }
                    .ok_or_else(|| {
                        ArrowError::CDataInterface(format!(
                            "The external buffer at position {} is null.",
                            index
                        ))
                    })
=======
                match unsafe {
                    create_buffer(self.owner().clone(), self.array(), index, len)
                } {
                    Some(buf) => Ok(buf),
                    None if len == 0 => {
                        // Null data buffer, which Rust doesn't allow. So create
                        // an empty buffer.
                        Ok(MutableBuffer::new(0).into())
                    }
                    None => Err(ArrowError::CDataInterface(format!(
                        "The external buffer at position {} is null.",
                        index - 1
                    ))),
                }
>>>>>>> 7b717139
            })
            .collect()
    }

    /// Returns the length, in bytes, of the buffer `i` (indexed according to the C data interface)
    // Rust implementation uses fixed-sized buffers, which require knowledge of their `len`.
    // for variable-sized buffers, such as the second buffer of a stringArray, we need
    // to fetch offset buffer's len to build the second buffer.
    fn buffer_len(&self, i: usize) -> Result<usize> {
        // Special handling for dictionary type as we only care about the key type in the case.
        let t = self.data_type()?;
        let data_type = match &t {
            DataType::Dictionary(key_data_type, _) => key_data_type.as_ref(),
            dt => dt,
        };

        // Inner type is not important for buffer length.
        Ok(match (&data_type, i) {
            (DataType::Utf8, 1)
            | (DataType::LargeUtf8, 1)
            | (DataType::Binary, 1)
            | (DataType::LargeBinary, 1)
            | (DataType::List(_), 1)
            | (DataType::LargeList(_), 1)
            | (DataType::Map(_, _), 1) => {
                // the len of the offset buffer (buffer 1) equals length + 1
                let bits = bit_width(data_type, i)?;
                debug_assert_eq!(bits % 8, 0);
                (self.array().length as usize + 1) * (bits / 8)
            }
            (DataType::Utf8, 2) | (DataType::Binary, 2) => {
                // the len of the data buffer (buffer 2) equals the last value of the offset buffer (buffer 1)
                let len = self.buffer_len(1)?;
                // first buffer is the null buffer => add(1)
                // we assume that pointer is aligned for `i32`, as Utf8 uses `i32` offsets.
                #[allow(clippy::cast_ptr_alignment)]
                let offset_buffer = unsafe {
                    *(self.array().buffers as *mut *const u8).add(1) as *const i32
                };
                // get last offset
                (unsafe { *offset_buffer.add(len / size_of::<i32>() - 1) }) as usize
            }
            (DataType::LargeUtf8, 2) | (DataType::LargeBinary, 2) => {
                // the len of the data buffer (buffer 2) equals the last value of the offset buffer (buffer 1)
                let len = self.buffer_len(1)?;
                // first buffer is the null buffer => add(1)
                // we assume that pointer is aligned for `i64`, as Large uses `i64` offsets.
                #[allow(clippy::cast_ptr_alignment)]
                let offset_buffer = unsafe {
                    *(self.array().buffers as *mut *const u8).add(1) as *const i64
                };
                // get last offset
                (unsafe { *offset_buffer.add(len / size_of::<i64>() - 1) }) as usize
            }
            // buffer len of primitive types
            _ => {
                let bits = bit_width(data_type, i)?;
                bit_util::ceil(self.array().length as usize * bits, 8)
            }
        })
    }

    /// returns the null bit buffer.
    /// Rust implementation uses a buffer that is not part of the array of buffers.
    /// The C Data interface's null buffer is part of the array of buffers.
    fn null_bit_buffer(&self) -> Option<Buffer> {
        // similar to `self.buffer_len(0)`, but without `Result`.
        let buffer_len = bit_util::ceil(self.array().length as usize, 8);

        unsafe { create_buffer(self.owner().clone(), self.array(), 0, buffer_len) }
    }

    fn child(&self, index: usize) -> ArrowArrayChild {
        create_child(self.owner().clone(), self.array(), self.schema(), index)
    }

    fn owner(&self) -> &Arc<FFI_ArrowArray>;
    fn array(&self) -> &FFI_ArrowArray;
    fn schema(&self) -> &FFI_ArrowSchema;
    fn data_type(&self) -> Result<DataType>;
    fn dictionary(&self) -> Option<ArrowArrayChild> {
        unsafe {
            assert!(!(self.array().dictionary.is_null() ^ self.schema().dictionary.is_null()),
                    "Dictionary should both be set or not set in FFI_ArrowArray and FFI_ArrowSchema");
            if !self.array().dictionary.is_null() {
                Some(ArrowArrayChild::from_raw(
                    &*self.array().dictionary,
                    &*self.schema().dictionary,
                    self.owner().clone(),
                ))
            } else {
                None
            }
        }
    }
}

#[allow(rustdoc::private_intra_doc_links)]
/// Struct used to move an Array from and to the C Data Interface.
/// Its main responsibility is to expose functionality that requires
/// both [FFI_ArrowArray] and [FFI_ArrowSchema].
///
/// This struct has two main paths:
///
/// ## Import from the C Data Interface
/// * [ArrowArray::empty] to allocate memory to be filled by an external call
/// * [ArrowArray::try_from_raw] to consume two non-null allocated pointers
/// ## Export to the C Data Interface
/// * [ArrowArray::try_new] to create a new [ArrowArray] from Rust-specific information
/// * [ArrowArray::into_raw] to expose two pointers for [FFI_ArrowArray] and [FFI_ArrowSchema].
///
/// # Safety
/// Whoever creates this struct is responsible for releasing their resources. Specifically,
/// consumers *must* call [ArrowArray::into_raw] and take ownership of the individual pointers,
/// calling [FFI_ArrowArray::release] and [FFI_ArrowSchema::release] accordingly.
///
/// Furthermore, this struct assumes that the incoming data agrees with the C data interface.
#[derive(Debug)]
pub struct ArrowArray {
    pub(crate) array: Arc<FFI_ArrowArray>,
    pub(crate) schema: Arc<FFI_ArrowSchema>,
}

#[derive(Debug)]
pub struct ArrowArrayChild<'a> {
    array: &'a FFI_ArrowArray,
    schema: &'a FFI_ArrowSchema,
    owner: Arc<FFI_ArrowArray>,
}

impl ArrowArrayRef for ArrowArray {
    /// the data_type as declared in the schema
    fn data_type(&self) -> Result<DataType> {
        DataType::try_from(self.schema.as_ref())
    }

    fn array(&self) -> &FFI_ArrowArray {
        self.array.as_ref()
    }

    fn schema(&self) -> &FFI_ArrowSchema {
        self.schema.as_ref()
    }

    fn owner(&self) -> &Arc<FFI_ArrowArray> {
        &self.array
    }
}

impl<'a> ArrowArrayRef for ArrowArrayChild<'a> {
    /// the data_type as declared in the schema
    fn data_type(&self) -> Result<DataType> {
        DataType::try_from(self.schema)
    }

    fn array(&self) -> &FFI_ArrowArray {
        self.array
    }

    fn schema(&self) -> &FFI_ArrowSchema {
        self.schema
    }

    fn owner(&self) -> &Arc<FFI_ArrowArray> {
        &self.owner
    }
}

impl ArrowArray {
    /// creates a new `ArrowArray`. This is used to export to the C Data Interface.
    ///
    /// # Memory Leaks
    /// This method releases `buffers`. Consumers of this struct *must* call `release` before
    /// releasing this struct, or contents in `buffers` leak.
    pub fn try_new(data: ArrayData) -> Result<Self> {
        let array = Arc::new(FFI_ArrowArray::new(&data));
        let schema = Arc::new(FFI_ArrowSchema::try_from(data.data_type())?);
        Ok(ArrowArray { array, schema })
    }

    /// creates a new [ArrowArray] from two pointers. Used to import from the C Data Interface.
    /// # Safety
    /// See safety of [ArrowArray]
    /// Note that this function will copy the content pointed by the raw pointers. Considering
    /// the raw pointers can be from `Arc::into_raw` or other raw pointers, users must be responsible
    /// on managing the allocation of the structs by themselves.
    /// # Error
    /// Errors if any of the pointers is null
    pub unsafe fn try_from_raw(
        array: *const FFI_ArrowArray,
        schema: *const FFI_ArrowSchema,
    ) -> Result<Self> {
        if array.is_null() || schema.is_null() {
            return Err(ArrowError::MemoryError(
                "At least one of the pointers passed to `try_from_raw` is null"
                    .to_string(),
            ));
        };

        let array_mut = array as *mut FFI_ArrowArray;
        let schema_mut = schema as *mut FFI_ArrowSchema;

        let array_data = std::ptr::replace(array_mut, FFI_ArrowArray::empty());
        let schema_data = std::ptr::replace(schema_mut, FFI_ArrowSchema::empty());

        Ok(Self {
            array: Arc::new(array_data),
            schema: Arc::new(schema_data),
        })
    }

    /// creates a new empty [ArrowArray]. Used to import from the C Data Interface.
    /// # Safety
    /// See safety of [ArrowArray]
    pub unsafe fn empty() -> Self {
        let schema = Arc::new(FFI_ArrowSchema::empty());
        let array = Arc::new(FFI_ArrowArray::empty());
        ArrowArray { array, schema }
    }

    /// exports [ArrowArray] to the C Data Interface
    pub fn into_raw(this: ArrowArray) -> (*const FFI_ArrowArray, *const FFI_ArrowSchema) {
        (Arc::into_raw(this.array), Arc::into_raw(this.schema))
    }
}

impl<'a> ArrowArrayChild<'a> {
    fn from_raw(
        array: &'a FFI_ArrowArray,
        schema: &'a FFI_ArrowSchema,
        owner: Arc<FFI_ArrowArray>,
    ) -> Self {
        Self {
            array,
            schema,
            owner,
        }
    }
}

#[cfg(test)]
mod tests {
    use super::*;
    use crate::array::{
        export_array_into_raw, make_array, Array, ArrayData, BooleanArray,
        Decimal128Array, DictionaryArray, DurationSecondArray, FixedSizeBinaryArray,
        FixedSizeListArray, GenericBinaryArray, GenericListArray, GenericStringArray,
        Int32Array, MapArray, NullArray, OffsetSizeTrait, Time32MillisecondArray,
        TimestampMillisecondArray, UInt32Array,
    };
    use crate::compute::kernels;
    use crate::datatypes::{Field, Int8Type};
    use std::convert::TryFrom;

    #[test]
    fn test_round_trip() -> Result<()> {
        // create an array natively
        let array = Int32Array::from(vec![1, 2, 3]);

        // export it
        let array = ArrowArray::try_from(array.into_data())?;

        // (simulate consumer) import it
        let data = ArrayData::try_from(array)?;
        let array = make_array(data);

        // perform some operation
        let array = array.as_any().downcast_ref::<Int32Array>().unwrap();
        let array = kernels::arithmetic::add(array, array).unwrap();

        // verify
        assert_eq!(array, Int32Array::from(vec![2, 4, 6]));

        // (drop/release)
        Ok(())
    }

    #[test]
    #[cfg(not(feature = "force_validate"))]
    fn test_decimal_round_trip() -> Result<()> {
        // create an array natively
        let original_array = [Some(12345_i128), Some(-12345_i128), None]
            .into_iter()
            .collect::<Decimal128Array>()
            .with_precision_and_scale(6, 2)
            .unwrap();

        // export it
        let array = ArrowArray::try_from(Array::data(&original_array).clone())?;

        // (simulate consumer) import it
        let data = ArrayData::try_from(array)?;
        let array = make_array(data);

        // perform some operation
        let array = array.as_any().downcast_ref::<Decimal128Array>().unwrap();

        // verify
        assert_eq!(array, &original_array);

        // (drop/release)
        Ok(())
    }
    // case with nulls is tested in the docs, through the example on this module.

    fn test_generic_string<Offset: OffsetSizeTrait>() -> Result<()> {
        // create an array natively
        let array =
            GenericStringArray::<Offset>::from(vec![Some("a"), None, Some("aaa")]);

        // export it
        let array = ArrowArray::try_from(array.into_data())?;

        // (simulate consumer) import it
        let data = ArrayData::try_from(array)?;
        let array = make_array(data);

        // perform some operation
        let array = kernels::concat::concat(&[array.as_ref(), array.as_ref()]).unwrap();
        let array = array
            .as_any()
            .downcast_ref::<GenericStringArray<Offset>>()
            .unwrap();

        // verify
        let expected = GenericStringArray::<Offset>::from(vec![
            Some("a"),
            None,
            Some("aaa"),
            Some("a"),
            None,
            Some("aaa"),
        ]);
        assert_eq!(array, &expected);

        // (drop/release)
        Ok(())
    }

    #[test]
    fn test_string() -> Result<()> {
        test_generic_string::<i32>()
    }

    #[test]
    fn test_large_string() -> Result<()> {
        test_generic_string::<i64>()
    }

    fn test_generic_list<Offset: OffsetSizeTrait>() -> Result<()> {
        // Construct a value array
        let value_data = ArrayData::builder(DataType::Int32)
            .len(8)
            .add_buffer(Buffer::from_slice_ref([0, 1, 2, 3, 4, 5, 6, 7]))
            .build()
            .unwrap();

        // Construct a buffer for value offsets, for the nested array:
        //  [[0, 1, 2], [3, 4, 5], [6, 7]]
        let value_offsets = [0_usize, 3, 6, 8]
            .iter()
            .map(|i| Offset::from_usize(*i).unwrap())
            .collect::<Buffer>();

        // Construct a list array from the above two
        let list_data_type = GenericListArray::<Offset>::DATA_TYPE_CONSTRUCTOR(Box::new(
            Field::new("item", DataType::Int32, false),
        ));

        let list_data = ArrayData::builder(list_data_type)
            .len(3)
            .add_buffer(value_offsets)
            .add_child_data(value_data)
            .build()
            .unwrap();

        // create an array natively
        let array = GenericListArray::<Offset>::from(list_data.clone());

        // export it
        let array = ArrowArray::try_from(array.into_data())?;

        // (simulate consumer) import it
        let data = ArrayData::try_from(array)?;
        let array = make_array(data);

        // downcast
        let array = array
            .as_any()
            .downcast_ref::<GenericListArray<Offset>>()
            .unwrap();

        dbg!(&array);

        // verify
        let expected = GenericListArray::<Offset>::from(list_data);
        assert_eq!(&array.value(0), &expected.value(0));
        assert_eq!(&array.value(1), &expected.value(1));
        assert_eq!(&array.value(2), &expected.value(2));

        // (drop/release)
        Ok(())
    }

    #[test]
    fn test_list() -> Result<()> {
        test_generic_list::<i32>()
    }

    #[test]
    fn test_large_list() -> Result<()> {
        test_generic_list::<i64>()
    }

    fn test_generic_binary<Offset: OffsetSizeTrait>() -> Result<()> {
        // create an array natively
        let array: Vec<Option<&[u8]>> = vec![Some(b"a"), None, Some(b"aaa")];
        let array = GenericBinaryArray::<Offset>::from(array);

        // export it
        let array = ArrowArray::try_from(array.into_data())?;

        // (simulate consumer) import it
        let data = ArrayData::try_from(array)?;
        let array = make_array(data);

        // perform some operation
        let array = kernels::concat::concat(&[array.as_ref(), array.as_ref()]).unwrap();
        let array = array
            .as_any()
            .downcast_ref::<GenericBinaryArray<Offset>>()
            .unwrap();

        // verify
        let expected: Vec<Option<&[u8]>> = vec![
            Some(b"a"),
            None,
            Some(b"aaa"),
            Some(b"a"),
            None,
            Some(b"aaa"),
        ];
        let expected = GenericBinaryArray::<Offset>::from(expected);
        assert_eq!(array, &expected);

        // (drop/release)
        Ok(())
    }

    #[test]
    fn test_binary() -> Result<()> {
        test_generic_binary::<i32>()
    }

    #[test]
    fn test_large_binary() -> Result<()> {
        test_generic_binary::<i64>()
    }

    #[test]
    fn test_bool() -> Result<()> {
        // create an array natively
        let array = BooleanArray::from(vec![None, Some(true), Some(false)]);

        // export it
        let array = ArrowArray::try_from(array.into_data())?;

        // (simulate consumer) import it
        let data = ArrayData::try_from(array)?;
        let array = make_array(data);

        // perform some operation
        let array = array.as_any().downcast_ref::<BooleanArray>().unwrap();
        let array = kernels::boolean::not(array)?;

        // verify
        assert_eq!(
            array,
            BooleanArray::from(vec![None, Some(false), Some(true)])
        );

        // (drop/release)
        Ok(())
    }

    #[test]
    fn test_time32() -> Result<()> {
        // create an array natively
        let array = Time32MillisecondArray::from(vec![None, Some(1), Some(2)]);

        // export it
        let array = ArrowArray::try_from(array.into_data())?;

        // (simulate consumer) import it
        let data = ArrayData::try_from(array)?;
        let array = make_array(data);

        // perform some operation
        let array = kernels::concat::concat(&[array.as_ref(), array.as_ref()]).unwrap();
        let array = array
            .as_any()
            .downcast_ref::<Time32MillisecondArray>()
            .unwrap();

        // verify
        assert_eq!(
            array,
            &Time32MillisecondArray::from(vec![
                None,
                Some(1),
                Some(2),
                None,
                Some(1),
                Some(2)
            ])
        );

        // (drop/release)
        Ok(())
    }

    #[test]
    fn test_timestamp() -> Result<()> {
        // create an array natively
        let array = TimestampMillisecondArray::from(vec![None, Some(1), Some(2)]);

        // export it
        let array = ArrowArray::try_from(array.into_data())?;

        // (simulate consumer) import it
        let data = ArrayData::try_from(array)?;
        let array = make_array(data);

        // perform some operation
        let array = kernels::concat::concat(&[array.as_ref(), array.as_ref()]).unwrap();
        let array = array
            .as_any()
            .downcast_ref::<TimestampMillisecondArray>()
            .unwrap();

        // verify
        assert_eq!(
            array,
            &TimestampMillisecondArray::from(vec![
                None,
                Some(1),
                Some(2),
                None,
                Some(1),
                Some(2)
            ])
        );

        // (drop/release)
        Ok(())
    }

    #[test]
    fn test_fixed_size_binary_array() -> Result<()> {
        let values = vec![
            None,
            Some(vec![10, 10, 10]),
            None,
            Some(vec![20, 20, 20]),
            Some(vec![30, 30, 30]),
            None,
        ];
        let array =
            FixedSizeBinaryArray::try_from_sparse_iter_with_size(values.into_iter(), 3)?;

        // export it
        let array = ArrowArray::try_from(array.into_data())?;

        // (simulate consumer) import it
        let data = ArrayData::try_from(array)?;
        let array = make_array(data);

        // perform some operation
        let array = kernels::concat::concat(&[array.as_ref(), array.as_ref()]).unwrap();
        let array = array
            .as_any()
            .downcast_ref::<FixedSizeBinaryArray>()
            .unwrap();

        // verify
        assert_eq!(
            array,
            &FixedSizeBinaryArray::try_from_sparse_iter_with_size(
                vec![
                    None,
                    Some(vec![10, 10, 10]),
                    None,
                    Some(vec![20, 20, 20]),
                    Some(vec![30, 30, 30]),
                    None,
                    None,
                    Some(vec![10, 10, 10]),
                    None,
                    Some(vec![20, 20, 20]),
                    Some(vec![30, 30, 30]),
                    None,
                ]
                .into_iter(),
                3
            )?
        );

        // (drop/release)
        Ok(())
    }

    #[test]
    fn test_fixed_size_list_array() -> Result<()> {
        // 0000 0100
        let mut validity_bits: [u8; 1] = [0; 1];
        bit_util::set_bit(&mut validity_bits, 2);

        let v: Vec<i32> = (0..9).into_iter().collect();
        let value_data = ArrayData::builder(DataType::Int32)
            .len(9)
            .add_buffer(Buffer::from_slice_ref(&v))
            .build()?;

        let list_data_type =
            DataType::FixedSizeList(Box::new(Field::new("f", DataType::Int32, false)), 3);
        let list_data = ArrayData::builder(list_data_type.clone())
            .len(3)
            .null_bit_buffer(Some(Buffer::from(validity_bits)))
            .add_child_data(value_data)
            .build()?;

        // export it
        let array = ArrowArray::try_from(list_data)?;

        // (simulate consumer) import it
        let data = ArrayData::try_from(array)?;
        let array = make_array(data);

        // perform some operation
        let array = kernels::concat::concat(&[array.as_ref(), array.as_ref()]).unwrap();
        let array = array.as_any().downcast_ref::<FixedSizeListArray>().unwrap();

        // 0010 0100
        let mut expected_validity_bits: [u8; 1] = [0; 1];
        bit_util::set_bit(&mut expected_validity_bits, 2);
        bit_util::set_bit(&mut expected_validity_bits, 5);

        let mut w = vec![];
        w.extend_from_slice(&v);
        w.extend_from_slice(&v);

        let expected_value_data = ArrayData::builder(DataType::Int32)
            .len(18)
            .add_buffer(Buffer::from_slice_ref(&w))
            .build()?;

        let expected_list_data = ArrayData::builder(list_data_type)
            .len(6)
            .null_bit_buffer(Some(Buffer::from(expected_validity_bits)))
            .add_child_data(expected_value_data)
            .build()?;
        let expected_array = FixedSizeListArray::from(expected_list_data);

        // verify
        assert_eq!(array, &expected_array);

        // (drop/release)
        Ok(())
    }

    #[test]
    fn test_dictionary() -> Result<()> {
        // create an array natively
        let values = vec!["a", "aaa", "aaa"];
        let dict_array: DictionaryArray<Int8Type> = values.into_iter().collect();

        // export it
        let array = ArrowArray::try_from(dict_array.into_data())?;

        // (simulate consumer) import it
        let data = ArrayData::try_from(array)?;
        let array = make_array(data);

        // perform some operation
        let array = kernels::concat::concat(&[array.as_ref(), array.as_ref()]).unwrap();
        let actual = array
            .as_any()
            .downcast_ref::<DictionaryArray<Int8Type>>()
            .unwrap();

        // verify
        let new_values = vec!["a", "aaa", "aaa", "a", "aaa", "aaa"];
        let expected: DictionaryArray<Int8Type> = new_values.into_iter().collect();
        assert_eq!(actual, &expected);

        // (drop/release)
        Ok(())
    }

    #[test]
    fn test_export_array_into_raw() -> Result<()> {
        let array = make_array(Int32Array::from(vec![1, 2, 3]).into_data());

        // Assume two raw pointers provided by the consumer
        let out_array = Box::new(FFI_ArrowArray::empty());
        let out_schema = Box::new(FFI_ArrowSchema::empty());
        let out_array_ptr = Box::into_raw(out_array);
        let out_schema_ptr = Box::into_raw(out_schema);

        unsafe {
            export_array_into_raw(array, out_array_ptr, out_schema_ptr)?;
        }

        // (simulate consumer) import it
        unsafe {
            let array = ArrowArray::try_from_raw(out_array_ptr, out_schema_ptr).unwrap();
            let data = ArrayData::try_from(array)?;
            let array = make_array(data);

            // perform some operation
            let array = array.as_any().downcast_ref::<Int32Array>().unwrap();
            let array = kernels::arithmetic::add(array, array).unwrap();

            // verify
            assert_eq!(array, Int32Array::from(vec![2, 4, 6]));

            drop(Box::from_raw(out_array_ptr));
            drop(Box::from_raw(out_schema_ptr));
        }
        Ok(())
    }

    #[test]
    fn test_duration() -> Result<()> {
        // create an array natively
        let array = DurationSecondArray::from(vec![None, Some(1), Some(2)]);

        // export it
        let array = ArrowArray::try_from(array.into_data())?;

        // (simulate consumer) import it
        let data = ArrayData::try_from(array)?;
        let array = make_array(data);

        // perform some operation
        let array = kernels::concat::concat(&[array.as_ref(), array.as_ref()]).unwrap();
        let array = array
            .as_any()
            .downcast_ref::<DurationSecondArray>()
            .unwrap();

        // verify
        assert_eq!(
            array,
            &DurationSecondArray::from(vec![
                None,
                Some(1),
                Some(2),
                None,
                Some(1),
                Some(2)
            ])
        );

        // (drop/release)
        Ok(())
    }

    #[test]
    fn null_array_n_buffers() -> Result<()> {
        let array = NullArray::new(10);
        let data = array.data();

        let ffi_array = FFI_ArrowArray::new(data);
        assert_eq!(0, ffi_array.n_buffers);

        let private_data =
            unsafe { Box::from_raw(ffi_array.private_data as *mut ArrayPrivateData) };

        assert_eq!(0, private_data.buffers_ptr.len());

        Box::into_raw(private_data);

        Ok(())
    }

    #[test]
    fn test_map_array() -> Result<()> {
        let keys = vec!["a", "b", "c", "d", "e", "f", "g", "h"];
        let values_data = UInt32Array::from(vec![0u32, 10, 20, 30, 40, 50, 60, 70]);

        // Construct a buffer for value offsets, for the nested array:
        //  [[a, b, c], [d, e, f], [g, h]]
        let entry_offsets = [0, 3, 6, 8];

        let map_array = MapArray::new_from_strings(
            keys.clone().into_iter(),
            &values_data,
            &entry_offsets,
        )
        .unwrap();

        // export it
        let array = ArrowArray::try_from(map_array.data().clone())?;

        // (simulate consumer) import it
        let data = ArrayData::try_from(array)?;
        let array = make_array(data);

        // perform some operation
        let array = array.as_any().downcast_ref::<MapArray>().unwrap();
        assert_eq!(array, &map_array);

        Ok(())
    }
}<|MERGE_RESOLUTION|>--- conflicted
+++ resolved
@@ -675,15 +675,6 @@
 
                 let len = self.buffer_len(index)?;
 
-<<<<<<< HEAD
-                unsafe { create_buffer(self.owner().clone(), self.array(), index, len) }
-                    .ok_or_else(|| {
-                        ArrowError::CDataInterface(format!(
-                            "The external buffer at position {} is null.",
-                            index
-                        ))
-                    })
-=======
                 match unsafe {
                     create_buffer(self.owner().clone(), self.array(), index, len)
                 } {
@@ -695,10 +686,9 @@
                     }
                     None => Err(ArrowError::CDataInterface(format!(
                         "The external buffer at position {} is null.",
-                        index - 1
+                        index
                     ))),
                 }
->>>>>>> 7b717139
             })
             .collect()
     }
