--- conflicted
+++ resolved
@@ -331,24 +331,10 @@
     rows: &mut [&[u8]],
     data_type: DataType,
     options: SortOptions,
-    data_type: &DataType,
 ) -> PrimitiveArray<T>
 where
     T::Native: FixedLengthEncoding + ToByteSlice,
 {
-<<<<<<< HEAD
-    let array_data: ArrayData = decode_fixed::<T::Native>(rows, T::DATA_TYPE, options);
-    match data_type {
-        DataType::Decimal128(_, _)
-        | DataType::Decimal256(_, _)
-        | DataType::Timestamp(_, _) => {
-            let data = array_data.into_builder().data_type(data_type.clone());
-
-            unsafe { data.build_unchecked().into() }
-        }
-        _ => array_data.into(),
-    }
-=======
     assert_eq!(
         std::mem::discriminant(&T::DATA_TYPE),
         std::mem::discriminant(&data_type),
@@ -356,5 +342,4 @@
     // SAFETY:
     // Validated data type above
     unsafe { decode_fixed::<T::Native>(rows, data_type, options).into() }
->>>>>>> e4e15f8e
 }