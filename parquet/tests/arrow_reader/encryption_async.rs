--- conflicted
+++ resolved
@@ -276,13 +276,8 @@
         .unwrap();
     let options = ArrowReaderOptions::new().with_file_decryption_properties(decryption_properties);
 
-<<<<<<< HEAD
-    let mut reader = ParquetObjectReader::new(store, meta);
-    let metadata = reader.get_metadata(Some(&options)).await.unwrap();
-=======
     let mut reader = ParquetObjectReader::new(store, meta.location).with_file_size(meta.size);
-    let metadata = reader.get_metadata_with_options(&options).await.unwrap();
->>>>>>> 5b44d670
+    let metadata = reader.get_metadata_with_options(Some(&options)).await.unwrap();
     let builder = ParquetRecordBatchStreamBuilder::new_with_options(reader, options)
         .await
         .unwrap();
