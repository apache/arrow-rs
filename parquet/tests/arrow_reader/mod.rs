// Licensed to the Apache Software Foundation (ASF) under one
// or more contributor license agreements.  See the NOTICE file
// distributed with this work for additional information
// regarding copyright ownership.  The ASF licenses this file
// to you under the Apache License, Version 2.0 (the
// "License"); you may not use this file except in compliance
// with the License.  You may obtain a copy of the License at
//
//   http://www.apache.org/licenses/LICENSE-2.0
//
// Unless required by applicable law or agreed to in writing,
// software distributed under the License is distributed on an
// "AS IS" BASIS, WITHOUT WARRANTIES OR CONDITIONS OF ANY
// KIND, either express or implied.  See the License for the
// specific language governing permissions and limitations
// under the License.

use arrow_array::types::{Int32Type, Int8Type};
use arrow_array::{
    Array, ArrayRef, BinaryArray, BinaryViewArray, BooleanArray, Date32Array, Date64Array,
    Decimal128Array, Decimal256Array, Decimal32Array, Decimal64Array, DictionaryArray,
    FixedSizeBinaryArray, Float16Array, Float32Array, Float64Array, Int16Array, Int32Array,
    Int64Array, Int8Array, LargeBinaryArray, LargeStringArray, RecordBatch, StringArray,
    StringViewArray, StructArray, Time32MillisecondArray, Time32SecondArray,
    Time64MicrosecondArray, Time64NanosecondArray, TimestampMicrosecondArray,
    TimestampMillisecondArray, TimestampNanosecondArray, TimestampSecondArray, UInt16Array,
    UInt32Array, UInt64Array, UInt8Array,
};
use arrow_buffer::i256;
use arrow_schema::{DataType, Field, Schema, TimeUnit};
use chrono::Datelike;
use chrono::{Duration, TimeDelta};
use half::f16;
use parquet::arrow::ArrowWriter;
use parquet::file::properties::{
    EnabledStatistics, WriterProperties, DEFAULT_COLUMN_INDEX_TRUNCATE_LENGTH,
};
use std::sync::Arc;
use tempfile::NamedTempFile;

mod bad_data;
#[cfg(feature = "crc")]
mod checksum;
mod statistics;

// returns a struct array with columns "int32_col", "float32_col" and "float64_col" with the specified values
fn struct_array(input: Vec<(Option<i32>, Option<f32>, Option<f64>)>) -> ArrayRef {
    let int_32: Int32Array = input.iter().map(|(i, _, _)| i).collect();
    let float_32: Float32Array = input.iter().map(|(_, f, _)| f).collect();
    let float_64: Float64Array = input.iter().map(|(_, _, f)| f).collect();

    let nullable = true;
    let struct_array = StructArray::from(vec![
        (
            Arc::new(Field::new("int32_col", DataType::Int32, nullable)),
            Arc::new(int_32) as ArrayRef,
        ),
        (
            Arc::new(Field::new("float32_col", DataType::Float32, nullable)),
            Arc::new(float_32) as ArrayRef,
        ),
        (
            Arc::new(Field::new("float64_col", DataType::Float64, nullable)),
            Arc::new(float_64) as ArrayRef,
        ),
    ]);
    Arc::new(struct_array)
}

/// What data to use
#[derive(Debug, Clone, Copy)]
enum Scenario {
    Boolean,
    Timestamps,
    Dates,
    Int,
    Int32Range,
    UInt,
    UInt32Range,
    Time32Second,
    Time32Millisecond,
    Time64Nanosecond,
    Time64Microsecond,
    /// 7 Rows, for each i8, i16, i32, i64, u8, u16, u32, u64, f32, f64
    /// -MIN, -100, -1, 0, 1, 100, MAX
    NumericLimits,
    Float16,
    Float32,
    Float64,
<<<<<<< HEAD
    /// Float tests with Parquet sort order set to IEEE 754 total order
    Float16TotalOrder,
    Float32TotalOrder,
    Float64TotalOrder,
    Decimal,
=======
    Decimal32,
    Decimal64,
    Decimal128,
>>>>>>> a535d3bf
    Decimal256,
    ByteArray,
    Dictionary,
    PeriodsInColumnNames,
    StructArray,
    UTF8,
    /// UTF8 with max and min values truncated
    TruncatedUTF8,
    UTF8View,
    BinaryView,
}

impl Scenario {
    // If the test scenario needs to set `set_statistics_truncate_length` to test
    // statistics truncation.
    fn truncate_stats(&self) -> bool {
        matches!(self, Scenario::TruncatedUTF8)
    }
}

fn make_boolean_batch(v: Vec<Option<bool>>) -> RecordBatch {
    let schema = Arc::new(Schema::new(vec![Field::new(
        "bool",
        DataType::Boolean,
        true,
    )]));
    let array = Arc::new(BooleanArray::from(v)) as ArrayRef;
    RecordBatch::try_new(schema, vec![array.clone()]).unwrap()
}

/// Return record batch with a few rows of data for all of the supported timestamp types
/// values with the specified offset
///
/// Columns are named:
/// "nanos" --> TimestampNanosecondArray
/// "nanos_timezoned" --> TimestampNanosecondArray with timezone
/// "micros" --> TimestampMicrosecondArray
/// "micros_timezoned" --> TimestampMicrosecondArray with timezone
/// "millis" --> TimestampMillisecondArray
/// "millis_timezoned" --> TimestampMillisecondArray with timezone
/// "seconds" --> TimestampSecondArray
/// "seconds_timezoned" --> TimestampSecondArray with timezone
/// "names" --> StringArray
fn make_timestamp_batch(offset: Duration) -> RecordBatch {
    let ts_strings = vec![
        Some("2020-01-01T01:01:01.0000000000001"),
        Some("2020-01-01T01:02:01.0000000000001"),
        Some("2020-01-01T02:01:01.0000000000001"),
        None,
        Some("2020-01-02T01:01:01.0000000000001"),
    ];

    let tz_string = "Pacific/Efate";

    let offset_nanos = offset.num_nanoseconds().expect("non overflow nanos");

    let ts_nanos = ts_strings
        .into_iter()
        .map(|t| {
            t.map(|t| {
                offset_nanos
                    + t.parse::<chrono::NaiveDateTime>()
                        .unwrap()
                        .and_utc()
                        .timestamp_nanos_opt()
                        .unwrap()
            })
        })
        .collect::<Vec<_>>();

    let ts_micros = ts_nanos
        .iter()
        .map(|t| t.as_ref().map(|ts_nanos| ts_nanos / 1000))
        .collect::<Vec<_>>();

    let ts_millis = ts_nanos
        .iter()
        .map(|t| t.as_ref().map(|ts_nanos| ts_nanos / 1000000))
        .collect::<Vec<_>>();

    let ts_seconds = ts_nanos
        .iter()
        .map(|t| t.as_ref().map(|ts_nanos| ts_nanos / 1000000000))
        .collect::<Vec<_>>();

    let names = ts_nanos
        .iter()
        .enumerate()
        .map(|(i, _)| format!("Row {i} + {offset}"))
        .collect::<Vec<_>>();

    let arr_nanos = TimestampNanosecondArray::from(ts_nanos.clone());
    let arr_nanos_timezoned = TimestampNanosecondArray::from(ts_nanos).with_timezone(tz_string);
    let arr_micros = TimestampMicrosecondArray::from(ts_micros.clone());
    let arr_micros_timezoned = TimestampMicrosecondArray::from(ts_micros).with_timezone(tz_string);
    let arr_millis = TimestampMillisecondArray::from(ts_millis.clone());
    let arr_millis_timezoned = TimestampMillisecondArray::from(ts_millis).with_timezone(tz_string);
    let arr_seconds = TimestampSecondArray::from(ts_seconds.clone());
    let arr_seconds_timezoned = TimestampSecondArray::from(ts_seconds).with_timezone(tz_string);

    let names = names.iter().map(|s| s.as_str()).collect::<Vec<_>>();
    let arr_names = StringArray::from(names);

    let schema = Schema::new(vec![
        Field::new("nanos", arr_nanos.data_type().clone(), true),
        Field::new(
            "nanos_timezoned",
            arr_nanos_timezoned.data_type().clone(),
            true,
        ),
        Field::new("micros", arr_micros.data_type().clone(), true),
        Field::new(
            "micros_timezoned",
            arr_micros_timezoned.data_type().clone(),
            true,
        ),
        Field::new("millis", arr_millis.data_type().clone(), true),
        Field::new(
            "millis_timezoned",
            arr_millis_timezoned.data_type().clone(),
            true,
        ),
        Field::new("seconds", arr_seconds.data_type().clone(), true),
        Field::new(
            "seconds_timezoned",
            arr_seconds_timezoned.data_type().clone(),
            true,
        ),
        Field::new("name", arr_names.data_type().clone(), true),
    ]);
    let schema = Arc::new(schema);

    RecordBatch::try_new(
        schema,
        vec![
            Arc::new(arr_nanos),
            Arc::new(arr_nanos_timezoned),
            Arc::new(arr_micros),
            Arc::new(arr_micros_timezoned),
            Arc::new(arr_millis),
            Arc::new(arr_millis_timezoned),
            Arc::new(arr_seconds),
            Arc::new(arr_seconds_timezoned),
            Arc::new(arr_names),
        ],
    )
    .unwrap()
}

/// Return record batch with i8, i16, i32, and i64 sequences
///
/// Columns are named
/// "i8" -> Int8Array
/// "i16" -> Int16Array
/// "i32" -> Int32Array
/// "i64" -> Int64Array
fn make_int_batches(start: i8, end: i8) -> RecordBatch {
    let schema = Arc::new(Schema::new(vec![
        Field::new("i8", DataType::Int8, true),
        Field::new("i16", DataType::Int16, true),
        Field::new("i32", DataType::Int32, true),
        Field::new("i64", DataType::Int64, true),
    ]));
    let v8: Vec<i8> = (start..end).collect();
    let v16: Vec<i16> = (start as _..end as _).collect();
    let v32: Vec<i32> = (start as _..end as _).collect();
    let v64: Vec<i64> = (start as _..end as _).collect();
    RecordBatch::try_new(
        schema,
        vec![
            Arc::new(Int8Array::from(v8)) as ArrayRef,
            Arc::new(Int16Array::from(v16)) as ArrayRef,
            Arc::new(Int32Array::from(v32)) as ArrayRef,
            Arc::new(Int64Array::from(v64)) as ArrayRef,
        ],
    )
    .unwrap()
}

/// Return record batch with Time32Second, Time32Millisecond sequences
fn make_time32_batches(scenario: Scenario, v: Vec<i32>) -> RecordBatch {
    match scenario {
        Scenario::Time32Second => {
            let schema = Arc::new(Schema::new(vec![Field::new(
                "second",
                DataType::Time32(TimeUnit::Second),
                true,
            )]));
            let array = Arc::new(Time32SecondArray::from(v)) as ArrayRef;
            RecordBatch::try_new(schema, vec![array]).unwrap()
        }
        Scenario::Time32Millisecond => {
            let schema = Arc::new(Schema::new(vec![Field::new(
                "millisecond",
                DataType::Time32(TimeUnit::Millisecond),
                true,
            )]));
            let array = Arc::new(Time32MillisecondArray::from(v)) as ArrayRef;
            RecordBatch::try_new(schema, vec![array]).unwrap()
        }
        _ => panic!("Unsupported scenario for Time32"),
    }
}

/// Return record batch with Time64Microsecond, Time64Nanosecond sequences
fn make_time64_batches(scenario: Scenario, v: Vec<i64>) -> RecordBatch {
    match scenario {
        Scenario::Time64Microsecond => {
            let schema = Arc::new(Schema::new(vec![Field::new(
                "microsecond",
                DataType::Time64(TimeUnit::Microsecond),
                true,
            )]));
            let array = Arc::new(Time64MicrosecondArray::from(v)) as ArrayRef;
            RecordBatch::try_new(schema, vec![array]).unwrap()
        }
        Scenario::Time64Nanosecond => {
            let schema = Arc::new(Schema::new(vec![Field::new(
                "nanosecond",
                DataType::Time64(TimeUnit::Nanosecond),
                true,
            )]));
            let array = Arc::new(Time64NanosecondArray::from(v)) as ArrayRef;
            RecordBatch::try_new(schema, vec![array]).unwrap()
        }
        _ => panic!("Unsupported scenario for Time64"),
    }
}
/// Return record batch with u8, u16, u32, and u64 sequences
///
/// Columns are named
/// "u8" -> UInt8Array
/// "u16" -> UInt16Array
/// "u32" -> UInt32Array
/// "u64" -> UInt64Array
fn make_uint_batches(start: u8, end: u8) -> RecordBatch {
    let schema = Arc::new(Schema::new(vec![
        Field::new("u8", DataType::UInt8, true),
        Field::new("u16", DataType::UInt16, true),
        Field::new("u32", DataType::UInt32, true),
        Field::new("u64", DataType::UInt64, true),
    ]));
    let v8: Vec<u8> = (start..end).collect();
    let v16: Vec<u16> = (start as _..end as _).collect();
    let v32: Vec<u32> = (start as _..end as _).collect();
    let v64: Vec<u64> = (start as _..end as _).collect();
    RecordBatch::try_new(
        schema,
        vec![
            Arc::new(UInt8Array::from(v8)) as ArrayRef,
            Arc::new(UInt16Array::from(v16)) as ArrayRef,
            Arc::new(UInt32Array::from(v32)) as ArrayRef,
            Arc::new(UInt64Array::from(v64)) as ArrayRef,
        ],
    )
    .unwrap()
}

fn make_int32_range(start: i32, end: i32) -> RecordBatch {
    let schema = Arc::new(Schema::new(vec![Field::new("i", DataType::Int32, true)]));
    let v = vec![start, end];
    let array = Arc::new(Int32Array::from(v)) as ArrayRef;
    RecordBatch::try_new(schema, vec![array.clone()]).unwrap()
}

fn make_uint32_range(start: u32, end: u32) -> RecordBatch {
    let schema = Arc::new(Schema::new(vec![Field::new("u", DataType::UInt32, true)]));
    let v = vec![start, end];
    let array = Arc::new(UInt32Array::from(v)) as ArrayRef;
    RecordBatch::try_new(schema, vec![array.clone()]).unwrap()
}

/// Return record batch with f64 vector
///
/// Columns are named
/// "f" -> Float64Array
fn make_f64_batch(v: Vec<f64>) -> RecordBatch {
    let schema = Arc::new(Schema::new(vec![Field::new("f", DataType::Float64, true)]));
    let array = Arc::new(Float64Array::from(v)) as ArrayRef;
    RecordBatch::try_new(schema, vec![array.clone()]).unwrap()
}

fn make_f32_batch(v: Vec<f32>) -> RecordBatch {
    let schema = Arc::new(Schema::new(vec![Field::new("f", DataType::Float32, true)]));
    let array = Arc::new(Float32Array::from(v)) as ArrayRef;
    RecordBatch::try_new(schema, vec![array.clone()]).unwrap()
}

fn make_f16_batch(v: Vec<f16>) -> RecordBatch {
    let schema = Arc::new(Schema::new(vec![Field::new("f", DataType::Float16, true)]));
    let array = Arc::new(Float16Array::from(v)) as ArrayRef;
    RecordBatch::try_new(schema, vec![array.clone()]).unwrap()
}

/// Return record batch with decimal32 vector
///
/// Columns are named
/// "decimal32_col" -> Decimal32Array
fn make_decimal32_batch(v: Vec<i32>, precision: u8, scale: i8) -> RecordBatch {
    let schema = Arc::new(Schema::new(vec![Field::new(
        "decimal32_col",
        DataType::Decimal32(precision, scale),
        true,
    )]));
    let array = Arc::new(
        Decimal32Array::from(v)
            .with_precision_and_scale(precision, scale)
            .unwrap(),
    ) as ArrayRef;
    RecordBatch::try_new(schema, vec![array.clone()]).unwrap()
}

/// Return record batch with decimal64 vector
///
/// Columns are named
/// "decimal64_col" -> Decimal64Array
fn make_decimal64_batch(v: Vec<i64>, precision: u8, scale: i8) -> RecordBatch {
    let schema = Arc::new(Schema::new(vec![Field::new(
        "decimal64_col",
        DataType::Decimal64(precision, scale),
        true,
    )]));
    let array = Arc::new(
        Decimal64Array::from(v)
            .with_precision_and_scale(precision, scale)
            .unwrap(),
    ) as ArrayRef;
    RecordBatch::try_new(schema, vec![array.clone()]).unwrap()
}

/// Return record batch with decimal128 vector
///
/// Columns are named
/// "decimal128_col" -> Decimal128Array
fn make_decimal128_batch(v: Vec<i128>, precision: u8, scale: i8) -> RecordBatch {
    let schema = Arc::new(Schema::new(vec![Field::new(
        "decimal128_col",
        DataType::Decimal128(precision, scale),
        true,
    )]));
    let array = Arc::new(
        Decimal128Array::from(v)
            .with_precision_and_scale(precision, scale)
            .unwrap(),
    ) as ArrayRef;
    RecordBatch::try_new(schema, vec![array.clone()]).unwrap()
}

/// Return record batch with decimal256 vector
///
/// Columns are named
/// "decimal256_col" -> Decimal256Array
fn make_decimal256_batch(v: Vec<i256>, precision: u8, scale: i8) -> RecordBatch {
    let schema = Arc::new(Schema::new(vec![Field::new(
        "decimal256_col",
        DataType::Decimal256(precision, scale),
        true,
    )]));
    let array = Arc::new(
        Decimal256Array::from(v)
            .with_precision_and_scale(precision, scale)
            .unwrap(),
    ) as ArrayRef;
    RecordBatch::try_new(schema, vec![array]).unwrap()
}

/// Return record batch with a few rows of data for all of the supported date
/// types with the specified offset (in days)
///
/// Columns are named:
/// "date32" --> Date32Array
/// "date64" --> Date64Array
/// "names" --> StringArray
fn make_date_batch(offset: Duration) -> RecordBatch {
    let date_strings = vec![
        Some("2020-01-01"),
        Some("2020-01-02"),
        Some("2020-01-03"),
        None,
        Some("2020-01-04"),
    ];

    let names = date_strings
        .iter()
        .enumerate()
        .map(|(i, val)| format!("Row {i} + {offset}: {val:?}"))
        .collect::<Vec<_>>();

    // Copied from `cast.rs` cast kernel due to lack of temporal kernels
    // https://github.com/apache/arrow-rs/issues/527
    const EPOCH_DAYS_FROM_CE: i32 = 719_163;

    let date_seconds = date_strings
        .iter()
        .map(|t| {
            t.map(|t| {
                let t = t.parse::<chrono::NaiveDate>().unwrap();
                let t = t + offset;
                t.num_days_from_ce() - EPOCH_DAYS_FROM_CE
            })
        })
        .collect::<Vec<_>>();

    let date_millis = date_strings
        .into_iter()
        .map(|t| {
            t.map(|t| {
                let t = t
                    .parse::<chrono::NaiveDate>()
                    .unwrap()
                    .and_time(chrono::NaiveTime::from_hms_opt(0, 0, 0).unwrap());
                let t = t + offset;
                t.and_utc().timestamp_millis()
            })
        })
        .collect::<Vec<_>>();

    let arr_date32 = Date32Array::from(date_seconds);
    let arr_date64 = Date64Array::from(date_millis);

    let names = names.iter().map(|s| s.as_str()).collect::<Vec<_>>();
    let arr_names = StringArray::from(names);

    let schema = Schema::new(vec![
        Field::new("date32", arr_date32.data_type().clone(), true),
        Field::new("date64", arr_date64.data_type().clone(), true),
        Field::new("name", arr_names.data_type().clone(), true),
    ]);
    let schema = Arc::new(schema);

    RecordBatch::try_new(
        schema,
        vec![
            Arc::new(arr_date32),
            Arc::new(arr_date64),
            Arc::new(arr_names),
        ],
    )
    .unwrap()
}

/// returns a batch with two columns (note "service.name" is the name
/// of the column. It is *not* a table named service.name
///
/// name | service.name
fn make_bytearray_batch(
    name: &str,
    string_values: Vec<&str>,
    binary_values: Vec<&[u8]>,
    fixedsize_values: Vec<&[u8; 3]>,
    // i64 offset.
    large_binary_values: Vec<&[u8]>,
) -> RecordBatch {
    let num_rows = string_values.len();
    let name: StringArray = std::iter::repeat_n(Some(name), num_rows).collect();
    let service_string: StringArray = string_values.iter().map(Some).collect();
    let service_binary: BinaryArray = binary_values.iter().map(Some).collect();
    let service_fixedsize: FixedSizeBinaryArray = fixedsize_values
        .iter()
        .map(|value| Some(value.as_slice()))
        .collect::<Vec<_>>()
        .into();
    let service_large_binary: LargeBinaryArray = large_binary_values.iter().map(Some).collect();

    let schema = Schema::new(vec![
        Field::new("name", name.data_type().clone(), true),
        // note the column name has a period in it!
        Field::new("service_string", service_string.data_type().clone(), true),
        Field::new("service_binary", service_binary.data_type().clone(), true),
        Field::new(
            "service_fixedsize",
            service_fixedsize.data_type().clone(),
            true,
        ),
        Field::new(
            "service_large_binary",
            service_large_binary.data_type().clone(),
            true,
        ),
    ]);
    let schema = Arc::new(schema);

    RecordBatch::try_new(
        schema,
        vec![
            Arc::new(name),
            Arc::new(service_string),
            Arc::new(service_binary),
            Arc::new(service_fixedsize),
            Arc::new(service_large_binary),
        ],
    )
    .unwrap()
}

/// returns a batch with two columns (note "service.name" is the name
/// of the column. It is *not* a table named service.name
///
/// name | service.name
fn make_names_batch(name: &str, service_name_values: Vec<&str>) -> RecordBatch {
    let num_rows = service_name_values.len();
    let name: StringArray = std::iter::repeat_n(Some(name), num_rows).collect();
    let service_name: StringArray = service_name_values.iter().map(Some).collect();

    let schema = Schema::new(vec![
        Field::new("name", name.data_type().clone(), true),
        // note the column name has a period in it!
        Field::new("service.name", service_name.data_type().clone(), true),
    ]);
    let schema = Arc::new(schema);

    RecordBatch::try_new(schema, vec![Arc::new(name), Arc::new(service_name)]).unwrap()
}

fn make_numeric_limit_batch() -> RecordBatch {
    let i8 = Int8Array::from(vec![i8::MIN, 100, -1, 0, 1, -100, i8::MAX]);
    let i16 = Int16Array::from(vec![i16::MIN, 100, -1, 0, 1, -100, i16::MAX]);
    let i32 = Int32Array::from(vec![i32::MIN, 100, -1, 0, 1, -100, i32::MAX]);
    let i64 = Int64Array::from(vec![i64::MIN, 100, -1, 0, 1, -100, i64::MAX]);
    let u8 = UInt8Array::from(vec![u8::MIN, 100, 1, 0, 1, 100, u8::MAX]);
    let u16 = UInt16Array::from(vec![u16::MIN, 100, 1, 0, 1, 100, u16::MAX]);
    let u32 = UInt32Array::from(vec![u32::MIN, 100, 1, 0, 1, 100, u32::MAX]);
    let u64 = UInt64Array::from(vec![u64::MIN, 100, 1, 0, 1, 100, u64::MAX]);
    let f32 = Float32Array::from(vec![f32::MIN, 100.0, -1.0, 0.0, 1.0, -100.0, f32::MAX]);
    let f64 = Float64Array::from(vec![f64::MIN, 100.0, -1.0, 0.0, 1.0, -100.0, f64::MAX]);
    let f32_nan = Float32Array::from(vec![f32::NAN, 100.0, -1.0, 0.0, 1.0, -100.0, f32::NAN]);
    let f64_nan = Float64Array::from(vec![f64::NAN, 100.0, -1.0, 0.0, 1.0, -100.0, f64::NAN]);

    RecordBatch::try_from_iter(vec![
        ("i8", Arc::new(i8) as _),
        ("i16", Arc::new(i16) as _),
        ("i32", Arc::new(i32) as _),
        ("i64", Arc::new(i64) as _),
        ("u8", Arc::new(u8) as _),
        ("u16", Arc::new(u16) as _),
        ("u32", Arc::new(u32) as _),
        ("u64", Arc::new(u64) as _),
        ("f32", Arc::new(f32) as _),
        ("f64", Arc::new(f64) as _),
        ("f32_nan", Arc::new(f32_nan) as _),
        ("f64_nan", Arc::new(f64_nan) as _),
    ])
    .unwrap()
}

fn make_utf8_batch(value: Vec<Option<&str>>) -> RecordBatch {
    let utf8 = StringArray::from(value.clone());
    let large_utf8 = LargeStringArray::from(value);
    RecordBatch::try_from_iter(vec![
        ("utf8", Arc::new(utf8) as _),
        ("large_utf8", Arc::new(large_utf8) as _),
    ])
    .unwrap()
}

fn make_utf8_view_batch(value: Vec<Option<&str>>) -> RecordBatch {
    let utf8_view = StringViewArray::from(value);
    RecordBatch::try_from_iter(vec![("utf8_view", Arc::new(utf8_view) as _)]).unwrap()
}

fn make_binary_view_batch(value: Vec<Option<&[u8]>>) -> RecordBatch {
    let binary_view = BinaryViewArray::from(value);
    RecordBatch::try_from_iter(vec![("binary_view", Arc::new(binary_view) as _)]).unwrap()
}

fn make_dict_batch() -> RecordBatch {
    let values = [
        Some("abc"),
        Some("def"),
        None,
        Some("def"),
        Some("abc"),
        Some("fffff"),
        Some("aaa"),
    ];
    let dict_i8_array = DictionaryArray::<Int8Type>::from_iter(values.iter().cloned());
    let dict_i32_array = DictionaryArray::<Int32Type>::from_iter(values.iter().cloned());

    // Dictionary array of integers
    let int64_values = Int64Array::from(vec![0, -100, 100]);
    let keys = Int8Array::from_iter([Some(0), Some(1), None, Some(0), Some(0), Some(2), Some(0)]);
    let dict_i8_int_array =
        DictionaryArray::<Int8Type>::try_new(keys, Arc::new(int64_values)).unwrap();

    RecordBatch::try_from_iter(vec![
        ("string_dict_i8", Arc::new(dict_i8_array) as _),
        ("string_dict_i32", Arc::new(dict_i32_array) as _),
        ("int_dict_i8", Arc::new(dict_i8_int_array) as _),
    ])
    .unwrap()
}

/// Create data batches for the given scenario.
/// `make_test_file_rg` uses the first batch to inference the schema of the file.
fn create_data_batch(scenario: Scenario) -> Vec<RecordBatch> {
    match scenario {
        Scenario::Boolean => {
            vec![
                make_boolean_batch(vec![Some(true), Some(false), Some(true), Some(false), None]),
                make_boolean_batch(vec![
                    Some(false),
                    Some(false),
                    Some(false),
                    Some(false),
                    Some(false),
                ]),
            ]
        }
        Scenario::Timestamps => {
            vec![
                make_timestamp_batch(TimeDelta::try_seconds(0).unwrap()),
                make_timestamp_batch(TimeDelta::try_seconds(10).unwrap()),
                make_timestamp_batch(TimeDelta::try_minutes(10).unwrap()),
                make_timestamp_batch(TimeDelta::try_days(10).unwrap()),
            ]
        }
        Scenario::Dates => {
            vec![
                make_date_batch(TimeDelta::try_days(0).unwrap()),
                make_date_batch(TimeDelta::try_days(10).unwrap()),
                make_date_batch(TimeDelta::try_days(300).unwrap()),
                make_date_batch(TimeDelta::try_days(3600).unwrap()),
            ]
        }
        Scenario::Int => {
            vec![
                make_int_batches(-5, 0),
                make_int_batches(-4, 1),
                make_int_batches(0, 5),
                make_int_batches(5, 10),
            ]
        }
        Scenario::Int32Range => {
            vec![make_int32_range(0, 10), make_int32_range(200000, 300000)]
        }
        Scenario::UInt => {
            vec![
                make_uint_batches(0, 5),
                make_uint_batches(1, 6),
                make_uint_batches(5, 10),
                make_uint_batches(250, 255),
            ]
        }
        Scenario::UInt32Range => {
            vec![make_uint32_range(0, 10), make_uint32_range(200000, 300000)]
        }
        Scenario::NumericLimits => {
            vec![make_numeric_limit_batch()]
        }
        Scenario::Float16 | Scenario::Float16TotalOrder => {
            vec![
                make_f16_batch(
                    vec![-5.0, -4.0, -3.0, -2.0, -1.0]
                        .into_iter()
                        .map(f16::from_f32)
                        .collect(),
                ),
                make_f16_batch(
                    vec![-4.0, -3.0, -2.0, -1.0, 0.0]
                        .into_iter()
                        .map(f16::from_f32)
                        .collect(),
                ),
                make_f16_batch(
                    vec![0.0, 1.0, 2.0, 3.0, 4.0]
                        .into_iter()
                        .map(f16::from_f32)
                        .collect(),
                ),
                make_f16_batch(
                    vec![5.0, 6.0, 7.0, 8.0, 9.0]
                        .into_iter()
                        .map(f16::from_f32)
                        .collect(),
                ),
            ]
        }
        Scenario::Float32 | Scenario::Float32TotalOrder => {
            vec![
                make_f32_batch(vec![-5.0, -4.0, -3.0, -2.0, -1.0]),
                make_f32_batch(vec![-4.0, -3.0, -2.0, -1.0, 0.0]),
                make_f32_batch(vec![0.0, 1.0, 2.0, 3.0, 4.0]),
                make_f32_batch(vec![5.0, 6.0, 7.0, 8.0, 9.0]),
            ]
        }
        Scenario::Float64 | Scenario::Float64TotalOrder => {
            vec![
                make_f64_batch(vec![-5.0, -4.0, -3.0, -2.0, -1.0]),
                make_f64_batch(vec![-4.0, -3.0, -2.0, -1.0, 0.0]),
                make_f64_batch(vec![0.0, 1.0, 2.0, 3.0, 4.0]),
                make_f64_batch(vec![5.0, 6.0, 7.0, 8.0, 9.0]),
            ]
        }
        Scenario::Decimal32 => {
            // decimal record batch
            vec![
                make_decimal32_batch(vec![100, 200, 300, 400, 600], 9, 2),
                make_decimal32_batch(vec![-500, 100, 300, 400, 600], 9, 2),
                make_decimal32_batch(vec![2000, 3000, 3000, 4000, 6000], 9, 2),
            ]
        }
        Scenario::Decimal64 => {
            // decimal record batch
            vec![
                make_decimal64_batch(vec![100, 200, 300, 400, 600], 9, 2),
                make_decimal64_batch(vec![-500, 100, 300, 400, 600], 9, 2),
                make_decimal64_batch(vec![2000, 3000, 3000, 4000, 6000], 9, 2),
            ]
        }
        Scenario::Decimal128 => {
            // decimal record batch
            vec![
                make_decimal128_batch(vec![100, 200, 300, 400, 600], 9, 2),
                make_decimal128_batch(vec![-500, 100, 300, 400, 600], 9, 2),
                make_decimal128_batch(vec![2000, 3000, 3000, 4000, 6000], 9, 2),
            ]
        }
        Scenario::Decimal256 => {
            // decimal256 record batch
            vec![
                make_decimal256_batch(
                    vec![
                        i256::from(100),
                        i256::from(200),
                        i256::from(300),
                        i256::from(400),
                        i256::from(600),
                    ],
                    9,
                    2,
                ),
                make_decimal256_batch(
                    vec![
                        i256::from(-500),
                        i256::from(100),
                        i256::from(300),
                        i256::from(400),
                        i256::from(600),
                    ],
                    9,
                    2,
                ),
                make_decimal256_batch(
                    vec![
                        i256::from(2000),
                        i256::from(3000),
                        i256::from(3000),
                        i256::from(4000),
                        i256::from(6000),
                    ],
                    9,
                    2,
                ),
            ]
        }
        Scenario::ByteArray => {
            // frontends first, then backends. All in order, except frontends 4 and 7
            // are swapped to cause a statistics false positive on the 'fixed size' column.
            vec![
                make_bytearray_batch(
                    "all frontends",
                    vec![
                        "frontend one",
                        "frontend two",
                        "frontend three",
                        "frontend seven",
                        "frontend five",
                    ],
                    vec![
                        b"frontend one",
                        b"frontend two",
                        b"frontend three",
                        b"frontend seven",
                        b"frontend five",
                    ],
                    vec![b"fe1", b"fe2", b"fe3", b"fe7", b"fe5"],
                    vec![
                        b"frontend one",
                        b"frontend two",
                        b"frontend three",
                        b"frontend seven",
                        b"frontend five",
                    ],
                ),
                make_bytearray_batch(
                    "mixed",
                    vec![
                        "frontend six",
                        "frontend four",
                        "backend one",
                        "backend two",
                        "backend three",
                    ],
                    vec![
                        b"frontend six",
                        b"frontend four",
                        b"backend one",
                        b"backend two",
                        b"backend three",
                    ],
                    vec![b"fe6", b"fe4", b"be1", b"be2", b"be3"],
                    vec![
                        b"frontend six",
                        b"frontend four",
                        b"backend one",
                        b"backend two",
                        b"backend three",
                    ],
                ),
                make_bytearray_batch(
                    "all backends",
                    vec![
                        "backend four",
                        "backend five",
                        "backend six",
                        "backend seven",
                        "backend eight",
                    ],
                    vec![
                        b"backend four",
                        b"backend five",
                        b"backend six",
                        b"backend seven",
                        b"backend eight",
                    ],
                    vec![b"be4", b"be5", b"be6", b"be7", b"be8"],
                    vec![
                        b"backend four",
                        b"backend five",
                        b"backend six",
                        b"backend seven",
                        b"backend eight",
                    ],
                ),
            ]
        }
        Scenario::Dictionary => {
            vec![make_dict_batch()]
        }
        Scenario::PeriodsInColumnNames => {
            vec![
                // all frontend
                make_names_batch(
                    "HTTP GET / DISPATCH",
                    vec!["frontend", "frontend", "frontend", "frontend", "frontend"],
                ),
                // both frontend and backend
                make_names_batch(
                    "HTTP PUT / DISPATCH",
                    vec!["frontend", "frontend", "backend", "backend", "backend"],
                ),
                // all backend
                make_names_batch(
                    "HTTP GET / DISPATCH",
                    vec!["backend", "backend", "backend", "backend", "backend"],
                ),
            ]
        }
        Scenario::StructArray => {
            let struct_array_data = struct_array(vec![
                (Some(1), Some(6.0), Some(12.0)),
                (Some(2), Some(8.5), None),
                (None, Some(8.5), Some(14.0)),
            ]);

            let schema = Arc::new(Schema::new(vec![Field::new(
                "struct",
                struct_array_data.data_type().clone(),
                true,
            )]));
            vec![RecordBatch::try_new(schema, vec![struct_array_data]).unwrap()]
        }
        Scenario::Time32Second => {
            vec![
                make_time32_batches(Scenario::Time32Second, vec![18506, 18507, 18508, 18509]),
                make_time32_batches(Scenario::Time32Second, vec![18510, 18511, 18512, 18513]),
                make_time32_batches(Scenario::Time32Second, vec![18514, 18515, 18516, 18517]),
                make_time32_batches(Scenario::Time32Second, vec![18518, 18519, 18520, 18521]),
            ]
        }
        Scenario::Time32Millisecond => {
            vec![
                make_time32_batches(
                    Scenario::Time32Millisecond,
                    vec![3600000, 3600001, 3600002, 3600003],
                ),
                make_time32_batches(
                    Scenario::Time32Millisecond,
                    vec![3600004, 3600005, 3600006, 3600007],
                ),
                make_time32_batches(
                    Scenario::Time32Millisecond,
                    vec![3600008, 3600009, 3600010, 3600011],
                ),
                make_time32_batches(
                    Scenario::Time32Millisecond,
                    vec![3600012, 3600013, 3600014, 3600015],
                ),
            ]
        }
        Scenario::Time64Microsecond => {
            vec![
                make_time64_batches(
                    Scenario::Time64Microsecond,
                    vec![1234567890123, 1234567890124, 1234567890125, 1234567890126],
                ),
                make_time64_batches(
                    Scenario::Time64Microsecond,
                    vec![1234567890127, 1234567890128, 1234567890129, 1234567890130],
                ),
                make_time64_batches(
                    Scenario::Time64Microsecond,
                    vec![1234567890131, 1234567890132, 1234567890133, 1234567890134],
                ),
                make_time64_batches(
                    Scenario::Time64Microsecond,
                    vec![1234567890135, 1234567890136, 1234567890137, 1234567890138],
                ),
            ]
        }
        Scenario::Time64Nanosecond => {
            vec![
                make_time64_batches(
                    Scenario::Time64Nanosecond,
                    vec![
                        987654321012345,
                        987654321012346,
                        987654321012347,
                        987654321012348,
                    ],
                ),
                make_time64_batches(
                    Scenario::Time64Nanosecond,
                    vec![
                        987654321012349,
                        987654321012350,
                        987654321012351,
                        987654321012352,
                    ],
                ),
                make_time64_batches(
                    Scenario::Time64Nanosecond,
                    vec![
                        987654321012353,
                        987654321012354,
                        987654321012355,
                        987654321012356,
                    ],
                ),
                make_time64_batches(
                    Scenario::Time64Nanosecond,
                    vec![
                        987654321012357,
                        987654321012358,
                        987654321012359,
                        987654321012360,
                    ],
                ),
            ]
        }
        Scenario::UTF8 => {
            vec![
                make_utf8_batch(vec![Some("a"), Some("b"), Some("c"), Some("d"), None]),
                make_utf8_batch(vec![Some("e"), Some("f"), Some("g"), Some("h"), Some("i")]),
            ]
        }
        Scenario::TruncatedUTF8 => {
            // Make utf8 batch with strings longer than 64 bytes
            // to check truncation of row group statistics
            vec![
                make_utf8_batch(vec![
                    Some(&("a".repeat(64) + "1")),
                    Some(&("b".repeat(64) + "2")),
                    Some(&("c".repeat(64) + "3")),
                    None,
                    Some(&("d".repeat(64) + "4")),
                ]),
                make_utf8_batch(vec![
                    Some(&("e".repeat(64) + "5")),
                    Some(&("f".repeat(64) + "6")),
                    Some(&("g".repeat(64) + "7")),
                    Some(&("h".repeat(64) + "8")),
                    Some(&("i".repeat(64) + "9")),
                ]),
                make_utf8_batch(vec![
                    Some("j"),
                    Some("k"),
                    Some(&("l".repeat(64) + "12")),
                    Some(&("m".repeat(64) + "13")),
                    Some(&("n".repeat(64) + "14")),
                ]),
            ]
        }
        Scenario::UTF8View => {
            // Make utf8_view batch including string length <12 and >12 bytes
            // as the internal representation of StringView is differed for strings
            // shorter and longer than that length
            vec![
                make_utf8_view_batch(vec![Some("a"), Some("b"), Some("c"), Some("d"), None]),
                make_utf8_view_batch(vec![Some("a"), Some("e_longerthan12"), None, None, None]),
                make_utf8_view_batch(vec![
                    Some("e_longerthan12"),
                    Some("f_longerthan12"),
                    Some("g_longerthan12"),
                    Some("h_longerthan12"),
                    Some("i_longerthan12"),
                ]),
            ]
        }
        Scenario::BinaryView => {
            vec![
                make_binary_view_batch(vec![Some(b"a"), Some(b"b"), Some(b"c"), Some(b"d"), None]),
                make_binary_view_batch(vec![Some(b"a"), Some(b"e_longerthan12"), None, None, None]),
                make_binary_view_batch(vec![
                    Some(b"e_longerthan12"),
                    Some(b"f_longerthan12"),
                    Some(b"g_longerthan12"),
                    Some(b"h_longerthan12"),
                    Some(b"i_longerthan12"),
                ]),
            ]
        }
    }
}

/// Create a test parquet file with various data types
async fn make_test_file_rg(scenario: Scenario, row_per_group: usize) -> NamedTempFile {
    let mut output_file = tempfile::Builder::new()
        .prefix("parquet_pruning")
        .suffix(".parquet")
        .tempfile()
        .expect("tempfile creation");

<<<<<<< HEAD
    let total_order = matches!(
        scenario,
        Scenario::Float16TotalOrder | Scenario::Float32TotalOrder | Scenario::Float64TotalOrder
    );

    // TODO(ets): need to get total order option down here
    let props = WriterProperties::builder()
        .set_max_row_group_size(row_per_group)
        .set_bloom_filter_enabled(true)
        .set_statistics_enabled(EnabledStatistics::Page)
        .set_ieee754_total_order(total_order)
        .build();
=======
    let mut builder = WriterProperties::builder()
        .set_max_row_group_size(row_per_group)
        .set_bloom_filter_enabled(true)
        .set_statistics_enabled(EnabledStatistics::Page);
    if scenario.truncate_stats() {
        // The same as default `column_index_truncate_length` to check both stats with one value
        builder = builder.set_statistics_truncate_length(DEFAULT_COLUMN_INDEX_TRUNCATE_LENGTH);
    }
    let props = builder.build();
>>>>>>> a535d3bf

    let batches = create_data_batch(scenario);
    let schema = batches[0].schema();

    let mut writer = ArrowWriter::try_new(&mut output_file, schema, Some(props)).unwrap();

    for batch in batches {
        writer.write(&batch).expect("writing batch");
    }
    writer.close().unwrap();

    output_file
}<|MERGE_RESOLUTION|>--- conflicted
+++ resolved
@@ -87,17 +87,13 @@
     Float16,
     Float32,
     Float64,
-<<<<<<< HEAD
     /// Float tests with Parquet sort order set to IEEE 754 total order
     Float16TotalOrder,
     Float32TotalOrder,
     Float64TotalOrder,
-    Decimal,
-=======
     Decimal32,
     Decimal64,
     Decimal128,
->>>>>>> a535d3bf
     Decimal256,
     ByteArray,
     Dictionary,
@@ -1131,30 +1127,21 @@
         .tempfile()
         .expect("tempfile creation");
 
-<<<<<<< HEAD
     let total_order = matches!(
         scenario,
         Scenario::Float16TotalOrder | Scenario::Float32TotalOrder | Scenario::Float64TotalOrder
     );
 
-    // TODO(ets): need to get total order option down here
-    let props = WriterProperties::builder()
+    let mut builder = WriterProperties::builder()
         .set_max_row_group_size(row_per_group)
         .set_bloom_filter_enabled(true)
         .set_statistics_enabled(EnabledStatistics::Page)
         .set_ieee754_total_order(total_order)
-        .build();
-=======
-    let mut builder = WriterProperties::builder()
-        .set_max_row_group_size(row_per_group)
-        .set_bloom_filter_enabled(true)
-        .set_statistics_enabled(EnabledStatistics::Page);
     if scenario.truncate_stats() {
         // The same as default `column_index_truncate_length` to check both stats with one value
         builder = builder.set_statistics_truncate_length(DEFAULT_COLUMN_INDEX_TRUNCATE_LENGTH);
     }
     let props = builder.build();
->>>>>>> a535d3bf
 
     let batches = create_data_batch(scenario);
     let schema = batches[0].schema();
