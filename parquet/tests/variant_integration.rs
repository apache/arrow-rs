--- conflicted
+++ resolved
@@ -57,13 +57,8 @@
 // - cases 40, 42, 87, 127 and 128 are expected to fail always (they include invalid variants)
 // - the remaining cases are expected to (eventually) pass
 
-<<<<<<< HEAD
 variant_test_case!(1);
 variant_test_case!(2);
-=======
-variant_test_case!(1, "Unshredding not yet supported for type: List(");
-variant_test_case!(2, "Unshredding not yet supported for type: List(");
->>>>>>> ca3b3beb
 // case 3 is empty in cases.json 🤷
 // ```json
 // {
@@ -127,7 +122,6 @@
 variant_test_case!(38);
 variant_test_case!(39);
 // Is an error case (should be failing as the expected error message indicates)
-<<<<<<< HEAD
 variant_test_case!(40, "both value and typed_value are non-null");
 variant_test_case!(41);
 // Is an error case (should be failing as the expected error message indicates)
@@ -136,18 +130,6 @@
 variant_test_case!(43, "Field 'b' appears in both typed_value and value");
 variant_test_case!(44);
 variant_test_case!(45);
-=======
-// TODO: Once we support lists: "both value and typed_value are non-null"
-variant_test_case!(40, "Unshredding not yet supported for type: List(");
-variant_test_case!(41, "Unshredding not yet supported for type: List(");
-// Is an error case (should be failing as the expected error message indicates)
-variant_test_case!(42, "both value and typed_value are non-null");
-// Is an error case (should be failing as the expected error message indicates)
-variant_test_case!(43, "Field 'b' appears in both typed_value and value");
-variant_test_case!(44);
-// https://github.com/apache/arrow-rs/issues/8337
-variant_test_case!(45, "Unshredding not yet supported for type: List(");
->>>>>>> ca3b3beb
 variant_test_case!(46);
 variant_test_case!(47);
 variant_test_case!(48);
@@ -188,20 +170,11 @@
 variant_test_case!(83);
 // Invalid case, implementations can choose to read the shredded value or error out
 variant_test_case!(84);
-<<<<<<< HEAD
 variant_test_case!(85);
 variant_test_case!(86);
 // Is an error case (should be failing as the expected error message indicates)
 variant_test_case!(87, "Expected object in value field");
 variant_test_case!(88);
-=======
-// https://github.com/apache/arrow-rs/issues/8337
-variant_test_case!(85, "Unshredding not yet supported for type: List(");
-variant_test_case!(86, "Unshredding not yet supported for type: List(");
-// Is an error case (should be failing as the expected error message indicates)
-variant_test_case!(87, "Expected object in value field");
-variant_test_case!(88, "Unshredding not yet supported for type: List(");
->>>>>>> ca3b3beb
 variant_test_case!(89);
 variant_test_case!(90);
 variant_test_case!(91);
@@ -240,11 +213,7 @@
 variant_test_case!(124);
 // Is an error case (should be failing as the expected error message indicates)
 variant_test_case!(125, "Field 'b' appears in both typed_value and value");
-<<<<<<< HEAD
 variant_test_case!(126);
-=======
-variant_test_case!(126, "Unshredding not yet supported for type: List(");
->>>>>>> ca3b3beb
 // Is an error case (should be failing as the expected error message indicates)
 variant_test_case!(127, "Illegal shredded value type: UInt32");
 // Is an error case (should be failing as the expected error message indicates)
@@ -255,13 +224,8 @@
 variant_test_case!(132);
 variant_test_case!(133);
 variant_test_case!(134);
-<<<<<<< HEAD
 variant_test_case!(135);
 variant_test_case!(136);
-=======
-variant_test_case!(135, "Unshredding not yet supported for type: List(");
-variant_test_case!(136, "Unshredding not yet supported for type: List(");
->>>>>>> ca3b3beb
 // Is an error case (should be failing as the expected error message indicates)
 variant_test_case!(137, "Illegal shredded value type: FixedSizeBinary(4)");
 variant_test_case!(138);
