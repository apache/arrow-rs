# Licensed to the Apache Software Foundation (ASF) under one
# or more contributor license agreements.  See the NOTICE file
# distributed with this work for additional information
# regarding copyright ownership.  The ASF licenses this file
# to you under the Apache License, Version 2.0 (the
# "License"); you may not use this file except in compliance
# with the License.  You may obtain a copy of the License at
#
#   http://www.apache.org/licenses/LICENSE-2.0
#
# Unless required by applicable law or agreed to in writing,
# software distributed under the License is distributed on an
# "AS IS" BASIS, WITHOUT WARRANTIES OR CONDITIONS OF ANY
# KIND, either express or implied.  See the License for the
# specific language governing permissions and limitations
# under the License.

[package]
name = "parquet"
version = { workspace = true }
license = { workspace = true }
description = "Apache Parquet implementation in Rust"
homepage = { workspace = true }
repository = { workspace = true }
authors = { workspace = true }
keywords = ["arrow", "parquet", "hadoop"]
readme = "README.md"
edition = { workspace = true }
rust-version = "1.70.0"

[target.'cfg(target_arch = "wasm32")'.dependencies]
ahash = { version = "0.8", default-features = false, features = ["compile-time-rng"] }

[target.'cfg(not(target_arch = "wasm32"))'.dependencies]
ahash = { version = "0.8", default-features = false, features = ["runtime-rng"] }

[dependencies]
arrow-array = { workspace = true, optional = true }
arrow-buffer = { workspace = true, optional = true }
arrow-cast = { workspace = true, optional = true }
arrow-csv = { workspace = true, optional = true }
arrow-data = { workspace = true, optional = true }
arrow-schema = { workspace = true, optional = true }
arrow-select = { workspace = true, optional = true }
arrow-ipc = { workspace = true, optional = true }
# Intentionally not a path dependency as object_store is released separately
object_store = { version = "0.10.0", default-features = false, optional = true }

bytes = { version = "1.1", default-features = false, features = ["std"] }
thrift = { version = "0.17", default-features = false }
snap = { version = "1.0", default-features = false, optional = true }
brotli = { version = "6.0", default-features = false, features = ["std"], optional = true }
flate2 = { version = "1.0", default-features = false, features = ["rust_backend"], optional = true }
lz4_flex = { version = "0.11", default-features = false, features = ["std", "frame"], optional = true }
zstd = { version = "0.13", optional = true, default-features = false }
chrono = { workspace = true }
num = { version = "0.4", default-features = false }
num-bigint = { version = "0.4", default-features = false }
base64 = { version = "0.22", default-features = false, features = ["std", ], optional = true }
clap = { version = "4.1", default-features = false, features = ["std", "derive", "env", "help", "error-context", "usage"], optional = true }
serde = { version = "1.0", default-features = false, features = ["derive"], optional = true }
serde_json = { version = "1.0", default-features = false, features = ["std"], optional = true }
seq-macro = { version = "0.3", default-features = false }
futures = { version = "0.3", default-features = false, features = ["std"], optional = true }
tokio = { version = "1.0", optional = true, default-features = false, features = ["macros", "rt", "io-util"] }
hashbrown = { version = "0.14", default-features = false }
twox-hash = { version = "1.6", default-features = false }
paste = { version = "1.0" }
half = { version = "2.1", default-features = false, features = ["num-traits"] }

dsi-progress-logger = { version = "0.2.4", optional = true }
simplelog = { version = "0.12.2", optional = true }

[dev-dependencies]
base64 = { version = "0.22", default-features = false, features = ["std"] }
criterion = { version = "0.5", default-features = false }
snap = { version = "1.0", default-features = false }
tempfile = { version = "3.0", default-features = false }
brotli = { version = "6.0", default-features = false, features = ["std"] }
flate2 = { version = "1.0", default-features = false, features = ["rust_backend"] }
lz4_flex = { version = "0.11", default-features = false, features = ["std", "frame"] }
zstd = { version = "0.13", default-features = false }
serde_json = { version = "1.0", features = ["std"], default-features = false }
arrow = { workspace = true, features = ["ipc", "test_utils", "prettyprint", "json"] }
tokio = { version = "1.0", default-features = false, features = ["macros", "rt", "io-util", "fs"] }
rand = { version = "0.8", default-features = false, features = ["std", "std_rng"] }
object_store = { version = "0.10.0", default-features = false, features = ["azure"] }

# TODO: temporary to fix parquet wasm build
# upstream issue: https://github.com/gyscos/zstd-rs/issues/269
[target.'cfg(target_family = "wasm")'.dependencies]
zstd-sys = { version = ">=2.0.0, <2.0.10", optional = true, default-features = false }

[target.'cfg(target_family = "wasm")'.dev-dependencies]
zstd-sys = { version = ">=2.0.0, <2.0.10", default-features = false }

[package.metadata.docs.rs]
all-features = true

[features]
default = ["arrow", "snap", "brotli", "flate2", "lz4", "zstd", "base64"]
# Enable lz4
lz4 = ["lz4_flex"]
# Enable arrow reader/writer APIs
arrow = ["base64", "arrow-array", "arrow-buffer", "arrow-cast", "arrow-data", "arrow-schema", "arrow-select", "arrow-ipc"]
# Enable CLI tools
cli = ["json", "base64", "clap", "arrow-csv", "serde"]
# Enable JSON APIs
json = ["serde_json", "base64"]
# Enable internal testing APIs
test_common = ["arrow/test_utils"]
# Experimental, unstable functionality primarily used for testing
experimental = []
# Enable async APIs
async = ["futures", "tokio"]
# Enable object_store integration
object_store = ["dep:object_store", "async"]
<<<<<<< HEAD
# Enable progress logging
log = ["dep:simplelog", "dep:dsi-progress-logger"]
=======
# Group Zstd dependencies
zstd = ["dep:zstd", "zstd-sys"]
>>>>>>> 087f34b7

[[example]]
name = "read_parquet"
required-features = ["arrow"]
path = "./examples/read_parquet.rs"

[[example]]
name = "write_parquet"
required-features = ["log"]
path = "./examples/write_parquet.rs"

[[example]]
name = "async_read_parquet"
required-features = ["arrow", "async"]
path = "./examples/async_read_parquet.rs"

[[example]]
name = "read_with_rowgroup"
required-features = ["arrow", "async"]
path = "./examples/read_with_rowgroup.rs"

[[test]]
name = "arrow_writer_layout"
required-features = ["arrow"]

[[bin]]
name = "parquet-read"
required-features = ["cli"]

[[bin]]
name = "parquet-rewrite"
required-features = ["arrow", "cli"]

[[bin]]
name = "parquet-schema"
required-features = ["cli"]

[[bin]]
name = "parquet-rowcount"
required-features = ["cli"]

[[bin]]
name = "parquet-concat"
required-features = ["cli"]

[[bin]]
name = "parquet-fromcsv"
required-features = ["arrow", "cli", "snap", "brotli", "flate2", "lz4", "zstd"]

[[bin]]
name = "parquet-show-bloom-filter"
required-features = ["cli"]

[[bin]]
name = "parquet-layout"
required-features = ["cli"]

[[bin]]
name = "parquet-index"
required-features = ["cli"]

[[bench]]
name = "arrow_writer"
required-features = ["arrow"]
harness = false

[[bench]]
name = "arrow_reader"
required-features = ["arrow", "test_common", "experimental"]
harness = false

[[bench]]
name = "compression"
required-features = ["experimental", "default"]
harness = false

[[bench]]
name = "encoding"
required-features = ["experimental", "default"]
harness = false


[[bench]]
name = "metadata"
harness = false

[lib]
bench = false<|MERGE_RESOLUTION|>--- conflicted
+++ resolved
@@ -115,13 +115,10 @@
 async = ["futures", "tokio"]
 # Enable object_store integration
 object_store = ["dep:object_store", "async"]
-<<<<<<< HEAD
+# Group Zstd dependencies
+zstd = ["dep:zstd", "zstd-sys"]
 # Enable progress logging
 log = ["dep:simplelog", "dep:dsi-progress-logger"]
-=======
-# Group Zstd dependencies
-zstd = ["dep:zstd", "zstd-sys"]
->>>>>>> 087f34b7
 
 [[example]]
 name = "read_parquet"
