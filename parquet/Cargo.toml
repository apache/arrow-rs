# Licensed to the Apache Software Foundation (ASF) under one
# or more contributor license agreements.  See the NOTICE file
# distributed with this work for additional information
# regarding copyright ownership.  The ASF licenses this file
# to you under the Apache License, Version 2.0 (the
# "License"); you may not use this file except in compliance
# with the License.  You may obtain a copy of the License at
#
#   http://www.apache.org/licenses/LICENSE-2.0
#
# Unless required by applicable law or agreed to in writing,
# software distributed under the License is distributed on an
# "AS IS" BASIS, WITHOUT WARRANTIES OR CONDITIONS OF ANY
# KIND, either express or implied.  See the License for the
# specific language governing permissions and limitations
# under the License.

[package]
name = "parquet"
version = "15.0.0"
license = "Apache-2.0"
description = "Apache Parquet implementation in Rust"
homepage = "https://github.com/apache/arrow-rs"
repository = "https://github.com/apache/arrow-rs"
authors = ["Apache Arrow <dev@arrow.apache.org>"]
keywords = ["arrow", "parquet", "hadoop"]
readme = "README.md"
build = "build.rs"
edition = "2021"
rust-version = "1.57"

[dependencies]
parquet-format = "4.0.0"
bytes = "1.1"
byteorder = "1"
thrift = "0.13"
snap = { version = "1.0", optional = true }
brotli = { version = "3.3", optional = true }
flate2 = { version = "1.0", optional = true }
lz4 = { version = "1.23", optional = true }
zstd = { version = "0.11.1", optional = true, default-features = false }
chrono = { version = "0.4", default-features = false, features = ["alloc"] }
num = "0.4"
num-bigint = "0.4"
arrow = { path = "../arrow", version = "15.0.0", optional = true, default-features = false, features = ["ipc"] }
base64 = { version = "0.13", optional = true }
clap = { version = "3", optional = true, features = ["derive", "env"] }
serde_json = { version = "1.0", optional = true }
rand = "0.8"
futures = { version = "0.3", optional = true }
tokio = { version = "1.0", optional = true, default-features = false, features = ["macros", "fs", "rt", "io-util"] }

[dev-dependencies]
base64 = "0.13"
criterion = "0.3"
rand = "0.8"
snap = "1.0"
tempfile = "3.0"
brotli = "3.3"
flate2 = "1.0"
lz4 = "1.23"
zstd = "0.11"
serde_json = { version = "1.0", features = ["preserve_order"] }
arrow = { path = "../arrow", version = "15.0.0", default-features = false, features = ["ipc", "test_utils", "prettyprint"] }

[package.metadata.docs.rs]
all-features = true

[features]
default = ["arrow", "snap", "brotli", "flate2", "lz4", "zstd", "base64"]
<<<<<<< HEAD
cli = ["serde_json", "base64", "clap", "arrow/csv"]
=======
# Enable arrow reader/writer APIs
arrow = ["dep:arrow", "base64"]
# Enable CLI tools
cli = ["serde_json", "base64", "clap"]
# Enable internal testing APIs
>>>>>>> db41b339
test_common = []
# Experimental, unstable functionality primarily used for testing
experimental = []
# Enable async APIs
async = ["futures", "tokio"]

[[bin]]
name = "parquet-read"
required-features = ["cli"]

[[bin]]
name = "parquet-schema"
required-features = ["cli"]

[[bin]]
name = "parquet-rowcount"
required-features = ["cli"]

[[bin]]
name = "parquet-fromcsv"
required-features = ["cli"]

[[bench]]
name = "arrow_writer"
required-features = ["arrow"]
harness = false

[[bench]]
name = "arrow_reader"
required-features = ["arrow", "test_common", "experimental"]
harness = false

[lib]
bench = false<|MERGE_RESOLUTION|>--- conflicted
+++ resolved
@@ -68,15 +68,11 @@
 
 [features]
 default = ["arrow", "snap", "brotli", "flate2", "lz4", "zstd", "base64"]
-<<<<<<< HEAD
-cli = ["serde_json", "base64", "clap", "arrow/csv"]
-=======
 # Enable arrow reader/writer APIs
 arrow = ["dep:arrow", "base64"]
 # Enable CLI tools
-cli = ["serde_json", "base64", "clap"]
+cli = ["serde_json", "base64", "clap","arrow/csv"]
 # Enable internal testing APIs
->>>>>>> db41b339
 test_common = []
 # Experimental, unstable functionality primarily used for testing
 experimental = []
