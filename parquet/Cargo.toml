--- conflicted
+++ resolved
@@ -85,13 +85,8 @@
 serde_json = { version = "1.0", features = ["std"], default-features = false }
 arrow = { workspace = true, features = ["ipc", "test_utils", "prettyprint", "json"] }
 tokio = { version = "1.0", default-features = false, features = ["macros", "rt-multi-thread", "io-util", "fs"] }
-<<<<<<< HEAD
-rand = { version = "0.8", default-features = false, features = ["std", "std_rng"] }
+rand = { version = "0.9", default-features = false, features = ["std", "std_rng", "thread_rng"] }
 object_store = { version = "0.12.0", default-features = false, features = ["azure", "fs"] }
-=======
-rand = { version = "0.9", default-features = false, features = ["std", "std_rng", "thread_rng"] }
-object_store = { version = "0.11.0", default-features = false, features = ["azure"] }
->>>>>>> 15db256b
 
 [package.metadata.docs.rs]
 all-features = true
