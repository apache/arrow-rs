--- conflicted
+++ resolved
@@ -85,12 +85,8 @@
 arrow = { workspace = true, features = ["ipc", "test_utils", "prettyprint", "json"] }
 tokio = { version = "1.0", default-features = false, features = ["macros", "rt-multi-thread", "io-util", "fs"] }
 rand = { version = "0.9", default-features = false, features = ["std", "std_rng", "thread_rng"] }
-<<<<<<< HEAD
 object_store = { version = "0.12.0", default-features = false, features = ["azure", "fs"] }
-=======
-object_store = { version = "0.11.0", default-features = false, features = ["azure"] }
 sysinfo = { version = "0.34.0", default-features = false, features = ["system"] }
->>>>>>> 5b44d670
 
 [package.metadata.docs.rs]
 all-features = true
