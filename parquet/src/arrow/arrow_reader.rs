--- conflicted
+++ resolved
@@ -251,12 +251,8 @@
     use crate::file::writer::{FileWriter, SerializedFileWriter};
     use crate::schema::parser::parse_message_type;
     use crate::schema::types::{Type, TypePtr};
-<<<<<<< HEAD
     use crate::util::cursor::SliceableCursor;
-    use crate::util::test_common::{get_temp_file, get_temp_filename, RandGen};
-=======
     use crate::util::test_common::RandGen;
->>>>>>> e45d1183
     use arrow::array::*;
     use arrow::datatypes::{DataType as ArrowDataType, Field};
     use arrow::record_batch::RecordBatchReader;
