// Licensed to the Apache Software Foundation (ASF) under one
// or more contributor license agreements.  See the NOTICE file
// distributed with this work for additional information
// regarding copyright ownership.  The ASF licenses this file
// to you under the Apache License, Version 2.0 (the
// "License"); you may not use this file except in compliance
// with the License.  You may obtain a copy of the License at
//
//   http://www.apache.org/licenses/LICENSE-2.0
//
// Unless required by applicable law or agreed to in writing,
// software distributed under the License is distributed on an
// "AS IS" BASIS, WITHOUT WARRANTIES OR CONDITIONS OF ANY
// KIND, either express or implied.  See the License for the
// specific language governing permissions and limitations
// under the License.

//! Contains writer which writes arrow data into parquet data.

use bytes::Bytes;
use std::fmt::Debug;
use std::io::{Read, Write};
use std::iter::Peekable;
use std::slice::Iter;
use std::sync::{Arc, Mutex};
use std::vec::IntoIter;
use thrift::protocol::{TCompactOutputProtocol, TSerializable};

use arrow_array::cast::AsArray;
use arrow_array::types::{
<<<<<<< HEAD
    Decimal128Type, Decimal256Type, Int32Type, Int64Type, UInt32Type, UInt64Type,
};
use arrow_array::{
    types, Array, ArrayRef, FixedSizeListArray, RecordBatch, RecordBatchWriter,
=======
    Decimal128Type, Float32Type, Float64Type, Int32Type, Int64Type, UInt32Type,
    UInt64Type,
>>>>>>> ea008922
};
use arrow_array::{Array, FixedSizeListArray, RecordBatch, RecordBatchWriter};
use arrow_schema::{ArrowError, DataType as ArrowDataType, IntervalUnit, SchemaRef};

use super::schema::{
    add_encoded_arrow_schema_to_metadata, arrow_to_parquet_schema,
    decimal_length_from_precision,
};

use crate::arrow::arrow_writer::byte_array::ByteArrayEncoder;
use crate::column::page::{CompressedPage, PageWriteSpec, PageWriter};
use crate::column::writer::encoder::ColumnValueEncoder;
use crate::column::writer::{
    get_column_writer, ColumnCloseResult, ColumnWriter, GenericColumnWriter,
};
use crate::data_type::{ByteArray, FixedLenByteArray};
use crate::errors::{ParquetError, Result};
use crate::file::metadata::{ColumnChunkMetaData, KeyValue, RowGroupMetaDataPtr};
use crate::file::properties::{WriterProperties, WriterPropertiesPtr};
use crate::file::reader::{ChunkReader, Length};
use crate::file::writer::SerializedFileWriter;
use crate::schema::types::{ColumnDescPtr, SchemaDescriptor};
use levels::{calculate_array_levels, LevelInfo};

mod byte_array;
mod levels;

/// Arrow writer
///
/// Writes Arrow `RecordBatch`es to a Parquet writer. Multiple [`RecordBatch`] will be encoded
/// to the same row group, up to `max_row_group_size` rows. Any remaining rows will be
/// flushed on close, leading the final row group in the output file to potentially
/// contain fewer than `max_row_group_size` rows
///
/// ```
/// # use std::sync::Arc;
/// # use bytes::Bytes;
/// # use arrow_array::{ArrayRef, Int64Array};
/// # use arrow_array::RecordBatch;
/// # use parquet::arrow::arrow_writer::ArrowWriter;
/// # use parquet::arrow::arrow_reader::ParquetRecordBatchReader;
/// let col = Arc::new(Int64Array::from_iter_values([1, 2, 3])) as ArrayRef;
/// let to_write = RecordBatch::try_from_iter([("col", col)]).unwrap();
///
/// let mut buffer = Vec::new();
/// let mut writer = ArrowWriter::try_new(&mut buffer, to_write.schema(), None).unwrap();
/// writer.write(&to_write).unwrap();
/// writer.close().unwrap();
///
/// let mut reader = ParquetRecordBatchReader::try_new(Bytes::from(buffer), 1024).unwrap();
/// let read = reader.next().unwrap().unwrap();
///
/// assert_eq!(to_write, read);
/// ```
pub struct ArrowWriter<W: Write> {
    /// Underlying Parquet writer
    writer: SerializedFileWriter<W>,

    /// The in-progress row group if any
    in_progress: Option<ArrowRowGroupWriter>,

    /// A copy of the Arrow schema.
    ///
    /// The schema is used to verify that each record batch written has the correct schema
    arrow_schema: SchemaRef,

    /// The length of arrays to write to each row group
    max_row_group_size: usize,
}

impl<W: Write + Send> Debug for ArrowWriter<W> {
    fn fmt(&self, f: &mut std::fmt::Formatter<'_>) -> std::fmt::Result {
        let buffered_memory = self.in_progress_size();
        f.debug_struct("ArrowWriter")
            .field("writer", &self.writer)
            .field("in_progress_size", &format_args!("{buffered_memory} bytes"))
            .field("in_progress_rows", &self.in_progress_rows())
            .field("arrow_schema", &self.arrow_schema)
            .field("max_row_group_size", &self.max_row_group_size)
            .finish()
    }
}

impl<W: Write + Send> ArrowWriter<W> {
    /// Try to create a new Arrow writer
    ///
    /// The writer will fail if:
    ///  * a `SerializedFileWriter` cannot be created from the ParquetWriter
    ///  * the Arrow schema contains unsupported datatypes such as Unions
    pub fn try_new(
        writer: W,
        arrow_schema: SchemaRef,
        props: Option<WriterProperties>,
    ) -> Result<Self> {
        let schema = arrow_to_parquet_schema(&arrow_schema)?;
        // add serialized arrow schema
        let mut props = props.unwrap_or_default();
        add_encoded_arrow_schema_to_metadata(&arrow_schema, &mut props);

        let max_row_group_size = props.max_row_group_size();

        let file_writer =
            SerializedFileWriter::new(writer, schema.root_schema_ptr(), Arc::new(props))?;

        Ok(Self {
            writer: file_writer,
            in_progress: None,
            arrow_schema,
            max_row_group_size,
        })
    }

    /// Returns metadata for any flushed row groups
    pub fn flushed_row_groups(&self) -> &[RowGroupMetaDataPtr] {
        self.writer.flushed_row_groups()
    }

    /// Returns the estimated length in bytes of the current in progress row group
    pub fn in_progress_size(&self) -> usize {
        match &self.in_progress {
            Some(in_progress) => in_progress
                .writers
                .iter()
                .map(|(_, x)| x.get_estimated_total_bytes() as usize)
                .sum(),
            None => 0,
        }
    }

    /// Returns the number of rows buffered in the in progress row group
    pub fn in_progress_rows(&self) -> usize {
        self.in_progress
            .as_ref()
            .map(|x| x.buffered_rows)
            .unwrap_or_default()
    }

    /// Encodes the provided [`RecordBatch`]
    ///
    /// If this would cause the current row group to exceed [`WriterProperties::max_row_group_size`]
    /// rows, the contents of `batch` will be written to one or more row groups such that all but
    /// the final row group in the file contain [`WriterProperties::max_row_group_size`] rows
    pub fn write(&mut self, batch: &RecordBatch) -> Result<()> {
        if batch.num_rows() == 0 {
            return Ok(());
        }

        let in_progress = match &mut self.in_progress {
            Some(in_progress) => in_progress,
            x => x.insert(ArrowRowGroupWriter::new(
                self.writer.schema_descr(),
                self.writer.properties(),
                &self.arrow_schema,
            )?),
        };

        // If would exceed max_row_group_size, split batch
        if in_progress.buffered_rows + batch.num_rows() > self.max_row_group_size {
            let to_write = self.max_row_group_size - in_progress.buffered_rows;
            let a = batch.slice(0, to_write);
            let b = batch.slice(to_write, batch.num_rows() - to_write);
            self.write(&a)?;
            return self.write(&b);
        }

        in_progress.write(batch)?;

        if in_progress.buffered_rows >= self.max_row_group_size {
            self.flush()?
        }
        Ok(())
    }

    /// Flushes all buffered rows into a new row group
    pub fn flush(&mut self) -> Result<()> {
        let in_progress = match self.in_progress.take() {
            Some(in_progress) => in_progress,
            None => return Ok(()),
        };

        let mut row_group_writer = self.writer.next_row_group()?;
        for (chunk, close) in in_progress.close()? {
            row_group_writer.append_column(&chunk, close)?;
        }
        row_group_writer.close()?;
        Ok(())
    }

    /// Additional [`KeyValue`] metadata to be written in addition to those from [`WriterProperties`]
    ///
    /// This method provide a way to append kv_metadata after write RecordBatch
    pub fn append_key_value_metadata(&mut self, kv_metadata: KeyValue) {
        self.writer.append_key_value_metadata(kv_metadata)
    }

    /// Flushes any outstanding data and returns the underlying writer.
    pub fn into_inner(mut self) -> Result<W> {
        self.flush()?;
        self.writer.into_inner()
    }

    /// Close and finalize the underlying Parquet writer
    pub fn close(mut self) -> Result<crate::format::FileMetaData> {
        self.flush()?;
        self.writer.close()
    }
}

impl<W: Write + Send> RecordBatchWriter for ArrowWriter<W> {
    fn write(&mut self, batch: &RecordBatch) -> Result<(), ArrowError> {
        self.write(batch).map_err(|e| e.into())
    }

    fn close(self) -> std::result::Result<(), ArrowError> {
        self.close()?;
        Ok(())
    }
}

/// A list of [`Bytes`] comprising a single column chunk
#[derive(Default)]
struct ArrowColumnChunk {
    length: usize,
    data: Vec<Bytes>,
}

impl Length for ArrowColumnChunk {
    fn len(&self) -> u64 {
        self.length as _
    }
}

impl ChunkReader for ArrowColumnChunk {
    type T = ChainReader;

    fn get_read(&self, start: u64) -> Result<Self::T> {
        assert_eq!(start, 0); // Assume append_column writes all data in one-shot
        Ok(ChainReader(self.data.clone().into_iter().peekable()))
    }

    fn get_bytes(&self, _start: u64, _length: usize) -> Result<Bytes> {
        unimplemented!()
    }
}

/// A [`Read`] for an iterator of [`Bytes`]
struct ChainReader(Peekable<IntoIter<Bytes>>);

impl Read for ChainReader {
    fn read(&mut self, out: &mut [u8]) -> std::io::Result<usize> {
        let buffer = loop {
            match self.0.peek_mut() {
                Some(b) if b.is_empty() => {
                    self.0.next();
                    continue;
                }
                Some(b) => break b,
                None => return Ok(0),
            }
        };

        let len = buffer.len().min(out.len());
        let b = buffer.split_to(len);
        out[..len].copy_from_slice(&b);
        Ok(len)
    }
}

/// A shared [`ArrowColumnChunk`]
///
/// This allows it to be owned by [`ArrowPageWriter`] whilst allowing access via
/// [`ArrowRowGroupWriter`] on flush, without requiring self-referential borrows
type SharedColumnChunk = Arc<Mutex<ArrowColumnChunk>>;

#[derive(Default)]
struct ArrowPageWriter {
    buffer: SharedColumnChunk,
}

impl PageWriter for ArrowPageWriter {
    fn write_page(&mut self, page: CompressedPage) -> Result<PageWriteSpec> {
        let mut buf = self.buffer.try_lock().unwrap();
        let page_header = page.to_thrift_header();
        let header = {
            let mut header = Vec::with_capacity(1024);
            let mut protocol = TCompactOutputProtocol::new(&mut header);
            page_header.write_to_out_protocol(&mut protocol)?;
            Bytes::from(header)
        };

        let data = page.compressed_page().buffer().clone();
        let compressed_size = data.len() + header.len();

        let mut spec = PageWriteSpec::new();
        spec.page_type = page.page_type();
        spec.num_values = page.num_values();
        spec.uncompressed_size = page.uncompressed_size() + header.len();
        spec.offset = buf.length as u64;
        spec.compressed_size = compressed_size;
        spec.bytes_written = compressed_size as u64;

        buf.length += compressed_size;
        buf.data.push(header);
        buf.data.push(data.into());

        Ok(spec)
    }

    fn write_metadata(&mut self, _metadata: &ColumnChunkMetaData) -> Result<()> {
        // Skip writing metadata as won't be copied anyway
        Ok(())
    }

    fn close(&mut self) -> Result<()> {
        Ok(())
    }
}

/// Encodes a leaf column to [`ArrowPageWriter`]
enum ArrowColumnWriter {
    ByteArray(GenericColumnWriter<'static, ByteArrayEncoder>),
    Column(ColumnWriter<'static>),
}

impl ArrowColumnWriter {
    /// Returns the estimated total bytes for this column writer
    fn get_estimated_total_bytes(&self) -> u64 {
        match self {
            ArrowColumnWriter::ByteArray(c) => c.get_estimated_total_bytes(),
            ArrowColumnWriter::Column(c) => c.get_estimated_total_bytes(),
        }
    }
}

/// Encodes [`RecordBatch`] to a parquet row group
struct ArrowRowGroupWriter {
    writers: Vec<(SharedColumnChunk, ArrowColumnWriter)>,
    schema: SchemaRef,
    buffered_rows: usize,
}

impl ArrowRowGroupWriter {
    fn new(
        parquet: &SchemaDescriptor,
        props: &WriterPropertiesPtr,
        arrow: &SchemaRef,
    ) -> Result<Self> {
        let mut writers = Vec::with_capacity(arrow.fields.len());
        let mut leaves = parquet.columns().iter();
        for field in &arrow.fields {
            get_arrow_column_writer(field.data_type(), props, &mut leaves, &mut writers)?;
        }
        Ok(Self {
            writers,
            schema: arrow.clone(),
            buffered_rows: 0,
        })
    }

    fn write(&mut self, batch: &RecordBatch) -> Result<()> {
        self.buffered_rows += batch.num_rows();
        let mut writers = self.writers.iter_mut().map(|(_, x)| x);
        for (array, field) in batch.columns().iter().zip(&self.schema.fields) {
            let mut levels = calculate_array_levels(array, field)?.into_iter();
            write_leaves(&mut writers, &mut levels, array.as_ref())?;
        }
        Ok(())
    }

    fn close(self) -> Result<Vec<(ArrowColumnChunk, ColumnCloseResult)>> {
        self.writers
            .into_iter()
            .map(|(chunk, writer)| {
                let close_result = match writer {
                    ArrowColumnWriter::ByteArray(c) => c.close()?,
                    ArrowColumnWriter::Column(c) => c.close()?,
                };

                let chunk = Arc::try_unwrap(chunk).ok().unwrap().into_inner().unwrap();
                Ok((chunk, close_result))
            })
            .collect()
    }
}

/// Get an [`ArrowColumnWriter`] along with a reference to its [`SharedColumnChunk`]
fn get_arrow_column_writer(
    data_type: &ArrowDataType,
    props: &WriterPropertiesPtr,
    leaves: &mut Iter<'_, ColumnDescPtr>,
    out: &mut Vec<(SharedColumnChunk, ArrowColumnWriter)>,
) -> Result<()> {
    let col = |desc: &ColumnDescPtr| {
        let page_writer = Box::<ArrowPageWriter>::default();
        let chunk = page_writer.buffer.clone();
        let writer = get_column_writer(desc.clone(), props.clone(), page_writer);
        (chunk, ArrowColumnWriter::Column(writer))
    };

    let bytes = |desc: &ColumnDescPtr| {
        let page_writer = Box::<ArrowPageWriter>::default();
        let chunk = page_writer.buffer.clone();
        let writer = GenericColumnWriter::new(desc.clone(), props.clone(), page_writer);
        (chunk, ArrowColumnWriter::ByteArray(writer))
    };

    match data_type {
        _ if data_type.is_primitive() => out.push(col(leaves.next().unwrap())),
        ArrowDataType::FixedSizeBinary(_) | ArrowDataType::Boolean | ArrowDataType::Null => out.push(col(leaves.next().unwrap())),
        ArrowDataType::LargeBinary
        | ArrowDataType::Binary
        | ArrowDataType::Utf8
        | ArrowDataType::LargeUtf8 => {
            out.push(bytes(leaves.next().unwrap()))
        }
        ArrowDataType::List(f)
        | ArrowDataType::LargeList(f)
        | ArrowDataType::FixedSizeList(f, _) => {
            get_arrow_column_writer(f.data_type(), props, leaves, out)?
        }
        ArrowDataType::Struct(fields) => {
            for field in fields {
                get_arrow_column_writer(field.data_type(), props, leaves, out)?
            }
        }
        ArrowDataType::Map(f, _) => match f.data_type() {
            ArrowDataType::Struct(f) => {
                get_arrow_column_writer(f[0].data_type(), props, leaves, out)?;
                get_arrow_column_writer(f[1].data_type(), props, leaves, out)?
            }
            _ => unreachable!("invalid map type"),
        }
        ArrowDataType::Dictionary(_, value_type) => match value_type.as_ref() {
            ArrowDataType::Utf8 | ArrowDataType::LargeUtf8 | ArrowDataType::Binary | ArrowDataType::LargeBinary => {
                out.push(bytes(leaves.next().unwrap()))
            }
            _ => {
                out.push(col(leaves.next().unwrap()))
            }
        }
       _ => return Err(ParquetError::NYI(
           format!(
               "Attempting to write an Arrow type {data_type:?} to parquet that is not yet implemented"
           )
       ))
    }
    Ok(())
}

/// Write the leaves of `array` in depth-first order to `writers` with `levels`
fn write_leaves<'a, W>(
    writers: &mut W,
    levels: &mut IntoIter<LevelInfo>,
    array: &(dyn Array + 'static),
) -> Result<()>
where
    W: Iterator<Item = &'a mut ArrowColumnWriter>,
{
    match array.data_type() {
        ArrowDataType::List(_) => {
            write_leaves(writers, levels, array.as_list::<i32>().values().as_ref())?
        }
        ArrowDataType::LargeList(_) => {
            write_leaves(writers, levels, array.as_list::<i64>().values().as_ref())?
        }
        ArrowDataType::FixedSizeList(_, _) => {
            let array = array.as_any().downcast_ref::<FixedSizeListArray>().unwrap();
            write_leaves(writers, levels, array.values().as_ref())?
        }
        ArrowDataType::Struct(_) => {
            for column in array.as_struct().columns() {
                write_leaves(writers, levels, column.as_ref())?
            }
        }
        ArrowDataType::Map(_, _) => {
            let map = array.as_map();
            write_leaves(writers, levels, map.keys().as_ref())?;
            write_leaves(writers, levels, map.values().as_ref())?
        }
        _ => {
            let levels = levels.next().unwrap();
            match writers.next().unwrap() {
                ArrowColumnWriter::Column(c) => write_leaf(c, array, levels)?,
                ArrowColumnWriter::ByteArray(c) => write_primitive(c, array, levels)?,
            };
        }
    }
    Ok(())
}

fn write_leaf(
    writer: &mut ColumnWriter<'_>,
    column: &dyn Array,
    levels: LevelInfo,
) -> Result<usize> {
    let indices = levels.non_null_indices();
    match writer {
        ColumnWriter::Int32ColumnWriter(ref mut typed) => {
            match column.data_type() {
                ArrowDataType::Date64 => {
                    // If the column is a Date64, we cast it to a Date32, and then interpret that as Int32
                    let array = arrow_cast::cast(column, &ArrowDataType::Date32)?;
                    let array = arrow_cast::cast(&array, &ArrowDataType::Int32)?;

                    let array = array.as_primitive::<Int32Type>();
                    write_primitive(typed, array.values(), levels)
                }
                ArrowDataType::UInt32 => {
                    let values = column.as_primitive::<UInt32Type>().values();
                    // follow C++ implementation and use overflow/reinterpret cast from  u32 to i32 which will map
                    // `(i32::MAX as u32)..u32::MAX` to `i32::MIN..0`
                    let array = values.inner().typed_data::<i32>();
                    write_primitive(typed, array, levels)
                }
                ArrowDataType::Decimal128(_, _) => {
                    // use the int32 to represent the decimal with low precision
                    let array = column
                        .as_primitive::<Decimal128Type>()
                        .unary::<_, Int32Type>(|v| v as i32);
                    write_primitive(typed, array.values(), levels)
                }
                ArrowDataType::Decimal256(_, _) => {
                    // use the int32 to represent the decimal with low precision
                    let array = column
                        .as_primitive::<Decimal256Type>()
                        .unary::<_, types::Int32Type>(|v| v.as_i128() as i32);
                    write_primitive(typed, array.values(), levels)?
                }
                _ => {
                    let array = arrow_cast::cast(column, &ArrowDataType::Int32)?;
                    let array = array.as_primitive::<Int32Type>();
                    write_primitive(typed, array.values(), levels)
                }
            }
        }
        ColumnWriter::BoolColumnWriter(ref mut typed) => {
            let array = column.as_boolean();
            typed.write_batch(
                get_bool_array_slice(array, indices).as_slice(),
                levels.def_levels(),
                levels.rep_levels(),
            )
        }
        ColumnWriter::Int64ColumnWriter(ref mut typed) => {
            match column.data_type() {
                ArrowDataType::Int64 => {
                    let array = column.as_primitive::<Int64Type>();
                    write_primitive(typed, array.values(), levels)
                }
                ArrowDataType::UInt64 => {
                    let values = column.as_primitive::<UInt64Type>().values();
                    // follow C++ implementation and use overflow/reinterpret cast from  u64 to i64 which will map
                    // `(i64::MAX as u64)..u64::MAX` to `i64::MIN..0`
                    let array = values.inner().typed_data::<i64>();
                    write_primitive(typed, array, levels)
                }
                ArrowDataType::Decimal128(_, _) => {
                    // use the int64 to represent the decimal with low precision
                    let array = column
                        .as_primitive::<Decimal128Type>()
                        .unary::<_, Int64Type>(|v| v as i64);
                    write_primitive(typed, array.values(), levels)
                }
                ArrowDataType::Decimal256(_, _) => {
                    // use the int64 to represent the decimal with low precision
                    let array = column
                        .as_primitive::<Decimal256Type>()
                        .unary::<_, types::Int64Type>(|v| v.as_i128() as i64);
                    write_primitive(typed, array.values(), levels)?
                }
                _ => {
                    let array = arrow_cast::cast(column, &ArrowDataType::Int64)?;
                    let array = array.as_primitive::<Int64Type>();
                    write_primitive(typed, array.values(), levels)
                }
            }
        }
        ColumnWriter::Int96ColumnWriter(ref mut _typed) => {
            unreachable!("Currently unreachable because data type not supported")
        }
        ColumnWriter::FloatColumnWriter(ref mut typed) => {
            let array = column.as_primitive::<Float32Type>();
            write_primitive(typed, array.values(), levels)
        }
        ColumnWriter::DoubleColumnWriter(ref mut typed) => {
            let array = column.as_primitive::<Float64Type>();
            write_primitive(typed, array.values(), levels)
        }
        ColumnWriter::ByteArrayColumnWriter(_) => {
            unreachable!("should use ByteArrayWriter")
        }
        ColumnWriter::FixedLenByteArrayColumnWriter(ref mut typed) => {
            let bytes = match column.data_type() {
                ArrowDataType::Interval(interval_unit) => match interval_unit {
                    IntervalUnit::YearMonth => {
                        let array = column
                            .as_any()
                            .downcast_ref::<arrow_array::IntervalYearMonthArray>()
                            .unwrap();
                        get_interval_ym_array_slice(array, indices)
                    }
                    IntervalUnit::DayTime => {
                        let array = column
                            .as_any()
                            .downcast_ref::<arrow_array::IntervalDayTimeArray>()
                            .unwrap();
                        get_interval_dt_array_slice(array, indices)
                    }
                    _ => {
                        return Err(ParquetError::NYI(
                            format!(
                                "Attempting to write an Arrow interval type {interval_unit:?} to parquet that is not yet implemented"
                            )
                        ));
                    }
                },
                ArrowDataType::FixedSizeBinary(_) => {
                    let array = column
                        .as_any()
                        .downcast_ref::<arrow_array::FixedSizeBinaryArray>()
                        .unwrap();
                    get_fsb_array_slice(array, indices)
                }
                ArrowDataType::Decimal128(_, _) => {
<<<<<<< HEAD
                    let array = column
                        .as_any()
                        .downcast_ref::<arrow_array::Decimal128Array>()
                        .unwrap();
                    get_decimal_128_array_slice(array, indices)
                }
                ArrowDataType::Decimal256(_, _) => {
                    let array = column
                        .as_any()
                        .downcast_ref::<arrow_array::Decimal256Array>()
                        .unwrap();
                    get_decimal_256_array_slice(array, indices)
=======
                    let array = column.as_primitive::<Decimal128Type>();
                    get_decimal_array_slice(array, indices)
>>>>>>> ea008922
                }
                _ => {
                    return Err(ParquetError::NYI(
                        "Attempting to write an Arrow type that is not yet implemented"
                            .to_string(),
                    ));
                }
            };
            typed.write_batch(bytes.as_slice(), levels.def_levels(), levels.rep_levels())
        }
    }
}

fn write_primitive<E: ColumnValueEncoder>(
    writer: &mut GenericColumnWriter<E>,
    values: &E::Values,
    levels: LevelInfo,
) -> Result<usize> {
    writer.write_batch_internal(
        values,
        Some(levels.non_null_indices()),
        levels.def_levels(),
        levels.rep_levels(),
        None,
        None,
        None,
    )
}

fn get_bool_array_slice(
    array: &arrow_array::BooleanArray,
    indices: &[usize],
) -> Vec<bool> {
    let mut values = Vec::with_capacity(indices.len());
    for i in indices {
        values.push(array.value(*i))
    }
    values
}

/// Returns 12-byte values representing 3 values of months, days and milliseconds (4-bytes each).
/// An Arrow YearMonth interval only stores months, thus only the first 4 bytes are populated.
fn get_interval_ym_array_slice(
    array: &arrow_array::IntervalYearMonthArray,
    indices: &[usize],
) -> Vec<FixedLenByteArray> {
    let mut values = Vec::with_capacity(indices.len());
    for i in indices {
        let mut value = array.value(*i).to_le_bytes().to_vec();
        let mut suffix = vec![0; 8];
        value.append(&mut suffix);
        values.push(FixedLenByteArray::from(ByteArray::from(value)))
    }
    values
}

/// Returns 12-byte values representing 3 values of months, days and milliseconds (4-bytes each).
/// An Arrow DayTime interval only stores days and millis, thus the first 4 bytes are not populated.
fn get_interval_dt_array_slice(
    array: &arrow_array::IntervalDayTimeArray,
    indices: &[usize],
) -> Vec<FixedLenByteArray> {
    let mut values = Vec::with_capacity(indices.len());
    for i in indices {
        let mut prefix = vec![0; 4];
        let mut value = array.value(*i).to_le_bytes().to_vec();
        prefix.append(&mut value);
        debug_assert_eq!(prefix.len(), 12);
        values.push(FixedLenByteArray::from(ByteArray::from(prefix)));
    }
    values
}

fn get_decimal_128_array_slice(
    array: &arrow_array::Decimal128Array,
    indices: &[usize],
) -> Vec<FixedLenByteArray> {
    let mut values = Vec::with_capacity(indices.len());
    let size = decimal_length_from_precision(array.precision());
    for i in indices {
        let as_be_bytes = array.value(*i).to_be_bytes();
        let resized_value = as_be_bytes[(16 - size)..].to_vec();
        values.push(FixedLenByteArray::from(ByteArray::from(resized_value)));
    }
    values
}

fn get_decimal_256_array_slice(
    array: &arrow_array::Decimal256Array,
    indices: &[usize],
) -> Vec<FixedLenByteArray> {
    let mut values = Vec::with_capacity(indices.len());
    let size = decimal_length_from_precision(array.precision());
    for i in indices {
        let as_be_bytes = array.value(*i).to_be_bytes();
        let resized_value = as_be_bytes[(32 - size)..].to_vec();
        values.push(FixedLenByteArray::from(ByteArray::from(resized_value)));
    }
    values
}

fn get_fsb_array_slice(
    array: &arrow_array::FixedSizeBinaryArray,
    indices: &[usize],
) -> Vec<FixedLenByteArray> {
    let mut values = Vec::with_capacity(indices.len());
    for i in indices {
        let value = array.value(*i).to_vec();
        values.push(FixedLenByteArray::from(ByteArray::from(value)))
    }
    values
}

#[cfg(test)]
mod tests {
    use super::*;

    use bytes::Bytes;
    use std::fs::File;
    use std::sync::Arc;

    use crate::arrow::arrow_reader::{
        ParquetRecordBatchReader, ParquetRecordBatchReaderBuilder,
    };
    use arrow::datatypes::ToByteSlice;
    use arrow::datatypes::{DataType, Field, Schema, UInt32Type, UInt8Type};
    use arrow::error::Result as ArrowResult;
    use arrow::util::pretty::pretty_format_batches;
    use arrow::{array::*, buffer::Buffer};
    use arrow_array::RecordBatch;
    use arrow_schema::Fields;

    use crate::basic::Encoding;
    use crate::data_type::AsBytes;
    use crate::file::metadata::ParquetMetaData;
    use crate::file::page_index::index_reader::read_pages_locations;
    use crate::file::properties::{ReaderProperties, WriterVersion};
    use crate::file::serialized_reader::ReadOptionsBuilder;
    use crate::file::{
        reader::{FileReader, SerializedFileReader},
        statistics::Statistics,
    };

    #[test]
    fn arrow_writer() {
        // define schema
        let schema = Schema::new(vec![
            Field::new("a", DataType::Int32, false),
            Field::new("b", DataType::Int32, true),
        ]);

        // create some data
        let a = Int32Array::from(vec![1, 2, 3, 4, 5]);
        let b = Int32Array::from(vec![Some(1), None, None, Some(4), Some(5)]);

        // build a record batch
        let batch =
            RecordBatch::try_new(Arc::new(schema), vec![Arc::new(a), Arc::new(b)])
                .unwrap();

        roundtrip(batch, Some(SMALL_SIZE / 2));
    }

    fn get_bytes_after_close(schema: SchemaRef, expected_batch: &RecordBatch) -> Vec<u8> {
        let mut buffer = vec![];

        let mut writer = ArrowWriter::try_new(&mut buffer, schema, None).unwrap();
        writer.write(expected_batch).unwrap();
        writer.close().unwrap();

        buffer
    }

    fn get_bytes_by_into_inner(
        schema: SchemaRef,
        expected_batch: &RecordBatch,
    ) -> Vec<u8> {
        let mut writer = ArrowWriter::try_new(Vec::new(), schema, None).unwrap();
        writer.write(expected_batch).unwrap();
        writer.into_inner().unwrap()
    }

    #[test]
    fn roundtrip_bytes() {
        // define schema
        let schema = Arc::new(Schema::new(vec![
            Field::new("a", DataType::Int32, false),
            Field::new("b", DataType::Int32, true),
        ]));

        // create some data
        let a = Int32Array::from(vec![1, 2, 3, 4, 5]);
        let b = Int32Array::from(vec![Some(1), None, None, Some(4), Some(5)]);

        // build a record batch
        let expected_batch =
            RecordBatch::try_new(schema.clone(), vec![Arc::new(a), Arc::new(b)]).unwrap();

        for buffer in vec![
            get_bytes_after_close(schema.clone(), &expected_batch),
            get_bytes_by_into_inner(schema, &expected_batch),
        ] {
            let cursor = Bytes::from(buffer);
            let mut record_batch_reader =
                ParquetRecordBatchReader::try_new(cursor, 1024).unwrap();

            let actual_batch = record_batch_reader
                .next()
                .expect("No batch found")
                .expect("Unable to get batch");

            assert_eq!(expected_batch.schema(), actual_batch.schema());
            assert_eq!(expected_batch.num_columns(), actual_batch.num_columns());
            assert_eq!(expected_batch.num_rows(), actual_batch.num_rows());
            for i in 0..expected_batch.num_columns() {
                let expected_data = expected_batch.column(i).to_data();
                let actual_data = actual_batch.column(i).to_data();

                assert_eq!(expected_data, actual_data);
            }
        }
    }

    #[test]
    fn arrow_writer_non_null() {
        // define schema
        let schema = Schema::new(vec![Field::new("a", DataType::Int32, false)]);

        // create some data
        let a = Int32Array::from(vec![1, 2, 3, 4, 5]);

        // build a record batch
        let batch = RecordBatch::try_new(Arc::new(schema), vec![Arc::new(a)]).unwrap();

        roundtrip(batch, Some(SMALL_SIZE / 2));
    }

    #[test]
    fn arrow_writer_list() {
        // define schema
        let schema = Schema::new(vec![Field::new(
            "a",
            DataType::List(Arc::new(Field::new("item", DataType::Int32, false))),
            true,
        )]);

        // create some data
        let a_values = Int32Array::from(vec![1, 2, 3, 4, 5, 6, 7, 8, 9, 10]);

        // Construct a buffer for value offsets, for the nested array:
        //  [[1], [2, 3], null, [4, 5, 6], [7, 8, 9, 10]]
        let a_value_offsets =
            arrow::buffer::Buffer::from(&[0, 1, 3, 3, 6, 10].to_byte_slice());

        // Construct a list array from the above two
        let a_list_data = ArrayData::builder(DataType::List(Arc::new(Field::new(
            "item",
            DataType::Int32,
            false,
        ))))
        .len(5)
        .add_buffer(a_value_offsets)
        .add_child_data(a_values.into_data())
        .null_bit_buffer(Some(Buffer::from(vec![0b00011011])))
        .build()
        .unwrap();
        let a = ListArray::from(a_list_data);

        // build a record batch
        let batch = RecordBatch::try_new(Arc::new(schema), vec![Arc::new(a)]).unwrap();

        assert_eq!(batch.column(0).null_count(), 1);

        // This test fails if the max row group size is less than the batch's length
        // see https://github.com/apache/arrow-rs/issues/518
        roundtrip(batch, None);
    }

    #[test]
    fn arrow_writer_list_non_null() {
        // define schema
        let schema = Schema::new(vec![Field::new(
            "a",
            DataType::List(Arc::new(Field::new("item", DataType::Int32, false))),
            false,
        )]);

        // create some data
        let a_values = Int32Array::from(vec![1, 2, 3, 4, 5, 6, 7, 8, 9, 10]);

        // Construct a buffer for value offsets, for the nested array:
        //  [[1], [2, 3], [], [4, 5, 6], [7, 8, 9, 10]]
        let a_value_offsets =
            arrow::buffer::Buffer::from(&[0, 1, 3, 3, 6, 10].to_byte_slice());

        // Construct a list array from the above two
        let a_list_data = ArrayData::builder(DataType::List(Arc::new(Field::new(
            "item",
            DataType::Int32,
            false,
        ))))
        .len(5)
        .add_buffer(a_value_offsets)
        .add_child_data(a_values.into_data())
        .build()
        .unwrap();
        let a = ListArray::from(a_list_data);

        // build a record batch
        let batch = RecordBatch::try_new(Arc::new(schema), vec![Arc::new(a)]).unwrap();

        // This test fails if the max row group size is less than the batch's length
        // see https://github.com/apache/arrow-rs/issues/518
        assert_eq!(batch.column(0).null_count(), 0);

        roundtrip(batch, None);
    }

    #[test]
    fn arrow_writer_binary() {
        let string_field = Field::new("a", DataType::Utf8, false);
        let binary_field = Field::new("b", DataType::Binary, false);
        let schema = Schema::new(vec![string_field, binary_field]);

        let raw_string_values = vec!["foo", "bar", "baz", "quux"];
        let raw_binary_values = vec![
            b"foo".to_vec(),
            b"bar".to_vec(),
            b"baz".to_vec(),
            b"quux".to_vec(),
        ];
        let raw_binary_value_refs = raw_binary_values
            .iter()
            .map(|x| x.as_slice())
            .collect::<Vec<_>>();

        let string_values = StringArray::from(raw_string_values.clone());
        let binary_values = BinaryArray::from(raw_binary_value_refs);
        let batch = RecordBatch::try_new(
            Arc::new(schema),
            vec![Arc::new(string_values), Arc::new(binary_values)],
        )
        .unwrap();

        roundtrip(batch, Some(SMALL_SIZE / 2));
    }

    fn get_decimal_batch(precision: u8, scale: i8) -> RecordBatch {
        let decimal_field =
            Field::new("a", DataType::Decimal128(precision, scale), false);
        let schema = Schema::new(vec![decimal_field]);

        let decimal_values = vec![10_000, 50_000, 0, -100]
            .into_iter()
            .map(Some)
            .collect::<Decimal128Array>()
            .with_precision_and_scale(precision, scale)
            .unwrap();

        RecordBatch::try_new(Arc::new(schema), vec![Arc::new(decimal_values)]).unwrap()
    }

    #[test]
    fn arrow_writer_decimal() {
        // int32 to store the decimal value
        let batch_int32_decimal = get_decimal_batch(5, 2);
        roundtrip(batch_int32_decimal, Some(SMALL_SIZE / 2));
        // int64 to store the decimal value
        let batch_int64_decimal = get_decimal_batch(12, 2);
        roundtrip(batch_int64_decimal, Some(SMALL_SIZE / 2));
        // fixed_length_byte_array to store the decimal value
        let batch_fixed_len_byte_array_decimal = get_decimal_batch(30, 2);
        roundtrip(batch_fixed_len_byte_array_decimal, Some(SMALL_SIZE / 2));
    }

    #[test]
    fn arrow_writer_complex() {
        // define schema
        let struct_field_d = Arc::new(Field::new("d", DataType::Float64, true));
        let struct_field_f = Arc::new(Field::new("f", DataType::Float32, true));
        let struct_field_g = Arc::new(Field::new_list(
            "g",
            Field::new("item", DataType::Int16, true),
            false,
        ));
        let struct_field_h = Arc::new(Field::new_list(
            "h",
            Field::new("item", DataType::Int16, false),
            true,
        ));
        let struct_field_e = Arc::new(Field::new_struct(
            "e",
            vec![
                struct_field_f.clone(),
                struct_field_g.clone(),
                struct_field_h.clone(),
            ],
            false,
        ));
        let schema = Schema::new(vec![
            Field::new("a", DataType::Int32, false),
            Field::new("b", DataType::Int32, true),
            Field::new_struct(
                "c",
                vec![struct_field_d.clone(), struct_field_e.clone()],
                false,
            ),
        ]);

        // create some data
        let a = Int32Array::from(vec![1, 2, 3, 4, 5]);
        let b = Int32Array::from(vec![Some(1), None, None, Some(4), Some(5)]);
        let d = Float64Array::from(vec![None, None, None, Some(1.0), None]);
        let f = Float32Array::from(vec![Some(0.0), None, Some(333.3), None, Some(5.25)]);

        let g_value = Int16Array::from(vec![1, 2, 3, 4, 5, 6, 7, 8, 9, 10]);

        // Construct a buffer for value offsets, for the nested array:
        //  [[1], [2, 3], [], [4, 5, 6], [7, 8, 9, 10]]
        let g_value_offsets =
            arrow::buffer::Buffer::from(&[0, 1, 3, 3, 6, 10].to_byte_slice());

        // Construct a list array from the above two
        let g_list_data = ArrayData::builder(struct_field_g.data_type().clone())
            .len(5)
            .add_buffer(g_value_offsets.clone())
            .add_child_data(g_value.to_data())
            .build()
            .unwrap();
        let g = ListArray::from(g_list_data);
        // The difference between g and h is that h has a null bitmap
        let h_list_data = ArrayData::builder(struct_field_h.data_type().clone())
            .len(5)
            .add_buffer(g_value_offsets)
            .add_child_data(g_value.to_data())
            .null_bit_buffer(Some(Buffer::from(vec![0b00011011])))
            .build()
            .unwrap();
        let h = ListArray::from(h_list_data);

        let e = StructArray::from(vec![
            (struct_field_f, Arc::new(f) as ArrayRef),
            (struct_field_g, Arc::new(g) as ArrayRef),
            (struct_field_h, Arc::new(h) as ArrayRef),
        ]);

        let c = StructArray::from(vec![
            (struct_field_d, Arc::new(d) as ArrayRef),
            (struct_field_e, Arc::new(e) as ArrayRef),
        ]);

        // build a record batch
        let batch = RecordBatch::try_new(
            Arc::new(schema),
            vec![Arc::new(a), Arc::new(b), Arc::new(c)],
        )
        .unwrap();

        roundtrip(batch.clone(), Some(SMALL_SIZE / 2));
        roundtrip(batch, Some(SMALL_SIZE / 3));
    }

    #[test]
    fn arrow_writer_complex_mixed() {
        // This test was added while investigating https://github.com/apache/arrow-rs/issues/244.
        // It was subsequently fixed while investigating https://github.com/apache/arrow-rs/issues/245.

        // define schema
        let offset_field = Arc::new(Field::new("offset", DataType::Int32, false));
        let partition_field = Arc::new(Field::new("partition", DataType::Int64, true));
        let topic_field = Arc::new(Field::new("topic", DataType::Utf8, true));
        let schema = Schema::new(vec![Field::new(
            "some_nested_object",
            DataType::Struct(Fields::from(vec![
                offset_field.clone(),
                partition_field.clone(),
                topic_field.clone(),
            ])),
            false,
        )]);

        // create some data
        let offset = Int32Array::from(vec![1, 2, 3, 4, 5]);
        let partition = Int64Array::from(vec![Some(1), None, None, Some(4), Some(5)]);
        let topic = StringArray::from(vec![Some("A"), None, Some("A"), Some(""), None]);

        let some_nested_object = StructArray::from(vec![
            (offset_field, Arc::new(offset) as ArrayRef),
            (partition_field, Arc::new(partition) as ArrayRef),
            (topic_field, Arc::new(topic) as ArrayRef),
        ]);

        // build a record batch
        let batch =
            RecordBatch::try_new(Arc::new(schema), vec![Arc::new(some_nested_object)])
                .unwrap();

        roundtrip(batch, Some(SMALL_SIZE / 2));
    }

    #[test]
    fn arrow_writer_map() {
        // Note: we are using the JSON Arrow reader for brevity
        let json_content = r#"
        {"stocks":{"long": "$AAA", "short": "$BBB"}}
        {"stocks":{"long": null, "long": "$CCC", "short": null}}
        {"stocks":{"hedged": "$YYY", "long": null, "short": "$D"}}
        "#;
        let entries_struct_type = DataType::Struct(Fields::from(vec![
            Field::new("key", DataType::Utf8, false),
            Field::new("value", DataType::Utf8, true),
        ]));
        let stocks_field = Field::new(
            "stocks",
            DataType::Map(
                Arc::new(Field::new("entries", entries_struct_type, false)),
                false,
            ),
            true,
        );
        let schema = Arc::new(Schema::new(vec![stocks_field]));
        let builder = arrow::json::ReaderBuilder::new(schema).with_batch_size(64);
        let mut reader = builder.build(std::io::Cursor::new(json_content)).unwrap();

        let batch = reader.next().unwrap().unwrap();
        roundtrip(batch, None);
    }

    #[test]
    fn arrow_writer_2_level_struct() {
        // tests writing <struct<struct<primitive>>
        let field_c = Field::new("c", DataType::Int32, true);
        let field_b = Field::new("b", DataType::Struct(vec![field_c].into()), true);
        let type_a = DataType::Struct(vec![field_b.clone()].into());
        let field_a = Field::new("a", type_a, true);
        let schema = Schema::new(vec![field_a.clone()]);

        // create data
        let c = Int32Array::from(vec![Some(1), None, Some(3), None, None, Some(6)]);
        let b_data = ArrayDataBuilder::new(field_b.data_type().clone())
            .len(6)
            .null_bit_buffer(Some(Buffer::from(vec![0b00100111])))
            .add_child_data(c.into_data())
            .build()
            .unwrap();
        let b = StructArray::from(b_data);
        let a_data = ArrayDataBuilder::new(field_a.data_type().clone())
            .len(6)
            .null_bit_buffer(Some(Buffer::from(vec![0b00101111])))
            .add_child_data(b.into_data())
            .build()
            .unwrap();
        let a = StructArray::from(a_data);

        assert_eq!(a.null_count(), 1);
        assert_eq!(a.column(0).null_count(), 2);

        // build a racord batch
        let batch = RecordBatch::try_new(Arc::new(schema), vec![Arc::new(a)]).unwrap();

        roundtrip(batch, Some(SMALL_SIZE / 2));
    }

    #[test]
    fn arrow_writer_2_level_struct_non_null() {
        // tests writing <struct<struct<primitive>>
        let field_c = Field::new("c", DataType::Int32, false);
        let type_b = DataType::Struct(vec![field_c].into());
        let field_b = Field::new("b", type_b.clone(), false);
        let type_a = DataType::Struct(vec![field_b].into());
        let field_a = Field::new("a", type_a.clone(), false);
        let schema = Schema::new(vec![field_a]);

        // create data
        let c = Int32Array::from(vec![1, 2, 3, 4, 5, 6]);
        let b_data = ArrayDataBuilder::new(type_b)
            .len(6)
            .add_child_data(c.into_data())
            .build()
            .unwrap();
        let b = StructArray::from(b_data);
        let a_data = ArrayDataBuilder::new(type_a)
            .len(6)
            .add_child_data(b.into_data())
            .build()
            .unwrap();
        let a = StructArray::from(a_data);

        assert_eq!(a.null_count(), 0);
        assert_eq!(a.column(0).null_count(), 0);

        // build a racord batch
        let batch = RecordBatch::try_new(Arc::new(schema), vec![Arc::new(a)]).unwrap();

        roundtrip(batch, Some(SMALL_SIZE / 2));
    }

    #[test]
    fn arrow_writer_2_level_struct_mixed_null() {
        // tests writing <struct<struct<primitive>>
        let field_c = Field::new("c", DataType::Int32, false);
        let type_b = DataType::Struct(vec![field_c].into());
        let field_b = Field::new("b", type_b.clone(), true);
        let type_a = DataType::Struct(vec![field_b].into());
        let field_a = Field::new("a", type_a.clone(), false);
        let schema = Schema::new(vec![field_a]);

        // create data
        let c = Int32Array::from(vec![1, 2, 3, 4, 5, 6]);
        let b_data = ArrayDataBuilder::new(type_b)
            .len(6)
            .null_bit_buffer(Some(Buffer::from(vec![0b00100111])))
            .add_child_data(c.into_data())
            .build()
            .unwrap();
        let b = StructArray::from(b_data);
        // a intentionally has no null buffer, to test that this is handled correctly
        let a_data = ArrayDataBuilder::new(type_a)
            .len(6)
            .add_child_data(b.into_data())
            .build()
            .unwrap();
        let a = StructArray::from(a_data);

        assert_eq!(a.null_count(), 0);
        assert_eq!(a.column(0).null_count(), 2);

        // build a racord batch
        let batch = RecordBatch::try_new(Arc::new(schema), vec![Arc::new(a)]).unwrap();

        roundtrip(batch, Some(SMALL_SIZE / 2));
    }

    #[test]
    fn arrow_writer_page_size() {
        let schema =
            Arc::new(Schema::new(vec![Field::new("col", DataType::Utf8, false)]));

        let mut builder = StringBuilder::with_capacity(100, 329 * 10_000);

        // Generate an array of 10 unique 10 character string
        for i in 0..10 {
            let value = i
                .to_string()
                .repeat(10)
                .chars()
                .take(10)
                .collect::<String>();

            builder.append_value(value);
        }

        let array = Arc::new(builder.finish());

        let batch = RecordBatch::try_new(schema, vec![array]).unwrap();

        let file = tempfile::tempfile().unwrap();

        // Set everything very low so we fallback to PLAIN encoding after the first row
        let props = WriterProperties::builder()
            .set_data_pagesize_limit(1)
            .set_dictionary_pagesize_limit(1)
            .set_write_batch_size(1)
            .build();

        let mut writer =
            ArrowWriter::try_new(file.try_clone().unwrap(), batch.schema(), Some(props))
                .expect("Unable to write file");
        writer.write(&batch).unwrap();
        writer.close().unwrap();

        let reader = SerializedFileReader::new(file.try_clone().unwrap()).unwrap();

        let column = reader.metadata().row_group(0).columns();

        assert_eq!(column.len(), 1);

        // We should write one row before falling back to PLAIN encoding so there should still be a
        // dictionary page.
        assert!(
            column[0].dictionary_page_offset().is_some(),
            "Expected a dictionary page"
        );

        let page_locations = read_pages_locations(&file, column).unwrap();

        let offset_index = page_locations[0].clone();

        // We should fallback to PLAIN encoding after the first row and our max page size is 1 bytes
        // so we expect one dictionary encoded page and then a page per row thereafter.
        assert_eq!(
            offset_index.len(),
            10,
            "Expected 9 pages but got {offset_index:#?}"
        );
    }

    const SMALL_SIZE: usize = 7;
    const MEDIUM_SIZE: usize = 63;

    fn roundtrip(
        expected_batch: RecordBatch,
        max_row_group_size: Option<usize>,
    ) -> Vec<File> {
        let mut files = vec![];
        for version in [WriterVersion::PARQUET_1_0, WriterVersion::PARQUET_2_0] {
            let mut props = WriterProperties::builder().set_writer_version(version);

            if let Some(size) = max_row_group_size {
                props = props.set_max_row_group_size(size)
            }

            let props = props.build();
            files.push(roundtrip_opts(&expected_batch, props))
        }
        files
    }

    fn roundtrip_opts_with_array_validation<F>(
        expected_batch: &RecordBatch,
        props: WriterProperties,
        validate: F,
    ) -> File
    where
        F: Fn(&ArrayData, &ArrayData),
    {
        let file = tempfile::tempfile().unwrap();

        let mut writer = ArrowWriter::try_new(
            file.try_clone().unwrap(),
            expected_batch.schema(),
            Some(props),
        )
        .expect("Unable to write file");
        writer.write(expected_batch).unwrap();
        writer.close().unwrap();

        let mut record_batch_reader =
            ParquetRecordBatchReader::try_new(file.try_clone().unwrap(), 1024).unwrap();

        let actual_batch = record_batch_reader
            .next()
            .expect("No batch found")
            .expect("Unable to get batch");

        assert_eq!(expected_batch.schema(), actual_batch.schema());
        assert_eq!(expected_batch.num_columns(), actual_batch.num_columns());
        assert_eq!(expected_batch.num_rows(), actual_batch.num_rows());
        for i in 0..expected_batch.num_columns() {
            let expected_data = expected_batch.column(i).to_data();
            let actual_data = actual_batch.column(i).to_data();
            validate(&expected_data, &actual_data);
        }

        file
    }

    fn roundtrip_opts(expected_batch: &RecordBatch, props: WriterProperties) -> File {
        roundtrip_opts_with_array_validation(expected_batch, props, |a, b| {
            assert_eq!(a, b)
        })
    }

    struct RoundTripOptions {
        values: ArrayRef,
        schema: SchemaRef,
        bloom_filter: bool,
    }

    impl RoundTripOptions {
        fn new(values: ArrayRef, nullable: bool) -> Self {
            let data_type = values.data_type().clone();
            let schema = Schema::new(vec![Field::new("col", data_type, nullable)]);
            Self {
                values,
                schema: Arc::new(schema),
                bloom_filter: false,
            }
        }
    }

    fn one_column_roundtrip(values: ArrayRef, nullable: bool) -> Vec<File> {
        one_column_roundtrip_with_options(RoundTripOptions::new(values, nullable))
    }

    fn one_column_roundtrip_with_schema(
        values: ArrayRef,
        schema: SchemaRef,
    ) -> Vec<File> {
        let mut options = RoundTripOptions::new(values, false);
        options.schema = schema;
        one_column_roundtrip_with_options(options)
    }

    fn one_column_roundtrip_with_options(options: RoundTripOptions) -> Vec<File> {
        let RoundTripOptions {
            values,
            schema,
            bloom_filter,
        } = options;

        let encodings = match values.data_type() {
            DataType::Utf8
            | DataType::LargeUtf8
            | DataType::Binary
            | DataType::LargeBinary => vec![
                Encoding::PLAIN,
                Encoding::DELTA_BYTE_ARRAY,
                Encoding::DELTA_LENGTH_BYTE_ARRAY,
            ],
            DataType::Int64
            | DataType::Int32
            | DataType::Int16
            | DataType::Int8
            | DataType::UInt64
            | DataType::UInt32
            | DataType::UInt16
            | DataType::UInt8 => vec![Encoding::PLAIN, Encoding::DELTA_BINARY_PACKED],
            _ => vec![Encoding::PLAIN],
        };

        let expected_batch = RecordBatch::try_new(schema, vec![values]).unwrap();

        let row_group_sizes = [1024, SMALL_SIZE, SMALL_SIZE / 2, SMALL_SIZE / 2 + 1, 10];

        let mut files = vec![];
        for dictionary_size in [0, 1, 1024] {
            for encoding in &encodings {
                for version in [WriterVersion::PARQUET_1_0, WriterVersion::PARQUET_2_0] {
                    for row_group_size in row_group_sizes {
                        let props = WriterProperties::builder()
                            .set_writer_version(version)
                            .set_max_row_group_size(row_group_size)
                            .set_dictionary_enabled(dictionary_size != 0)
                            .set_dictionary_pagesize_limit(dictionary_size.max(1))
                            .set_encoding(*encoding)
                            .set_bloom_filter_enabled(bloom_filter)
                            .build();

                        files.push(roundtrip_opts(&expected_batch, props))
                    }
                }
            }
        }
        files
    }

    fn values_required<A, I>(iter: I) -> Vec<File>
    where
        A: From<Vec<I::Item>> + Array + 'static,
        I: IntoIterator,
    {
        let raw_values: Vec<_> = iter.into_iter().collect();
        let values = Arc::new(A::from(raw_values));
        one_column_roundtrip(values, false)
    }

    fn values_optional<A, I>(iter: I) -> Vec<File>
    where
        A: From<Vec<Option<I::Item>>> + Array + 'static,
        I: IntoIterator,
    {
        let optional_raw_values: Vec<_> = iter
            .into_iter()
            .enumerate()
            .map(|(i, v)| if i % 2 == 0 { None } else { Some(v) })
            .collect();
        let optional_values = Arc::new(A::from(optional_raw_values));
        one_column_roundtrip(optional_values, true)
    }

    fn required_and_optional<A, I>(iter: I)
    where
        A: From<Vec<I::Item>> + From<Vec<Option<I::Item>>> + Array + 'static,
        I: IntoIterator + Clone,
    {
        values_required::<A, I>(iter.clone());
        values_optional::<A, I>(iter);
    }

    fn check_bloom_filter<T: AsBytes>(
        files: Vec<File>,
        file_column: String,
        positive_values: Vec<T>,
        negative_values: Vec<T>,
    ) {
        files.into_iter().take(1).for_each(|file| {
            let file_reader = SerializedFileReader::new_with_options(
                file,
                ReadOptionsBuilder::new()
                    .with_reader_properties(
                        ReaderProperties::builder()
                            .set_read_bloom_filter(true)
                            .build(),
                    )
                    .build(),
            )
            .expect("Unable to open file as Parquet");
            let metadata = file_reader.metadata();

            // Gets bloom filters from all row groups.
            let mut bloom_filters: Vec<_> = vec![];
            for (ri, row_group) in metadata.row_groups().iter().enumerate() {
                if let Some((column_index, _)) = row_group
                    .columns()
                    .iter()
                    .enumerate()
                    .find(|(_, column)| column.column_path().string() == file_column)
                {
                    let row_group_reader = file_reader
                        .get_row_group(ri)
                        .expect("Unable to read row group");
                    if let Some(sbbf) =
                        row_group_reader.get_column_bloom_filter(column_index)
                    {
                        bloom_filters.push(sbbf.clone());
                    } else {
                        panic!("No bloom filter for column named {file_column} found");
                    }
                } else {
                    panic!("No column named {file_column} found");
                }
            }

            positive_values.iter().for_each(|value| {
                let found = bloom_filters.iter().find(|sbbf| sbbf.check(value));
                assert!(
                    found.is_some(),
                    "{}",
                    format!("Value {:?} should be in bloom filter", value.as_bytes())
                );
            });

            negative_values.iter().for_each(|value| {
                let found = bloom_filters.iter().find(|sbbf| sbbf.check(value));
                assert!(
                    found.is_none(),
                    "{}",
                    format!("Value {:?} should not be in bloom filter", value.as_bytes())
                );
            });
        });
    }

    #[test]
    fn all_null_primitive_single_column() {
        let values = Arc::new(Int32Array::from(vec![None; SMALL_SIZE]));
        one_column_roundtrip(values, true);
    }
    #[test]
    fn null_single_column() {
        let values = Arc::new(NullArray::new(SMALL_SIZE));
        one_column_roundtrip(values, true);
        // null arrays are always nullable, a test with non-nullable nulls fails
    }

    #[test]
    fn bool_single_column() {
        required_and_optional::<BooleanArray, _>(
            [true, false].iter().cycle().copied().take(SMALL_SIZE),
        );
    }

    #[test]
    fn bool_large_single_column() {
        let values = Arc::new(
            [None, Some(true), Some(false)]
                .iter()
                .cycle()
                .copied()
                .take(200_000)
                .collect::<BooleanArray>(),
        );
        let schema =
            Schema::new(vec![Field::new("col", values.data_type().clone(), true)]);
        let expected_batch =
            RecordBatch::try_new(Arc::new(schema), vec![values]).unwrap();
        let file = tempfile::tempfile().unwrap();

        let mut writer = ArrowWriter::try_new(
            file.try_clone().unwrap(),
            expected_batch.schema(),
            None,
        )
        .expect("Unable to write file");
        writer.write(&expected_batch).unwrap();
        writer.close().unwrap();
    }

    #[test]
    fn i8_single_column() {
        required_and_optional::<Int8Array, _>(0..SMALL_SIZE as i8);
    }

    #[test]
    fn i16_single_column() {
        required_and_optional::<Int16Array, _>(0..SMALL_SIZE as i16);
    }

    #[test]
    fn i32_single_column() {
        required_and_optional::<Int32Array, _>(0..SMALL_SIZE as i32);
    }

    #[test]
    fn i64_single_column() {
        required_and_optional::<Int64Array, _>(0..SMALL_SIZE as i64);
    }

    #[test]
    fn u8_single_column() {
        required_and_optional::<UInt8Array, _>(0..SMALL_SIZE as u8);
    }

    #[test]
    fn u16_single_column() {
        required_and_optional::<UInt16Array, _>(0..SMALL_SIZE as u16);
    }

    #[test]
    fn u32_single_column() {
        required_and_optional::<UInt32Array, _>(0..SMALL_SIZE as u32);
    }

    #[test]
    fn u64_single_column() {
        required_and_optional::<UInt64Array, _>(0..SMALL_SIZE as u64);
    }

    #[test]
    fn f32_single_column() {
        required_and_optional::<Float32Array, _>((0..SMALL_SIZE).map(|i| i as f32));
    }

    #[test]
    fn f64_single_column() {
        required_and_optional::<Float64Array, _>((0..SMALL_SIZE).map(|i| i as f64));
    }

    // The timestamp array types don't implement From<Vec<T>> because they need the timezone
    // argument, and they also doesn't support building from a Vec<Option<T>>, so call
    // one_column_roundtrip manually instead of calling required_and_optional for these tests.

    #[test]
    fn timestamp_second_single_column() {
        let raw_values: Vec<_> = (0..SMALL_SIZE as i64).collect();
        let values = Arc::new(TimestampSecondArray::from(raw_values));

        one_column_roundtrip(values, false);
    }

    #[test]
    fn timestamp_millisecond_single_column() {
        let raw_values: Vec<_> = (0..SMALL_SIZE as i64).collect();
        let values = Arc::new(TimestampMillisecondArray::from(raw_values));

        one_column_roundtrip(values, false);
    }

    #[test]
    fn timestamp_microsecond_single_column() {
        let raw_values: Vec<_> = (0..SMALL_SIZE as i64).collect();
        let values = Arc::new(TimestampMicrosecondArray::from(raw_values));

        one_column_roundtrip(values, false);
    }

    #[test]
    fn timestamp_nanosecond_single_column() {
        let raw_values: Vec<_> = (0..SMALL_SIZE as i64).collect();
        let values = Arc::new(TimestampNanosecondArray::from(raw_values));

        one_column_roundtrip(values, false);
    }

    #[test]
    fn date32_single_column() {
        required_and_optional::<Date32Array, _>(0..SMALL_SIZE as i32);
    }

    #[test]
    fn date64_single_column() {
        // Date64 must be a multiple of 86400000, see ARROW-10925
        required_and_optional::<Date64Array, _>(
            (0..(SMALL_SIZE as i64 * 86400000)).step_by(86400000),
        );
    }

    #[test]
    fn time32_second_single_column() {
        required_and_optional::<Time32SecondArray, _>(0..SMALL_SIZE as i32);
    }

    #[test]
    fn time32_millisecond_single_column() {
        required_and_optional::<Time32MillisecondArray, _>(0..SMALL_SIZE as i32);
    }

    #[test]
    fn time64_microsecond_single_column() {
        required_and_optional::<Time64MicrosecondArray, _>(0..SMALL_SIZE as i64);
    }

    #[test]
    fn time64_nanosecond_single_column() {
        required_and_optional::<Time64NanosecondArray, _>(0..SMALL_SIZE as i64);
    }

    #[test]
    #[should_panic(expected = "Converting Duration to parquet not supported")]
    fn duration_second_single_column() {
        required_and_optional::<DurationSecondArray, _>(0..SMALL_SIZE as i64);
    }

    #[test]
    #[should_panic(expected = "Converting Duration to parquet not supported")]
    fn duration_millisecond_single_column() {
        required_and_optional::<DurationMillisecondArray, _>(0..SMALL_SIZE as i64);
    }

    #[test]
    #[should_panic(expected = "Converting Duration to parquet not supported")]
    fn duration_microsecond_single_column() {
        required_and_optional::<DurationMicrosecondArray, _>(0..SMALL_SIZE as i64);
    }

    #[test]
    #[should_panic(expected = "Converting Duration to parquet not supported")]
    fn duration_nanosecond_single_column() {
        required_and_optional::<DurationNanosecondArray, _>(0..SMALL_SIZE as i64);
    }

    #[test]
    fn interval_year_month_single_column() {
        required_and_optional::<IntervalYearMonthArray, _>(0..SMALL_SIZE as i32);
    }

    #[test]
    fn interval_day_time_single_column() {
        required_and_optional::<IntervalDayTimeArray, _>(0..SMALL_SIZE as i64);
    }

    #[test]
    #[should_panic(
        expected = "Attempting to write an Arrow interval type MonthDayNano to parquet that is not yet implemented"
    )]
    fn interval_month_day_nano_single_column() {
        required_and_optional::<IntervalMonthDayNanoArray, _>(0..SMALL_SIZE as i128);
    }

    #[test]
    fn binary_single_column() {
        let one_vec: Vec<u8> = (0..SMALL_SIZE as u8).collect();
        let many_vecs: Vec<_> = std::iter::repeat(one_vec).take(SMALL_SIZE).collect();
        let many_vecs_iter = many_vecs.iter().map(|v| v.as_slice());

        // BinaryArrays can't be built from Vec<Option<&str>>, so only call `values_required`
        values_required::<BinaryArray, _>(many_vecs_iter);
    }

    #[test]
    fn i32_column_bloom_filter() {
        let array = Arc::new(Int32Array::from_iter(0..SMALL_SIZE as i32));
        let mut options = RoundTripOptions::new(array, false);
        options.bloom_filter = true;

        let files = one_column_roundtrip_with_options(options);
        check_bloom_filter(
            files,
            "col".to_string(),
            (0..SMALL_SIZE as i32).collect(),
            (SMALL_SIZE as i32 + 1..SMALL_SIZE as i32 + 10).collect(),
        );
    }

    #[test]
    fn binary_column_bloom_filter() {
        let one_vec: Vec<u8> = (0..SMALL_SIZE as u8).collect();
        let many_vecs: Vec<_> = std::iter::repeat(one_vec).take(SMALL_SIZE).collect();
        let many_vecs_iter = many_vecs.iter().map(|v| v.as_slice());

        let array = Arc::new(BinaryArray::from_iter_values(many_vecs_iter));
        let mut options = RoundTripOptions::new(array, false);
        options.bloom_filter = true;

        let files = one_column_roundtrip_with_options(options);
        check_bloom_filter(
            files,
            "col".to_string(),
            many_vecs,
            vec![vec![(SMALL_SIZE + 1) as u8]],
        );
    }

    #[test]
    fn empty_string_null_column_bloom_filter() {
        let raw_values: Vec<_> = (0..SMALL_SIZE).map(|i| i.to_string()).collect();
        let raw_strs = raw_values.iter().map(|s| s.as_str());

        let array = Arc::new(StringArray::from_iter_values(raw_strs));
        let mut options = RoundTripOptions::new(array, false);
        options.bloom_filter = true;

        let files = one_column_roundtrip_with_options(options);

        let optional_raw_values: Vec<_> = raw_values
            .iter()
            .enumerate()
            .filter_map(|(i, v)| if i % 2 == 0 { None } else { Some(v.as_str()) })
            .collect();
        // For null slots, empty string should not be in bloom filter.
        check_bloom_filter(files, "col".to_string(), optional_raw_values, vec![""]);
    }

    #[test]
    fn large_binary_single_column() {
        let one_vec: Vec<u8> = (0..SMALL_SIZE as u8).collect();
        let many_vecs: Vec<_> = std::iter::repeat(one_vec).take(SMALL_SIZE).collect();
        let many_vecs_iter = many_vecs.iter().map(|v| v.as_slice());

        // LargeBinaryArrays can't be built from Vec<Option<&str>>, so only call `values_required`
        values_required::<LargeBinaryArray, _>(many_vecs_iter);
    }

    #[test]
    fn fixed_size_binary_single_column() {
        let mut builder = FixedSizeBinaryBuilder::new(4);
        builder.append_value(b"0123").unwrap();
        builder.append_null();
        builder.append_value(b"8910").unwrap();
        builder.append_value(b"1112").unwrap();
        let array = Arc::new(builder.finish());

        one_column_roundtrip(array, true);
    }

    #[test]
    fn string_single_column() {
        let raw_values: Vec<_> = (0..SMALL_SIZE).map(|i| i.to_string()).collect();
        let raw_strs = raw_values.iter().map(|s| s.as_str());

        required_and_optional::<StringArray, _>(raw_strs);
    }

    #[test]
    fn large_string_single_column() {
        let raw_values: Vec<_> = (0..SMALL_SIZE).map(|i| i.to_string()).collect();
        let raw_strs = raw_values.iter().map(|s| s.as_str());

        required_and_optional::<LargeStringArray, _>(raw_strs);
    }

    #[test]
    fn null_list_single_column() {
        let null_field = Field::new("item", DataType::Null, true);
        let list_field =
            Field::new("emptylist", DataType::List(Arc::new(null_field)), true);

        let schema = Schema::new(vec![list_field]);

        // Build [[], null, [null, null]]
        let a_values = NullArray::new(2);
        let a_value_offsets = arrow::buffer::Buffer::from(&[0, 0, 0, 2].to_byte_slice());
        let a_list_data = ArrayData::builder(DataType::List(Arc::new(Field::new(
            "item",
            DataType::Null,
            true,
        ))))
        .len(3)
        .add_buffer(a_value_offsets)
        .null_bit_buffer(Some(Buffer::from(vec![0b00000101])))
        .add_child_data(a_values.into_data())
        .build()
        .unwrap();

        let a = ListArray::from(a_list_data);

        assert!(a.is_valid(0));
        assert!(!a.is_valid(1));
        assert!(a.is_valid(2));

        assert_eq!(a.value(0).len(), 0);
        assert_eq!(a.value(2).len(), 2);
        assert_eq!(a.value(2).null_count(), 2);

        let batch = RecordBatch::try_new(Arc::new(schema), vec![Arc::new(a)]).unwrap();
        roundtrip(batch, None);
    }

    #[test]
    fn list_single_column() {
        let a_values = Int32Array::from(vec![1, 2, 3, 4, 5, 6, 7, 8, 9, 10]);
        let a_value_offsets =
            arrow::buffer::Buffer::from(&[0, 1, 3, 3, 6, 10].to_byte_slice());
        let a_list_data = ArrayData::builder(DataType::List(Arc::new(Field::new(
            "item",
            DataType::Int32,
            false,
        ))))
        .len(5)
        .add_buffer(a_value_offsets)
        .null_bit_buffer(Some(Buffer::from(vec![0b00011011])))
        .add_child_data(a_values.into_data())
        .build()
        .unwrap();

        assert_eq!(a_list_data.null_count(), 1);

        let a = ListArray::from(a_list_data);
        let values = Arc::new(a);

        one_column_roundtrip(values, true);
    }

    #[test]
    fn large_list_single_column() {
        let a_values = Int32Array::from(vec![1, 2, 3, 4, 5, 6, 7, 8, 9, 10]);
        let a_value_offsets =
            arrow::buffer::Buffer::from(&[0i64, 1, 3, 3, 6, 10].to_byte_slice());
        let a_list_data = ArrayData::builder(DataType::LargeList(Arc::new(Field::new(
            "large_item",
            DataType::Int32,
            true,
        ))))
        .len(5)
        .add_buffer(a_value_offsets)
        .add_child_data(a_values.into_data())
        .null_bit_buffer(Some(Buffer::from(vec![0b00011011])))
        .build()
        .unwrap();

        // I think this setup is incorrect because this should pass
        assert_eq!(a_list_data.null_count(), 1);

        let a = LargeListArray::from(a_list_data);
        let values = Arc::new(a);

        one_column_roundtrip(values, true);
    }

    #[test]
    fn list_nested_nulls() {
        use arrow::datatypes::Int32Type;
        let data = vec![
            Some(vec![Some(1)]),
            Some(vec![Some(2), Some(3)]),
            None,
            Some(vec![Some(4), Some(5), None]),
            Some(vec![None]),
            Some(vec![Some(6), Some(7)]),
        ];

        let list = ListArray::from_iter_primitive::<Int32Type, _, _>(data.clone());
        one_column_roundtrip(Arc::new(list), true);

        let list = LargeListArray::from_iter_primitive::<Int32Type, _, _>(data);
        one_column_roundtrip(Arc::new(list), true);
    }

    #[test]
    fn struct_single_column() {
        let a_values = Int32Array::from(vec![1, 2, 3, 4, 5, 6, 7, 8, 9, 10]);
        let struct_field_a = Arc::new(Field::new("f", DataType::Int32, false));
        let s = StructArray::from(vec![(struct_field_a, Arc::new(a_values) as ArrayRef)]);

        let values = Arc::new(s);
        one_column_roundtrip(values, false);
    }

    #[test]
    fn fallback_flush_data_page() {
        //tests if the Fallback::flush_data_page clears all buffers correctly
        let raw_values: Vec<_> = (0..MEDIUM_SIZE).map(|i| i.to_string()).collect();
        let values = Arc::new(StringArray::from(raw_values));
        let encodings = vec![
            Encoding::DELTA_BYTE_ARRAY,
            Encoding::DELTA_LENGTH_BYTE_ARRAY,
        ];
        let data_type = values.data_type().clone();
        let schema = Arc::new(Schema::new(vec![Field::new("col", data_type, false)]));
        let expected_batch = RecordBatch::try_new(schema, vec![values]).unwrap();

        let row_group_sizes = [1024, SMALL_SIZE, SMALL_SIZE / 2, SMALL_SIZE / 2 + 1, 10];
        let data_pagesize_limit: usize = 32;
        let write_batch_size: usize = 16;

        for encoding in &encodings {
            for row_group_size in row_group_sizes {
                let props = WriterProperties::builder()
                    .set_writer_version(WriterVersion::PARQUET_2_0)
                    .set_max_row_group_size(row_group_size)
                    .set_dictionary_enabled(false)
                    .set_encoding(*encoding)
                    .set_data_pagesize_limit(data_pagesize_limit)
                    .set_write_batch_size(write_batch_size)
                    .build();

                roundtrip_opts_with_array_validation(&expected_batch, props, |a, b| {
                    let string_array_a = StringArray::from(a.clone());
                    let string_array_b = StringArray::from(b.clone());
                    let vec_a: Vec<&str> =
                        string_array_a.iter().map(|v| v.unwrap()).collect();
                    let vec_b: Vec<&str> =
                        string_array_b.iter().map(|v| v.unwrap()).collect();
                    assert_eq!(vec_a, vec_b, "failed for encoder: {encoding:?} and row_group_size: {row_group_size:?}");
                });
            }
        }
    }

    #[test]
    fn arrow_writer_string_dictionary() {
        // define schema
        let schema = Arc::new(Schema::new(vec![Field::new_dict(
            "dictionary",
            DataType::Dictionary(Box::new(DataType::Int32), Box::new(DataType::Utf8)),
            true,
            42,
            true,
        )]));

        // create some data
        let d: Int32DictionaryArray = [Some("alpha"), None, Some("beta"), Some("alpha")]
            .iter()
            .copied()
            .collect();

        // build a record batch
        one_column_roundtrip_with_schema(Arc::new(d), schema);
    }

    #[test]
    fn arrow_writer_primitive_dictionary() {
        // define schema
        let schema = Arc::new(Schema::new(vec![Field::new_dict(
            "dictionary",
            DataType::Dictionary(Box::new(DataType::UInt8), Box::new(DataType::UInt32)),
            true,
            42,
            true,
        )]));

        // create some data
        let mut builder = PrimitiveDictionaryBuilder::<UInt8Type, UInt32Type>::new();
        builder.append(12345678).unwrap();
        builder.append_null();
        builder.append(22345678).unwrap();
        builder.append(12345678).unwrap();
        let d = builder.finish();

        one_column_roundtrip_with_schema(Arc::new(d), schema);
    }

    #[test]
    fn arrow_writer_string_dictionary_unsigned_index() {
        // define schema
        let schema = Arc::new(Schema::new(vec![Field::new_dict(
            "dictionary",
            DataType::Dictionary(Box::new(DataType::UInt8), Box::new(DataType::Utf8)),
            true,
            42,
            true,
        )]));

        // create some data
        let d: UInt8DictionaryArray = [Some("alpha"), None, Some("beta"), Some("alpha")]
            .iter()
            .copied()
            .collect();

        one_column_roundtrip_with_schema(Arc::new(d), schema);
    }

    #[test]
    fn u32_min_max() {
        // check values roundtrip through parquet
        let src = vec![
            u32::MIN,
            u32::MIN + 1,
            (i32::MAX as u32) - 1,
            i32::MAX as u32,
            (i32::MAX as u32) + 1,
            u32::MAX - 1,
            u32::MAX,
        ];
        let values = Arc::new(UInt32Array::from_iter_values(src.iter().cloned()));
        let files = one_column_roundtrip(values, false);

        for file in files {
            // check statistics are valid
            let reader = SerializedFileReader::new(file).unwrap();
            let metadata = reader.metadata();

            let mut row_offset = 0;
            for row_group in metadata.row_groups() {
                assert_eq!(row_group.num_columns(), 1);
                let column = row_group.column(0);

                let num_values = column.num_values() as usize;
                let src_slice = &src[row_offset..row_offset + num_values];
                row_offset += column.num_values() as usize;

                let stats = column.statistics().unwrap();
                assert!(stats.has_min_max_set());
                if let Statistics::Int32(stats) = stats {
                    assert_eq!(*stats.min() as u32, *src_slice.iter().min().unwrap());
                    assert_eq!(*stats.max() as u32, *src_slice.iter().max().unwrap());
                } else {
                    panic!("Statistics::Int32 missing")
                }
            }
        }
    }

    #[test]
    fn u64_min_max() {
        // check values roundtrip through parquet
        let src = vec![
            u64::MIN,
            u64::MIN + 1,
            (i64::MAX as u64) - 1,
            i64::MAX as u64,
            (i64::MAX as u64) + 1,
            u64::MAX - 1,
            u64::MAX,
        ];
        let values = Arc::new(UInt64Array::from_iter_values(src.iter().cloned()));
        let files = one_column_roundtrip(values, false);

        for file in files {
            // check statistics are valid
            let reader = SerializedFileReader::new(file).unwrap();
            let metadata = reader.metadata();

            let mut row_offset = 0;
            for row_group in metadata.row_groups() {
                assert_eq!(row_group.num_columns(), 1);
                let column = row_group.column(0);

                let num_values = column.num_values() as usize;
                let src_slice = &src[row_offset..row_offset + num_values];
                row_offset += column.num_values() as usize;

                let stats = column.statistics().unwrap();
                assert!(stats.has_min_max_set());
                if let Statistics::Int64(stats) = stats {
                    assert_eq!(*stats.min() as u64, *src_slice.iter().min().unwrap());
                    assert_eq!(*stats.max() as u64, *src_slice.iter().max().unwrap());
                } else {
                    panic!("Statistics::Int64 missing")
                }
            }
        }
    }

    #[test]
    fn statistics_null_counts_only_nulls() {
        // check that null-count statistics for "only NULL"-columns are correct
        let values = Arc::new(UInt64Array::from(vec![None, None]));
        let files = one_column_roundtrip(values, true);

        for file in files {
            // check statistics are valid
            let reader = SerializedFileReader::new(file).unwrap();
            let metadata = reader.metadata();
            assert_eq!(metadata.num_row_groups(), 1);
            let row_group = metadata.row_group(0);
            assert_eq!(row_group.num_columns(), 1);
            let column = row_group.column(0);
            let stats = column.statistics().unwrap();
            assert_eq!(stats.null_count(), 2);
        }
    }

    #[test]
    fn test_list_of_struct_roundtrip() {
        // define schema
        let int_field = Field::new("a", DataType::Int32, true);
        let int_field2 = Field::new("b", DataType::Int32, true);

        let int_builder = Int32Builder::with_capacity(10);
        let int_builder2 = Int32Builder::with_capacity(10);

        let struct_builder = StructBuilder::new(
            vec![int_field, int_field2],
            vec![Box::new(int_builder), Box::new(int_builder2)],
        );
        let mut list_builder = ListBuilder::new(struct_builder);

        // Construct the following array
        // [{a: 1, b: 2}], [], null, [null, null], [{a: null, b: 3}], [{a: 2, b: null}]

        // [{a: 1, b: 2}]
        let values = list_builder.values();
        values
            .field_builder::<Int32Builder>(0)
            .unwrap()
            .append_value(1);
        values
            .field_builder::<Int32Builder>(1)
            .unwrap()
            .append_value(2);
        values.append(true);
        list_builder.append(true);

        // []
        list_builder.append(true);

        // null
        list_builder.append(false);

        // [null, null]
        let values = list_builder.values();
        values
            .field_builder::<Int32Builder>(0)
            .unwrap()
            .append_null();
        values
            .field_builder::<Int32Builder>(1)
            .unwrap()
            .append_null();
        values.append(false);
        values
            .field_builder::<Int32Builder>(0)
            .unwrap()
            .append_null();
        values
            .field_builder::<Int32Builder>(1)
            .unwrap()
            .append_null();
        values.append(false);
        list_builder.append(true);

        // [{a: null, b: 3}]
        let values = list_builder.values();
        values
            .field_builder::<Int32Builder>(0)
            .unwrap()
            .append_null();
        values
            .field_builder::<Int32Builder>(1)
            .unwrap()
            .append_value(3);
        values.append(true);
        list_builder.append(true);

        // [{a: 2, b: null}]
        let values = list_builder.values();
        values
            .field_builder::<Int32Builder>(0)
            .unwrap()
            .append_value(2);
        values
            .field_builder::<Int32Builder>(1)
            .unwrap()
            .append_null();
        values.append(true);
        list_builder.append(true);

        let array = Arc::new(list_builder.finish());

        one_column_roundtrip(array, true);
    }

    fn row_group_sizes(metadata: &ParquetMetaData) -> Vec<i64> {
        metadata.row_groups().iter().map(|x| x.num_rows()).collect()
    }

    #[test]
    fn test_aggregates_records() {
        let arrays = [
            Int32Array::from((0..100).collect::<Vec<_>>()),
            Int32Array::from((0..50).collect::<Vec<_>>()),
            Int32Array::from((200..500).collect::<Vec<_>>()),
        ];

        let schema = Arc::new(Schema::new(vec![Field::new(
            "int",
            ArrowDataType::Int32,
            false,
        )]));

        let file = tempfile::tempfile().unwrap();

        let props = WriterProperties::builder()
            .set_max_row_group_size(200)
            .build();

        let mut writer =
            ArrowWriter::try_new(file.try_clone().unwrap(), schema.clone(), Some(props))
                .unwrap();

        for array in arrays {
            let batch =
                RecordBatch::try_new(schema.clone(), vec![Arc::new(array)]).unwrap();
            writer.write(&batch).unwrap();
        }

        writer.close().unwrap();

        let builder = ParquetRecordBatchReaderBuilder::try_new(file).unwrap();
        assert_eq!(&row_group_sizes(builder.metadata()), &[200, 200, 50]);

        let batches = builder
            .with_batch_size(100)
            .build()
            .unwrap()
            .collect::<ArrowResult<Vec<_>>>()
            .unwrap();

        assert_eq!(batches.len(), 5);
        assert!(batches.iter().all(|x| x.num_columns() == 1));

        let batch_sizes: Vec<_> = batches.iter().map(|x| x.num_rows()).collect();

        assert_eq!(&batch_sizes, &[100, 100, 100, 100, 50]);

        let values: Vec<_> = batches
            .iter()
            .flat_map(|x| {
                x.column(0)
                    .as_any()
                    .downcast_ref::<Int32Array>()
                    .unwrap()
                    .values()
                    .iter()
                    .cloned()
            })
            .collect();

        let expected_values: Vec<_> =
            [0..100, 0..50, 200..500].into_iter().flatten().collect();
        assert_eq!(&values, &expected_values)
    }

    #[test]
    fn complex_aggregate() {
        // Tests aggregating nested data
        let field_a = Arc::new(Field::new("leaf_a", DataType::Int32, false));
        let field_b = Arc::new(Field::new("leaf_b", DataType::Int32, true));
        let struct_a = Arc::new(Field::new(
            "struct_a",
            DataType::Struct(vec![field_a.clone(), field_b.clone()].into()),
            true,
        ));

        let list_a = Arc::new(Field::new("list", DataType::List(struct_a), true));
        let struct_b = Arc::new(Field::new(
            "struct_b",
            DataType::Struct(vec![list_a.clone()].into()),
            false,
        ));

        let schema = Arc::new(Schema::new(vec![struct_b]));

        // create nested data
        let field_a_array = Int32Array::from(vec![1, 2, 3, 4, 5, 6]);
        let field_b_array =
            Int32Array::from_iter(vec![Some(1), None, Some(2), None, None, Some(6)]);

        let struct_a_array = StructArray::from(vec![
            (field_a.clone(), Arc::new(field_a_array) as ArrayRef),
            (field_b.clone(), Arc::new(field_b_array) as ArrayRef),
        ]);

        let list_data = ArrayDataBuilder::new(list_a.data_type().clone())
            .len(5)
            .add_buffer(Buffer::from_iter(vec![
                0_i32, 1_i32, 1_i32, 3_i32, 3_i32, 5_i32,
            ]))
            .null_bit_buffer(Some(Buffer::from_iter(vec![
                true, false, true, false, true,
            ])))
            .child_data(vec![struct_a_array.into_data()])
            .build()
            .unwrap();

        let list_a_array = Arc::new(ListArray::from(list_data)) as ArrayRef;
        let struct_b_array = StructArray::from(vec![(list_a.clone(), list_a_array)]);

        let batch1 = RecordBatch::try_from_iter(vec![(
            "struct_b",
            Arc::new(struct_b_array) as ArrayRef,
        )])
        .unwrap();

        let field_a_array = Int32Array::from(vec![6, 7, 8, 9, 10]);
        let field_b_array = Int32Array::from_iter(vec![None, None, None, Some(1), None]);

        let struct_a_array = StructArray::from(vec![
            (field_a, Arc::new(field_a_array) as ArrayRef),
            (field_b, Arc::new(field_b_array) as ArrayRef),
        ]);

        let list_data = ArrayDataBuilder::new(list_a.data_type().clone())
            .len(2)
            .add_buffer(Buffer::from_iter(vec![0_i32, 4_i32, 5_i32]))
            .child_data(vec![struct_a_array.into_data()])
            .build()
            .unwrap();

        let list_a_array = Arc::new(ListArray::from(list_data)) as ArrayRef;
        let struct_b_array = StructArray::from(vec![(list_a, list_a_array)]);

        let batch2 = RecordBatch::try_from_iter(vec![(
            "struct_b",
            Arc::new(struct_b_array) as ArrayRef,
        )])
        .unwrap();

        let batches = &[batch1, batch2];

        // Verify data is as expected

        let expected = r#"
            +-------------------------------------------------------------------------------------------------------+
            | struct_b                                                                                              |
            +-------------------------------------------------------------------------------------------------------+
            | {list: [{leaf_a: 1, leaf_b: 1}]}                                                                      |
            | {list: }                                                                                              |
            | {list: [{leaf_a: 2, leaf_b: }, {leaf_a: 3, leaf_b: 2}]}                                               |
            | {list: }                                                                                              |
            | {list: [{leaf_a: 4, leaf_b: }, {leaf_a: 5, leaf_b: }]}                                                |
            | {list: [{leaf_a: 6, leaf_b: }, {leaf_a: 7, leaf_b: }, {leaf_a: 8, leaf_b: }, {leaf_a: 9, leaf_b: 1}]} |
            | {list: [{leaf_a: 10, leaf_b: }]}                                                                      |
            +-------------------------------------------------------------------------------------------------------+
        "#.trim().split('\n').map(|x| x.trim()).collect::<Vec<_>>().join("\n");

        let actual = pretty_format_batches(batches).unwrap().to_string();
        assert_eq!(actual, expected);

        // Write data
        let file = tempfile::tempfile().unwrap();
        let props = WriterProperties::builder()
            .set_max_row_group_size(6)
            .build();

        let mut writer =
            ArrowWriter::try_new(file.try_clone().unwrap(), schema, Some(props)).unwrap();

        for batch in batches {
            writer.write(batch).unwrap();
        }
        writer.close().unwrap();

        // Read Data
        // Should have written entire first batch and first row of second to the first row group
        // leaving a single row in the second row group

        let builder = ParquetRecordBatchReaderBuilder::try_new(file).unwrap();
        assert_eq!(&row_group_sizes(builder.metadata()), &[6, 1]);

        let batches = builder
            .with_batch_size(2)
            .build()
            .unwrap()
            .collect::<ArrowResult<Vec<_>>>()
            .unwrap();

        assert_eq!(batches.len(), 4);
        let batch_counts: Vec<_> = batches.iter().map(|x| x.num_rows()).collect();
        assert_eq!(&batch_counts, &[2, 2, 2, 1]);

        let actual = pretty_format_batches(&batches).unwrap().to_string();
        assert_eq!(actual, expected);
    }

    #[test]
    fn test_arrow_writer_metadata() {
        let batch_schema = Schema::new(vec![Field::new("int32", DataType::Int32, false)]);
        let file_schema = batch_schema.clone().with_metadata(
            vec![("foo".to_string(), "bar".to_string())]
                .into_iter()
                .collect(),
        );

        let batch = RecordBatch::try_new(
            Arc::new(batch_schema),
            vec![Arc::new(Int32Array::from(vec![1, 2, 3, 4])) as _],
        )
        .unwrap();

        let mut buf = Vec::with_capacity(1024);
        let mut writer =
            ArrowWriter::try_new(&mut buf, Arc::new(file_schema), None).unwrap();
        writer.write(&batch).unwrap();
        writer.close().unwrap();
    }

    #[test]
    fn test_arrow_writer_nullable() {
        let batch_schema = Schema::new(vec![Field::new("int32", DataType::Int32, false)]);
        let file_schema = Schema::new(vec![Field::new("int32", DataType::Int32, true)]);
        let file_schema = Arc::new(file_schema);

        let batch = RecordBatch::try_new(
            Arc::new(batch_schema),
            vec![Arc::new(Int32Array::from(vec![1, 2, 3, 4])) as _],
        )
        .unwrap();

        let mut buf = Vec::with_capacity(1024);
        let mut writer =
            ArrowWriter::try_new(&mut buf, file_schema.clone(), None).unwrap();
        writer.write(&batch).unwrap();
        writer.close().unwrap();

        let mut read = ParquetRecordBatchReader::try_new(Bytes::from(buf), 1024).unwrap();
        let back = read.next().unwrap().unwrap();
        assert_eq!(back.schema(), file_schema);
        assert_ne!(back.schema(), batch.schema());
        assert_eq!(back.column(0).as_ref(), batch.column(0).as_ref());
    }

    #[test]
    fn in_progress_accounting() {
        // define schema
        let schema = Schema::new(vec![Field::new("a", DataType::Int32, false)]);

        // create some data
        let a = Int32Array::from(vec![1, 2, 3, 4, 5]);

        // build a record batch
        let batch = RecordBatch::try_new(Arc::new(schema), vec![Arc::new(a)]).unwrap();

        let mut writer = ArrowWriter::try_new(vec![], batch.schema(), None).unwrap();

        // starts empty
        assert_eq!(writer.in_progress_size(), 0);
        assert_eq!(writer.in_progress_rows(), 0);
        writer.write(&batch).unwrap();

        // updated on write
        let initial_size = writer.in_progress_size();
        assert!(initial_size > 0);
        assert_eq!(writer.in_progress_rows(), 5);

        // updated on second write
        writer.write(&batch).unwrap();
        assert!(writer.in_progress_size() > initial_size);
        assert_eq!(writer.in_progress_rows(), 10);

        // cleared on flush
        writer.flush().unwrap();
        assert_eq!(writer.in_progress_size(), 0);
        assert_eq!(writer.in_progress_rows(), 0);

        writer.close().unwrap();
    }
}<|MERGE_RESOLUTION|>--- conflicted
+++ resolved
@@ -27,17 +27,7 @@
 use thrift::protocol::{TCompactOutputProtocol, TSerializable};
 
 use arrow_array::cast::AsArray;
-use arrow_array::types::{
-<<<<<<< HEAD
-    Decimal128Type, Decimal256Type, Int32Type, Int64Type, UInt32Type, UInt64Type,
-};
-use arrow_array::{
-    types, Array, ArrayRef, FixedSizeListArray, RecordBatch, RecordBatchWriter,
-=======
-    Decimal128Type, Float32Type, Float64Type, Int32Type, Int64Type, UInt32Type,
-    UInt64Type,
->>>>>>> ea008922
-};
+use arrow_array::types::*;
 use arrow_array::{Array, FixedSizeListArray, RecordBatch, RecordBatchWriter};
 use arrow_schema::{ArrowError, DataType as ArrowDataType, IntervalUnit, SchemaRef};
 
@@ -562,8 +552,8 @@
                     // use the int32 to represent the decimal with low precision
                     let array = column
                         .as_primitive::<Decimal256Type>()
-                        .unary::<_, types::Int32Type>(|v| v.as_i128() as i32);
-                    write_primitive(typed, array.values(), levels)?
+                        .unary::<_, Int32Type>(|v| v.as_i128() as i32);
+                    write_primitive(typed, array.values(), levels)
                 }
                 _ => {
                     let array = arrow_cast::cast(column, &ArrowDataType::Int32)?;
@@ -604,8 +594,8 @@
                     // use the int64 to represent the decimal with low precision
                     let array = column
                         .as_primitive::<Decimal256Type>()
-                        .unary::<_, types::Int64Type>(|v| v.as_i128() as i64);
-                    write_primitive(typed, array.values(), levels)?
+                        .unary::<_, Int64Type>(|v| v.as_i128() as i64);
+                    write_primitive(typed, array.values(), levels)
                 }
                 _ => {
                     let array = arrow_cast::cast(column, &ArrowDataType::Int64)?;
@@ -661,11 +651,7 @@
                     get_fsb_array_slice(array, indices)
                 }
                 ArrowDataType::Decimal128(_, _) => {
-<<<<<<< HEAD
-                    let array = column
-                        .as_any()
-                        .downcast_ref::<arrow_array::Decimal128Array>()
-                        .unwrap();
+                    let array = column.as_primitive::<Decimal128Type>();
                     get_decimal_128_array_slice(array, indices)
                 }
                 ArrowDataType::Decimal256(_, _) => {
@@ -674,10 +660,6 @@
                         .downcast_ref::<arrow_array::Decimal256Array>()
                         .unwrap();
                     get_decimal_256_array_slice(array, indices)
-=======
-                    let array = column.as_primitive::<Decimal128Type>();
-                    get_decimal_array_slice(array, indices)
->>>>>>> ea008922
                 }
                 _ => {
                     return Err(ParquetError::NYI(
