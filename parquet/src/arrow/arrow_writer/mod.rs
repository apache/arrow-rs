// Licensed to the Apache Software Foundation (ASF) under one
// or more contributor license agreements.  See the NOTICE file
// distributed with this work for additional information
// regarding copyright ownership.  The ASF licenses this file
// to you under the Apache License, Version 2.0 (the
// "License"); you may not use this file except in compliance
// with the License.  You may obtain a copy of the License at
//
//   http://www.apache.org/licenses/LICENSE-2.0
//
// Unless required by applicable law or agreed to in writing,
// software distributed under the License is distributed on an
// "AS IS" BASIS, WITHOUT WARRANTIES OR CONDITIONS OF ANY
// KIND, either express or implied.  See the License for the
// specific language governing permissions and limitations
// under the License.

//! Contains writer which writes arrow data into parquet data.

use bytes::Bytes;
use std::io::{Read, Write};
use std::iter::Peekable;
use std::slice::Iter;
use std::sync::{Arc, Mutex};
use std::vec::IntoIter;
use thrift::protocol::TCompactOutputProtocol;

use arrow_array::cast::AsArray;
use arrow_array::types::*;
use arrow_array::{ArrayRef, RecordBatch, RecordBatchWriter};
use arrow_schema::{ArrowError, DataType as ArrowDataType, Field, IntervalUnit, SchemaRef};

use super::schema::{
    add_encoded_arrow_schema_to_metadata, arrow_to_parquet_schema,
    arrow_to_parquet_schema_with_root, decimal_length_from_precision,
};

use crate::arrow::arrow_writer::byte_array::ByteArrayEncoder;
use crate::column::page::{CompressedPage, PageWriteSpec, PageWriter};
use crate::column::writer::encoder::ColumnValueEncoder;
use crate::column::writer::{
    get_column_writer, ColumnCloseResult, ColumnWriter, GenericColumnWriter,
};
use crate::data_type::{ByteArray, FixedLenByteArray};
use crate::errors::{ParquetError, Result};
use crate::file::metadata::{ColumnChunkMetaData, KeyValue, RowGroupMetaData};
use crate::file::properties::{WriterProperties, WriterPropertiesPtr};
use crate::file::reader::{ChunkReader, Length};
use crate::file::writer::{SerializedFileWriter, SerializedRowGroupWriter};
use crate::schema::types::{ColumnDescPtr, SchemaDescriptor};
use crate::thrift::TSerializable;
use levels::{calculate_array_levels, ArrayLevels};

mod byte_array;
mod levels;

/// Encodes [`RecordBatch`] to parquet
///
/// Writes Arrow `RecordBatch`es to a Parquet writer. Multiple [`RecordBatch`] will be encoded
/// to the same row group, up to `max_row_group_size` rows. Any remaining rows will be
/// flushed on close, leading the final row group in the output file to potentially
/// contain fewer than `max_row_group_size` rows
///
/// ```
/// # use std::sync::Arc;
/// # use bytes::Bytes;
/// # use arrow_array::{ArrayRef, Int64Array};
/// # use arrow_array::RecordBatch;
/// # use parquet::arrow::arrow_writer::ArrowWriter;
/// # use parquet::arrow::arrow_reader::ParquetRecordBatchReader;
/// let col = Arc::new(Int64Array::from_iter_values([1, 2, 3])) as ArrayRef;
/// let to_write = RecordBatch::try_from_iter([("col", col)]).unwrap();
///
/// let mut buffer = Vec::new();
/// let mut writer = ArrowWriter::try_new(&mut buffer, to_write.schema(), None).unwrap();
/// writer.write(&to_write).unwrap();
/// writer.close().unwrap();
///
/// let mut reader = ParquetRecordBatchReader::try_new(Bytes::from(buffer), 1024).unwrap();
/// let read = reader.next().unwrap().unwrap();
///
/// assert_eq!(to_write, read);
/// ```
///
/// ## Memory Limiting
///
/// The nature of parquet forces buffering of an entire row group before it can be flushed
/// to the underlying writer. Data is buffered in its encoded form, to reduce memory usage,
/// but if writing rows containing large strings or very nested data, this may still result in
/// non-trivial memory usage.
///
/// [`ArrowWriter::in_progress_size`] can be used to track the size of the buffered row group,
/// and potentially trigger an early flush of a row group based on a memory threshold and/or
/// global memory pressure. However, users should be aware that smaller row groups will result
/// in higher metadata overheads, and may worsen compression ratios and query performance.
///
/// ```no_run
/// # use std::io::Write;
/// # use arrow_array::RecordBatch;
/// # use parquet::arrow::ArrowWriter;
/// # let mut writer: ArrowWriter<Vec<u8>> = todo!();
/// # let batch: RecordBatch = todo!();
/// writer.write(&batch).unwrap();
/// // Trigger an early flush if buffered size exceeds 1_000_000
/// if writer.in_progress_size() > 1_000_000 {
///     writer.flush().unwrap();
/// }
/// ```
///
/// ## Type Support
///
/// The writer supports writing all Arrow [`DataType`]s that have a direct mapping to
/// Parquet types including  [`StructArray`] and [`ListArray`].
///
/// The following are not supported:
///
/// * [`IntervalMonthDayNanoArray`]: Parquet does not [support nanosecond intervals].
///
/// [`DataType`]: https://docs.rs/arrow/latest/arrow/datatypes/enum.DataType.html
/// [`StructArray`]: https://docs.rs/arrow/latest/arrow/array/struct.StructArray.html
/// [`ListArray`]: https://docs.rs/arrow/latest/arrow/array/type.ListArray.html
/// [`IntervalMonthDayNanoArray`]: https://docs.rs/arrow/latest/arrow/array/type.IntervalMonthDayNanoArray.html
/// [support nanosecond intervals]: https://github.com/apache/parquet-format/blob/master/LogicalTypes.md#interval
pub struct ArrowWriter<W: Write> {
    /// Underlying Parquet writer
    writer: SerializedFileWriter<W>,

    /// The in-progress row group if any
    in_progress: Option<ArrowRowGroupWriter>,

    /// A copy of the Arrow schema.
    ///
    /// The schema is used to verify that each record batch written has the correct schema
    arrow_schema: SchemaRef,

    /// The length of arrays to write to each row group
    max_row_group_size: usize,
}

impl<W: Write + Send> std::fmt::Debug for ArrowWriter<W> {
    fn fmt(&self, f: &mut std::fmt::Formatter<'_>) -> std::fmt::Result {
        let buffered_memory = self.in_progress_size();
        f.debug_struct("ArrowWriter")
            .field("writer", &self.writer)
            .field("in_progress_size", &format_args!("{buffered_memory} bytes"))
            .field("in_progress_rows", &self.in_progress_rows())
            .field("arrow_schema", &self.arrow_schema)
            .field("max_row_group_size", &self.max_row_group_size)
            .finish()
    }
}

impl<W: Write + Send> ArrowWriter<W> {
    /// Try to create a new Arrow writer
    ///
    /// The writer will fail if:
    ///  * a `SerializedFileWriter` cannot be created from the ParquetWriter
    ///  * the Arrow schema contains unsupported datatypes such as Unions
    pub fn try_new(
        writer: W,
        arrow_schema: SchemaRef,
        props: Option<WriterProperties>,
    ) -> Result<Self> {
        let options = ArrowWriterOptions::new().with_properties(props.unwrap_or_default());
        Self::try_new_with_options(writer, arrow_schema, options)
    }

    /// Try to create a new Arrow writer with [`ArrowWriterOptions`].
    ///
    /// The writer will fail if:
    ///  * a `SerializedFileWriter` cannot be created from the ParquetWriter
    ///  * the Arrow schema contains unsupported datatypes such as Unions
    pub fn try_new_with_options(
        writer: W,
        arrow_schema: SchemaRef,
        options: ArrowWriterOptions,
    ) -> Result<Self> {
        let schema = match options.schema_root {
            Some(s) => arrow_to_parquet_schema_with_root(&arrow_schema, &s)?,
            None => arrow_to_parquet_schema(&arrow_schema)?,
        };
        let mut props = options.properties;
        if !options.skip_arrow_metadata {
            // add serialized arrow schema
            add_encoded_arrow_schema_to_metadata(&arrow_schema, &mut props);
        }

        let max_row_group_size = props.max_row_group_size();

        let file_writer =
            SerializedFileWriter::new(writer, schema.root_schema_ptr(), Arc::new(props))?;

        Ok(Self {
            writer: file_writer,
            in_progress: None,
            arrow_schema,
            max_row_group_size,
        })
    }

    /// Returns metadata for any flushed row groups
    pub fn flushed_row_groups(&self) -> &[RowGroupMetaData] {
        self.writer.flushed_row_groups()
    }

    /// Returns the estimated length in bytes of the current in progress row group
    pub fn in_progress_size(&self) -> usize {
        match &self.in_progress {
            Some(in_progress) => in_progress
                .writers
                .iter()
                .map(|x| x.get_estimated_total_bytes())
                .sum(),
            None => 0,
        }
    }

    /// Returns the number of rows buffered in the in progress row group
    pub fn in_progress_rows(&self) -> usize {
        self.in_progress
            .as_ref()
            .map(|x| x.buffered_rows)
            .unwrap_or_default()
    }

    /// Returns the number of bytes written by this instance
    pub fn bytes_written(&self) -> usize {
        self.writer.bytes_written()
    }

    /// Encodes the provided [`RecordBatch`]
    ///
    /// If this would cause the current row group to exceed [`WriterProperties::max_row_group_size`]
    /// rows, the contents of `batch` will be written to one or more row groups such that all but
    /// the final row group in the file contain [`WriterProperties::max_row_group_size`] rows.
    ///
    /// This will fail if the `batch`'s schema does not match the writer's schema.
    pub fn write(&mut self, batch: &RecordBatch) -> Result<()> {
        if batch.num_rows() == 0 {
            return Ok(());
        }

        let in_progress = match &mut self.in_progress {
            Some(in_progress) => in_progress,
            x => x.insert(ArrowRowGroupWriter::new(
                self.writer.schema_descr(),
                self.writer.properties(),
                &self.arrow_schema,
            )?),
        };

        // If would exceed max_row_group_size, split batch
        if in_progress.buffered_rows + batch.num_rows() > self.max_row_group_size {
            let to_write = self.max_row_group_size - in_progress.buffered_rows;
            let a = batch.slice(0, to_write);
            let b = batch.slice(to_write, batch.num_rows() - to_write);
            self.write(&a)?;
            return self.write(&b);
        }

        in_progress.write(batch)?;

        if in_progress.buffered_rows >= self.max_row_group_size {
            self.flush()?
        }
        Ok(())
    }

    /// Flushes all buffered rows into a new row group
    pub fn flush(&mut self) -> Result<()> {
        let in_progress = match self.in_progress.take() {
            Some(in_progress) => in_progress,
            None => return Ok(()),
        };

        let mut row_group_writer = self.writer.next_row_group()?;
        for chunk in in_progress.close()? {
            chunk.append_to_row_group(&mut row_group_writer)?;
        }
        row_group_writer.close()?;
        Ok(())
    }

    /// Additional [`KeyValue`] metadata to be written in addition to those from [`WriterProperties`]
    ///
    /// This method provide a way to append kv_metadata after write RecordBatch
    pub fn append_key_value_metadata(&mut self, kv_metadata: KeyValue) {
        self.writer.append_key_value_metadata(kv_metadata)
    }

    /// Returns a reference to the underlying writer.
    pub fn inner(&self) -> &W {
        self.writer.inner()
    }

    /// Returns a mutable reference to the underlying writer.
    ///
    /// It is inadvisable to directly write to the underlying writer, doing so
    /// will likely result in a corrupt parquet file
    pub fn inner_mut(&mut self) -> &mut W {
        self.writer.inner_mut()
    }

    /// Flushes any outstanding data and returns the underlying writer.
    pub fn into_inner(mut self) -> Result<W> {
        self.flush()?;
        self.writer.into_inner()
    }

    /// Close and finalize the underlying Parquet writer
    ///
    /// Unlike [`Self::close`] this does not consume self
    ///
    /// Attempting to write after calling finish will result in an error
    pub fn finish(&mut self) -> Result<crate::format::FileMetaData> {
        self.flush()?;
        self.writer.finish()
    }

    /// Close and finalize the underlying Parquet writer
    pub fn close(mut self) -> Result<crate::format::FileMetaData> {
        self.finish()
    }
}

impl<W: Write + Send> RecordBatchWriter for ArrowWriter<W> {
    fn write(&mut self, batch: &RecordBatch) -> Result<(), ArrowError> {
        self.write(batch).map_err(|e| e.into())
    }

    fn close(self) -> std::result::Result<(), ArrowError> {
        self.close()?;
        Ok(())
    }
}

/// Arrow-specific configuration settings for writing parquet files.
///
/// See [`ArrowWriter`] for how to configure the writer.
#[derive(Debug, Clone, Default)]
pub struct ArrowWriterOptions {
    properties: WriterProperties,
    skip_arrow_metadata: bool,
    schema_root: Option<String>,
}

impl ArrowWriterOptions {
    /// Creates a new [`ArrowWriterOptions`] with the default settings.
    pub fn new() -> Self {
        Self::default()
    }

    /// Sets the [`WriterProperties`] for writing parquet files.
    pub fn with_properties(self, properties: WriterProperties) -> Self {
        Self { properties, ..self }
    }

    /// Skip encoding the embedded arrow metadata (defaults to `false`)
    ///
    /// Parquet files generated by the [`ArrowWriter`] contain embedded arrow schema
    /// by default.
    ///
    /// Set `skip_arrow_metadata` to true, to skip encoding the embedded metadata.
    pub fn with_skip_arrow_metadata(self, skip_arrow_metadata: bool) -> Self {
        Self {
            skip_arrow_metadata,
            ..self
        }
    }

    /// Set the name of the root parquet schema element (defaults to `"arrow_schema"`)
    pub fn with_schema_root(self, name: String) -> Self {
        Self {
            schema_root: Some(name),
            ..self
        }
    }
}

/// A single column chunk produced by [`ArrowColumnWriter`]
#[derive(Default)]
struct ArrowColumnChunkData {
    length: usize,
    data: Vec<Bytes>,
}

impl Length for ArrowColumnChunkData {
    fn len(&self) -> u64 {
        self.length as _
    }
}

impl ChunkReader for ArrowColumnChunkData {
    type T = ArrowColumnChunkReader;

    fn get_read(&self, start: u64) -> Result<Self::T> {
        assert_eq!(start, 0); // Assume append_column writes all data in one-shot
        Ok(ArrowColumnChunkReader(
            self.data.clone().into_iter().peekable(),
        ))
    }

    fn get_bytes(&self, _start: u64, _length: usize) -> Result<Bytes> {
        unimplemented!()
    }
}

/// A [`Read`] for [`ArrowColumnChunkData`]
struct ArrowColumnChunkReader(Peekable<IntoIter<Bytes>>);

impl Read for ArrowColumnChunkReader {
    fn read(&mut self, out: &mut [u8]) -> std::io::Result<usize> {
        let buffer = loop {
            match self.0.peek_mut() {
                Some(b) if b.is_empty() => {
                    self.0.next();
                    continue;
                }
                Some(b) => break b,
                None => return Ok(0),
            }
        };

        let len = buffer.len().min(out.len());
        let b = buffer.split_to(len);
        out[..len].copy_from_slice(&b);
        Ok(len)
    }
}

/// A shared [`ArrowColumnChunkData`]
///
/// This allows it to be owned by [`ArrowPageWriter`] whilst allowing access via
/// [`ArrowRowGroupWriter`] on flush, without requiring self-referential borrows
type SharedColumnChunk = Arc<Mutex<ArrowColumnChunkData>>;

#[derive(Default)]
struct ArrowPageWriter {
    buffer: SharedColumnChunk,
}

impl PageWriter for ArrowPageWriter {
    fn write_page(&mut self, page: CompressedPage) -> Result<PageWriteSpec> {
        let mut buf = self.buffer.try_lock().unwrap();
        let page_header = page.to_thrift_header();
        let header = {
            let mut header = Vec::with_capacity(1024);
            let mut protocol = TCompactOutputProtocol::new(&mut header);
            page_header.write_to_out_protocol(&mut protocol)?;
            Bytes::from(header)
        };

        let data = page.compressed_page().buffer().clone();
        let compressed_size = data.len() + header.len();

        let mut spec = PageWriteSpec::new();
        spec.page_type = page.page_type();
        spec.num_values = page.num_values();
        spec.uncompressed_size = page.uncompressed_size() + header.len();
        spec.offset = buf.length as u64;
        spec.compressed_size = compressed_size;
        spec.bytes_written = compressed_size as u64;

        buf.length += compressed_size;
        buf.data.push(header);
        buf.data.push(data);

        Ok(spec)
    }

    fn write_metadata(&mut self, _metadata: &ColumnChunkMetaData) -> Result<()> {
        // Skip writing metadata as won't be copied anyway
        Ok(())
    }

    fn close(&mut self) -> Result<()> {
        Ok(())
    }
}

/// A leaf column that can be encoded by [`ArrowColumnWriter`]
#[derive(Debug)]
pub struct ArrowLeafColumn(ArrayLevels);

/// Computes the [`ArrowLeafColumn`] for a potentially nested [`ArrayRef`]
pub fn compute_leaves(field: &Field, array: &ArrayRef) -> Result<Vec<ArrowLeafColumn>> {
    let levels = calculate_array_levels(array, field)?;
    Ok(levels.into_iter().map(ArrowLeafColumn).collect())
}

/// The data for a single column chunk, see [`ArrowColumnWriter`]
pub struct ArrowColumnChunk {
    data: ArrowColumnChunkData,
    close: ColumnCloseResult,
}

impl std::fmt::Debug for ArrowColumnChunk {
    fn fmt(&self, f: &mut std::fmt::Formatter<'_>) -> std::fmt::Result {
        f.debug_struct("ArrowColumnChunk")
            .field("length", &self.data.length)
            .finish_non_exhaustive()
    }
}

impl ArrowColumnChunk {
    /// Calls [`SerializedRowGroupWriter::append_column`] with this column's data
    pub fn append_to_row_group<W: Write + Send>(
        self,
        writer: &mut SerializedRowGroupWriter<'_, W>,
    ) -> Result<()> {
        writer.append_column(&self.data, self.close)
    }
}

/// Encodes [`ArrowLeafColumn`] to [`ArrowColumnChunk`]
///
/// Note: This is a low-level interface for applications that require fine-grained control
/// of encoding, see [`ArrowWriter`] for a higher-level interface
///
/// ```
/// // The arrow schema
/// # use std::sync::Arc;
/// # use arrow_array::*;
/// # use arrow_schema::*;
/// # use parquet::arrow::arrow_to_parquet_schema;
/// # use parquet::arrow::arrow_writer::{ArrowLeafColumn, compute_leaves, get_column_writers};
/// # use parquet::file::properties::WriterProperties;
/// # use parquet::file::writer::SerializedFileWriter;
/// #
/// let schema = Arc::new(Schema::new(vec![
///     Field::new("i32", DataType::Int32, false),
///     Field::new("f32", DataType::Float32, false),
/// ]));
///
/// // Compute the parquet schema
/// let parquet_schema = arrow_to_parquet_schema(schema.as_ref()).unwrap();
/// let props = Arc::new(WriterProperties::default());
///
/// // Create writers for each of the leaf columns
/// let col_writers = get_column_writers(&parquet_schema, &props, &schema).unwrap();
///
/// // Spawn a worker thread for each column
/// // This is for demonstration purposes, a thread-pool e.g. rayon or tokio, would be better
/// let mut workers: Vec<_> = col_writers
///     .into_iter()
///     .map(|mut col_writer| {
///         let (send, recv) = std::sync::mpsc::channel::<ArrowLeafColumn>();
///         let handle = std::thread::spawn(move || {
///             for col in recv {
///                 col_writer.write(&col)?;
///             }
///             col_writer.close()
///         });
///         (handle, send)
///     })
///     .collect();
///
/// // Create parquet writer
/// let root_schema = parquet_schema.root_schema_ptr();
/// let mut out = Vec::with_capacity(1024); // This could be a File
/// let mut writer = SerializedFileWriter::new(&mut out, root_schema, props.clone()).unwrap();
///
/// // Start row group
/// let mut row_group = writer.next_row_group().unwrap();
///
/// // Columns to encode
/// let to_write = vec![
///     Arc::new(Int32Array::from_iter_values([1, 2, 3])) as _,
///     Arc::new(Float32Array::from_iter_values([1., 45., -1.])) as _,
/// ];
///
/// // Spawn work to encode columns
/// let mut worker_iter = workers.iter_mut();
/// for (arr, field) in to_write.iter().zip(&schema.fields) {
///     for leaves in compute_leaves(field, arr).unwrap() {
///         worker_iter.next().unwrap().1.send(leaves).unwrap();
///     }
/// }
///
/// // Finish up parallel column encoding
/// for (handle, send) in workers {
///     drop(send); // Drop send side to signal termination
///     let chunk = handle.join().unwrap().unwrap();
///     chunk.append_to_row_group(&mut row_group).unwrap();
/// }
/// row_group.close().unwrap();
///
/// let metadata = writer.close().unwrap();
/// assert_eq!(metadata.num_rows, 3);
/// ```
pub struct ArrowColumnWriter {
    writer: ArrowColumnWriterImpl,
    chunk: SharedColumnChunk,
}

impl std::fmt::Debug for ArrowColumnWriter {
    fn fmt(&self, f: &mut std::fmt::Formatter<'_>) -> std::fmt::Result {
        f.debug_struct("ArrowColumnWriter").finish_non_exhaustive()
    }
}

enum ArrowColumnWriterImpl {
    ByteArray(GenericColumnWriter<'static, ByteArrayEncoder>),
    Column(ColumnWriter<'static>),
}

impl ArrowColumnWriter {
    /// Write an [`ArrowLeafColumn`]
    pub fn write(&mut self, col: &ArrowLeafColumn) -> Result<()> {
        match &mut self.writer {
            ArrowColumnWriterImpl::Column(c) => {
                write_leaf(c, &col.0)?;
            }
            ArrowColumnWriterImpl::ByteArray(c) => {
                write_primitive(c, col.0.array().as_ref(), &col.0)?;
            }
        }
        Ok(())
    }

    /// Close this column returning the written [`ArrowColumnChunk`]
    pub fn close(self) -> Result<ArrowColumnChunk> {
        let close = match self.writer {
            ArrowColumnWriterImpl::ByteArray(c) => c.close()?,
            ArrowColumnWriterImpl::Column(c) => c.close()?,
        };
        let chunk = Arc::try_unwrap(self.chunk).ok().unwrap();
        let data = chunk.into_inner().unwrap();
        Ok(ArrowColumnChunk { data, close })
    }

    /// Returns the estimated total bytes for this column writer
    pub fn get_estimated_total_bytes(&self) -> usize {
        match &self.writer {
            ArrowColumnWriterImpl::ByteArray(c) => c.get_estimated_total_bytes() as _,
            ArrowColumnWriterImpl::Column(c) => c.get_estimated_total_bytes() as _,
        }
    }
}

/// Encodes [`RecordBatch`] to a parquet row group
struct ArrowRowGroupWriter {
    writers: Vec<ArrowColumnWriter>,
    schema: SchemaRef,
    buffered_rows: usize,
}

impl ArrowRowGroupWriter {
    fn new(
        parquet: &SchemaDescriptor,
        props: &WriterPropertiesPtr,
        arrow: &SchemaRef,
    ) -> Result<Self> {
        let writers = get_column_writers(parquet, props, arrow)?;
        Ok(Self {
            writers,
            schema: arrow.clone(),
            buffered_rows: 0,
        })
    }

    fn write(&mut self, batch: &RecordBatch) -> Result<()> {
        self.buffered_rows += batch.num_rows();
        let mut writers = self.writers.iter_mut();
        for (field, column) in self.schema.fields().iter().zip(batch.columns()) {
            for leaf in compute_leaves(field.as_ref(), column)? {
                writers.next().unwrap().write(&leaf)?
            }
        }
        Ok(())
    }

    fn close(self) -> Result<Vec<ArrowColumnChunk>> {
        self.writers
            .into_iter()
            .map(|writer| writer.close())
            .collect()
    }
}

/// Returns the [`ArrowColumnWriter`] for a given schema
pub fn get_column_writers(
    parquet: &SchemaDescriptor,
    props: &WriterPropertiesPtr,
    arrow: &SchemaRef,
) -> Result<Vec<ArrowColumnWriter>> {
    let mut writers = Vec::with_capacity(arrow.fields.len());
    let mut leaves = parquet.columns().iter();
    for field in &arrow.fields {
        get_arrow_column_writer(field.data_type(), props, &mut leaves, &mut writers)?;
    }
    Ok(writers)
}

/// Gets the [`ArrowColumnWriter`] for the given `data_type`
fn get_arrow_column_writer(
    data_type: &ArrowDataType,
    props: &WriterPropertiesPtr,
    leaves: &mut Iter<'_, ColumnDescPtr>,
    out: &mut Vec<ArrowColumnWriter>,
) -> Result<()> {
    let col = |desc: &ColumnDescPtr| {
        let page_writer = Box::<ArrowPageWriter>::default();
        let chunk = page_writer.buffer.clone();
        let writer = get_column_writer(desc.clone(), props.clone(), page_writer);
        ArrowColumnWriter {
            chunk,
            writer: ArrowColumnWriterImpl::Column(writer),
        }
    };

    let bytes = |desc: &ColumnDescPtr| {
        let page_writer = Box::<ArrowPageWriter>::default();
        let chunk = page_writer.buffer.clone();
        let writer = GenericColumnWriter::new(desc.clone(), props.clone(), page_writer);
        ArrowColumnWriter {
            chunk,
            writer: ArrowColumnWriterImpl::ByteArray(writer),
        }
    };

    match data_type {
        _ if data_type.is_primitive() => out.push(col(leaves.next().unwrap())),
        ArrowDataType::FixedSizeBinary(_) | ArrowDataType::Boolean | ArrowDataType::Null => out.push(col(leaves.next().unwrap())),
        ArrowDataType::LargeBinary
        | ArrowDataType::Binary
        | ArrowDataType::Utf8
        | ArrowDataType::LargeUtf8
        | ArrowDataType::BinaryView
        | ArrowDataType::Utf8View => {
            out.push(bytes(leaves.next().unwrap()))
        }
        ArrowDataType::List(f)
        | ArrowDataType::LargeList(f)
        | ArrowDataType::FixedSizeList(f, _) => {
            get_arrow_column_writer(f.data_type(), props, leaves, out)?
        }
        ArrowDataType::Struct(fields) => {
            for field in fields {
                get_arrow_column_writer(field.data_type(), props, leaves, out)?
            }
        }
        ArrowDataType::Map(f, _) => match f.data_type() {
            ArrowDataType::Struct(f) => {
                get_arrow_column_writer(f[0].data_type(), props, leaves, out)?;
                get_arrow_column_writer(f[1].data_type(), props, leaves, out)?
            }
            _ => unreachable!("invalid map type"),
        }
        ArrowDataType::Dictionary(_, value_type) => match value_type.as_ref() {
            ArrowDataType::Utf8 | ArrowDataType::LargeUtf8 | ArrowDataType::Binary | ArrowDataType::LargeBinary => {
                out.push(bytes(leaves.next().unwrap()))
            }
            ArrowDataType::Utf8View | ArrowDataType::BinaryView => {
                out.push(bytes(leaves.next().unwrap()))
            }
            _ => {
                out.push(col(leaves.next().unwrap()))
            }
        }
       _ => return Err(ParquetError::NYI(
           format!(
               "Attempting to write an Arrow type {data_type:?} to parquet that is not yet implemented"
           )
       ))
    }
    Ok(())
}

fn write_leaf(writer: &mut ColumnWriter<'_>, levels: &ArrayLevels) -> Result<usize> {
    let column = levels.array().as_ref();
    let indices = levels.non_null_indices();
    match writer {
        ColumnWriter::Int32ColumnWriter(ref mut typed) => {
            match column.data_type() {
                ArrowDataType::Date64 => {
                    // If the column is a Date64, we cast it to a Date32, and then interpret that as Int32
                    let array = arrow_cast::cast(column, &ArrowDataType::Date32)?;
                    let array = arrow_cast::cast(&array, &ArrowDataType::Int32)?;

                    let array = array.as_primitive::<Int32Type>();
                    write_primitive(typed, array.values(), levels)
                }
                ArrowDataType::UInt32 => {
                    let values = column.as_primitive::<UInt32Type>().values();
                    // follow C++ implementation and use overflow/reinterpret cast from  u32 to i32 which will map
                    // `(i32::MAX as u32)..u32::MAX` to `i32::MIN..0`
                    let array = values.inner().typed_data::<i32>();
                    write_primitive(typed, array, levels)
                }
                ArrowDataType::Decimal128(_, _) => {
                    // use the int32 to represent the decimal with low precision
                    let array = column
                        .as_primitive::<Decimal128Type>()
                        .unary::<_, Int32Type>(|v| v as i32);
                    write_primitive(typed, array.values(), levels)
                }
                ArrowDataType::Decimal256(_, _) => {
                    // use the int32 to represent the decimal with low precision
                    let array = column
                        .as_primitive::<Decimal256Type>()
                        .unary::<_, Int32Type>(|v| v.as_i128() as i32);
                    write_primitive(typed, array.values(), levels)
                }
                _ => {
                    let array = arrow_cast::cast(column, &ArrowDataType::Int32)?;
                    let array = array.as_primitive::<Int32Type>();
                    write_primitive(typed, array.values(), levels)
                }
            }
        }
        ColumnWriter::BoolColumnWriter(ref mut typed) => {
            let array = column.as_boolean();
            typed.write_batch(
                get_bool_array_slice(array, indices).as_slice(),
                levels.def_levels(),
                levels.rep_levels(),
            )
        }
        ColumnWriter::Int64ColumnWriter(ref mut typed) => {
            match column.data_type() {
                ArrowDataType::Int64 => {
                    let array = column.as_primitive::<Int64Type>();
                    write_primitive(typed, array.values(), levels)
                }
                ArrowDataType::UInt64 => {
                    let values = column.as_primitive::<UInt64Type>().values();
                    // follow C++ implementation and use overflow/reinterpret cast from  u64 to i64 which will map
                    // `(i64::MAX as u64)..u64::MAX` to `i64::MIN..0`
                    let array = values.inner().typed_data::<i64>();
                    write_primitive(typed, array, levels)
                }
                ArrowDataType::Decimal128(_, _) => {
                    // use the int64 to represent the decimal with low precision
                    let array = column
                        .as_primitive::<Decimal128Type>()
                        .unary::<_, Int64Type>(|v| v as i64);
                    write_primitive(typed, array.values(), levels)
                }
                ArrowDataType::Decimal256(_, _) => {
                    // use the int64 to represent the decimal with low precision
                    let array = column
                        .as_primitive::<Decimal256Type>()
                        .unary::<_, Int64Type>(|v| v.as_i128() as i64);
                    write_primitive(typed, array.values(), levels)
                }
                _ => {
                    let array = arrow_cast::cast(column, &ArrowDataType::Int64)?;
                    let array = array.as_primitive::<Int64Type>();
                    write_primitive(typed, array.values(), levels)
                }
            }
        }
        ColumnWriter::Int96ColumnWriter(ref mut _typed) => {
            unreachable!("Currently unreachable because data type not supported")
        }
        ColumnWriter::FloatColumnWriter(ref mut typed) => {
            let array = column.as_primitive::<Float32Type>();
            write_primitive(typed, array.values(), levels)
        }
        ColumnWriter::DoubleColumnWriter(ref mut typed) => {
            let array = column.as_primitive::<Float64Type>();
            write_primitive(typed, array.values(), levels)
        }
        ColumnWriter::ByteArrayColumnWriter(_) => {
            unreachable!("should use ByteArrayWriter")
        }
        ColumnWriter::FixedLenByteArrayColumnWriter(ref mut typed) => {
            let bytes = match column.data_type() {
                ArrowDataType::Interval(interval_unit) => match interval_unit {
                    IntervalUnit::YearMonth => {
                        let array = column
                            .as_any()
                            .downcast_ref::<arrow_array::IntervalYearMonthArray>()
                            .unwrap();
                        get_interval_ym_array_slice(array, indices)
                    }
                    IntervalUnit::DayTime => {
                        let array = column
                            .as_any()
                            .downcast_ref::<arrow_array::IntervalDayTimeArray>()
                            .unwrap();
                        get_interval_dt_array_slice(array, indices)
                    }
                    _ => {
                        return Err(ParquetError::NYI(
                            format!(
                                "Attempting to write an Arrow interval type {interval_unit:?} to parquet that is not yet implemented"
                            )
                        ));
                    }
                },
                ArrowDataType::FixedSizeBinary(_) => {
                    let array = column
                        .as_any()
                        .downcast_ref::<arrow_array::FixedSizeBinaryArray>()
                        .unwrap();
                    get_fsb_array_slice(array, indices)
                }
                ArrowDataType::Decimal128(_, _) => {
                    let array = column.as_primitive::<Decimal128Type>();
                    get_decimal_128_array_slice(array, indices)
                }
                ArrowDataType::Decimal256(_, _) => {
                    let array = column
                        .as_any()
                        .downcast_ref::<arrow_array::Decimal256Array>()
                        .unwrap();
                    get_decimal_256_array_slice(array, indices)
                }
                ArrowDataType::Float16 => {
                    let array = column.as_primitive::<Float16Type>();
                    get_float_16_array_slice(array, indices)
                }
                _ => {
                    return Err(ParquetError::NYI(
                        "Attempting to write an Arrow type that is not yet implemented".to_string(),
                    ));
                }
            };
            typed.write_batch(bytes.as_slice(), levels.def_levels(), levels.rep_levels())
        }
    }
}

fn write_primitive<E: ColumnValueEncoder>(
    writer: &mut GenericColumnWriter<E>,
    values: &E::Values,
    levels: &ArrayLevels,
) -> Result<usize> {
    writer.write_batch_internal(
        values,
        Some(levels.non_null_indices()),
        levels.def_levels(),
        levels.rep_levels(),
        None,
        None,
        None,
    )
}

fn get_bool_array_slice(array: &arrow_array::BooleanArray, indices: &[usize]) -> Vec<bool> {
    let mut values = Vec::with_capacity(indices.len());
    for i in indices {
        values.push(array.value(*i))
    }
    values
}

/// Returns 12-byte values representing 3 values of months, days and milliseconds (4-bytes each).
/// An Arrow YearMonth interval only stores months, thus only the first 4 bytes are populated.
fn get_interval_ym_array_slice(
    array: &arrow_array::IntervalYearMonthArray,
    indices: &[usize],
) -> Vec<FixedLenByteArray> {
    let mut values = Vec::with_capacity(indices.len());
    for i in indices {
        let mut value = array.value(*i).to_le_bytes().to_vec();
        let mut suffix = vec![0; 8];
        value.append(&mut suffix);
        values.push(FixedLenByteArray::from(ByteArray::from(value)))
    }
    values
}

/// Returns 12-byte values representing 3 values of months, days and milliseconds (4-bytes each).
/// An Arrow DayTime interval only stores days and millis, thus the first 4 bytes are not populated.
fn get_interval_dt_array_slice(
    array: &arrow_array::IntervalDayTimeArray,
    indices: &[usize],
) -> Vec<FixedLenByteArray> {
    let mut values = Vec::with_capacity(indices.len());
    for i in indices {
        let mut out = [0; 12];
        let value = array.value(*i);
        out[4..8].copy_from_slice(&value.days.to_le_bytes());
        out[8..12].copy_from_slice(&value.milliseconds.to_le_bytes());
        values.push(FixedLenByteArray::from(ByteArray::from(out.to_vec())));
    }
    values
}

fn get_decimal_128_array_slice(
    array: &arrow_array::Decimal128Array,
    indices: &[usize],
) -> Vec<FixedLenByteArray> {
    let mut values = Vec::with_capacity(indices.len());
    let size = decimal_length_from_precision(array.precision());
    for i in indices {
        let as_be_bytes = array.value(*i).to_be_bytes();
        let resized_value = as_be_bytes[(16 - size)..].to_vec();
        values.push(FixedLenByteArray::from(ByteArray::from(resized_value)));
    }
    values
}

fn get_decimal_256_array_slice(
    array: &arrow_array::Decimal256Array,
    indices: &[usize],
) -> Vec<FixedLenByteArray> {
    let mut values = Vec::with_capacity(indices.len());
    let size = decimal_length_from_precision(array.precision());
    for i in indices {
        let as_be_bytes = array.value(*i).to_be_bytes();
        let resized_value = as_be_bytes[(32 - size)..].to_vec();
        values.push(FixedLenByteArray::from(ByteArray::from(resized_value)));
    }
    values
}

fn get_float_16_array_slice(
    array: &arrow_array::Float16Array,
    indices: &[usize],
) -> Vec<FixedLenByteArray> {
    let mut values = Vec::with_capacity(indices.len());
    for i in indices {
        let value = array.value(*i).to_le_bytes().to_vec();
        values.push(FixedLenByteArray::from(ByteArray::from(value)));
    }
    values
}

fn get_fsb_array_slice(
    array: &arrow_array::FixedSizeBinaryArray,
    indices: &[usize],
) -> Vec<FixedLenByteArray> {
    let mut values = Vec::with_capacity(indices.len());
    for i in indices {
        let value = array.value(*i).to_vec();
        values.push(FixedLenByteArray::from(ByteArray::from(value)))
    }
    values
}

#[cfg(test)]
mod tests {
    use super::*;

    use std::fs::File;

    use crate::arrow::arrow_reader::{ParquetRecordBatchReader, ParquetRecordBatchReaderBuilder};
    use crate::arrow::ARROW_SCHEMA_META_KEY;
    use arrow::datatypes::ToByteSlice;
    use arrow::datatypes::{DataType, Schema};
    use arrow::error::Result as ArrowResult;
    use arrow::util::pretty::pretty_format_batches;
    use arrow::{array::*, buffer::Buffer};
    use arrow_buffer::{IntervalDayTime, IntervalMonthDayNano, NullBuffer};
    use arrow_schema::Fields;

    use crate::basic::Encoding;
    use crate::data_type::AsBytes;
    use crate::file::metadata::ParquetMetaData;
    use crate::file::page_index::index::Index;
    use crate::file::page_index::index_reader::read_pages_locations;
    use crate::file::properties::{
        BloomFilterPosition, EnabledStatistics, ReaderProperties, WriterVersion,
    };
    use crate::file::serialized_reader::ReadOptionsBuilder;
    use crate::file::{
        reader::{FileReader, SerializedFileReader},
        statistics::Statistics,
    };

    #[test]
    fn arrow_writer() {
        // define schema
        let schema = Schema::new(vec![
            Field::new("a", DataType::Int32, false),
            Field::new("b", DataType::Int32, true),
        ]);

        // create some data
        let a = Int32Array::from(vec![1, 2, 3, 4, 5]);
        let b = Int32Array::from(vec![Some(1), None, None, Some(4), Some(5)]);

        // build a record batch
        let batch = RecordBatch::try_new(Arc::new(schema), vec![Arc::new(a), Arc::new(b)]).unwrap();

        roundtrip(batch, Some(SMALL_SIZE / 2));
    }

    fn get_bytes_after_close(schema: SchemaRef, expected_batch: &RecordBatch) -> Vec<u8> {
        let mut buffer = vec![];

        let mut writer = ArrowWriter::try_new(&mut buffer, schema, None).unwrap();
        writer.write(expected_batch).unwrap();
        writer.close().unwrap();

        buffer
    }

    fn get_bytes_by_into_inner(schema: SchemaRef, expected_batch: &RecordBatch) -> Vec<u8> {
        let mut writer = ArrowWriter::try_new(Vec::new(), schema, None).unwrap();
        writer.write(expected_batch).unwrap();
        writer.into_inner().unwrap()
    }

    #[test]
    fn roundtrip_bytes() {
        // define schema
        let schema = Arc::new(Schema::new(vec![
            Field::new("a", DataType::Int32, false),
            Field::new("b", DataType::Int32, true),
        ]));

        // create some data
        let a = Int32Array::from(vec![1, 2, 3, 4, 5]);
        let b = Int32Array::from(vec![Some(1), None, None, Some(4), Some(5)]);

        // build a record batch
        let expected_batch =
            RecordBatch::try_new(schema.clone(), vec![Arc::new(a), Arc::new(b)]).unwrap();

        for buffer in [
            get_bytes_after_close(schema.clone(), &expected_batch),
            get_bytes_by_into_inner(schema, &expected_batch),
        ] {
            let cursor = Bytes::from(buffer);
            let mut record_batch_reader = ParquetRecordBatchReader::try_new(cursor, 1024).unwrap();

            let actual_batch = record_batch_reader
                .next()
                .expect("No batch found")
                .expect("Unable to get batch");

            assert_eq!(expected_batch.schema(), actual_batch.schema());
            assert_eq!(expected_batch.num_columns(), actual_batch.num_columns());
            assert_eq!(expected_batch.num_rows(), actual_batch.num_rows());
            for i in 0..expected_batch.num_columns() {
                let expected_data = expected_batch.column(i).to_data();
                let actual_data = actual_batch.column(i).to_data();

                assert_eq!(expected_data, actual_data);
            }
        }
    }

    #[test]
    fn arrow_writer_non_null() {
        // define schema
        let schema = Schema::new(vec![Field::new("a", DataType::Int32, false)]);

        // create some data
        let a = Int32Array::from(vec![1, 2, 3, 4, 5]);

        // build a record batch
        let batch = RecordBatch::try_new(Arc::new(schema), vec![Arc::new(a)]).unwrap();

        roundtrip(batch, Some(SMALL_SIZE / 2));
    }

    #[test]
    fn arrow_writer_list() {
        // define schema
        let schema = Schema::new(vec![Field::new(
            "a",
            DataType::List(Arc::new(Field::new("item", DataType::Int32, false))),
            true,
        )]);

        // create some data
        let a_values = Int32Array::from(vec![1, 2, 3, 4, 5, 6, 7, 8, 9, 10]);

        // Construct a buffer for value offsets, for the nested array:
        //  [[1], [2, 3], null, [4, 5, 6], [7, 8, 9, 10]]
        let a_value_offsets = arrow::buffer::Buffer::from(&[0, 1, 3, 3, 6, 10].to_byte_slice());

        // Construct a list array from the above two
        let a_list_data = ArrayData::builder(DataType::List(Arc::new(Field::new(
            "item",
            DataType::Int32,
            false,
        ))))
        .len(5)
        .add_buffer(a_value_offsets)
        .add_child_data(a_values.into_data())
        .null_bit_buffer(Some(Buffer::from(vec![0b00011011])))
        .build()
        .unwrap();
        let a = ListArray::from(a_list_data);

        // build a record batch
        let batch = RecordBatch::try_new(Arc::new(schema), vec![Arc::new(a)]).unwrap();

        assert_eq!(batch.column(0).null_count(), 1);

        // This test fails if the max row group size is less than the batch's length
        // see https://github.com/apache/arrow-rs/issues/518
        roundtrip(batch, None);
    }

    #[test]
    fn arrow_writer_list_non_null() {
        // define schema
        let schema = Schema::new(vec![Field::new(
            "a",
            DataType::List(Arc::new(Field::new("item", DataType::Int32, false))),
            false,
        )]);

        // create some data
        let a_values = Int32Array::from(vec![1, 2, 3, 4, 5, 6, 7, 8, 9, 10]);

        // Construct a buffer for value offsets, for the nested array:
        //  [[1], [2, 3], [], [4, 5, 6], [7, 8, 9, 10]]
        let a_value_offsets = arrow::buffer::Buffer::from(&[0, 1, 3, 3, 6, 10].to_byte_slice());

        // Construct a list array from the above two
        let a_list_data = ArrayData::builder(DataType::List(Arc::new(Field::new(
            "item",
            DataType::Int32,
            false,
        ))))
        .len(5)
        .add_buffer(a_value_offsets)
        .add_child_data(a_values.into_data())
        .build()
        .unwrap();
        let a = ListArray::from(a_list_data);

        // build a record batch
        let batch = RecordBatch::try_new(Arc::new(schema), vec![Arc::new(a)]).unwrap();

        // This test fails if the max row group size is less than the batch's length
        // see https://github.com/apache/arrow-rs/issues/518
        assert_eq!(batch.column(0).null_count(), 0);

        roundtrip(batch, None);
    }

    #[test]
    fn arrow_writer_binary() {
        let string_field = Field::new("a", DataType::Utf8, false);
        let binary_field = Field::new("b", DataType::Binary, false);
        let schema = Schema::new(vec![string_field, binary_field]);

        let raw_string_values = vec!["foo", "bar", "baz", "quux"];
        let raw_binary_values = [
            b"foo".to_vec(),
            b"bar".to_vec(),
            b"baz".to_vec(),
            b"quux".to_vec(),
        ];
        let raw_binary_value_refs = raw_binary_values
            .iter()
            .map(|x| x.as_slice())
            .collect::<Vec<_>>();

        let string_values = StringArray::from(raw_string_values.clone());
        let binary_values = BinaryArray::from(raw_binary_value_refs);
        let batch = RecordBatch::try_new(
            Arc::new(schema),
            vec![Arc::new(string_values), Arc::new(binary_values)],
        )
        .unwrap();

        roundtrip(batch, Some(SMALL_SIZE / 2));
    }

    #[test]
    fn arrow_writer_binary_view() {
        let string_field = Field::new("a", DataType::Utf8View, false);
        let binary_field = Field::new("b", DataType::BinaryView, false);
        let nullable_string_field = Field::new("a", DataType::Utf8View, true);
        let schema = Schema::new(vec![string_field, binary_field, nullable_string_field]);

        let raw_string_values = vec!["foo", "bar", "large payload over 12 bytes", "lulu"];
        let raw_binary_values = vec![
            b"foo".to_vec(),
            b"bar".to_vec(),
            b"large payload over 12 bytes".to_vec(),
            b"lulu".to_vec(),
        ];
        let nullable_string_values =
            vec![Some("foo"), None, Some("large payload over 12 bytes"), None];

        let string_view_values = StringViewArray::from(raw_string_values);
        let binary_view_values = BinaryViewArray::from_iter_values(raw_binary_values);
        let nullable_string_view_values = StringViewArray::from(nullable_string_values);
        let batch = RecordBatch::try_new(
            Arc::new(schema),
            vec![
                Arc::new(string_view_values),
                Arc::new(binary_view_values),
                Arc::new(nullable_string_view_values),
            ],
        )
        .unwrap();

        roundtrip(batch.clone(), Some(SMALL_SIZE / 2));
        roundtrip(batch, None);
    }

    fn get_decimal_batch(precision: u8, scale: i8) -> RecordBatch {
        let decimal_field = Field::new("a", DataType::Decimal128(precision, scale), false);
        let schema = Schema::new(vec![decimal_field]);

        let decimal_values = vec![10_000, 50_000, 0, -100]
            .into_iter()
            .map(Some)
            .collect::<Decimal128Array>()
            .with_precision_and_scale(precision, scale)
            .unwrap();

        RecordBatch::try_new(Arc::new(schema), vec![Arc::new(decimal_values)]).unwrap()
    }

    #[test]
    fn arrow_writer_decimal() {
        // int32 to store the decimal value
        let batch_int32_decimal = get_decimal_batch(5, 2);
        roundtrip(batch_int32_decimal, Some(SMALL_SIZE / 2));
        // int64 to store the decimal value
        let batch_int64_decimal = get_decimal_batch(12, 2);
        roundtrip(batch_int64_decimal, Some(SMALL_SIZE / 2));
        // fixed_length_byte_array to store the decimal value
        let batch_fixed_len_byte_array_decimal = get_decimal_batch(30, 2);
        roundtrip(batch_fixed_len_byte_array_decimal, Some(SMALL_SIZE / 2));
    }

    #[test]
    fn arrow_writer_complex() {
        // define schema
        let struct_field_d = Arc::new(Field::new("d", DataType::Float64, true));
        let struct_field_f = Arc::new(Field::new("f", DataType::Float32, true));
        let struct_field_g = Arc::new(Field::new_list(
            "g",
            Field::new("item", DataType::Int16, true),
            false,
        ));
        let struct_field_h = Arc::new(Field::new_list(
            "h",
            Field::new("item", DataType::Int16, false),
            true,
        ));
        let struct_field_e = Arc::new(Field::new_struct(
            "e",
            vec![
                struct_field_f.clone(),
                struct_field_g.clone(),
                struct_field_h.clone(),
            ],
            false,
        ));
        let schema = Schema::new(vec![
            Field::new("a", DataType::Int32, false),
            Field::new("b", DataType::Int32, true),
            Field::new_struct(
                "c",
                vec![struct_field_d.clone(), struct_field_e.clone()],
                false,
            ),
        ]);

        // create some data
        let a = Int32Array::from(vec![1, 2, 3, 4, 5]);
        let b = Int32Array::from(vec![Some(1), None, None, Some(4), Some(5)]);
        let d = Float64Array::from(vec![None, None, None, Some(1.0), None]);
        let f = Float32Array::from(vec![Some(0.0), None, Some(333.3), None, Some(5.25)]);

        let g_value = Int16Array::from(vec![1, 2, 3, 4, 5, 6, 7, 8, 9, 10]);

        // Construct a buffer for value offsets, for the nested array:
        //  [[1], [2, 3], [], [4, 5, 6], [7, 8, 9, 10]]
        let g_value_offsets = arrow::buffer::Buffer::from(&[0, 1, 3, 3, 6, 10].to_byte_slice());

        // Construct a list array from the above two
        let g_list_data = ArrayData::builder(struct_field_g.data_type().clone())
            .len(5)
            .add_buffer(g_value_offsets.clone())
            .add_child_data(g_value.to_data())
            .build()
            .unwrap();
        let g = ListArray::from(g_list_data);
        // The difference between g and h is that h has a null bitmap
        let h_list_data = ArrayData::builder(struct_field_h.data_type().clone())
            .len(5)
            .add_buffer(g_value_offsets)
            .add_child_data(g_value.to_data())
            .null_bit_buffer(Some(Buffer::from(vec![0b00011011])))
            .build()
            .unwrap();
        let h = ListArray::from(h_list_data);

        let e = StructArray::from(vec![
            (struct_field_f, Arc::new(f) as ArrayRef),
            (struct_field_g, Arc::new(g) as ArrayRef),
            (struct_field_h, Arc::new(h) as ArrayRef),
        ]);

        let c = StructArray::from(vec![
            (struct_field_d, Arc::new(d) as ArrayRef),
            (struct_field_e, Arc::new(e) as ArrayRef),
        ]);

        // build a record batch
        let batch = RecordBatch::try_new(
            Arc::new(schema),
            vec![Arc::new(a), Arc::new(b), Arc::new(c)],
        )
        .unwrap();

        roundtrip(batch.clone(), Some(SMALL_SIZE / 2));
        roundtrip(batch, Some(SMALL_SIZE / 3));
    }

    #[test]
    fn arrow_writer_complex_mixed() {
        // This test was added while investigating https://github.com/apache/arrow-rs/issues/244.
        // It was subsequently fixed while investigating https://github.com/apache/arrow-rs/issues/245.

        // define schema
        let offset_field = Arc::new(Field::new("offset", DataType::Int32, false));
        let partition_field = Arc::new(Field::new("partition", DataType::Int64, true));
        let topic_field = Arc::new(Field::new("topic", DataType::Utf8, true));
        let schema = Schema::new(vec![Field::new(
            "some_nested_object",
            DataType::Struct(Fields::from(vec![
                offset_field.clone(),
                partition_field.clone(),
                topic_field.clone(),
            ])),
            false,
        )]);

        // create some data
        let offset = Int32Array::from(vec![1, 2, 3, 4, 5]);
        let partition = Int64Array::from(vec![Some(1), None, None, Some(4), Some(5)]);
        let topic = StringArray::from(vec![Some("A"), None, Some("A"), Some(""), None]);

        let some_nested_object = StructArray::from(vec![
            (offset_field, Arc::new(offset) as ArrayRef),
            (partition_field, Arc::new(partition) as ArrayRef),
            (topic_field, Arc::new(topic) as ArrayRef),
        ]);

        // build a record batch
        let batch =
            RecordBatch::try_new(Arc::new(schema), vec![Arc::new(some_nested_object)]).unwrap();

        roundtrip(batch, Some(SMALL_SIZE / 2));
    }

    #[test]
    fn arrow_writer_map() {
        // Note: we are using the JSON Arrow reader for brevity
        let json_content = r#"
        {"stocks":{"long": "$AAA", "short": "$BBB"}}
        {"stocks":{"long": null, "long": "$CCC", "short": null}}
        {"stocks":{"hedged": "$YYY", "long": null, "short": "$D"}}
        "#;
        let entries_struct_type = DataType::Struct(Fields::from(vec![
            Field::new("key", DataType::Utf8, false),
            Field::new("value", DataType::Utf8, true),
        ]));
        let stocks_field = Field::new(
            "stocks",
            DataType::Map(
                Arc::new(Field::new("entries", entries_struct_type, false)),
                false,
            ),
            true,
        );
        let schema = Arc::new(Schema::new(vec![stocks_field]));
        let builder = arrow::json::ReaderBuilder::new(schema).with_batch_size(64);
        let mut reader = builder.build(std::io::Cursor::new(json_content)).unwrap();

        let batch = reader.next().unwrap().unwrap();
        roundtrip(batch, None);
    }

    #[test]
    fn arrow_writer_2_level_struct() {
        // tests writing <struct<struct<primitive>>
        let field_c = Field::new("c", DataType::Int32, true);
        let field_b = Field::new("b", DataType::Struct(vec![field_c].into()), true);
        let type_a = DataType::Struct(vec![field_b.clone()].into());
        let field_a = Field::new("a", type_a, true);
        let schema = Schema::new(vec![field_a.clone()]);

        // create data
        let c = Int32Array::from(vec![Some(1), None, Some(3), None, None, Some(6)]);
        let b_data = ArrayDataBuilder::new(field_b.data_type().clone())
            .len(6)
            .null_bit_buffer(Some(Buffer::from(vec![0b00100111])))
            .add_child_data(c.into_data())
            .build()
            .unwrap();
        let b = StructArray::from(b_data);
        let a_data = ArrayDataBuilder::new(field_a.data_type().clone())
            .len(6)
            .null_bit_buffer(Some(Buffer::from(vec![0b00101111])))
            .add_child_data(b.into_data())
            .build()
            .unwrap();
        let a = StructArray::from(a_data);

        assert_eq!(a.null_count(), 1);
        assert_eq!(a.column(0).null_count(), 2);

        // build a racord batch
        let batch = RecordBatch::try_new(Arc::new(schema), vec![Arc::new(a)]).unwrap();

        roundtrip(batch, Some(SMALL_SIZE / 2));
    }

    #[test]
    fn arrow_writer_2_level_struct_non_null() {
        // tests writing <struct<struct<primitive>>
        let field_c = Field::new("c", DataType::Int32, false);
        let type_b = DataType::Struct(vec![field_c].into());
        let field_b = Field::new("b", type_b.clone(), false);
        let type_a = DataType::Struct(vec![field_b].into());
        let field_a = Field::new("a", type_a.clone(), false);
        let schema = Schema::new(vec![field_a]);

        // create data
        let c = Int32Array::from(vec![1, 2, 3, 4, 5, 6]);
        let b_data = ArrayDataBuilder::new(type_b)
            .len(6)
            .add_child_data(c.into_data())
            .build()
            .unwrap();
        let b = StructArray::from(b_data);
        let a_data = ArrayDataBuilder::new(type_a)
            .len(6)
            .add_child_data(b.into_data())
            .build()
            .unwrap();
        let a = StructArray::from(a_data);

        assert_eq!(a.null_count(), 0);
        assert_eq!(a.column(0).null_count(), 0);

        // build a racord batch
        let batch = RecordBatch::try_new(Arc::new(schema), vec![Arc::new(a)]).unwrap();

        roundtrip(batch, Some(SMALL_SIZE / 2));
    }

    #[test]
    fn arrow_writer_2_level_struct_mixed_null() {
        // tests writing <struct<struct<primitive>>
        let field_c = Field::new("c", DataType::Int32, false);
        let type_b = DataType::Struct(vec![field_c].into());
        let field_b = Field::new("b", type_b.clone(), true);
        let type_a = DataType::Struct(vec![field_b].into());
        let field_a = Field::new("a", type_a.clone(), false);
        let schema = Schema::new(vec![field_a]);

        // create data
        let c = Int32Array::from(vec![1, 2, 3, 4, 5, 6]);
        let b_data = ArrayDataBuilder::new(type_b)
            .len(6)
            .null_bit_buffer(Some(Buffer::from(vec![0b00100111])))
            .add_child_data(c.into_data())
            .build()
            .unwrap();
        let b = StructArray::from(b_data);
        // a intentionally has no null buffer, to test that this is handled correctly
        let a_data = ArrayDataBuilder::new(type_a)
            .len(6)
            .add_child_data(b.into_data())
            .build()
            .unwrap();
        let a = StructArray::from(a_data);

        assert_eq!(a.null_count(), 0);
        assert_eq!(a.column(0).null_count(), 2);

        // build a racord batch
        let batch = RecordBatch::try_new(Arc::new(schema), vec![Arc::new(a)]).unwrap();

        roundtrip(batch, Some(SMALL_SIZE / 2));
    }

    #[test]
    fn arrow_writer_page_size() {
        let schema = Arc::new(Schema::new(vec![Field::new("col", DataType::Utf8, false)]));

        let mut builder = StringBuilder::with_capacity(100, 329 * 10_000);

        // Generate an array of 10 unique 10 character string
        for i in 0..10 {
            let value = i
                .to_string()
                .repeat(10)
                .chars()
                .take(10)
                .collect::<String>();

            builder.append_value(value);
        }

        let array = Arc::new(builder.finish());

        let batch = RecordBatch::try_new(schema, vec![array]).unwrap();

        let file = tempfile::tempfile().unwrap();

        // Set everything very low so we fallback to PLAIN encoding after the first row
        let props = WriterProperties::builder()
            .set_data_page_size_limit(1)
            .set_dictionary_page_size_limit(1)
            .set_write_batch_size(1)
            .build();

        let mut writer =
            ArrowWriter::try_new(file.try_clone().unwrap(), batch.schema(), Some(props))
                .expect("Unable to write file");
        writer.write(&batch).unwrap();
        writer.close().unwrap();

        let reader = SerializedFileReader::new(file.try_clone().unwrap()).unwrap();

        let column = reader.metadata().row_group(0).columns();

        assert_eq!(column.len(), 1);

        // We should write one row before falling back to PLAIN encoding so there should still be a
        // dictionary page.
        assert!(
            column[0].dictionary_page_offset().is_some(),
            "Expected a dictionary page"
        );

        let page_locations = read_pages_locations(&file, column).unwrap();

        let offset_index = page_locations[0].clone();

        // We should fallback to PLAIN encoding after the first row and our max page size is 1 bytes
        // so we expect one dictionary encoded page and then a page per row thereafter.
        assert_eq!(
            offset_index.len(),
            10,
            "Expected 9 pages but got {offset_index:#?}"
        );
    }

    const SMALL_SIZE: usize = 7;
    const MEDIUM_SIZE: usize = 63;

    fn roundtrip(expected_batch: RecordBatch, max_row_group_size: Option<usize>) -> Vec<File> {
        let mut files = vec![];
        for version in [WriterVersion::PARQUET_1_0, WriterVersion::PARQUET_2_0] {
            let mut props = WriterProperties::builder().set_writer_version(version);

            if let Some(size) = max_row_group_size {
                props = props.set_max_row_group_size(size)
            }

            let props = props.build();
            files.push(roundtrip_opts(&expected_batch, props))
        }
        files
    }

    fn roundtrip_opts_with_array_validation<F>(
        expected_batch: &RecordBatch,
        props: WriterProperties,
        validate: F,
    ) -> File
    where
        F: Fn(&ArrayData, &ArrayData),
    {
        let file = tempfile::tempfile().unwrap();

        let mut writer = ArrowWriter::try_new(
            file.try_clone().unwrap(),
            expected_batch.schema(),
            Some(props),
        )
        .expect("Unable to write file");
        writer.write(expected_batch).unwrap();
        writer.close().unwrap();

        let mut record_batch_reader =
            ParquetRecordBatchReader::try_new(file.try_clone().unwrap(), 1024).unwrap();

        let actual_batch = record_batch_reader
            .next()
            .expect("No batch found")
            .expect("Unable to get batch");

        assert_eq!(expected_batch.schema(), actual_batch.schema());
        assert_eq!(expected_batch.num_columns(), actual_batch.num_columns());
        assert_eq!(expected_batch.num_rows(), actual_batch.num_rows());
        for i in 0..expected_batch.num_columns() {
            let expected_data = expected_batch.column(i).to_data();
            let actual_data = actual_batch.column(i).to_data();
            validate(&expected_data, &actual_data);
        }

        file
    }

    fn roundtrip_opts(expected_batch: &RecordBatch, props: WriterProperties) -> File {
        roundtrip_opts_with_array_validation(expected_batch, props, |a, b| assert_eq!(a, b))
    }

    struct RoundTripOptions {
        values: ArrayRef,
        schema: SchemaRef,
        bloom_filter: bool,
        bloom_filter_position: BloomFilterPosition,
    }

    impl RoundTripOptions {
        fn new(values: ArrayRef, nullable: bool) -> Self {
            let data_type = values.data_type().clone();
            let schema = Schema::new(vec![Field::new("col", data_type, nullable)]);
            Self {
                values,
                schema: Arc::new(schema),
                bloom_filter: false,
                bloom_filter_position: BloomFilterPosition::AfterRowGroup,
            }
        }
    }

    fn one_column_roundtrip(values: ArrayRef, nullable: bool) -> Vec<File> {
        one_column_roundtrip_with_options(RoundTripOptions::new(values, nullable))
    }

    fn one_column_roundtrip_with_schema(values: ArrayRef, schema: SchemaRef) -> Vec<File> {
        let mut options = RoundTripOptions::new(values, false);
        options.schema = schema;
        one_column_roundtrip_with_options(options)
    }

    fn one_column_roundtrip_with_options(options: RoundTripOptions) -> Vec<File> {
        let RoundTripOptions {
            values,
            schema,
            bloom_filter,
            bloom_filter_position,
        } = options;

        let encodings = match values.data_type() {
            DataType::Utf8 | DataType::LargeUtf8 | DataType::Binary | DataType::LargeBinary => {
                vec![
                    Encoding::PLAIN,
                    Encoding::DELTA_BYTE_ARRAY,
                    Encoding::DELTA_LENGTH_BYTE_ARRAY,
                ]
            }
            DataType::Int64
            | DataType::Int32
            | DataType::Int16
            | DataType::Int8
            | DataType::UInt64
            | DataType::UInt32
            | DataType::UInt16
            | DataType::UInt8 => vec![Encoding::PLAIN, Encoding::DELTA_BINARY_PACKED],
            DataType::Float32 | DataType::Float64 => {
                vec![Encoding::PLAIN, Encoding::BYTE_STREAM_SPLIT]
            }
            _ => vec![Encoding::PLAIN],
        };

        let expected_batch = RecordBatch::try_new(schema, vec![values]).unwrap();

        let row_group_sizes = [1024, SMALL_SIZE, SMALL_SIZE / 2, SMALL_SIZE / 2 + 1, 10];

        let mut files = vec![];
        for dictionary_size in [0, 1, 1024] {
            for encoding in &encodings {
                for version in [WriterVersion::PARQUET_1_0, WriterVersion::PARQUET_2_0] {
                    for row_group_size in row_group_sizes {
                        let props = WriterProperties::builder()
                            .set_writer_version(version)
                            .set_max_row_group_size(row_group_size)
                            .set_dictionary_enabled(dictionary_size != 0)
                            .set_dictionary_page_size_limit(dictionary_size.max(1))
                            .set_encoding(*encoding)
                            .set_bloom_filter_enabled(bloom_filter)
                            .set_bloom_filter_position(bloom_filter_position)
                            .build();

                        files.push(roundtrip_opts(&expected_batch, props))
                    }
                }
            }
        }
        files
    }

    fn values_required<A, I>(iter: I) -> Vec<File>
    where
        A: From<Vec<I::Item>> + Array + 'static,
        I: IntoIterator,
    {
        let raw_values: Vec<_> = iter.into_iter().collect();
        let values = Arc::new(A::from(raw_values));
        one_column_roundtrip(values, false)
    }

    fn values_optional<A, I>(iter: I) -> Vec<File>
    where
        A: From<Vec<Option<I::Item>>> + Array + 'static,
        I: IntoIterator,
    {
        let optional_raw_values: Vec<_> = iter
            .into_iter()
            .enumerate()
            .map(|(i, v)| if i % 2 == 0 { None } else { Some(v) })
            .collect();
        let optional_values = Arc::new(A::from(optional_raw_values));
        one_column_roundtrip(optional_values, true)
    }

    fn required_and_optional<A, I>(iter: I)
    where
        A: From<Vec<I::Item>> + From<Vec<Option<I::Item>>> + Array + 'static,
        I: IntoIterator + Clone,
    {
        values_required::<A, I>(iter.clone());
        values_optional::<A, I>(iter);
    }

    fn check_bloom_filter<T: AsBytes>(
        files: Vec<File>,
        file_column: String,
        positive_values: Vec<T>,
        negative_values: Vec<T>,
    ) {
        files.into_iter().take(1).for_each(|file| {
            let file_reader = SerializedFileReader::new_with_options(
                file,
                ReadOptionsBuilder::new()
                    .with_reader_properties(
                        ReaderProperties::builder()
                            .set_read_bloom_filter(true)
                            .build(),
                    )
                    .build(),
            )
            .expect("Unable to open file as Parquet");
            let metadata = file_reader.metadata();

            // Gets bloom filters from all row groups.
            let mut bloom_filters: Vec<_> = vec![];
            for (ri, row_group) in metadata.row_groups().iter().enumerate() {
                if let Some((column_index, _)) = row_group
                    .columns()
                    .iter()
                    .enumerate()
                    .find(|(_, column)| column.column_path().string() == file_column)
                {
                    let row_group_reader = file_reader
                        .get_row_group(ri)
                        .expect("Unable to read row group");
                    if let Some(sbbf) = row_group_reader.get_column_bloom_filter(column_index) {
                        bloom_filters.push(sbbf.clone());
                    } else {
                        panic!("No bloom filter for column named {file_column} found");
                    }
                } else {
                    panic!("No column named {file_column} found");
                }
            }

            positive_values.iter().for_each(|value| {
                let found = bloom_filters.iter().find(|sbbf| sbbf.check(value));
                assert!(
                    found.is_some(),
                    "{}",
                    format!("Value {:?} should be in bloom filter", value.as_bytes())
                );
            });

            negative_values.iter().for_each(|value| {
                let found = bloom_filters.iter().find(|sbbf| sbbf.check(value));
                assert!(
                    found.is_none(),
                    "{}",
                    format!("Value {:?} should not be in bloom filter", value.as_bytes())
                );
            });
        });
    }

    #[test]
    fn all_null_primitive_single_column() {
        let values = Arc::new(Int32Array::from(vec![None; SMALL_SIZE]));
        one_column_roundtrip(values, true);
    }
    #[test]
    fn null_single_column() {
        let values = Arc::new(NullArray::new(SMALL_SIZE));
        one_column_roundtrip(values, true);
        // null arrays are always nullable, a test with non-nullable nulls fails
    }

    #[test]
    fn bool_single_column() {
        required_and_optional::<BooleanArray, _>(
            [true, false].iter().cycle().copied().take(SMALL_SIZE),
        );
    }

    #[test]
    fn bool_large_single_column() {
        let values = Arc::new(
            [None, Some(true), Some(false)]
                .iter()
                .cycle()
                .copied()
                .take(200_000)
                .collect::<BooleanArray>(),
        );
        let schema = Schema::new(vec![Field::new("col", values.data_type().clone(), true)]);
        let expected_batch = RecordBatch::try_new(Arc::new(schema), vec![values]).unwrap();
        let file = tempfile::tempfile().unwrap();

        let mut writer =
            ArrowWriter::try_new(file.try_clone().unwrap(), expected_batch.schema(), None)
                .expect("Unable to write file");
        writer.write(&expected_batch).unwrap();
        writer.close().unwrap();
    }

    #[test]
    fn check_page_offset_index_with_nan() {
        let values = Arc::new(Float64Array::from(vec![f64::NAN; 10]));
        let schema = Schema::new(vec![Field::new("col", DataType::Float64, true)]);
        let batch = RecordBatch::try_new(Arc::new(schema), vec![values]).unwrap();

        let mut out = Vec::with_capacity(1024);
        let mut writer =
            ArrowWriter::try_new(&mut out, batch.schema(), None).expect("Unable to write file");
        writer.write(&batch).unwrap();
        let file_meta_data = writer.close().unwrap();
        for row_group in file_meta_data.row_groups {
            for column in row_group.columns {
                assert!(column.offset_index_offset.is_some());
                assert!(column.offset_index_length.is_some());
                assert!(column.column_index_offset.is_none());
                assert!(column.column_index_length.is_none());
            }
        }
    }

    #[test]
    fn i8_single_column() {
        required_and_optional::<Int8Array, _>(0..SMALL_SIZE as i8);
    }

    #[test]
    fn i16_single_column() {
        required_and_optional::<Int16Array, _>(0..SMALL_SIZE as i16);
    }

    #[test]
    fn i32_single_column() {
        required_and_optional::<Int32Array, _>(0..SMALL_SIZE as i32);
    }

    #[test]
    fn i64_single_column() {
        required_and_optional::<Int64Array, _>(0..SMALL_SIZE as i64);
    }

    #[test]
    fn u8_single_column() {
        required_and_optional::<UInt8Array, _>(0..SMALL_SIZE as u8);
    }

    #[test]
    fn u16_single_column() {
        required_and_optional::<UInt16Array, _>(0..SMALL_SIZE as u16);
    }

    #[test]
    fn u32_single_column() {
        required_and_optional::<UInt32Array, _>(0..SMALL_SIZE as u32);
    }

    #[test]
    fn u64_single_column() {
        required_and_optional::<UInt64Array, _>(0..SMALL_SIZE as u64);
    }

    #[test]
    fn f32_single_column() {
        required_and_optional::<Float32Array, _>((0..SMALL_SIZE).map(|i| i as f32));
    }

    #[test]
    fn f64_single_column() {
        required_and_optional::<Float64Array, _>((0..SMALL_SIZE).map(|i| i as f64));
    }

    // The timestamp array types don't implement From<Vec<T>> because they need the timezone
    // argument, and they also doesn't support building from a Vec<Option<T>>, so call
    // one_column_roundtrip manually instead of calling required_and_optional for these tests.

    #[test]
    fn timestamp_second_single_column() {
        let raw_values: Vec<_> = (0..SMALL_SIZE as i64).collect();
        let values = Arc::new(TimestampSecondArray::from(raw_values));

        one_column_roundtrip(values, false);
    }

    #[test]
    fn timestamp_millisecond_single_column() {
        let raw_values: Vec<_> = (0..SMALL_SIZE as i64).collect();
        let values = Arc::new(TimestampMillisecondArray::from(raw_values));

        one_column_roundtrip(values, false);
    }

    #[test]
    fn timestamp_microsecond_single_column() {
        let raw_values: Vec<_> = (0..SMALL_SIZE as i64).collect();
        let values = Arc::new(TimestampMicrosecondArray::from(raw_values));

        one_column_roundtrip(values, false);
    }

    #[test]
    fn timestamp_nanosecond_single_column() {
        let raw_values: Vec<_> = (0..SMALL_SIZE as i64).collect();
        let values = Arc::new(TimestampNanosecondArray::from(raw_values));

        one_column_roundtrip(values, false);
    }

    #[test]
    fn date32_single_column() {
        required_and_optional::<Date32Array, _>(0..SMALL_SIZE as i32);
    }

    #[test]
    fn date64_single_column() {
        // Date64 must be a multiple of 86400000, see ARROW-10925
        required_and_optional::<Date64Array, _>(
            (0..(SMALL_SIZE as i64 * 86400000)).step_by(86400000),
        );
    }

    #[test]
    fn time32_second_single_column() {
        required_and_optional::<Time32SecondArray, _>(0..SMALL_SIZE as i32);
    }

    #[test]
    fn time32_millisecond_single_column() {
        required_and_optional::<Time32MillisecondArray, _>(0..SMALL_SIZE as i32);
    }

    #[test]
    fn time64_microsecond_single_column() {
        required_and_optional::<Time64MicrosecondArray, _>(0..SMALL_SIZE as i64);
    }

    #[test]
    fn time64_nanosecond_single_column() {
        required_and_optional::<Time64NanosecondArray, _>(0..SMALL_SIZE as i64);
    }

    #[test]
    #[should_panic(expected = "Converting Duration to parquet not supported")]
    fn duration_second_single_column() {
        required_and_optional::<DurationSecondArray, _>(0..SMALL_SIZE as i64);
    }

    #[test]
    #[should_panic(expected = "Converting Duration to parquet not supported")]
    fn duration_millisecond_single_column() {
        required_and_optional::<DurationMillisecondArray, _>(0..SMALL_SIZE as i64);
    }

    #[test]
    #[should_panic(expected = "Converting Duration to parquet not supported")]
    fn duration_microsecond_single_column() {
        required_and_optional::<DurationMicrosecondArray, _>(0..SMALL_SIZE as i64);
    }

    #[test]
    #[should_panic(expected = "Converting Duration to parquet not supported")]
    fn duration_nanosecond_single_column() {
        required_and_optional::<DurationNanosecondArray, _>(0..SMALL_SIZE as i64);
    }

    #[test]
    fn interval_year_month_single_column() {
        required_and_optional::<IntervalYearMonthArray, _>(0..SMALL_SIZE as i32);
    }

    #[test]
    fn interval_day_time_single_column() {
        required_and_optional::<IntervalDayTimeArray, _>(vec![
            IntervalDayTime::new(0, 1),
            IntervalDayTime::new(0, 3),
            IntervalDayTime::new(3, -2),
            IntervalDayTime::new(-200, 4),
        ]);
    }

    #[test]
    #[should_panic(
        expected = "Attempting to write an Arrow interval type MonthDayNano to parquet that is not yet implemented"
    )]
    fn interval_month_day_nano_single_column() {
        required_and_optional::<IntervalMonthDayNanoArray, _>(vec![
            IntervalMonthDayNano::new(0, 1, 5),
            IntervalMonthDayNano::new(0, 3, 2),
            IntervalMonthDayNano::new(3, -2, -5),
            IntervalMonthDayNano::new(-200, 4, -1),
        ]);
    }

    #[test]
    fn binary_single_column() {
        let one_vec: Vec<u8> = (0..SMALL_SIZE as u8).collect();
        let many_vecs: Vec<_> = std::iter::repeat(one_vec).take(SMALL_SIZE).collect();
        let many_vecs_iter = many_vecs.iter().map(|v| v.as_slice());

        // BinaryArrays can't be built from Vec<Option<&str>>, so only call `values_required`
        values_required::<BinaryArray, _>(many_vecs_iter);
    }

    #[test]
<<<<<<< HEAD
    fn i32_column_bloom_filter_at_end() {
        let array = Arc::new(Int32Array::from_iter(0..SMALL_SIZE as i32));
        let mut options = RoundTripOptions::new(array, false);
        options.bloom_filter = true;
        options.bloom_filter_position = BloomFilterPosition::End;

        let files = one_column_roundtrip_with_options(options);
        check_bloom_filter(
            files,
            "col".to_string(),
            (0..SMALL_SIZE as i32).collect(),
            (SMALL_SIZE as i32 + 1..SMALL_SIZE as i32 + 10).collect(),
        );
=======
    fn binary_view_single_column() {
        let one_vec: Vec<u8> = (0..SMALL_SIZE as u8).collect();
        let many_vecs: Vec<_> = std::iter::repeat(one_vec).take(SMALL_SIZE).collect();
        let many_vecs_iter = many_vecs.iter().map(|v| v.as_slice());

        // BinaryArrays can't be built from Vec<Option<&str>>, so only call `values_required`
        values_required::<BinaryViewArray, _>(many_vecs_iter);
>>>>>>> 29c07d00
    }

    #[test]
    fn i32_column_bloom_filter() {
        let array = Arc::new(Int32Array::from_iter(0..SMALL_SIZE as i32));
        let mut options = RoundTripOptions::new(array, false);
        options.bloom_filter = true;

        let files = one_column_roundtrip_with_options(options);
        check_bloom_filter(
            files,
            "col".to_string(),
            (0..SMALL_SIZE as i32).collect(),
            (SMALL_SIZE as i32 + 1..SMALL_SIZE as i32 + 10).collect(),
        );
    }

    #[test]
    fn binary_column_bloom_filter() {
        let one_vec: Vec<u8> = (0..SMALL_SIZE as u8).collect();
        let many_vecs: Vec<_> = std::iter::repeat(one_vec).take(SMALL_SIZE).collect();
        let many_vecs_iter = many_vecs.iter().map(|v| v.as_slice());

        let array = Arc::new(BinaryArray::from_iter_values(many_vecs_iter));
        let mut options = RoundTripOptions::new(array, false);
        options.bloom_filter = true;

        let files = one_column_roundtrip_with_options(options);
        check_bloom_filter(
            files,
            "col".to_string(),
            many_vecs,
            vec![vec![(SMALL_SIZE + 1) as u8]],
        );
    }

    #[test]
    fn empty_string_null_column_bloom_filter() {
        let raw_values: Vec<_> = (0..SMALL_SIZE).map(|i| i.to_string()).collect();
        let raw_strs = raw_values.iter().map(|s| s.as_str());

        let array = Arc::new(StringArray::from_iter_values(raw_strs));
        let mut options = RoundTripOptions::new(array, false);
        options.bloom_filter = true;

        let files = one_column_roundtrip_with_options(options);

        let optional_raw_values: Vec<_> = raw_values
            .iter()
            .enumerate()
            .filter_map(|(i, v)| if i % 2 == 0 { None } else { Some(v.as_str()) })
            .collect();
        // For null slots, empty string should not be in bloom filter.
        check_bloom_filter(files, "col".to_string(), optional_raw_values, vec![""]);
    }

    #[test]
    fn large_binary_single_column() {
        let one_vec: Vec<u8> = (0..SMALL_SIZE as u8).collect();
        let many_vecs: Vec<_> = std::iter::repeat(one_vec).take(SMALL_SIZE).collect();
        let many_vecs_iter = many_vecs.iter().map(|v| v.as_slice());

        // LargeBinaryArrays can't be built from Vec<Option<&str>>, so only call `values_required`
        values_required::<LargeBinaryArray, _>(many_vecs_iter);
    }

    #[test]
    fn fixed_size_binary_single_column() {
        let mut builder = FixedSizeBinaryBuilder::new(4);
        builder.append_value(b"0123").unwrap();
        builder.append_null();
        builder.append_value(b"8910").unwrap();
        builder.append_value(b"1112").unwrap();
        let array = Arc::new(builder.finish());

        one_column_roundtrip(array, true);
    }

    #[test]
    fn string_single_column() {
        let raw_values: Vec<_> = (0..SMALL_SIZE).map(|i| i.to_string()).collect();
        let raw_strs = raw_values.iter().map(|s| s.as_str());

        required_and_optional::<StringArray, _>(raw_strs);
    }

    #[test]
    fn large_string_single_column() {
        let raw_values: Vec<_> = (0..SMALL_SIZE).map(|i| i.to_string()).collect();
        let raw_strs = raw_values.iter().map(|s| s.as_str());

        required_and_optional::<LargeStringArray, _>(raw_strs);
    }

    #[test]
    fn string_view_single_column() {
        let raw_values: Vec<_> = (0..SMALL_SIZE).map(|i| i.to_string()).collect();
        let raw_strs = raw_values.iter().map(|s| s.as_str());

        required_and_optional::<StringViewArray, _>(raw_strs);
    }

    #[test]
    fn null_list_single_column() {
        let null_field = Field::new("item", DataType::Null, true);
        let list_field = Field::new("emptylist", DataType::List(Arc::new(null_field)), true);

        let schema = Schema::new(vec![list_field]);

        // Build [[], null, [null, null]]
        let a_values = NullArray::new(2);
        let a_value_offsets = arrow::buffer::Buffer::from(&[0, 0, 0, 2].to_byte_slice());
        let a_list_data = ArrayData::builder(DataType::List(Arc::new(Field::new(
            "item",
            DataType::Null,
            true,
        ))))
        .len(3)
        .add_buffer(a_value_offsets)
        .null_bit_buffer(Some(Buffer::from(vec![0b00000101])))
        .add_child_data(a_values.into_data())
        .build()
        .unwrap();

        let a = ListArray::from(a_list_data);

        assert!(a.is_valid(0));
        assert!(!a.is_valid(1));
        assert!(a.is_valid(2));

        assert_eq!(a.value(0).len(), 0);
        assert_eq!(a.value(2).len(), 2);
        assert_eq!(a.value(2).logical_nulls().unwrap().null_count(), 2);

        let batch = RecordBatch::try_new(Arc::new(schema), vec![Arc::new(a)]).unwrap();
        roundtrip(batch, None);
    }

    #[test]
    fn list_single_column() {
        let a_values = Int32Array::from(vec![1, 2, 3, 4, 5, 6, 7, 8, 9, 10]);
        let a_value_offsets = arrow::buffer::Buffer::from(&[0, 1, 3, 3, 6, 10].to_byte_slice());
        let a_list_data = ArrayData::builder(DataType::List(Arc::new(Field::new(
            "item",
            DataType::Int32,
            false,
        ))))
        .len(5)
        .add_buffer(a_value_offsets)
        .null_bit_buffer(Some(Buffer::from(vec![0b00011011])))
        .add_child_data(a_values.into_data())
        .build()
        .unwrap();

        assert_eq!(a_list_data.null_count(), 1);

        let a = ListArray::from(a_list_data);
        let values = Arc::new(a);

        one_column_roundtrip(values, true);
    }

    #[test]
    fn large_list_single_column() {
        let a_values = Int32Array::from(vec![1, 2, 3, 4, 5, 6, 7, 8, 9, 10]);
        let a_value_offsets = arrow::buffer::Buffer::from(&[0i64, 1, 3, 3, 6, 10].to_byte_slice());
        let a_list_data = ArrayData::builder(DataType::LargeList(Arc::new(Field::new(
            "large_item",
            DataType::Int32,
            true,
        ))))
        .len(5)
        .add_buffer(a_value_offsets)
        .add_child_data(a_values.into_data())
        .null_bit_buffer(Some(Buffer::from(vec![0b00011011])))
        .build()
        .unwrap();

        // I think this setup is incorrect because this should pass
        assert_eq!(a_list_data.null_count(), 1);

        let a = LargeListArray::from(a_list_data);
        let values = Arc::new(a);

        one_column_roundtrip(values, true);
    }

    #[test]
    fn list_nested_nulls() {
        use arrow::datatypes::Int32Type;
        let data = vec![
            Some(vec![Some(1)]),
            Some(vec![Some(2), Some(3)]),
            None,
            Some(vec![Some(4), Some(5), None]),
            Some(vec![None]),
            Some(vec![Some(6), Some(7)]),
        ];

        let list = ListArray::from_iter_primitive::<Int32Type, _, _>(data.clone());
        one_column_roundtrip(Arc::new(list), true);

        let list = LargeListArray::from_iter_primitive::<Int32Type, _, _>(data);
        one_column_roundtrip(Arc::new(list), true);
    }

    #[test]
    fn struct_single_column() {
        let a_values = Int32Array::from(vec![1, 2, 3, 4, 5, 6, 7, 8, 9, 10]);
        let struct_field_a = Arc::new(Field::new("f", DataType::Int32, false));
        let s = StructArray::from(vec![(struct_field_a, Arc::new(a_values) as ArrayRef)]);

        let values = Arc::new(s);
        one_column_roundtrip(values, false);
    }

    #[test]
    fn fallback_flush_data_page() {
        //tests if the Fallback::flush_data_page clears all buffers correctly
        let raw_values: Vec<_> = (0..MEDIUM_SIZE).map(|i| i.to_string()).collect();
        let values = Arc::new(StringArray::from(raw_values));
        let encodings = vec![
            Encoding::DELTA_BYTE_ARRAY,
            Encoding::DELTA_LENGTH_BYTE_ARRAY,
        ];
        let data_type = values.data_type().clone();
        let schema = Arc::new(Schema::new(vec![Field::new("col", data_type, false)]));
        let expected_batch = RecordBatch::try_new(schema, vec![values]).unwrap();

        let row_group_sizes = [1024, SMALL_SIZE, SMALL_SIZE / 2, SMALL_SIZE / 2 + 1, 10];
        let data_page_size_limit: usize = 32;
        let write_batch_size: usize = 16;

        for encoding in &encodings {
            for row_group_size in row_group_sizes {
                let props = WriterProperties::builder()
                    .set_writer_version(WriterVersion::PARQUET_2_0)
                    .set_max_row_group_size(row_group_size)
                    .set_dictionary_enabled(false)
                    .set_encoding(*encoding)
                    .set_data_page_size_limit(data_page_size_limit)
                    .set_write_batch_size(write_batch_size)
                    .build();

                roundtrip_opts_with_array_validation(&expected_batch, props, |a, b| {
                    let string_array_a = StringArray::from(a.clone());
                    let string_array_b = StringArray::from(b.clone());
                    let vec_a: Vec<&str> = string_array_a.iter().map(|v| v.unwrap()).collect();
                    let vec_b: Vec<&str> = string_array_b.iter().map(|v| v.unwrap()).collect();
                    assert_eq!(
                        vec_a, vec_b,
                        "failed for encoder: {encoding:?} and row_group_size: {row_group_size:?}"
                    );
                });
            }
        }
    }

    #[test]
    fn arrow_writer_string_dictionary() {
        // define schema
        let schema = Arc::new(Schema::new(vec![Field::new_dict(
            "dictionary",
            DataType::Dictionary(Box::new(DataType::Int32), Box::new(DataType::Utf8)),
            true,
            42,
            true,
        )]));

        // create some data
        let d: Int32DictionaryArray = [Some("alpha"), None, Some("beta"), Some("alpha")]
            .iter()
            .copied()
            .collect();

        // build a record batch
        one_column_roundtrip_with_schema(Arc::new(d), schema);
    }

    #[test]
    fn arrow_writer_primitive_dictionary() {
        // define schema
        let schema = Arc::new(Schema::new(vec![Field::new_dict(
            "dictionary",
            DataType::Dictionary(Box::new(DataType::UInt8), Box::new(DataType::UInt32)),
            true,
            42,
            true,
        )]));

        // create some data
        let mut builder = PrimitiveDictionaryBuilder::<UInt8Type, UInt32Type>::new();
        builder.append(12345678).unwrap();
        builder.append_null();
        builder.append(22345678).unwrap();
        builder.append(12345678).unwrap();
        let d = builder.finish();

        one_column_roundtrip_with_schema(Arc::new(d), schema);
    }

    #[test]
    fn arrow_writer_string_dictionary_unsigned_index() {
        // define schema
        let schema = Arc::new(Schema::new(vec![Field::new_dict(
            "dictionary",
            DataType::Dictionary(Box::new(DataType::UInt8), Box::new(DataType::Utf8)),
            true,
            42,
            true,
        )]));

        // create some data
        let d: UInt8DictionaryArray = [Some("alpha"), None, Some("beta"), Some("alpha")]
            .iter()
            .copied()
            .collect();

        one_column_roundtrip_with_schema(Arc::new(d), schema);
    }

    #[test]
    fn u32_min_max() {
        // check values roundtrip through parquet
        let src = [
            u32::MIN,
            u32::MIN + 1,
            (i32::MAX as u32) - 1,
            i32::MAX as u32,
            (i32::MAX as u32) + 1,
            u32::MAX - 1,
            u32::MAX,
        ];
        let values = Arc::new(UInt32Array::from_iter_values(src.iter().cloned()));
        let files = one_column_roundtrip(values, false);

        for file in files {
            // check statistics are valid
            let reader = SerializedFileReader::new(file).unwrap();
            let metadata = reader.metadata();

            let mut row_offset = 0;
            for row_group in metadata.row_groups() {
                assert_eq!(row_group.num_columns(), 1);
                let column = row_group.column(0);

                let num_values = column.num_values() as usize;
                let src_slice = &src[row_offset..row_offset + num_values];
                row_offset += column.num_values() as usize;

                let stats = column.statistics().unwrap();
                assert!(stats.has_min_max_set());
                if let Statistics::Int32(stats) = stats {
                    assert_eq!(*stats.min() as u32, *src_slice.iter().min().unwrap());
                    assert_eq!(*stats.max() as u32, *src_slice.iter().max().unwrap());
                } else {
                    panic!("Statistics::Int32 missing")
                }
            }
        }
    }

    #[test]
    fn u64_min_max() {
        // check values roundtrip through parquet
        let src = [
            u64::MIN,
            u64::MIN + 1,
            (i64::MAX as u64) - 1,
            i64::MAX as u64,
            (i64::MAX as u64) + 1,
            u64::MAX - 1,
            u64::MAX,
        ];
        let values = Arc::new(UInt64Array::from_iter_values(src.iter().cloned()));
        let files = one_column_roundtrip(values, false);

        for file in files {
            // check statistics are valid
            let reader = SerializedFileReader::new(file).unwrap();
            let metadata = reader.metadata();

            let mut row_offset = 0;
            for row_group in metadata.row_groups() {
                assert_eq!(row_group.num_columns(), 1);
                let column = row_group.column(0);

                let num_values = column.num_values() as usize;
                let src_slice = &src[row_offset..row_offset + num_values];
                row_offset += column.num_values() as usize;

                let stats = column.statistics().unwrap();
                assert!(stats.has_min_max_set());
                if let Statistics::Int64(stats) = stats {
                    assert_eq!(*stats.min() as u64, *src_slice.iter().min().unwrap());
                    assert_eq!(*stats.max() as u64, *src_slice.iter().max().unwrap());
                } else {
                    panic!("Statistics::Int64 missing")
                }
            }
        }
    }

    #[test]
    fn statistics_null_counts_only_nulls() {
        // check that null-count statistics for "only NULL"-columns are correct
        let values = Arc::new(UInt64Array::from(vec![None, None]));
        let files = one_column_roundtrip(values, true);

        for file in files {
            // check statistics are valid
            let reader = SerializedFileReader::new(file).unwrap();
            let metadata = reader.metadata();
            assert_eq!(metadata.num_row_groups(), 1);
            let row_group = metadata.row_group(0);
            assert_eq!(row_group.num_columns(), 1);
            let column = row_group.column(0);
            let stats = column.statistics().unwrap();
            assert_eq!(stats.null_count(), 2);
        }
    }

    #[test]
    fn test_list_of_struct_roundtrip() {
        // define schema
        let int_field = Field::new("a", DataType::Int32, true);
        let int_field2 = Field::new("b", DataType::Int32, true);

        let int_builder = Int32Builder::with_capacity(10);
        let int_builder2 = Int32Builder::with_capacity(10);

        let struct_builder = StructBuilder::new(
            vec![int_field, int_field2],
            vec![Box::new(int_builder), Box::new(int_builder2)],
        );
        let mut list_builder = ListBuilder::new(struct_builder);

        // Construct the following array
        // [{a: 1, b: 2}], [], null, [null, null], [{a: null, b: 3}], [{a: 2, b: null}]

        // [{a: 1, b: 2}]
        let values = list_builder.values();
        values
            .field_builder::<Int32Builder>(0)
            .unwrap()
            .append_value(1);
        values
            .field_builder::<Int32Builder>(1)
            .unwrap()
            .append_value(2);
        values.append(true);
        list_builder.append(true);

        // []
        list_builder.append(true);

        // null
        list_builder.append(false);

        // [null, null]
        let values = list_builder.values();
        values
            .field_builder::<Int32Builder>(0)
            .unwrap()
            .append_null();
        values
            .field_builder::<Int32Builder>(1)
            .unwrap()
            .append_null();
        values.append(false);
        values
            .field_builder::<Int32Builder>(0)
            .unwrap()
            .append_null();
        values
            .field_builder::<Int32Builder>(1)
            .unwrap()
            .append_null();
        values.append(false);
        list_builder.append(true);

        // [{a: null, b: 3}]
        let values = list_builder.values();
        values
            .field_builder::<Int32Builder>(0)
            .unwrap()
            .append_null();
        values
            .field_builder::<Int32Builder>(1)
            .unwrap()
            .append_value(3);
        values.append(true);
        list_builder.append(true);

        // [{a: 2, b: null}]
        let values = list_builder.values();
        values
            .field_builder::<Int32Builder>(0)
            .unwrap()
            .append_value(2);
        values
            .field_builder::<Int32Builder>(1)
            .unwrap()
            .append_null();
        values.append(true);
        list_builder.append(true);

        let array = Arc::new(list_builder.finish());

        one_column_roundtrip(array, true);
    }

    fn row_group_sizes(metadata: &ParquetMetaData) -> Vec<i64> {
        metadata.row_groups().iter().map(|x| x.num_rows()).collect()
    }

    #[test]
    fn test_aggregates_records() {
        let arrays = [
            Int32Array::from((0..100).collect::<Vec<_>>()),
            Int32Array::from((0..50).collect::<Vec<_>>()),
            Int32Array::from((200..500).collect::<Vec<_>>()),
        ];

        let schema = Arc::new(Schema::new(vec![Field::new(
            "int",
            ArrowDataType::Int32,
            false,
        )]));

        let file = tempfile::tempfile().unwrap();

        let props = WriterProperties::builder()
            .set_max_row_group_size(200)
            .build();

        let mut writer =
            ArrowWriter::try_new(file.try_clone().unwrap(), schema.clone(), Some(props)).unwrap();

        for array in arrays {
            let batch = RecordBatch::try_new(schema.clone(), vec![Arc::new(array)]).unwrap();
            writer.write(&batch).unwrap();
        }

        writer.close().unwrap();

        let builder = ParquetRecordBatchReaderBuilder::try_new(file).unwrap();
        assert_eq!(&row_group_sizes(builder.metadata()), &[200, 200, 50]);

        let batches = builder
            .with_batch_size(100)
            .build()
            .unwrap()
            .collect::<ArrowResult<Vec<_>>>()
            .unwrap();

        assert_eq!(batches.len(), 5);
        assert!(batches.iter().all(|x| x.num_columns() == 1));

        let batch_sizes: Vec<_> = batches.iter().map(|x| x.num_rows()).collect();

        assert_eq!(&batch_sizes, &[100, 100, 100, 100, 50]);

        let values: Vec<_> = batches
            .iter()
            .flat_map(|x| {
                x.column(0)
                    .as_any()
                    .downcast_ref::<Int32Array>()
                    .unwrap()
                    .values()
                    .iter()
                    .cloned()
            })
            .collect();

        let expected_values: Vec<_> = [0..100, 0..50, 200..500].into_iter().flatten().collect();
        assert_eq!(&values, &expected_values)
    }

    #[test]
    fn complex_aggregate() {
        // Tests aggregating nested data
        let field_a = Arc::new(Field::new("leaf_a", DataType::Int32, false));
        let field_b = Arc::new(Field::new("leaf_b", DataType::Int32, true));
        let struct_a = Arc::new(Field::new(
            "struct_a",
            DataType::Struct(vec![field_a.clone(), field_b.clone()].into()),
            true,
        ));

        let list_a = Arc::new(Field::new("list", DataType::List(struct_a), true));
        let struct_b = Arc::new(Field::new(
            "struct_b",
            DataType::Struct(vec![list_a.clone()].into()),
            false,
        ));

        let schema = Arc::new(Schema::new(vec![struct_b]));

        // create nested data
        let field_a_array = Int32Array::from(vec![1, 2, 3, 4, 5, 6]);
        let field_b_array =
            Int32Array::from_iter(vec![Some(1), None, Some(2), None, None, Some(6)]);

        let struct_a_array = StructArray::from(vec![
            (field_a.clone(), Arc::new(field_a_array) as ArrayRef),
            (field_b.clone(), Arc::new(field_b_array) as ArrayRef),
        ]);

        let list_data = ArrayDataBuilder::new(list_a.data_type().clone())
            .len(5)
            .add_buffer(Buffer::from_iter(vec![
                0_i32, 1_i32, 1_i32, 3_i32, 3_i32, 5_i32,
            ]))
            .null_bit_buffer(Some(Buffer::from_iter(vec![
                true, false, true, false, true,
            ])))
            .child_data(vec![struct_a_array.into_data()])
            .build()
            .unwrap();

        let list_a_array = Arc::new(ListArray::from(list_data)) as ArrayRef;
        let struct_b_array = StructArray::from(vec![(list_a.clone(), list_a_array)]);

        let batch1 =
            RecordBatch::try_from_iter(vec![("struct_b", Arc::new(struct_b_array) as ArrayRef)])
                .unwrap();

        let field_a_array = Int32Array::from(vec![6, 7, 8, 9, 10]);
        let field_b_array = Int32Array::from_iter(vec![None, None, None, Some(1), None]);

        let struct_a_array = StructArray::from(vec![
            (field_a, Arc::new(field_a_array) as ArrayRef),
            (field_b, Arc::new(field_b_array) as ArrayRef),
        ]);

        let list_data = ArrayDataBuilder::new(list_a.data_type().clone())
            .len(2)
            .add_buffer(Buffer::from_iter(vec![0_i32, 4_i32, 5_i32]))
            .child_data(vec![struct_a_array.into_data()])
            .build()
            .unwrap();

        let list_a_array = Arc::new(ListArray::from(list_data)) as ArrayRef;
        let struct_b_array = StructArray::from(vec![(list_a, list_a_array)]);

        let batch2 =
            RecordBatch::try_from_iter(vec![("struct_b", Arc::new(struct_b_array) as ArrayRef)])
                .unwrap();

        let batches = &[batch1, batch2];

        // Verify data is as expected

        let expected = r#"
            +-------------------------------------------------------------------------------------------------------+
            | struct_b                                                                                              |
            +-------------------------------------------------------------------------------------------------------+
            | {list: [{leaf_a: 1, leaf_b: 1}]}                                                                      |
            | {list: }                                                                                              |
            | {list: [{leaf_a: 2, leaf_b: }, {leaf_a: 3, leaf_b: 2}]}                                               |
            | {list: }                                                                                              |
            | {list: [{leaf_a: 4, leaf_b: }, {leaf_a: 5, leaf_b: }]}                                                |
            | {list: [{leaf_a: 6, leaf_b: }, {leaf_a: 7, leaf_b: }, {leaf_a: 8, leaf_b: }, {leaf_a: 9, leaf_b: 1}]} |
            | {list: [{leaf_a: 10, leaf_b: }]}                                                                      |
            +-------------------------------------------------------------------------------------------------------+
        "#.trim().split('\n').map(|x| x.trim()).collect::<Vec<_>>().join("\n");

        let actual = pretty_format_batches(batches).unwrap().to_string();
        assert_eq!(actual, expected);

        // Write data
        let file = tempfile::tempfile().unwrap();
        let props = WriterProperties::builder()
            .set_max_row_group_size(6)
            .build();

        let mut writer =
            ArrowWriter::try_new(file.try_clone().unwrap(), schema, Some(props)).unwrap();

        for batch in batches {
            writer.write(batch).unwrap();
        }
        writer.close().unwrap();

        // Read Data
        // Should have written entire first batch and first row of second to the first row group
        // leaving a single row in the second row group

        let builder = ParquetRecordBatchReaderBuilder::try_new(file).unwrap();
        assert_eq!(&row_group_sizes(builder.metadata()), &[6, 1]);

        let batches = builder
            .with_batch_size(2)
            .build()
            .unwrap()
            .collect::<ArrowResult<Vec<_>>>()
            .unwrap();

        assert_eq!(batches.len(), 4);
        let batch_counts: Vec<_> = batches.iter().map(|x| x.num_rows()).collect();
        assert_eq!(&batch_counts, &[2, 2, 2, 1]);

        let actual = pretty_format_batches(&batches).unwrap().to_string();
        assert_eq!(actual, expected);
    }

    #[test]
    fn test_arrow_writer_metadata() {
        let batch_schema = Schema::new(vec![Field::new("int32", DataType::Int32, false)]);
        let file_schema = batch_schema.clone().with_metadata(
            vec![("foo".to_string(), "bar".to_string())]
                .into_iter()
                .collect(),
        );

        let batch = RecordBatch::try_new(
            Arc::new(batch_schema),
            vec![Arc::new(Int32Array::from(vec![1, 2, 3, 4])) as _],
        )
        .unwrap();

        let mut buf = Vec::with_capacity(1024);
        let mut writer = ArrowWriter::try_new(&mut buf, Arc::new(file_schema), None).unwrap();
        writer.write(&batch).unwrap();
        writer.close().unwrap();
    }

    #[test]
    fn test_arrow_writer_nullable() {
        let batch_schema = Schema::new(vec![Field::new("int32", DataType::Int32, false)]);
        let file_schema = Schema::new(vec![Field::new("int32", DataType::Int32, true)]);
        let file_schema = Arc::new(file_schema);

        let batch = RecordBatch::try_new(
            Arc::new(batch_schema),
            vec![Arc::new(Int32Array::from(vec![1, 2, 3, 4])) as _],
        )
        .unwrap();

        let mut buf = Vec::with_capacity(1024);
        let mut writer = ArrowWriter::try_new(&mut buf, file_schema.clone(), None).unwrap();
        writer.write(&batch).unwrap();
        writer.close().unwrap();

        let mut read = ParquetRecordBatchReader::try_new(Bytes::from(buf), 1024).unwrap();
        let back = read.next().unwrap().unwrap();
        assert_eq!(back.schema(), file_schema);
        assert_ne!(back.schema(), batch.schema());
        assert_eq!(back.column(0).as_ref(), batch.column(0).as_ref());
    }

    #[test]
    fn in_progress_accounting() {
        // define schema
        let schema = Schema::new(vec![Field::new("a", DataType::Int32, false)]);

        // create some data
        let a = Int32Array::from(vec![1, 2, 3, 4, 5]);

        // build a record batch
        let batch = RecordBatch::try_new(Arc::new(schema), vec![Arc::new(a)]).unwrap();

        let mut writer = ArrowWriter::try_new(vec![], batch.schema(), None).unwrap();

        // starts empty
        assert_eq!(writer.in_progress_size(), 0);
        assert_eq!(writer.in_progress_rows(), 0);
        assert_eq!(writer.bytes_written(), 4); // Initial header
        writer.write(&batch).unwrap();

        // updated on write
        let initial_size = writer.in_progress_size();
        assert!(initial_size > 0);
        assert_eq!(writer.in_progress_rows(), 5);

        // updated on second write
        writer.write(&batch).unwrap();
        assert!(writer.in_progress_size() > initial_size);
        assert_eq!(writer.in_progress_rows(), 10);

        // in progress tracking is cleared, but the overall data written is updated
        let pre_flush_bytes_written = writer.bytes_written();
        writer.flush().unwrap();
        assert_eq!(writer.in_progress_size(), 0);
        assert_eq!(writer.in_progress_rows(), 0);
        assert!(writer.bytes_written() > pre_flush_bytes_written);

        writer.close().unwrap();
    }

    #[test]
    fn test_writer_all_null() {
        let a = Int32Array::from(vec![1, 2, 3, 4, 5]);
        let b = Int32Array::new(vec![0; 5].into(), Some(NullBuffer::new_null(5)));
        let batch = RecordBatch::try_from_iter(vec![
            ("a", Arc::new(a) as ArrayRef),
            ("b", Arc::new(b) as ArrayRef),
        ])
        .unwrap();

        let mut buf = Vec::with_capacity(1024);
        let mut writer = ArrowWriter::try_new(&mut buf, batch.schema(), None).unwrap();
        writer.write(&batch).unwrap();
        writer.close().unwrap();

        let bytes = Bytes::from(buf);
        let options = ReadOptionsBuilder::new().with_page_index().build();
        let reader = SerializedFileReader::new_with_options(bytes, options).unwrap();
        let index = reader.metadata().offset_index().unwrap();

        assert_eq!(index.len(), 1);
        assert_eq!(index[0].len(), 2); // 2 columns
        assert_eq!(index[0][0].len(), 1); // 1 page
        assert_eq!(index[0][1].len(), 1); // 1 page
    }

    #[test]
    fn test_disabled_statistics_with_page() {
        let file_schema = Schema::new(vec![
            Field::new("a", DataType::Utf8, true),
            Field::new("b", DataType::Utf8, true),
        ]);
        let file_schema = Arc::new(file_schema);

        let batch = RecordBatch::try_new(
            file_schema.clone(),
            vec![
                Arc::new(StringArray::from(vec!["a", "b", "c", "d"])) as _,
                Arc::new(StringArray::from(vec!["w", "x", "y", "z"])) as _,
            ],
        )
        .unwrap();

        let props = WriterProperties::builder()
            .set_statistics_enabled(EnabledStatistics::None)
            .set_column_statistics_enabled("a".into(), EnabledStatistics::Page)
            .build();

        let mut buf = Vec::with_capacity(1024);
        let mut writer = ArrowWriter::try_new(&mut buf, file_schema.clone(), Some(props)).unwrap();
        writer.write(&batch).unwrap();

        let metadata = writer.close().unwrap();
        assert_eq!(metadata.row_groups.len(), 1);
        let row_group = &metadata.row_groups[0];
        assert_eq!(row_group.columns.len(), 2);
        // Column "a" has both offset and column index, as requested
        assert!(row_group.columns[0].offset_index_offset.is_some());
        assert!(row_group.columns[0].column_index_offset.is_some());
        // Column "b" should only have offset index
        assert!(row_group.columns[1].offset_index_offset.is_some());
        assert!(row_group.columns[1].column_index_offset.is_none());

        let options = ReadOptionsBuilder::new().with_page_index().build();
        let reader = SerializedFileReader::new_with_options(Bytes::from(buf), options).unwrap();

        let row_group = reader.get_row_group(0).unwrap();
        let a_col = row_group.metadata().column(0);
        let b_col = row_group.metadata().column(1);

        // Column chunk of column "a" should have chunk level statistics
        if let Statistics::ByteArray(byte_array_stats) = a_col.statistics().unwrap() {
            let min = byte_array_stats.min();
            let max = byte_array_stats.max();

            assert_eq!(min.as_bytes(), &[b'a']);
            assert_eq!(max.as_bytes(), &[b'd']);
        } else {
            panic!("expecting Statistics::ByteArray");
        }

        // The column chunk for column "b" shouldn't have statistics
        assert!(b_col.statistics().is_none());

        let offset_index = reader.metadata().offset_index().unwrap();
        assert_eq!(offset_index.len(), 1); // 1 row group
        assert_eq!(offset_index[0].len(), 2); // 2 columns

        let column_index = reader.metadata().column_index().unwrap();
        assert_eq!(column_index.len(), 1); // 1 row group
        assert_eq!(column_index[0].len(), 2); // 2 columns

        let a_idx = &column_index[0][0];
        assert!(matches!(a_idx, Index::BYTE_ARRAY(_)), "{a_idx:?}");
        let b_idx = &column_index[0][1];
        assert!(matches!(b_idx, Index::NONE), "{b_idx:?}");
    }

    #[test]
    fn test_disabled_statistics_with_chunk() {
        let file_schema = Schema::new(vec![
            Field::new("a", DataType::Utf8, true),
            Field::new("b", DataType::Utf8, true),
        ]);
        let file_schema = Arc::new(file_schema);

        let batch = RecordBatch::try_new(
            file_schema.clone(),
            vec![
                Arc::new(StringArray::from(vec!["a", "b", "c", "d"])) as _,
                Arc::new(StringArray::from(vec!["w", "x", "y", "z"])) as _,
            ],
        )
        .unwrap();

        let props = WriterProperties::builder()
            .set_statistics_enabled(EnabledStatistics::None)
            .set_column_statistics_enabled("a".into(), EnabledStatistics::Chunk)
            .build();

        let mut buf = Vec::with_capacity(1024);
        let mut writer = ArrowWriter::try_new(&mut buf, file_schema.clone(), Some(props)).unwrap();
        writer.write(&batch).unwrap();

        let metadata = writer.close().unwrap();
        assert_eq!(metadata.row_groups.len(), 1);
        let row_group = &metadata.row_groups[0];
        assert_eq!(row_group.columns.len(), 2);
        // Column "a" should only have offset index
        assert!(row_group.columns[0].offset_index_offset.is_some());
        assert!(row_group.columns[0].column_index_offset.is_none());
        // Column "b" should only have offset index
        assert!(row_group.columns[1].offset_index_offset.is_some());
        assert!(row_group.columns[1].column_index_offset.is_none());

        let options = ReadOptionsBuilder::new().with_page_index().build();
        let reader = SerializedFileReader::new_with_options(Bytes::from(buf), options).unwrap();

        let row_group = reader.get_row_group(0).unwrap();
        let a_col = row_group.metadata().column(0);
        let b_col = row_group.metadata().column(1);

        // Column chunk of column "a" should have chunk level statistics
        if let Statistics::ByteArray(byte_array_stats) = a_col.statistics().unwrap() {
            let min = byte_array_stats.min();
            let max = byte_array_stats.max();

            assert_eq!(min.as_bytes(), &[b'a']);
            assert_eq!(max.as_bytes(), &[b'd']);
        } else {
            panic!("expecting Statistics::ByteArray");
        }

        // The column chunk for column "b"  shouldn't have statistics
        assert!(b_col.statistics().is_none());

        let column_index = reader.metadata().column_index().unwrap();
        assert_eq!(column_index.len(), 1); // 1 row group
        assert_eq!(column_index[0].len(), 2); // 2 columns

        let a_idx = &column_index[0][0];
        assert!(matches!(a_idx, Index::NONE), "{a_idx:?}");
        let b_idx = &column_index[0][1];
        assert!(matches!(b_idx, Index::NONE), "{b_idx:?}");
    }

    #[test]
    fn test_arrow_writer_skip_metadata() {
        let batch_schema = Schema::new(vec![Field::new("int32", DataType::Int32, false)]);
        let file_schema = Arc::new(batch_schema.clone());

        let batch = RecordBatch::try_new(
            Arc::new(batch_schema),
            vec![Arc::new(Int32Array::from(vec![1, 2, 3, 4])) as _],
        )
        .unwrap();
        let skip_options = ArrowWriterOptions::new().with_skip_arrow_metadata(true);

        let mut buf = Vec::with_capacity(1024);
        let mut writer =
            ArrowWriter::try_new_with_options(&mut buf, file_schema.clone(), skip_options).unwrap();
        writer.write(&batch).unwrap();
        writer.close().unwrap();

        let bytes = Bytes::from(buf);
        let reader_builder = ParquetRecordBatchReaderBuilder::try_new(bytes).unwrap();
        assert_eq!(file_schema, *reader_builder.schema());
        if let Some(key_value_metadata) = reader_builder
            .metadata()
            .file_metadata()
            .key_value_metadata()
        {
            assert!(!key_value_metadata
                .iter()
                .any(|kv| kv.key.as_str() == ARROW_SCHEMA_META_KEY));
        }
    }

    #[test]
    fn mismatched_schemas() {
        let batch_schema = Schema::new(vec![Field::new("count", DataType::Int32, false)]);
        let file_schema = Arc::new(Schema::new(vec![Field::new(
            "temperature",
            DataType::Float64,
            false,
        )]));

        let batch = RecordBatch::try_new(
            Arc::new(batch_schema),
            vec![Arc::new(Int32Array::from(vec![1, 2, 3, 4])) as _],
        )
        .unwrap();

        let mut buf = Vec::with_capacity(1024);
        let mut writer = ArrowWriter::try_new(&mut buf, file_schema.clone(), None).unwrap();

        let err = writer.write(&batch).unwrap_err().to_string();
        assert_eq!(
            err,
            "Arrow: Incompatible type. Field 'temperature' has type Float64, array has type Int32"
        );
    }
}<|MERGE_RESOLUTION|>--- conflicted
+++ resolved
@@ -2124,7 +2124,16 @@
     }
 
     #[test]
-<<<<<<< HEAD
+    fn binary_view_single_column() {
+        let one_vec: Vec<u8> = (0..SMALL_SIZE as u8).collect();
+        let many_vecs: Vec<_> = std::iter::repeat(one_vec).take(SMALL_SIZE).collect();
+        let many_vecs_iter = many_vecs.iter().map(|v| v.as_slice());
+
+        // BinaryArrays can't be built from Vec<Option<&str>>, so only call `values_required`
+        values_required::<BinaryViewArray, _>(many_vecs_iter);
+    }
+
+    #[test]
     fn i32_column_bloom_filter_at_end() {
         let array = Arc::new(Int32Array::from_iter(0..SMALL_SIZE as i32));
         let mut options = RoundTripOptions::new(array, false);
@@ -2138,15 +2147,6 @@
             (0..SMALL_SIZE as i32).collect(),
             (SMALL_SIZE as i32 + 1..SMALL_SIZE as i32 + 10).collect(),
         );
-=======
-    fn binary_view_single_column() {
-        let one_vec: Vec<u8> = (0..SMALL_SIZE as u8).collect();
-        let many_vecs: Vec<_> = std::iter::repeat(one_vec).take(SMALL_SIZE).collect();
-        let many_vecs_iter = many_vecs.iter().map(|v| v.as_slice());
-
-        // BinaryArrays can't be built from Vec<Option<&str>>, so only call `values_required`
-        values_required::<BinaryViewArray, _>(many_vecs_iter);
->>>>>>> 29c07d00
     }
 
     #[test]
