--- conflicted
+++ resolved
@@ -163,7 +163,7 @@
 impl MetadataSuffixFetch for &mut ParquetObjectReader {
     fn fetch_suffix(&mut self, suffix: usize) -> BoxFuture<'_, Result<Bytes>> {
         let options = GetOptions {
-            range: Some(GetRange::Suffix(suffix)),
+            range: Some(GetRange::Suffix(suffix as u64)),
             ..Default::default()
         };
         self.spawn(|store, path| {
@@ -201,12 +201,7 @@
     // `Self::get_bytes`.
     fn get_metadata(&mut self) -> BoxFuture<'_, Result<Arc<ParquetMetaData>>> {
         Box::pin(async move {
-<<<<<<< HEAD
-            let file_size = self.meta.size.try_into().expect("overflow");
-            let metadata = ParquetMetaDataReader::new()
-=======
             let metadata_reader = ParquetMetaDataReader::new()
->>>>>>> 5b44d670
                 .with_column_indexes(self.preload_column_index)
                 .with_offset_indexes(self.preload_offset_index)
                 .with_prefetch_hint(self.metadata_size_hint);
@@ -225,10 +220,6 @@
         options: &'a ArrowReaderOptions,
     ) -> BoxFuture<'a, Result<Arc<ParquetMetaData>>> {
         Box::pin(async move {
-<<<<<<< HEAD
-            let file_size = self.meta.size.try_into().expect("overflow");
-=======
->>>>>>> 5b44d670
             let metadata = ParquetMetaDataReader::new()
                 .with_column_indexes(self.preload_column_index)
                 .with_offset_indexes(self.preload_offset_index)
