--- conflicted
+++ resolved
@@ -194,37 +194,12 @@
     // an `impl MetadataFetch` and calls those methods to get data from it. Due to `Self`'s impl of
     // `AsyncFileReader`, the calls to `MetadataFetch::fetch` are just delegated to
     // `Self::get_bytes`.
-<<<<<<< HEAD
     fn get_metadata<'a>(
-=======
-    fn get_metadata(&mut self) -> BoxFuture<'_, Result<Arc<ParquetMetaData>>> {
-        Box::pin(async move {
-            let metadata_reader = ParquetMetaDataReader::new()
-                .with_column_indexes(self.preload_column_index)
-                .with_offset_indexes(self.preload_offset_index)
-                .with_prefetch_hint(self.metadata_size_hint);
-            let metadata = if let Some(file_size) = self.file_size {
-                metadata_reader.load_and_finish(self, file_size).await?
-            } else {
-                metadata_reader.load_via_suffix_and_finish(self).await?
-            };
-
-            Ok(Arc::new(metadata))
-        })
-    }
-
-    fn get_metadata_with_options<'a>(
->>>>>>> 5b44d670
         &'a mut self,
         options: Option<&'a ArrowReaderOptions>,
     ) -> BoxFuture<'a, Result<Arc<ParquetMetaData>>> {
         Box::pin(async move {
-<<<<<<< HEAD
-            let file_size = self.meta.size;
             let mut metadata = ParquetMetaDataReader::new()
-=======
-            let metadata = ParquetMetaDataReader::new()
->>>>>>> 5b44d670
                 .with_column_indexes(self.preload_column_index)
                 .with_offset_indexes(self.preload_offset_index)
                 .with_prefetch_hint(self.metadata_size_hint);
