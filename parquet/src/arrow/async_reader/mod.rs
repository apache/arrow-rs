// Licensed to the Apache Software Foundation (ASF) under one
// or more contributor license agreements.  See the NOTICE file
// distributed with this work for additional information
// regarding copyright ownership.  The ASF licenses this file
// to you under the Apache License, Version 2.0 (the
// "License"); you may not use this file except in compliance
// with the License.  You may obtain a copy of the License at
//
//   http://www.apache.org/licenses/LICENSE-2.0
//
// Unless required by applicable law or agreed to in writing,
// software distributed under the License is distributed on an
// "AS IS" BASIS, WITHOUT WARRANTIES OR CONDITIONS OF ANY
// KIND, either express or implied.  See the License for the
// specific language governing permissions and limitations
// under the License.

//! `async` API for reading Parquet files as [`RecordBatch`]es
//!
//! See the [crate-level documentation](crate) for more details.
//!
//! See example on [`ParquetRecordBatchStreamBuilder::new`]

use std::fmt::Formatter;
use std::io::SeekFrom;
use std::ops::Range;
use std::pin::Pin;
use std::sync::Arc;
use std::task::{Context, Poll};

use bytes::Bytes;
use futures::future::{BoxFuture, FutureExt};
use futures::stream::Stream;
use tokio::io::{AsyncRead, AsyncReadExt, AsyncSeek, AsyncSeekExt};

use arrow_array::RecordBatch;
use arrow_schema::{Schema, SchemaRef};

use crate::arrow::arrow_reader::{
    ArrowReaderBuilder, ArrowReaderMetadata, ArrowReaderOptions, ParquetRecordBatchReader,
<<<<<<< HEAD
    RowFilter, RowSelection, RowSelectionStrategy,
=======
>>>>>>> c2424bb8
};

use crate::basic::{BloomFilterAlgorithm, BloomFilterCompression, BloomFilterHash};
use crate::bloom_filter::{
    SBBF_HEADER_SIZE_ESTIMATE, Sbbf, chunk_read_bloom_filter_header_and_offset,
};
use crate::errors::{ParquetError, Result};
use crate::file::metadata::{PageIndexPolicy, ParquetMetaData, ParquetMetaDataReader};

mod metadata;
pub use metadata::*;

#[cfg(feature = "object_store")]
mod store;

use crate::DecodeResult;
use crate::arrow::push_decoder::{NoInput, ParquetPushDecoder, ParquetPushDecoderBuilder};
#[cfg(feature = "object_store")]
pub use store::*;

/// The asynchronous interface used by [`ParquetRecordBatchStream`] to read parquet files
///
/// Notes:
///
/// 1. There is a default implementation for types that implement [`AsyncRead`]
///    and [`AsyncSeek`], for example [`tokio::fs::File`].
///
/// 2. [`ParquetObjectReader`], available when the `object_store` crate feature
///    is enabled, implements this interface for [`ObjectStore`].
///
/// [`ObjectStore`]: object_store::ObjectStore
///
/// [`tokio::fs::File`]: https://docs.rs/tokio/latest/tokio/fs/struct.File.html
pub trait AsyncFileReader: Send {
    /// Retrieve the bytes in `range`
    fn get_bytes(&mut self, range: Range<u64>) -> BoxFuture<'_, Result<Bytes>>;

    /// Retrieve multiple byte ranges. The default implementation will call `get_bytes` sequentially
    fn get_byte_ranges(&mut self, ranges: Vec<Range<u64>>) -> BoxFuture<'_, Result<Vec<Bytes>>> {
        async move {
            let mut result = Vec::with_capacity(ranges.len());

            for range in ranges.into_iter() {
                let data = self.get_bytes(range).await?;
                result.push(data);
            }

            Ok(result)
        }
        .boxed()
    }

    /// Return a future which results in the [`ParquetMetaData`] for this Parquet file.
    ///
    /// This is an asynchronous operation as it may involve reading the file
    /// footer and potentially other metadata from disk or a remote source.
    ///
    /// Reading data from Parquet requires the metadata to understand the
    /// schema, row groups, and location of pages within the file. This metadata
    /// is stored primarily in the footer of the Parquet file, and can be read using
    /// [`ParquetMetaDataReader`].
    ///
    /// However, implementations can significantly speed up reading Parquet by
    /// supplying cached metadata or pre-fetched metadata via this API.
    ///
    /// # Parameters
    /// * `options`: Optional [`ArrowReaderOptions`] that may contain decryption
    ///   and other options that affect how the metadata is read.
    fn get_metadata<'a>(
        &'a mut self,
        options: Option<&'a ArrowReaderOptions>,
    ) -> BoxFuture<'a, Result<Arc<ParquetMetaData>>>;
}

/// This allows Box<dyn AsyncFileReader + '_> to be used as an AsyncFileReader,
impl AsyncFileReader for Box<dyn AsyncFileReader + '_> {
    fn get_bytes(&mut self, range: Range<u64>) -> BoxFuture<'_, Result<Bytes>> {
        self.as_mut().get_bytes(range)
    }

    fn get_byte_ranges(&mut self, ranges: Vec<Range<u64>>) -> BoxFuture<'_, Result<Vec<Bytes>>> {
        self.as_mut().get_byte_ranges(ranges)
    }

    fn get_metadata<'a>(
        &'a mut self,
        options: Option<&'a ArrowReaderOptions>,
    ) -> BoxFuture<'a, Result<Arc<ParquetMetaData>>> {
        self.as_mut().get_metadata(options)
    }
}

impl<T: AsyncFileReader + MetadataFetch + AsyncRead + AsyncSeek + Unpin> MetadataSuffixFetch for T {
    fn fetch_suffix(&mut self, suffix: usize) -> BoxFuture<'_, Result<Bytes>> {
        async move {
            self.seek(SeekFrom::End(-(suffix as i64))).await?;
            let mut buf = Vec::with_capacity(suffix);
            self.take(suffix as _).read_to_end(&mut buf).await?;
            Ok(buf.into())
        }
        .boxed()
    }
}

impl<T: AsyncRead + AsyncSeek + Unpin + Send> AsyncFileReader for T {
    fn get_bytes(&mut self, range: Range<u64>) -> BoxFuture<'_, Result<Bytes>> {
        async move {
            self.seek(SeekFrom::Start(range.start)).await?;

            let to_read = range.end - range.start;
            let mut buffer = Vec::with_capacity(to_read.try_into()?);
            let read = self.take(to_read).read_to_end(&mut buffer).await?;
            if read as u64 != to_read {
                return Err(eof_err!("expected to read {} bytes, got {}", to_read, read));
            }

            Ok(buffer.into())
        }
        .boxed()
    }

    fn get_metadata<'a>(
        &'a mut self,
        options: Option<&'a ArrowReaderOptions>,
    ) -> BoxFuture<'a, Result<Arc<ParquetMetaData>>> {
        async move {
            let metadata_reader = ParquetMetaDataReader::new().with_page_index_policy(
                PageIndexPolicy::from(options.is_some_and(|o| o.page_index())),
            );

            #[cfg(feature = "encryption")]
            let metadata_reader = metadata_reader.with_decryption_properties(
                options.and_then(|o| o.file_decryption_properties.as_ref().map(Arc::clone)),
            );

            let parquet_metadata = metadata_reader.load_via_suffix_and_finish(self).await?;
            Ok(Arc::new(parquet_metadata))
        }
        .boxed()
    }
}

impl ArrowReaderMetadata {
    /// Returns a new [`ArrowReaderMetadata`] for this builder
    ///
    /// See [`ParquetRecordBatchStreamBuilder::new_with_metadata`] for how this can be used
    pub async fn load_async<T: AsyncFileReader>(
        input: &mut T,
        options: ArrowReaderOptions,
    ) -> Result<Self> {
        let metadata = input.get_metadata(Some(&options)).await?;
        Self::try_new(metadata, options)
    }
}

#[doc(hidden)]
/// Newtype (wrapper) used within [`ArrowReaderBuilder`] to distinguish sync readers from async
///
/// Allows sharing the same builder for different readers while keeping the same
/// ParquetRecordBatchStreamBuilder API
pub struct AsyncReader<T>(T);

/// A builder for reading parquet files from an `async` source as  [`ParquetRecordBatchStream`]
///
/// This can be used to decode a Parquet file in streaming fashion (without
/// downloading the whole file at once) from a remote source, such as an object store.
///
/// This builder handles reading the parquet file metadata, allowing consumers
/// to use this information to select what specific columns, row groups, etc.
/// they wish to be read by the resulting stream.
///
/// See examples on [`ParquetRecordBatchStreamBuilder::new`]
///
/// See [`ArrowReaderBuilder`] for additional member functions
pub type ParquetRecordBatchStreamBuilder<T> = ArrowReaderBuilder<AsyncReader<T>>;

impl<T: AsyncFileReader + Send + 'static> ParquetRecordBatchStreamBuilder<T> {
    /// Create a new [`ParquetRecordBatchStreamBuilder`] for reading from the
    /// specified source.
    ///
    /// # Example
    /// ```
    /// # #[tokio::main(flavor="current_thread")]
    /// # async fn main() {
    /// #
    /// # use arrow_array::RecordBatch;
    /// # use arrow::util::pretty::pretty_format_batches;
    /// # use futures::TryStreamExt;
    /// #
    /// # use parquet::arrow::{ParquetRecordBatchStreamBuilder, ProjectionMask};
    /// #
    /// # fn assert_batches_eq(batches: &[RecordBatch], expected_lines: &[&str]) {
    /// #     let formatted = pretty_format_batches(batches).unwrap().to_string();
    /// #     let actual_lines: Vec<_> = formatted.trim().lines().collect();
    /// #     assert_eq!(
    /// #          &actual_lines, expected_lines,
    /// #          "\n\nexpected:\n\n{:#?}\nactual:\n\n{:#?}\n\n",
    /// #          expected_lines, actual_lines
    /// #      );
    /// #  }
    /// #
    /// # let testdata = arrow::util::test_util::parquet_test_data();
    /// # let path = format!("{}/alltypes_plain.parquet", testdata);
    /// // Use tokio::fs::File to read data using an async I/O. This can be replaced with
    /// // another async I/O reader such as a reader from an object store.
    /// let file = tokio::fs::File::open(path).await.unwrap();
    ///
    /// // Configure options for reading from the async source
    /// let builder = ParquetRecordBatchStreamBuilder::new(file)
    ///     .await
    ///     .unwrap();
    /// // Building the stream opens the parquet file (reads metadata, etc) and returns
    /// // a stream that can be used to incrementally read the data in batches
    /// let stream = builder.build().unwrap();
    /// // In this example, we collect the stream into a Vec<RecordBatch>
    /// // but real applications would likely process the batches as they are read
    /// let results = stream.try_collect::<Vec<_>>().await.unwrap();
    /// // Demonstrate the results are as expected
    /// assert_batches_eq(
    ///     &results,
    ///     &[
    ///       "+----+----------+-------------+--------------+---------+------------+-----------+------------+------------------+------------+---------------------+",
    ///       "| id | bool_col | tinyint_col | smallint_col | int_col | bigint_col | float_col | double_col | date_string_col  | string_col | timestamp_col       |",
    ///       "+----+----------+-------------+--------------+---------+------------+-----------+------------+------------------+------------+---------------------+",
    ///       "| 4  | true     | 0           | 0            | 0       | 0          | 0.0       | 0.0        | 30332f30312f3039 | 30         | 2009-03-01T00:00:00 |",
    ///       "| 5  | false    | 1           | 1            | 1       | 10         | 1.1       | 10.1       | 30332f30312f3039 | 31         | 2009-03-01T00:01:00 |",
    ///       "| 6  | true     | 0           | 0            | 0       | 0          | 0.0       | 0.0        | 30342f30312f3039 | 30         | 2009-04-01T00:00:00 |",
    ///       "| 7  | false    | 1           | 1            | 1       | 10         | 1.1       | 10.1       | 30342f30312f3039 | 31         | 2009-04-01T00:01:00 |",
    ///       "| 2  | true     | 0           | 0            | 0       | 0          | 0.0       | 0.0        | 30322f30312f3039 | 30         | 2009-02-01T00:00:00 |",
    ///       "| 3  | false    | 1           | 1            | 1       | 10         | 1.1       | 10.1       | 30322f30312f3039 | 31         | 2009-02-01T00:01:00 |",
    ///       "| 0  | true     | 0           | 0            | 0       | 0          | 0.0       | 0.0        | 30312f30312f3039 | 30         | 2009-01-01T00:00:00 |",
    ///       "| 1  | false    | 1           | 1            | 1       | 10         | 1.1       | 10.1       | 30312f30312f3039 | 31         | 2009-01-01T00:01:00 |",
    ///       "+----+----------+-------------+--------------+---------+------------+-----------+------------+------------------+------------+---------------------+",
    ///      ],
    ///  );
    /// # }
    /// ```
    ///
    /// # Example configuring options and reading metadata
    ///
    /// There are many options that control the behavior of the reader, such as
    /// `with_batch_size`, `with_projection`, `with_filter`, etc...
    ///
    /// ```
    /// # #[tokio::main(flavor="current_thread")]
    /// # async fn main() {
    /// #
    /// # use arrow_array::RecordBatch;
    /// # use arrow::util::pretty::pretty_format_batches;
    /// # use futures::TryStreamExt;
    /// #
    /// # use parquet::arrow::{ParquetRecordBatchStreamBuilder, ProjectionMask};
    /// #
    /// # fn assert_batches_eq(batches: &[RecordBatch], expected_lines: &[&str]) {
    /// #     let formatted = pretty_format_batches(batches).unwrap().to_string();
    /// #     let actual_lines: Vec<_> = formatted.trim().lines().collect();
    /// #     assert_eq!(
    /// #          &actual_lines, expected_lines,
    /// #          "\n\nexpected:\n\n{:#?}\nactual:\n\n{:#?}\n\n",
    /// #          expected_lines, actual_lines
    /// #      );
    /// #  }
    /// #
    /// # let testdata = arrow::util::test_util::parquet_test_data();
    /// # let path = format!("{}/alltypes_plain.parquet", testdata);
    /// // As before, use tokio::fs::File to read data using an async I/O.
    /// let file = tokio::fs::File::open(path).await.unwrap();
    ///
    /// // Configure options for reading from the async source, in this case we set the batch size
    /// // to 3 which produces 3 rows at a time.
    /// let builder = ParquetRecordBatchStreamBuilder::new(file)
    ///     .await
    ///     .unwrap()
    ///     .with_batch_size(3);
    ///
    /// // We can also read the metadata to inspect the schema and other metadata
    /// // before actually reading the data
    /// let file_metadata = builder.metadata().file_metadata();
    /// // Specify that we only want to read the 1st, 2nd, and 6th columns
    /// let mask = ProjectionMask::roots(file_metadata.schema_descr(), [1, 2, 6]);
    ///
    /// let stream = builder.with_projection(mask).build().unwrap();
    /// let results = stream.try_collect::<Vec<_>>().await.unwrap();
    /// // Print out the results
    /// assert_batches_eq(
    ///     &results,
    ///     &[
    ///         "+----------+-------------+-----------+",
    ///         "| bool_col | tinyint_col | float_col |",
    ///         "+----------+-------------+-----------+",
    ///         "| true     | 0           | 0.0       |",
    ///         "| false    | 1           | 1.1       |",
    ///         "| true     | 0           | 0.0       |",
    ///         "| false    | 1           | 1.1       |",
    ///         "| true     | 0           | 0.0       |",
    ///         "| false    | 1           | 1.1       |",
    ///         "| true     | 0           | 0.0       |",
    ///         "| false    | 1           | 1.1       |",
    ///         "+----------+-------------+-----------+",
    ///      ],
    ///  );
    ///
    /// // The results has 8 rows, so since we set the batch size to 3, we expect
    /// // 3 batches, two with 3 rows each and the last batch with 2 rows.
    /// assert_eq!(results.len(), 3);
    /// # }
    /// ```
    pub async fn new(input: T) -> Result<Self> {
        Self::new_with_options(input, Default::default()).await
    }

    /// Create a new [`ParquetRecordBatchStreamBuilder`] with the provided async source
    /// and [`ArrowReaderOptions`].
    pub async fn new_with_options(mut input: T, options: ArrowReaderOptions) -> Result<Self> {
        let metadata = ArrowReaderMetadata::load_async(&mut input, options).await?;
        Ok(Self::new_with_metadata(input, metadata))
    }

    /// Create a [`ParquetRecordBatchStreamBuilder`] from the provided [`ArrowReaderMetadata`]
    ///
    /// This allows loading metadata once and using it to create multiple builders with
    /// potentially different settings, that can be read in parallel.
    ///
    /// # Example of reading from multiple streams in parallel
    ///
    /// ```
    /// # use std::fs::metadata;
    /// # use std::sync::Arc;
    /// # use bytes::Bytes;
    /// # use arrow_array::{Int32Array, RecordBatch};
    /// # use arrow_schema::{DataType, Field, Schema};
    /// # use parquet::arrow::arrow_reader::ArrowReaderMetadata;
    /// # use parquet::arrow::{ArrowWriter, ParquetRecordBatchStreamBuilder};
    /// # use tempfile::tempfile;
    /// # use futures::StreamExt;
    /// # #[tokio::main(flavor="current_thread")]
    /// # async fn main() {
    /// #
    /// # let mut file = tempfile().unwrap();
    /// # let schema = Arc::new(Schema::new(vec![Field::new("i32", DataType::Int32, false)]));
    /// # let mut writer = ArrowWriter::try_new(&mut file, schema.clone(), None).unwrap();
    /// # let batch = RecordBatch::try_new(schema, vec![Arc::new(Int32Array::from(vec![1, 2, 3]))]).unwrap();
    /// # writer.write(&batch).unwrap();
    /// # writer.close().unwrap();
    /// // open file with parquet data
    /// let mut file = tokio::fs::File::from_std(file);
    /// // load metadata once
    /// let meta = ArrowReaderMetadata::load_async(&mut file, Default::default()).await.unwrap();
    /// // create two readers, a and b, from the same underlying file
    /// // without reading the metadata again
    /// let mut a = ParquetRecordBatchStreamBuilder::new_with_metadata(
    ///     file.try_clone().await.unwrap(),
    ///     meta.clone()
    /// ).build().unwrap();
    /// let mut b = ParquetRecordBatchStreamBuilder::new_with_metadata(file, meta).build().unwrap();
    ///
    /// // Can read batches from both readers in parallel
    /// assert_eq!(
    ///   a.next().await.unwrap().unwrap(),
    ///   b.next().await.unwrap().unwrap(),
    /// );
    /// # }
    /// ```
    pub fn new_with_metadata(input: T, metadata: ArrowReaderMetadata) -> Self {
        Self::new_builder(AsyncReader(input), metadata)
    }

    /// Read bloom filter for a column in a row group
    ///
    /// Returns `None` if the column does not have a bloom filter
    ///
    /// We should call this function after other forms pruning, such as projection and predicate pushdown.
    pub async fn get_row_group_column_bloom_filter(
        &mut self,
        row_group_idx: usize,
        column_idx: usize,
    ) -> Result<Option<Sbbf>> {
        let metadata = self.metadata.row_group(row_group_idx);
        let column_metadata = metadata.column(column_idx);

        let offset: u64 = if let Some(offset) = column_metadata.bloom_filter_offset() {
            offset
                .try_into()
                .map_err(|_| ParquetError::General("Bloom filter offset is invalid".to_string()))?
        } else {
            return Ok(None);
        };

        let buffer = match column_metadata.bloom_filter_length() {
            Some(length) => self.input.0.get_bytes(offset..offset + length as u64),
            None => self
                .input
                .0
                .get_bytes(offset..offset + SBBF_HEADER_SIZE_ESTIMATE as u64),
        }
        .await?;

        let (header, bitset_offset) =
            chunk_read_bloom_filter_header_and_offset(offset, buffer.clone())?;

        match header.algorithm {
            BloomFilterAlgorithm::BLOCK => {
                // this match exists to future proof the singleton algorithm enum
            }
        }
        match header.compression {
            BloomFilterCompression::UNCOMPRESSED => {
                // this match exists to future proof the singleton compression enum
            }
        }
        match header.hash {
            BloomFilterHash::XXHASH => {
                // this match exists to future proof the singleton hash enum
            }
        }

        let bitset = match column_metadata.bloom_filter_length() {
            Some(_) => buffer.slice(
                (TryInto::<usize>::try_into(bitset_offset).unwrap()
                    - TryInto::<usize>::try_into(offset).unwrap())..,
            ),
            None => {
                let bitset_length: u64 = header.num_bytes.try_into().map_err(|_| {
                    ParquetError::General("Bloom filter length is invalid".to_string())
                })?;
                self.input
                    .0
                    .get_bytes(bitset_offset..bitset_offset + bitset_length)
                    .await?
            }
        };
        Ok(Some(Sbbf::new(&bitset)))
    }

    /// Build a new [`ParquetRecordBatchStream`]
    ///
    /// See examples on [`ParquetRecordBatchStreamBuilder::new`]
    pub fn build(self) -> Result<ParquetRecordBatchStream<T>> {
<<<<<<< HEAD
        let num_row_groups = self.metadata.row_groups().len();

        let row_groups = match self.row_groups {
            Some(row_groups) => {
                if let Some(col) = row_groups.iter().find(|x| **x >= num_row_groups) {
                    return Err(general_err!(
                        "row group {} out of bounds 0..{}",
                        col,
                        num_row_groups
                    ));
                }
                row_groups.into()
            }
            None => (0..self.metadata.row_groups().len()).collect(),
        };

        // Try to avoid allocate large buffer
        let batch_size = self
            .batch_size
            .min(self.metadata.file_metadata().num_rows() as usize);
        let reader_factory = ReaderFactory {
            input: self.input.0,
            filter: self.filter,
            metadata: self.metadata.clone(),
            fields: self.fields,
            selection_strategy: self.selection_strategy,
            limit: self.limit,
            offset: self.offset,
            metrics: self.metrics,
            max_predicate_cache_size: self.max_predicate_cache_size,
        };
=======
        let Self {
            input,
            metadata,
            schema,
            fields,
            batch_size,
            row_groups,
            projection,
            filter,
            selection,
            limit,
            offset,
            metrics,
            max_predicate_cache_size,
        } = self;
>>>>>>> c2424bb8

        // Ensure schema of ParquetRecordBatchStream respects projection, and does
        // not store metadata (same as for ParquetRecordBatchReader and emitted RecordBatches)
        let projected_fields = schema
            .fields
            .filter_leaves(|idx, _| projection.leaf_included(idx));
        let projected_schema = Arc::new(Schema::new(projected_fields));

        let decoder = ParquetPushDecoderBuilder {
            input: NoInput,
            metadata,
            schema,
            fields,
            projection,
            filter,
            selection,
            batch_size,
            row_groups,
            limit,
            offset,
            metrics,
            max_predicate_cache_size,
        }
        .build()?;

        let request_state = RequestState::None { input: input.0 };

        Ok(ParquetRecordBatchStream {
            schema: projected_schema,
            decoder,
            request_state,
        })
    }
}

/// State machine that tracks outstanding requests to fetch data
///
<<<<<<< HEAD
/// Note: If all rows are filtered out in the row group (e.g by filters, limit or
/// offset), returns `None` for the reader.
type ReadResult<T> = Result<(ReaderFactory<T>, Option<ParquetRecordBatchReader>)>;

/// [`ReaderFactory`] is used by [`ParquetRecordBatchStream`] to create
/// [`ParquetRecordBatchReader`]
struct ReaderFactory<T> {
    metadata: Arc<ParquetMetaData>,

    /// Top level parquet schema
    fields: Option<Arc<ParquetField>>,

    input: T,

    /// Optional filter
    filter: Option<RowFilter>,

    /// Strategy used to materialise row selections
    selection_strategy: RowSelectionStrategy,

    /// Limit to apply to remaining row groups.  
    limit: Option<usize>,

    /// Offset to apply to the next
    offset: Option<usize>,

    /// Metrics
    metrics: ArrowReaderMetrics,

    /// Maximum size of the predicate cache
    ///
    /// See [`RowGroupCache`] for details.
    max_predicate_cache_size: usize,
=======
/// The parameter `T` is the input, typically an `AsyncFileReader`
enum RequestState<T> {
    /// No outstanding requests
    None {
        input: T,
    },
    /// There is an outstanding request for data
    Outstanding {
        /// Ranges that have been requested
        ranges: Vec<Range<u64>>,
        /// Future that will resolve (input, requested_ranges)
        ///
        /// Note the future owns the reader while the request is outstanding
        /// and returns it upon completion
        future: BoxFuture<'static, Result<(T, Vec<Bytes>)>>,
    },
    Done,
>>>>>>> c2424bb8
}

impl<T> RequestState<T>
where
    T: AsyncFileReader + Unpin + Send + 'static,
{
<<<<<<< HEAD
    /// Reads the next row group with the provided `selection`, `projection` and `batch_size`
    ///
    /// Updates the `limit` and `offset` of the reader factory
    ///
    /// Note: this captures self so that the resulting future has a static lifetime
    async fn read_row_group(
        mut self,
        row_group_idx: usize,
        selection: Option<RowSelection>,
        projection: ProjectionMask,
        batch_size: usize,
    ) -> ReadResult<T> {
        // TODO: calling build_array multiple times is wasteful

        let meta = self.metadata.row_group(row_group_idx);
        let offset_index = self
            .metadata
            .offset_index()
            // filter out empty offset indexes (old versions specified Some(vec![]) when no present)
            .filter(|index| !index.is_empty())
            .map(|x| x[row_group_idx].as_slice());

        // Reuse columns that are selected and used by the filters
        let cache_projection = match self.compute_cache_projection(&projection) {
            Some(projection) => projection,
            None => ProjectionMask::none(meta.columns().len()),
        };
        let row_group_cache = Arc::new(Mutex::new(RowGroupCache::new(
            batch_size,
            self.max_predicate_cache_size,
        )));

        let mut row_group = InMemoryRowGroup {
            // schema: meta.schema_descr_ptr(),
            row_count: meta.num_rows() as usize,
            column_chunks: vec![None; meta.columns().len()],
            offset_index,
            row_group_idx,
            metadata: self.metadata.as_ref(),
        };

        let cache_options_builder = CacheOptionsBuilder::new(&cache_projection, &row_group_cache);

        let filter = self.filter.as_mut();
        let mut plan_builder = ReadPlanBuilder::new(batch_size)
            .with_selection(selection)
            .with_selection_strategy(self.selection_strategy);

        // Update selection based on any filters
        if let Some(filter) = filter {
            let cache_options = cache_options_builder.clone().producer();

            for predicate in filter.predicates.iter_mut() {
                if !plan_builder.selects_any() {
                    return Ok((self, None)); // ruled out entire row group
                }

                // (pre) Fetch only the columns that are selected by the predicate
                let selection = plan_builder.selection();
                // Fetch predicate columns; expand selection only for cached predicate columns
                let cache_mask = Some(&cache_projection);
                row_group
                    .fetch(
                        &mut self.input,
                        predicate.projection(),
                        selection,
                        batch_size,
                        cache_mask,
                    )
                    .await?;

                let array_reader = ArrayReaderBuilder::new(&row_group, &self.metrics)
                    .with_cache_options(Some(&cache_options))
                    .build_array_reader(self.fields.as_deref(), predicate.projection())?;

                plan_builder = plan_builder.with_predicate(array_reader, predicate.as_mut())?;
            }
        }

        // Compute the number of rows in the selection before applying limit and offset
        let rows_before = plan_builder
            .num_rows_selected()
            .unwrap_or(row_group.row_count);

        if rows_before == 0 {
            return Ok((self, None)); // ruled out entire row group
        }

        // Apply any limit and offset
        let mut plan_builder = plan_builder
            .limited(row_group.row_count)
            .with_offset(self.offset)
            .with_limit(self.limit)
            .build_limited();

        let rows_after = plan_builder
            .num_rows_selected()
            .unwrap_or(row_group.row_count);

        // Update running offset and limit for after the current row group is read
        if let Some(offset) = &mut self.offset {
            // Reduction is either because of offset or limit, as limit is applied
            // after offset has been "exhausted" can just use saturating sub here
            *offset = offset.saturating_sub(rows_before - rows_after)
        }

        if rows_after == 0 {
            return Ok((self, None)); // ruled out entire row group
        }

        if let Some(limit) = &mut self.limit {
            *limit -= rows_after;
        }
        // fetch the pages needed for decoding
        row_group
            // Final projection fetch shouldn't expand selection for cache; pass None
            .fetch(
                &mut self.input,
                &projection,
                plan_builder.selection(),
                batch_size,
                None,
            )
            .await?;

        // Determine the row selection strategy to use
        let allow_safe_fallback = plan_builder.selection_strategy_allows_safe_fallback();
        let preferred_strategy = plan_builder.preferred_selection_strategy();
        let resolved_strategy = if preferred_strategy == RowSelectionStrategy::Mask {
            // If the plan builder prefers mask for better performance, but there's some limits (e.g. skipped pages)
            // that prevent it from using mask, we need to check again here.
            let force_selectors = allow_safe_fallback
                && plan_builder.selection().is_some_and(|selection| {
                    selection.should_force_selectors(&projection, offset_index)
                });
            if force_selectors {
                RowSelectionStrategy::Selectors
            } else {
                RowSelectionStrategy::Mask
            }
        } else {
            preferred_strategy
        };
        plan_builder = plan_builder.with_selection_strategy(resolved_strategy);

        let plan = plan_builder.build();

        let cache_options = cache_options_builder.consumer();
        let array_reader = ArrayReaderBuilder::new(&row_group, &self.metrics)
            .with_cache_options(Some(&cache_options))
            .build_array_reader(self.fields.as_deref(), &projection)?;

        let reader = ParquetRecordBatchReader::new(array_reader, plan);

        Ok((self, Some(reader)))
    }

    /// Compute which columns are used in filters and the final (output) projection
    fn compute_cache_projection(&self, projection: &ProjectionMask) -> Option<ProjectionMask> {
        // Do not compute the projection mask if the predicate cache is disabled
        if self.max_predicate_cache_size == 0 {
            return None;
        }

        let filters = self.filter.as_ref()?;
        let mut cache_projection = filters.predicates.first()?.projection().clone();
        for predicate in filters.predicates.iter() {
            cache_projection.union(predicate.projection());
        }
        cache_projection.intersect(projection);
        self.exclude_nested_columns_from_cache(&cache_projection)
    }

    /// Exclude leaves belonging to roots that span multiple parquet leaves (i.e. nested columns)
    fn exclude_nested_columns_from_cache(&self, mask: &ProjectionMask) -> Option<ProjectionMask> {
        let schema = self.metadata.file_metadata().schema_descr();
        let num_leaves = schema.num_columns();

        // Count how many leaves each root column has
        let num_roots = schema.root_schema().get_fields().len();
        let mut root_leaf_counts = vec![0usize; num_roots];
        for leaf_idx in 0..num_leaves {
            let root_idx = schema.get_column_root_idx(leaf_idx);
            root_leaf_counts[root_idx] += 1;
        }

        // Keep only leaves whose root has exactly one leaf (non-nested)
        let mut included_leaves = Vec::new();
        for leaf_idx in 0..num_leaves {
            if mask.leaf_included(leaf_idx) {
                let root_idx = schema.get_column_root_idx(leaf_idx);
                if root_leaf_counts[root_idx] == 1 {
                    included_leaves.push(leaf_idx);
                }
            }
        }

        if included_leaves.is_empty() {
            None
        } else {
            Some(ProjectionMask::leaves(schema, included_leaves))
=======
    /// Issue a request to fetch `ranges`, returning the Outstanding state
    fn begin_request(mut input: T, ranges: Vec<Range<u64>>) -> Self {
        let ranges_captured = ranges.clone();

        // Note this must move the input *into* the future
        // because the get_byte_ranges future has a lifetime
        // (aka can have references internally) and thus must
        // own the input while the request is outstanding.
        let future = async move {
            let data = input.get_byte_ranges(ranges_captured).await?;
            Ok((input, data))
>>>>>>> c2424bb8
        }
        .boxed();
        RequestState::Outstanding { ranges, future }
    }
}

impl<T> std::fmt::Debug for RequestState<T> {
    fn fmt(&self, f: &mut Formatter<'_>) -> std::fmt::Result {
        match self {
            RequestState::None { input: _ } => f
                .debug_struct("RequestState::None")
                .field("input", &"...")
                .finish(),
            RequestState::Outstanding { ranges, .. } => f
                .debug_struct("RequestState::Outstanding")
                .field("ranges", &ranges)
                .finish(),
            RequestState::Done => {
                write!(f, "RequestState::Done")
            }
        }
    }
}

/// An asynchronous [`Stream`]of [`RecordBatch`] constructed using [`ParquetRecordBatchStreamBuilder`] to read parquet files.
///
/// `ParquetRecordBatchStream` also provides [`ParquetRecordBatchStream::next_row_group`] for fetching row groups,
/// allowing users to decode record batches separately from I/O.
///
/// # I/O Buffering
///
/// `ParquetRecordBatchStream` buffers *all* data pages selected after predicates
/// (projection + filtering, etc) and decodes the rows from those buffered pages.
///
/// For example, if all rows and columns are selected, the entire row group is
/// buffered in memory during decode. This minimizes the number of IO operations
/// required, which is especially important for object stores, where IO operations
/// have latencies in the hundreds of milliseconds
///
/// See [`ParquetPushDecoderBuilder`] for an API with lower level control over
/// buffering.
///
/// [`Stream`]: https://docs.rs/futures/latest/futures/stream/trait.Stream.html
pub struct ParquetRecordBatchStream<T> {
    /// Output schema of the stream
    schema: SchemaRef,
    /// Input and Outstanding IO request, if any
    request_state: RequestState<T>,
    /// Decoding state machine (no IO)
    decoder: ParquetPushDecoder,
}

impl<T> std::fmt::Debug for ParquetRecordBatchStream<T> {
    fn fmt(&self, f: &mut Formatter<'_>) -> std::fmt::Result {
        f.debug_struct("ParquetRecordBatchStream")
            .field("request_state", &self.request_state)
            .finish()
    }
}

impl<T> ParquetRecordBatchStream<T> {
    /// Returns the projected [`SchemaRef`] for reading the parquet file.
    ///
    /// Note that the schema metadata will be stripped here. See
    /// [`ParquetRecordBatchStreamBuilder::schema`] if the metadata is desired.
    pub fn schema(&self) -> &SchemaRef {
        &self.schema
    }
}

impl<T> ParquetRecordBatchStream<T>
where
    T: AsyncFileReader + Unpin + Send + 'static,
{
    /// Fetches the next row group from the stream.
    ///
    /// Users can continue to call this function to get row groups and decode them concurrently.
    ///
    /// ## Notes
    ///
    /// ParquetRecordBatchStream should be used either as a `Stream` or with `next_row_group`; they should not be used simultaneously.
    ///
    /// ## Returns
    ///
    /// - `Ok(None)` if the stream has ended.
    /// - `Err(error)` if the stream has errored. All subsequent calls will return `Ok(None)`.
    /// - `Ok(Some(reader))` which holds all the data for the row group.
    pub async fn next_row_group(&mut self) -> Result<Option<ParquetRecordBatchReader>> {
        loop {
            // Take ownership of request state to process, leaving self in a
            // valid state
            let request_state = std::mem::replace(&mut self.request_state, RequestState::Done);
            match request_state {
                // No outstanding requests, proceed to setup next row group
                RequestState::None { input } => {
                    match self.decoder.try_next_reader()? {
                        DecodeResult::NeedsData(ranges) => {
                            self.request_state = RequestState::begin_request(input, ranges);
                            continue; // poll again (as the input might be ready immediately)
                        }
                        DecodeResult::Data(reader) => {
                            self.request_state = RequestState::None { input };
                            return Ok(Some(reader));
                        }
                        DecodeResult::Finished => return Ok(None),
                    }
                }
                RequestState::Outstanding { ranges, future } => {
                    let (input, data) = future.await?;
                    // Push the requested data to the decoder and try again
                    self.decoder.push_ranges(ranges, data)?;
                    self.request_state = RequestState::None { input };
                    continue; // try and decode on next iteration
                }
                RequestState::Done => {
                    self.request_state = RequestState::Done;
                    return Ok(None);
                }
            }
        }
    }
}

impl<T> Stream for ParquetRecordBatchStream<T>
where
    T: AsyncFileReader + Unpin + Send + 'static,
{
    type Item = Result<RecordBatch>;
    fn poll_next(mut self: Pin<&mut Self>, cx: &mut Context<'_>) -> Poll<Option<Self::Item>> {
        match self.poll_next_inner(cx) {
            Ok(res) => {
                // Successfully decoded a batch, or reached end of stream.
                // convert Option<RecordBatch> to Option<Result<RecordBatch>>
                res.map(|res| Ok(res).transpose())
            }
            Err(e) => {
                self.request_state = RequestState::Done;
                Poll::Ready(Some(Err(e)))
            }
        }
    }
}

impl<T> ParquetRecordBatchStream<T>
where
    T: AsyncFileReader + Unpin + Send + 'static,
{
    /// Inner state machine
    ///
    /// Note this is separate from poll_next so we can use ? operator to check for errors
    /// as it returns `Result<Poll<Option<RecordBatch>>>`
    fn poll_next_inner(&mut self, cx: &mut Context<'_>) -> Result<Poll<Option<RecordBatch>>> {
        loop {
            let request_state = std::mem::replace(&mut self.request_state, RequestState::Done);
            match request_state {
                RequestState::None { input } => {
                    // No outstanding requests, proceed to decode the next batch
                    match self.decoder.try_decode()? {
                        DecodeResult::NeedsData(ranges) => {
                            self.request_state = RequestState::begin_request(input, ranges);
                            continue; // poll again (as the input might be ready immediately)
                        }
                        DecodeResult::Data(batch) => {
                            self.request_state = RequestState::None { input };
                            return Ok(Poll::Ready(Some(batch)));
                        }
                        DecodeResult::Finished => {
                            self.request_state = RequestState::Done;
                            return Ok(Poll::Ready(None));
                        }
                    }
                }
                RequestState::Outstanding { ranges, mut future } => match future.poll_unpin(cx) {
                    // Data was ready, push it to the decoder and continue
                    Poll::Ready(result) => {
                        let (input, data) = result?;
                        // Push the requested data to the decoder
                        self.decoder.push_ranges(ranges, data)?;
                        self.request_state = RequestState::None { input };
                        continue; // next iteration will try to decode the next batch
                    }
                    Poll::Pending => {
                        self.request_state = RequestState::Outstanding { ranges, future };
                        return Ok(Poll::Pending);
                    }
                },
                RequestState::Done => {
                    // Stream is done (error or end), return None
                    self.request_state = RequestState::Done;
                    return Ok(Poll::Ready(None));
                }
            }
        }
    }
}

#[cfg(test)]
mod tests {
    use super::*;
    use crate::arrow::arrow_reader::{
        ArrowPredicateFn, ParquetRecordBatchReaderBuilder, RowFilter, RowSelection, RowSelector,
    };
    use crate::arrow::arrow_reader::{ArrowReaderMetadata, ArrowReaderOptions};
    use crate::arrow::{ArrowWriter, ProjectionMask};
    use crate::file::metadata::ParquetMetaDataReader;
    use crate::file::properties::WriterProperties;
    use arrow::compute::kernels::cmp::eq;
    use arrow::compute::or;
    use arrow::error::Result as ArrowResult;
    use arrow_array::builder::{ListBuilder, StringBuilder};
    use arrow_array::cast::AsArray;
    use arrow_array::types::Int32Type;
    use arrow_array::{
        Array, ArrayRef, Int8Array, Int32Array, Int64Array, RecordBatchReader, Scalar, StringArray,
        StructArray, UInt64Array,
    };
    use arrow_schema::{DataType, Field, Schema};
    use arrow_select::concat::concat_batches;
    use futures::{StreamExt, TryStreamExt};
    use rand::{Rng, rng};
    use std::collections::HashMap;
    use std::sync::{Arc, Mutex};
    use tempfile::tempfile;

    #[derive(Clone)]
    struct TestReader {
        data: Bytes,
        metadata: Option<Arc<ParquetMetaData>>,
        requests: Arc<Mutex<Vec<Range<usize>>>>,
    }

    impl TestReader {
        fn new(data: Bytes) -> Self {
            Self {
                data,
                metadata: Default::default(),
                requests: Default::default(),
            }
        }
    }

    impl AsyncFileReader for TestReader {
        fn get_bytes(&mut self, range: Range<u64>) -> BoxFuture<'_, Result<Bytes>> {
            let range = range.clone();
            self.requests
                .lock()
                .unwrap()
                .push(range.start as usize..range.end as usize);
            futures::future::ready(Ok(self
                .data
                .slice(range.start as usize..range.end as usize)))
            .boxed()
        }

        fn get_metadata<'a>(
            &'a mut self,
            options: Option<&'a ArrowReaderOptions>,
        ) -> BoxFuture<'a, Result<Arc<ParquetMetaData>>> {
            let metadata_reader = ParquetMetaDataReader::new().with_page_index_policy(
                PageIndexPolicy::from(options.is_some_and(|o| o.page_index())),
            );
            self.metadata = Some(Arc::new(
                metadata_reader.parse_and_finish(&self.data).unwrap(),
            ));
            futures::future::ready(Ok(self.metadata.clone().unwrap().clone())).boxed()
        }
    }

    #[tokio::test]
    async fn test_async_reader() {
        let testdata = arrow::util::test_util::parquet_test_data();
        let path = format!("{testdata}/alltypes_plain.parquet");
        let data = Bytes::from(std::fs::read(path).unwrap());

        let async_reader = TestReader::new(data.clone());

        let requests = async_reader.requests.clone();
        let builder = ParquetRecordBatchStreamBuilder::new(async_reader)
            .await
            .unwrap();

        let metadata = builder.metadata().clone();
        assert_eq!(metadata.num_row_groups(), 1);

        let mask = ProjectionMask::leaves(builder.parquet_schema(), vec![1, 2]);
        let stream = builder
            .with_projection(mask.clone())
            .with_batch_size(1024)
            .build()
            .unwrap();

        let async_batches: Vec<_> = stream.try_collect().await.unwrap();

        let sync_batches = ParquetRecordBatchReaderBuilder::try_new(data)
            .unwrap()
            .with_projection(mask)
            .with_batch_size(104)
            .build()
            .unwrap()
            .collect::<ArrowResult<Vec<_>>>()
            .unwrap();

        assert_eq!(async_batches, sync_batches);

        let requests = requests.lock().unwrap();
        let (offset_1, length_1) = metadata.row_group(0).column(1).byte_range();
        let (offset_2, length_2) = metadata.row_group(0).column(2).byte_range();

        assert_eq!(
            &requests[..],
            &[
                offset_1 as usize..(offset_1 + length_1) as usize,
                offset_2 as usize..(offset_2 + length_2) as usize
            ]
        );
    }

    #[tokio::test]
    async fn test_async_reader_with_next_row_group() {
        let testdata = arrow::util::test_util::parquet_test_data();
        let path = format!("{testdata}/alltypes_plain.parquet");
        let data = Bytes::from(std::fs::read(path).unwrap());

        let async_reader = TestReader::new(data.clone());

        let requests = async_reader.requests.clone();
        let builder = ParquetRecordBatchStreamBuilder::new(async_reader)
            .await
            .unwrap();

        let metadata = builder.metadata().clone();
        assert_eq!(metadata.num_row_groups(), 1);

        let mask = ProjectionMask::leaves(builder.parquet_schema(), vec![1, 2]);
        let mut stream = builder
            .with_projection(mask.clone())
            .with_batch_size(1024)
            .build()
            .unwrap();

        let mut readers = vec![];
        while let Some(reader) = stream.next_row_group().await.unwrap() {
            readers.push(reader);
        }

        let async_batches: Vec<_> = readers
            .into_iter()
            .flat_map(|r| r.map(|v| v.unwrap()).collect::<Vec<_>>())
            .collect();

        let sync_batches = ParquetRecordBatchReaderBuilder::try_new(data)
            .unwrap()
            .with_projection(mask)
            .with_batch_size(104)
            .build()
            .unwrap()
            .collect::<ArrowResult<Vec<_>>>()
            .unwrap();

        assert_eq!(async_batches, sync_batches);

        let requests = requests.lock().unwrap();
        let (offset_1, length_1) = metadata.row_group(0).column(1).byte_range();
        let (offset_2, length_2) = metadata.row_group(0).column(2).byte_range();

        assert_eq!(
            &requests[..],
            &[
                offset_1 as usize..(offset_1 + length_1) as usize,
                offset_2 as usize..(offset_2 + length_2) as usize
            ]
        );
    }

    #[tokio::test]
    async fn test_async_reader_with_index() {
        let testdata = arrow::util::test_util::parquet_test_data();
        let path = format!("{testdata}/alltypes_tiny_pages_plain.parquet");
        let data = Bytes::from(std::fs::read(path).unwrap());

        let async_reader = TestReader::new(data.clone());

        let options = ArrowReaderOptions::new().with_page_index(true);
        let builder = ParquetRecordBatchStreamBuilder::new_with_options(async_reader, options)
            .await
            .unwrap();

        // The builder should have page and offset indexes loaded now
        let metadata_with_index = builder.metadata();
        assert_eq!(metadata_with_index.num_row_groups(), 1);

        // Check offset indexes are present for all columns
        let offset_index = metadata_with_index.offset_index().unwrap();
        let column_index = metadata_with_index.column_index().unwrap();

        assert_eq!(offset_index.len(), metadata_with_index.num_row_groups());
        assert_eq!(column_index.len(), metadata_with_index.num_row_groups());

        let num_columns = metadata_with_index
            .file_metadata()
            .schema_descr()
            .num_columns();

        // Check page indexes are present for all columns
        offset_index
            .iter()
            .for_each(|x| assert_eq!(x.len(), num_columns));
        column_index
            .iter()
            .for_each(|x| assert_eq!(x.len(), num_columns));

        let mask = ProjectionMask::leaves(builder.parquet_schema(), vec![1, 2]);
        let stream = builder
            .with_projection(mask.clone())
            .with_batch_size(1024)
            .build()
            .unwrap();

        let async_batches: Vec<_> = stream.try_collect().await.unwrap();

        let sync_batches = ParquetRecordBatchReaderBuilder::try_new(data)
            .unwrap()
            .with_projection(mask)
            .with_batch_size(1024)
            .build()
            .unwrap()
            .collect::<ArrowResult<Vec<_>>>()
            .unwrap();

        assert_eq!(async_batches, sync_batches);
    }

    #[tokio::test]
    async fn test_async_reader_with_limit() {
        let testdata = arrow::util::test_util::parquet_test_data();
        let path = format!("{testdata}/alltypes_tiny_pages_plain.parquet");
        let data = Bytes::from(std::fs::read(path).unwrap());

        let metadata = ParquetMetaDataReader::new()
            .parse_and_finish(&data)
            .unwrap();
        let metadata = Arc::new(metadata);

        assert_eq!(metadata.num_row_groups(), 1);

        let async_reader = TestReader::new(data.clone());

        let builder = ParquetRecordBatchStreamBuilder::new(async_reader)
            .await
            .unwrap();

        assert_eq!(builder.metadata().num_row_groups(), 1);

        let mask = ProjectionMask::leaves(builder.parquet_schema(), vec![1, 2]);
        let stream = builder
            .with_projection(mask.clone())
            .with_batch_size(1024)
            .with_limit(1)
            .build()
            .unwrap();

        let async_batches: Vec<_> = stream.try_collect().await.unwrap();

        let sync_batches = ParquetRecordBatchReaderBuilder::try_new(data)
            .unwrap()
            .with_projection(mask)
            .with_batch_size(1024)
            .with_limit(1)
            .build()
            .unwrap()
            .collect::<ArrowResult<Vec<_>>>()
            .unwrap();

        assert_eq!(async_batches, sync_batches);
    }

    #[tokio::test]
    async fn test_async_reader_skip_pages() {
        let testdata = arrow::util::test_util::parquet_test_data();
        let path = format!("{testdata}/alltypes_tiny_pages_plain.parquet");
        let data = Bytes::from(std::fs::read(path).unwrap());

        let async_reader = TestReader::new(data.clone());

        let options = ArrowReaderOptions::new().with_page_index(true);
        let builder = ParquetRecordBatchStreamBuilder::new_with_options(async_reader, options)
            .await
            .unwrap();

        assert_eq!(builder.metadata().num_row_groups(), 1);

        let selection = RowSelection::from(vec![
            RowSelector::skip(21),   // Skip first page
            RowSelector::select(21), // Select page to boundary
            RowSelector::skip(41),   // Skip multiple pages
            RowSelector::select(41), // Select multiple pages
            RowSelector::skip(25),   // Skip page across boundary
            RowSelector::select(25), // Select across page boundary
            RowSelector::skip(7116), // Skip to final page boundary
            RowSelector::select(10), // Select final page
        ]);

        let mask = ProjectionMask::leaves(builder.parquet_schema(), vec![9]);

        let stream = builder
            .with_projection(mask.clone())
            .with_row_selection(selection.clone())
            .build()
            .expect("building stream");

        let async_batches: Vec<_> = stream.try_collect().await.unwrap();

        let sync_batches = ParquetRecordBatchReaderBuilder::try_new(data)
            .unwrap()
            .with_projection(mask)
            .with_batch_size(1024)
            .with_row_selection(selection)
            .build()
            .unwrap()
            .collect::<ArrowResult<Vec<_>>>()
            .unwrap();

        assert_eq!(async_batches, sync_batches);
    }

    #[tokio::test]
    async fn test_fuzz_async_reader_selection() {
        let testdata = arrow::util::test_util::parquet_test_data();
        let path = format!("{testdata}/alltypes_tiny_pages_plain.parquet");
        let data = Bytes::from(std::fs::read(path).unwrap());

        let mut rand = rng();

        for _ in 0..100 {
            let mut expected_rows = 0;
            let mut total_rows = 0;
            let mut skip = false;
            let mut selectors = vec![];

            while total_rows < 7300 {
                let row_count: usize = rand.random_range(1..100);

                let row_count = row_count.min(7300 - total_rows);

                selectors.push(RowSelector { row_count, skip });

                total_rows += row_count;
                if !skip {
                    expected_rows += row_count;
                }

                skip = !skip;
            }

            let selection = RowSelection::from(selectors);

            let async_reader = TestReader::new(data.clone());

            let options = ArrowReaderOptions::new().with_page_index(true);
            let builder = ParquetRecordBatchStreamBuilder::new_with_options(async_reader, options)
                .await
                .unwrap();

            assert_eq!(builder.metadata().num_row_groups(), 1);

            let col_idx: usize = rand.random_range(0..13);
            let mask = ProjectionMask::leaves(builder.parquet_schema(), vec![col_idx]);

            let stream = builder
                .with_projection(mask.clone())
                .with_row_selection(selection.clone())
                .build()
                .expect("building stream");

            let async_batches: Vec<_> = stream.try_collect().await.unwrap();

            let actual_rows: usize = async_batches.into_iter().map(|b| b.num_rows()).sum();

            assert_eq!(actual_rows, expected_rows);
        }
    }

    #[tokio::test]
    async fn test_async_reader_zero_row_selector() {
        //See https://github.com/apache/arrow-rs/issues/2669
        let testdata = arrow::util::test_util::parquet_test_data();
        let path = format!("{testdata}/alltypes_tiny_pages_plain.parquet");
        let data = Bytes::from(std::fs::read(path).unwrap());

        let mut rand = rng();

        let mut expected_rows = 0;
        let mut total_rows = 0;
        let mut skip = false;
        let mut selectors = vec![];

        selectors.push(RowSelector {
            row_count: 0,
            skip: false,
        });

        while total_rows < 7300 {
            let row_count: usize = rand.random_range(1..100);

            let row_count = row_count.min(7300 - total_rows);

            selectors.push(RowSelector { row_count, skip });

            total_rows += row_count;
            if !skip {
                expected_rows += row_count;
            }

            skip = !skip;
        }

        let selection = RowSelection::from(selectors);

        let async_reader = TestReader::new(data.clone());

        let options = ArrowReaderOptions::new().with_page_index(true);
        let builder = ParquetRecordBatchStreamBuilder::new_with_options(async_reader, options)
            .await
            .unwrap();

        assert_eq!(builder.metadata().num_row_groups(), 1);

        let col_idx: usize = rand.random_range(0..13);
        let mask = ProjectionMask::leaves(builder.parquet_schema(), vec![col_idx]);

        let stream = builder
            .with_projection(mask.clone())
            .with_row_selection(selection.clone())
            .build()
            .expect("building stream");

        let async_batches: Vec<_> = stream.try_collect().await.unwrap();

        let actual_rows: usize = async_batches.into_iter().map(|b| b.num_rows()).sum();

        assert_eq!(actual_rows, expected_rows);
    }

    #[tokio::test]
    async fn test_row_filter_full_page_skip_is_handled_async() {
        let first_value: i64 = 1111;
        let last_value: i64 = 9999;
        let num_rows: usize = 12;

        // build data with row selection average length 4
        // The result would be (1111 XXXX) ... (4 page in the middle)... (XXXX 9999)
        // The Row Selection would be [1111, (skip 10), 9999]
        let schema = Arc::new(Schema::new(vec![
            Field::new("key", DataType::Int64, false),
            Field::new("value", DataType::Int64, false),
        ]));

        let mut int_values: Vec<i64> = (0..num_rows as i64).collect();
        int_values[0] = first_value;
        int_values[num_rows - 1] = last_value;
        let keys = Int64Array::from(int_values.clone());
        let values = Int64Array::from(int_values.clone());
        let batch = RecordBatch::try_new(
            Arc::clone(&schema),
            vec![Arc::new(keys) as ArrayRef, Arc::new(values) as ArrayRef],
        )
        .unwrap();

        let props = WriterProperties::builder()
            .set_write_batch_size(2)
            .set_data_page_row_count_limit(2)
            .build();

        let mut buffer = Vec::new();
        let mut writer = ArrowWriter::try_new(&mut buffer, schema, Some(props)).unwrap();
        writer.write(&batch).unwrap();
        writer.close().unwrap();
        let data = Bytes::from(buffer);

        let builder = ParquetRecordBatchStreamBuilder::new_with_options(
            TestReader::new(data.clone()),
            ArrowReaderOptions::new().with_page_index(true),
        )
        .await
        .unwrap();
        let schema = builder.parquet_schema().clone();
        let filter_mask = ProjectionMask::leaves(&schema, [0]);

        let predicate = ArrowPredicateFn::new(filter_mask, move |batch: RecordBatch| {
            let column = batch.column(0);
            let match_first = eq(column, &Int64Array::new_scalar(first_value))?;
            let match_second = eq(column, &Int64Array::new_scalar(last_value))?;
            or(&match_first, &match_second)
        });

        // The batch size is set to 12 to read all rows in one go after filtering
        // If the Reader chooses mask to handle filter, it might cause panic because the mid 4 pages may not be decoded.
        let stream = ParquetRecordBatchStreamBuilder::new_with_options(
            TestReader::new(data),
            ArrowReaderOptions::new().with_page_index(true),
        )
        .await
        .unwrap()
        .with_row_filter(RowFilter::new(vec![Box::new(predicate)]))
        .with_batch_size(12)
        .build()
        .unwrap();

        // Collecting into batches validates the plan now downgrades to selectors instead of panicking.
        let schema = stream.schema().clone();
        let batches: Vec<_> = stream.try_collect().await.unwrap();
        let result = concat_batches(&schema, &batches).unwrap();
        assert_eq!(result.num_rows(), 2);
    }

    #[tokio::test]
    async fn test_row_filter() {
        let a = StringArray::from_iter_values(["a", "b", "b", "b", "c", "c"]);
        let b = StringArray::from_iter_values(["1", "2", "3", "4", "5", "6"]);
        let data = RecordBatch::try_from_iter([
            ("a", Arc::new(a) as ArrayRef),
            ("b", Arc::new(b) as ArrayRef),
        ])
        .unwrap();

        let mut buf = Vec::with_capacity(1024);
        let mut writer = ArrowWriter::try_new(&mut buf, data.schema(), None).unwrap();
        writer.write(&data).unwrap();
        writer.close().unwrap();

        let data: Bytes = buf.into();
        let metadata = ParquetMetaDataReader::new()
            .parse_and_finish(&data)
            .unwrap();
        let parquet_schema = metadata.file_metadata().schema_descr_ptr();

        let test = TestReader::new(data);
        let requests = test.requests.clone();

        let a_scalar = StringArray::from_iter_values(["b"]);
        let a_filter = ArrowPredicateFn::new(
            ProjectionMask::leaves(&parquet_schema, vec![0]),
            move |batch| eq(batch.column(0), &Scalar::new(&a_scalar)),
        );

        let filter = RowFilter::new(vec![Box::new(a_filter)]);

        let mask = ProjectionMask::leaves(&parquet_schema, vec![0, 1]);
        let stream = ParquetRecordBatchStreamBuilder::new(test)
            .await
            .unwrap()
            .with_projection(mask.clone())
            .with_batch_size(1024)
            .with_row_filter(filter)
            .build()
            .unwrap();

        let batches: Vec<_> = stream.try_collect().await.unwrap();
        assert_eq!(batches.len(), 1);

        let batch = &batches[0];
        assert_eq!(batch.num_columns(), 2);

        // Filter should have kept only rows with "b" in column 0
        assert_eq!(
            batch.column(0).as_ref(),
            &StringArray::from_iter_values(["b", "b", "b"])
        );
        assert_eq!(
            batch.column(1).as_ref(),
            &StringArray::from_iter_values(["2", "3", "4"])
        );

        // Should only have made 2 requests:
        // * First request fetches data for evaluating the predicate
        // * Second request fetches data for evaluating the projection
        assert_eq!(requests.lock().unwrap().len(), 2);
    }

    #[tokio::test]
    async fn test_two_row_filters() {
        let a = StringArray::from_iter_values(["a", "b", "b", "b", "c", "c"]);
        let b = StringArray::from_iter_values(["1", "2", "3", "4", "5", "6"]);
        let c = Int32Array::from_iter(0..6);
        let data = RecordBatch::try_from_iter([
            ("a", Arc::new(a) as ArrayRef),
            ("b", Arc::new(b) as ArrayRef),
            ("c", Arc::new(c) as ArrayRef),
        ])
        .unwrap();

        let mut buf = Vec::with_capacity(1024);
        let mut writer = ArrowWriter::try_new(&mut buf, data.schema(), None).unwrap();
        writer.write(&data).unwrap();
        writer.close().unwrap();

        let data: Bytes = buf.into();
        let metadata = ParquetMetaDataReader::new()
            .parse_and_finish(&data)
            .unwrap();
        let parquet_schema = metadata.file_metadata().schema_descr_ptr();

        let test = TestReader::new(data);
        let requests = test.requests.clone();

        let a_scalar = StringArray::from_iter_values(["b"]);
        let a_filter = ArrowPredicateFn::new(
            ProjectionMask::leaves(&parquet_schema, vec![0]),
            move |batch| eq(batch.column(0), &Scalar::new(&a_scalar)),
        );

        let b_scalar = StringArray::from_iter_values(["4"]);
        let b_filter = ArrowPredicateFn::new(
            ProjectionMask::leaves(&parquet_schema, vec![1]),
            move |batch| eq(batch.column(0), &Scalar::new(&b_scalar)),
        );

        let filter = RowFilter::new(vec![Box::new(a_filter), Box::new(b_filter)]);

        let mask = ProjectionMask::leaves(&parquet_schema, vec![0, 2]);
        let stream = ParquetRecordBatchStreamBuilder::new(test)
            .await
            .unwrap()
            .with_projection(mask.clone())
            .with_batch_size(1024)
            .with_row_filter(filter)
            .build()
            .unwrap();

        let batches: Vec<_> = stream.try_collect().await.unwrap();
        assert_eq!(batches.len(), 1);

        let batch = &batches[0];
        assert_eq!(batch.num_rows(), 1);
        assert_eq!(batch.num_columns(), 2);

        let col = batch.column(0);
        let val = col.as_any().downcast_ref::<StringArray>().unwrap().value(0);
        assert_eq!(val, "b");

        let col = batch.column(1);
        let val = col.as_any().downcast_ref::<Int32Array>().unwrap().value(0);
        assert_eq!(val, 3);

        // Should only have made 3 requests
        // * First request fetches data for evaluating the first predicate
        // * Second request fetches data for evaluating the second predicate
        // * Third request fetches data for evaluating the projection
        assert_eq!(requests.lock().unwrap().len(), 3);
    }

    #[tokio::test]
    async fn test_limit_multiple_row_groups() {
        let a = StringArray::from_iter_values(["a", "b", "b", "b", "c", "c"]);
        let b = StringArray::from_iter_values(["1", "2", "3", "4", "5", "6"]);
        let c = Int32Array::from_iter(0..6);
        let data = RecordBatch::try_from_iter([
            ("a", Arc::new(a) as ArrayRef),
            ("b", Arc::new(b) as ArrayRef),
            ("c", Arc::new(c) as ArrayRef),
        ])
        .unwrap();

        let mut buf = Vec::with_capacity(1024);
        let props = WriterProperties::builder()
            .set_max_row_group_size(3)
            .build();
        let mut writer = ArrowWriter::try_new(&mut buf, data.schema(), Some(props)).unwrap();
        writer.write(&data).unwrap();
        writer.close().unwrap();

        let data: Bytes = buf.into();
        let metadata = ParquetMetaDataReader::new()
            .parse_and_finish(&data)
            .unwrap();

        assert_eq!(metadata.num_row_groups(), 2);

        let test = TestReader::new(data);

        let stream = ParquetRecordBatchStreamBuilder::new(test.clone())
            .await
            .unwrap()
            .with_batch_size(1024)
            .with_limit(4)
            .build()
            .unwrap();

        let batches: Vec<_> = stream.try_collect().await.unwrap();
        // Expect one batch for each row group
        assert_eq!(batches.len(), 2);

        let batch = &batches[0];
        // First batch should contain all rows
        assert_eq!(batch.num_rows(), 3);
        assert_eq!(batch.num_columns(), 3);
        let col2 = batch.column(2).as_primitive::<Int32Type>();
        assert_eq!(col2.values(), &[0, 1, 2]);

        let batch = &batches[1];
        // Second batch should trigger the limit and only have one row
        assert_eq!(batch.num_rows(), 1);
        assert_eq!(batch.num_columns(), 3);
        let col2 = batch.column(2).as_primitive::<Int32Type>();
        assert_eq!(col2.values(), &[3]);

        let stream = ParquetRecordBatchStreamBuilder::new(test.clone())
            .await
            .unwrap()
            .with_offset(2)
            .with_limit(3)
            .build()
            .unwrap();

        let batches: Vec<_> = stream.try_collect().await.unwrap();
        // Expect one batch for each row group
        assert_eq!(batches.len(), 2);

        let batch = &batches[0];
        // First batch should contain one row
        assert_eq!(batch.num_rows(), 1);
        assert_eq!(batch.num_columns(), 3);
        let col2 = batch.column(2).as_primitive::<Int32Type>();
        assert_eq!(col2.values(), &[2]);

        let batch = &batches[1];
        // Second batch should contain two rows
        assert_eq!(batch.num_rows(), 2);
        assert_eq!(batch.num_columns(), 3);
        let col2 = batch.column(2).as_primitive::<Int32Type>();
        assert_eq!(col2.values(), &[3, 4]);

        let stream = ParquetRecordBatchStreamBuilder::new(test.clone())
            .await
            .unwrap()
            .with_offset(4)
            .with_limit(20)
            .build()
            .unwrap();

        let batches: Vec<_> = stream.try_collect().await.unwrap();
        // Should skip first row group
        assert_eq!(batches.len(), 1);

        let batch = &batches[0];
        // First batch should contain two rows
        assert_eq!(batch.num_rows(), 2);
        assert_eq!(batch.num_columns(), 3);
        let col2 = batch.column(2).as_primitive::<Int32Type>();
        assert_eq!(col2.values(), &[4, 5]);
    }

    #[tokio::test]
    async fn test_row_filter_with_index() {
        let testdata = arrow::util::test_util::parquet_test_data();
        let path = format!("{testdata}/alltypes_tiny_pages_plain.parquet");
        let data = Bytes::from(std::fs::read(path).unwrap());

        let metadata = ParquetMetaDataReader::new()
            .parse_and_finish(&data)
            .unwrap();
        let parquet_schema = metadata.file_metadata().schema_descr_ptr();

        assert_eq!(metadata.num_row_groups(), 1);

        let async_reader = TestReader::new(data.clone());

        let a_filter =
            ArrowPredicateFn::new(ProjectionMask::leaves(&parquet_schema, vec![1]), |batch| {
                Ok(batch.column(0).as_boolean().clone())
            });

        let b_scalar = Int8Array::from(vec![2]);
        let b_filter = ArrowPredicateFn::new(
            ProjectionMask::leaves(&parquet_schema, vec![2]),
            move |batch| eq(batch.column(0), &Scalar::new(&b_scalar)),
        );

        let filter = RowFilter::new(vec![Box::new(a_filter), Box::new(b_filter)]);

        let mask = ProjectionMask::leaves(&parquet_schema, vec![0, 2]);

        let options = ArrowReaderOptions::new().with_page_index(true);
        let stream = ParquetRecordBatchStreamBuilder::new_with_options(async_reader, options)
            .await
            .unwrap()
            .with_projection(mask.clone())
            .with_batch_size(1024)
            .with_row_filter(filter)
            .build()
            .unwrap();

        let batches: Vec<RecordBatch> = stream.try_collect().await.unwrap();

        let total_rows: usize = batches.iter().map(|b| b.num_rows()).sum();

        assert_eq!(total_rows, 730);
    }

    #[tokio::test]
<<<<<<< HEAD
    #[allow(deprecated)]
    async fn test_in_memory_row_group_sparse() {
        let testdata = arrow::util::test_util::parquet_test_data();
        let path = format!("{testdata}/alltypes_tiny_pages.parquet");
        let data = Bytes::from(std::fs::read(path).unwrap());

        let metadata = ParquetMetaDataReader::new()
            .with_page_indexes(true)
            .parse_and_finish(&data)
            .unwrap();

        let offset_index = metadata.offset_index().expect("reading offset index")[0].clone();

        let mut metadata_builder = metadata.into_builder();
        let mut row_groups = metadata_builder.take_row_groups();
        row_groups.truncate(1);
        let row_group_meta = row_groups.pop().unwrap();

        let metadata = metadata_builder
            .add_row_group(row_group_meta)
            .set_column_index(None)
            .set_offset_index(Some(vec![offset_index.clone()]))
            .build();

        let metadata = Arc::new(metadata);

        let num_rows = metadata.row_group(0).num_rows();

        assert_eq!(metadata.num_row_groups(), 1);

        let async_reader = TestReader::new(data.clone());

        let requests = async_reader.requests.clone();
        let (_, fields) = parquet_to_arrow_schema_and_fields(
            metadata.file_metadata().schema_descr(),
            ProjectionMask::all(),
            None,
        )
        .unwrap();

        let _schema_desc = metadata.file_metadata().schema_descr();

        let projection = ProjectionMask::leaves(metadata.file_metadata().schema_descr(), vec![0]);

        let reader_factory = ReaderFactory {
            metadata,
            fields: fields.map(Arc::new),
            input: async_reader,
            filter: None,
            selection_strategy: RowSelectionStrategy::default(),
            limit: None,
            offset: None,
            metrics: ArrowReaderMetrics::disabled(),
            max_predicate_cache_size: 0,
        };

        let mut skip = true;
        let mut pages = offset_index[0].page_locations.iter().peekable();

        // Setup `RowSelection` so that we can skip every other page, selecting the last page
        let mut selectors = vec![];
        let mut expected_page_requests: Vec<Range<usize>> = vec![];
        while let Some(page) = pages.next() {
            let num_rows = if let Some(next_page) = pages.peek() {
                next_page.first_row_index - page.first_row_index
            } else {
                num_rows - page.first_row_index
            };

            if skip {
                selectors.push(RowSelector::skip(num_rows as usize));
            } else {
                selectors.push(RowSelector::select(num_rows as usize));
                let start = page.offset as usize;
                let end = start + page.compressed_page_size as usize;
                expected_page_requests.push(start..end);
            }
            skip = !skip;
        }

        let selection = RowSelection::from(selectors);

        let (_factory, _reader) = reader_factory
            .read_row_group(0, Some(selection), projection.clone(), 48)
            .await
            .expect("reading row group");

        let requests = requests.lock().unwrap();

        assert_eq!(&requests[..], &expected_page_requests)
    }

    #[tokio::test]
=======
>>>>>>> c2424bb8
    async fn test_batch_size_overallocate() {
        let testdata = arrow::util::test_util::parquet_test_data();
        // `alltypes_plain.parquet` only have 8 rows
        let path = format!("{testdata}/alltypes_plain.parquet");
        let data = Bytes::from(std::fs::read(path).unwrap());

        let async_reader = TestReader::new(data.clone());

        let builder = ParquetRecordBatchStreamBuilder::new(async_reader)
            .await
            .unwrap();

        let file_rows = builder.metadata().file_metadata().num_rows() as usize;

        let builder = builder
            .with_projection(ProjectionMask::all())
            .with_batch_size(1024);

        // even though the batch size is set to 1024, it should adjust to the max
        // number of rows in the file (8)
        assert_ne!(1024, file_rows);
        assert_eq!(builder.batch_size, file_rows);

        let _stream = builder.build().unwrap();
    }

    #[tokio::test]
    async fn test_get_row_group_column_bloom_filter_without_length() {
        let testdata = arrow::util::test_util::parquet_test_data();
        let path = format!("{testdata}/data_index_bloom_encoding_stats.parquet");
        let data = Bytes::from(std::fs::read(path).unwrap());
        test_get_row_group_column_bloom_filter(data, false).await;
    }

    #[tokio::test]
    async fn test_parquet_record_batch_stream_schema() {
        fn get_all_field_names(schema: &Schema) -> Vec<&String> {
            schema.flattened_fields().iter().map(|f| f.name()).collect()
        }

        // ParquetRecordBatchReaderBuilder::schema differs from
        // ParquetRecordBatchReader::schema and RecordBatch::schema in the returned
        // schema contents (in terms of custom metadata attached to schema, and fields
        // returned). Test to ensure this remains consistent behaviour.
        //
        // Ensure same for asynchronous versions of the above.

        // Prep data, for a schema with nested fields, with custom metadata
        let mut metadata = HashMap::with_capacity(1);
        metadata.insert("key".to_string(), "value".to_string());

        let nested_struct_array = StructArray::from(vec![
            (
                Arc::new(Field::new("d", DataType::Utf8, true)),
                Arc::new(StringArray::from(vec!["a", "b"])) as ArrayRef,
            ),
            (
                Arc::new(Field::new("e", DataType::Utf8, true)),
                Arc::new(StringArray::from(vec!["c", "d"])) as ArrayRef,
            ),
        ]);
        let struct_array = StructArray::from(vec![
            (
                Arc::new(Field::new("a", DataType::Int32, true)),
                Arc::new(Int32Array::from(vec![-1, 1])) as ArrayRef,
            ),
            (
                Arc::new(Field::new("b", DataType::UInt64, true)),
                Arc::new(UInt64Array::from(vec![1, 2])) as ArrayRef,
            ),
            (
                Arc::new(Field::new(
                    "c",
                    nested_struct_array.data_type().clone(),
                    true,
                )),
                Arc::new(nested_struct_array) as ArrayRef,
            ),
        ]);

        let schema =
            Arc::new(Schema::new(struct_array.fields().clone()).with_metadata(metadata.clone()));
        let record_batch = RecordBatch::from(struct_array)
            .with_schema(schema.clone())
            .unwrap();

        // Write parquet with custom metadata in schema
        let mut file = tempfile().unwrap();
        let mut writer = ArrowWriter::try_new(&mut file, schema.clone(), None).unwrap();
        writer.write(&record_batch).unwrap();
        writer.close().unwrap();

        let all_fields = ["a", "b", "c", "d", "e"];
        // (leaf indices in mask, expected names in output schema all fields)
        let projections = [
            (vec![], vec![]),
            (vec![0], vec!["a"]),
            (vec![0, 1], vec!["a", "b"]),
            (vec![0, 1, 2], vec!["a", "b", "c", "d"]),
            (vec![0, 1, 2, 3], vec!["a", "b", "c", "d", "e"]),
        ];

        // Ensure we're consistent for each of these projections
        for (indices, expected_projected_names) in projections {
            let assert_schemas = |builder: SchemaRef, reader: SchemaRef, batch: SchemaRef| {
                // Builder schema should preserve all fields and metadata
                assert_eq!(get_all_field_names(&builder), all_fields);
                assert_eq!(builder.metadata, metadata);
                // Reader & batch schema should show only projected fields, and no metadata
                assert_eq!(get_all_field_names(&reader), expected_projected_names);
                assert_eq!(reader.metadata, HashMap::default());
                assert_eq!(get_all_field_names(&batch), expected_projected_names);
                assert_eq!(batch.metadata, HashMap::default());
            };

            let builder =
                ParquetRecordBatchReaderBuilder::try_new(file.try_clone().unwrap()).unwrap();
            let sync_builder_schema = builder.schema().clone();
            let mask = ProjectionMask::leaves(builder.parquet_schema(), indices.clone());
            let mut reader = builder.with_projection(mask).build().unwrap();
            let sync_reader_schema = reader.schema();
            let batch = reader.next().unwrap().unwrap();
            let sync_batch_schema = batch.schema();
            assert_schemas(sync_builder_schema, sync_reader_schema, sync_batch_schema);

            // asynchronous should be same
            let file = tokio::fs::File::from(file.try_clone().unwrap());
            let builder = ParquetRecordBatchStreamBuilder::new(file).await.unwrap();
            let async_builder_schema = builder.schema().clone();
            let mask = ProjectionMask::leaves(builder.parquet_schema(), indices);
            let mut reader = builder.with_projection(mask).build().unwrap();
            let async_reader_schema = reader.schema().clone();
            let batch = reader.next().await.unwrap().unwrap();
            let async_batch_schema = batch.schema();
            assert_schemas(
                async_builder_schema,
                async_reader_schema,
                async_batch_schema,
            );
        }
    }

    #[tokio::test]
    async fn test_get_row_group_column_bloom_filter_with_length() {
        // convert to new parquet file with bloom_filter_length
        let testdata = arrow::util::test_util::parquet_test_data();
        let path = format!("{testdata}/data_index_bloom_encoding_stats.parquet");
        let data = Bytes::from(std::fs::read(path).unwrap());
        let async_reader = TestReader::new(data.clone());
        let builder = ParquetRecordBatchStreamBuilder::new(async_reader)
            .await
            .unwrap();
        let schema = builder.schema().clone();
        let stream = builder.build().unwrap();
        let batches = stream.try_collect::<Vec<_>>().await.unwrap();

        let mut parquet_data = Vec::new();
        let props = WriterProperties::builder()
            .set_bloom_filter_enabled(true)
            .build();
        let mut writer = ArrowWriter::try_new(&mut parquet_data, schema, Some(props)).unwrap();
        for batch in batches {
            writer.write(&batch).unwrap();
        }
        writer.close().unwrap();

        // test the new parquet file
        test_get_row_group_column_bloom_filter(parquet_data.into(), true).await;
    }

    async fn test_get_row_group_column_bloom_filter(data: Bytes, with_length: bool) {
        let async_reader = TestReader::new(data.clone());

        let mut builder = ParquetRecordBatchStreamBuilder::new(async_reader)
            .await
            .unwrap();

        let metadata = builder.metadata();
        assert_eq!(metadata.num_row_groups(), 1);
        let row_group = metadata.row_group(0);
        let column = row_group.column(0);
        assert_eq!(column.bloom_filter_length().is_some(), with_length);

        let sbbf = builder
            .get_row_group_column_bloom_filter(0, 0)
            .await
            .unwrap()
            .unwrap();
        assert!(sbbf.check(&"Hello"));
        assert!(!sbbf.check(&"Hello_Not_Exists"));
    }

    #[tokio::test]
    async fn test_nested_skip() {
        let schema = Arc::new(Schema::new(vec![
            Field::new("col_1", DataType::UInt64, false),
            Field::new_list("col_2", Field::new_list_field(DataType::Utf8, true), true),
        ]));

        // Default writer properties
        let props = WriterProperties::builder()
            .set_data_page_row_count_limit(256)
            .set_write_batch_size(256)
            .set_max_row_group_size(1024);

        // Write data
        let mut file = tempfile().unwrap();
        let mut writer =
            ArrowWriter::try_new(&mut file, schema.clone(), Some(props.build())).unwrap();

        let mut builder = ListBuilder::new(StringBuilder::new());
        for id in 0..1024 {
            match id % 3 {
                0 => builder.append_value([Some("val_1".to_string()), Some(format!("id_{id}"))]),
                1 => builder.append_value([Some(format!("id_{id}"))]),
                _ => builder.append_null(),
            }
        }
        let refs = vec![
            Arc::new(UInt64Array::from_iter_values(0..1024)) as ArrayRef,
            Arc::new(builder.finish()) as ArrayRef,
        ];

        let batch = RecordBatch::try_new(schema.clone(), refs).unwrap();
        writer.write(&batch).unwrap();
        writer.close().unwrap();

        let selections = [
            RowSelection::from(vec![
                RowSelector::skip(313),
                RowSelector::select(1),
                RowSelector::skip(709),
                RowSelector::select(1),
            ]),
            RowSelection::from(vec![
                RowSelector::skip(255),
                RowSelector::select(1),
                RowSelector::skip(767),
                RowSelector::select(1),
            ]),
            RowSelection::from(vec![
                RowSelector::select(255),
                RowSelector::skip(1),
                RowSelector::select(767),
                RowSelector::skip(1),
            ]),
            RowSelection::from(vec![
                RowSelector::skip(254),
                RowSelector::select(1),
                RowSelector::select(1),
                RowSelector::skip(767),
                RowSelector::select(1),
            ]),
        ];

        for selection in selections {
            let expected = selection.row_count();
            // Read data
            let mut reader = ParquetRecordBatchStreamBuilder::new_with_options(
                tokio::fs::File::from_std(file.try_clone().unwrap()),
                ArrowReaderOptions::new().with_page_index(true),
            )
            .await
            .unwrap();

            reader = reader.with_row_selection(selection);

            let mut stream = reader.build().unwrap();

            let mut total_rows = 0;
            while let Some(rb) = stream.next().await {
                let rb = rb.unwrap();
                total_rows += rb.num_rows();
            }
            assert_eq!(total_rows, expected);
        }
    }

    #[tokio::test]
    async fn test_row_filter_nested() {
        let a = StringArray::from_iter_values(["a", "b", "b", "b", "c", "c"]);
        let b = StructArray::from(vec![
            (
                Arc::new(Field::new("aa", DataType::Utf8, true)),
                Arc::new(StringArray::from(vec!["a", "b", "b", "b", "c", "c"])) as ArrayRef,
            ),
            (
                Arc::new(Field::new("bb", DataType::Utf8, true)),
                Arc::new(StringArray::from(vec!["1", "2", "3", "4", "5", "6"])) as ArrayRef,
            ),
        ]);
        let c = Int32Array::from_iter(0..6);
        let data = RecordBatch::try_from_iter([
            ("a", Arc::new(a) as ArrayRef),
            ("b", Arc::new(b) as ArrayRef),
            ("c", Arc::new(c) as ArrayRef),
        ])
        .unwrap();

        let mut buf = Vec::with_capacity(1024);
        let mut writer = ArrowWriter::try_new(&mut buf, data.schema(), None).unwrap();
        writer.write(&data).unwrap();
        writer.close().unwrap();

        let data: Bytes = buf.into();
        let metadata = ParquetMetaDataReader::new()
            .parse_and_finish(&data)
            .unwrap();
        let parquet_schema = metadata.file_metadata().schema_descr_ptr();

        let test = TestReader::new(data);
        let requests = test.requests.clone();

        let a_scalar = StringArray::from_iter_values(["b"]);
        let a_filter = ArrowPredicateFn::new(
            ProjectionMask::leaves(&parquet_schema, vec![0]),
            move |batch| eq(batch.column(0), &Scalar::new(&a_scalar)),
        );

        let b_scalar = StringArray::from_iter_values(["4"]);
        let b_filter = ArrowPredicateFn::new(
            ProjectionMask::leaves(&parquet_schema, vec![2]),
            move |batch| {
                // Filter on the second element of the struct.
                let struct_array = batch
                    .column(0)
                    .as_any()
                    .downcast_ref::<StructArray>()
                    .unwrap();
                eq(struct_array.column(0), &Scalar::new(&b_scalar))
            },
        );

        let filter = RowFilter::new(vec![Box::new(a_filter), Box::new(b_filter)]);

        let mask = ProjectionMask::leaves(&parquet_schema, vec![0, 3]);
        let stream = ParquetRecordBatchStreamBuilder::new(test)
            .await
            .unwrap()
            .with_projection(mask.clone())
            .with_batch_size(1024)
            .with_row_filter(filter)
            .build()
            .unwrap();

        let batches: Vec<_> = stream.try_collect().await.unwrap();
        assert_eq!(batches.len(), 1);

        let batch = &batches[0];
        assert_eq!(batch.num_rows(), 1);
        assert_eq!(batch.num_columns(), 2);

        let col = batch.column(0);
        let val = col.as_any().downcast_ref::<StringArray>().unwrap().value(0);
        assert_eq!(val, "b");

        let col = batch.column(1);
        let val = col.as_any().downcast_ref::<Int32Array>().unwrap().value(0);
        assert_eq!(val, 3);

        // Should only have made 3 requests
        // * First request fetches data for evaluating the first predicate
        // * Second request fetches data for evaluating the second predicate
        // * Third request fetches data for evaluating the projection
        assert_eq!(requests.lock().unwrap().len(), 3);
    }

    #[tokio::test]
    #[allow(deprecated)]
    async fn empty_offset_index_doesnt_panic_in_read_row_group() {
        use tokio::fs::File;
        let testdata = arrow::util::test_util::parquet_test_data();
        let path = format!("{testdata}/alltypes_plain.parquet");
        let mut file = File::open(&path).await.unwrap();
        let file_size = file.metadata().await.unwrap().len();
        let mut metadata = ParquetMetaDataReader::new()
            .with_page_indexes(true)
            .load_and_finish(&mut file, file_size)
            .await
            .unwrap();

        metadata.set_offset_index(Some(vec![]));
        let options = ArrowReaderOptions::new().with_page_index(true);
        let arrow_reader_metadata = ArrowReaderMetadata::try_new(metadata.into(), options).unwrap();
        let reader =
            ParquetRecordBatchStreamBuilder::new_with_metadata(file, arrow_reader_metadata)
                .build()
                .unwrap();

        let result = reader.try_collect::<Vec<_>>().await.unwrap();
        assert_eq!(result.len(), 1);
    }

    #[tokio::test]
    #[allow(deprecated)]
    async fn non_empty_offset_index_doesnt_panic_in_read_row_group() {
        use tokio::fs::File;
        let testdata = arrow::util::test_util::parquet_test_data();
        let path = format!("{testdata}/alltypes_tiny_pages.parquet");
        let mut file = File::open(&path).await.unwrap();
        let file_size = file.metadata().await.unwrap().len();
        let metadata = ParquetMetaDataReader::new()
            .with_page_indexes(true)
            .load_and_finish(&mut file, file_size)
            .await
            .unwrap();

        let options = ArrowReaderOptions::new().with_page_index(true);
        let arrow_reader_metadata = ArrowReaderMetadata::try_new(metadata.into(), options).unwrap();
        let reader =
            ParquetRecordBatchStreamBuilder::new_with_metadata(file, arrow_reader_metadata)
                .build()
                .unwrap();

        let result = reader.try_collect::<Vec<_>>().await.unwrap();
        assert_eq!(result.len(), 8);
    }

    #[tokio::test]
    #[allow(deprecated)]
    async fn empty_offset_index_doesnt_panic_in_column_chunks() {
        use tempfile::TempDir;
        use tokio::fs::File;
        fn write_metadata_to_local_file(
            metadata: ParquetMetaData,
            file: impl AsRef<std::path::Path>,
        ) {
            use crate::file::metadata::ParquetMetaDataWriter;
            use std::fs::File;
            let file = File::create(file).unwrap();
            ParquetMetaDataWriter::new(file, &metadata)
                .finish()
                .unwrap()
        }

        fn read_metadata_from_local_file(file: impl AsRef<std::path::Path>) -> ParquetMetaData {
            use std::fs::File;
            let file = File::open(file).unwrap();
            ParquetMetaDataReader::new()
                .with_page_indexes(true)
                .parse_and_finish(&file)
                .unwrap()
        }

        let testdata = arrow::util::test_util::parquet_test_data();
        let path = format!("{testdata}/alltypes_plain.parquet");
        let mut file = File::open(&path).await.unwrap();
        let file_size = file.metadata().await.unwrap().len();
        let metadata = ParquetMetaDataReader::new()
            .with_page_indexes(true)
            .load_and_finish(&mut file, file_size)
            .await
            .unwrap();

        let tempdir = TempDir::new().unwrap();
        let metadata_path = tempdir.path().join("thrift_metadata.dat");
        write_metadata_to_local_file(metadata, &metadata_path);
        let metadata = read_metadata_from_local_file(&metadata_path);

        let options = ArrowReaderOptions::new().with_page_index(true);
        let arrow_reader_metadata = ArrowReaderMetadata::try_new(metadata.into(), options).unwrap();
        let reader =
            ParquetRecordBatchStreamBuilder::new_with_metadata(file, arrow_reader_metadata)
                .build()
                .unwrap();

        // Panics here
        let result = reader.try_collect::<Vec<_>>().await.unwrap();
        assert_eq!(result.len(), 1);
    }

    #[tokio::test]
    async fn test_cached_array_reader_sparse_offset_error() {
        use futures::TryStreamExt;

        use crate::arrow::arrow_reader::{ArrowPredicateFn, RowFilter, RowSelection, RowSelector};
        use arrow_array::{BooleanArray, RecordBatch};

        let testdata = arrow::util::test_util::parquet_test_data();
        let path = format!("{testdata}/alltypes_tiny_pages_plain.parquet");
        let data = Bytes::from(std::fs::read(path).unwrap());

        let async_reader = TestReader::new(data);

        // Enable page index so the fetch logic loads only required pages
        let options = ArrowReaderOptions::new().with_page_index(true);
        let builder = ParquetRecordBatchStreamBuilder::new_with_options(async_reader, options)
            .await
            .unwrap();

        // Skip the first 22 rows (entire first Parquet page) and then select the
        // next 3 rows (22, 23, 24). This means the fetch step will not include
        // the first page starting at file offset 0.
        let selection = RowSelection::from(vec![RowSelector::skip(22), RowSelector::select(3)]);

        // Trivial predicate on column 0 that always returns `true`. Using the
        // same column in both predicate and projection activates the caching
        // layer (Producer/Consumer pattern).
        let parquet_schema = builder.parquet_schema();
        let proj = ProjectionMask::leaves(parquet_schema, vec![0]);
        let always_true = ArrowPredicateFn::new(proj.clone(), |batch: RecordBatch| {
            Ok(BooleanArray::from(vec![true; batch.num_rows()]))
        });
        let filter = RowFilter::new(vec![Box::new(always_true)]);

        // Build the stream with batch size 8 so the cache reads whole batches
        // that straddle the requested row range (rows 0-7, 8-15, 16-23, …).
        let stream = builder
            .with_batch_size(8)
            .with_projection(proj)
            .with_row_selection(selection)
            .with_row_filter(filter)
            .build()
            .unwrap();

        // Collecting the stream should fail with the sparse column chunk offset
        // error we want to reproduce.
        let _result: Vec<_> = stream.try_collect().await.unwrap();
    }

    #[tokio::test]
    async fn test_predicate_cache_disabled() {
        let k = Int32Array::from_iter_values(0..10);
        let data = RecordBatch::try_from_iter([("k", Arc::new(k) as ArrayRef)]).unwrap();

        let mut buf = Vec::new();
        // both the page row limit and batch size are set to 1 to create one page per row
        let props = WriterProperties::builder()
            .set_data_page_row_count_limit(1)
            .set_write_batch_size(1)
            .set_max_row_group_size(10)
            .set_write_page_header_statistics(true)
            .build();
        let mut writer = ArrowWriter::try_new(&mut buf, data.schema(), Some(props)).unwrap();
        writer.write(&data).unwrap();
        writer.close().unwrap();

        let data = Bytes::from(buf);
        let metadata = ParquetMetaDataReader::new()
            .with_page_index_policy(PageIndexPolicy::Required)
            .parse_and_finish(&data)
            .unwrap();
        let parquet_schema = metadata.file_metadata().schema_descr_ptr();

        // the filter is not clone-able, so we use a lambda to simplify
        let build_filter = || {
            let scalar = Int32Array::from_iter_values([5]);
            let predicate = ArrowPredicateFn::new(
                ProjectionMask::leaves(&parquet_schema, vec![0]),
                move |batch| eq(batch.column(0), &Scalar::new(&scalar)),
            );
            RowFilter::new(vec![Box::new(predicate)])
        };

        // select only one of the pages
        let selection = RowSelection::from(vec![RowSelector::skip(5), RowSelector::select(1)]);

        let options = ArrowReaderOptions::new().with_page_index_policy(PageIndexPolicy::Required);
        let reader_metadata = ArrowReaderMetadata::try_new(metadata.into(), options).unwrap();

        // using the predicate cache (default)
        let reader_with_cache = TestReader::new(data.clone());
        let requests_with_cache = reader_with_cache.requests.clone();
        let stream = ParquetRecordBatchStreamBuilder::new_with_metadata(
            reader_with_cache,
            reader_metadata.clone(),
        )
        .with_batch_size(1000)
        .with_row_selection(selection.clone())
        .with_row_filter(build_filter())
        .build()
        .unwrap();
        let batches_with_cache: Vec<_> = stream.try_collect().await.unwrap();

        // disabling the predicate cache
        let reader_without_cache = TestReader::new(data);
        let requests_without_cache = reader_without_cache.requests.clone();
        let stream = ParquetRecordBatchStreamBuilder::new_with_metadata(
            reader_without_cache,
            reader_metadata,
        )
        .with_batch_size(1000)
        .with_row_selection(selection)
        .with_row_filter(build_filter())
        .with_max_predicate_cache_size(0) // disabling it by setting the limit to 0
        .build()
        .unwrap();
        let batches_without_cache: Vec<_> = stream.try_collect().await.unwrap();

        assert_eq!(batches_with_cache, batches_without_cache);

        let requests_with_cache = requests_with_cache.lock().unwrap();
        let requests_without_cache = requests_without_cache.lock().unwrap();

        // less requests will be made without the predicate cache
        assert_eq!(requests_with_cache.len(), 11);
        assert_eq!(requests_without_cache.len(), 2);

        // less bytes will be retrieved without the predicate cache
        assert_eq!(
            requests_with_cache.iter().map(|r| r.len()).sum::<usize>(),
            433
        );
        assert_eq!(
            requests_without_cache
                .iter()
                .map(|r| r.len())
                .sum::<usize>(),
            92
        );
    }
}<|MERGE_RESOLUTION|>--- conflicted
+++ resolved
@@ -38,10 +38,6 @@
 
 use crate::arrow::arrow_reader::{
     ArrowReaderBuilder, ArrowReaderMetadata, ArrowReaderOptions, ParquetRecordBatchReader,
-<<<<<<< HEAD
-    RowFilter, RowSelection, RowSelectionStrategy,
-=======
->>>>>>> c2424bb8
 };
 
 use crate::basic::{BloomFilterAlgorithm, BloomFilterCompression, BloomFilterHash};
@@ -480,39 +476,6 @@
     ///
     /// See examples on [`ParquetRecordBatchStreamBuilder::new`]
     pub fn build(self) -> Result<ParquetRecordBatchStream<T>> {
-<<<<<<< HEAD
-        let num_row_groups = self.metadata.row_groups().len();
-
-        let row_groups = match self.row_groups {
-            Some(row_groups) => {
-                if let Some(col) = row_groups.iter().find(|x| **x >= num_row_groups) {
-                    return Err(general_err!(
-                        "row group {} out of bounds 0..{}",
-                        col,
-                        num_row_groups
-                    ));
-                }
-                row_groups.into()
-            }
-            None => (0..self.metadata.row_groups().len()).collect(),
-        };
-
-        // Try to avoid allocate large buffer
-        let batch_size = self
-            .batch_size
-            .min(self.metadata.file_metadata().num_rows() as usize);
-        let reader_factory = ReaderFactory {
-            input: self.input.0,
-            filter: self.filter,
-            metadata: self.metadata.clone(),
-            fields: self.fields,
-            selection_strategy: self.selection_strategy,
-            limit: self.limit,
-            offset: self.offset,
-            metrics: self.metrics,
-            max_predicate_cache_size: self.max_predicate_cache_size,
-        };
-=======
         let Self {
             input,
             metadata,
@@ -528,7 +491,6 @@
             metrics,
             max_predicate_cache_size,
         } = self;
->>>>>>> c2424bb8
 
         // Ensure schema of ParquetRecordBatchStream respects projection, and does
         // not store metadata (same as for ParquetRecordBatchReader and emitted RecordBatches)
@@ -566,41 +528,6 @@
 
 /// State machine that tracks outstanding requests to fetch data
 ///
-<<<<<<< HEAD
-/// Note: If all rows are filtered out in the row group (e.g by filters, limit or
-/// offset), returns `None` for the reader.
-type ReadResult<T> = Result<(ReaderFactory<T>, Option<ParquetRecordBatchReader>)>;
-
-/// [`ReaderFactory`] is used by [`ParquetRecordBatchStream`] to create
-/// [`ParquetRecordBatchReader`]
-struct ReaderFactory<T> {
-    metadata: Arc<ParquetMetaData>,
-
-    /// Top level parquet schema
-    fields: Option<Arc<ParquetField>>,
-
-    input: T,
-
-    /// Optional filter
-    filter: Option<RowFilter>,
-
-    /// Strategy used to materialise row selections
-    selection_strategy: RowSelectionStrategy,
-
-    /// Limit to apply to remaining row groups.  
-    limit: Option<usize>,
-
-    /// Offset to apply to the next
-    offset: Option<usize>,
-
-    /// Metrics
-    metrics: ArrowReaderMetrics,
-
-    /// Maximum size of the predicate cache
-    ///
-    /// See [`RowGroupCache`] for details.
-    max_predicate_cache_size: usize,
-=======
 /// The parameter `T` is the input, typically an `AsyncFileReader`
 enum RequestState<T> {
     /// No outstanding requests
@@ -618,216 +545,12 @@
         future: BoxFuture<'static, Result<(T, Vec<Bytes>)>>,
     },
     Done,
->>>>>>> c2424bb8
 }
 
 impl<T> RequestState<T>
 where
     T: AsyncFileReader + Unpin + Send + 'static,
 {
-<<<<<<< HEAD
-    /// Reads the next row group with the provided `selection`, `projection` and `batch_size`
-    ///
-    /// Updates the `limit` and `offset` of the reader factory
-    ///
-    /// Note: this captures self so that the resulting future has a static lifetime
-    async fn read_row_group(
-        mut self,
-        row_group_idx: usize,
-        selection: Option<RowSelection>,
-        projection: ProjectionMask,
-        batch_size: usize,
-    ) -> ReadResult<T> {
-        // TODO: calling build_array multiple times is wasteful
-
-        let meta = self.metadata.row_group(row_group_idx);
-        let offset_index = self
-            .metadata
-            .offset_index()
-            // filter out empty offset indexes (old versions specified Some(vec![]) when no present)
-            .filter(|index| !index.is_empty())
-            .map(|x| x[row_group_idx].as_slice());
-
-        // Reuse columns that are selected and used by the filters
-        let cache_projection = match self.compute_cache_projection(&projection) {
-            Some(projection) => projection,
-            None => ProjectionMask::none(meta.columns().len()),
-        };
-        let row_group_cache = Arc::new(Mutex::new(RowGroupCache::new(
-            batch_size,
-            self.max_predicate_cache_size,
-        )));
-
-        let mut row_group = InMemoryRowGroup {
-            // schema: meta.schema_descr_ptr(),
-            row_count: meta.num_rows() as usize,
-            column_chunks: vec![None; meta.columns().len()],
-            offset_index,
-            row_group_idx,
-            metadata: self.metadata.as_ref(),
-        };
-
-        let cache_options_builder = CacheOptionsBuilder::new(&cache_projection, &row_group_cache);
-
-        let filter = self.filter.as_mut();
-        let mut plan_builder = ReadPlanBuilder::new(batch_size)
-            .with_selection(selection)
-            .with_selection_strategy(self.selection_strategy);
-
-        // Update selection based on any filters
-        if let Some(filter) = filter {
-            let cache_options = cache_options_builder.clone().producer();
-
-            for predicate in filter.predicates.iter_mut() {
-                if !plan_builder.selects_any() {
-                    return Ok((self, None)); // ruled out entire row group
-                }
-
-                // (pre) Fetch only the columns that are selected by the predicate
-                let selection = plan_builder.selection();
-                // Fetch predicate columns; expand selection only for cached predicate columns
-                let cache_mask = Some(&cache_projection);
-                row_group
-                    .fetch(
-                        &mut self.input,
-                        predicate.projection(),
-                        selection,
-                        batch_size,
-                        cache_mask,
-                    )
-                    .await?;
-
-                let array_reader = ArrayReaderBuilder::new(&row_group, &self.metrics)
-                    .with_cache_options(Some(&cache_options))
-                    .build_array_reader(self.fields.as_deref(), predicate.projection())?;
-
-                plan_builder = plan_builder.with_predicate(array_reader, predicate.as_mut())?;
-            }
-        }
-
-        // Compute the number of rows in the selection before applying limit and offset
-        let rows_before = plan_builder
-            .num_rows_selected()
-            .unwrap_or(row_group.row_count);
-
-        if rows_before == 0 {
-            return Ok((self, None)); // ruled out entire row group
-        }
-
-        // Apply any limit and offset
-        let mut plan_builder = plan_builder
-            .limited(row_group.row_count)
-            .with_offset(self.offset)
-            .with_limit(self.limit)
-            .build_limited();
-
-        let rows_after = plan_builder
-            .num_rows_selected()
-            .unwrap_or(row_group.row_count);
-
-        // Update running offset and limit for after the current row group is read
-        if let Some(offset) = &mut self.offset {
-            // Reduction is either because of offset or limit, as limit is applied
-            // after offset has been "exhausted" can just use saturating sub here
-            *offset = offset.saturating_sub(rows_before - rows_after)
-        }
-
-        if rows_after == 0 {
-            return Ok((self, None)); // ruled out entire row group
-        }
-
-        if let Some(limit) = &mut self.limit {
-            *limit -= rows_after;
-        }
-        // fetch the pages needed for decoding
-        row_group
-            // Final projection fetch shouldn't expand selection for cache; pass None
-            .fetch(
-                &mut self.input,
-                &projection,
-                plan_builder.selection(),
-                batch_size,
-                None,
-            )
-            .await?;
-
-        // Determine the row selection strategy to use
-        let allow_safe_fallback = plan_builder.selection_strategy_allows_safe_fallback();
-        let preferred_strategy = plan_builder.preferred_selection_strategy();
-        let resolved_strategy = if preferred_strategy == RowSelectionStrategy::Mask {
-            // If the plan builder prefers mask for better performance, but there's some limits (e.g. skipped pages)
-            // that prevent it from using mask, we need to check again here.
-            let force_selectors = allow_safe_fallback
-                && plan_builder.selection().is_some_and(|selection| {
-                    selection.should_force_selectors(&projection, offset_index)
-                });
-            if force_selectors {
-                RowSelectionStrategy::Selectors
-            } else {
-                RowSelectionStrategy::Mask
-            }
-        } else {
-            preferred_strategy
-        };
-        plan_builder = plan_builder.with_selection_strategy(resolved_strategy);
-
-        let plan = plan_builder.build();
-
-        let cache_options = cache_options_builder.consumer();
-        let array_reader = ArrayReaderBuilder::new(&row_group, &self.metrics)
-            .with_cache_options(Some(&cache_options))
-            .build_array_reader(self.fields.as_deref(), &projection)?;
-
-        let reader = ParquetRecordBatchReader::new(array_reader, plan);
-
-        Ok((self, Some(reader)))
-    }
-
-    /// Compute which columns are used in filters and the final (output) projection
-    fn compute_cache_projection(&self, projection: &ProjectionMask) -> Option<ProjectionMask> {
-        // Do not compute the projection mask if the predicate cache is disabled
-        if self.max_predicate_cache_size == 0 {
-            return None;
-        }
-
-        let filters = self.filter.as_ref()?;
-        let mut cache_projection = filters.predicates.first()?.projection().clone();
-        for predicate in filters.predicates.iter() {
-            cache_projection.union(predicate.projection());
-        }
-        cache_projection.intersect(projection);
-        self.exclude_nested_columns_from_cache(&cache_projection)
-    }
-
-    /// Exclude leaves belonging to roots that span multiple parquet leaves (i.e. nested columns)
-    fn exclude_nested_columns_from_cache(&self, mask: &ProjectionMask) -> Option<ProjectionMask> {
-        let schema = self.metadata.file_metadata().schema_descr();
-        let num_leaves = schema.num_columns();
-
-        // Count how many leaves each root column has
-        let num_roots = schema.root_schema().get_fields().len();
-        let mut root_leaf_counts = vec![0usize; num_roots];
-        for leaf_idx in 0..num_leaves {
-            let root_idx = schema.get_column_root_idx(leaf_idx);
-            root_leaf_counts[root_idx] += 1;
-        }
-
-        // Keep only leaves whose root has exactly one leaf (non-nested)
-        let mut included_leaves = Vec::new();
-        for leaf_idx in 0..num_leaves {
-            if mask.leaf_included(leaf_idx) {
-                let root_idx = schema.get_column_root_idx(leaf_idx);
-                if root_leaf_counts[root_idx] == 1 {
-                    included_leaves.push(leaf_idx);
-                }
-            }
-        }
-
-        if included_leaves.is_empty() {
-            None
-        } else {
-            Some(ProjectionMask::leaves(schema, included_leaves))
-=======
     /// Issue a request to fetch `ranges`, returning the Outstanding state
     fn begin_request(mut input: T, ranges: Vec<Range<u64>>) -> Self {
         let ranges_captured = ranges.clone();
@@ -839,7 +562,6 @@
         let future = async move {
             let data = input.get_byte_ranges(ranges_captured).await?;
             Ok((input, data))
->>>>>>> c2424bb8
         }
         .boxed();
         RequestState::Outstanding { ranges, future }
@@ -1047,17 +769,15 @@
     use crate::file::metadata::ParquetMetaDataReader;
     use crate::file::properties::WriterProperties;
     use arrow::compute::kernels::cmp::eq;
-    use arrow::compute::or;
     use arrow::error::Result as ArrowResult;
     use arrow_array::builder::{ListBuilder, StringBuilder};
     use arrow_array::cast::AsArray;
     use arrow_array::types::Int32Type;
     use arrow_array::{
-        Array, ArrayRef, Int8Array, Int32Array, Int64Array, RecordBatchReader, Scalar, StringArray,
+        Array, ArrayRef, Int8Array, Int32Array, RecordBatchReader, Scalar, StringArray,
         StructArray, UInt64Array,
     };
     use arrow_schema::{DataType, Field, Schema};
-    use arrow_select::concat::concat_batches;
     use futures::{StreamExt, TryStreamExt};
     use rand::{Rng, rng};
     use std::collections::HashMap;
@@ -1484,78 +1204,6 @@
     }
 
     #[tokio::test]
-    async fn test_row_filter_full_page_skip_is_handled_async() {
-        let first_value: i64 = 1111;
-        let last_value: i64 = 9999;
-        let num_rows: usize = 12;
-
-        // build data with row selection average length 4
-        // The result would be (1111 XXXX) ... (4 page in the middle)... (XXXX 9999)
-        // The Row Selection would be [1111, (skip 10), 9999]
-        let schema = Arc::new(Schema::new(vec![
-            Field::new("key", DataType::Int64, false),
-            Field::new("value", DataType::Int64, false),
-        ]));
-
-        let mut int_values: Vec<i64> = (0..num_rows as i64).collect();
-        int_values[0] = first_value;
-        int_values[num_rows - 1] = last_value;
-        let keys = Int64Array::from(int_values.clone());
-        let values = Int64Array::from(int_values.clone());
-        let batch = RecordBatch::try_new(
-            Arc::clone(&schema),
-            vec![Arc::new(keys) as ArrayRef, Arc::new(values) as ArrayRef],
-        )
-        .unwrap();
-
-        let props = WriterProperties::builder()
-            .set_write_batch_size(2)
-            .set_data_page_row_count_limit(2)
-            .build();
-
-        let mut buffer = Vec::new();
-        let mut writer = ArrowWriter::try_new(&mut buffer, schema, Some(props)).unwrap();
-        writer.write(&batch).unwrap();
-        writer.close().unwrap();
-        let data = Bytes::from(buffer);
-
-        let builder = ParquetRecordBatchStreamBuilder::new_with_options(
-            TestReader::new(data.clone()),
-            ArrowReaderOptions::new().with_page_index(true),
-        )
-        .await
-        .unwrap();
-        let schema = builder.parquet_schema().clone();
-        let filter_mask = ProjectionMask::leaves(&schema, [0]);
-
-        let predicate = ArrowPredicateFn::new(filter_mask, move |batch: RecordBatch| {
-            let column = batch.column(0);
-            let match_first = eq(column, &Int64Array::new_scalar(first_value))?;
-            let match_second = eq(column, &Int64Array::new_scalar(last_value))?;
-            or(&match_first, &match_second)
-        });
-
-        // The batch size is set to 12 to read all rows in one go after filtering
-        // If the Reader chooses mask to handle filter, it might cause panic because the mid 4 pages may not be decoded.
-        let stream = ParquetRecordBatchStreamBuilder::new_with_options(
-            TestReader::new(data),
-            ArrowReaderOptions::new().with_page_index(true),
-        )
-        .await
-        .unwrap()
-        .with_row_filter(RowFilter::new(vec![Box::new(predicate)]))
-        .with_batch_size(12)
-        .build()
-        .unwrap();
-
-        // Collecting into batches validates the plan now downgrades to selectors instead of panicking.
-        let schema = stream.schema().clone();
-        let batches: Vec<_> = stream.try_collect().await.unwrap();
-        let result = concat_batches(&schema, &batches).unwrap();
-        assert_eq!(result.num_rows(), 2);
-    }
-
-    #[tokio::test]
     async fn test_row_filter() {
         let a = StringArray::from_iter_values(["a", "b", "b", "b", "c", "c"]);
         let b = StringArray::from_iter_values(["1", "2", "3", "4", "5", "6"]);
@@ -1840,102 +1488,6 @@
     }
 
     #[tokio::test]
-<<<<<<< HEAD
-    #[allow(deprecated)]
-    async fn test_in_memory_row_group_sparse() {
-        let testdata = arrow::util::test_util::parquet_test_data();
-        let path = format!("{testdata}/alltypes_tiny_pages.parquet");
-        let data = Bytes::from(std::fs::read(path).unwrap());
-
-        let metadata = ParquetMetaDataReader::new()
-            .with_page_indexes(true)
-            .parse_and_finish(&data)
-            .unwrap();
-
-        let offset_index = metadata.offset_index().expect("reading offset index")[0].clone();
-
-        let mut metadata_builder = metadata.into_builder();
-        let mut row_groups = metadata_builder.take_row_groups();
-        row_groups.truncate(1);
-        let row_group_meta = row_groups.pop().unwrap();
-
-        let metadata = metadata_builder
-            .add_row_group(row_group_meta)
-            .set_column_index(None)
-            .set_offset_index(Some(vec![offset_index.clone()]))
-            .build();
-
-        let metadata = Arc::new(metadata);
-
-        let num_rows = metadata.row_group(0).num_rows();
-
-        assert_eq!(metadata.num_row_groups(), 1);
-
-        let async_reader = TestReader::new(data.clone());
-
-        let requests = async_reader.requests.clone();
-        let (_, fields) = parquet_to_arrow_schema_and_fields(
-            metadata.file_metadata().schema_descr(),
-            ProjectionMask::all(),
-            None,
-        )
-        .unwrap();
-
-        let _schema_desc = metadata.file_metadata().schema_descr();
-
-        let projection = ProjectionMask::leaves(metadata.file_metadata().schema_descr(), vec![0]);
-
-        let reader_factory = ReaderFactory {
-            metadata,
-            fields: fields.map(Arc::new),
-            input: async_reader,
-            filter: None,
-            selection_strategy: RowSelectionStrategy::default(),
-            limit: None,
-            offset: None,
-            metrics: ArrowReaderMetrics::disabled(),
-            max_predicate_cache_size: 0,
-        };
-
-        let mut skip = true;
-        let mut pages = offset_index[0].page_locations.iter().peekable();
-
-        // Setup `RowSelection` so that we can skip every other page, selecting the last page
-        let mut selectors = vec![];
-        let mut expected_page_requests: Vec<Range<usize>> = vec![];
-        while let Some(page) = pages.next() {
-            let num_rows = if let Some(next_page) = pages.peek() {
-                next_page.first_row_index - page.first_row_index
-            } else {
-                num_rows - page.first_row_index
-            };
-
-            if skip {
-                selectors.push(RowSelector::skip(num_rows as usize));
-            } else {
-                selectors.push(RowSelector::select(num_rows as usize));
-                let start = page.offset as usize;
-                let end = start + page.compressed_page_size as usize;
-                expected_page_requests.push(start..end);
-            }
-            skip = !skip;
-        }
-
-        let selection = RowSelection::from(selectors);
-
-        let (_factory, _reader) = reader_factory
-            .read_row_group(0, Some(selection), projection.clone(), 48)
-            .await
-            .expect("reading row group");
-
-        let requests = requests.lock().unwrap();
-
-        assert_eq!(&requests[..], &expected_page_requests)
-    }
-
-    #[tokio::test]
-=======
->>>>>>> c2424bb8
     async fn test_batch_size_overallocate() {
         let testdata = arrow::util::test_util::parquet_test_data();
         // `alltypes_plain.parquet` only have 8 rows
