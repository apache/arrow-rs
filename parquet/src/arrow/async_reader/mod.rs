// Licensed to the Apache Software Foundation (ASF) under one
// or more contributor license agreements.  See the NOTICE file
// distributed with this work for additional information
// regarding copyright ownership.  The ASF licenses this file
// to you under the Apache License, Version 2.0 (the
// "License"); you may not use this file except in compliance
// with the License.  You may obtain a copy of the License at
//
//   http://www.apache.org/licenses/LICENSE-2.0
//
// Unless required by applicable law or agreed to in writing,
// software distributed under the License is distributed on an
// "AS IS" BASIS, WITHOUT WARRANTIES OR CONDITIONS OF ANY
// KIND, either express or implied.  See the License for the
// specific language governing permissions and limitations
// under the License.

//! `async` API for reading Parquet files as [`RecordBatch`]es
//!
//! See the [crate-level documentation](crate) for more details.
//!
//! See example on [`ParquetRecordBatchStreamBuilder::new`]

use std::collections::VecDeque;
use std::fmt::Formatter;
use std::io::SeekFrom;
use std::ops::Range;
use std::pin::Pin;
use std::sync::Arc;
use std::task::{Context, Poll};

use arrow_reader::{CachedPageReader, FilteredParquetRecordBatchReader, PredicatePageCache};
use bytes::{Buf, Bytes};
use futures::future::{BoxFuture, FutureExt};
use futures::ready;
use futures::stream::Stream;
use tokio::io::{AsyncRead, AsyncReadExt, AsyncSeek, AsyncSeekExt};

use arrow_array::RecordBatch;
use arrow_schema::{DataType, Fields, Schema, SchemaRef};

use crate::arrow::array_reader::{build_array_reader, RowGroups};
use crate::arrow::arrow_reader::{
    ArrowReaderBuilder, ArrowReaderMetadata, ArrowReaderOptions, RowFilter, RowSelection,
};
use crate::arrow::ProjectionMask;

use crate::bloom_filter::{
    chunk_read_bloom_filter_header_and_offset, Sbbf, SBBF_HEADER_SIZE_ESTIMATE,
};
use crate::column::page::{PageIterator, PageReader};
use crate::errors::{ParquetError, Result};
use crate::file::metadata::{ParquetMetaData, ParquetMetaDataReader};
use crate::file::page_index::offset_index::OffsetIndexMetaData;
use crate::file::reader::{ChunkReader, Length, SerializedPageReader};
use crate::format::{BloomFilterAlgorithm, BloomFilterCompression, BloomFilterHash};

mod arrow_reader;
mod metadata;
pub use metadata::*;

#[cfg(feature = "object_store")]
mod store;

use crate::arrow::schema::ParquetField;
#[cfg(feature = "object_store")]
pub use store::*;

use super::arrow_reader::RowSelector;

/// The asynchronous interface used by [`ParquetRecordBatchStream`] to read parquet files
///
/// Notes:
///
/// 1. There is a default implementation for types that implement [`AsyncRead`]
///    and [`AsyncSeek`], for example [`tokio::fs::File`].
///
/// 2. [`ParquetObjectReader`], available when the `object_store` crate feature
///    is enabled, implements this interface for [`ObjectStore`].
///
/// [`ObjectStore`]: object_store::ObjectStore
///
/// [`tokio::fs::File`]: https://docs.rs/tokio/latest/tokio/fs/struct.File.html
pub trait AsyncFileReader: Send {
    /// Retrieve the bytes in `range`
    fn get_bytes(&mut self, range: Range<u64>) -> BoxFuture<'_, Result<Bytes>>;

    /// Retrieve multiple byte ranges. The default implementation will call `get_bytes` sequentially
    fn get_byte_ranges(&mut self, ranges: Vec<Range<u64>>) -> BoxFuture<'_, Result<Vec<Bytes>>> {
        async move {
            let mut result = Vec::with_capacity(ranges.len());

            for range in ranges.into_iter() {
                let data = self.get_bytes(range).await?;
                result.push(data);
            }

            Ok(result)
        }
        .boxed()
    }

    /// Return a future which results in the [`ParquetMetaData`] for this Parquet file.
    ///
    /// This is an asynchronous operation as it may involve reading the file
    /// footer and potentially other metadata from disk or a remote source.
    ///
    /// Reading data from Parquet requires the metadata to understand the
    /// schema, row groups, and location of pages within the file. This metadata
    /// is stored primarily in the footer of the Parquet file, and can be read using
    /// [`ParquetMetaDataReader`].
    ///
    /// However, implementations can significantly speed up reading Parquet by
    /// supplying cached metadata or pre-fetched metadata via this API.
    ///
    /// # Parameters
    /// * `options`: Optional [`ArrowReaderOptions`] that may contain decryption
    ///   and other options that affect how the metadata is read.
    fn get_metadata<'a>(
        &'a mut self,
        options: Option<&'a ArrowReaderOptions>,
    ) -> BoxFuture<'a, Result<Arc<ParquetMetaData>>>;
}

/// This allows Box<dyn AsyncFileReader + '_> to be used as an AsyncFileReader,
impl AsyncFileReader for Box<dyn AsyncFileReader + '_> {
    fn get_bytes(&mut self, range: Range<u64>) -> BoxFuture<'_, Result<Bytes>> {
        self.as_mut().get_bytes(range)
    }

    fn get_byte_ranges(&mut self, ranges: Vec<Range<u64>>) -> BoxFuture<'_, Result<Vec<Bytes>>> {
        self.as_mut().get_byte_ranges(ranges)
    }

    fn get_metadata<'a>(
        &'a mut self,
        options: Option<&'a ArrowReaderOptions>,
    ) -> BoxFuture<'a, Result<Arc<ParquetMetaData>>> {
        self.as_mut().get_metadata(options)
    }
}

impl<T: AsyncFileReader + MetadataFetch + AsyncRead + AsyncSeek + Unpin> MetadataSuffixFetch for T {
    fn fetch_suffix(&mut self, suffix: usize) -> BoxFuture<'_, Result<Bytes>> {
        async move {
            self.seek(SeekFrom::End(-(suffix as i64))).await?;
            let mut buf = Vec::with_capacity(suffix);
            self.take(suffix as _).read_to_end(&mut buf).await?;
            Ok(buf.into())
        }
        .boxed()
    }
}

impl<T: AsyncRead + AsyncSeek + Unpin + Send> AsyncFileReader for T {
    fn get_bytes(&mut self, range: Range<u64>) -> BoxFuture<'_, Result<Bytes>> {
        async move {
            self.seek(SeekFrom::Start(range.start)).await?;

            let to_read = range.end - range.start;
            let mut buffer = Vec::with_capacity(to_read.try_into()?);
            let read = self.take(to_read).read_to_end(&mut buffer).await?;
            if read as u64 != to_read {
                return Err(eof_err!("expected to read {} bytes, got {}", to_read, read));
            }

            Ok(buffer.into())
        }
        .boxed()
    }

    fn get_metadata<'a>(
        &'a mut self,
        options: Option<&'a ArrowReaderOptions>,
    ) -> BoxFuture<'a, Result<Arc<ParquetMetaData>>> {
        async move {
            let metadata_reader = ParquetMetaDataReader::new()
                .with_page_indexes(options.is_some_and(|o| o.page_index));

            #[cfg(feature = "encryption")]
            let metadata_reader = metadata_reader.with_decryption_properties(
                options.and_then(|o| o.file_decryption_properties.as_ref()),
            );

            let parquet_metadata = metadata_reader.load_via_suffix_and_finish(self).await?;
            Ok(Arc::new(parquet_metadata))
        }
        .boxed()
    }
}

impl ArrowReaderMetadata {
    /// Returns a new [`ArrowReaderMetadata`] for this builder
    ///
    /// See [`ParquetRecordBatchStreamBuilder::new_with_metadata`] for how this can be used
    pub async fn load_async<T: AsyncFileReader>(
        input: &mut T,
        options: ArrowReaderOptions,
    ) -> Result<Self> {
        let metadata = input.get_metadata(Some(&options)).await?;
        Self::try_new(metadata, options)
    }
}

#[doc(hidden)]
/// A newtype used within [`ReaderOptionsBuilder`] to distinguish sync readers from async
///
/// Allows sharing the same builder for both the sync and async versions, whilst also not
/// breaking the pre-existing ParquetRecordBatchStreamBuilder API
pub struct AsyncReader<T>(T);

/// A builder for reading parquet files from an `async` source as  [`ParquetRecordBatchStream`]
///
/// This can be used to decode a Parquet file in streaming fashion (without
/// downloading the whole file at once) from a remote source, such as an object store.
///
/// This builder handles reading the parquet file metadata, allowing consumers
/// to use this information to select what specific columns, row groups, etc.
/// they wish to be read by the resulting stream.
///
/// See examples on [`ParquetRecordBatchStreamBuilder::new`]
///
/// See [`ArrowReaderBuilder`] for additional member functions
pub type ParquetRecordBatchStreamBuilder<T> = ArrowReaderBuilder<AsyncReader<T>>;

impl<T: AsyncFileReader + Send + 'static> ParquetRecordBatchStreamBuilder<T> {
    /// Create a new [`ParquetRecordBatchStreamBuilder`] for reading from the
    /// specified source.
    ///
    /// # Example
    /// ```
    /// # #[tokio::main(flavor="current_thread")]
    /// # async fn main() {
    /// #
    /// # use arrow_array::RecordBatch;
    /// # use arrow::util::pretty::pretty_format_batches;
    /// # use futures::TryStreamExt;
    /// #
    /// # use parquet::arrow::{ParquetRecordBatchStreamBuilder, ProjectionMask};
    /// #
    /// # fn assert_batches_eq(batches: &[RecordBatch], expected_lines: &[&str]) {
    /// #     let formatted = pretty_format_batches(batches).unwrap().to_string();
    /// #     let actual_lines: Vec<_> = formatted.trim().lines().collect();
    /// #     assert_eq!(
    /// #          &actual_lines, expected_lines,
    /// #          "\n\nexpected:\n\n{:#?}\nactual:\n\n{:#?}\n\n",
    /// #          expected_lines, actual_lines
    /// #      );
    /// #  }
    /// #
    /// # let testdata = arrow::util::test_util::parquet_test_data();
    /// # let path = format!("{}/alltypes_plain.parquet", testdata);
    /// // Use tokio::fs::File to read data using an async I/O. This can be replaced with
    /// // another async I/O reader such as a reader from an object store.
    /// let file = tokio::fs::File::open(path).await.unwrap();
    ///
    /// // Configure options for reading from the async source
    /// let builder = ParquetRecordBatchStreamBuilder::new(file)
    ///     .await
    ///     .unwrap();
    /// // Building the stream opens the parquet file (reads metadata, etc) and returns
    /// // a stream that can be used to incrementally read the data in batches
    /// let stream = builder.build().unwrap();
    /// // In this example, we collect the stream into a Vec<RecordBatch>
    /// // but real applications would likely process the batches as they are read
    /// let results = stream.try_collect::<Vec<_>>().await.unwrap();
    /// // Demonstrate the results are as expected
    /// assert_batches_eq(
    ///     &results,
    ///     &[
    ///       "+----+----------+-------------+--------------+---------+------------+-----------+------------+------------------+------------+---------------------+",
    ///       "| id | bool_col | tinyint_col | smallint_col | int_col | bigint_col | float_col | double_col | date_string_col  | string_col | timestamp_col       |",
    ///       "+----+----------+-------------+--------------+---------+------------+-----------+------------+------------------+------------+---------------------+",
    ///       "| 4  | true     | 0           | 0            | 0       | 0          | 0.0       | 0.0        | 30332f30312f3039 | 30         | 2009-03-01T00:00:00 |",
    ///       "| 5  | false    | 1           | 1            | 1       | 10         | 1.1       | 10.1       | 30332f30312f3039 | 31         | 2009-03-01T00:01:00 |",
    ///       "| 6  | true     | 0           | 0            | 0       | 0          | 0.0       | 0.0        | 30342f30312f3039 | 30         | 2009-04-01T00:00:00 |",
    ///       "| 7  | false    | 1           | 1            | 1       | 10         | 1.1       | 10.1       | 30342f30312f3039 | 31         | 2009-04-01T00:01:00 |",
    ///       "| 2  | true     | 0           | 0            | 0       | 0          | 0.0       | 0.0        | 30322f30312f3039 | 30         | 2009-02-01T00:00:00 |",
    ///       "| 3  | false    | 1           | 1            | 1       | 10         | 1.1       | 10.1       | 30322f30312f3039 | 31         | 2009-02-01T00:01:00 |",
    ///       "| 0  | true     | 0           | 0            | 0       | 0          | 0.0       | 0.0        | 30312f30312f3039 | 30         | 2009-01-01T00:00:00 |",
    ///       "| 1  | false    | 1           | 1            | 1       | 10         | 1.1       | 10.1       | 30312f30312f3039 | 31         | 2009-01-01T00:01:00 |",
    ///       "+----+----------+-------------+--------------+---------+------------+-----------+------------+------------------+------------+---------------------+",
    ///      ],
    ///  );
    /// # }
    /// ```
    ///
    /// # Example configuring options and reading metadata
    ///
    /// There are many options that control the behavior of the reader, such as
    /// `with_batch_size`, `with_projection`, `with_filter`, etc...
    ///
    /// ```
    /// # #[tokio::main(flavor="current_thread")]
    /// # async fn main() {
    /// #
    /// # use arrow_array::RecordBatch;
    /// # use arrow::util::pretty::pretty_format_batches;
    /// # use futures::TryStreamExt;
    /// #
    /// # use parquet::arrow::{ParquetRecordBatchStreamBuilder, ProjectionMask};
    /// #
    /// # fn assert_batches_eq(batches: &[RecordBatch], expected_lines: &[&str]) {
    /// #     let formatted = pretty_format_batches(batches).unwrap().to_string();
    /// #     let actual_lines: Vec<_> = formatted.trim().lines().collect();
    /// #     assert_eq!(
    /// #          &actual_lines, expected_lines,
    /// #          "\n\nexpected:\n\n{:#?}\nactual:\n\n{:#?}\n\n",
    /// #          expected_lines, actual_lines
    /// #      );
    /// #  }
    /// #
    /// # let testdata = arrow::util::test_util::parquet_test_data();
    /// # let path = format!("{}/alltypes_plain.parquet", testdata);
    /// // As before, use tokio::fs::File to read data using an async I/O.
    /// let file = tokio::fs::File::open(path).await.unwrap();
    ///
    /// // Configure options for reading from the async source, in this case we set the batch size
    /// // to 3 which produces 3 rows at a time.
    /// let builder = ParquetRecordBatchStreamBuilder::new(file)
    ///     .await
    ///     .unwrap()
    ///     .with_batch_size(3);
    ///
    /// // We can also read the metadata to inspect the schema and other metadata
    /// // before actually reading the data
    /// let file_metadata = builder.metadata().file_metadata();
    /// // Specify that we only want to read the 1st, 2nd, and 6th columns
    /// let mask = ProjectionMask::roots(file_metadata.schema_descr(), [1, 2, 6]);
    ///
    /// let stream = builder.with_projection(mask).build().unwrap();
    /// let results = stream.try_collect::<Vec<_>>().await.unwrap();
    /// // Print out the results
    /// assert_batches_eq(
    ///     &results,
    ///     &[
    ///         "+----------+-------------+-----------+",
    ///         "| bool_col | tinyint_col | float_col |",
    ///         "+----------+-------------+-----------+",
    ///         "| true     | 0           | 0.0       |",
    ///         "| false    | 1           | 1.1       |",
    ///         "| true     | 0           | 0.0       |",
    ///         "| false    | 1           | 1.1       |",
    ///         "| true     | 0           | 0.0       |",
    ///         "| false    | 1           | 1.1       |",
    ///         "| true     | 0           | 0.0       |",
    ///         "| false    | 1           | 1.1       |",
    ///         "+----------+-------------+-----------+",
    ///      ],
    ///  );
    ///
    /// // The results has 8 rows, so since we set the batch size to 3, we expect
    /// // 3 batches, two with 3 rows each and the last batch with 2 rows.
    /// assert_eq!(results.len(), 3);
    /// # }
    /// ```
    pub async fn new(input: T) -> Result<Self> {
        Self::new_with_options(input, Default::default()).await
    }

    /// Create a new [`ParquetRecordBatchStreamBuilder`] with the provided async source
    /// and [`ArrowReaderOptions`].
    pub async fn new_with_options(mut input: T, options: ArrowReaderOptions) -> Result<Self> {
        let metadata = ArrowReaderMetadata::load_async(&mut input, options).await?;
        Ok(Self::new_with_metadata(input, metadata))
    }

    /// Create a [`ParquetRecordBatchStreamBuilder`] from the provided [`ArrowReaderMetadata`]
    ///
    /// This allows loading metadata once and using it to create multiple builders with
    /// potentially different settings, that can be read in parallel.
    ///
    /// # Example of reading from multiple streams in parallel
    ///
    /// ```
    /// # use std::fs::metadata;
    /// # use std::sync::Arc;
    /// # use bytes::Bytes;
    /// # use arrow_array::{Int32Array, RecordBatch};
    /// # use arrow_schema::{DataType, Field, Schema};
    /// # use parquet::arrow::arrow_reader::ArrowReaderMetadata;
    /// # use parquet::arrow::{ArrowWriter, ParquetRecordBatchStreamBuilder};
    /// # use tempfile::tempfile;
    /// # use futures::StreamExt;
    /// # #[tokio::main(flavor="current_thread")]
    /// # async fn main() {
    /// #
    /// # let mut file = tempfile().unwrap();
    /// # let schema = Arc::new(Schema::new(vec![Field::new("i32", DataType::Int32, false)]));
    /// # let mut writer = ArrowWriter::try_new(&mut file, schema.clone(), None).unwrap();
    /// # let batch = RecordBatch::try_new(schema, vec![Arc::new(Int32Array::from(vec![1, 2, 3]))]).unwrap();
    /// # writer.write(&batch).unwrap();
    /// # writer.close().unwrap();
    /// // open file with parquet data
    /// let mut file = tokio::fs::File::from_std(file);
    /// // load metadata once
    /// let meta = ArrowReaderMetadata::load_async(&mut file, Default::default()).await.unwrap();
    /// // create two readers, a and b, from the same underlying file
    /// // without reading the metadata again
    /// let mut a = ParquetRecordBatchStreamBuilder::new_with_metadata(
    ///     file.try_clone().await.unwrap(),
    ///     meta.clone()
    /// ).build().unwrap();
    /// let mut b = ParquetRecordBatchStreamBuilder::new_with_metadata(file, meta).build().unwrap();
    ///
    /// // Can read batches from both readers in parallel
    /// assert_eq!(
    ///   a.next().await.unwrap().unwrap(),
    ///   b.next().await.unwrap().unwrap(),
    /// );
    /// # }
    /// ```
    pub fn new_with_metadata(input: T, metadata: ArrowReaderMetadata) -> Self {
        Self::new_builder(AsyncReader(input), metadata)
    }

    /// Read bloom filter for a column in a row group
    ///
    /// Returns `None` if the column does not have a bloom filter
    ///
    /// We should call this function after other forms pruning, such as projection and predicate pushdown.
    pub async fn get_row_group_column_bloom_filter(
        &mut self,
        row_group_idx: usize,
        column_idx: usize,
    ) -> Result<Option<Sbbf>> {
        let metadata = self.metadata.row_group(row_group_idx);
        let column_metadata = metadata.column(column_idx);

        let offset: u64 = if let Some(offset) = column_metadata.bloom_filter_offset() {
            offset
                .try_into()
                .map_err(|_| ParquetError::General("Bloom filter offset is invalid".to_string()))?
        } else {
            return Ok(None);
        };

        let buffer = match column_metadata.bloom_filter_length() {
            Some(length) => self.input.0.get_bytes(offset..offset + length as u64),
            None => self
                .input
                .0
                .get_bytes(offset..offset + SBBF_HEADER_SIZE_ESTIMATE as u64),
        }
        .await?;

        let (header, bitset_offset) =
            chunk_read_bloom_filter_header_and_offset(offset, buffer.clone())?;

        match header.algorithm {
            BloomFilterAlgorithm::BLOCK(_) => {
                // this match exists to future proof the singleton algorithm enum
            }
        }
        match header.compression {
            BloomFilterCompression::UNCOMPRESSED(_) => {
                // this match exists to future proof the singleton compression enum
            }
        }
        match header.hash {
            BloomFilterHash::XXHASH(_) => {
                // this match exists to future proof the singleton hash enum
            }
        }

        let bitset = match column_metadata.bloom_filter_length() {
            Some(_) => buffer.slice(
                (TryInto::<usize>::try_into(bitset_offset).unwrap()
                    - TryInto::<usize>::try_into(offset).unwrap())..,
            ),
            None => {
                let bitset_length: u64 = header.num_bytes.try_into().map_err(|_| {
                    ParquetError::General("Bloom filter length is invalid".to_string())
                })?;
                self.input
                    .0
                    .get_bytes(bitset_offset..bitset_offset + bitset_length)
                    .await?
            }
        };
        Ok(Some(Sbbf::new(&bitset)))
    }

    /// Build a new [`ParquetRecordBatchStream`]
    ///
    /// See examples on [`ParquetRecordBatchStreamBuilder::new`]
    pub fn build(self) -> Result<ParquetRecordBatchStream<T>> {
        let num_row_groups = self.metadata.row_groups().len();

        let row_groups = match self.row_groups {
            Some(row_groups) => {
                if let Some(col) = row_groups.iter().find(|x| **x >= num_row_groups) {
                    return Err(general_err!(
                        "row group {} out of bounds 0..{}",
                        col,
                        num_row_groups
                    ));
                }
                row_groups.into()
            }
            None => (0..self.metadata.row_groups().len()).collect(),
        };

        // Try to avoid allocate large buffer
        let batch_size = self
            .batch_size
            .min(self.metadata.file_metadata().num_rows() as usize);
        let reader_factory = ReaderFactory {
            input: self.input.0,
            filter: self.filter,
            metadata: self.metadata.clone(),
            fields: self.fields,
            limit: self.limit,
            offset: self.offset,
        };

        // Ensure schema of ParquetRecordBatchStream respects projection, and does
        // not store metadata (same as for ParquetRecordBatchReader and emitted RecordBatches)
        let projected_fields = match reader_factory.fields.as_deref().map(|pf| &pf.arrow_type) {
            Some(DataType::Struct(fields)) => {
                fields.filter_leaves(|idx, _| self.projection.leaf_included(idx))
            }
            None => Fields::empty(),
            _ => unreachable!("Must be Struct for root type"),
        };
        let schema = Arc::new(Schema::new(projected_fields));

        Ok(ParquetRecordBatchStream {
            metadata: self.metadata,
            batch_size,
            row_groups,
            projection: self.projection,
            selection: self.selection,
            schema,
            reader_factory: Some(reader_factory),
            state: StreamState::Init,
        })
    }
}

type ReadResult<T> = Result<(ReaderFactory<T>, Option<FilteredParquetRecordBatchReader>)>;

/// [`ReaderFactory`] is used by [`ParquetRecordBatchStream`] to create
/// [`FilteredParquetRecordBatchReader`]
struct ReaderFactory<T> {
    metadata: Arc<ParquetMetaData>,

    fields: Option<Arc<ParquetField>>,

    input: T,

    filter: Option<RowFilter>,

    limit: Option<usize>,

    offset: Option<usize>,
}

impl<T> ReaderFactory<T>
where
    T: AsyncFileReader + Send,
{
    /// Reads the next row group with the provided `selection`, `projection` and `batch_size`
    ///
    /// Note: this captures self so that the resulting future has a static lifetime
    async fn read_row_group(
        mut self,
        row_group_idx: usize,
        selection: Option<RowSelection>,
        projection: ProjectionMask,
        batch_size: usize,
    ) -> ReadResult<T> {
        let offset_index = self
            .metadata
            .offset_index()
            // filter out empty offset indexes (old versions specified Some(vec![]) when no present)
            .filter(|index| index.first().map(|v| !v.is_empty()).unwrap_or(false))
            .map(|x| x[row_group_idx].as_slice());

        let mut predicate_projection: Option<ProjectionMask> = None;

        if let Some(filter) = self.filter.as_mut() {
            for predicate in filter.predicates.iter_mut() {
                let p_projection = predicate.projection();
                if let Some(ref mut p) = predicate_projection {
                    p.union(p_projection);
                } else {
                    predicate_projection = Some(p_projection.clone());
                }
            }
        }
        let projection_to_cache = predicate_projection.map(|mut p| {
            p.intersect(&projection);
            p
        });

        let mut row_group = InMemoryRowGroup::new(
            row_group_idx,
            self.metadata.as_ref(),
            offset_index,
            projection_to_cache,
        );

        let mut selection =
            selection.unwrap_or_else(|| vec![RowSelector::select(row_group.row_count)].into());

        let mut filter_readers = Vec::new();
        if let Some(filter) = self.filter.as_mut() {
            for predicate in filter.predicates.iter_mut() {
                if !selection.selects_any() {
                    return Ok((self, None));
                }

                let p_projection = predicate.projection();
                row_group
                    .fetch(&mut self.input, p_projection, Some(&selection))
                    .await?;

                let array_reader =
                    build_array_reader(self.fields.as_deref(), p_projection, &row_group)?;
                filter_readers.push(array_reader);
            }
        }

        // Compute the number of rows in the selection before applying limit and offset
        let rows_before = selection.row_count();

        if rows_before == 0 {
            return Ok((self, None));
        }

        if let Some(offset) = self.offset {
            selection = selection.offset(offset);
        }

        if let Some(limit) = self.limit {
            selection = selection.limit(limit);
        }

        // Compute the number of rows in the selection after applying limit and offset
        let rows_after = selection.row_count();

        // Update offset if necessary
        if let Some(offset) = &mut self.offset {
            // Reduction is either because of offset or limit, as limit is applied
            // after offset has been "exhausted" can just use saturating sub here
            *offset = offset.saturating_sub(rows_before - rows_after)
        }

        if rows_after == 0 {
            return Ok((self, None));
        }

        if let Some(limit) = &mut self.limit {
            *limit -= rows_after;
        }

        row_group
            .fetch(&mut self.input, &projection, Some(&selection))
            .await?;

<<<<<<< HEAD

        let total_rows = selection
            .as_ref()
            .map(|s| s.total_rows())
            .unwrap_or(row_group.row_count);
        
        let selection =  match selection { 
            Some(RowSelection::Ranges(selectors)) => {
              if total_rows / selectors.len() > 200 {
                Some(RowSelection::Ranges(selectors))
              } else {
                  let mut builder = arrow_array::builder::BooleanBufferBuilder::new(rows_after);

                  for selector in selectors.iter() {
                      if selector.skip {
                          builder.append_n(selector.row_count, false);
                      } else {
                          builder.append_n(selector.row_count, true);
                      }
                  }
                  Some(RowSelection::BitMap( arrow_array::BooleanArray::from(builder.finish())))
              }
            }
            _ => None,
        };
        

        let reader = ParquetRecordBatchReader::new(
=======
        let array_reader = build_array_reader(self.fields.as_deref(), &projection, &row_group)?;
        let reader = FilteredParquetRecordBatchReader::new(
>>>>>>> 6ea0eef6
            batch_size,
            array_reader,
            selection,
            filter_readers,
            self.filter.take(),
        );

        Ok((self, Some(reader)))
    }
}

enum StreamState<T> {
    /// At the start of a new row group, or the end of the parquet stream
    Init,
    /// Decoding a batch
    Decoding(FilteredParquetRecordBatchReader),
    /// Reading data from input
    Reading(BoxFuture<'static, ReadResult<T>>),
    /// Error
    Error,
}

impl<T> std::fmt::Debug for StreamState<T> {
    fn fmt(&self, f: &mut Formatter<'_>) -> std::fmt::Result {
        match self {
            StreamState::Init => write!(f, "StreamState::Init"),
            StreamState::Decoding(_) => write!(f, "StreamState::Decoding"),
            StreamState::Reading(_) => write!(f, "StreamState::Reading"),
            StreamState::Error => write!(f, "StreamState::Error"),
        }
    }
}

/// An asynchronous [`Stream`]of [`RecordBatch`] constructed using [`ParquetRecordBatchStreamBuilder`] to read parquet files.
///
/// `ParquetRecordBatchStream` also provides [`ParquetRecordBatchStream::next_row_group`] for fetching row groups,
/// allowing users to decode record batches separately from I/O.
///
/// # I/O Buffering
///
/// `ParquetRecordBatchStream` buffers *all* data pages selected after predicates
/// (projection + filtering, etc) and decodes the rows from those buffered pages.
///
/// For example, if all rows and columns are selected, the entire row group is
/// buffered in memory during decode. This minimizes the number of IO operations
/// required, which is especially important for object stores, where IO operations
/// have latencies in the hundreds of milliseconds
///
///
/// [`Stream`]: https://docs.rs/futures/latest/futures/stream/trait.Stream.html
pub struct ParquetRecordBatchStream<T> {
    metadata: Arc<ParquetMetaData>,

    schema: SchemaRef,

    row_groups: VecDeque<usize>,

    projection: ProjectionMask,

    batch_size: usize,

    selection: Option<RowSelection>,

    /// This is an option so it can be moved into a future
    reader_factory: Option<ReaderFactory<T>>,

    state: StreamState<T>,
}

impl<T> std::fmt::Debug for ParquetRecordBatchStream<T> {
    fn fmt(&self, f: &mut Formatter<'_>) -> std::fmt::Result {
        f.debug_struct("ParquetRecordBatchStream")
            .field("metadata", &self.metadata)
            .field("schema", &self.schema)
            .field("batch_size", &self.batch_size)
            .field("projection", &self.projection)
            .field("state", &self.state)
            .finish()
    }
}

impl<T> ParquetRecordBatchStream<T> {
    /// Returns the projected [`SchemaRef`] for reading the parquet file.
    ///
    /// Note that the schema metadata will be stripped here. See
    /// [`ParquetRecordBatchStreamBuilder::schema`] if the metadata is desired.
    pub fn schema(&self) -> &SchemaRef {
        &self.schema
    }
}

impl<T> ParquetRecordBatchStream<T>
where
    T: AsyncFileReader + Unpin + Send + 'static,
{
    /// Fetches the next row group from the stream.
    ///
    /// Users can continue to call this function to get row groups and decode them concurrently.
    ///
    /// ## Notes
    ///
    /// ParquetRecordBatchStream should be used either as a `Stream` or with `next_row_group`; they should not be used simultaneously.
    ///
    /// ## Returns
    ///
    /// - `Ok(None)` if the stream has ended.
    /// - `Err(error)` if the stream has errored. All subsequent calls will return `Ok(None)`.
    /// - `Ok(Some(reader))` which holds all the data for the row group.
    pub async fn next_row_group(&mut self) -> Result<Option<FilteredParquetRecordBatchReader>> {
        loop {
            match &mut self.state {
                StreamState::Decoding(_) | StreamState::Reading(_) => {
                    return Err(ParquetError::General(
                        "Cannot combine the use of next_row_group with the Stream API".to_string(),
                    ))
                }
                StreamState::Init => {
                    let row_group_idx = match self.row_groups.pop_front() {
                        Some(idx) => idx,
                        None => return Ok(None),
                    };

                    let row_count = self.metadata.row_group(row_group_idx).num_rows() as usize;

                    let selection = self.selection.as_mut().map(|s| s.split_off(row_count));

                    let reader_factory = self.reader_factory.take().expect("lost reader factory");

                    let (reader_factory, maybe_reader) = reader_factory
                        .read_row_group(
                            row_group_idx,
                            selection,
                            self.projection.clone(),
                            self.batch_size,
                        )
                        .await
                        .inspect_err(|_| {
                            self.state = StreamState::Error;
                        })?;
                    self.reader_factory = Some(reader_factory);

                    if let Some(reader) = maybe_reader {
                        return Ok(Some(reader));
                    } else {
                        // All rows skipped, read next row group
                        continue;
                    }
                }
                StreamState::Error => return Ok(None), // Ends the stream as error happens.
            }
        }
    }
}

impl<T> Stream for ParquetRecordBatchStream<T>
where
    T: AsyncFileReader + Unpin + Send + 'static,
{
    type Item = Result<RecordBatch>;

    fn poll_next(mut self: Pin<&mut Self>, cx: &mut Context<'_>) -> Poll<Option<Self::Item>> {
        loop {
            match &mut self.state {
                StreamState::Decoding(batch_reader) => match batch_reader.next() {
                    Some(Ok(batch)) => {
                        return Poll::Ready(Some(Ok(batch)));
                    }
                    Some(Err(e)) => {
                        self.state = StreamState::Error;
                        return Poll::Ready(Some(Err(ParquetError::ArrowError(e.to_string()))));
                    }
                    None => {
                        // this is ugly, but works for now.
                        let filter = batch_reader.take_filter();
                        let reader_factory =
                            self.reader_factory.as_mut().expect("have reader factory");
                        reader_factory.filter = filter;
                        self.state = StreamState::Init
                    }
                },
                StreamState::Init => {
                    let row_group_idx = match self.row_groups.pop_front() {
                        Some(idx) => idx,
                        None => return Poll::Ready(None),
                    };

                    let reader = self.reader_factory.take().expect("lost reader factory");

                    let row_count = self.metadata.row_group(row_group_idx).num_rows() as usize;

                    let selection = self.selection.as_mut().map(|s| s.split_off(row_count));

                    let fut = reader
                        .read_row_group(
                            row_group_idx,
                            selection,
                            self.projection.clone(),
                            self.batch_size,
                        )
                        .boxed();

                    self.state = StreamState::Reading(fut)
                }
                StreamState::Reading(f) => match ready!(f.poll_unpin(cx)) {
                    Ok((reader_factory, maybe_reader)) => {
                        self.reader_factory = Some(reader_factory);
                        match maybe_reader {
                            // Read records from [`ParquetRecordBatchReader`]
                            Some(reader) => self.state = StreamState::Decoding(reader),
                            // All rows skipped, read next row group
                            None => self.state = StreamState::Init,
                        }
                    }
                    Err(e) => {
                        self.state = StreamState::Error;
                        return Poll::Ready(Some(Err(e)));
                    }
                },
                StreamState::Error => return Poll::Ready(None), // Ends the stream as error happens.
            }
        }
    }
}

/// An in-memory collection of column chunks
struct InMemoryRowGroup<'a> {
    offset_index: Option<&'a [OffsetIndexMetaData]>,
    column_chunks: Vec<Option<Arc<ColumnChunkData>>>,
    row_count: usize,
    row_group_idx: usize,
    metadata: &'a ParquetMetaData,
    cache: Arc<PredicatePageCache>,
    projection_to_cache: Option<ProjectionMask>,
}

impl<'a> InMemoryRowGroup<'a> {
    fn new(
        row_group_idx: usize,
        metadata: &'a ParquetMetaData,
        offset_index: Option<&'a [OffsetIndexMetaData]>,
        projection_to_cache: Option<ProjectionMask>,
    ) -> Self {
        let rg_metadata = metadata.row_group(row_group_idx);
        let to_cache_column_cnt = projection_to_cache
            .as_ref()
            .map(|p| {
                if let Some(mask) = &p.mask {
                    mask.iter().filter(|&&b| b).count()
                } else {
                    rg_metadata.columns().len()
                }
            })
            .unwrap_or(0);
        Self {
            offset_index,
            column_chunks: vec![None; rg_metadata.columns().len()],
            row_count: rg_metadata.num_rows() as usize,
            metadata,
            row_group_idx,
            cache: Arc::new(PredicatePageCache::new(to_cache_column_cnt)),
            projection_to_cache,
        }
    }
}
impl InMemoryRowGroup<'_> {
    /// Fetches the necessary column data into memory
    async fn fetch<T: AsyncFileReader + Send>(
        &mut self,
        input: &mut T,
        projection: &ProjectionMask,
        selection: Option<&RowSelection>,
    ) -> Result<()> {
        let metadata = self.metadata.row_group(self.row_group_idx);
        if let Some((selection, offset_index)) = selection.zip(self.offset_index) {
            // If we have a `RowSelection` and an `OffsetIndex` then only fetch pages required for the
            // `RowSelection`
            let mut page_start_offsets: Vec<Vec<u64>> = vec![];

            let fetch_ranges = self
                .column_chunks
                .iter()
                .zip(metadata.columns())
                .enumerate()
                .filter(|&(idx, (chunk, _chunk_meta))| {
                    chunk.is_none() && projection.leaf_included(idx)
                })
                .flat_map(|(idx, (_chunk, chunk_meta))| {
                    // If the first page does not start at the beginning of the column,
                    // then we need to also fetch a dictionary page.
                    let mut ranges: Vec<Range<u64>> = vec![];
                    let (start, _len) = chunk_meta.byte_range();
                    match offset_index[idx].page_locations.first() {
                        Some(first) if first.offset as u64 != start => {
                            ranges.push(start..first.offset as u64);
                        }
                        _ => (),
                    }

                    ranges.extend(selection.scan_ranges(&offset_index[idx].page_locations));
                    page_start_offsets.push(ranges.iter().map(|range| range.start).collect());

                    ranges
                })
                .collect();

            let mut chunk_data = input.get_byte_ranges(fetch_ranges).await?.into_iter();
            let mut page_start_offsets = page_start_offsets.into_iter();

            for (idx, chunk) in self.column_chunks.iter_mut().enumerate() {
                if chunk.is_some() || !projection.leaf_included(idx) {
                    continue;
                }

                if let Some(offsets) = page_start_offsets.next() {
                    let mut chunks = Vec::with_capacity(offsets.len());
                    for _ in 0..offsets.len() {
                        chunks.push(chunk_data.next().unwrap());
                    }

                    *chunk = Some(Arc::new(ColumnChunkData::Sparse {
                        length: metadata.column(idx).byte_range().1 as usize,
                        data: offsets
                            .into_iter()
                            .map(|x| x as usize)
                            .zip(chunks.into_iter())
                            .collect(),
                    }))
                }
            }
        } else {
            let fetch_ranges = self
                .column_chunks
                .iter()
                .enumerate()
                .filter(|&(idx, chunk)| chunk.is_none() && projection.leaf_included(idx))
                .map(|(idx, _chunk)| {
                    let column = metadata.column(idx);
                    let (start, length) = column.byte_range();
                    start..(start + length)
                })
                .collect();

            let mut chunk_data = input.get_byte_ranges(fetch_ranges).await?.into_iter();

            for (idx, chunk) in self.column_chunks.iter_mut().enumerate() {
                if chunk.is_some() || !projection.leaf_included(idx) {
                    continue;
                }

                if let Some(data) = chunk_data.next() {
                    *chunk = Some(Arc::new(ColumnChunkData::Dense {
                        offset: metadata.column(idx).byte_range().0 as usize,
                        data,
                    }));
                }
            }
        }

        Ok(())
    }

    /// Returns a CachedPageReader if the specified column is included in the projection to cache
    fn maybe_cached_reader(
        &self,
        column_idx: usize,
        page_reader: SerializedPageReader<ColumnChunkData>,
    ) -> Box<dyn PageReader> {
        let Some(projection_to_cache) = &self.projection_to_cache else {
            return Box::new(page_reader);
        };
        if !projection_to_cache.leaf_included(column_idx) {
            return Box::new(page_reader);
        }
        Box::new(CachedPageReader::new(
            page_reader,
            self.cache.clone(),
            column_idx,
        ))
    }
}

impl RowGroups for InMemoryRowGroup<'_> {
    fn num_rows(&self) -> usize {
        self.row_count
    }

    /// Return chunks for column i
    fn column_chunks(&self, i: usize) -> Result<Box<dyn PageIterator>> {
        match &self.column_chunks[i] {
            None => Err(ParquetError::General(format!(
                "Invalid column index {i}, column was not fetched"
            ))),
            Some(data) => {
                let page_locations = self
                    .offset_index
                    // filter out empty offset indexes (old versions specified Some(vec![]) when no present)
                    .filter(|index| !index.is_empty())
                    .map(|index| index[i].page_locations.clone());
                let column_chunk_metadata = self.metadata.row_group(self.row_group_idx).column(i);
                let page_reader = SerializedPageReader::new(
                    data.clone(),
                    column_chunk_metadata,
                    self.row_count,
                    page_locations,
                )?;
                let page_reader = page_reader.add_crypto_context(
                    self.row_group_idx,
                    i,
                    self.metadata,
                    column_chunk_metadata,
                )?;

                let page_reader = self.maybe_cached_reader(i, page_reader);

                Ok(Box::new(ColumnChunkIterator {
                    reader: Some(Ok(page_reader)),
                }))
            }
        }
    }
}

/// An in-memory column chunk
#[derive(Clone)]
enum ColumnChunkData {
    /// Column chunk data representing only a subset of data pages
    Sparse {
        /// Length of the full column chunk
        length: usize,
        /// Set of data pages included in this sparse chunk. Each element is a tuple
        /// of (page offset, page data)
        data: Vec<(usize, Bytes)>,
    },
    /// Full column chunk and its offset
    Dense { offset: usize, data: Bytes },
}

impl ColumnChunkData {
    fn get(&self, start: u64) -> Result<Bytes> {
        match &self {
            ColumnChunkData::Sparse { data, .. } => data
                .binary_search_by_key(&start, |(offset, _)| *offset as u64)
                .map(|idx| data[idx].1.clone())
                .map_err(|_| {
                    ParquetError::General(format!(
                        "Invalid offset in sparse column chunk data: {start}"
                    ))
                }),
            ColumnChunkData::Dense { offset, data } => {
                let start = start as usize - *offset;
                Ok(data.slice(start..))
            }
        }
    }
}

impl Length for ColumnChunkData {
    fn len(&self) -> u64 {
        match &self {
            ColumnChunkData::Sparse { length, .. } => *length as u64,
            ColumnChunkData::Dense { data, .. } => data.len() as u64,
        }
    }
}

impl ChunkReader for ColumnChunkData {
    type T = bytes::buf::Reader<Bytes>;

    fn get_read(&self, start: u64) -> Result<Self::T> {
        Ok(self.get(start)?.reader())
    }

    fn get_bytes(&self, start: u64, length: usize) -> Result<Bytes> {
        Ok(self.get(start)?.slice(..length))
    }
}

/// Implements [`PageIterator`] for a single column chunk, yielding a single [`PageReader`]
struct ColumnChunkIterator {
    reader: Option<Result<Box<dyn PageReader>>>,
}

impl Iterator for ColumnChunkIterator {
    type Item = Result<Box<dyn PageReader>>;

    fn next(&mut self) -> Option<Self::Item> {
        self.reader.take()
    }
}

impl PageIterator for ColumnChunkIterator {}

#[cfg(test)]
mod tests {
    use super::*;
    use crate::arrow::arrow_reader::{
        ArrowPredicateFn, ParquetRecordBatchReaderBuilder, RowSelector,
    };
    use crate::arrow::arrow_reader::{ArrowReaderMetadata, ArrowReaderOptions};
    use crate::arrow::schema::parquet_to_arrow_schema_and_fields;
    use crate::arrow::ArrowWriter;
    use crate::file::metadata::ParquetMetaDataReader;
    use crate::file::properties::WriterProperties;
    use arrow::compute::kernels::cmp::eq;
    use arrow::error::Result as ArrowResult;
    use arrow_array::builder::{ListBuilder, StringBuilder};
    use arrow_array::cast::AsArray;
    use arrow_array::types::Int32Type;
    use arrow_array::{
        Array, ArrayRef, Int32Array, Int8Array, RecordBatchReader, Scalar, StringArray,
        StructArray, UInt64Array,
    };
    use arrow_schema::{DataType, Field, Schema};
    use futures::{StreamExt, TryStreamExt};
    use rand::{rng, Rng};
    use std::collections::HashMap;
    use std::sync::{Arc, Mutex};
    use tempfile::tempfile;

    #[derive(Clone)]
    struct TestReader {
        data: Bytes,
        metadata: Option<Arc<ParquetMetaData>>,
        requests: Arc<Mutex<Vec<Range<usize>>>>,
    }

    impl AsyncFileReader for TestReader {
        fn get_bytes(&mut self, range: Range<u64>) -> BoxFuture<'_, Result<Bytes>> {
            let range = range.clone();
            self.requests
                .lock()
                .unwrap()
                .push(range.start as usize..range.end as usize);
            futures::future::ready(Ok(self
                .data
                .slice(range.start as usize..range.end as usize)))
            .boxed()
        }

        fn get_metadata<'a>(
            &'a mut self,
            options: Option<&'a ArrowReaderOptions>,
        ) -> BoxFuture<'a, Result<Arc<ParquetMetaData>>> {
            let metadata_reader = ParquetMetaDataReader::new()
                .with_page_indexes(options.is_some_and(|o| o.page_index));
            self.metadata = Some(Arc::new(
                metadata_reader.parse_and_finish(&self.data).unwrap(),
            ));
            futures::future::ready(Ok(self.metadata.clone().unwrap().clone())).boxed()
        }
    }

    #[tokio::test]
    async fn test_async_reader() {
        let testdata = arrow::util::test_util::parquet_test_data();
        let path = format!("{testdata}/alltypes_plain.parquet");
        let data = Bytes::from(std::fs::read(path).unwrap());

        let async_reader = TestReader {
            data: data.clone(),
            metadata: Default::default(),
            requests: Default::default(),
        };

        let requests = async_reader.requests.clone();
        let builder = ParquetRecordBatchStreamBuilder::new(async_reader)
            .await
            .unwrap();

        let metadata = builder.metadata().clone();
        assert_eq!(metadata.num_row_groups(), 1);

        let mask = ProjectionMask::leaves(builder.parquet_schema(), vec![1, 2]);
        let stream = builder
            .with_projection(mask.clone())
            .with_batch_size(1024)
            .build()
            .unwrap();

        let async_batches: Vec<_> = stream.try_collect().await.unwrap();

        let sync_batches = ParquetRecordBatchReaderBuilder::try_new(data)
            .unwrap()
            .with_projection(mask)
            .with_batch_size(104)
            .build()
            .unwrap()
            .collect::<ArrowResult<Vec<_>>>()
            .unwrap();

        assert_eq!(async_batches, sync_batches);

        let requests = requests.lock().unwrap();
        let (offset_1, length_1) = metadata.row_group(0).column(1).byte_range();
        let (offset_2, length_2) = metadata.row_group(0).column(2).byte_range();

        assert_eq!(
            &requests[..],
            &[
                offset_1 as usize..(offset_1 + length_1) as usize,
                offset_2 as usize..(offset_2 + length_2) as usize
            ]
        );
    }

    #[tokio::test]
    async fn test_async_reader_with_next_row_group() {
        let testdata = arrow::util::test_util::parquet_test_data();
        let path = format!("{testdata}/alltypes_plain.parquet");
        let data = Bytes::from(std::fs::read(path).unwrap());

        let async_reader = TestReader {
            data: data.clone(),
            metadata: Default::default(),
            requests: Default::default(),
        };

        let requests = async_reader.requests.clone();
        let builder = ParquetRecordBatchStreamBuilder::new(async_reader)
            .await
            .unwrap();

        let metadata = builder.metadata().clone();
        assert_eq!(metadata.num_row_groups(), 1);

        let mask = ProjectionMask::leaves(builder.parquet_schema(), vec![1, 2]);
        let mut stream = builder
            .with_projection(mask.clone())
            .with_batch_size(1024)
            .build()
            .unwrap();

        let mut readers = vec![];
        while let Some(reader) = stream.next_row_group().await.unwrap() {
            readers.push(reader);
        }

        let async_batches: Vec<_> = readers
            .into_iter()
            .flat_map(|r| r.map(|v| v.unwrap()).collect::<Vec<_>>())
            .collect();

        let sync_batches = ParquetRecordBatchReaderBuilder::try_new(data)
            .unwrap()
            .with_projection(mask)
            .with_batch_size(104)
            .build()
            .unwrap()
            .collect::<ArrowResult<Vec<_>>>()
            .unwrap();

        assert_eq!(async_batches, sync_batches);

        let requests = requests.lock().unwrap();
        let (offset_1, length_1) = metadata.row_group(0).column(1).byte_range();
        let (offset_2, length_2) = metadata.row_group(0).column(2).byte_range();

        assert_eq!(
            &requests[..],
            &[
                offset_1 as usize..(offset_1 + length_1) as usize,
                offset_2 as usize..(offset_2 + length_2) as usize
            ]
        );
    }

    #[tokio::test]
    async fn test_async_reader_with_index() {
        let testdata = arrow::util::test_util::parquet_test_data();
        let path = format!("{testdata}/alltypes_tiny_pages_plain.parquet");
        let data = Bytes::from(std::fs::read(path).unwrap());

        let async_reader = TestReader {
            data: data.clone(),
            metadata: Default::default(),
            requests: Default::default(),
        };

        let options = ArrowReaderOptions::new().with_page_index(true);
        let builder = ParquetRecordBatchStreamBuilder::new_with_options(async_reader, options)
            .await
            .unwrap();

        // The builder should have page and offset indexes loaded now
        let metadata_with_index = builder.metadata();
        assert_eq!(metadata_with_index.num_row_groups(), 1);

        // Check offset indexes are present for all columns
        let offset_index = metadata_with_index.offset_index().unwrap();
        let column_index = metadata_with_index.column_index().unwrap();

        assert_eq!(offset_index.len(), metadata_with_index.num_row_groups());
        assert_eq!(column_index.len(), metadata_with_index.num_row_groups());

        let num_columns = metadata_with_index
            .file_metadata()
            .schema_descr()
            .num_columns();

        // Check page indexes are present for all columns
        offset_index
            .iter()
            .for_each(|x| assert_eq!(x.len(), num_columns));
        column_index
            .iter()
            .for_each(|x| assert_eq!(x.len(), num_columns));

        let mask = ProjectionMask::leaves(builder.parquet_schema(), vec![1, 2]);
        let stream = builder
            .with_projection(mask.clone())
            .with_batch_size(1024)
            .build()
            .unwrap();

        let async_batches: Vec<_> = stream.try_collect().await.unwrap();

        let sync_batches = ParquetRecordBatchReaderBuilder::try_new(data)
            .unwrap()
            .with_projection(mask)
            .with_batch_size(1024)
            .build()
            .unwrap()
            .collect::<ArrowResult<Vec<_>>>()
            .unwrap();

        assert_eq!(async_batches, sync_batches);
    }

    #[tokio::test]
    async fn test_async_reader_with_limit() {
        let testdata = arrow::util::test_util::parquet_test_data();
        let path = format!("{testdata}/alltypes_tiny_pages_plain.parquet");
        let data = Bytes::from(std::fs::read(path).unwrap());

        let metadata = ParquetMetaDataReader::new()
            .parse_and_finish(&data)
            .unwrap();
        let metadata = Arc::new(metadata);

        assert_eq!(metadata.num_row_groups(), 1);

        let async_reader = TestReader {
            data: data.clone(),
            metadata: Default::default(),
            requests: Default::default(),
        };

        let builder = ParquetRecordBatchStreamBuilder::new(async_reader)
            .await
            .unwrap();

        assert_eq!(builder.metadata().num_row_groups(), 1);

        let mask = ProjectionMask::leaves(builder.parquet_schema(), vec![1, 2]);
        let stream = builder
            .with_projection(mask.clone())
            .with_batch_size(1024)
            .with_limit(1)
            .build()
            .unwrap();

        let async_batches: Vec<_> = stream.try_collect().await.unwrap();

        let sync_batches = ParquetRecordBatchReaderBuilder::try_new(data)
            .unwrap()
            .with_projection(mask)
            .with_batch_size(1024)
            .with_limit(1)
            .build()
            .unwrap()
            .collect::<ArrowResult<Vec<_>>>()
            .unwrap();

        assert_eq!(async_batches, sync_batches);
    }

    #[tokio::test]
    async fn test_async_reader_skip_pages() {
        let testdata = arrow::util::test_util::parquet_test_data();
        let path = format!("{testdata}/alltypes_tiny_pages_plain.parquet");
        let data = Bytes::from(std::fs::read(path).unwrap());

        let async_reader = TestReader {
            data: data.clone(),
            metadata: Default::default(),
            requests: Default::default(),
        };

        let options = ArrowReaderOptions::new().with_page_index(true);
        let builder = ParquetRecordBatchStreamBuilder::new_with_options(async_reader, options)
            .await
            .unwrap();

        assert_eq!(builder.metadata().num_row_groups(), 1);

        let selection = RowSelection::from(vec![
            RowSelector::skip(21),   // Skip first page
            RowSelector::select(21), // Select page to boundary
            RowSelector::skip(41),   // Skip multiple pages
            RowSelector::select(41), // Select multiple pages
            RowSelector::skip(25),   // Skip page across boundary
            RowSelector::select(25), // Select across page boundary
            RowSelector::skip(7116), // Skip to final page boundary
            RowSelector::select(10), // Select final page
        ]);

        let mask = ProjectionMask::leaves(builder.parquet_schema(), vec![9]);

        let stream = builder
            .with_projection(mask.clone())
            .with_row_selection(selection.clone())
            .build()
            .expect("building stream");

        let async_batches: Vec<_> = stream.try_collect().await.unwrap();

        let sync_batches = ParquetRecordBatchReaderBuilder::try_new(data)
            .unwrap()
            .with_projection(mask)
            .with_batch_size(1024)
            .with_row_selection(selection)
            .build()
            .unwrap()
            .collect::<ArrowResult<Vec<_>>>()
            .unwrap();

        assert_eq!(async_batches, sync_batches);
    }

    #[tokio::test]
    async fn test_fuzz_async_reader_selection() {
        let testdata = arrow::util::test_util::parquet_test_data();
        let path = format!("{testdata}/alltypes_tiny_pages_plain.parquet");
        let data = Bytes::from(std::fs::read(path).unwrap());

        let mut rand = rng();

        for _ in 0..100 {
            let mut expected_rows = 0;
            let mut total_rows = 0;
            let mut skip = false;
            let mut selectors = vec![];

            while total_rows < 7300 {
                let row_count: usize = rand.random_range(1..100);

                let row_count = row_count.min(7300 - total_rows);

                selectors.push(RowSelector { row_count, skip });

                total_rows += row_count;
                if !skip {
                    expected_rows += row_count;
                }

                skip = !skip;
            }

            let selection = RowSelection::from(selectors);

            let async_reader = TestReader {
                data: data.clone(),
                metadata: Default::default(),
                requests: Default::default(),
            };

            let options = ArrowReaderOptions::new().with_page_index(true);
            let builder = ParquetRecordBatchStreamBuilder::new_with_options(async_reader, options)
                .await
                .unwrap();

            assert_eq!(builder.metadata().num_row_groups(), 1);

            let col_idx: usize = rand.random_range(0..13);
            let mask = ProjectionMask::leaves(builder.parquet_schema(), vec![col_idx]);

            let stream = builder
                .with_projection(mask.clone())
                .with_row_selection(selection.clone())
                .build()
                .expect("building stream");

            let async_batches: Vec<_> = stream.try_collect().await.unwrap();

            let actual_rows: usize = async_batches.into_iter().map(|b| b.num_rows()).sum();

            assert_eq!(actual_rows, expected_rows);
        }
    }

    #[tokio::test]
    async fn test_async_reader_zero_row_selector() {
        //See https://github.com/apache/arrow-rs/issues/2669
        let testdata = arrow::util::test_util::parquet_test_data();
        let path = format!("{testdata}/alltypes_tiny_pages_plain.parquet");
        let data = Bytes::from(std::fs::read(path).unwrap());

        let mut rand = rng();

        let mut expected_rows = 0;
        let mut total_rows = 0;
        let mut skip = false;
        let mut selectors = vec![];

        selectors.push(RowSelector {
            row_count: 0,
            skip: false,
        });

        while total_rows < 7300 {
            let row_count: usize = rand.random_range(1..100);

            let row_count = row_count.min(7300 - total_rows);

            selectors.push(RowSelector { row_count, skip });

            total_rows += row_count;
            if !skip {
                expected_rows += row_count;
            }

            skip = !skip;
        }

        let selection = RowSelection::from(selectors);

        let async_reader = TestReader {
            data: data.clone(),
            metadata: Default::default(),
            requests: Default::default(),
        };

        let options = ArrowReaderOptions::new().with_page_index(true);
        let builder = ParquetRecordBatchStreamBuilder::new_with_options(async_reader, options)
            .await
            .unwrap();

        assert_eq!(builder.metadata().num_row_groups(), 1);

        let col_idx: usize = rand.random_range(0..13);
        let mask = ProjectionMask::leaves(builder.parquet_schema(), vec![col_idx]);

        let stream = builder
            .with_projection(mask.clone())
            .with_row_selection(selection.clone())
            .build()
            .expect("building stream");

        let async_batches: Vec<_> = stream.try_collect().await.unwrap();

        let actual_rows: usize = async_batches.into_iter().map(|b| b.num_rows()).sum();

        assert_eq!(actual_rows, expected_rows);
    }

    #[tokio::test]
    async fn test_row_filter() {
        let a = StringArray::from_iter_values(["a", "b", "b", "b", "c", "c"]);
        let b = StringArray::from_iter_values(["1", "2", "3", "4", "5", "6"]);
        let c = Int32Array::from_iter(0..6);
        let data = RecordBatch::try_from_iter([
            ("a", Arc::new(a) as ArrayRef),
            ("b", Arc::new(b) as ArrayRef),
            ("c", Arc::new(c) as ArrayRef),
        ])
        .unwrap();

        let mut buf = Vec::with_capacity(1024);
        let mut writer = ArrowWriter::try_new(&mut buf, data.schema(), None).unwrap();
        writer.write(&data).unwrap();
        writer.close().unwrap();

        let data: Bytes = buf.into();
        let metadata = ParquetMetaDataReader::new()
            .parse_and_finish(&data)
            .unwrap();
        let parquet_schema = metadata.file_metadata().schema_descr_ptr();

        let test = TestReader {
            data,
            metadata: Default::default(),
            requests: Default::default(),
        };
        let requests = test.requests.clone();

        let a_scalar = StringArray::from_iter_values(["b"]);
        let a_filter = ArrowPredicateFn::new(
            ProjectionMask::leaves(&parquet_schema, vec![0]),
            move |batch| eq(batch.column(0), &Scalar::new(&a_scalar)),
        );

        let b_scalar = StringArray::from_iter_values(["4"]);
        let b_filter = ArrowPredicateFn::new(
            ProjectionMask::leaves(&parquet_schema, vec![1]),
            move |batch| eq(batch.column(0), &Scalar::new(&b_scalar)),
        );

        let filter = RowFilter::new(vec![Box::new(a_filter), Box::new(b_filter)]);

        let mask = ProjectionMask::leaves(&parquet_schema, vec![0, 2]);
        let stream = ParquetRecordBatchStreamBuilder::new(test)
            .await
            .unwrap()
            .with_projection(mask.clone())
            .with_batch_size(1024)
            .with_row_filter(filter)
            .build()
            .unwrap();

        let batches: Vec<_> = stream.try_collect().await.unwrap();
        assert_eq!(batches.len(), 1);

        let batch = &batches[0];
        assert_eq!(batch.num_rows(), 1);
        assert_eq!(batch.num_columns(), 2);

        let col = batch.column(0);
        let val = col.as_any().downcast_ref::<StringArray>().unwrap().value(0);
        assert_eq!(val, "b");

        let col = batch.column(1);
        let val = col.as_any().downcast_ref::<Int32Array>().unwrap().value(0);
        assert_eq!(val, 3);

        // Should only have made 3 requests
        assert_eq!(requests.lock().unwrap().len(), 3);
    }

    #[tokio::test]
    async fn test_limit_multiple_row_groups() {
        let a = StringArray::from_iter_values(["a", "b", "b", "b", "c", "c"]);
        let b = StringArray::from_iter_values(["1", "2", "3", "4", "5", "6"]);
        let c = Int32Array::from_iter(0..6);
        let data = RecordBatch::try_from_iter([
            ("a", Arc::new(a) as ArrayRef),
            ("b", Arc::new(b) as ArrayRef),
            ("c", Arc::new(c) as ArrayRef),
        ])
        .unwrap();

        let mut buf = Vec::with_capacity(1024);
        let props = WriterProperties::builder()
            .set_max_row_group_size(3)
            .build();
        let mut writer = ArrowWriter::try_new(&mut buf, data.schema(), Some(props)).unwrap();
        writer.write(&data).unwrap();
        writer.close().unwrap();

        let data: Bytes = buf.into();
        let metadata = ParquetMetaDataReader::new()
            .parse_and_finish(&data)
            .unwrap();

        assert_eq!(metadata.num_row_groups(), 2);

        let test = TestReader {
            data,
            metadata: Default::default(),
            requests: Default::default(),
        };

        let stream = ParquetRecordBatchStreamBuilder::new(test.clone())
            .await
            .unwrap()
            .with_batch_size(1024)
            .with_limit(4)
            .build()
            .unwrap();

        let batches: Vec<_> = stream.try_collect().await.unwrap();
        // Expect one batch for each row group
        assert_eq!(batches.len(), 2);

        let batch = &batches[0];
        // First batch should contain all rows
        assert_eq!(batch.num_rows(), 3);
        assert_eq!(batch.num_columns(), 3);
        let col2 = batch.column(2).as_primitive::<Int32Type>();
        assert_eq!(col2.values(), &[0, 1, 2]);

        let batch = &batches[1];
        // Second batch should trigger the limit and only have one row
        assert_eq!(batch.num_rows(), 1);
        assert_eq!(batch.num_columns(), 3);
        let col2 = batch.column(2).as_primitive::<Int32Type>();
        assert_eq!(col2.values(), &[3]);

        let stream = ParquetRecordBatchStreamBuilder::new(test.clone())
            .await
            .unwrap()
            .with_offset(2)
            .with_limit(3)
            .build()
            .unwrap();

        let batches: Vec<_> = stream.try_collect().await.unwrap();
        // Expect one batch for each row group
        assert_eq!(batches.len(), 2);

        let batch = &batches[0];
        // First batch should contain one row
        assert_eq!(batch.num_rows(), 1);
        assert_eq!(batch.num_columns(), 3);
        let col2 = batch.column(2).as_primitive::<Int32Type>();
        assert_eq!(col2.values(), &[2]);

        let batch = &batches[1];
        // Second batch should contain two rows
        assert_eq!(batch.num_rows(), 2);
        assert_eq!(batch.num_columns(), 3);
        let col2 = batch.column(2).as_primitive::<Int32Type>();
        assert_eq!(col2.values(), &[3, 4]);

        let stream = ParquetRecordBatchStreamBuilder::new(test.clone())
            .await
            .unwrap()
            .with_offset(4)
            .with_limit(20)
            .build()
            .unwrap();

        let batches: Vec<_> = stream.try_collect().await.unwrap();
        // Should skip first row group
        assert_eq!(batches.len(), 1);

        let batch = &batches[0];
        // First batch should contain two rows
        assert_eq!(batch.num_rows(), 2);
        assert_eq!(batch.num_columns(), 3);
        let col2 = batch.column(2).as_primitive::<Int32Type>();
        assert_eq!(col2.values(), &[4, 5]);
    }

    #[tokio::test]
    async fn test_row_filter_with_index() {
        let testdata = arrow::util::test_util::parquet_test_data();
        let path = format!("{testdata}/alltypes_tiny_pages_plain.parquet");
        let data = Bytes::from(std::fs::read(path).unwrap());

        let metadata = ParquetMetaDataReader::new()
            .parse_and_finish(&data)
            .unwrap();
        let parquet_schema = metadata.file_metadata().schema_descr_ptr();

        assert_eq!(metadata.num_row_groups(), 1);

        let async_reader = TestReader {
            data: data.clone(),
            metadata: Default::default(),
            requests: Default::default(),
        };

        let a_filter =
            ArrowPredicateFn::new(ProjectionMask::leaves(&parquet_schema, vec![1]), |batch| {
                Ok(batch.column(0).as_boolean().clone())
            });

        let b_scalar = Int8Array::from(vec![2]);
        let b_filter = ArrowPredicateFn::new(
            ProjectionMask::leaves(&parquet_schema, vec![2]),
            move |batch| eq(batch.column(0), &Scalar::new(&b_scalar)),
        );

        let filter = RowFilter::new(vec![Box::new(a_filter), Box::new(b_filter)]);

        let mask = ProjectionMask::leaves(&parquet_schema, vec![0, 2]);

        let options = ArrowReaderOptions::new().with_page_index(true);
        let stream = ParquetRecordBatchStreamBuilder::new_with_options(async_reader, options)
            .await
            .unwrap()
            .with_projection(mask.clone())
            .with_batch_size(1024)
            .with_row_filter(filter)
            .build()
            .unwrap();

        let batches: Vec<RecordBatch> = stream.try_collect().await.unwrap();

        let total_rows: usize = batches.iter().map(|b| b.num_rows()).sum();

        assert_eq!(total_rows, 730);
    }

    #[tokio::test]
    async fn test_in_memory_row_group_sparse() {
        let testdata = arrow::util::test_util::parquet_test_data();
        let path = format!("{testdata}/alltypes_tiny_pages.parquet");
        let data = Bytes::from(std::fs::read(path).unwrap());

        let metadata = ParquetMetaDataReader::new()
            .with_page_indexes(true)
            .parse_and_finish(&data)
            .unwrap();

        let offset_index = metadata.offset_index().expect("reading offset index")[0].clone();

        let mut metadata_builder = metadata.into_builder();
        let mut row_groups = metadata_builder.take_row_groups();
        row_groups.truncate(1);
        let row_group_meta = row_groups.pop().unwrap();

        let metadata = metadata_builder
            .add_row_group(row_group_meta)
            .set_column_index(None)
            .set_offset_index(Some(vec![offset_index.clone()]))
            .build();

        let metadata = Arc::new(metadata);

        let num_rows = metadata.row_group(0).num_rows();

        assert_eq!(metadata.num_row_groups(), 1);

        let async_reader = TestReader {
            data: data.clone(),
            metadata: Default::default(),
            requests: Default::default(),
        };

        let requests = async_reader.requests.clone();
        let (_, fields) = parquet_to_arrow_schema_and_fields(
            metadata.file_metadata().schema_descr(),
            ProjectionMask::all(),
            None,
        )
        .unwrap();

        let _schema_desc = metadata.file_metadata().schema_descr();

        let projection = ProjectionMask::leaves(metadata.file_metadata().schema_descr(), vec![0]);

        let reader_factory = ReaderFactory {
            metadata,
            fields: fields.map(Arc::new),
            input: async_reader,
            filter: None,
            limit: None,
            offset: None,
        };

        let mut skip = true;
        let mut pages = offset_index[0].page_locations.iter().peekable();

        // Setup `RowSelection` so that we can skip every other page, selecting the last page
        let mut selectors = vec![];
        let mut expected_page_requests: Vec<Range<usize>> = vec![];
        while let Some(page) = pages.next() {
            let num_rows = if let Some(next_page) = pages.peek() {
                next_page.first_row_index - page.first_row_index
            } else {
                num_rows - page.first_row_index
            };

            if skip {
                selectors.push(RowSelector::skip(num_rows as usize));
            } else {
                selectors.push(RowSelector::select(num_rows as usize));
                let start = page.offset as usize;
                let end = start + page.compressed_page_size as usize;
                expected_page_requests.push(start..end);
            }
            skip = !skip;
        }

        let selection = RowSelection::from(selectors);

        let (_factory, _reader) = reader_factory
            .read_row_group(0, Some(selection), projection.clone(), 48)
            .await
            .expect("reading row group");

        let requests = requests.lock().unwrap();

        assert_eq!(&requests[..], &expected_page_requests)
    }

    #[tokio::test]
    async fn test_batch_size_overallocate() {
        let testdata = arrow::util::test_util::parquet_test_data();
        // `alltypes_plain.parquet` only have 8 rows
        let path = format!("{testdata}/alltypes_plain.parquet");
        let data = Bytes::from(std::fs::read(path).unwrap());

        let async_reader = TestReader {
            data: data.clone(),
            metadata: Default::default(),
            requests: Default::default(),
        };

        let builder = ParquetRecordBatchStreamBuilder::new(async_reader)
            .await
            .unwrap();

        let file_rows = builder.metadata().file_metadata().num_rows() as usize;

        let stream = builder
            .with_projection(ProjectionMask::all())
            .with_batch_size(1024)
            .build()
            .unwrap();
        assert_ne!(1024, file_rows);
        assert_eq!(stream.batch_size, file_rows);
    }

    #[tokio::test]
    async fn test_get_row_group_column_bloom_filter_without_length() {
        let testdata = arrow::util::test_util::parquet_test_data();
        let path = format!("{testdata}/data_index_bloom_encoding_stats.parquet");
        let data = Bytes::from(std::fs::read(path).unwrap());
        test_get_row_group_column_bloom_filter(data, false).await;
    }

    #[tokio::test]
    async fn test_parquet_record_batch_stream_schema() {
        fn get_all_field_names(schema: &Schema) -> Vec<&String> {
            schema.flattened_fields().iter().map(|f| f.name()).collect()
        }

        // ParquetRecordBatchReaderBuilder::schema differs from
        // ParquetRecordBatchReader::schema and RecordBatch::schema in the returned
        // schema contents (in terms of custom metadata attached to schema, and fields
        // returned). Test to ensure this remains consistent behaviour.
        //
        // Ensure same for asynchronous versions of the above.

        // Prep data, for a schema with nested fields, with custom metadata
        let mut metadata = HashMap::with_capacity(1);
        metadata.insert("key".to_string(), "value".to_string());

        let nested_struct_array = StructArray::from(vec![
            (
                Arc::new(Field::new("d", DataType::Utf8, true)),
                Arc::new(StringArray::from(vec!["a", "b"])) as ArrayRef,
            ),
            (
                Arc::new(Field::new("e", DataType::Utf8, true)),
                Arc::new(StringArray::from(vec!["c", "d"])) as ArrayRef,
            ),
        ]);
        let struct_array = StructArray::from(vec![
            (
                Arc::new(Field::new("a", DataType::Int32, true)),
                Arc::new(Int32Array::from(vec![-1, 1])) as ArrayRef,
            ),
            (
                Arc::new(Field::new("b", DataType::UInt64, true)),
                Arc::new(UInt64Array::from(vec![1, 2])) as ArrayRef,
            ),
            (
                Arc::new(Field::new(
                    "c",
                    nested_struct_array.data_type().clone(),
                    true,
                )),
                Arc::new(nested_struct_array) as ArrayRef,
            ),
        ]);

        let schema =
            Arc::new(Schema::new(struct_array.fields().clone()).with_metadata(metadata.clone()));
        let record_batch = RecordBatch::from(struct_array)
            .with_schema(schema.clone())
            .unwrap();

        // Write parquet with custom metadata in schema
        let mut file = tempfile().unwrap();
        let mut writer = ArrowWriter::try_new(&mut file, schema.clone(), None).unwrap();
        writer.write(&record_batch).unwrap();
        writer.close().unwrap();

        let all_fields = ["a", "b", "c", "d", "e"];
        // (leaf indices in mask, expected names in output schema all fields)
        let projections = [
            (vec![], vec![]),
            (vec![0], vec!["a"]),
            (vec![0, 1], vec!["a", "b"]),
            (vec![0, 1, 2], vec!["a", "b", "c", "d"]),
            (vec![0, 1, 2, 3], vec!["a", "b", "c", "d", "e"]),
        ];

        // Ensure we're consistent for each of these projections
        for (indices, expected_projected_names) in projections {
            let assert_schemas = |builder: SchemaRef, reader: SchemaRef, batch: SchemaRef| {
                // Builder schema should preserve all fields and metadata
                assert_eq!(get_all_field_names(&builder), all_fields);
                assert_eq!(builder.metadata, metadata);
                // Reader & batch schema should show only projected fields, and no metadata
                assert_eq!(get_all_field_names(&reader), expected_projected_names);
                assert_eq!(reader.metadata, HashMap::default());
                assert_eq!(get_all_field_names(&batch), expected_projected_names);
                assert_eq!(batch.metadata, HashMap::default());
            };

            let builder =
                ParquetRecordBatchReaderBuilder::try_new(file.try_clone().unwrap()).unwrap();
            let sync_builder_schema = builder.schema().clone();
            let mask = ProjectionMask::leaves(builder.parquet_schema(), indices.clone());
            let mut reader = builder.with_projection(mask).build().unwrap();
            let sync_reader_schema = reader.schema();
            let batch = reader.next().unwrap().unwrap();
            let sync_batch_schema = batch.schema();
            assert_schemas(sync_builder_schema, sync_reader_schema, sync_batch_schema);

            // asynchronous should be same
            let file = tokio::fs::File::from(file.try_clone().unwrap());
            let builder = ParquetRecordBatchStreamBuilder::new(file).await.unwrap();
            let async_builder_schema = builder.schema().clone();
            let mask = ProjectionMask::leaves(builder.parquet_schema(), indices);
            let mut reader = builder.with_projection(mask).build().unwrap();
            let async_reader_schema = reader.schema().clone();
            let batch = reader.next().await.unwrap().unwrap();
            let async_batch_schema = batch.schema();
            assert_schemas(
                async_builder_schema,
                async_reader_schema,
                async_batch_schema,
            );
        }
    }

    #[tokio::test]
    async fn test_get_row_group_column_bloom_filter_with_length() {
        // convert to new parquet file with bloom_filter_length
        let testdata = arrow::util::test_util::parquet_test_data();
        let path = format!("{testdata}/data_index_bloom_encoding_stats.parquet");
        let data = Bytes::from(std::fs::read(path).unwrap());
        let async_reader = TestReader {
            data: data.clone(),
            metadata: Default::default(),
            requests: Default::default(),
        };
        let builder = ParquetRecordBatchStreamBuilder::new(async_reader)
            .await
            .unwrap();
        let schema = builder.schema().clone();
        let stream = builder.build().unwrap();
        let batches = stream.try_collect::<Vec<_>>().await.unwrap();

        let mut parquet_data = Vec::new();
        let props = WriterProperties::builder()
            .set_bloom_filter_enabled(true)
            .build();
        let mut writer = ArrowWriter::try_new(&mut parquet_data, schema, Some(props)).unwrap();
        for batch in batches {
            writer.write(&batch).unwrap();
        }
        writer.close().unwrap();

        // test the new parquet file
        test_get_row_group_column_bloom_filter(parquet_data.into(), true).await;
    }

    async fn test_get_row_group_column_bloom_filter(data: Bytes, with_length: bool) {
        let async_reader = TestReader {
            data: data.clone(),
            metadata: Default::default(),
            requests: Default::default(),
        };

        let mut builder = ParquetRecordBatchStreamBuilder::new(async_reader)
            .await
            .unwrap();

        let metadata = builder.metadata();
        assert_eq!(metadata.num_row_groups(), 1);
        let row_group = metadata.row_group(0);
        let column = row_group.column(0);
        assert_eq!(column.bloom_filter_length().is_some(), with_length);

        let sbbf = builder
            .get_row_group_column_bloom_filter(0, 0)
            .await
            .unwrap()
            .unwrap();
        assert!(sbbf.check(&"Hello"));
        assert!(!sbbf.check(&"Hello_Not_Exists"));
    }

    #[tokio::test]
    async fn test_nested_skip() {
        let schema = Arc::new(Schema::new(vec![
            Field::new("col_1", DataType::UInt64, false),
            Field::new_list("col_2", Field::new_list_field(DataType::Utf8, true), true),
        ]));

        // Default writer properties
        let props = WriterProperties::builder()
            .set_data_page_row_count_limit(256)
            .set_write_batch_size(256)
            .set_max_row_group_size(1024);

        // Write data
        let mut file = tempfile().unwrap();
        let mut writer =
            ArrowWriter::try_new(&mut file, schema.clone(), Some(props.build())).unwrap();

        let mut builder = ListBuilder::new(StringBuilder::new());
        for id in 0..1024 {
            match id % 3 {
                0 => builder.append_value([Some("val_1".to_string()), Some(format!("id_{id}"))]),
                1 => builder.append_value([Some(format!("id_{id}"))]),
                _ => builder.append_null(),
            }
        }
        let refs = vec![
            Arc::new(UInt64Array::from_iter_values(0..1024)) as ArrayRef,
            Arc::new(builder.finish()) as ArrayRef,
        ];

        let batch = RecordBatch::try_new(schema.clone(), refs).unwrap();
        writer.write(&batch).unwrap();
        writer.close().unwrap();

        let selections = [
            RowSelection::from(vec![
                RowSelector::skip(313),
                RowSelector::select(1),
                RowSelector::skip(709),
                RowSelector::select(1),
            ]),
            RowSelection::from(vec![
                RowSelector::skip(255),
                RowSelector::select(1),
                RowSelector::skip(767),
                RowSelector::select(1),
            ]),
            RowSelection::from(vec![
                RowSelector::select(255),
                RowSelector::skip(1),
                RowSelector::select(767),
                RowSelector::skip(1),
            ]),
            RowSelection::from(vec![
                RowSelector::skip(254),
                RowSelector::select(1),
                RowSelector::select(1),
                RowSelector::skip(767),
                RowSelector::select(1),
            ]),
        ];

        for selection in selections {
            let expected = selection.row_count();
            // Read data
            let mut reader = ParquetRecordBatchStreamBuilder::new_with_options(
                tokio::fs::File::from_std(file.try_clone().unwrap()),
                ArrowReaderOptions::new().with_page_index(true),
            )
            .await
            .unwrap();

            reader = reader.with_row_selection(selection);

            let mut stream = reader.build().unwrap();

            let mut total_rows = 0;
            while let Some(rb) = stream.next().await {
                let rb = rb.unwrap();
                total_rows += rb.num_rows();
            }
            assert_eq!(total_rows, expected);
        }
    }

    #[tokio::test]
    async fn test_row_filter_nested() {
        let a = StringArray::from_iter_values(["a", "b", "b", "b", "c", "c"]);
        let b = StructArray::from(vec![
            (
                Arc::new(Field::new("aa", DataType::Utf8, true)),
                Arc::new(StringArray::from(vec!["a", "b", "b", "b", "c", "c"])) as ArrayRef,
            ),
            (
                Arc::new(Field::new("bb", DataType::Utf8, true)),
                Arc::new(StringArray::from(vec!["1", "2", "3", "4", "5", "6"])) as ArrayRef,
            ),
        ]);
        let c = Int32Array::from_iter(0..6);
        let data = RecordBatch::try_from_iter([
            ("a", Arc::new(a) as ArrayRef),
            ("b", Arc::new(b) as ArrayRef),
            ("c", Arc::new(c) as ArrayRef),
        ])
        .unwrap();

        let mut buf = Vec::with_capacity(1024);
        let mut writer = ArrowWriter::try_new(&mut buf, data.schema(), None).unwrap();
        writer.write(&data).unwrap();
        writer.close().unwrap();

        let data: Bytes = buf.into();
        let metadata = ParquetMetaDataReader::new()
            .parse_and_finish(&data)
            .unwrap();
        let parquet_schema = metadata.file_metadata().schema_descr_ptr();

        let test = TestReader {
            data,
            metadata: Default::default(),
            requests: Default::default(),
        };
        let requests = test.requests.clone();

        let a_scalar = StringArray::from_iter_values(["b"]);
        let a_filter = ArrowPredicateFn::new(
            ProjectionMask::leaves(&parquet_schema, vec![0]),
            move |batch| eq(batch.column(0), &Scalar::new(&a_scalar)),
        );

        let b_scalar = StringArray::from_iter_values(["4"]);
        let b_filter = ArrowPredicateFn::new(
            ProjectionMask::leaves(&parquet_schema, vec![2]),
            move |batch| {
                // Filter on the second element of the struct.
                let struct_array = batch
                    .column(0)
                    .as_any()
                    .downcast_ref::<StructArray>()
                    .unwrap();
                eq(struct_array.column(0), &Scalar::new(&b_scalar))
            },
        );

        let filter = RowFilter::new(vec![Box::new(a_filter), Box::new(b_filter)]);

        let mask = ProjectionMask::leaves(&parquet_schema, vec![0, 3]);
        let stream = ParquetRecordBatchStreamBuilder::new(test)
            .await
            .unwrap()
            .with_projection(mask.clone())
            .with_batch_size(1024)
            .with_row_filter(filter)
            .build()
            .unwrap();

        let batches: Vec<_> = stream.try_collect().await.unwrap();
        assert_eq!(batches.len(), 1);

        let batch = &batches[0];
        assert_eq!(batch.num_rows(), 1);
        assert_eq!(batch.num_columns(), 2);

        let col = batch.column(0);
        let val = col.as_any().downcast_ref::<StringArray>().unwrap().value(0);
        assert_eq!(val, "b");

        let col = batch.column(1);
        let val = col.as_any().downcast_ref::<Int32Array>().unwrap().value(0);
        assert_eq!(val, 3);

        // Should only have made 3 requests
        assert_eq!(requests.lock().unwrap().len(), 3);
    }

    #[tokio::test]
    async fn empty_offset_index_doesnt_panic_in_read_row_group() {
        use tokio::fs::File;
        let testdata = arrow::util::test_util::parquet_test_data();
        let path = format!("{testdata}/alltypes_plain.parquet");
        let mut file = File::open(&path).await.unwrap();
        let file_size = file.metadata().await.unwrap().len();
        let mut metadata = ParquetMetaDataReader::new()
            .with_page_indexes(true)
            .load_and_finish(&mut file, file_size)
            .await
            .unwrap();

        metadata.set_offset_index(Some(vec![]));
        let options = ArrowReaderOptions::new().with_page_index(true);
        let arrow_reader_metadata = ArrowReaderMetadata::try_new(metadata.into(), options).unwrap();
        let reader =
            ParquetRecordBatchStreamBuilder::new_with_metadata(file, arrow_reader_metadata)
                .build()
                .unwrap();

        let result = reader.try_collect::<Vec<_>>().await.unwrap();
        assert_eq!(result.len(), 1);
    }

    #[tokio::test]
    async fn non_empty_offset_index_doesnt_panic_in_read_row_group() {
        use tokio::fs::File;
        let testdata = arrow::util::test_util::parquet_test_data();
        let path = format!("{testdata}/alltypes_tiny_pages.parquet");
        let mut file = File::open(&path).await.unwrap();
        let file_size = file.metadata().await.unwrap().len();
        let metadata = ParquetMetaDataReader::new()
            .with_page_indexes(true)
            .load_and_finish(&mut file, file_size)
            .await
            .unwrap();

        let options = ArrowReaderOptions::new().with_page_index(true);
        let arrow_reader_metadata = ArrowReaderMetadata::try_new(metadata.into(), options).unwrap();
        let reader =
            ParquetRecordBatchStreamBuilder::new_with_metadata(file, arrow_reader_metadata)
                .build()
                .unwrap();

        let result = reader.try_collect::<Vec<_>>().await.unwrap();
        assert_eq!(result.len(), 8);
    }

    #[tokio::test]
    async fn empty_offset_index_doesnt_panic_in_column_chunks() {
        use tempfile::TempDir;
        use tokio::fs::File;
        fn write_metadata_to_local_file(
            metadata: ParquetMetaData,
            file: impl AsRef<std::path::Path>,
        ) {
            use crate::file::metadata::ParquetMetaDataWriter;
            use std::fs::File;
            let file = File::create(file).unwrap();
            ParquetMetaDataWriter::new(file, &metadata)
                .finish()
                .unwrap()
        }

        fn read_metadata_from_local_file(file: impl AsRef<std::path::Path>) -> ParquetMetaData {
            use std::fs::File;
            let file = File::open(file).unwrap();
            ParquetMetaDataReader::new()
                .with_page_indexes(true)
                .parse_and_finish(&file)
                .unwrap()
        }

        let testdata = arrow::util::test_util::parquet_test_data();
        let path = format!("{testdata}/alltypes_plain.parquet");
        let mut file = File::open(&path).await.unwrap();
        let file_size = file.metadata().await.unwrap().len();
        let metadata = ParquetMetaDataReader::new()
            .with_page_indexes(true)
            .load_and_finish(&mut file, file_size)
            .await
            .unwrap();

        let tempdir = TempDir::new().unwrap();
        let metadata_path = tempdir.path().join("thrift_metadata.dat");
        write_metadata_to_local_file(metadata, &metadata_path);
        let metadata = read_metadata_from_local_file(&metadata_path);

        let options = ArrowReaderOptions::new().with_page_index(true);
        let arrow_reader_metadata = ArrowReaderMetadata::try_new(metadata.into(), options).unwrap();
        let reader =
            ParquetRecordBatchStreamBuilder::new_with_metadata(file, arrow_reader_metadata)
                .build()
                .unwrap();

        // Panics here
        let result = reader.try_collect::<Vec<_>>().await.unwrap();
        assert_eq!(result.len(), 1);
    }
}<|MERGE_RESOLUTION|>--- conflicted
+++ resolved
@@ -658,8 +658,7 @@
         row_group
             .fetch(&mut self.input, &projection, Some(&selection))
             .await?;
-
-<<<<<<< HEAD
+        
 
         let total_rows = selection
             .as_ref()
@@ -687,11 +686,9 @@
         };
         
 
-        let reader = ParquetRecordBatchReader::new(
-=======
+      
         let array_reader = build_array_reader(self.fields.as_deref(), &projection, &row_group)?;
         let reader = FilteredParquetRecordBatchReader::new(
->>>>>>> 6ea0eef6
             batch_size,
             array_reader,
             selection,
