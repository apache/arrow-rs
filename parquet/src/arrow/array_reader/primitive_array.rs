--- conflicted
+++ resolved
@@ -24,20 +24,14 @@
 use crate::errors::{ParquetError, Result};
 use crate::schema::types::ColumnDescPtr;
 use arrow_array::{
-<<<<<<< HEAD
-    builder::TimestampNanosecondBufferBuilder, ArrayRef, BooleanArray,
-    Decimal128Array, Decimal256Array, Decimal32Array, Decimal64Array,
-    Float32Array, Float64Array, Int32Array, Int64Array, TimestampNanosecondArray, UInt32Array,
-    UInt64Array,
-=======
     builder::{
         TimestampMicrosecondBufferBuilder, TimestampMillisecondBufferBuilder,
         TimestampNanosecondBufferBuilder, TimestampSecondBufferBuilder,
     },
-    ArrayRef, BooleanArray, Decimal128Array, Decimal256Array, Float32Array, Float64Array,
-    Int32Array, Int64Array, TimestampMicrosecondArray, TimestampMillisecondArray,
-    TimestampNanosecondArray, TimestampSecondArray, UInt32Array, UInt64Array,
->>>>>>> ccadb4f8
+    ArrayRef, BooleanArray, Decimal128Array, Decimal256Array, Decimal32Array, Decimal64Array,
+    Float32Array, Float64Array, Int32Array, Int64Array, TimestampMicrosecondArray,
+    TimestampMillisecondArray, TimestampNanosecondArray, TimestampSecondArray, UInt32Array,
+    UInt64Array,
 };
 use arrow_buffer::{i256, BooleanBuffer, Buffer};
 use arrow_data::ArrayDataBuilder;
