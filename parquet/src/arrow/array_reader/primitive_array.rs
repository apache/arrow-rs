// Licensed to the Apache Software Foundation (ASF) under one
// or more contributor license agreements.  See the NOTICE file
// distributed with this work for additional information
// regarding copyright ownership.  The ASF licenses this file
// to you under the Apache License, Version 2.0 (the
// "License"); you may not use this file except in compliance
// with the License.  You may obtain a copy of the License at
//
//   http://www.apache.org/licenses/LICENSE-2.0
//
// Unless required by applicable law or agreed to in writing,
// software distributed under the License is distributed on an
// "AS IS" BASIS, WITHOUT WARRANTIES OR CONDITIONS OF ANY
// KIND, either express or implied.  See the License for the
// specific language governing permissions and limitations
// under the License.

use crate::arrow::array_reader::{read_records, skip_records, ArrayReader};
use crate::arrow::record_reader::RecordReader;
use crate::arrow::schema::parquet_to_arrow_field;
use crate::basic::Type as PhysicalType;
use crate::column::page::PageIterator;
use crate::data_type::{DataType, Int96};
use crate::errors::{ParquetError, Result};
use crate::schema::types::ColumnDescPtr;
use arrow_array::{
    builder::{
        TimestampMicrosecondBufferBuilder, TimestampMillisecondBufferBuilder,
        TimestampNanosecondBufferBuilder, TimestampSecondBufferBuilder,
    },
<<<<<<< HEAD
    ArrayRef, BooleanArray, Decimal128Array, Decimal256Array, Decimal32Array, Decimal64Array,
    Float32Array, Float64Array, Int32Array, Int64Array, TimestampMicrosecondArray,
    TimestampMillisecondArray, TimestampNanosecondArray, TimestampSecondArray, UInt32Array,
    UInt64Array,
=======
    ArrayRef, BooleanArray, Decimal128Array, Decimal256Array, Float32Array, Float64Array,
    Int16Array, Int32Array, Int64Array, Int8Array, TimestampMicrosecondArray,
    TimestampMillisecondArray, TimestampNanosecondArray, TimestampSecondArray, UInt16Array,
    UInt32Array, UInt64Array, UInt8Array,
>>>>>>> 674dc17b
};
use arrow_buffer::{i256, BooleanBuffer, Buffer};
use arrow_data::ArrayDataBuilder;
use arrow_schema::{DataType as ArrowType, TimeUnit};
use std::any::Any;
use std::sync::Arc;

/// Provides conversion from `Vec<T>` to `Buffer`
pub trait IntoBuffer {
    fn into_buffer(self, target_type: &ArrowType) -> Buffer;
}

macro_rules! native_buffer {
    ($($t:ty),*) => {
        $(impl IntoBuffer for Vec<$t> {
            fn into_buffer(self, _target_type: &ArrowType) -> Buffer {
                Buffer::from_vec(self)
            }
        })*
    };
}
native_buffer!(i8, i16, i32, i64, u8, u16, u32, u64, f32, f64);

impl IntoBuffer for Vec<bool> {
    fn into_buffer(self, _target_type: &ArrowType) -> Buffer {
        BooleanBuffer::from_iter(self).into_inner()
    }
}

impl IntoBuffer for Vec<Int96> {
    fn into_buffer(self, target_type: &ArrowType) -> Buffer {
        match target_type {
            ArrowType::Timestamp(TimeUnit::Second, _) => {
                let mut builder = TimestampSecondBufferBuilder::new(self.len());
                for v in self {
                    builder.append(v.to_seconds())
                }
                builder.finish()
            }
            ArrowType::Timestamp(TimeUnit::Millisecond, _) => {
                let mut builder = TimestampMillisecondBufferBuilder::new(self.len());
                for v in self {
                    builder.append(v.to_millis())
                }
                builder.finish()
            }
            ArrowType::Timestamp(TimeUnit::Microsecond, _) => {
                let mut builder = TimestampMicrosecondBufferBuilder::new(self.len());
                for v in self {
                    builder.append(v.to_micros())
                }
                builder.finish()
            }
            ArrowType::Timestamp(TimeUnit::Nanosecond, _) => {
                let mut builder = TimestampNanosecondBufferBuilder::new(self.len());
                for v in self {
                    builder.append(v.to_nanos())
                }
                builder.finish()
            }
            _ => unreachable!("Invalid target_type for Int96."),
        }
    }
}

/// Primitive array readers are leaves of array reader tree. They accept page iterator
/// and read them into primitive arrays.
pub struct PrimitiveArrayReader<T>
where
    T: DataType,
    T::T: Copy + Default,
    Vec<T::T>: IntoBuffer,
{
    data_type: ArrowType,
    pages: Box<dyn PageIterator>,
    def_levels_buffer: Option<Vec<i16>>,
    rep_levels_buffer: Option<Vec<i16>>,
    record_reader: RecordReader<T>,
}

impl<T> PrimitiveArrayReader<T>
where
    T: DataType,
    T::T: Copy + Default,
    Vec<T::T>: IntoBuffer,
{
    /// Construct primitive array reader.
    pub fn new(
        pages: Box<dyn PageIterator>,
        column_desc: ColumnDescPtr,
        arrow_type: Option<ArrowType>,
    ) -> Result<Self> {
        // Check if Arrow type is specified, else create it from Parquet type
        let data_type = match arrow_type {
            Some(t) => t,
            None => parquet_to_arrow_field(column_desc.as_ref())?
                .data_type()
                .clone(),
        };

        let record_reader = RecordReader::<T>::new(column_desc);

        Ok(Self {
            data_type,
            pages,
            def_levels_buffer: None,
            rep_levels_buffer: None,
            record_reader,
        })
    }
}

/// Implementation of primitive array reader.
impl<T> ArrayReader for PrimitiveArrayReader<T>
where
    T: DataType,
    T::T: Copy + Default,
    Vec<T::T>: IntoBuffer,
{
    fn as_any(&self) -> &dyn Any {
        self
    }

    /// Returns data type of primitive array.
    fn get_data_type(&self) -> &ArrowType {
        &self.data_type
    }

    fn read_records(&mut self, batch_size: usize) -> Result<usize> {
        read_records(&mut self.record_reader, self.pages.as_mut(), batch_size)
    }

    fn consume_batch(&mut self) -> Result<ArrayRef> {
        let target_type = &self.data_type;
        let arrow_data_type = match T::get_physical_type() {
            PhysicalType::BOOLEAN => ArrowType::Boolean,
            PhysicalType::INT32 => {
                match target_type {
                    ArrowType::UInt32 => {
                        // follow C++ implementation and use overflow/reinterpret cast from  i32 to u32 which will map
                        // `i32::MIN..0` to `(i32::MAX as u32)..u32::MAX`
                        ArrowType::UInt32
                    },
                    ArrowType::Decimal32(_, _) => target_type.clone(),
                    _ => ArrowType::Int32,
                }
            }
            PhysicalType::INT64 => {
                match target_type {
                    ArrowType::UInt64 => {
                        // follow C++ implementation and use overflow/reinterpret cast from  i64 to u64 which will map
                        // `i64::MIN..0` to `(i64::MAX as u64)..u64::MAX`
                        ArrowType::UInt64
                    },
                    ArrowType::Decimal64(_, _) => target_type.clone(),
                    _ => ArrowType::Int64,
                }
            }
            PhysicalType::FLOAT => ArrowType::Float32,
            PhysicalType::DOUBLE => ArrowType::Float64,
            PhysicalType::INT96 => match target_type {
                ArrowType::Timestamp(TimeUnit::Second, _) => target_type.clone(),
                ArrowType::Timestamp(TimeUnit::Millisecond, _) => target_type.clone(),
                ArrowType::Timestamp(TimeUnit::Microsecond, _) => target_type.clone(),
                ArrowType::Timestamp(TimeUnit::Nanosecond, _) => target_type.clone(),
                _ => unreachable!("INT96 must be a timestamp."),
            },
            PhysicalType::BYTE_ARRAY | PhysicalType::FIXED_LEN_BYTE_ARRAY => {
                unreachable!("PrimitiveArrayReaders don't support complex physical types");
            }
        };

        // Convert to arrays by using the Parquet physical type.
        // The physical types are then cast to Arrow types if necessary

        let record_data = self
            .record_reader
            .consume_record_data()
            .into_buffer(target_type);

        let array_data = ArrayDataBuilder::new(arrow_data_type)
            .len(self.record_reader.num_values())
            .add_buffer(record_data)
            .null_bit_buffer(self.record_reader.consume_bitmap_buffer());

        let array_data = unsafe { array_data.build_unchecked() };
        let array: ArrayRef = match T::get_physical_type() {
            PhysicalType::BOOLEAN => Arc::new(BooleanArray::from(array_data)),
            PhysicalType::INT32 => match array_data.data_type() {
                ArrowType::UInt32 => Arc::new(UInt32Array::from(array_data)),
                ArrowType::Int32 => Arc::new(Int32Array::from(array_data)),
                ArrowType::Decimal32(_, _) => Arc::new(Decimal32Array::from(array_data)),
                _ => unreachable!(),
            },
            PhysicalType::INT64 => match array_data.data_type() {
                ArrowType::UInt64 => Arc::new(UInt64Array::from(array_data)),
                ArrowType::Int64 => Arc::new(Int64Array::from(array_data)),
                ArrowType::Decimal64(_, _) => Arc::new(Decimal64Array::from(array_data)),
                _ => unreachable!(),
            },
            PhysicalType::FLOAT => Arc::new(Float32Array::from(array_data)),
            PhysicalType::DOUBLE => Arc::new(Float64Array::from(array_data)),
            PhysicalType::INT96 => match target_type {
                ArrowType::Timestamp(TimeUnit::Second, _) => {
                    Arc::new(TimestampSecondArray::from(array_data))
                }
                ArrowType::Timestamp(TimeUnit::Millisecond, _) => {
                    Arc::new(TimestampMillisecondArray::from(array_data))
                }
                ArrowType::Timestamp(TimeUnit::Microsecond, _) => {
                    Arc::new(TimestampMicrosecondArray::from(array_data))
                }
                ArrowType::Timestamp(TimeUnit::Nanosecond, _) => {
                    Arc::new(TimestampNanosecondArray::from(array_data))
                }
                _ => unreachable!("INT96 must be a timestamp."),
            },

            PhysicalType::BYTE_ARRAY | PhysicalType::FIXED_LEN_BYTE_ARRAY => {
                unreachable!("PrimitiveArrayReaders don't support complex physical types");
            }
        };

        // cast to Arrow type
        // We make a strong assumption here that the casts should be infallible.
        // If the cast fails because of incompatible datatypes, then there might
        // be a bigger problem with how Arrow schemas are converted to Parquet.
        //
        // As there is not always a 1:1 mapping between Arrow and Parquet, there
        // are datatypes which we must convert explicitly.
        // These are:
        // - date64: cast int32 to date32, then date32 to date64.
        // - decimal: cast int32 to decimal, int64 to decimal
        let array = match target_type {
            // Using `arrow_cast::cast` has been found to be very slow for converting
            // INT32 physical type to lower bitwidth logical types. Since rust casts
            // are infallible, instead use `unary` which is much faster (by up to 40%).
            // One consequence of this approach is that some malformed integer columns
            // will return (an arguably correct) result rather than null.
            // See https://github.com/apache/arrow-rs/issues/7040 for a discussion of this
            // issue.
            ArrowType::UInt8 if *(array.data_type()) == ArrowType::Int32 => {
                let array = array
                    .as_any()
                    .downcast_ref::<Int32Array>()
                    .unwrap()
                    .unary(|i| i as u8) as UInt8Array;
                Arc::new(array) as ArrayRef
            }
            ArrowType::Int8 if *(array.data_type()) == ArrowType::Int32 => {
                let array = array
                    .as_any()
                    .downcast_ref::<Int32Array>()
                    .unwrap()
                    .unary(|i| i as i8) as Int8Array;
                Arc::new(array) as ArrayRef
            }
            ArrowType::UInt16 if *(array.data_type()) == ArrowType::Int32 => {
                let array = array
                    .as_any()
                    .downcast_ref::<Int32Array>()
                    .unwrap()
                    .unary(|i| i as u16) as UInt16Array;
                Arc::new(array) as ArrayRef
            }
            ArrowType::Int16 if *(array.data_type()) == ArrowType::Int32 => {
                let array = array
                    .as_any()
                    .downcast_ref::<Int32Array>()
                    .unwrap()
                    .unary(|i| i as i16) as Int16Array;
                Arc::new(array) as ArrayRef
            }
            ArrowType::Date64 if *(array.data_type()) == ArrowType::Int32 => {
                // this is cheap as it internally reinterprets the data
                let a = arrow_cast::cast(&array, &ArrowType::Date32)?;
                arrow_cast::cast(&a, target_type)?
            }
            ArrowType::Decimal64(p, s) if *(array.data_type()) == ArrowType::Int32 => {
                // Apply conversion to all elements regardless of null slots as the conversion
                // to `i64` is infallible. This improves performance by avoiding a branch in
                // the inner loop (see docs for `PrimitiveArray::unary`).
                let array = match array.data_type() {
                    ArrowType::Int32 => array
                        .as_any()
                        .downcast_ref::<Int32Array>()
                        .unwrap()
                        .unary(|i| i as i64)
                        as Decimal64Array,
                    _ => {
                        return Err(arrow_err!(
                            "Cannot convert {:?} to decimal",
                            array.data_type()
                        ));
                    }
                }
                .with_precision_and_scale(*p, *s)?;

                Arc::new(array) as ArrayRef                
            }
            ArrowType::Decimal128(p, s) => {
                // See above comment. Conversion to `i128` is likewise infallible.
                let array = match array.data_type() {
                    ArrowType::Int32 => array
                        .as_any()
                        .downcast_ref::<Int32Array>()
                        .unwrap()
                        .unary(|i| i as i128)
                        as Decimal128Array,
                    ArrowType::Int64 => array
                        .as_any()
                        .downcast_ref::<Int64Array>()
                        .unwrap()
                        .unary(|i| i as i128)
                        as Decimal128Array,
                    _ => {
                        return Err(arrow_err!(
                            "Cannot convert {:?} to decimal",
                            array.data_type()
                        ));
                    }
                }
                .with_precision_and_scale(*p, *s)?;

                Arc::new(array) as ArrayRef
            }
            ArrowType::Decimal256(p, s) => {
                // See above comment. Conversion to `i256` is likewise infallible.
                let array = match array.data_type() {
                    ArrowType::Int32 => array
                        .as_any()
                        .downcast_ref::<Int32Array>()
                        .unwrap()
                        .unary(|i| i256::from_i128(i as i128))
                        as Decimal256Array,
                    ArrowType::Int64 => array
                        .as_any()
                        .downcast_ref::<Int64Array>()
                        .unwrap()
                        .unary(|i| i256::from_i128(i as i128))
                        as Decimal256Array,
                    _ => {
                        return Err(arrow_err!(
                            "Cannot convert {:?} to decimal",
                            array.data_type()
                        ));
                    }
                }
                .with_precision_and_scale(*p, *s)?;

                Arc::new(array) as ArrayRef
            }
            ArrowType::Dictionary(_, value_type) => match value_type.as_ref() {
                ArrowType::Decimal32(p, s) => {
                    let array = match array.data_type() {
                        ArrowType::Int32 => array
                            .as_any()
                            .downcast_ref::<Int32Array>()
                            .unwrap()
                            .unary(|i| i)
                            as Decimal32Array,
                        _ => {
                            return Err(arrow_err!(
                                "Cannot convert {:?} to decimal dictionary",
                                array.data_type()
                            ));
                        }
                    }
                    .with_precision_and_scale(*p, *s)?;

                    arrow_cast::cast(&array, target_type)?
                }
                ArrowType::Decimal64(p, s) => {
                    let array = match array.data_type() {
                        ArrowType::Int32 => array
                            .as_any()
                            .downcast_ref::<Int32Array>()
                            .unwrap()
                            .unary(|i| i as i64)
                            as Decimal64Array,
                        ArrowType::Int64 => array
                            .as_any()
                            .downcast_ref::<Int64Array>()
                            .unwrap()
                            .unary(|i| i)
                            as Decimal64Array,
                        _ => {
                            return Err(arrow_err!(
                                "Cannot convert {:?} to decimal dictionary",
                                array.data_type()
                            ));
                        }
                    }
                    .with_precision_and_scale(*p, *s)?;

                    arrow_cast::cast(&array, target_type)?
                }
                ArrowType::Decimal128(p, s) => {
                    let array = match array.data_type() {
                        ArrowType::Int32 => array
                            .as_any()
                            .downcast_ref::<Int32Array>()
                            .unwrap()
                            .unary(|i| i as i128)
                            as Decimal128Array,
                        ArrowType::Int64 => array
                            .as_any()
                            .downcast_ref::<Int64Array>()
                            .unwrap()
                            .unary(|i| i as i128)
                            as Decimal128Array,
                        _ => {
                            return Err(arrow_err!(
                                "Cannot convert {:?} to decimal dictionary",
                                array.data_type()
                            ));
                        }
                    }
                    .with_precision_and_scale(*p, *s)?;

                    arrow_cast::cast(&array, target_type)?
                }
                ArrowType::Decimal256(p, s) => {
                    let array = match array.data_type() {
                        ArrowType::Int32 => array
                            .as_any()
                            .downcast_ref::<Int32Array>()
                            .unwrap()
                            .unary(i256::from)
                            as Decimal256Array,
                        ArrowType::Int64 => array
                            .as_any()
                            .downcast_ref::<Int64Array>()
                            .unwrap()
                            .unary(i256::from)
                            as Decimal256Array,
                        _ => {
                            return Err(arrow_err!(
                                "Cannot convert {:?} to decimal dictionary",
                                array.data_type()
                            ));
                        }
                    }
                    .with_precision_and_scale(*p, *s)?;

                    arrow_cast::cast(&array, target_type)?
                }
                _ => arrow_cast::cast(&array, target_type)?,
            },
            _ => arrow_cast::cast(&array, target_type)?,
        };

        // save definition and repetition buffers
        self.def_levels_buffer = self.record_reader.consume_def_levels();
        self.rep_levels_buffer = self.record_reader.consume_rep_levels();
        self.record_reader.reset();
        Ok(array)
    }

    fn skip_records(&mut self, num_records: usize) -> Result<usize> {
        skip_records(&mut self.record_reader, self.pages.as_mut(), num_records)
    }

    fn get_def_levels(&self) -> Option<&[i16]> {
        self.def_levels_buffer.as_deref()
    }

    fn get_rep_levels(&self) -> Option<&[i16]> {
        self.rep_levels_buffer.as_deref()
    }
}

#[cfg(test)]
mod tests {
    use super::*;
    use crate::arrow::array_reader::test_util::EmptyPageIterator;
    use crate::basic::Encoding;
    use crate::column::page::Page;
    use crate::data_type::{Int32Type, Int64Type};
    use crate::schema::parser::parse_message_type;
    use crate::schema::types::SchemaDescriptor;
    use crate::util::test_common::rand_gen::make_pages;
    use crate::util::InMemoryPageIterator;
    use arrow::datatypes::ArrowPrimitiveType;
    use arrow_array::{Array, Date32Array, PrimitiveArray};

    use arrow::datatypes::DataType::{Date32, Decimal128};
    use rand::distr::uniform::SampleUniform;
    use std::collections::VecDeque;

    #[allow(clippy::too_many_arguments)]
    fn make_column_chunks<T: DataType>(
        column_desc: ColumnDescPtr,
        encoding: Encoding,
        num_levels: usize,
        min_value: T::T,
        max_value: T::T,
        def_levels: &mut Vec<i16>,
        rep_levels: &mut Vec<i16>,
        values: &mut Vec<T::T>,
        page_lists: &mut Vec<Vec<Page>>,
        use_v2: bool,
        num_chunks: usize,
    ) where
        T::T: PartialOrd + SampleUniform + Copy,
    {
        for _i in 0..num_chunks {
            let mut pages = VecDeque::new();
            let mut data = Vec::new();
            let mut page_def_levels = Vec::new();
            let mut page_rep_levels = Vec::new();

            make_pages::<T>(
                column_desc.clone(),
                encoding,
                1,
                num_levels,
                min_value,
                max_value,
                &mut page_def_levels,
                &mut page_rep_levels,
                &mut data,
                &mut pages,
                use_v2,
            );

            def_levels.append(&mut page_def_levels);
            rep_levels.append(&mut page_rep_levels);
            values.append(&mut data);
            page_lists.push(Vec::from(pages));
        }
    }

    #[test]
    fn test_primitive_array_reader_empty_pages() {
        // Construct column schema
        let message_type = "
        message test_schema {
          REQUIRED INT32 leaf;
        }
        ";

        let schema = parse_message_type(message_type)
            .map(|t| Arc::new(SchemaDescriptor::new(Arc::new(t))))
            .unwrap();

        let mut array_reader = PrimitiveArrayReader::<Int32Type>::new(
            Box::<EmptyPageIterator>::default(),
            schema.column(0),
            None,
        )
        .unwrap();

        // expect no values to be read
        let array = array_reader.next_batch(50).unwrap();
        assert!(array.is_empty());
    }

    #[test]
    fn test_primitive_array_reader_data() {
        // Construct column schema
        let message_type = "
        message test_schema {
          REQUIRED INT32 leaf;
        }
        ";

        let schema = parse_message_type(message_type)
            .map(|t| Arc::new(SchemaDescriptor::new(Arc::new(t))))
            .unwrap();

        let column_desc = schema.column(0);

        // Construct page iterator
        {
            let mut data = Vec::new();
            let mut page_lists = Vec::new();
            make_column_chunks::<Int32Type>(
                column_desc.clone(),
                Encoding::PLAIN,
                100,
                1,
                200,
                &mut Vec::new(),
                &mut Vec::new(),
                &mut data,
                &mut page_lists,
                true,
                2,
            );
            let page_iterator = InMemoryPageIterator::new(page_lists);

            let mut array_reader =
                PrimitiveArrayReader::<Int32Type>::new(Box::new(page_iterator), column_desc, None)
                    .unwrap();

            // Read first 50 values, which are all from the first column chunk
            let array = array_reader.next_batch(50).unwrap();
            let array = array.as_any().downcast_ref::<Int32Array>().unwrap();

            assert_eq!(&Int32Array::from(data[0..50].to_vec()), array);

            // Read next 100 values, the first 50 ones are from the first column chunk,
            // and the last 50 ones are from the second column chunk
            let array = array_reader.next_batch(100).unwrap();
            let array = array.as_any().downcast_ref::<Int32Array>().unwrap();

            assert_eq!(&Int32Array::from(data[50..150].to_vec()), array);

            // Try to read 100 values, however there are only 50 values
            let array = array_reader.next_batch(100).unwrap();
            let array = array.as_any().downcast_ref::<Int32Array>().unwrap();

            assert_eq!(&Int32Array::from(data[150..200].to_vec()), array);
        }
    }

    macro_rules! test_primitive_array_reader_one_type {
        (
            $arrow_parquet_type:ty,
            $physical_type:expr,
            $converted_type_str:expr,
            $result_arrow_type:ty,
            $result_arrow_cast_type:ty,
            $result_primitive_type:ty
            $(, $timezone:expr)?
        ) => {{
            let message_type = format!(
                "
            message test_schema {{
              REQUIRED {:?} leaf ({});
          }}
            ",
                $physical_type, $converted_type_str
            );
            let schema = parse_message_type(&message_type)
                .map(|t| Arc::new(SchemaDescriptor::new(Arc::new(t))))
                .unwrap();

            let column_desc = schema.column(0);

            // Construct page iterator
            {
                let mut data = Vec::new();
                let mut page_lists = Vec::new();
                make_column_chunks::<$arrow_parquet_type>(
                    column_desc.clone(),
                    Encoding::PLAIN,
                    100,
                    1,
                    200,
                    &mut Vec::new(),
                    &mut Vec::new(),
                    &mut data,
                    &mut page_lists,
                    true,
                    2,
                );
                let page_iterator = InMemoryPageIterator::new(page_lists);
                let mut array_reader = PrimitiveArrayReader::<$arrow_parquet_type>::new(
                    Box::new(page_iterator),
                    column_desc.clone(),
                    None,
                )
                .expect("Unable to get array reader");

                let array = array_reader
                    .next_batch(50)
                    .expect("Unable to get batch from reader");

                let result_data_type = <$result_arrow_type>::DATA_TYPE;
                let array = array
                    .as_any()
                    .downcast_ref::<PrimitiveArray<$result_arrow_type>>()
                    .expect(
                        format!(
                            "Unable to downcast {:?} to {:?}",
                            array.data_type(),
                            result_data_type
                        )
                        .as_str(),
                    )
                    $(.clone().with_timezone($timezone))?
                    ;

                // create expected array as primitive, and cast to result type
                let expected = PrimitiveArray::<$result_arrow_cast_type>::from(
                    data[0..50]
                        .iter()
                        .map(|x| *x as $result_primitive_type)
                        .collect::<Vec<$result_primitive_type>>(),
                );
                let expected = Arc::new(expected) as ArrayRef;
                let expected = arrow::compute::cast(&expected, &result_data_type)
                    .expect("Unable to cast expected array");
                assert_eq!(expected.data_type(), &result_data_type);
                let expected = expected
                    .as_any()
                    .downcast_ref::<PrimitiveArray<$result_arrow_type>>()
                    .expect(
                        format!(
                            "Unable to downcast expected {:?} to {:?}",
                            expected.data_type(),
                            result_data_type
                        )
                        .as_str(),
                    )
                    $(.clone().with_timezone($timezone))?
                    ;
                assert_eq!(expected, array);
            }
        }};
    }

    #[test]
    fn test_primitive_array_reader_temporal_types() {
        test_primitive_array_reader_one_type!(
            crate::data_type::Int32Type,
            PhysicalType::INT32,
            "DATE",
            arrow::datatypes::Date32Type,
            arrow::datatypes::Int32Type,
            i32
        );
        test_primitive_array_reader_one_type!(
            crate::data_type::Int32Type,
            PhysicalType::INT32,
            "TIME_MILLIS",
            arrow::datatypes::Time32MillisecondType,
            arrow::datatypes::Int32Type,
            i32
        );
        test_primitive_array_reader_one_type!(
            crate::data_type::Int64Type,
            PhysicalType::INT64,
            "TIME_MICROS",
            arrow::datatypes::Time64MicrosecondType,
            arrow::datatypes::Int64Type,
            i64
        );
        test_primitive_array_reader_one_type!(
            crate::data_type::Int64Type,
            PhysicalType::INT64,
            "TIMESTAMP_MILLIS",
            arrow::datatypes::TimestampMillisecondType,
            arrow::datatypes::Int64Type,
            i64,
            "UTC"
        );
        test_primitive_array_reader_one_type!(
            crate::data_type::Int64Type,
            PhysicalType::INT64,
            "TIMESTAMP_MICROS",
            arrow::datatypes::TimestampMicrosecondType,
            arrow::datatypes::Int64Type,
            i64,
            "UTC"
        );
    }

    #[test]
    fn test_primitive_array_reader_def_and_rep_levels() {
        // Construct column schema
        let message_type = "
        message test_schema {
            REPEATED Group test_mid {
                OPTIONAL INT32 leaf;
            }
        }
        ";

        let schema = parse_message_type(message_type)
            .map(|t| Arc::new(SchemaDescriptor::new(Arc::new(t))))
            .unwrap();

        let column_desc = schema.column(0);

        // Construct page iterator
        {
            let mut def_levels = Vec::new();
            let mut rep_levels = Vec::new();
            let mut page_lists = Vec::new();
            make_column_chunks::<Int32Type>(
                column_desc.clone(),
                Encoding::PLAIN,
                100,
                1,
                200,
                &mut def_levels,
                &mut rep_levels,
                &mut Vec::new(),
                &mut page_lists,
                true,
                2,
            );

            let page_iterator = InMemoryPageIterator::new(page_lists);

            let mut array_reader =
                PrimitiveArrayReader::<Int32Type>::new(Box::new(page_iterator), column_desc, None)
                    .unwrap();

            let mut accu_len: usize = 0;

            // Read first 50 values, which are all from the first column chunk
            let array = array_reader.next_batch(50).unwrap();
            assert_eq!(
                Some(&def_levels[accu_len..(accu_len + array.len())]),
                array_reader.get_def_levels()
            );
            assert_eq!(
                Some(&rep_levels[accu_len..(accu_len + array.len())]),
                array_reader.get_rep_levels()
            );
            accu_len += array.len();

            // Read next 100 values, the first 50 ones are from the first column chunk,
            // and the last 50 ones are from the second column chunk
            let array = array_reader.next_batch(100).unwrap();
            assert_eq!(
                Some(&def_levels[accu_len..(accu_len + array.len())]),
                array_reader.get_def_levels()
            );
            assert_eq!(
                Some(&rep_levels[accu_len..(accu_len + array.len())]),
                array_reader.get_rep_levels()
            );
            accu_len += array.len();

            // Try to read 100 values, however there are only 50 values
            let array = array_reader.next_batch(100).unwrap();
            assert_eq!(
                Some(&def_levels[accu_len..(accu_len + array.len())]),
                array_reader.get_def_levels()
            );
            assert_eq!(
                Some(&rep_levels[accu_len..(accu_len + array.len())]),
                array_reader.get_rep_levels()
            );
        }
    }

    #[test]
    fn test_primitive_array_reader_decimal_types() {
        // parquet `INT32` to decimal
        let message_type = "
            message test_schema {
                REQUIRED INT32 decimal1 (DECIMAL(8,2));
        }
        ";
        let schema = parse_message_type(message_type)
            .map(|t| Arc::new(SchemaDescriptor::new(Arc::new(t))))
            .unwrap();
        let column_desc = schema.column(0);

        // create the array reader
        {
            let mut data = Vec::new();
            let mut page_lists = Vec::new();
            make_column_chunks::<Int32Type>(
                column_desc.clone(),
                Encoding::PLAIN,
                100,
                -99999999,
                99999999,
                &mut Vec::new(),
                &mut Vec::new(),
                &mut data,
                &mut page_lists,
                true,
                2,
            );
            let page_iterator = InMemoryPageIterator::new(page_lists);

            let mut array_reader =
                PrimitiveArrayReader::<Int32Type>::new(Box::new(page_iterator), column_desc, None)
                    .unwrap();

            // read data from the reader
            // the data type is decimal(8,2)
            let array = array_reader.next_batch(50).unwrap();
            assert_eq!(array.data_type(), &Decimal128(8, 2));
            let array = array.as_any().downcast_ref::<Decimal128Array>().unwrap();
            let data_decimal_array = data[0..50]
                .iter()
                .copied()
                .map(|v| Some(v as i128))
                .collect::<Decimal128Array>()
                .with_precision_and_scale(8, 2)
                .unwrap();
            assert_eq!(array, &data_decimal_array);

            // not equal with different data type(precision and scale)
            let data_decimal_array = data[0..50]
                .iter()
                .copied()
                .map(|v| Some(v as i128))
                .collect::<Decimal128Array>()
                .with_precision_and_scale(9, 0)
                .unwrap();
            assert_ne!(array, &data_decimal_array)
        }

        // parquet `INT64` to decimal
        let message_type = "
            message test_schema {
                REQUIRED INT64 decimal1 (DECIMAL(18,4));
        }
        ";
        let schema = parse_message_type(message_type)
            .map(|t| Arc::new(SchemaDescriptor::new(Arc::new(t))))
            .unwrap();
        let column_desc = schema.column(0);

        // create the array reader
        {
            let mut data = Vec::new();
            let mut page_lists = Vec::new();
            make_column_chunks::<Int64Type>(
                column_desc.clone(),
                Encoding::PLAIN,
                100,
                -999999999999999999,
                999999999999999999,
                &mut Vec::new(),
                &mut Vec::new(),
                &mut data,
                &mut page_lists,
                true,
                2,
            );
            let page_iterator = InMemoryPageIterator::new(page_lists);

            let mut array_reader =
                PrimitiveArrayReader::<Int64Type>::new(Box::new(page_iterator), column_desc, None)
                    .unwrap();

            // read data from the reader
            // the data type is decimal(18,4)
            let array = array_reader.next_batch(50).unwrap();
            assert_eq!(array.data_type(), &Decimal128(18, 4));
            let array = array.as_any().downcast_ref::<Decimal128Array>().unwrap();
            let data_decimal_array = data[0..50]
                .iter()
                .copied()
                .map(|v| Some(v as i128))
                .collect::<Decimal128Array>()
                .with_precision_and_scale(18, 4)
                .unwrap();
            assert_eq!(array, &data_decimal_array);

            // not equal with different data type(precision and scale)
            let data_decimal_array = data[0..50]
                .iter()
                .copied()
                .map(|v| Some(v as i128))
                .collect::<Decimal128Array>()
                .with_precision_and_scale(34, 0)
                .unwrap();
            assert_ne!(array, &data_decimal_array)
        }
    }

    #[test]
    fn test_primitive_array_reader_date32_type() {
        // parquet `INT32` to date
        let message_type = "
            message test_schema {
                REQUIRED INT32 date1 (DATE);
        }
        ";
        let schema = parse_message_type(message_type)
            .map(|t| Arc::new(SchemaDescriptor::new(Arc::new(t))))
            .unwrap();
        let column_desc = schema.column(0);

        // create the array reader
        {
            let mut data = Vec::new();
            let mut page_lists = Vec::new();
            make_column_chunks::<Int32Type>(
                column_desc.clone(),
                Encoding::PLAIN,
                100,
                -99999999,
                99999999,
                &mut Vec::new(),
                &mut Vec::new(),
                &mut data,
                &mut page_lists,
                true,
                2,
            );
            let page_iterator = InMemoryPageIterator::new(page_lists);

            let mut array_reader =
                PrimitiveArrayReader::<Int32Type>::new(Box::new(page_iterator), column_desc, None)
                    .unwrap();

            // read data from the reader
            // the data type is date
            let array = array_reader.next_batch(50).unwrap();
            assert_eq!(array.data_type(), &Date32);
            let array = array.as_any().downcast_ref::<Date32Array>().unwrap();
            let data_date_array = data[0..50]
                .iter()
                .copied()
                .map(Some)
                .collect::<Date32Array>();
            assert_eq!(array, &data_date_array);
        }
    }
}<|MERGE_RESOLUTION|>--- conflicted
+++ resolved
@@ -28,17 +28,10 @@
         TimestampMicrosecondBufferBuilder, TimestampMillisecondBufferBuilder,
         TimestampNanosecondBufferBuilder, TimestampSecondBufferBuilder,
     },
-<<<<<<< HEAD
     ArrayRef, BooleanArray, Decimal128Array, Decimal256Array, Decimal32Array, Decimal64Array,
-    Float32Array, Float64Array, Int32Array, Int64Array, TimestampMicrosecondArray,
-    TimestampMillisecondArray, TimestampNanosecondArray, TimestampSecondArray, UInt32Array,
-    UInt64Array,
-=======
-    ArrayRef, BooleanArray, Decimal128Array, Decimal256Array, Float32Array, Float64Array,
-    Int16Array, Int32Array, Int64Array, Int8Array, TimestampMicrosecondArray,
-    TimestampMillisecondArray, TimestampNanosecondArray, TimestampSecondArray, UInt16Array,
-    UInt32Array, UInt64Array, UInt8Array,
->>>>>>> 674dc17b
+    Float32Array, Float64Array, Int16Array, Int32Array, Int64Array, Int8Array,
+    TimestampMicrosecondArray, TimestampMillisecondArray, TimestampNanosecondArray,
+    TimestampSecondArray, UInt16Array, UInt32Array, UInt64Array, UInt8Array,
 };
 use arrow_buffer::{i256, BooleanBuffer, Buffer};
 use arrow_data::ArrayDataBuilder;
