--- conflicted
+++ resolved
@@ -24,19 +24,14 @@
 use crate::errors::{ParquetError, Result};
 use crate::schema::types::ColumnDescPtr;
 use arrow_array::{
-<<<<<<< HEAD
-    builder::TimestampNanosecondBufferBuilder, ArrayRef, BooleanArray, Decimal128Array,
-    Decimal256Array, Float32Array, Float64Array, Int32Array, Int64Array, TimestampNanosecondArray,
-    UInt16Array, UInt32Array, UInt64Array, UInt8Array,
-=======
     builder::{
         TimestampMicrosecondBufferBuilder, TimestampMillisecondBufferBuilder,
         TimestampNanosecondBufferBuilder, TimestampSecondBufferBuilder,
     },
     ArrayRef, BooleanArray, Decimal128Array, Decimal256Array, Float32Array, Float64Array,
     Int32Array, Int64Array, TimestampMicrosecondArray, TimestampMillisecondArray,
-    TimestampNanosecondArray, TimestampSecondArray, UInt32Array, UInt64Array,
->>>>>>> 43ee8cfa
+    TimestampNanosecondArray, TimestampSecondArray, UInt16Array, UInt32Array, UInt64Array,
+    UInt8Array,
 };
 use arrow_buffer::{i256, BooleanBuffer, Buffer};
 use arrow_data::ArrayDataBuilder;
