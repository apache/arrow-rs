// Licensed to the Apache Software Foundation (ASF) under one
// or more contributor license agreements.  See the NOTICE file
// distributed with this work for additional information
// regarding copyright ownership.  The ASF licenses this file
// to you under the Apache License, Version 2.0 (the
// "License"); you may not use this file except in compliance
// with the License.  You may obtain a copy of the License at
//
//   http://www.apache.org/licenses/LICENSE-2.0
//
// Unless required by applicable law or agreed to in writing,
// software distributed under the License is distributed on an
// "AS IS" BASIS, WITHOUT WARRANTIES OR CONDITIONS OF ANY
// KIND, either express or implied.  See the License for the
// specific language governing permissions and limitations
// under the License.

use crate::arrow::array_reader::{read_records, skip_records, ArrayReader};
use crate::arrow::record_reader::RecordReader;
use crate::arrow::schema::parquet_to_arrow_field;
use crate::basic::Type as PhysicalType;
use crate::column::page::PageIterator;
use crate::data_type::{DataType, Int96};
use crate::errors::{ParquetError, Result};
use crate::schema::types::ColumnDescPtr;
use arrow_array::{
    builder::{
        TimestampMicrosecondBufferBuilder, TimestampMillisecondBufferBuilder,
        TimestampNanosecondBufferBuilder, TimestampSecondBufferBuilder,
    },
    ArrayRef, BooleanArray, Decimal128Array, Decimal256Array, Float32Array, Float64Array,
    Int32Array, Int64Array, TimestampMicrosecondArray, TimestampMillisecondArray,
    TimestampNanosecondArray, TimestampSecondArray, UInt16Array, UInt32Array, UInt64Array,
    UInt8Array,
};
use arrow_buffer::{i256, BooleanBuffer, Buffer};
use arrow_cast::CastOptions;
use arrow_data::ArrayDataBuilder;
use arrow_schema::{DataType as ArrowType, TimeUnit};
use std::any::Any;
use std::sync::Arc;

/// Provides conversion from `Vec<T>` to `Buffer`
pub trait IntoBuffer {
    fn into_buffer(self, target_type: &ArrowType) -> Buffer;
}

macro_rules! native_buffer {
    ($($t:ty),*) => {
        $(impl IntoBuffer for Vec<$t> {
            fn into_buffer(self, _target_type: &ArrowType) -> Buffer {
                Buffer::from_vec(self)
            }
        })*
    };
}
native_buffer!(i8, i16, i32, i64, u8, u16, u32, u64, f32, f64);

impl IntoBuffer for Vec<bool> {
    fn into_buffer(self, _target_type: &ArrowType) -> Buffer {
        BooleanBuffer::from_iter(self).into_inner()
    }
}

impl IntoBuffer for Vec<Int96> {
    fn into_buffer(self, target_type: &ArrowType) -> Buffer {
        match target_type {
            ArrowType::Timestamp(TimeUnit::Second, _) => {
                let mut builder = TimestampSecondBufferBuilder::new(self.len());
                for v in self {
                    builder.append(v.to_seconds())
                }
                builder.finish()
            }
            ArrowType::Timestamp(TimeUnit::Millisecond, _) => {
                let mut builder = TimestampMillisecondBufferBuilder::new(self.len());
                for v in self {
                    builder.append(v.to_millis())
                }
                builder.finish()
            }
            ArrowType::Timestamp(TimeUnit::Microsecond, _) => {
                let mut builder = TimestampMicrosecondBufferBuilder::new(self.len());
                for v in self {
                    builder.append(v.to_micros())
                }
                builder.finish()
            }
            ArrowType::Timestamp(TimeUnit::Nanosecond, _) => {
                let mut builder = TimestampNanosecondBufferBuilder::new(self.len());
                for v in self {
                    builder.append(v.to_nanos())
                }
                builder.finish()
            }
            _ => unreachable!("Invalid target_type for Int96."),
        }
    }
}

/// Primitive array readers are leaves of array reader tree. They accept page iterator
/// and read them into primitive arrays.
pub struct PrimitiveArrayReader<T>
where
    T: DataType,
    T::T: Copy + Default,
    Vec<T::T>: IntoBuffer,
{
    data_type: ArrowType,
    pages: Box<dyn PageIterator>,
    def_levels_buffer: Option<Vec<i16>>,
    rep_levels_buffer: Option<Vec<i16>>,
    record_reader: RecordReader<T>,
}

impl<T> PrimitiveArrayReader<T>
where
    T: DataType,
    T::T: Copy + Default,
    Vec<T::T>: IntoBuffer,
{
    /// Construct primitive array reader.
    pub fn new(
        pages: Box<dyn PageIterator>,
        column_desc: ColumnDescPtr,
        arrow_type: Option<ArrowType>,
    ) -> Result<Self> {
        // Check if Arrow type is specified, else create it from Parquet type
        let data_type = match arrow_type {
            Some(t) => t,
            None => parquet_to_arrow_field(column_desc.as_ref())?
                .data_type()
                .clone(),
        };

        let record_reader = RecordReader::<T>::new(column_desc);

        Ok(Self {
            data_type,
            pages,
            def_levels_buffer: None,
            rep_levels_buffer: None,
            record_reader,
        })
    }
}

/// Implementation of primitive array reader.
impl<T> ArrayReader for PrimitiveArrayReader<T>
where
    T: DataType,
    T::T: Copy + Default,
    Vec<T::T>: IntoBuffer,
{
    fn as_any(&self) -> &dyn Any {
        self
    }

    /// Returns data type of primitive array.
    fn get_data_type(&self) -> &ArrowType {
        &self.data_type
    }

    fn read_records(&mut self, batch_size: usize) -> Result<usize> {
        read_records(&mut self.record_reader, self.pages.as_mut(), batch_size)
    }

    fn consume_batch(&mut self) -> Result<ArrayRef> {
        let target_type = &self.data_type;
        let arrow_data_type = match T::get_physical_type() {
            PhysicalType::BOOLEAN => ArrowType::Boolean,
            PhysicalType::INT32 => {
                match target_type {
                    ArrowType::UInt32 => {
                        // follow C++ implementation and use overflow/reinterpret cast from  i32 to u32 which will map
                        // `i32::MIN..0` to `(i32::MAX as u32)..u32::MAX`
                        ArrowType::UInt32
                    }
                    _ => ArrowType::Int32,
                }
            }
            PhysicalType::INT64 => {
                match target_type {
                    ArrowType::UInt64 => {
                        // follow C++ implementation and use overflow/reinterpret cast from  i64 to u64 which will map
                        // `i64::MIN..0` to `(i64::MAX as u64)..u64::MAX`
                        ArrowType::UInt64
                    }
                    _ => ArrowType::Int64,
                }
            }
            PhysicalType::FLOAT => ArrowType::Float32,
            PhysicalType::DOUBLE => ArrowType::Float64,
            PhysicalType::INT96 => match target_type {
                ArrowType::Timestamp(TimeUnit::Second, _) => target_type.clone(),
                ArrowType::Timestamp(TimeUnit::Millisecond, _) => target_type.clone(),
                ArrowType::Timestamp(TimeUnit::Microsecond, _) => target_type.clone(),
                ArrowType::Timestamp(TimeUnit::Nanosecond, _) => target_type.clone(),
                _ => unreachable!("INT96 must be a timestamp."),
            },
            PhysicalType::BYTE_ARRAY | PhysicalType::FIXED_LEN_BYTE_ARRAY => {
                unreachable!("PrimitiveArrayReaders don't support complex physical types");
            }
        };

        // Convert to arrays by using the Parquet physical type.
        // The physical types are then cast to Arrow types if necessary

        let record_data = self
            .record_reader
            .consume_record_data()
            .into_buffer(target_type);

        let array_data = ArrayDataBuilder::new(arrow_data_type)
            .len(self.record_reader.num_values())
            .add_buffer(record_data)
            .null_bit_buffer(self.record_reader.consume_bitmap_buffer());

        let array_data = unsafe { array_data.build_unchecked() };
        let array: ArrayRef = match T::get_physical_type() {
            PhysicalType::BOOLEAN => Arc::new(BooleanArray::from(array_data)),
            PhysicalType::INT32 => match array_data.data_type() {
                ArrowType::UInt32 => Arc::new(UInt32Array::from(array_data)),
                ArrowType::Int32 => Arc::new(Int32Array::from(array_data)),
                _ => unreachable!(),
            },
            PhysicalType::INT64 => match array_data.data_type() {
                ArrowType::UInt64 => Arc::new(UInt64Array::from(array_data)),
                ArrowType::Int64 => Arc::new(Int64Array::from(array_data)),
                _ => unreachable!(),
            },
            PhysicalType::FLOAT => Arc::new(Float32Array::from(array_data)),
            PhysicalType::DOUBLE => Arc::new(Float64Array::from(array_data)),
            PhysicalType::INT96 => match target_type {
                ArrowType::Timestamp(TimeUnit::Second, _) => {
                    Arc::new(TimestampSecondArray::from(array_data))
                }
                ArrowType::Timestamp(TimeUnit::Millisecond, _) => {
                    Arc::new(TimestampMillisecondArray::from(array_data))
                }
                ArrowType::Timestamp(TimeUnit::Microsecond, _) => {
                    Arc::new(TimestampMicrosecondArray::from(array_data))
                }
                ArrowType::Timestamp(TimeUnit::Nanosecond, _) => {
                    Arc::new(TimestampNanosecondArray::from(array_data))
                }
                _ => unreachable!("INT96 must be a timestamp."),
            },

            PhysicalType::BYTE_ARRAY | PhysicalType::FIXED_LEN_BYTE_ARRAY => {
                unreachable!("PrimitiveArrayReaders don't support complex physical types");
            }
        };

        // cast to Arrow type
        // We make a strong assumption here that the casts should be infallible.
        // If the cast fails because of incompatible datatypes, then there might
        // be a bigger problem with how Arrow schemas are converted to Parquet.
        //
        // As there is not always a 1:1 mapping between Arrow and Parquet, there
        // are datatypes which we must convert explicitly.
        // These are:
        // - date64: cast int32 to date32, then date32 to date64.
        // - decimal: cast int32 to decimal, int64 to decimal
        //
        // Some Parquet writers do not properly write UINT_8 and UINT_16 types
        // (they will emit a negative 32-bit integer in some cases). To handle
        // these incorrect files, we need to do some explicit casting to unsigned,
        // rather than relying on num::cast::cast as used by arrow-cast (it will not
        // cast a negative INT32 to UINT8 or UINT16).
        let array = match target_type {
            ArrowType::UInt8 if *(array.data_type()) == ArrowType::Int32 => {
                let array = array
                    .as_any()
                    .downcast_ref::<Int32Array>()
                    .unwrap()
                    .unary(|i| i as u8) as UInt8Array;
                Arc::new(array) as ArrayRef
            }
<<<<<<< HEAD
=======
            ArrowType::Int8 if *(array.data_type()) == ArrowType::Int32 => {
                /*
                let array = array
                    .as_any()
                    .downcast_ref::<Int32Array>()
                    .unwrap()
                    .unary(|i| i as i8) as arrow_array::Int8Array;
                Arc::new(array) as ArrayRef*/
                arrow_cast::cast_with_options(
                    &array,
                    target_type,
                    &CastOptions {
                        safe: false,
                        ..Default::default()
                    },
                )?
                //arrow_cast::cast(&array, target_type)?
            }
>>>>>>> 01d6c13a
            ArrowType::UInt16 if *(array.data_type()) == ArrowType::Int32 => {
                let array = array
                    .as_any()
                    .downcast_ref::<Int32Array>()
                    .unwrap()
                    .unary(|i| i as u16) as UInt16Array;
                Arc::new(array) as ArrayRef
            }
            ArrowType::Date64 if *(array.data_type()) == ArrowType::Int32 => {
                // this is cheap as it internally reinterprets the data
                let a = arrow_cast::cast(&array, &ArrowType::Date32)?;
                arrow_cast::cast(&a, target_type)?
            }
            ArrowType::Decimal128(p, s) => {
                // Apply conversion to all elements regardless of null slots as the conversion
                // to `i128` is infallible. This improves performance by avoiding a branch in
                // the inner loop (see docs for `PrimitiveArray::unary`).
                let array = match array.data_type() {
                    ArrowType::Int32 => array
                        .as_any()
                        .downcast_ref::<Int32Array>()
                        .unwrap()
                        .unary(|i| i as i128)
                        as Decimal128Array,
                    ArrowType::Int64 => array
                        .as_any()
                        .downcast_ref::<Int64Array>()
                        .unwrap()
                        .unary(|i| i as i128)
                        as Decimal128Array,
                    _ => {
                        return Err(arrow_err!(
                            "Cannot convert {:?} to decimal",
                            array.data_type()
                        ));
                    }
                }
                .with_precision_and_scale(*p, *s)?;

                Arc::new(array) as ArrayRef
            }
            ArrowType::Decimal256(p, s) => {
                // See above comment. Conversion to `i256` is likewise infallible.
                let array = match array.data_type() {
                    ArrowType::Int32 => array
                        .as_any()
                        .downcast_ref::<Int32Array>()
                        .unwrap()
                        .unary(|i| i256::from_i128(i as i128))
                        as Decimal256Array,
                    ArrowType::Int64 => array
                        .as_any()
                        .downcast_ref::<Int64Array>()
                        .unwrap()
                        .unary(|i| i256::from_i128(i as i128))
                        as Decimal256Array,
                    _ => {
                        return Err(arrow_err!(
                            "Cannot convert {:?} to decimal",
                            array.data_type()
                        ));
                    }
                }
                .with_precision_and_scale(*p, *s)?;

                Arc::new(array) as ArrayRef
            }
            ArrowType::Dictionary(_, value_type) => match value_type.as_ref() {
                ArrowType::Decimal128(p, s) => {
                    let array = match array.data_type() {
                        ArrowType::Int32 => array
                            .as_any()
                            .downcast_ref::<Int32Array>()
                            .unwrap()
                            .unary(|i| i as i128)
                            as Decimal128Array,
                        ArrowType::Int64 => array
                            .as_any()
                            .downcast_ref::<Int64Array>()
                            .unwrap()
                            .unary(|i| i as i128)
                            as Decimal128Array,
                        _ => {
                            return Err(arrow_err!(
                                "Cannot convert {:?} to decimal dictionary",
                                array.data_type()
                            ));
                        }
                    }
                    .with_precision_and_scale(*p, *s)?;

                    arrow_cast::cast(&array, target_type)?
                }
                ArrowType::Decimal256(p, s) => {
                    let array = match array.data_type() {
                        ArrowType::Int32 => array
                            .as_any()
                            .downcast_ref::<Int32Array>()
                            .unwrap()
                            .unary(i256::from)
                            as Decimal256Array,
                        ArrowType::Int64 => array
                            .as_any()
                            .downcast_ref::<Int64Array>()
                            .unwrap()
                            .unary(i256::from)
                            as Decimal256Array,
                        _ => {
                            return Err(arrow_err!(
                                "Cannot convert {:?} to decimal dictionary",
                                array.data_type()
                            ));
                        }
                    }
                    .with_precision_and_scale(*p, *s)?;

                    arrow_cast::cast(&array, target_type)?
                }
                _ => arrow_cast::cast(&array, target_type)?,
            },
            _ => arrow_cast::cast(&array, target_type)?,
        };

        // save definition and repetition buffers
        self.def_levels_buffer = self.record_reader.consume_def_levels();
        self.rep_levels_buffer = self.record_reader.consume_rep_levels();
        self.record_reader.reset();
        Ok(array)
    }

    fn skip_records(&mut self, num_records: usize) -> Result<usize> {
        skip_records(&mut self.record_reader, self.pages.as_mut(), num_records)
    }

    fn get_def_levels(&self) -> Option<&[i16]> {
        self.def_levels_buffer.as_deref()
    }

    fn get_rep_levels(&self) -> Option<&[i16]> {
        self.rep_levels_buffer.as_deref()
    }
}

#[cfg(test)]
mod tests {
    use super::*;
    use crate::arrow::array_reader::test_util::EmptyPageIterator;
    use crate::basic::Encoding;
    use crate::column::page::Page;
    use crate::data_type::{Int32Type, Int64Type};
    use crate::schema::parser::parse_message_type;
    use crate::schema::types::SchemaDescriptor;
    use crate::util::test_common::rand_gen::make_pages;
    use crate::util::InMemoryPageIterator;
    use arrow::datatypes::ArrowPrimitiveType;
    use arrow_array::{Array, Date32Array, PrimitiveArray};

    use arrow::datatypes::DataType::{Date32, Decimal128};
    use rand::distr::uniform::SampleUniform;
    use std::collections::VecDeque;

    #[allow(clippy::too_many_arguments)]
    fn make_column_chunks<T: DataType>(
        column_desc: ColumnDescPtr,
        encoding: Encoding,
        num_levels: usize,
        min_value: T::T,
        max_value: T::T,
        def_levels: &mut Vec<i16>,
        rep_levels: &mut Vec<i16>,
        values: &mut Vec<T::T>,
        page_lists: &mut Vec<Vec<Page>>,
        use_v2: bool,
        num_chunks: usize,
    ) where
        T::T: PartialOrd + SampleUniform + Copy,
    {
        for _i in 0..num_chunks {
            let mut pages = VecDeque::new();
            let mut data = Vec::new();
            let mut page_def_levels = Vec::new();
            let mut page_rep_levels = Vec::new();

            make_pages::<T>(
                column_desc.clone(),
                encoding,
                1,
                num_levels,
                min_value,
                max_value,
                &mut page_def_levels,
                &mut page_rep_levels,
                &mut data,
                &mut pages,
                use_v2,
            );

            def_levels.append(&mut page_def_levels);
            rep_levels.append(&mut page_rep_levels);
            values.append(&mut data);
            page_lists.push(Vec::from(pages));
        }
    }

    #[test]
    fn test_primitive_array_reader_empty_pages() {
        // Construct column schema
        let message_type = "
        message test_schema {
          REQUIRED INT32 leaf;
        }
        ";

        let schema = parse_message_type(message_type)
            .map(|t| Arc::new(SchemaDescriptor::new(Arc::new(t))))
            .unwrap();

        let mut array_reader = PrimitiveArrayReader::<Int32Type>::new(
            Box::<EmptyPageIterator>::default(),
            schema.column(0),
            None,
        )
        .unwrap();

        // expect no values to be read
        let array = array_reader.next_batch(50).unwrap();
        assert!(array.is_empty());
    }

    #[test]
    fn test_primitive_array_reader_data() {
        // Construct column schema
        let message_type = "
        message test_schema {
          REQUIRED INT32 leaf;
        }
        ";

        let schema = parse_message_type(message_type)
            .map(|t| Arc::new(SchemaDescriptor::new(Arc::new(t))))
            .unwrap();

        let column_desc = schema.column(0);

        // Construct page iterator
        {
            let mut data = Vec::new();
            let mut page_lists = Vec::new();
            make_column_chunks::<Int32Type>(
                column_desc.clone(),
                Encoding::PLAIN,
                100,
                1,
                200,
                &mut Vec::new(),
                &mut Vec::new(),
                &mut data,
                &mut page_lists,
                true,
                2,
            );
            let page_iterator = InMemoryPageIterator::new(page_lists);

            let mut array_reader =
                PrimitiveArrayReader::<Int32Type>::new(Box::new(page_iterator), column_desc, None)
                    .unwrap();

            // Read first 50 values, which are all from the first column chunk
            let array = array_reader.next_batch(50).unwrap();
            let array = array.as_any().downcast_ref::<Int32Array>().unwrap();

            assert_eq!(&Int32Array::from(data[0..50].to_vec()), array);

            // Read next 100 values, the first 50 ones are from the first column chunk,
            // and the last 50 ones are from the second column chunk
            let array = array_reader.next_batch(100).unwrap();
            let array = array.as_any().downcast_ref::<Int32Array>().unwrap();

            assert_eq!(&Int32Array::from(data[50..150].to_vec()), array);

            // Try to read 100 values, however there are only 50 values
            let array = array_reader.next_batch(100).unwrap();
            let array = array.as_any().downcast_ref::<Int32Array>().unwrap();

            assert_eq!(&Int32Array::from(data[150..200].to_vec()), array);
        }
    }

    macro_rules! test_primitive_array_reader_one_type {
        (
            $arrow_parquet_type:ty,
            $physical_type:expr,
            $converted_type_str:expr,
            $result_arrow_type:ty,
            $result_arrow_cast_type:ty,
            $result_primitive_type:ty
            $(, $timezone:expr)?
        ) => {{
            let message_type = format!(
                "
            message test_schema {{
              REQUIRED {:?} leaf ({});
          }}
            ",
                $physical_type, $converted_type_str
            );
            let schema = parse_message_type(&message_type)
                .map(|t| Arc::new(SchemaDescriptor::new(Arc::new(t))))
                .unwrap();

            let column_desc = schema.column(0);

            // Construct page iterator
            {
                let mut data = Vec::new();
                let mut page_lists = Vec::new();
                make_column_chunks::<$arrow_parquet_type>(
                    column_desc.clone(),
                    Encoding::PLAIN,
                    100,
                    1,
                    200,
                    &mut Vec::new(),
                    &mut Vec::new(),
                    &mut data,
                    &mut page_lists,
                    true,
                    2,
                );
                let page_iterator = InMemoryPageIterator::new(page_lists);
                let mut array_reader = PrimitiveArrayReader::<$arrow_parquet_type>::new(
                    Box::new(page_iterator),
                    column_desc.clone(),
                    None,
                )
                .expect("Unable to get array reader");

                let array = array_reader
                    .next_batch(50)
                    .expect("Unable to get batch from reader");

                let result_data_type = <$result_arrow_type>::DATA_TYPE;
                let array = array
                    .as_any()
                    .downcast_ref::<PrimitiveArray<$result_arrow_type>>()
                    .expect(
                        format!(
                            "Unable to downcast {:?} to {:?}",
                            array.data_type(),
                            result_data_type
                        )
                        .as_str(),
                    )
                    $(.clone().with_timezone($timezone))?
                    ;

                // create expected array as primitive, and cast to result type
                let expected = PrimitiveArray::<$result_arrow_cast_type>::from(
                    data[0..50]
                        .iter()
                        .map(|x| *x as $result_primitive_type)
                        .collect::<Vec<$result_primitive_type>>(),
                );
                let expected = Arc::new(expected) as ArrayRef;
                let expected = arrow::compute::cast(&expected, &result_data_type)
                    .expect("Unable to cast expected array");
                assert_eq!(expected.data_type(), &result_data_type);
                let expected = expected
                    .as_any()
                    .downcast_ref::<PrimitiveArray<$result_arrow_type>>()
                    .expect(
                        format!(
                            "Unable to downcast expected {:?} to {:?}",
                            expected.data_type(),
                            result_data_type
                        )
                        .as_str(),
                    )
                    $(.clone().with_timezone($timezone))?
                    ;
                assert_eq!(expected, array);
            }
        }};
    }

    #[test]
    fn test_primitive_array_reader_temporal_types() {
        test_primitive_array_reader_one_type!(
            crate::data_type::Int32Type,
            PhysicalType::INT32,
            "DATE",
            arrow::datatypes::Date32Type,
            arrow::datatypes::Int32Type,
            i32
        );
        test_primitive_array_reader_one_type!(
            crate::data_type::Int32Type,
            PhysicalType::INT32,
            "TIME_MILLIS",
            arrow::datatypes::Time32MillisecondType,
            arrow::datatypes::Int32Type,
            i32
        );
        test_primitive_array_reader_one_type!(
            crate::data_type::Int64Type,
            PhysicalType::INT64,
            "TIME_MICROS",
            arrow::datatypes::Time64MicrosecondType,
            arrow::datatypes::Int64Type,
            i64
        );
        test_primitive_array_reader_one_type!(
            crate::data_type::Int64Type,
            PhysicalType::INT64,
            "TIMESTAMP_MILLIS",
            arrow::datatypes::TimestampMillisecondType,
            arrow::datatypes::Int64Type,
            i64,
            "UTC"
        );
        test_primitive_array_reader_one_type!(
            crate::data_type::Int64Type,
            PhysicalType::INT64,
            "TIMESTAMP_MICROS",
            arrow::datatypes::TimestampMicrosecondType,
            arrow::datatypes::Int64Type,
            i64,
            "UTC"
        );
    }

    #[test]
    fn test_primitive_array_reader_def_and_rep_levels() {
        // Construct column schema
        let message_type = "
        message test_schema {
            REPEATED Group test_mid {
                OPTIONAL INT32 leaf;
            }
        }
        ";

        let schema = parse_message_type(message_type)
            .map(|t| Arc::new(SchemaDescriptor::new(Arc::new(t))))
            .unwrap();

        let column_desc = schema.column(0);

        // Construct page iterator
        {
            let mut def_levels = Vec::new();
            let mut rep_levels = Vec::new();
            let mut page_lists = Vec::new();
            make_column_chunks::<Int32Type>(
                column_desc.clone(),
                Encoding::PLAIN,
                100,
                1,
                200,
                &mut def_levels,
                &mut rep_levels,
                &mut Vec::new(),
                &mut page_lists,
                true,
                2,
            );

            let page_iterator = InMemoryPageIterator::new(page_lists);

            let mut array_reader =
                PrimitiveArrayReader::<Int32Type>::new(Box::new(page_iterator), column_desc, None)
                    .unwrap();

            let mut accu_len: usize = 0;

            // Read first 50 values, which are all from the first column chunk
            let array = array_reader.next_batch(50).unwrap();
            assert_eq!(
                Some(&def_levels[accu_len..(accu_len + array.len())]),
                array_reader.get_def_levels()
            );
            assert_eq!(
                Some(&rep_levels[accu_len..(accu_len + array.len())]),
                array_reader.get_rep_levels()
            );
            accu_len += array.len();

            // Read next 100 values, the first 50 ones are from the first column chunk,
            // and the last 50 ones are from the second column chunk
            let array = array_reader.next_batch(100).unwrap();
            assert_eq!(
                Some(&def_levels[accu_len..(accu_len + array.len())]),
                array_reader.get_def_levels()
            );
            assert_eq!(
                Some(&rep_levels[accu_len..(accu_len + array.len())]),
                array_reader.get_rep_levels()
            );
            accu_len += array.len();

            // Try to read 100 values, however there are only 50 values
            let array = array_reader.next_batch(100).unwrap();
            assert_eq!(
                Some(&def_levels[accu_len..(accu_len + array.len())]),
                array_reader.get_def_levels()
            );
            assert_eq!(
                Some(&rep_levels[accu_len..(accu_len + array.len())]),
                array_reader.get_rep_levels()
            );
        }
    }

    #[test]
    fn test_primitive_array_reader_decimal_types() {
        // parquet `INT32` to decimal
        let message_type = "
            message test_schema {
                REQUIRED INT32 decimal1 (DECIMAL(8,2));
        }
        ";
        let schema = parse_message_type(message_type)
            .map(|t| Arc::new(SchemaDescriptor::new(Arc::new(t))))
            .unwrap();
        let column_desc = schema.column(0);

        // create the array reader
        {
            let mut data = Vec::new();
            let mut page_lists = Vec::new();
            make_column_chunks::<Int32Type>(
                column_desc.clone(),
                Encoding::PLAIN,
                100,
                -99999999,
                99999999,
                &mut Vec::new(),
                &mut Vec::new(),
                &mut data,
                &mut page_lists,
                true,
                2,
            );
            let page_iterator = InMemoryPageIterator::new(page_lists);

            let mut array_reader =
                PrimitiveArrayReader::<Int32Type>::new(Box::new(page_iterator), column_desc, None)
                    .unwrap();

            // read data from the reader
            // the data type is decimal(8,2)
            let array = array_reader.next_batch(50).unwrap();
            assert_eq!(array.data_type(), &Decimal128(8, 2));
            let array = array.as_any().downcast_ref::<Decimal128Array>().unwrap();
            let data_decimal_array = data[0..50]
                .iter()
                .copied()
                .map(|v| Some(v as i128))
                .collect::<Decimal128Array>()
                .with_precision_and_scale(8, 2)
                .unwrap();
            assert_eq!(array, &data_decimal_array);

            // not equal with different data type(precision and scale)
            let data_decimal_array = data[0..50]
                .iter()
                .copied()
                .map(|v| Some(v as i128))
                .collect::<Decimal128Array>()
                .with_precision_and_scale(9, 0)
                .unwrap();
            assert_ne!(array, &data_decimal_array)
        }

        // parquet `INT64` to decimal
        let message_type = "
            message test_schema {
                REQUIRED INT64 decimal1 (DECIMAL(18,4));
        }
        ";
        let schema = parse_message_type(message_type)
            .map(|t| Arc::new(SchemaDescriptor::new(Arc::new(t))))
            .unwrap();
        let column_desc = schema.column(0);

        // create the array reader
        {
            let mut data = Vec::new();
            let mut page_lists = Vec::new();
            make_column_chunks::<Int64Type>(
                column_desc.clone(),
                Encoding::PLAIN,
                100,
                -999999999999999999,
                999999999999999999,
                &mut Vec::new(),
                &mut Vec::new(),
                &mut data,
                &mut page_lists,
                true,
                2,
            );
            let page_iterator = InMemoryPageIterator::new(page_lists);

            let mut array_reader =
                PrimitiveArrayReader::<Int64Type>::new(Box::new(page_iterator), column_desc, None)
                    .unwrap();

            // read data from the reader
            // the data type is decimal(18,4)
            let array = array_reader.next_batch(50).unwrap();
            assert_eq!(array.data_type(), &Decimal128(18, 4));
            let array = array.as_any().downcast_ref::<Decimal128Array>().unwrap();
            let data_decimal_array = data[0..50]
                .iter()
                .copied()
                .map(|v| Some(v as i128))
                .collect::<Decimal128Array>()
                .with_precision_and_scale(18, 4)
                .unwrap();
            assert_eq!(array, &data_decimal_array);

            // not equal with different data type(precision and scale)
            let data_decimal_array = data[0..50]
                .iter()
                .copied()
                .map(|v| Some(v as i128))
                .collect::<Decimal128Array>()
                .with_precision_and_scale(34, 0)
                .unwrap();
            assert_ne!(array, &data_decimal_array)
        }
    }

    #[test]
    fn test_primitive_array_reader_date32_type() {
        // parquet `INT32` to date
        let message_type = "
            message test_schema {
                REQUIRED INT32 date1 (DATE);
        }
        ";
        let schema = parse_message_type(message_type)
            .map(|t| Arc::new(SchemaDescriptor::new(Arc::new(t))))
            .unwrap();
        let column_desc = schema.column(0);

        // create the array reader
        {
            let mut data = Vec::new();
            let mut page_lists = Vec::new();
            make_column_chunks::<Int32Type>(
                column_desc.clone(),
                Encoding::PLAIN,
                100,
                -99999999,
                99999999,
                &mut Vec::new(),
                &mut Vec::new(),
                &mut data,
                &mut page_lists,
                true,
                2,
            );
            let page_iterator = InMemoryPageIterator::new(page_lists);

            let mut array_reader =
                PrimitiveArrayReader::<Int32Type>::new(Box::new(page_iterator), column_desc, None)
                    .unwrap();

            // read data from the reader
            // the data type is date
            let array = array_reader.next_batch(50).unwrap();
            assert_eq!(array.data_type(), &Date32);
            let array = array.as_any().downcast_ref::<Date32Array>().unwrap();
            let data_date_array = data[0..50]
                .iter()
                .copied()
                .map(Some)
                .collect::<Date32Array>();
            assert_eq!(array, &data_date_array);
        }
    }
}<|MERGE_RESOLUTION|>--- conflicted
+++ resolved
@@ -277,8 +277,6 @@
                     .unary(|i| i as u8) as UInt8Array;
                 Arc::new(array) as ArrayRef
             }
-<<<<<<< HEAD
-=======
             ArrowType::Int8 if *(array.data_type()) == ArrowType::Int32 => {
                 /*
                 let array = array
@@ -297,7 +295,6 @@
                 )?
                 //arrow_cast::cast(&array, target_type)?
             }
->>>>>>> 01d6c13a
             ArrowType::UInt16 if *(array.data_type()) == ArrowType::Int32 => {
                 let array = array
                     .as_any()
