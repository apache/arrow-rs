// Licensed to the Apache Software Foundation (ASF) under one
// or more contributor license agreements.  See the NOTICE file
// distributed with this work for additional information
// regarding copyright ownership.  The ASF licenses this file
// to you under the Apache License, Version 2.0 (the
// "License"); you may not use this file except in compliance
// with the License.  You may obtain a copy of the License at
//
//   http://www.apache.org/licenses/LICENSE-2.0
//
// Unless required by applicable law or agreed to in writing,
// software distributed under the License is distributed on an
// "AS IS" BASIS, WITHOUT WARRANTIES OR CONDITIONS OF ANY
// KIND, either express or implied.  See the License for the
// specific language governing permissions and limitations
// under the License.

use crate::arrow::array_reader::{read_records, skip_records, ArrayReader};
use crate::arrow::record_reader::RecordReader;
use crate::arrow::schema::parquet_to_arrow_field;
use crate::basic::Type as PhysicalType;
use crate::column::page::PageIterator;
use crate::data_type::{DataType, Int96};
use crate::errors::{ParquetError, Result};
use crate::schema::types::ColumnDescPtr;
use arrow_array::{
<<<<<<< HEAD
    builder::TimestampNanosecondBufferBuilder, ArrayRef, BooleanArray, Decimal128Array,
    Decimal256Array, Float32Array, Float64Array, Int32Array, Int64Array, TimestampNanosecondArray,
    UInt16Array, UInt32Array, UInt64Array, UInt8Array,
=======
    builder::{
        TimestampMicrosecondBufferBuilder, TimestampMillisecondBufferBuilder,
        TimestampNanosecondBufferBuilder, TimestampSecondBufferBuilder,
    },
    ArrayRef, BooleanArray, Decimal128Array, Decimal256Array, Float32Array, Float64Array,
    Int32Array, Int64Array, TimestampMicrosecondArray, TimestampMillisecondArray,
    TimestampNanosecondArray, TimestampSecondArray, UInt32Array, UInt64Array,
>>>>>>> 43ee8cfa
};
use arrow_buffer::{i256, BooleanBuffer, Buffer};
use arrow_cast::CastOptions;
use arrow_data::ArrayDataBuilder;
use arrow_schema::{DataType as ArrowType, TimeUnit};
use std::any::Any;
use std::sync::Arc;

/// Provides conversion from `Vec<T>` to `Buffer`
pub trait IntoBuffer {
    fn into_buffer(self, target_type: &ArrowType) -> Buffer;
}

macro_rules! native_buffer {
    ($($t:ty),*) => {
        $(impl IntoBuffer for Vec<$t> {
            fn into_buffer(self, _target_type: &ArrowType) -> Buffer {
                Buffer::from_vec(self)
            }
        })*
    };
}
native_buffer!(i8, i16, i32, i64, u8, u16, u32, u64, f32, f64);

impl IntoBuffer for Vec<bool> {
    fn into_buffer(self, _target_type: &ArrowType) -> Buffer {
        BooleanBuffer::from_iter(self).into_inner()
    }
}

impl IntoBuffer for Vec<Int96> {
    fn into_buffer(self, target_type: &ArrowType) -> Buffer {
        match target_type {
            ArrowType::Timestamp(TimeUnit::Second, _) => {
                let mut builder = TimestampSecondBufferBuilder::new(self.len());
                for v in self {
                    builder.append(v.to_seconds())
                }
                builder.finish()
            }
            ArrowType::Timestamp(TimeUnit::Millisecond, _) => {
                let mut builder = TimestampMillisecondBufferBuilder::new(self.len());
                for v in self {
                    builder.append(v.to_millis())
                }
                builder.finish()
            }
            ArrowType::Timestamp(TimeUnit::Microsecond, _) => {
                let mut builder = TimestampMicrosecondBufferBuilder::new(self.len());
                for v in self {
                    builder.append(v.to_micros())
                }
                builder.finish()
            }
            ArrowType::Timestamp(TimeUnit::Nanosecond, _) => {
                let mut builder = TimestampNanosecondBufferBuilder::new(self.len());
                for v in self {
                    builder.append(v.to_nanos())
                }
                builder.finish()
            }
            _ => unreachable!("Invalid target_type for Int96."),
        }
    }
}

/// Primitive array readers are leaves of array reader tree. They accept page iterator
/// and read them into primitive arrays.
pub struct PrimitiveArrayReader<T>
where
    T: DataType,
    T::T: Copy + Default,
    Vec<T::T>: IntoBuffer,
{
    data_type: ArrowType,
    pages: Box<dyn PageIterator>,
    def_levels_buffer: Option<Vec<i16>>,
    rep_levels_buffer: Option<Vec<i16>>,
    record_reader: RecordReader<T>,
}

impl<T> PrimitiveArrayReader<T>
where
    T: DataType,
    T::T: Copy + Default,
    Vec<T::T>: IntoBuffer,
{
    /// Construct primitive array reader.
    pub fn new(
        pages: Box<dyn PageIterator>,
        column_desc: ColumnDescPtr,
        arrow_type: Option<ArrowType>,
    ) -> Result<Self> {
        // Check if Arrow type is specified, else create it from Parquet type
        let data_type = match arrow_type {
            Some(t) => t,
            None => parquet_to_arrow_field(column_desc.as_ref())?
                .data_type()
                .clone(),
        };

        let record_reader = RecordReader::<T>::new(column_desc);

        Ok(Self {
            data_type,
            pages,
            def_levels_buffer: None,
            rep_levels_buffer: None,
            record_reader,
        })
    }
}

/// Implementation of primitive array reader.
impl<T> ArrayReader for PrimitiveArrayReader<T>
where
    T: DataType,
    T::T: Copy + Default,
    Vec<T::T>: IntoBuffer,
{
    fn as_any(&self) -> &dyn Any {
        self
    }

    /// Returns data type of primitive array.
    fn get_data_type(&self) -> &ArrowType {
        &self.data_type
    }

    fn read_records(&mut self, batch_size: usize) -> Result<usize> {
        read_records(&mut self.record_reader, self.pages.as_mut(), batch_size)
    }

    fn consume_batch(&mut self) -> Result<ArrayRef> {
        let target_type = &self.data_type;
        let arrow_data_type = match T::get_physical_type() {
            PhysicalType::BOOLEAN => ArrowType::Boolean,
            PhysicalType::INT32 => {
                match target_type {
                    ArrowType::UInt32 => {
                        // follow C++ implementation and use overflow/reinterpret cast from  i32 to u32 which will map
                        // `i32::MIN..0` to `(i32::MAX as u32)..u32::MAX`
                        ArrowType::UInt32
                    }
                    _ => ArrowType::Int32,
                }
            }
            PhysicalType::INT64 => {
                match target_type {
                    ArrowType::UInt64 => {
                        // follow C++ implementation and use overflow/reinterpret cast from  i64 to u64 which will map
                        // `i64::MIN..0` to `(i64::MAX as u64)..u64::MAX`
                        ArrowType::UInt64
                    }
                    _ => ArrowType::Int64,
                }
            }
            PhysicalType::FLOAT => ArrowType::Float32,
            PhysicalType::DOUBLE => ArrowType::Float64,
            PhysicalType::INT96 => match target_type {
                ArrowType::Timestamp(TimeUnit::Second, _) => target_type.clone(),
                ArrowType::Timestamp(TimeUnit::Millisecond, _) => target_type.clone(),
                ArrowType::Timestamp(TimeUnit::Microsecond, _) => target_type.clone(),
                ArrowType::Timestamp(TimeUnit::Nanosecond, _) => target_type.clone(),
                _ => unreachable!("INT96 must be a timestamp."),
            },
            PhysicalType::BYTE_ARRAY | PhysicalType::FIXED_LEN_BYTE_ARRAY => {
                unreachable!("PrimitiveArrayReaders don't support complex physical types");
            }
        };

        // Convert to arrays by using the Parquet physical type.
        // The physical types are then cast to Arrow types if necessary

        let record_data = self
            .record_reader
            .consume_record_data()
            .into_buffer(target_type);

        let array_data = ArrayDataBuilder::new(arrow_data_type)
            .len(self.record_reader.num_values())
            .add_buffer(record_data)
            .null_bit_buffer(self.record_reader.consume_bitmap_buffer());

        let array_data = unsafe { array_data.build_unchecked() };
        let array: ArrayRef = match T::get_physical_type() {
            PhysicalType::BOOLEAN => Arc::new(BooleanArray::from(array_data)),
            PhysicalType::INT32 => match array_data.data_type() {
                ArrowType::UInt32 => Arc::new(UInt32Array::from(array_data)),
                ArrowType::Int32 => Arc::new(Int32Array::from(array_data)),
                _ => unreachable!(),
            },
            PhysicalType::INT64 => match array_data.data_type() {
                ArrowType::UInt64 => Arc::new(UInt64Array::from(array_data)),
                ArrowType::Int64 => Arc::new(Int64Array::from(array_data)),
                _ => unreachable!(),
            },
            PhysicalType::FLOAT => Arc::new(Float32Array::from(array_data)),
            PhysicalType::DOUBLE => Arc::new(Float64Array::from(array_data)),
            PhysicalType::INT96 => match target_type {
                ArrowType::Timestamp(TimeUnit::Second, _) => {
                    Arc::new(TimestampSecondArray::from(array_data))
                }
                ArrowType::Timestamp(TimeUnit::Millisecond, _) => {
                    Arc::new(TimestampMillisecondArray::from(array_data))
                }
                ArrowType::Timestamp(TimeUnit::Microsecond, _) => {
                    Arc::new(TimestampMicrosecondArray::from(array_data))
                }
                ArrowType::Timestamp(TimeUnit::Nanosecond, _) => {
                    Arc::new(TimestampNanosecondArray::from(array_data))
                }
                _ => unreachable!("INT96 must be a timestamp."),
            },

            PhysicalType::BYTE_ARRAY | PhysicalType::FIXED_LEN_BYTE_ARRAY => {
                unreachable!("PrimitiveArrayReaders don't support complex physical types");
            }
        };

        // cast to Arrow type
        // We make a strong assumption here that the casts should be infallible.
        // If the cast fails because of incompatible datatypes, then there might
        // be a bigger problem with how Arrow schemas are converted to Parquet.
        //
        // As there is not always a 1:1 mapping between Arrow and Parquet, there
        // are datatypes which we must convert explicitly.
        // These are:
        // - date64: cast int32 to date32, then date32 to date64.
        // - decimal: cast int32 to decimal, int64 to decimal
        //
        // Some Parquet writers do not properly write UINT_8 and UINT_16 types
        // (they will emit a negative 32-bit integer in some cases). To handle
        // these incorrect files, we need to do some explicit casting to unsigned,
        // rather than relying on num::cast::cast as used by arrow-cast (it will not
        // cast a negative INT32 to UINT8 or UINT16).
        let array = match target_type {
            ArrowType::UInt8 if *(array.data_type()) == ArrowType::Int32 => {
                let array = array
                    .as_any()
                    .downcast_ref::<Int32Array>()
                    .unwrap()
                    .unary(|i| i as u8) as UInt8Array;
                Arc::new(array) as ArrayRef
            }
            ArrowType::Int8 if *(array.data_type()) == ArrowType::Int32 => {
                /*
                let array = array
                    .as_any()
                    .downcast_ref::<Int32Array>()
                    .unwrap()
                    .unary(|i| i as i8) as arrow_array::Int8Array;
                Arc::new(array) as ArrayRef*/
                arrow_cast::cast_with_options(&array, target_type, &CastOptions{safe: false, ..Default::default()})?
                //arrow_cast::cast(&array, target_type)?
            }
            ArrowType::UInt16 if *(array.data_type()) == ArrowType::Int32 => {
                let array = array
                    .as_any()
                    .downcast_ref::<Int32Array>()
                    .unwrap()
                    .unary(|i| i as u16) as UInt16Array;
                Arc::new(array) as ArrayRef
            }
            ArrowType::Date64 if *(array.data_type()) == ArrowType::Int32 => {
                // this is cheap as it internally reinterprets the data
                let a = arrow_cast::cast(&array, &ArrowType::Date32)?;
                arrow_cast::cast(&a, target_type)?
            }
            ArrowType::Decimal128(p, s) => {
                // Apply conversion to all elements regardless of null slots as the conversion
                // to `i128` is infallible. This improves performance by avoiding a branch in
                // the inner loop (see docs for `PrimitiveArray::unary`).
                let array = match array.data_type() {
                    ArrowType::Int32 => array
                        .as_any()
                        .downcast_ref::<Int32Array>()
                        .unwrap()
                        .unary(|i| i as i128)
                        as Decimal128Array,
                    ArrowType::Int64 => array
                        .as_any()
                        .downcast_ref::<Int64Array>()
                        .unwrap()
                        .unary(|i| i as i128)
                        as Decimal128Array,
                    _ => {
                        return Err(arrow_err!(
                            "Cannot convert {:?} to decimal",
                            array.data_type()
                        ));
                    }
                }
                .with_precision_and_scale(*p, *s)?;

                Arc::new(array) as ArrayRef
            }
            ArrowType::Decimal256(p, s) => {
                // See above comment. Conversion to `i256` is likewise infallible.
                let array = match array.data_type() {
                    ArrowType::Int32 => array
                        .as_any()
                        .downcast_ref::<Int32Array>()
                        .unwrap()
                        .unary(|i| i256::from_i128(i as i128))
                        as Decimal256Array,
                    ArrowType::Int64 => array
                        .as_any()
                        .downcast_ref::<Int64Array>()
                        .unwrap()
                        .unary(|i| i256::from_i128(i as i128))
                        as Decimal256Array,
                    _ => {
                        return Err(arrow_err!(
                            "Cannot convert {:?} to decimal",
                            array.data_type()
                        ));
                    }
                }
                .with_precision_and_scale(*p, *s)?;

                Arc::new(array) as ArrayRef
            }
            ArrowType::Dictionary(_, value_type) => match value_type.as_ref() {
                ArrowType::Decimal128(p, s) => {
                    let array = match array.data_type() {
                        ArrowType::Int32 => array
                            .as_any()
                            .downcast_ref::<Int32Array>()
                            .unwrap()
                            .unary(|i| i as i128)
                            as Decimal128Array,
                        ArrowType::Int64 => array
                            .as_any()
                            .downcast_ref::<Int64Array>()
                            .unwrap()
                            .unary(|i| i as i128)
                            as Decimal128Array,
                        _ => {
                            return Err(arrow_err!(
                                "Cannot convert {:?} to decimal dictionary",
                                array.data_type()
                            ));
                        }
                    }
                    .with_precision_and_scale(*p, *s)?;

                    arrow_cast::cast(&array, target_type)?
                }
                ArrowType::Decimal256(p, s) => {
                    let array = match array.data_type() {
                        ArrowType::Int32 => array
                            .as_any()
                            .downcast_ref::<Int32Array>()
                            .unwrap()
                            .unary(i256::from)
                            as Decimal256Array,
                        ArrowType::Int64 => array
                            .as_any()
                            .downcast_ref::<Int64Array>()
                            .unwrap()
                            .unary(i256::from)
                            as Decimal256Array,
                        _ => {
                            return Err(arrow_err!(
                                "Cannot convert {:?} to decimal dictionary",
                                array.data_type()
                            ));
                        }
                    }
                    .with_precision_and_scale(*p, *s)?;

                    arrow_cast::cast(&array, target_type)?
                }
                _ => arrow_cast::cast(&array, target_type)?,
            },
            _ => arrow_cast::cast(&array, target_type)?,
        };

        // save definition and repetition buffers
        self.def_levels_buffer = self.record_reader.consume_def_levels();
        self.rep_levels_buffer = self.record_reader.consume_rep_levels();
        self.record_reader.reset();
        Ok(array)
    }

    fn skip_records(&mut self, num_records: usize) -> Result<usize> {
        skip_records(&mut self.record_reader, self.pages.as_mut(), num_records)
    }

    fn get_def_levels(&self) -> Option<&[i16]> {
        self.def_levels_buffer.as_deref()
    }

    fn get_rep_levels(&self) -> Option<&[i16]> {
        self.rep_levels_buffer.as_deref()
    }
}

#[cfg(test)]
mod tests {
    use super::*;
    use crate::arrow::array_reader::test_util::EmptyPageIterator;
    use crate::basic::Encoding;
    use crate::column::page::Page;
    use crate::data_type::{Int32Type, Int64Type};
    use crate::schema::parser::parse_message_type;
    use crate::schema::types::SchemaDescriptor;
    use crate::util::test_common::rand_gen::make_pages;
    use crate::util::InMemoryPageIterator;
    use arrow::datatypes::ArrowPrimitiveType;
    use arrow_array::{Array, Date32Array, PrimitiveArray};

    use arrow::datatypes::DataType::{Date32, Decimal128};
    use rand::distr::uniform::SampleUniform;
    use std::collections::VecDeque;

    #[allow(clippy::too_many_arguments)]
    fn make_column_chunks<T: DataType>(
        column_desc: ColumnDescPtr,
        encoding: Encoding,
        num_levels: usize,
        min_value: T::T,
        max_value: T::T,
        def_levels: &mut Vec<i16>,
        rep_levels: &mut Vec<i16>,
        values: &mut Vec<T::T>,
        page_lists: &mut Vec<Vec<Page>>,
        use_v2: bool,
        num_chunks: usize,
    ) where
        T::T: PartialOrd + SampleUniform + Copy,
    {
        for _i in 0..num_chunks {
            let mut pages = VecDeque::new();
            let mut data = Vec::new();
            let mut page_def_levels = Vec::new();
            let mut page_rep_levels = Vec::new();

            make_pages::<T>(
                column_desc.clone(),
                encoding,
                1,
                num_levels,
                min_value,
                max_value,
                &mut page_def_levels,
                &mut page_rep_levels,
                &mut data,
                &mut pages,
                use_v2,
            );

            def_levels.append(&mut page_def_levels);
            rep_levels.append(&mut page_rep_levels);
            values.append(&mut data);
            page_lists.push(Vec::from(pages));
        }
    }

    #[test]
    fn test_primitive_array_reader_empty_pages() {
        // Construct column schema
        let message_type = "
        message test_schema {
          REQUIRED INT32 leaf;
        }
        ";

        let schema = parse_message_type(message_type)
            .map(|t| Arc::new(SchemaDescriptor::new(Arc::new(t))))
            .unwrap();

        let mut array_reader = PrimitiveArrayReader::<Int32Type>::new(
            Box::<EmptyPageIterator>::default(),
            schema.column(0),
            None,
        )
        .unwrap();

        // expect no values to be read
        let array = array_reader.next_batch(50).unwrap();
        assert!(array.is_empty());
    }

    #[test]
    fn test_primitive_array_reader_data() {
        // Construct column schema
        let message_type = "
        message test_schema {
          REQUIRED INT32 leaf;
        }
        ";

        let schema = parse_message_type(message_type)
            .map(|t| Arc::new(SchemaDescriptor::new(Arc::new(t))))
            .unwrap();

        let column_desc = schema.column(0);

        // Construct page iterator
        {
            let mut data = Vec::new();
            let mut page_lists = Vec::new();
            make_column_chunks::<Int32Type>(
                column_desc.clone(),
                Encoding::PLAIN,
                100,
                1,
                200,
                &mut Vec::new(),
                &mut Vec::new(),
                &mut data,
                &mut page_lists,
                true,
                2,
            );
            let page_iterator = InMemoryPageIterator::new(page_lists);

            let mut array_reader =
                PrimitiveArrayReader::<Int32Type>::new(Box::new(page_iterator), column_desc, None)
                    .unwrap();

            // Read first 50 values, which are all from the first column chunk
            let array = array_reader.next_batch(50).unwrap();
            let array = array.as_any().downcast_ref::<Int32Array>().unwrap();

            assert_eq!(&Int32Array::from(data[0..50].to_vec()), array);

            // Read next 100 values, the first 50 ones are from the first column chunk,
            // and the last 50 ones are from the second column chunk
            let array = array_reader.next_batch(100).unwrap();
            let array = array.as_any().downcast_ref::<Int32Array>().unwrap();

            assert_eq!(&Int32Array::from(data[50..150].to_vec()), array);

            // Try to read 100 values, however there are only 50 values
            let array = array_reader.next_batch(100).unwrap();
            let array = array.as_any().downcast_ref::<Int32Array>().unwrap();

            assert_eq!(&Int32Array::from(data[150..200].to_vec()), array);
        }
    }

    macro_rules! test_primitive_array_reader_one_type {
        (
            $arrow_parquet_type:ty,
            $physical_type:expr,
            $converted_type_str:expr,
            $result_arrow_type:ty,
            $result_arrow_cast_type:ty,
            $result_primitive_type:ty
            $(, $timezone:expr)?
        ) => {{
            let message_type = format!(
                "
            message test_schema {{
              REQUIRED {:?} leaf ({});
          }}
            ",
                $physical_type, $converted_type_str
            );
            let schema = parse_message_type(&message_type)
                .map(|t| Arc::new(SchemaDescriptor::new(Arc::new(t))))
                .unwrap();

            let column_desc = schema.column(0);

            // Construct page iterator
            {
                let mut data = Vec::new();
                let mut page_lists = Vec::new();
                make_column_chunks::<$arrow_parquet_type>(
                    column_desc.clone(),
                    Encoding::PLAIN,
                    100,
                    1,
                    200,
                    &mut Vec::new(),
                    &mut Vec::new(),
                    &mut data,
                    &mut page_lists,
                    true,
                    2,
                );
                let page_iterator = InMemoryPageIterator::new(page_lists);
                let mut array_reader = PrimitiveArrayReader::<$arrow_parquet_type>::new(
                    Box::new(page_iterator),
                    column_desc.clone(),
                    None,
                )
                .expect("Unable to get array reader");

                let array = array_reader
                    .next_batch(50)
                    .expect("Unable to get batch from reader");

                let result_data_type = <$result_arrow_type>::DATA_TYPE;
                let array = array
                    .as_any()
                    .downcast_ref::<PrimitiveArray<$result_arrow_type>>()
                    .expect(
                        format!(
                            "Unable to downcast {:?} to {:?}",
                            array.data_type(),
                            result_data_type
                        )
                        .as_str(),
                    )
                    $(.clone().with_timezone($timezone))?
                    ;

                // create expected array as primitive, and cast to result type
                let expected = PrimitiveArray::<$result_arrow_cast_type>::from(
                    data[0..50]
                        .iter()
                        .map(|x| *x as $result_primitive_type)
                        .collect::<Vec<$result_primitive_type>>(),
                );
                let expected = Arc::new(expected) as ArrayRef;
                let expected = arrow::compute::cast(&expected, &result_data_type)
                    .expect("Unable to cast expected array");
                assert_eq!(expected.data_type(), &result_data_type);
                let expected = expected
                    .as_any()
                    .downcast_ref::<PrimitiveArray<$result_arrow_type>>()
                    .expect(
                        format!(
                            "Unable to downcast expected {:?} to {:?}",
                            expected.data_type(),
                            result_data_type
                        )
                        .as_str(),
                    )
                    $(.clone().with_timezone($timezone))?
                    ;
                assert_eq!(expected, array);
            }
        }};
    }

    #[test]
    fn test_primitive_array_reader_temporal_types() {
        test_primitive_array_reader_one_type!(
            crate::data_type::Int32Type,
            PhysicalType::INT32,
            "DATE",
            arrow::datatypes::Date32Type,
            arrow::datatypes::Int32Type,
            i32
        );
        test_primitive_array_reader_one_type!(
            crate::data_type::Int32Type,
            PhysicalType::INT32,
            "TIME_MILLIS",
            arrow::datatypes::Time32MillisecondType,
            arrow::datatypes::Int32Type,
            i32
        );
        test_primitive_array_reader_one_type!(
            crate::data_type::Int64Type,
            PhysicalType::INT64,
            "TIME_MICROS",
            arrow::datatypes::Time64MicrosecondType,
            arrow::datatypes::Int64Type,
            i64
        );
        test_primitive_array_reader_one_type!(
            crate::data_type::Int64Type,
            PhysicalType::INT64,
            "TIMESTAMP_MILLIS",
            arrow::datatypes::TimestampMillisecondType,
            arrow::datatypes::Int64Type,
            i64,
            "UTC"
        );
        test_primitive_array_reader_one_type!(
            crate::data_type::Int64Type,
            PhysicalType::INT64,
            "TIMESTAMP_MICROS",
            arrow::datatypes::TimestampMicrosecondType,
            arrow::datatypes::Int64Type,
            i64,
            "UTC"
        );
    }

    #[test]
    fn test_primitive_array_reader_def_and_rep_levels() {
        // Construct column schema
        let message_type = "
        message test_schema {
            REPEATED Group test_mid {
                OPTIONAL INT32 leaf;
            }
        }
        ";

        let schema = parse_message_type(message_type)
            .map(|t| Arc::new(SchemaDescriptor::new(Arc::new(t))))
            .unwrap();

        let column_desc = schema.column(0);

        // Construct page iterator
        {
            let mut def_levels = Vec::new();
            let mut rep_levels = Vec::new();
            let mut page_lists = Vec::new();
            make_column_chunks::<Int32Type>(
                column_desc.clone(),
                Encoding::PLAIN,
                100,
                1,
                200,
                &mut def_levels,
                &mut rep_levels,
                &mut Vec::new(),
                &mut page_lists,
                true,
                2,
            );

            let page_iterator = InMemoryPageIterator::new(page_lists);

            let mut array_reader =
                PrimitiveArrayReader::<Int32Type>::new(Box::new(page_iterator), column_desc, None)
                    .unwrap();

            let mut accu_len: usize = 0;

            // Read first 50 values, which are all from the first column chunk
            let array = array_reader.next_batch(50).unwrap();
            assert_eq!(
                Some(&def_levels[accu_len..(accu_len + array.len())]),
                array_reader.get_def_levels()
            );
            assert_eq!(
                Some(&rep_levels[accu_len..(accu_len + array.len())]),
                array_reader.get_rep_levels()
            );
            accu_len += array.len();

            // Read next 100 values, the first 50 ones are from the first column chunk,
            // and the last 50 ones are from the second column chunk
            let array = array_reader.next_batch(100).unwrap();
            assert_eq!(
                Some(&def_levels[accu_len..(accu_len + array.len())]),
                array_reader.get_def_levels()
            );
            assert_eq!(
                Some(&rep_levels[accu_len..(accu_len + array.len())]),
                array_reader.get_rep_levels()
            );
            accu_len += array.len();

            // Try to read 100 values, however there are only 50 values
            let array = array_reader.next_batch(100).unwrap();
            assert_eq!(
                Some(&def_levels[accu_len..(accu_len + array.len())]),
                array_reader.get_def_levels()
            );
            assert_eq!(
                Some(&rep_levels[accu_len..(accu_len + array.len())]),
                array_reader.get_rep_levels()
            );
        }
    }

    #[test]
    fn test_primitive_array_reader_decimal_types() {
        // parquet `INT32` to decimal
        let message_type = "
            message test_schema {
                REQUIRED INT32 decimal1 (DECIMAL(8,2));
        }
        ";
        let schema = parse_message_type(message_type)
            .map(|t| Arc::new(SchemaDescriptor::new(Arc::new(t))))
            .unwrap();
        let column_desc = schema.column(0);

        // create the array reader
        {
            let mut data = Vec::new();
            let mut page_lists = Vec::new();
            make_column_chunks::<Int32Type>(
                column_desc.clone(),
                Encoding::PLAIN,
                100,
                -99999999,
                99999999,
                &mut Vec::new(),
                &mut Vec::new(),
                &mut data,
                &mut page_lists,
                true,
                2,
            );
            let page_iterator = InMemoryPageIterator::new(page_lists);

            let mut array_reader =
                PrimitiveArrayReader::<Int32Type>::new(Box::new(page_iterator), column_desc, None)
                    .unwrap();

            // read data from the reader
            // the data type is decimal(8,2)
            let array = array_reader.next_batch(50).unwrap();
            assert_eq!(array.data_type(), &Decimal128(8, 2));
            let array = array.as_any().downcast_ref::<Decimal128Array>().unwrap();
            let data_decimal_array = data[0..50]
                .iter()
                .copied()
                .map(|v| Some(v as i128))
                .collect::<Decimal128Array>()
                .with_precision_and_scale(8, 2)
                .unwrap();
            assert_eq!(array, &data_decimal_array);

            // not equal with different data type(precision and scale)
            let data_decimal_array = data[0..50]
                .iter()
                .copied()
                .map(|v| Some(v as i128))
                .collect::<Decimal128Array>()
                .with_precision_and_scale(9, 0)
                .unwrap();
            assert_ne!(array, &data_decimal_array)
        }

        // parquet `INT64` to decimal
        let message_type = "
            message test_schema {
                REQUIRED INT64 decimal1 (DECIMAL(18,4));
        }
        ";
        let schema = parse_message_type(message_type)
            .map(|t| Arc::new(SchemaDescriptor::new(Arc::new(t))))
            .unwrap();
        let column_desc = schema.column(0);

        // create the array reader
        {
            let mut data = Vec::new();
            let mut page_lists = Vec::new();
            make_column_chunks::<Int64Type>(
                column_desc.clone(),
                Encoding::PLAIN,
                100,
                -999999999999999999,
                999999999999999999,
                &mut Vec::new(),
                &mut Vec::new(),
                &mut data,
                &mut page_lists,
                true,
                2,
            );
            let page_iterator = InMemoryPageIterator::new(page_lists);

            let mut array_reader =
                PrimitiveArrayReader::<Int64Type>::new(Box::new(page_iterator), column_desc, None)
                    .unwrap();

            // read data from the reader
            // the data type is decimal(18,4)
            let array = array_reader.next_batch(50).unwrap();
            assert_eq!(array.data_type(), &Decimal128(18, 4));
            let array = array.as_any().downcast_ref::<Decimal128Array>().unwrap();
            let data_decimal_array = data[0..50]
                .iter()
                .copied()
                .map(|v| Some(v as i128))
                .collect::<Decimal128Array>()
                .with_precision_and_scale(18, 4)
                .unwrap();
            assert_eq!(array, &data_decimal_array);

            // not equal with different data type(precision and scale)
            let data_decimal_array = data[0..50]
                .iter()
                .copied()
                .map(|v| Some(v as i128))
                .collect::<Decimal128Array>()
                .with_precision_and_scale(34, 0)
                .unwrap();
            assert_ne!(array, &data_decimal_array)
        }
    }

    #[test]
    fn test_primitive_array_reader_date32_type() {
        // parquet `INT32` to date
        let message_type = "
            message test_schema {
                REQUIRED INT32 date1 (DATE);
        }
        ";
        let schema = parse_message_type(message_type)
            .map(|t| Arc::new(SchemaDescriptor::new(Arc::new(t))))
            .unwrap();
        let column_desc = schema.column(0);

        // create the array reader
        {
            let mut data = Vec::new();
            let mut page_lists = Vec::new();
            make_column_chunks::<Int32Type>(
                column_desc.clone(),
                Encoding::PLAIN,
                100,
                -99999999,
                99999999,
                &mut Vec::new(),
                &mut Vec::new(),
                &mut data,
                &mut page_lists,
                true,
                2,
            );
            let page_iterator = InMemoryPageIterator::new(page_lists);

            let mut array_reader =
                PrimitiveArrayReader::<Int32Type>::new(Box::new(page_iterator), column_desc, None)
                    .unwrap();

            // read data from the reader
            // the data type is date
            let array = array_reader.next_batch(50).unwrap();
            assert_eq!(array.data_type(), &Date32);
            let array = array.as_any().downcast_ref::<Date32Array>().unwrap();
            let data_date_array = data[0..50]
                .iter()
                .copied()
                .map(Some)
                .collect::<Date32Array>();
            assert_eq!(array, &data_date_array);
        }
    }
}<|MERGE_RESOLUTION|>--- conflicted
+++ resolved
@@ -24,19 +24,14 @@
 use crate::errors::{ParquetError, Result};
 use crate::schema::types::ColumnDescPtr;
 use arrow_array::{
-<<<<<<< HEAD
-    builder::TimestampNanosecondBufferBuilder, ArrayRef, BooleanArray, Decimal128Array,
-    Decimal256Array, Float32Array, Float64Array, Int32Array, Int64Array, TimestampNanosecondArray,
-    UInt16Array, UInt32Array, UInt64Array, UInt8Array,
-=======
     builder::{
         TimestampMicrosecondBufferBuilder, TimestampMillisecondBufferBuilder,
         TimestampNanosecondBufferBuilder, TimestampSecondBufferBuilder,
     },
     ArrayRef, BooleanArray, Decimal128Array, Decimal256Array, Float32Array, Float64Array,
     Int32Array, Int64Array, TimestampMicrosecondArray, TimestampMillisecondArray,
-    TimestampNanosecondArray, TimestampSecondArray, UInt32Array, UInt64Array,
->>>>>>> 43ee8cfa
+    TimestampNanosecondArray, TimestampSecondArray, UInt16Array, UInt32Array, UInt64Array,
+    UInt8Array,
 };
 use arrow_buffer::{i256, BooleanBuffer, Buffer};
 use arrow_cast::CastOptions;
@@ -290,7 +285,14 @@
                     .unwrap()
                     .unary(|i| i as i8) as arrow_array::Int8Array;
                 Arc::new(array) as ArrayRef*/
-                arrow_cast::cast_with_options(&array, target_type, &CastOptions{safe: false, ..Default::default()})?
+                arrow_cast::cast_with_options(
+                    &array,
+                    target_type,
+                    &CastOptions {
+                        safe: false,
+                        ..Default::default()
+                    },
+                )?
                 //arrow_cast::cast(&array, target_type)?
             }
             ArrowType::UInt16 if *(array.data_type()) == ArrowType::Int32 => {
