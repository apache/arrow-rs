--- conflicted
+++ resolved
@@ -25,14 +25,8 @@
 use crate::errors::{ParquetError, Result};
 use crate::schema::types::ColumnDescPtr;
 use arrow::array::{
-<<<<<<< HEAD
-    Array, ArrayDataBuilder, ArrayRef, BooleanArray, BooleanBufferBuilder,
-    Decimal128Array, Float32Array, Float64Array, Int32Array, Int64Array,
-    TimestampNanosecondArray, TimestampNanosecondBufferBuilder,
-=======
     ArrayDataBuilder, ArrayRef, BooleanArray, BooleanBufferBuilder, Decimal128Array,
-    Float32Array, Float64Array, Int32Array, Int64Array,
->>>>>>> 7e1fbcf1
+    Float32Array, Float64Array, Int32Array, Int64Array,TimestampNanosecondArray, TimestampNanosecondBufferBuilder,
 };
 use arrow::buffer::Buffer;
 use arrow::datatypes::{DataType as ArrowType, TimeUnit};
@@ -231,11 +225,7 @@
                         ));
                     }
                 }
-<<<<<<< HEAD
                 .with_precision_and_scale(*p, *s)?;
-=======
-                .with_precision_and_scale(p, s)?;
->>>>>>> 7e1fbcf1
 
                 Arc::new(array) as ArrayRef
             }
