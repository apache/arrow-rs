--- conflicted
+++ resolved
@@ -564,15 +564,10 @@
         )
         .unwrap();
 
-<<<<<<< HEAD
-        let mut array_reader =
-            build_array_reader(fields.as_ref(), &mask, &file_reader, None).unwrap();
-=======
         let metrics = ArrowReaderMetrics::disabled();
         let mut array_reader = ArrayReaderBuilder::new(&file_reader, &metrics)
-            .build_array_reader(fields.as_ref(), &mask)
+            .build_array_reader(fields.as_ref(), &mask, None)
             .unwrap();
->>>>>>> a7572eb6
 
         let batch = array_reader.next_batch(100).unwrap();
         assert_eq!(batch.data_type(), array_reader.get_data_type());
