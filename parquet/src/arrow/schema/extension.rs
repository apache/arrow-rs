// Licensed to the Apache Software Foundation (ASF) under one
// or more contributor license agreements.  See the NOTICE file
// distributed with this work for additional information
// regarding copyright ownership.  The ASF licenses this file
// to you under the Apache License, Version 2.0 (the
// "License"); you may not use this file except in compliance
// with the License.  You may obtain a copy of the License at
//
//   http://www.apache.org/licenses/LICENSE-2.0
//
// Unless required by applicable law or agreed to in writing,
// software distributed under the License is distributed on an
// "AS IS" BASIS, WITHOUT WARRANTIES OR CONDITIONS OF ANY
// KIND, either express or implied.  See the License for the
// specific language governing permissions and limitations
// under the License.

//! Arrow Extension Type Support for Parquet
//!
//! This module contains mapping code to map Parquet [`LogicalType`]s to/from
//! Arrow [`ExtensionType`]s.
//!
//! Extension types are represented using the metadata from Arrow [`Field`]s
//! with the key "ARROW:extension:name".

use crate::basic::LogicalType;
use crate::errors::ParquetError;
use crate::schema::types::Type;
use arrow_schema::extension::ExtensionType;
use arrow_schema::Field;

/// Adds extension type metadata, if necessary, based on the Parquet field's
/// [`LogicalType`]
///
/// Some Parquet logical types, such as Variant, do not map directly to an
/// Arrow DataType, and instead are represented by an Arrow ExtensionType.
/// Extension types are attached to Arrow Fields via metadata.
pub(crate) fn try_add_extension_type(
    mut arrow_field: Field,
    parquet_type: &Type,
) -> Result<Field, ParquetError> {
    let Some(parquet_logical_type) = parquet_type.get_basic_info().logical_type() else {
        return Ok(arrow_field);
    };
    match parquet_logical_type {
        #[cfg(feature = "variant_experimental")]
<<<<<<< HEAD
        Some(LogicalType::Variant { .. }) => {
            // try to add the Variant extension type, but if that fails (e.g. because the
            // storage type is not supported), just return the field as is
            arrow_field
                .try_with_extension_type(parquet_variant_compute::VariantType)
                .ok();
            arrow_field
=======
        LogicalType::Variant { .. } => {
            arrow_field.try_with_extension_type(parquet_variant_compute::VariantType)?;
>>>>>>> b4b4d261
        }
        #[cfg(feature = "arrow_canonical_extension_types")]
        LogicalType::Uuid => {
            arrow_field.try_with_extension_type(arrow_schema::extension::Uuid)?;
        }
        #[cfg(feature = "arrow_canonical_extension_types")]
        LogicalType::Json => {
            arrow_field.try_with_extension_type(arrow_schema::extension::Json::default())?;
        }
        _ => {}
    };
    Ok(arrow_field)
}

/// Returns true if [`try_add_extension_type`] would add an extension type
/// to the specified Parquet field.
///
/// This is used to preallocate the metadata hashmap size
pub(crate) fn has_extension_type(parquet_type: &Type) -> bool {
    let Some(parquet_logical_type) = parquet_type.get_basic_info().logical_type() else {
        return false;
    };
    match parquet_logical_type {
        #[cfg(feature = "variant_experimental")]
        LogicalType::Variant { .. } => true,
        #[cfg(feature = "arrow_canonical_extension_types")]
        LogicalType::Uuid => true,
        #[cfg(feature = "arrow_canonical_extension_types")]
        LogicalType::Json => true,
        _ => false,
    }
}

/// Return the Parquet logical type to use for the specified Arrow Struct field, if any.
#[cfg(feature = "variant_experimental")]
pub(crate) fn logical_type_for_struct(field: &Field) -> Option<LogicalType> {
    use parquet_variant_compute::VariantType;
    // Check the name (= quick and cheap) and only try_extension_type if the name matches
    // to avoid unnecessary String allocations in ArrowError
    if field.extension_type_name()? != VariantType::NAME {
        return None;
    }
    match field.try_extension_type::<VariantType>() {
<<<<<<< HEAD
        Ok(VariantType) => Some(LogicalType::Variant {
            specification_version: None,
        }),
=======
        Ok(VariantType) => Some(LogicalType::Variant { specification_version: None }),
>>>>>>> b4b4d261
        // Given check above, this should not error, but if it does ignore
        Err(_e) => None,
    }
}

#[cfg(not(feature = "variant_experimental"))]
pub(crate) fn logical_type_for_struct(_field: &Field) -> Option<LogicalType> {
    None
}

/// Return the Parquet logical type to use for the specified Arrow fixed size binary field, if any.
#[cfg(feature = "arrow_canonical_extension_types")]
pub(crate) fn logical_type_for_fixed_size_binary(field: &Field) -> Option<LogicalType> {
    use arrow_schema::extension::Uuid;
    // If set, map arrow uuid extension type to parquet uuid logical type.
    field
        .try_extension_type::<Uuid>()
        .ok()
        .map(|_| LogicalType::Uuid)
}

#[cfg(not(feature = "arrow_canonical_extension_types"))]
pub(crate) fn logical_type_for_fixed_size_binary(_field: &Field) -> Option<LogicalType> {
    None
}

/// Return the Parquet logical type to use for the specified Arrow string field (Utf8, LargeUtf8) if any
#[cfg(feature = "arrow_canonical_extension_types")]
pub(crate) fn logical_type_for_string(field: &Field) -> Option<LogicalType> {
    use arrow_schema::extension::Json;
    // Use the Json logical type if the canonical Json
    // extension type is set on this field.
    field
        .try_extension_type::<Json>()
        .map_or(Some(LogicalType::String), |_| Some(LogicalType::Json))
}

#[cfg(not(feature = "arrow_canonical_extension_types"))]
pub(crate) fn logical_type_for_string(_field: &Field) -> Option<LogicalType> {
    Some(LogicalType::String)
}<|MERGE_RESOLUTION|>--- conflicted
+++ resolved
@@ -44,18 +44,8 @@
     };
     match parquet_logical_type {
         #[cfg(feature = "variant_experimental")]
-<<<<<<< HEAD
-        Some(LogicalType::Variant { .. }) => {
-            // try to add the Variant extension type, but if that fails (e.g. because the
-            // storage type is not supported), just return the field as is
-            arrow_field
-                .try_with_extension_type(parquet_variant_compute::VariantType)
-                .ok();
-            arrow_field
-=======
         LogicalType::Variant { .. } => {
             arrow_field.try_with_extension_type(parquet_variant_compute::VariantType)?;
->>>>>>> b4b4d261
         }
         #[cfg(feature = "arrow_canonical_extension_types")]
         LogicalType::Uuid => {
@@ -99,13 +89,9 @@
         return None;
     }
     match field.try_extension_type::<VariantType>() {
-<<<<<<< HEAD
         Ok(VariantType) => Some(LogicalType::Variant {
             specification_version: None,
         }),
-=======
-        Ok(VariantType) => Some(LogicalType::Variant { specification_version: None }),
->>>>>>> b4b4d261
         // Given check above, this should not error, but if it does ignore
         Err(_e) => None,
     }
