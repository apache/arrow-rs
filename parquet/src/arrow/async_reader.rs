// Licensed to the Apache Software Foundation (ASF) under one
// or more contributor license agreements.  See the NOTICE file
// distributed with this work for additional information
// regarding copyright ownership.  The ASF licenses this file
// to you under the Apache License, Version 2.0 (the
// "License"); you may not use this file except in compliance
// with the License.  You may obtain a copy of the License at
//
//   http://www.apache.org/licenses/LICENSE-2.0
//
// Unless required by applicable law or agreed to in writing,
// software distributed under the License is distributed on an
// "AS IS" BASIS, WITHOUT WARRANTIES OR CONDITIONS OF ANY
// KIND, either express or implied.  See the License for the
// specific language governing permissions and limitations
// under the License.

//! Provides `async` API for reading parquet files as
//! [`RecordBatch`]es
//!
//! ```
//! # #[tokio::main(flavor="current_thread")]
//! # async fn main() {
//! #
//! use arrow::record_batch::RecordBatch;
//! use arrow::util::pretty::pretty_format_batches;
//! use futures::TryStreamExt;
//! use tokio::fs::File;
//!
//! use parquet::arrow::ParquetRecordBatchStreamBuilder;
//!
//! # fn assert_batches_eq(batches: &[RecordBatch], expected_lines: &[&str]) {
//! #     let formatted = pretty_format_batches(batches).unwrap().to_string();
//! #     let actual_lines: Vec<_> = formatted.trim().lines().collect();
//! #     assert_eq!(
//! #          &actual_lines, expected_lines,
//! #          "\n\nexpected:\n\n{:#?}\nactual:\n\n{:#?}\n\n",
//! #          expected_lines, actual_lines
//! #      );
//! #  }
//!
//! let testdata = arrow::util::test_util::parquet_test_data();
//! let path = format!("{}/alltypes_plain.parquet", testdata);
//! let file = tokio::fs::File::open(path).await.unwrap();
//!
//! let builder = ParquetRecordBatchStreamBuilder::new(file)
//!     .await
//!     .unwrap()
//!     .with_projection(vec![1, 2, 6])
//!     .with_batch_size(3);
//!
//! let stream = builder.build().unwrap();
//!
//! let results = stream.try_collect::<Vec<_>>().await.unwrap();
//! assert_eq!(results.len(), 3);
//!
//! assert_batches_eq(
//!     &results,
//!     &[
//!         "+----------+-------------+-----------+",
//!         "| bool_col | tinyint_col | float_col |",
//!         "+----------+-------------+-----------+",
//!         "| true     | 0           | 0         |",
//!         "| false    | 1           | 1.1       |",
//!         "| true     | 0           | 0         |",
//!         "| false    | 1           | 1.1       |",
//!         "| true     | 0           | 0         |",
//!         "| false    | 1           | 1.1       |",
//!         "| true     | 0           | 0         |",
//!         "| false    | 1           | 1.1       |",
//!         "+----------+-------------+-----------+",
//!      ],
//!  );
//! # }
//! ```

use std::collections::VecDeque;
use std::fmt::Formatter;
use std::fs::File;
use std::io::{Cursor, Read, Seek, SeekFrom};
use std::ops::Range;
use std::pin::Pin;
use std::sync::Arc;
use std::task::{Context, Poll};

use async_trait::async_trait;
use byteorder::{ByteOrder, LittleEndian, ReadBytesExt};
use futures::future::{BoxFuture, FutureExt};
use futures::stream::{Peekable, Stream};
use futures::StreamExt;
use parquet_format::PageType;

use arrow::datatypes::SchemaRef;
use arrow::record_batch::RecordBatch;

use crate::arrow::array_reader::{build_array_reader, RowGroupCollection};
use crate::arrow::arrow_reader::ParquetRecordBatchReader;
use crate::arrow::schema::parquet_to_arrow_schema;
use crate::basic::Compression;
use crate::column::page::{Page, PageIterator, PageReader};
use crate::compression::{create_codec, Codec};
use crate::errors::{ParquetError, Result};
use crate::file::footer::parse_metadata_buffer;
use crate::file::metadata::ParquetMetaData;
use crate::file::serialized_reader::{decode_page, read_page_header};
use crate::file::PARQUET_MAGIC;
use crate::schema::types::{ColumnDescPtr, SchemaDescPtr};
use crate::util::memory::ByteBufferPtr;

#[async_trait]
pub trait Storage: Send + Unpin + 'static {
    async fn read_footer(&mut self) -> Result<ByteBufferPtr>;

    async fn prefetch(&mut self, ranges: Vec<Range<usize>>) -> Result<()>;

    async fn read(&mut self, ranges: Vec<Range<usize>>) -> Result<Vec<ByteBufferPtr>>;
}

#[async_trait]
impl Storage for Box<dyn Storage> {
    async fn read_footer(&mut self) -> Result<ByteBufferPtr> {
        self.as_mut().read_footer().await
    }

    async fn prefetch(&mut self, ranges: Vec<Range<usize>>) -> Result<()> {
        self.as_mut().prefetch(ranges).await
    }

    async fn read(&mut self, ranges: Vec<Range<usize>>) -> Result<Vec<ByteBufferPtr>> {
        self.as_mut().read(ranges).await
    }
}

pub struct FileStorage {
    file: Option<File>,
    spawn_blocking: bool,
}
impl FileStorage {
    pub fn new(file: File, spawn_blocking: bool) -> Self {
        Self {
            file: Some(file),
            spawn_blocking,
        }
    }

    pub async fn asyncify<F, T>(&mut self, f: F) -> Result<T>
    where
        F: FnOnce(&mut File) -> Result<T> + Send + 'static,
        T: Send + 'static,
    {
        match self.spawn_blocking {
            true => {
                let mut file = self.file.take().expect("FileStorage poisoned");
                let (file, result) = tokio::task::spawn_blocking(move || {
                    let result = f(&mut file);
                    (file, result)
                })
                .await
                .expect("background task panicked");

                self.file = Some(file);
                result
            }
            false => {
                // Use blocking file IO in tokio worker
                let file = self.file.as_mut().unwrap();
                f(file)
            }
        }
    }
}

#[async_trait]
impl Storage for FileStorage {
    async fn read_footer(&mut self) -> Result<ByteBufferPtr> {
        self.asyncify(|file| {
            file.seek(SeekFrom::End(-8))?;
            let metadata_len = file.read_u32::<LittleEndian>()?;

            file.seek(SeekFrom::End(-(metadata_len as i64) - 8))?;

            let mut buffer = vec![0; metadata_len as usize + 8];
            file.read_exact(buffer.as_mut())?;

            Ok(ByteBufferPtr::new(buffer))
        })
        .await
    }

    async fn prefetch(&mut self, _ranges: Vec<Range<usize>>) -> Result<()> {
        Ok(())
    }

    async fn read(&mut self, ranges: Vec<Range<usize>>) -> Result<Vec<ByteBufferPtr>> {
        self.asyncify(|file| {
            let result = ranges
                .into_iter()
                .map(|range| {
                    file.seek(SeekFrom::Start(range.start as u64))?;
                    let len = range.end - range.start;

                    let mut buffer = Vec::with_capacity(len);
                    let mut take = file.try_clone()?.take(len as u64);
                    take.read_to_end(&mut buffer)?;

                    Ok(ByteBufferPtr::new(buffer))
                })
                .collect();

            result
        })
        .await
    }
}

/// A builder used to construct a [`ParquetRecordBatchStream`] for a parquet file
///
/// In particular, this handles reading the parquet file metadata, allowing consumers
/// to use this information to select what specific columns, row groups, etc...
/// they wish to be read by the resulting stream
///
pub struct ParquetRecordBatchStreamBuilder<T> {
    input: T,

    metadata: Arc<ParquetMetaData>,

    schema: SchemaRef,

    batch_size: usize,

    row_groups: Option<Vec<usize>>,

    projection: Option<Vec<usize>>,
}

impl<T: Storage> ParquetRecordBatchStreamBuilder<T> {
    /// Create a new [`ParquetRecordBatchStreamBuilder`] with the provided parquet file
    pub async fn new(mut input: T) -> Result<Self> {
        let footer = input.read_footer().await?;
        let metadata = Arc::new(decode_footer(footer.as_ref())?);

        let schema = Arc::new(parquet_to_arrow_schema(
            metadata.file_metadata().schema_descr(),
            metadata.file_metadata().key_value_metadata(),
        )?);

        Ok(Self {
            input,
            metadata,
            schema,
            batch_size: 1024,
            row_groups: None,
            projection: None,
        })
    }

    /// Returns a reference to the [`ParquetMetaData`] for this parquet file
    pub fn metadata(&self) -> &Arc<ParquetMetaData> {
        &self.metadata
    }

    /// Returns the arrow [`SchemaRef`] for this parquet file
    pub fn schema(&self) -> &SchemaRef {
        &self.schema
    }

    /// Set the size of [`RecordBatch`] to produce
    pub fn with_batch_size(self, batch_size: usize) -> Self {
        Self { batch_size, ..self }
    }

    /// Only read data from the provided row group indexes
    pub fn with_row_groups(self, row_groups: Vec<usize>) -> Self {
        Self {
            row_groups: Some(row_groups),
            ..self
        }
    }

    /// Only read data from the provided column indexes
    pub fn with_projection(self, projection: Vec<usize>) -> Self {
        Self {
            projection: Some(projection),
            ..self
        }
    }

    /// Build a new [`ParquetRecordBatchStream`]
    pub async fn build(mut self) -> Result<ParquetRecordBatchStream<T>> {
        let num_columns = self.schema.fields().len();
        let num_row_groups = self.metadata.row_groups().len();

        let columns = match self.projection {
            Some(projection) => {
                if let Some(col) = projection.iter().find(|x| **x >= num_columns) {
                    return Err(general_err!(
                        "column projection {} outside bounds of schema 0..{}",
                        col,
                        num_columns
                    ));
                }
                projection
            }
            None => (0..num_columns).collect::<Vec<_>>(),
        };

        let row_groups: VecDeque<_> = match self.row_groups {
            Some(row_groups) => {
                if let Some(col) = row_groups.iter().find(|x| **x >= num_row_groups) {
                    return Err(general_err!(
                        "row group {} out of bounds 0..{}",
                        col,
                        num_row_groups
                    ));
                }
                row_groups.into()
            }
            None => (0..self.metadata.row_groups().len()).collect(),
        };

        let mut ranges = Vec::with_capacity(row_groups.len() * columns.len());
        for row_group_idx in &row_groups {
            let row_group_metadata = self.metadata.row_group(*row_group_idx);
            for column in &columns {
                let (start, length) = row_group_metadata.column(*column).byte_range();
                ranges.push(start as usize..(start + length) as usize)
            }
        }

        self.input.prefetch(ranges).await?;

        let inner = RowGroupStream {
            row_groups,
            columns: columns.into(),
            metadata: self.metadata,
            state: RowGroupStreamState::Init(Some(self.input)),
        }
        .peekable();

        Ok(ParquetRecordBatchStream {
            inner,
            error: false,
            batch_reader: None,
            batch_size: self.batch_size,
            schema: self.schema,
        })
    }
}

/// An asynchronous [`Stream`] of [`RecordBatch`] for a parquet file
pub struct ParquetRecordBatchStream<T: Storage> {
    schema: SchemaRef,

    batch_size: usize,

    error: bool,

    inner: Peekable<RowGroupStream<T>>,

    batch_reader: Option<ParquetRecordBatchReader>,
}

impl<T: Storage> std::fmt::Debug for ParquetRecordBatchStream<T> {
    fn fmt(&self, f: &mut Formatter<'_>) -> std::fmt::Result {
        f.debug_struct("ParquetRecordBatchStream")
            .field("schema", &self.schema)
            .field("batch_size", &self.batch_size)
            .finish()
    }
}

impl<T: Storage> ParquetRecordBatchStream<T> {
    /// Returns the [`SchemaRef`] for this parquet file
    pub fn schema(&self) -> &SchemaRef {
        &self.schema
    }
}

impl<T: Storage> Stream for ParquetRecordBatchStream<T> {
    type Item = Result<RecordBatch>;

    fn poll_next(
        mut self: Pin<&mut Self>,
        cx: &mut Context<'_>,
    ) -> Poll<Option<Self::Item>> {
        loop {
            if self.error {
                return Poll::Pending;
            }

            // Always poll inner so it can make progress
            let inner_pending = Pin::new(&mut self.inner).poll_peek(cx).is_pending();

            // Fetch records from batch reader if any available
            if let Some(batch_reader) = self.batch_reader.as_mut() {
                match batch_reader.next() {
                    Some(Ok(batch)) => return Poll::Ready(Some(Ok(batch))),
                    Some(Err(e)) => {
                        self.error = true;
                        return Poll::Ready(Some(Err(ParquetError::ArrowError(
                            e.to_string(),
                        ))));
                    }
                    None => {
                        self.batch_reader = None;
                    }
                }
            }

            // Batch reader is exhausted, need to wait for inner
            match inner_pending {
                true => return Poll::Pending,
                false => match self.inner.poll_next_unpin(cx) {
                    Poll::Ready(Some(Ok(row_group))) => {
                        let inner = self.inner.get_ref();

                        let parquet_schema =
                            inner.metadata.file_metadata().schema_descr_ptr();

                        let array_reader = build_array_reader(
                            parquet_schema,
                            self.schema.clone(),
                            inner.columns.iter().cloned(),
                            Box::new(row_group),
                        )?;

                        self.batch_reader = Some(
                            ParquetRecordBatchReader::try_new(
                                self.batch_size,
                                array_reader,
                            )
                            .expect("reader"),
                        );
                    }
                    Poll::Ready(Some(Err(e))) => {
                        self.error = true;
                        return Poll::Ready(Some(Err(e)));
                    }
                    Poll::Ready(None) => return Poll::Ready(None),
                    Poll::Pending => unreachable!("contents peeked"),
                },
            }
        }
    }
}

/// An asynchronous [`Stream`] of [`InMemoryRowGroup`] for a parquet file
struct RowGroupStream<T> {
    metadata: Arc<ParquetMetaData>,

<<<<<<< HEAD
    row_groups: VecDeque<usize>,
=======
                    let columns = Arc::clone(&self.columns);

                    self.state = StreamState::Reading(
                        async move {
                            let row_group_metadata = metadata.row_group(row_group_idx);
                            let mut column_chunks =
                                vec![None; row_group_metadata.columns().len()];

                            for column_idx in columns.iter() {
                                let column = row_group_metadata.column(*column_idx);
                                let (start, length) = column.byte_range();
                                let end = start + length;

                                input.seek(SeekFrom::Start(start)).await?;

                                let mut buffer = vec![0_u8; (end - start) as usize];
                                input.read_exact(buffer.as_mut_slice()).await?;

                                column_chunks[*column_idx] = Some(InMemoryColumnChunk {
                                    num_values: column.num_values(),
                                    compression: column.compression(),
                                    physical_type: column.column_type(),
                                    data: ByteBufferPtr::new(buffer),
                                });
                            }

                            Ok((
                                input,
                                InMemoryRowGroup {
                                    schema: metadata.file_metadata().schema_descr_ptr(),
                                    row_count: row_group_metadata.num_rows() as usize,
                                    column_chunks,
                                },
                            ))
                        }
                        .boxed(),
                    )
                }
                StreamState::Reading(f) => {
                    let result = futures::ready!(f.poll_unpin(cx));
                    self.state = StreamState::Init;

                    let row_group: Box<dyn RowGroupCollection> = match result {
                        Ok((input, row_group)) => {
                            self.input = Some(input);
                            Box::new(row_group)
                        }
                        Err(e) => {
                            self.state = StreamState::Error;
                            return Poll::Ready(Some(Err(e)));
                        }
                    };
>>>>>>> 786792c7

    columns: Arc<[usize]>,

    state: RowGroupStreamState<T>,
}

enum RowGroupStreamState<T> {
    Init(Option<T>),
    Fetching(BoxFuture<'static, Result<(T, InMemoryRowGroup)>>),
    Error,
}

impl<T: Storage> Stream for RowGroupStream<T> {
    type Item = Result<InMemoryRowGroup>;

    fn poll_next(
        mut self: Pin<&mut Self>,
        cx: &mut Context<'_>,
    ) -> Poll<Option<Self::Item>> {
        loop {
            match &mut self.state {
                RowGroupStreamState::Init(storage) => {
                    let storage = storage.take().unwrap();
                    let row_group_idx = match self.row_groups.pop_front() {
                        Some(row_group_idx) => row_group_idx,
                        None => return Poll::Ready(None),
                    };

                    let fut = fetch_next_row_group(
                        storage,
                        row_group_idx,
                        Arc::clone(&self.metadata),
                        Arc::clone(&self.columns),
                    )
                    .boxed();

                    self.state = RowGroupStreamState::Fetching(fut);
                }
                RowGroupStreamState::Fetching(fut) => match fut.poll_unpin(cx) {
                    Poll::Ready(Ok((storage, row_group))) => {
                        self.state = RowGroupStreamState::Init(Some(storage));
                        return Poll::Ready(Some(Ok(row_group)));
                    }
                    Poll::Ready(Err(e)) => {
                        self.state = RowGroupStreamState::Error;
                        return Poll::Ready(Some(Err(e)));
                    }
                    Poll::Pending => return Poll::Pending,
                },
                RowGroupStreamState::Error => return Poll::Pending,
            }
        }
    }
}

async fn fetch_next_row_group<T: Storage>(
    mut input: T,
    row_group_idx: usize,
    metadata: Arc<ParquetMetaData>,
    columns: Arc<[usize]>,
) -> Result<(T, InMemoryRowGroup)> {
    let row_group_metadata = metadata.row_group(row_group_idx);
    let mut column_chunks = vec![None; row_group_metadata.columns().len()];

    let ranges: Vec<_> = columns
        .iter()
        .map(|idx| {
            let (start, length) = row_group_metadata.column(*idx).byte_range();
            start as usize..(start + length) as usize
        })
        .collect();

    let schema = metadata.file_metadata().schema_descr_ptr();

    let buffers = input.read(ranges).await?;
    for (column_idx, data) in columns.iter().zip(buffers) {
        let column = row_group_metadata.column(*column_idx);

        column_chunks[*column_idx] = Some(InMemoryColumnChunk {
            num_values: column.num_values(),
            compression: column.compression(),
            physical_type: column.column_type(),
            data,
        })
    }

    Ok((
        input,
        InMemoryRowGroup {
            schema,
            column_chunks,
        },
    ))
}

fn decode_footer(buf: &[u8]) -> Result<ParquetMetaData> {
    if buf.len() < 8 {
        return Err(general_err!("Invalid Parquet footer. Too few bytes"));
    }

    if buf[buf.len() - 4..] != PARQUET_MAGIC {
        return Err(general_err!("Invalid Parquet file. Corrupt footer"));
    }

    let metadata_len = LittleEndian::read_i32(&buf[buf.len() - 8..]);
    let metadata_len: usize = metadata_len.try_into().map_err(|_| {
        general_err!(
            "Invalid Parquet file. Metadata length is less than zero ({})",
            metadata_len
        )
    })?;

    if buf.len() != metadata_len + 8 {
        return Err(general_err!(
            "Incorrect number of footer bytes, expected {} got {}",
            metadata_len + 8,
            buf.len()
        ));
    }

    parse_metadata_buffer(&mut Cursor::new(&buf[..buf.len() - 8]))
}

/// An in-memory collection of column chunks
struct InMemoryRowGroup {
    schema: SchemaDescPtr,
    column_chunks: Vec<Option<InMemoryColumnChunk>>,
    row_count: usize,
}

impl RowGroupCollection for InMemoryRowGroup {
    fn schema(&self) -> Result<SchemaDescPtr> {
        Ok(self.schema.clone())
    }

    fn num_rows(&self) -> usize {
        self.row_count
    }

    fn column_chunks(&self, i: usize) -> Result<Box<dyn PageIterator>> {
        let chunk = self.column_chunks[i].clone().unwrap();
        let page_reader = InMemoryColumnChunkReader::new(chunk)?;

        Ok(Box::new(ColumnChunkIterator {
            schema: self.schema.clone(),
            column_schema: self.schema.columns()[i].clone(),
            reader: Some(Ok(Box::new(page_reader))),
        }))
    }
}

/// Data for a single column chunk
#[derive(Clone)]
struct InMemoryColumnChunk {
    num_values: i64,
    compression: Compression,
    physical_type: crate::basic::Type,
    data: ByteBufferPtr,
}

/// A serialized implementation for Parquet [`PageReader`].
struct InMemoryColumnChunkReader {
    chunk: InMemoryColumnChunk,
    decompressor: Option<Box<dyn Codec>>,
    offset: usize,
    seen_num_values: i64,
}

impl InMemoryColumnChunkReader {
    /// Creates a new serialized page reader from file source.
    pub fn new(chunk: InMemoryColumnChunk) -> Result<Self> {
        let decompressor = create_codec(chunk.compression)?;
        let result = Self {
            chunk,
            decompressor,
            offset: 0,
            seen_num_values: 0,
        };
        Ok(result)
    }
}

impl Iterator for InMemoryColumnChunkReader {
    type Item = Result<Page>;

    fn next(&mut self) -> Option<Self::Item> {
        self.get_next_page().transpose()
    }
}

impl PageReader for InMemoryColumnChunkReader {
    fn get_next_page(&mut self) -> Result<Option<Page>> {
        while self.seen_num_values < self.chunk.num_values {
            let mut cursor = Cursor::new(&self.chunk.data.as_ref()[self.offset..]);
            let page_header = read_page_header(&mut cursor)?;
            self.offset += std::io::Seek::stream_position(&mut cursor).unwrap() as usize;

            let compressed_size = page_header.compressed_page_size as usize;
            let buffer = self.chunk.data.range(self.offset, compressed_size);
            self.offset += compressed_size;

            let result = match page_header.type_ {
                PageType::DataPage | PageType::DataPageV2 => {
                    let decoded = decode_page(
                        page_header,
                        buffer,
                        self.chunk.physical_type,
                        self.decompressor.as_mut(),
                    )?;
                    self.seen_num_values += decoded.num_values() as i64;
                    decoded
                }
                PageType::DictionaryPage => decode_page(
                    page_header,
                    buffer,
                    self.chunk.physical_type,
                    self.decompressor.as_mut(),
                )?,
                _ => {
                    // For unknown page type (e.g., INDEX_PAGE), skip and read next.
                    continue;
                }
            };

            return Ok(Some(result));
        }

        // We are at the end of this column chunk and no more page left. Return None.
        Ok(None)
    }
}

/// Implements [`PageIterator`] for a single column chunk, yielding a single [`PageReader`]
struct ColumnChunkIterator {
    schema: SchemaDescPtr,
    column_schema: ColumnDescPtr,
    reader: Option<Result<Box<dyn PageReader>>>,
}

impl Iterator for ColumnChunkIterator {
    type Item = Result<Box<dyn PageReader>>;

    fn next(&mut self) -> Option<Self::Item> {
        self.reader.take()
    }
}

impl PageIterator for ColumnChunkIterator {
    fn schema(&mut self) -> Result<SchemaDescPtr> {
        Ok(self.schema.clone())
    }

    fn column_schema(&mut self) -> Result<ColumnDescPtr> {
        Ok(self.column_schema.clone())
    }
}<|MERGE_RESOLUTION|>--- conflicted
+++ resolved
@@ -448,62 +448,7 @@
 struct RowGroupStream<T> {
     metadata: Arc<ParquetMetaData>,
 
-<<<<<<< HEAD
     row_groups: VecDeque<usize>,
-=======
-                    let columns = Arc::clone(&self.columns);
-
-                    self.state = StreamState::Reading(
-                        async move {
-                            let row_group_metadata = metadata.row_group(row_group_idx);
-                            let mut column_chunks =
-                                vec![None; row_group_metadata.columns().len()];
-
-                            for column_idx in columns.iter() {
-                                let column = row_group_metadata.column(*column_idx);
-                                let (start, length) = column.byte_range();
-                                let end = start + length;
-
-                                input.seek(SeekFrom::Start(start)).await?;
-
-                                let mut buffer = vec![0_u8; (end - start) as usize];
-                                input.read_exact(buffer.as_mut_slice()).await?;
-
-                                column_chunks[*column_idx] = Some(InMemoryColumnChunk {
-                                    num_values: column.num_values(),
-                                    compression: column.compression(),
-                                    physical_type: column.column_type(),
-                                    data: ByteBufferPtr::new(buffer),
-                                });
-                            }
-
-                            Ok((
-                                input,
-                                InMemoryRowGroup {
-                                    schema: metadata.file_metadata().schema_descr_ptr(),
-                                    row_count: row_group_metadata.num_rows() as usize,
-                                    column_chunks,
-                                },
-                            ))
-                        }
-                        .boxed(),
-                    )
-                }
-                StreamState::Reading(f) => {
-                    let result = futures::ready!(f.poll_unpin(cx));
-                    self.state = StreamState::Init;
-
-                    let row_group: Box<dyn RowGroupCollection> = match result {
-                        Ok((input, row_group)) => {
-                            self.input = Some(input);
-                            Box::new(row_group)
-                        }
-                        Err(e) => {
-                            self.state = StreamState::Error;
-                            return Poll::Ready(Some(Err(e)));
-                        }
-                    };
->>>>>>> 786792c7
 
     columns: Arc<[usize]>,
 
@@ -594,7 +539,7 @@
         input,
         InMemoryRowGroup {
             schema,
-            column_chunks,
+            row_count: row_group_metadata.num_rows() as usize,column_chunks,
         },
     ))
 }
