// Licensed to the Apache Software Foundation (ASF) under one
// or more contributor license agreements.  See the NOTICE file
// distributed with this work for additional information
// regarding copyright ownership.  The ASF licenses this file
// to you under the Apache License, Version 2.0 (the
// "License"); you may not use this file except in compliance
// with the License.  You may obtain a copy of the License at
//
//   http://www.apache.org/licenses/LICENSE-2.0
//
// Unless required by applicable law or agreed to in writing,
// software distributed under the License is distributed on an
// "AS IS" BASIS, WITHOUT WARRANTIES OR CONDITIONS OF ANY
// KIND, either express or implied.  See the License for the
// specific language governing permissions and limitations
// under the License.

use arrow_array::{Array, BooleanArray};
use arrow_select::filter::SlicesIterator;
use std::cmp::Ordering;
use std::collections::VecDeque;
use std::ops::Range;

/// [`RowSelection`] is a collection of [`RowSelector`] used to skip rows when
/// scanning a parquet file
#[derive(Debug, Clone, Copy, Eq, PartialEq)]
pub struct RowSelector {
    /// The number of rows
    pub row_count: usize,

    /// If true, skip `row_count` rows
    pub skip: bool,
}

impl RowSelector {
    /// Select `row_count` rows
    pub fn select(row_count: usize) -> Self {
        Self {
            row_count,
            skip: false,
        }
    }

    /// Skip `row_count` rows
    pub fn skip(row_count: usize) -> Self {
        Self {
            row_count,
            skip: true,
        }
    }
}

/// [`RowSelection`] allows selecting or skipping a provided number of rows
/// when scanning the parquet file.
///
/// This is applied prior to reading column data, and can therefore
/// be used to skip IO to fetch data into memory
///
/// A typical use-case would be using the [`PageIndex`] to filter out rows
/// that don't satisfy a predicate
///
/// # Example
/// ```
/// use parquet::arrow::arrow_reader::{RowSelection, RowSelector};
///
/// let selectors = vec![
///     RowSelector::skip(5),
///     RowSelector::select(5),
///     RowSelector::select(5),
///     RowSelector::skip(5),
/// ];
///
/// // Creating a selection will combine adjacent selectors
/// let selection: RowSelection = selectors.into();
///
/// let expected = vec![
///     RowSelector::skip(5),
///     RowSelector::select(10),
///     RowSelector::skip(5),
/// ];
///
/// let actual: Vec<RowSelector> = selection.into();
/// assert_eq!(actual, expected);
/// ```
///
/// A [`RowSelection`] maintains the following invariants:
///
/// * It contains no [`RowSelector`] of 0 rows
/// * Consecutive [`RowSelector`]s alternate skipping or selecting rows
///
/// [`PageIndex`]: crate::file::page_index::index::PageIndex
#[derive(Debug, Clone, Default, Eq, PartialEq)]
pub struct RowSelection {
    selectors: Vec<RowSelector>,
}

impl RowSelection {
    /// Creates a [`RowSelection`] from a slice of [`BooleanArray`]
    ///
    /// # Panic
    ///
    /// Panics if any of the [`BooleanArray`] contain nulls
    pub fn from_filters(filters: &[BooleanArray]) -> Self {
        let mut next_offset = 0;
        let total_rows = filters.iter().map(|x| x.len()).sum();

        let iter = filters.iter().flat_map(|filter| {
            let offset = next_offset;
            next_offset += filter.len();
            assert_eq!(filter.null_count(), 0);
            SlicesIterator::new(filter).map(move |(start, end)| start + offset..end + offset)
        });

        Self::from_consecutive_ranges(iter, total_rows)
    }

    /// Creates a [`RowSelection`] from an iterator of consecutive ranges to keep
    pub(crate) fn from_consecutive_ranges<I: Iterator<Item = Range<usize>>>(
        ranges: I,
        total_rows: usize,
    ) -> Self {
        let mut selectors: Vec<RowSelector> = Vec::with_capacity(ranges.size_hint().0);
        let mut last_end = 0;
        for range in ranges {
            let len = range.end - range.start;
            if len == 0 {
                continue;
            }

            match range.start.cmp(&last_end) {
                Ordering::Equal => match selectors.last_mut() {
                    Some(last) => last.row_count = last.row_count.checked_add(len).unwrap(),
                    None => selectors.push(RowSelector::select(len)),
                },
                Ordering::Greater => {
                    selectors.push(RowSelector::skip(range.start - last_end));
                    selectors.push(RowSelector::select(len))
                }
                Ordering::Less => panic!("out of order"),
            }
            last_end = range.end;
        }

        if last_end != total_rows {
            selectors.push(RowSelector::skip(total_rows - last_end))
        }

        Self { selectors }
    }

    /// Given an offset index, return the byte ranges for all data pages selected by `self`
    ///
    /// This is useful for determining what byte ranges to fetch from underlying storage
    ///
    /// Note: this method does not make any effort to combine consecutive ranges, nor coalesce
    /// ranges that are close together. This is instead delegated to the IO subsystem to optimise,
    /// e.g. [`ObjectStore::get_ranges`](object_store::ObjectStore::get_ranges)
    pub fn scan_ranges(&self, page_locations: &[crate::format::PageLocation]) -> Vec<Range<usize>> {
        let mut ranges = vec![];
        let mut row_offset = 0;

        let mut pages = page_locations.iter().peekable();
        let mut selectors = self.selectors.iter().cloned();
        let mut current_selector = selectors.next();
        let mut current_page = pages.next();

        let mut current_page_included = false;

        while let Some((selector, page)) = current_selector.as_mut().zip(current_page) {
            if !(selector.skip || current_page_included) {
                let start = page.offset as usize;
                let end = start + page.compressed_page_size as usize;
                ranges.push(start..end);
                current_page_included = true;
            }

            if let Some(next_page) = pages.peek() {
                if row_offset + selector.row_count > next_page.first_row_index as usize {
                    let remaining_in_page = next_page.first_row_index as usize - row_offset;
                    selector.row_count -= remaining_in_page;
                    row_offset += remaining_in_page;
                    current_page = pages.next();
                    current_page_included = false;

                    continue;
                } else {
                    if row_offset + selector.row_count == next_page.first_row_index as usize {
                        current_page = pages.next();
                        current_page_included = false;
                    }
                    row_offset += selector.row_count;
                    current_selector = selectors.next();
                }
            } else {
                if !(selector.skip || current_page_included) {
                    let start = page.offset as usize;
                    let end = start + page.compressed_page_size as usize;
                    ranges.push(start..end);
                }
                current_selector = selectors.next()
            }
        }

        ranges
    }

    /// Splits off the first `row_count` from this [`RowSelection`]
    pub fn split_off(&mut self, row_count: usize) -> Self {
        let mut total_count = 0;

        // Find the index where the selector exceeds the row count
        let find = self.selectors.iter().position(|selector| {
            total_count += selector.row_count;
            total_count > row_count
        });

        let split_idx = match find {
            Some(idx) => idx,
            None => {
                let selectors = std::mem::take(&mut self.selectors);
                return Self { selectors };
            }
        };

        let mut remaining = self.selectors.split_off(split_idx);

        // Always present as `split_idx < self.selectors.len`
        let next = remaining.first_mut().unwrap();
        let overflow = total_count - row_count;

        if next.row_count != overflow {
            self.selectors.push(RowSelector {
                row_count: next.row_count - overflow,
                skip: next.skip,
            })
        }
        next.row_count = overflow;

        std::mem::swap(&mut remaining, &mut self.selectors);
        Self {
            selectors: remaining,
        }
    }
    /// Given a [`RowSelection`] computed under `self`, returns the [`RowSelection`]
    /// representing their conjunction
    ///
    /// For example:
    ///
    /// self:     NNNNNNNNNNNNYYYYYYYYYYYYYYYYYYYYYYNNNYYYYY
    /// other:                YYYYYNNNNYYYYYYYYYYYYY   YYNNN
    ///
    /// returned: NNNNNNNNNNNNYYYYYNNNNYYYYYYYYYYYYYNNNYYNNN
    ///
    ///
    /// # Panics
    ///
    /// Panics if `other` does not have a length equal to the number of rows selected
    /// by this RowSelection
    ///
    pub fn and_then(&self, other: &Self) -> Self {
        let mut selectors = vec![];
        let mut first = self.selectors.iter().cloned().peekable();
        let mut second = other.selectors.iter().cloned().peekable();

        let mut to_skip = 0;
        while let Some(b) = second.peek_mut() {
            let a = first
                .peek_mut()
                .expect("selection exceeds the number of selected rows");

            if b.row_count == 0 {
                second.next().unwrap();
                continue;
            }

            if a.row_count == 0 {
                first.next().unwrap();
                continue;
            }

            if a.skip {
                // Records were skipped when producing second
                to_skip += a.row_count;
                first.next().unwrap();
                continue;
            }

            let skip = b.skip;
            let to_process = a.row_count.min(b.row_count);

            a.row_count -= to_process;
            b.row_count -= to_process;

            match skip {
                true => to_skip += to_process,
                false => {
                    if to_skip != 0 {
                        selectors.push(RowSelector::skip(to_skip));
                        to_skip = 0;
                    }
                    selectors.push(RowSelector::select(to_process))
                }
            }
        }

        for v in first {
            if v.row_count != 0 {
                assert!(
                    v.skip,
                    "selection contains less than the number of selected rows"
                );
                to_skip += v.row_count
            }
        }

        if to_skip != 0 {
            selectors.push(RowSelector::skip(to_skip));
        }

        Self { selectors }
    }

    /// Compute the intersection of two [`RowSelection`]
    /// For example:
    /// self:      NNYYYYNNYYNYN
    /// other:     NYNNNNNNY
    ///
    /// returned:  NNNNNNNNYYNYN
    pub fn intersection(&self, other: &Self) -> Self {
        intersect_row_selections(&self.selectors, &other.selectors)
    }

    /// Returns `true` if this [`RowSelection`] selects any rows
    pub fn selects_any(&self) -> bool {
        self.selectors.iter().any(|x| !x.skip)
    }

    /// Trims this [`RowSelection`] removing any trailing skips
    pub(crate) fn trim(mut self) -> Self {
        while self.selectors.last().map(|x| x.skip).unwrap_or(false) {
            self.selectors.pop();
        }
        self
    }

    /// Applies an offset to this [`RowSelection`], skipping the first `offset` selected rows
    pub(crate) fn offset(mut self, offset: usize) -> Self {
        if offset == 0 {
            return self;
        }

        let mut selected_count = 0;
        let mut skipped_count = 0;

        // Find the index where the selector exceeds the row count
        let find = self
            .selectors
            .iter()
            .position(|selector| match selector.skip {
                true => {
                    skipped_count += selector.row_count;
                    false
                }
                false => {
                    selected_count += selector.row_count;
                    selected_count > offset
                }
            });

        let split_idx = match find {
            Some(idx) => idx,
            None => {
                self.selectors.clear();
                return self;
            }
        };

        let mut selectors = Vec::with_capacity(self.selectors.len() - split_idx + 1);
        selectors.push(RowSelector::skip(skipped_count + offset));
        selectors.push(RowSelector::select(selected_count - offset));
        selectors.extend_from_slice(&self.selectors[split_idx + 1..]);

        Self { selectors }
    }

    /// Limit this [`RowSelection`] to only select `limit` rows
    pub(crate) fn limit(mut self, mut limit: usize) -> Self {
        if limit == 0 {
            self.selectors.clear();
        }

        for (idx, selection) in self.selectors.iter_mut().enumerate() {
            if !selection.skip {
                if selection.row_count >= limit {
                    selection.row_count = limit;
                    self.selectors.truncate(idx + 1);
                    break;
                } else {
                    limit -= selection.row_count;
                }
            }
        }
        self
    }

    /// Returns an iterator over the [`RowSelector`]s for this
    /// [`RowSelection`].
    pub fn iter(&self) -> impl Iterator<Item = &RowSelector> {
        self.selectors.iter()
    }

    /// Returns the number of selected rows
    pub fn row_count(&self) -> usize {
        self.iter().filter(|s| !s.skip).map(|s| s.row_count).sum()
    }
}

impl From<Vec<RowSelector>> for RowSelection {
    fn from(selectors: Vec<RowSelector>) -> Self {
        selectors.into_iter().collect()
    }
}

impl FromIterator<RowSelector> for RowSelection {
    fn from_iter<T: IntoIterator<Item = RowSelector>>(iter: T) -> Self {
        let iter = iter.into_iter();

        // Capacity before filter
        let mut selectors = Vec::with_capacity(iter.size_hint().0);

        let mut filtered = iter.filter(|x| x.row_count != 0);
        if let Some(x) = filtered.next() {
            selectors.push(x);
        }

        for s in filtered {
            if s.row_count == 0 {
                continue;
            }

            // Combine consecutive selectors
            let last = selectors.last_mut().unwrap();
            if last.skip == s.skip {
                last.row_count = last.row_count.checked_add(s.row_count).unwrap();
            } else {
                selectors.push(s)
            }
        }

        Self { selectors }
    }
}

impl From<RowSelection> for Vec<RowSelector> {
    fn from(r: RowSelection) -> Self {
        r.selectors
    }
}

impl From<RowSelection> for VecDeque<RowSelector> {
    fn from(r: RowSelection) -> Self {
        r.selectors.into()
    }
}

/// Combine two lists of `RowSelection` return the intersection of them
/// For example:
/// self:      NNYYYYNNYYNYN
/// other:     NYNNNNNNY
///
/// returned:  NNNNNNNNYYNYN
fn intersect_row_selections(left: &[RowSelector], right: &[RowSelector]) -> RowSelection {
    let mut l_iter = left.iter().copied().peekable();
    let mut r_iter = right.iter().copied().peekable();

    let iter = std::iter::from_fn(move || {
        loop {
            let l = l_iter.peek_mut();
            let r = r_iter.peek_mut();

            match (l, r) {
                (Some(a), _) if a.row_count == 0 => {
                    l_iter.next().unwrap();
                }
                (_, Some(b)) if b.row_count == 0 => {
                    r_iter.next().unwrap();
                }
                (Some(l), Some(r)) => {
                    return match (l.skip, r.skip) {
                        // Keep both ranges
                        (false, false) => {
                            if l.row_count < r.row_count {
                                r.row_count -= l.row_count;
                                l_iter.next()
                            } else {
                                l.row_count -= r.row_count;
                                r_iter.next()
                            }
                        }
                        // skip at least one
                        _ => {
                            if l.row_count < r.row_count {
                                let skip = l.row_count;
                                r.row_count -= l.row_count;
                                l_iter.next();
                                Some(RowSelector::skip(skip))
                            } else {
                                let skip = r.row_count;
                                l.row_count -= skip;
                                r_iter.next();
                                Some(RowSelector::skip(skip))
                            }
                        }
                    };
                }
                (Some(_), None) => return l_iter.next(),
                (None, Some(_)) => return r_iter.next(),
                (None, None) => return None,
            }
        }
    });

    iter.collect()
}

#[cfg(test)]
mod tests {
    use super::*;
    use crate::format::PageLocation;
    use rand::{thread_rng, Rng};

    #[test]
    fn test_from_filters() {
        let filters = vec![
            BooleanArray::from(vec![false, false, false, true, true, true, true]),
            BooleanArray::from(vec![true, true, false, false, true, true, true]),
            BooleanArray::from(vec![false, false, false, false]),
            BooleanArray::from(Vec::<bool>::new()),
        ];

        let selection = RowSelection::from_filters(&filters[..1]);
        assert!(selection.selects_any());
        assert_eq!(
            selection.selectors,
            vec![RowSelector::skip(3), RowSelector::select(4)]
        );

        let selection = RowSelection::from_filters(&filters[..2]);
        assert!(selection.selects_any());
        assert_eq!(
            selection.selectors,
            vec![
                RowSelector::skip(3),
                RowSelector::select(6),
                RowSelector::skip(2),
                RowSelector::select(3)
            ]
        );

        let selection = RowSelection::from_filters(&filters);
        assert!(selection.selects_any());
        assert_eq!(
            selection.selectors,
            vec![
                RowSelector::skip(3),
                RowSelector::select(6),
                RowSelector::skip(2),
                RowSelector::select(3),
                RowSelector::skip(4)
            ]
        );

        let selection = RowSelection::from_filters(&filters[2..3]);
        assert!(!selection.selects_any());
        assert_eq!(selection.selectors, vec![RowSelector::skip(4)]);
    }

    #[test]
    fn test_split_off() {
        let mut selection = RowSelection::from(vec![
            RowSelector::skip(34),
            RowSelector::select(12),
            RowSelector::skip(3),
            RowSelector::select(35),
        ]);

        let split = selection.split_off(34);
        assert_eq!(split.selectors, vec![RowSelector::skip(34)]);
        assert_eq!(
            selection.selectors,
            vec![
                RowSelector::select(12),
                RowSelector::skip(3),
                RowSelector::select(35)
            ]
        );

        let split = selection.split_off(5);
        assert_eq!(split.selectors, vec![RowSelector::select(5)]);
        assert_eq!(
            selection.selectors,
            vec![
                RowSelector::select(7),
                RowSelector::skip(3),
                RowSelector::select(35)
            ]
        );

        let split = selection.split_off(8);
        assert_eq!(
            split.selectors,
            vec![RowSelector::select(7), RowSelector::skip(1)]
        );
        assert_eq!(
            selection.selectors,
            vec![RowSelector::skip(2), RowSelector::select(35)]
        );

        let split = selection.split_off(200);
        assert_eq!(
            split.selectors,
            vec![RowSelector::skip(2), RowSelector::select(35)]
        );
        assert!(selection.selectors.is_empty());
    }

    #[test]
    fn test_offset() {
        let selection = RowSelection::from(vec![
            RowSelector::select(5),
            RowSelector::skip(23),
            RowSelector::select(7),
            RowSelector::skip(33),
            RowSelector::select(6),
        ]);

        let selection = selection.offset(2);
        assert_eq!(
            selection.selectors,
            vec![
                RowSelector::skip(2),
                RowSelector::select(3),
                RowSelector::skip(23),
                RowSelector::select(7),
                RowSelector::skip(33),
                RowSelector::select(6),
            ]
        );

        let selection = selection.offset(5);
        assert_eq!(
            selection.selectors,
            vec![
                RowSelector::skip(30),
                RowSelector::select(5),
                RowSelector::skip(33),
                RowSelector::select(6),
            ]
        );

        let selection = selection.offset(3);
        assert_eq!(
            selection.selectors,
            vec![
                RowSelector::skip(33),
                RowSelector::select(2),
                RowSelector::skip(33),
                RowSelector::select(6),
            ]
        );

        let selection = selection.offset(2);
        assert_eq!(
            selection.selectors,
            vec![RowSelector::skip(68), RowSelector::select(6),]
        );

        let selection = selection.offset(3);
        assert_eq!(
            selection.selectors,
            vec![RowSelector::skip(71), RowSelector::select(3),]
        );
    }

    #[test]
    fn test_and() {
        let mut a = RowSelection::from(vec![
            RowSelector::skip(12),
            RowSelector::select(23),
            RowSelector::skip(3),
            RowSelector::select(5),
        ]);

        let b = RowSelection::from(vec![
            RowSelector::select(5),
            RowSelector::skip(4),
            RowSelector::select(15),
            RowSelector::skip(4),
        ]);

        let mut expected = RowSelection::from(vec![
            RowSelector::skip(12),
            RowSelector::select(5),
            RowSelector::skip(4),
            RowSelector::select(14),
            RowSelector::skip(3),
            RowSelector::select(1),
            RowSelector::skip(4),
        ]);

        assert_eq!(a.and_then(&b), expected);

        a.split_off(7);
        expected.split_off(7);
        assert_eq!(a.and_then(&b), expected);

        let a = RowSelection::from(vec![RowSelector::select(5), RowSelector::skip(3)]);

        let b = RowSelection::from(vec![
            RowSelector::select(2),
            RowSelector::skip(1),
            RowSelector::select(1),
            RowSelector::skip(1),
        ]);

        assert_eq!(
            a.and_then(&b).selectors,
            vec![
                RowSelector::select(2),
                RowSelector::skip(1),
                RowSelector::select(1),
                RowSelector::skip(4)
            ]
        );
    }

    #[test]
    fn test_combine() {
        let a = vec![
            RowSelector::skip(3),
            RowSelector::skip(3),
            RowSelector::select(10),
            RowSelector::skip(4),
        ];

        let b = vec![
            RowSelector::skip(3),
            RowSelector::skip(3),
            RowSelector::select(10),
            RowSelector::skip(4),
            RowSelector::skip(0),
        ];

        let c = vec![
            RowSelector::skip(2),
            RowSelector::skip(4),
            RowSelector::select(3),
            RowSelector::select(3),
            RowSelector::select(4),
            RowSelector::skip(3),
            RowSelector::skip(1),
            RowSelector::skip(0),
        ];

        let expected = RowSelection::from(vec![
            RowSelector::skip(6),
            RowSelector::select(10),
            RowSelector::skip(4),
        ]);

        assert_eq!(RowSelection::from_iter(a), expected);
        assert_eq!(RowSelection::from_iter(b), expected);
        assert_eq!(RowSelection::from_iter(c), expected);
    }

    #[test]
    fn test_combine_2elements() {
        let a = vec![RowSelector::select(10), RowSelector::select(5)];
        let a_expect = vec![RowSelector::select(15)];
        assert_eq!(RowSelection::from_iter(a).selectors, a_expect);

        let b = vec![RowSelector::select(10), RowSelector::skip(5)];
        let b_expect = vec![RowSelector::select(10), RowSelector::skip(5)];
        assert_eq!(RowSelection::from_iter(b).selectors, b_expect);

        let c = vec![RowSelector::skip(10), RowSelector::select(5)];
        let c_expect = vec![RowSelector::skip(10), RowSelector::select(5)];
        assert_eq!(RowSelection::from_iter(c).selectors, c_expect);

        let d = vec![RowSelector::skip(10), RowSelector::skip(5)];
        let d_expect = vec![RowSelector::skip(15)];
        assert_eq!(RowSelection::from_iter(d).selectors, d_expect);
    }

    #[test]
    fn test_from_one_and_empty() {
        let a = vec![RowSelector::select(10)];
        let selection1 = RowSelection::from(a.clone());
        assert_eq!(selection1.selectors, a);

        let b = vec![];
        let selection1 = RowSelection::from(b.clone());
        assert_eq!(selection1.selectors, b)
    }

    #[test]
    #[should_panic(expected = "selection exceeds the number of selected rows")]
    fn test_and_longer() {
        let a = RowSelection::from(vec![
            RowSelector::select(3),
            RowSelector::skip(33),
            RowSelector::select(3),
            RowSelector::skip(33),
        ]);
        let b = RowSelection::from(vec![RowSelector::select(36)]);
        a.and_then(&b);
    }

    #[test]
    #[should_panic(expected = "selection contains less than the number of selected rows")]
    fn test_and_shorter() {
        let a = RowSelection::from(vec![
            RowSelector::select(3),
            RowSelector::skip(33),
            RowSelector::select(3),
            RowSelector::skip(33),
        ]);
        let b = RowSelection::from(vec![RowSelector::select(3)]);
        a.and_then(&b);
    }

    #[test]
    fn test_intersect_row_selection_and_combine() {
        // a size equal b size
        let a = vec![
            RowSelector::select(5),
            RowSelector::skip(4),
            RowSelector::select(1),
        ];
        let b = vec![
            RowSelector::select(8),
            RowSelector::skip(1),
            RowSelector::select(1),
        ];

        let res = intersect_row_selections(&a, &b);
        assert_eq!(
            res.selectors,
            vec![
                RowSelector::select(5),
                RowSelector::skip(4),
                RowSelector::select(1),
            ],
        );

        // a size larger than b size
        let a = vec![
            RowSelector::select(3),
            RowSelector::skip(33),
            RowSelector::select(3),
            RowSelector::skip(33),
        ];
        let b = vec![RowSelector::select(36), RowSelector::skip(36)];
        let res = intersect_row_selections(&a, &b);
        assert_eq!(
            res.selectors,
            vec![RowSelector::select(3), RowSelector::skip(69)]
        );

        // a size less than b size
        let a = vec![RowSelector::select(3), RowSelector::skip(7)];
        let b = vec![
            RowSelector::select(2),
            RowSelector::skip(2),
            RowSelector::select(2),
            RowSelector::skip(2),
            RowSelector::select(2),
        ];
        let res = intersect_row_selections(&a, &b);
        assert_eq!(
            res.selectors,
            vec![RowSelector::select(2), RowSelector::skip(8)]
        );

        let a = vec![RowSelector::select(3), RowSelector::skip(7)];
        let b = vec![
            RowSelector::select(2),
            RowSelector::skip(2),
            RowSelector::select(2),
            RowSelector::skip(2),
            RowSelector::select(2),
        ];
        let res = intersect_row_selections(&a, &b);
        assert_eq!(
            res.selectors,
            vec![RowSelector::select(2), RowSelector::skip(8)]
        );
    }

    #[test]
    fn test_and_fuzz() {
        let mut rand = thread_rng();
        for _ in 0..100 {
            let a_len = rand.gen_range(10..100);
            let a_bools: Vec<_> = (0..a_len).map(|_| rand.gen_bool(0.2)).collect();
            let a = RowSelection::from_filters(&[BooleanArray::from(a_bools.clone())]);

            let b_len: usize = a_bools.iter().map(|x| *x as usize).sum();
            let b_bools: Vec<_> = (0..b_len).map(|_| rand.gen_bool(0.8)).collect();
            let b = RowSelection::from_filters(&[BooleanArray::from(b_bools.clone())]);

            let mut expected_bools = vec![false; a_len];

            let mut iter_b = b_bools.iter();
            for (idx, b) in a_bools.iter().enumerate() {
                if *b && *iter_b.next().unwrap() {
                    expected_bools[idx] = true;
                }
            }

            let expected = RowSelection::from_filters(&[BooleanArray::from(expected_bools)]);

            let total_rows: usize = expected.selectors.iter().map(|s| s.row_count).sum();
            assert_eq!(a_len, total_rows);

            assert_eq!(a.and_then(&b), expected);
        }
    }

    #[test]
    fn test_iter() {
        // use the iter() API to show it does what is expected and
        // avoid accidental deletion
        let selectors = vec![
            RowSelector::select(3),
            RowSelector::skip(33),
            RowSelector::select(4),
        ];

        let round_tripped = RowSelection::from(selectors.clone())
            .iter()
            .cloned()
            .collect::<Vec<_>>();
        assert_eq!(selectors, round_tripped);
    }

    #[test]
    fn test_limit() {
        // Limit to existing limit should no-op
        let selection = RowSelection::from(vec![RowSelector::select(10), RowSelector::skip(90)]);
        let limited = selection.limit(10);
        assert_eq!(RowSelection::from(vec![RowSelector::select(10)]), limited);

        let selection = RowSelection::from(vec![
            RowSelector::select(10),
            RowSelector::skip(10),
            RowSelector::select(10),
            RowSelector::skip(10),
            RowSelector::select(10),
        ]);

        let limited = selection.clone().limit(5);
        let expected = vec![RowSelector::select(5)];
        assert_eq!(limited.selectors, expected);

        let limited = selection.clone().limit(15);
        let expected = vec![
            RowSelector::select(10),
            RowSelector::skip(10),
            RowSelector::select(5),
        ];
        assert_eq!(limited.selectors, expected);

        let limited = selection.clone().limit(0);
        let expected = vec![];
        assert_eq!(limited.selectors, expected);

        let limited = selection.clone().limit(30);
        let expected = vec![
            RowSelector::select(10),
            RowSelector::skip(10),
            RowSelector::select(10),
            RowSelector::skip(10),
            RowSelector::select(10),
        ];
        assert_eq!(limited.selectors, expected);

        let limited = selection.limit(100);
        let expected = vec![
            RowSelector::select(10),
            RowSelector::skip(10),
            RowSelector::select(10),
            RowSelector::skip(10),
            RowSelector::select(10),
        ];
        assert_eq!(limited.selectors, expected);
    }

    #[test]
    fn test_scan_ranges() {
        let index = vec![
            PageLocation {
                offset: 0,
                compressed_page_size: 10,
                first_row_index: 0,
            },
            PageLocation {
                offset: 10,
                compressed_page_size: 10,
                first_row_index: 10,
            },
            PageLocation {
                offset: 20,
                compressed_page_size: 10,
                first_row_index: 20,
            },
            PageLocation {
                offset: 30,
                compressed_page_size: 10,
                first_row_index: 30,
            },
            PageLocation {
                offset: 40,
                compressed_page_size: 10,
                first_row_index: 40,
            },
            PageLocation {
                offset: 50,
                compressed_page_size: 10,
                first_row_index: 50,
            },
            PageLocation {
                offset: 60,
                compressed_page_size: 10,
                first_row_index: 60,
            },
        ];

        let selection = RowSelection::from(vec![
            // Skip first page
            RowSelector::skip(10),
            // Multiple selects in same page
            RowSelector::select(3),
            RowSelector::skip(3),
            RowSelector::select(4),
            // Select to page boundary
            RowSelector::skip(5),
            RowSelector::select(5),
            // Skip full page past page boundary
            RowSelector::skip(12),
            // Select across page boundaries
            RowSelector::select(12),
            // Skip final page
            RowSelector::skip(12),
        ]);

        let ranges = selection.scan_ranges(&index);

        // assert_eq!(mask, vec![false, true, true, false, true, true, false]);
        assert_eq!(ranges, vec![10..20, 20..30, 40..50, 50..60]);

        let selection = RowSelection::from(vec![
            // Skip first page
            RowSelector::skip(10),
            // Multiple selects in same page
            RowSelector::select(3),
            RowSelector::skip(3),
            RowSelector::select(4),
            // Select to page boundary
            RowSelector::skip(5),
            RowSelector::select(5),
            // Skip full page past page boundary
            RowSelector::skip(12),
            // Select across page boundaries
            RowSelector::select(12),
            RowSelector::skip(1),
            // Select across page boundaries including final page
            RowSelector::select(8),
        ]);

        let ranges = selection.scan_ranges(&index);

        // assert_eq!(mask, vec![false, true, true, false, true, true, true]);
        assert_eq!(ranges, vec![10..20, 20..30, 40..50, 50..60, 60..70]);

        let selection = RowSelection::from(vec![
            // Skip first page
            RowSelector::skip(10),
            // Multiple selects in same page
            RowSelector::select(3),
            RowSelector::skip(3),
            RowSelector::select(4),
            // Select to page boundary
            RowSelector::skip(5),
            RowSelector::select(5),
            // Skip full page past page boundary
            RowSelector::skip(12),
            // Select to final page boundary
            RowSelector::select(12),
            RowSelector::skip(1),
            // Skip across final page boundary
            RowSelector::skip(8),
            // Select from final page
            RowSelector::select(4),
        ]);

        let ranges = selection.scan_ranges(&index);

        // assert_eq!(mask, vec![false, true, true, false, true, true, true]);
        assert_eq!(ranges, vec![10..20, 20..30, 40..50, 50..60, 60..70]);

        let selection = RowSelection::from(vec![
            // Skip first page
            RowSelector::skip(10),
            // Multiple selects in same page
            RowSelector::select(3),
            RowSelector::skip(3),
            RowSelector::select(4),
            // Select to remaining in page and first row of next page
            RowSelector::skip(5),
            RowSelector::select(6),
            // Skip remaining
            RowSelector::skip(50),
        ]);

        let ranges = selection.scan_ranges(&index);

        // assert_eq!(mask, vec![false, true, true, false, true, true, true]);
        assert_eq!(ranges, vec![10..20, 20..30, 30..40]);
<<<<<<< HEAD
=======
    }

    #[test]
    fn test_empty_ranges() {
        let ranges = [1..3, 4..6, 6..6, 8..8, 9..10];
        let selection = RowSelection::from_consecutive_ranges(ranges.into_iter(), 10);
        assert_eq!(
            selection.selectors,
            vec![
                RowSelector::skip(1),
                RowSelector::select(2),
                RowSelector::skip(1),
                RowSelector::select(2),
                RowSelector::skip(3),
                RowSelector::select(1)
            ]
        )
    }

    #[test]
    fn test_empty_selector() {
        let selection = RowSelection::from(vec![
            RowSelector::skip(0),
            RowSelector::select(2),
            RowSelector::skip(0),
            RowSelector::select(2),
        ]);
        assert_eq!(selection.selectors, vec![RowSelector::select(4)]);

        let selection = RowSelection::from(vec![
            RowSelector::select(0),
            RowSelector::skip(2),
            RowSelector::select(0),
            RowSelector::skip(2),
        ]);
        assert_eq!(selection.selectors, vec![RowSelector::skip(4)]);
    }

    #[test]
    fn test_intersection() {
        let selection = RowSelection::from(vec![RowSelector::select(1048576)]);
        let result = selection.intersection(&selection);
        assert_eq!(result, selection);

        let a = RowSelection::from(vec![
            RowSelector::skip(10),
            RowSelector::select(10),
            RowSelector::skip(10),
            RowSelector::select(20),
        ]);

        let b = RowSelection::from(vec![
            RowSelector::skip(20),
            RowSelector::select(20),
            RowSelector::skip(10),
        ]);

        let result = a.intersection(&b);
        assert_eq!(
            result.selectors,
            vec![
                RowSelector::skip(30),
                RowSelector::select(10),
                RowSelector::skip(10)
            ]
        );
>>>>>>> 802ed428
    }
}<|MERGE_RESOLUTION|>--- conflicted
+++ resolved
@@ -1127,8 +1127,6 @@
 
         // assert_eq!(mask, vec![false, true, true, false, true, true, true]);
         assert_eq!(ranges, vec![10..20, 20..30, 30..40]);
-<<<<<<< HEAD
-=======
     }
 
     #[test]
@@ -1195,6 +1193,5 @@
                 RowSelector::skip(10)
             ]
         );
->>>>>>> 802ed428
     }
 }