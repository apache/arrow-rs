--- conflicted
+++ resolved
@@ -625,20 +625,12 @@
     pub fn with_virtual_columns(self, virtual_columns: Vec<FieldRef>) -> Result<Self> {
         // Validate that all fields are virtual columns
         for field in &virtual_columns {
-<<<<<<< HEAD
             if !is_virtual_column(field) {
                 return Err(ParquetError::General(format!(
                     "Field '{}' is not a virtual column. Virtual columns must have extension type names starting with 'arrow.virtual.'",
                     field.name()
                 )));
             }
-=======
-            assert!(
-                is_virtual_column(field),
-                "Field '{}' is not a virtual column. Virtual columns must have extension type names starting with 'arrow.virtual.'",
-                field.name()
-            );
->>>>>>> 5ee07d18
         }
         Ok(Self {
             virtual_columns,
@@ -5558,8 +5550,6 @@
     }
 
     #[test]
-<<<<<<< HEAD
-=======
     fn test_read_row_numbers_row_group_order() -> Result<()> {
         // Make a parquet file with 100 rows split across 2 row groups
         let array = Int64Array::from_iter_values(5000..5100);
@@ -5582,7 +5572,7 @@
         let buffer = Bytes::from(buffer);
 
         let options =
-            ArrowReaderOptions::new().with_virtual_columns(vec![row_number_field.clone()]);
+            ArrowReaderOptions::new().with_virtual_columns(vec![row_number_field.clone()])?;
 
         // read out with normal options
         let arrow_reader =
@@ -5651,8 +5641,6 @@
     }
 
     #[test]
-    #[should_panic(expected = "is not a virtual column")]
->>>>>>> 5ee07d18
     fn test_with_virtual_columns_rejects_non_virtual_fields() {
         // Try to pass a regular field (not a virtual column) to with_virtual_columns
         let regular_field = Arc::new(Field::new("regular_column", ArrowDataType::Int64, false));
