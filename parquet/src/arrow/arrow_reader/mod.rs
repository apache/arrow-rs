// Licensed to the Apache Software Foundation (ASF) under one
// or more contributor license agreements.  See the NOTICE file
// distributed with this work for additional information
// regarding copyright ownership.  The ASF licenses this file
// to you under the Apache License, Version 2.0 (the
// "License"); you may not use this file except in compliance
// with the License.  You may obtain a copy of the License at
//
//   http://www.apache.org/licenses/LICENSE-2.0
//
// Unless required by applicable law or agreed to in writing,
// software distributed under the License is distributed on an
// "AS IS" BASIS, WITHOUT WARRANTIES OR CONDITIONS OF ANY
// KIND, either express or implied.  See the License for the
// specific language governing permissions and limitations
// under the License.

//! Contains reader which reads parquet data into arrow [`RecordBatch`]

use std::collections::VecDeque;
use std::sync::Arc;

use arrow_array::cast::AsArray;
use arrow_array::Array;
use arrow_array::{RecordBatch, RecordBatchReader};
use arrow_schema::{ArrowError, DataType as ArrowType, Schema, SchemaRef};
use arrow_select::filter::prep_null_mask_filter;

use crate::arrow::array_reader::{build_array_reader, ArrayReader, FileReaderRowGroups};
use crate::arrow::schema::{parquet_to_arrow_schema_and_fields, ParquetField};
use crate::arrow::{FieldLevels, ProjectionMask};
use crate::errors::{ParquetError, Result};
use crate::file::metadata::ParquetMetaData;
use crate::file::reader::{ChunkReader, SerializedFileReader};
use crate::file::serialized_reader::ReadOptionsBuilder;
use crate::schema::types::SchemaDescriptor;

mod filter;
mod selection;

pub use crate::arrow::array_reader::RowGroups;
pub use filter::{ArrowPredicate, ArrowPredicateFn, RowFilter};
pub use selection::{RowSelection, RowSelector};

/// A generic builder for constructing sync or async arrow parquet readers. This is not intended
/// to be used directly, instead you should use the specialization for the type of reader
/// you wish to use
///
/// * For a synchronous API - [`ParquetRecordBatchReaderBuilder`]
/// * For an asynchronous API - [`ParquetRecordBatchStreamBuilder`]
///
/// [`ParquetRecordBatchStreamBuilder`]: crate::arrow::async_reader::ParquetRecordBatchStreamBuilder
pub struct ArrowReaderBuilder<T> {
    pub(crate) input: T,

    pub(crate) metadata: Arc<ParquetMetaData>,

    pub(crate) schema: SchemaRef,

    pub(crate) fields: Option<ParquetField>,

    pub(crate) batch_size: usize,

    pub(crate) row_groups: Option<Vec<usize>>,

    pub(crate) projection: ProjectionMask,

    pub(crate) filter: Option<RowFilter>,

    pub(crate) selection: Option<RowSelection>,

    pub(crate) limit: Option<usize>,

    pub(crate) offset: Option<usize>,
}

impl<T> ArrowReaderBuilder<T> {
    pub(crate) fn new_builder(
        input: T,
        metadata: Arc<ParquetMetaData>,
        options: ArrowReaderOptions,
    ) -> Result<Self> {
        let kv_metadata = match options.skip_arrow_metadata {
            true => None,
            false => metadata.file_metadata().key_value_metadata(),
        };

        let (schema, fields) = parquet_to_arrow_schema_and_fields(
            metadata.file_metadata().schema_descr(),
            ProjectionMask::all(),
            kv_metadata,
        )?;

        Ok(Self {
            input,
            metadata,
            schema: Arc::new(schema),
            fields,
            batch_size: 1024,
            row_groups: None,
            projection: ProjectionMask::all(),
            filter: None,
            selection: None,
            limit: None,
            offset: None,
        })
    }

    /// Returns a reference to the [`ParquetMetaData`] for this parquet file
    pub fn metadata(&self) -> &Arc<ParquetMetaData> {
        &self.metadata
    }

    /// Returns the parquet [`SchemaDescriptor`] for this parquet file
    pub fn parquet_schema(&self) -> &SchemaDescriptor {
        self.metadata.file_metadata().schema_descr()
    }

    /// Returns the arrow [`SchemaRef`] for this parquet file
    pub fn schema(&self) -> &SchemaRef {
        &self.schema
    }

    /// Set the size of [`RecordBatch`] to produce. Defaults to 1024
    /// If the batch_size more than the file row count, use the file row count.
    pub fn with_batch_size(self, batch_size: usize) -> Self {
        // Try to avoid allocate large buffer
        let batch_size =
            batch_size.min(self.metadata.file_metadata().num_rows() as usize);
        Self { batch_size, ..self }
    }

    /// Only read data from the provided row group indexes
    pub fn with_row_groups(self, row_groups: Vec<usize>) -> Self {
        Self {
            row_groups: Some(row_groups),
            ..self
        }
    }

    /// Only read data from the provided column indexes
    pub fn with_projection(self, mask: ProjectionMask) -> Self {
        Self {
            projection: mask,
            ..self
        }
    }

    /// Provide a [`RowSelection`] to filter out rows, and avoid fetching their
    /// data into memory.
    ///
    /// Row group filtering is applied prior to this, and therefore rows from skipped
    /// row groups should not be included in the [`RowSelection`]
    ///
    /// An example use case of this would be applying a selection determined by
    /// evaluating predicates against the [`Index`]
    ///
    /// [`Index`]: crate::file::page_index::index::Index
    pub fn with_row_selection(self, selection: RowSelection) -> Self {
        Self {
            selection: Some(selection),
            ..self
        }
    }

    /// Provide a [`RowFilter`] to skip decoding rows
    ///
    /// Row filters are applied after row group selection and row selection
    pub fn with_row_filter(self, filter: RowFilter) -> Self {
        Self {
            filter: Some(filter),
            ..self
        }
    }

    /// Provide a limit to the number of rows to be read
    ///
    /// The limit will be applied after any [`Self::with_row_selection`] and [`Self::with_row_filter`]
    /// allowing it to limit the final set of rows decoded after any pushed down predicates
    pub fn with_limit(self, limit: usize) -> Self {
        Self {
            limit: Some(limit),
            ..self
        }
    }

    /// Provide an offset to skip over the given number of rows
    ///
    /// The offset will be applied after any [`Self::with_row_selection`] and [`Self::with_row_filter`]
    /// allowing it to skip rows after any pushed down predicates
    pub fn with_offset(self, offset: usize) -> Self {
        Self {
            offset: Some(offset),
            ..self
        }
    }
}

/// Options that control how metadata is read for a parquet file
///
/// See [`ArrowReaderBuilder`] for how to configure how the column data
/// is then read from the file, including projection and filter pushdown
#[derive(Debug, Clone, Default)]
pub struct ArrowReaderOptions {
    skip_arrow_metadata: bool,
    pub(crate) page_index: bool,
}

impl ArrowReaderOptions {
    /// Create a new [`ArrowReaderOptions`] with the default settings
    pub fn new() -> Self {
        Self::default()
    }

    /// Parquet files generated by some writers may contain embedded arrow
    /// schema and metadata. This may not be correct or compatible with your system.
    ///
    /// For example:[ARROW-16184](https://issues.apache.org/jira/browse/ARROW-16184)
    ///
    /// Set `skip_arrow_metadata` to true, to skip decoding this
    pub fn with_skip_arrow_metadata(self, skip_arrow_metadata: bool) -> Self {
        Self {
            skip_arrow_metadata,
            ..self
        }
    }

    /// Set this true to enable decoding of the [PageIndex] if present. This can be used
    /// to push down predicates to the parquet scan, potentially eliminating unnecessary IO
    ///
    /// [PageIndex]: https://github.com/apache/parquet-format/blob/master/PageIndex.md
    pub fn with_page_index(self, page_index: bool) -> Self {
        Self { page_index, ..self }
    }
}

#[doc(hidden)]
/// A newtype used within [`ReaderOptionsBuilder`] to distinguish sync readers from async
pub struct SyncReader<T: ChunkReader>(SerializedFileReader<T>);

/// A synchronous builder used to construct [`ParquetRecordBatchReader`] for a file
///
/// For an async API see [`crate::arrow::async_reader::ParquetRecordBatchStreamBuilder`]
pub type ParquetRecordBatchReaderBuilder<T> = ArrowReaderBuilder<SyncReader<T>>;

impl<T: ChunkReader + 'static> ArrowReaderBuilder<SyncReader<T>> {
    /// Create a new [`ParquetRecordBatchReaderBuilder`]
    pub fn try_new(reader: T) -> Result<Self> {
        Self::try_new_with_options(reader, Default::default())
    }

    /// Create a new [`ParquetRecordBatchReaderBuilder`] with [`ArrowReaderOptions`]
    pub fn try_new_with_options(reader: T, options: ArrowReaderOptions) -> Result<Self> {
        let reader = match options.page_index {
            true => {
                let read_options = ReadOptionsBuilder::new().with_page_index().build();
                SerializedFileReader::new_with_options(reader, read_options)?
            }
            false => SerializedFileReader::new(reader)?,
        };

        let metadata = Arc::clone(reader.metadata_ref());
        Self::new_builder(SyncReader(reader), metadata, options)
    }

    /// Build a [`ParquetRecordBatchReader`]
    ///
    /// Note: this will eagerly evaluate any `RowFilter` before returning
    pub fn build(self) -> Result<ParquetRecordBatchReader> {
        let reader = FileReaderRowGroups::new(Arc::new(self.input.0), self.row_groups);

        let mut filter = self.filter;
        let mut selection = self.selection;

        // Try to avoid allocate large buffer
        let batch_size = self
            .batch_size
            .min(self.metadata.file_metadata().num_rows() as usize);
        if let Some(filter) = filter.as_mut() {
            for predicate in filter.predicates.iter_mut() {
                if !selects_any(selection.as_ref()) {
                    break;
                }

                let array_reader = build_array_reader(
                    self.fields.as_ref(),
                    predicate.projection(),
                    &reader,
                )?;

                selection = Some(evaluate_predicate(
                    batch_size,
                    array_reader,
                    selection,
                    predicate.as_mut(),
                )?);
            }
        }

        let array_reader =
            build_array_reader(self.fields.as_ref(), &self.projection, &reader)?;

        // If selection is empty, truncate
        if !selects_any(selection.as_ref()) {
            selection = Some(RowSelection::from(vec![]));
        }

        Ok(ParquetRecordBatchReader::new(
            batch_size,
            array_reader,
            apply_range(selection, reader.num_rows(), self.offset, self.limit),
        ))
    }
}

/// An `Iterator<Item = ArrowResult<RecordBatch>>` that yields [`RecordBatch`]
/// read from a parquet data source
pub struct ParquetRecordBatchReader {
    batch_size: usize,
    array_reader: Box<dyn ArrayReader>,
    schema: SchemaRef,
    selection: Option<VecDeque<RowSelector>>,
}

impl Iterator for ParquetRecordBatchReader {
    type Item = Result<RecordBatch, ArrowError>;

    fn next(&mut self) -> Option<Self::Item> {
        let mut read_records = 0;
        match self.selection.as_mut() {
            Some(selection) => {
                while read_records < self.batch_size && !selection.is_empty() {
                    let front = selection.pop_front().unwrap();
                    if front.skip {
                        let skipped =
                            match self.array_reader.skip_records(front.row_count) {
                                Ok(skipped) => skipped,
                                Err(e) => return Some(Err(e.into())),
                            };

                        if skipped != front.row_count {
                            return Some(Err(general_err!(
                                "failed to skip rows, expected {}, got {}",
                                front.row_count,
                                skipped
                            )
                            .into()));
                        }
                        continue;
                    }

                    //Currently, when RowSelectors with row_count = 0 are included then its interpreted as end of reader.
                    //Fix is to skip such entries. See https://github.com/apache/arrow-rs/issues/2669
                    if front.row_count == 0 {
                        continue;
                    }

                    // try to read record
                    let need_read = self.batch_size - read_records;
                    let to_read = match front.row_count.checked_sub(need_read) {
                        Some(remaining) if remaining != 0 => {
                            // if page row count less than batch_size we must set batch size to page row count.
                            // add check avoid dead loop
                            selection.push_front(RowSelector::select(remaining));
                            need_read
                        }
                        _ => front.row_count,
                    };
                    match self.array_reader.read_records(to_read) {
                        Ok(0) => break,
                        Ok(rec) => read_records += rec,
                        Err(error) => return Some(Err(error.into())),
                    }
                }
            }
            None => {
                if let Err(error) = self.array_reader.read_records(self.batch_size) {
                    return Some(Err(error.into()));
                }
            }
        };

        match self.array_reader.consume_batch() {
            Err(error) => Some(Err(error.into())),
            Ok(array) => {
                let struct_array = array.as_struct_opt().ok_or_else(|| {
                    ArrowError::ParquetError(
                        "Struct array reader should return struct array".to_string(),
                    )
                });

                match struct_array {
                    Err(err) => Some(Err(err)),
                    Ok(e) => (e.len() > 0).then(|| Ok(RecordBatch::from(e))),
                }
            }
        }
    }
}

impl RecordBatchReader for ParquetRecordBatchReader {
    fn schema(&self) -> SchemaRef {
        self.schema.clone()
    }
}

impl ParquetRecordBatchReader {
    /// Create a new [`ParquetRecordBatchReader`] from the provided chunk reader
    ///
    /// See [`ParquetRecordBatchReaderBuilder`] for more options
    pub fn try_new<T: ChunkReader + 'static>(
        reader: T,
        batch_size: usize,
    ) -> Result<Self> {
        ParquetRecordBatchReaderBuilder::try_new(reader)?
            .with_batch_size(batch_size)
            .build()
    }

    /// Create a new [`ParquetRecordBatchReader`] from the provided [`RowGroups`]
    ///
    /// Note: this is a low-level interface see [`ParquetRecordBatchReader::try_new`] for a
    /// higher-level interface for reading parquet data from a file
    pub fn try_new_with_row_groups(
        levels: &FieldLevels,
        row_groups: &dyn RowGroups,
        batch_size: usize,
        selection: Option<RowSelection>,
    ) -> Result<Self> {
        let array_reader = build_array_reader(
            levels.levels.as_ref(),
            &ProjectionMask::all(),
            row_groups,
        )?;

        Ok(Self {
            batch_size,
            array_reader,
            schema: Arc::new(Schema::new(levels.fields.clone())),
            selection: selection.map(|s| s.trim().into()),
        })
    }

    /// Create a new [`ParquetRecordBatchReader`] that will read at most `batch_size` rows at
    /// a time from [`ArrayReader`] based on the configured `selection`. If `selection` is `None`
    /// all rows will be returned
    pub(crate) fn new(
        batch_size: usize,
        array_reader: Box<dyn ArrayReader>,
        selection: Option<RowSelection>,
    ) -> Self {
        let schema = match array_reader.get_data_type() {
            ArrowType::Struct(ref fields) => Schema::new(fields.clone()),
            _ => unreachable!("Struct array reader's data type is not struct!"),
        };

        Self {
            batch_size,
            array_reader,
            schema: Arc::new(schema),
            selection: selection.map(|s| s.trim().into()),
        }
    }
}

/// Returns `true` if `selection` is `None` or selects some rows
pub(crate) fn selects_any(selection: Option<&RowSelection>) -> bool {
    selection.map(|x| x.selects_any()).unwrap_or(true)
}

/// Applies an optional offset and limit to an optional [`RowSelection`]
pub(crate) fn apply_range(
    mut selection: Option<RowSelection>,
    row_count: usize,
    offset: Option<usize>,
    limit: Option<usize>,
) -> Option<RowSelection> {
    // If an offset is defined, apply it to the `selection`
    if let Some(offset) = offset {
        selection = Some(match row_count.checked_sub(offset) {
            None => RowSelection::from(vec![]),
            Some(remaining) => selection
                .map(|selection| selection.offset(offset))
                .unwrap_or_else(|| {
                    RowSelection::from(vec![
                        RowSelector::skip(offset),
                        RowSelector::select(remaining),
                    ])
                }),
        });
    }

    // If a limit is defined, apply it to the final `selection`
    if let Some(limit) = limit {
        selection = Some(
            selection
                .map(|selection| selection.limit(limit))
                .unwrap_or_else(|| {
                    RowSelection::from(vec![RowSelector::select(limit.min(row_count))])
                }),
        );
    }
    selection
}

/// Evaluates an [`ArrowPredicate`] returning the [`RowSelection`]
///
/// If this [`ParquetRecordBatchReader`] has a [`RowSelection`], the
/// returned [`RowSelection`] will be the conjunction of this and
/// the rows selected by `predicate`
pub(crate) fn evaluate_predicate(
    batch_size: usize,
    array_reader: Box<dyn ArrayReader>,
    input_selection: Option<RowSelection>,
    predicate: &mut dyn ArrowPredicate,
) -> Result<RowSelection> {
    let reader =
        ParquetRecordBatchReader::new(batch_size, array_reader, input_selection.clone());
    let mut filters = vec![];
    for maybe_batch in reader {
        let filter = predicate.evaluate(maybe_batch?)?;
        match filter.null_count() {
            0 => filters.push(filter),
            _ => filters.push(prep_null_mask_filter(&filter)),
        };
    }

    let raw = RowSelection::from_filters(&filters);
    Ok(match input_selection {
        Some(selection) => selection.and_then(&raw),
        None => raw,
    })
}

#[cfg(test)]
mod tests {
    use std::cmp::min;
    use std::collections::VecDeque;
    use std::fmt::Formatter;
    use std::fs::File;
    use std::io::Seek;
    use std::path::PathBuf;
    use std::sync::Arc;

    use bytes::Bytes;
    use rand::{thread_rng, Rng, RngCore};
    use tempfile::tempfile;

    use arrow_array::builder::*;
    use arrow_array::cast::AsArray;
    use arrow_array::types::{Decimal128Type, Decimal256Type, DecimalType};
    use arrow_array::*;
    use arrow_array::{RecordBatch, RecordBatchReader};
    use arrow_buffer::{i256, Buffer};
    use arrow_data::ArrayDataBuilder;
    use arrow_schema::{DataType as ArrowDataType, Field, Fields, Schema};

    use crate::arrow::arrow_reader::{
        ArrowPredicateFn, ArrowReaderOptions, ParquetRecordBatchReader,
        ParquetRecordBatchReaderBuilder, RowFilter, RowSelection, RowSelector,
    };
    use crate::arrow::schema::add_encoded_arrow_schema_to_metadata;
    use crate::arrow::{ArrowWriter, ProjectionMask};
    use crate::basic::{ConvertedType, Encoding, Repetition, Type as PhysicalType};
    use crate::data_type::{
        BoolType, ByteArray, ByteArrayType, DataType, FixedLenByteArray,
        FixedLenByteArrayType, Int32Type, Int64Type, Int96Type,
    };
    use crate::errors::Result;
    use crate::file::properties::{EnabledStatistics, WriterProperties, WriterVersion};
    use crate::file::writer::SerializedFileWriter;
    use crate::schema::parser::parse_message_type;
    use crate::schema::types::{Type, TypePtr};
    use crate::util::test_common::rand_gen::RandGen;

    #[test]
    fn test_arrow_reader_all_columns() {
        let file = get_test_file("parquet/generated_simple_numerics/blogs.parquet");

        let builder = ParquetRecordBatchReaderBuilder::try_new(file).unwrap();
        let original_schema = Arc::clone(builder.schema());
        let reader = builder.build().unwrap();

        // Verify that the schema was correctly parsed
        assert_eq!(original_schema.fields(), reader.schema().fields());
    }

    #[test]
    fn test_arrow_reader_single_column() {
        let file = get_test_file("parquet/generated_simple_numerics/blogs.parquet");

        let builder = ParquetRecordBatchReaderBuilder::try_new(file).unwrap();
        let original_schema = Arc::clone(builder.schema());

        let mask = ProjectionMask::leaves(builder.parquet_schema(), [2]);
        let reader = builder.with_projection(mask).build().unwrap();

        // Verify that the schema was correctly parsed
        assert_eq!(1, reader.schema().fields().len());
        assert_eq!(original_schema.fields()[1], reader.schema().fields()[0]);
    }

    #[test]
    fn test_null_column_reader_test() {
        let mut file = tempfile::tempfile().unwrap();

        let schema = "
            message message {
                OPTIONAL INT32 int32;
            }
        ";
        let schema = Arc::new(parse_message_type(schema).unwrap());

        let def_levels = vec![vec![0, 0, 0], vec![0, 0, 0, 0]];
        generate_single_column_file_with_data::<Int32Type>(
            &[vec![], vec![]],
            Some(&def_levels),
            file.try_clone().unwrap(), // Cannot use &mut File (#1163)
            schema,
            Some(Field::new("int32", ArrowDataType::Null, true)),
            &Default::default(),
        )
        .unwrap();

        file.rewind().unwrap();

        let record_reader = ParquetRecordBatchReader::try_new(file, 2).unwrap();
        let batches = record_reader.collect::<Result<Vec<_>, _>>().unwrap();

        assert_eq!(batches.len(), 4);
        for batch in &batches[0..3] {
            assert_eq!(batch.num_rows(), 2);
            assert_eq!(batch.num_columns(), 1);
            assert_eq!(batch.column(0).null_count(), 2);
        }

        assert_eq!(batches[3].num_rows(), 1);
        assert_eq!(batches[3].num_columns(), 1);
        assert_eq!(batches[3].column(0).null_count(), 1);
    }

    #[test]
    fn test_primitive_single_column_reader_test() {
        run_single_column_reader_tests::<BoolType, _, BoolType>(
            2,
            ConvertedType::NONE,
            None,
            |vals| Arc::new(BooleanArray::from_iter(vals.iter().cloned())),
            &[Encoding::PLAIN, Encoding::RLE, Encoding::RLE_DICTIONARY],
        );
        run_single_column_reader_tests::<Int32Type, _, Int32Type>(
            2,
            ConvertedType::NONE,
            None,
            |vals| Arc::new(Int32Array::from_iter(vals.iter().cloned())),
            &[
                Encoding::PLAIN,
                Encoding::RLE_DICTIONARY,
                Encoding::DELTA_BINARY_PACKED,
            ],
        );
        run_single_column_reader_tests::<Int64Type, _, Int64Type>(
            2,
            ConvertedType::NONE,
            None,
            |vals| Arc::new(Int64Array::from_iter(vals.iter().cloned())),
            &[
                Encoding::PLAIN,
                Encoding::RLE_DICTIONARY,
                Encoding::DELTA_BINARY_PACKED,
            ],
        );
    }

    #[test]
    fn test_unsigned_primitive_single_column_reader_test() {
        run_single_column_reader_tests::<Int32Type, _, Int32Type>(
            2,
            ConvertedType::UINT_32,
            Some(ArrowDataType::UInt32),
            |vals| {
                Arc::new(UInt32Array::from_iter(
                    vals.iter().map(|x| x.map(|x| x as u32)),
                ))
            },
            &[
                Encoding::PLAIN,
                Encoding::RLE_DICTIONARY,
                Encoding::DELTA_BINARY_PACKED,
            ],
        );
        run_single_column_reader_tests::<Int64Type, _, Int64Type>(
            2,
            ConvertedType::UINT_64,
            Some(ArrowDataType::UInt64),
            |vals| {
                Arc::new(UInt64Array::from_iter(
                    vals.iter().map(|x| x.map(|x| x as u64)),
                ))
            },
            &[
                Encoding::PLAIN,
                Encoding::RLE_DICTIONARY,
                Encoding::DELTA_BINARY_PACKED,
            ],
        );
    }

    #[test]
    fn test_unsigned_roundtrip() {
        let schema = Arc::new(Schema::new(vec![
            Field::new("uint32", ArrowDataType::UInt32, true),
            Field::new("uint64", ArrowDataType::UInt64, true),
        ]));

        let mut buf = Vec::with_capacity(1024);
        let mut writer = ArrowWriter::try_new(&mut buf, schema.clone(), None).unwrap();

        let original = RecordBatch::try_new(
            schema,
            vec![
                Arc::new(UInt32Array::from_iter_values([
                    0,
                    i32::MAX as u32,
                    u32::MAX,
                ])),
                Arc::new(UInt64Array::from_iter_values([
                    0,
                    i64::MAX as u64,
                    u64::MAX,
                ])),
            ],
        )
        .unwrap();

        writer.write(&original).unwrap();
        writer.close().unwrap();

        let mut reader =
            ParquetRecordBatchReader::try_new(Bytes::from(buf), 1024).unwrap();
        let ret = reader.next().unwrap().unwrap();
        assert_eq!(ret, original);

        // Check they can be downcast to the correct type
        ret.column(0)
            .as_any()
            .downcast_ref::<UInt32Array>()
            .unwrap();

        ret.column(1)
            .as_any()
            .downcast_ref::<UInt64Array>()
            .unwrap();
    }

    struct RandFixedLenGen {}

    impl RandGen<FixedLenByteArrayType> for RandFixedLenGen {
        fn gen(len: i32) -> FixedLenByteArray {
            let mut v = vec![0u8; len as usize];
            thread_rng().fill_bytes(&mut v);
            ByteArray::from(v).into()
        }
    }

    #[test]
    fn test_fixed_length_binary_column_reader() {
        run_single_column_reader_tests::<FixedLenByteArrayType, _, RandFixedLenGen>(
            20,
            ConvertedType::NONE,
            None,
            |vals| {
                let mut builder = FixedSizeBinaryBuilder::with_capacity(vals.len(), 20);
                for val in vals {
                    match val {
                        Some(b) => builder.append_value(b).unwrap(),
                        None => builder.append_null(),
                    }
                }
                Arc::new(builder.finish())
            },
            &[Encoding::PLAIN, Encoding::RLE_DICTIONARY],
        );
    }

    #[test]
    fn test_interval_day_time_column_reader() {
        run_single_column_reader_tests::<FixedLenByteArrayType, _, RandFixedLenGen>(
            12,
            ConvertedType::INTERVAL,
            None,
            |vals| {
                Arc::new(
                    vals.iter()
                        .map(|x| {
                            x.as_ref().map(|b| {
                                i64::from_le_bytes(b.as_ref()[4..12].try_into().unwrap())
                            })
                        })
                        .collect::<IntervalDayTimeArray>(),
                )
            },
            &[Encoding::PLAIN, Encoding::RLE_DICTIONARY],
        );
    }

    #[test]
    fn test_int96_single_column_reader_test() {
        let encodings = &[Encoding::PLAIN, Encoding::RLE_DICTIONARY];
        run_single_column_reader_tests::<Int96Type, _, Int96Type>(
            2,
            ConvertedType::NONE,
            None,
            |vals| {
                Arc::new(TimestampNanosecondArray::from_iter(
                    vals.iter().map(|x| x.map(|x| x.to_nanos())),
                )) as _
            },
            encodings,
        );
    }

    struct RandUtf8Gen {}

    impl RandGen<ByteArrayType> for RandUtf8Gen {
        fn gen(len: i32) -> ByteArray {
            Int32Type::gen(len).to_string().as_str().into()
        }
    }

    #[test]
    fn test_utf8_single_column_reader_test() {
        fn string_converter<O: OffsetSizeTrait>(vals: &[Option<ByteArray>]) -> ArrayRef {
            Arc::new(GenericStringArray::<O>::from_iter(vals.iter().map(|x| {
                x.as_ref().map(|b| std::str::from_utf8(b.data()).unwrap())
            })))
        }

        let encodings = &[
            Encoding::PLAIN,
            Encoding::RLE_DICTIONARY,
            Encoding::DELTA_LENGTH_BYTE_ARRAY,
            Encoding::DELTA_BYTE_ARRAY,
        ];

        run_single_column_reader_tests::<ByteArrayType, _, RandUtf8Gen>(
            2,
            ConvertedType::NONE,
            None,
            |vals| {
                Arc::new(BinaryArray::from_iter(
                    vals.iter().map(|x| x.as_ref().map(|x| x.data())),
                ))
            },
            encodings,
        );

        run_single_column_reader_tests::<ByteArrayType, _, RandUtf8Gen>(
            2,
            ConvertedType::UTF8,
            None,
            string_converter::<i32>,
            encodings,
        );

        run_single_column_reader_tests::<ByteArrayType, _, RandUtf8Gen>(
            2,
            ConvertedType::UTF8,
            Some(ArrowDataType::Utf8),
            string_converter::<i32>,
            encodings,
        );

        run_single_column_reader_tests::<ByteArrayType, _, RandUtf8Gen>(
            2,
            ConvertedType::UTF8,
            Some(ArrowDataType::LargeUtf8),
            string_converter::<i64>,
            encodings,
        );

        let small_key_types = [ArrowDataType::Int8, ArrowDataType::UInt8];
        for key in &small_key_types {
            for encoding in encodings {
                let mut opts = TestOptions::new(2, 20, 15).with_null_percent(50);
                opts.encoding = *encoding;

                let data_type = ArrowDataType::Dictionary(
                    Box::new(key.clone()),
                    Box::new(ArrowDataType::Utf8),
                );

                // Cannot run full test suite as keys overflow, run small test instead
                single_column_reader_test::<ByteArrayType, _, RandUtf8Gen>(
                    opts,
                    2,
                    ConvertedType::UTF8,
                    Some(data_type.clone()),
                    move |vals| {
                        let vals = string_converter::<i32>(vals);
                        arrow::compute::cast(&vals, &data_type).unwrap()
                    },
                );
            }
        }

        let key_types = [
            ArrowDataType::Int16,
            ArrowDataType::UInt16,
            ArrowDataType::Int32,
            ArrowDataType::UInt32,
            ArrowDataType::Int64,
            ArrowDataType::UInt64,
        ];

        for key in &key_types {
            let data_type = ArrowDataType::Dictionary(
                Box::new(key.clone()),
                Box::new(ArrowDataType::Utf8),
            );

            run_single_column_reader_tests::<ByteArrayType, _, RandUtf8Gen>(
                2,
                ConvertedType::UTF8,
                Some(data_type.clone()),
                move |vals| {
                    let vals = string_converter::<i32>(vals);
                    arrow::compute::cast(&vals, &data_type).unwrap()
                },
                encodings,
            );

            // https://github.com/apache/arrow-rs/issues/1179
            // let data_type = ArrowDataType::Dictionary(
            //     Box::new(key.clone()),
            //     Box::new(ArrowDataType::LargeUtf8),
            // );
            //
            // run_single_column_reader_tests::<ByteArrayType, _, RandUtf8Gen>(
            //     2,
            //     ConvertedType::UTF8,
            //     Some(data_type.clone()),
            //     move |vals| {
            //         let vals = string_converter::<i64>(vals);
            //         arrow::compute::cast(&vals, &data_type).unwrap()
            //     },
            //     encodings,
            // );
        }
    }

    #[test]
    fn test_decimal_nullable_struct() {
        let decimals = Decimal256Array::from_iter_values(
            [1, 2, 3, 4, 5, 6, 7, 8].into_iter().map(i256::from_i128),
        );

        let data =
            ArrayDataBuilder::new(ArrowDataType::Struct(Fields::from(vec![Field::new(
                "decimals",
                decimals.data_type().clone(),
                false,
            )])))
            .len(8)
            .null_bit_buffer(Some(Buffer::from(&[0b11101111])))
            .child_data(vec![decimals.into_data()])
            .build()
            .unwrap();

        let written = RecordBatch::try_from_iter([(
            "struct",
            Arc::new(StructArray::from(data)) as ArrayRef,
        )])
        .unwrap();

        let mut buffer = Vec::with_capacity(1024);
        let mut writer =
            ArrowWriter::try_new(&mut buffer, written.schema(), None).unwrap();
        writer.write(&written).unwrap();
        writer.close().unwrap();

        let read = ParquetRecordBatchReader::try_new(Bytes::from(buffer), 3)
            .unwrap()
            .collect::<Result<Vec<_>, _>>()
            .unwrap();

        assert_eq!(&written.slice(0, 3), &read[0]);
        assert_eq!(&written.slice(3, 3), &read[1]);
        assert_eq!(&written.slice(6, 2), &read[2]);
    }

    #[test]
    fn test_int32_nullable_struct() {
        let int32 = Int32Array::from_iter_values([1, 2, 3, 4, 5, 6, 7, 8]);
        let data =
            ArrayDataBuilder::new(ArrowDataType::Struct(Fields::from(vec![Field::new(
                "int32",
                int32.data_type().clone(),
                false,
            )])))
            .len(8)
            .null_bit_buffer(Some(Buffer::from(&[0b11101111])))
            .child_data(vec![int32.into_data()])
            .build()
            .unwrap();

        let written = RecordBatch::try_from_iter([(
            "struct",
            Arc::new(StructArray::from(data)) as ArrayRef,
        )])
        .unwrap();

        let mut buffer = Vec::with_capacity(1024);
        let mut writer =
            ArrowWriter::try_new(&mut buffer, written.schema(), None).unwrap();
        writer.write(&written).unwrap();
        writer.close().unwrap();

        let read = ParquetRecordBatchReader::try_new(Bytes::from(buffer), 3)
            .unwrap()
            .collect::<Result<Vec<_>, _>>()
            .unwrap();

        assert_eq!(&written.slice(0, 3), &read[0]);
        assert_eq!(&written.slice(3, 3), &read[1]);
        assert_eq!(&written.slice(6, 2), &read[2]);
    }

    #[test]
    #[ignore] // https://github.com/apache/arrow-rs/issues/2253
    fn test_decimal_list() {
        let decimals = Decimal128Array::from_iter_values([1, 2, 3, 4, 5, 6, 7, 8]);

        // [[], [1], [2, 3], null, [4], null, [6, 7, 8]]
        let data = ArrayDataBuilder::new(ArrowDataType::List(Arc::new(Field::new(
            "item",
            decimals.data_type().clone(),
            false,
        ))))
        .len(7)
        .add_buffer(Buffer::from_iter([0_i32, 0, 1, 3, 3, 4, 5, 8]))
        .null_bit_buffer(Some(Buffer::from(&[0b01010111])))
        .child_data(vec![decimals.into_data()])
        .build()
        .unwrap();

        let written = RecordBatch::try_from_iter([(
            "list",
            Arc::new(ListArray::from(data)) as ArrayRef,
        )])
        .unwrap();

        let mut buffer = Vec::with_capacity(1024);
        let mut writer =
            ArrowWriter::try_new(&mut buffer, written.schema(), None).unwrap();
        writer.write(&written).unwrap();
        writer.close().unwrap();

        let read = ParquetRecordBatchReader::try_new(Bytes::from(buffer), 3)
            .unwrap()
            .collect::<Result<Vec<_>, _>>()
            .unwrap();

        assert_eq!(&written.slice(0, 3), &read[0]);
        assert_eq!(&written.slice(3, 3), &read[1]);
        assert_eq!(&written.slice(6, 1), &read[2]);
    }

    #[test]
    fn test_read_decimal_file() {
        use arrow_array::Decimal128Array;
        let testdata = arrow::util::test_util::parquet_test_data();
        let file_variants = vec![
            ("byte_array", 4),
            ("fixed_length", 25),
            ("int32", 4),
            ("int64", 10),
        ];
        for (prefix, target_precision) in file_variants {
            let path = format!("{testdata}/{prefix}_decimal.parquet");
            let file = File::open(path).unwrap();
            let mut record_reader = ParquetRecordBatchReader::try_new(file, 32).unwrap();

            let batch = record_reader.next().unwrap().unwrap();
            assert_eq!(batch.num_rows(), 24);
            let col = batch
                .column(0)
                .as_any()
                .downcast_ref::<Decimal128Array>()
                .unwrap();

            let expected = 1..25;

            assert_eq!(col.precision(), target_precision);
            assert_eq!(col.scale(), 2);

            for (i, v) in expected.enumerate() {
                assert_eq!(col.value(i), v * 100_i128);
            }
        }
    }

    /// Parameters for single_column_reader_test
    #[derive(Clone)]
    struct TestOptions {
        /// Number of row group to write to parquet (row group size =
        /// num_row_groups / num_rows)
        num_row_groups: usize,
        /// Total number of rows per row group
        num_rows: usize,
        /// Size of batches to read back
        record_batch_size: usize,
        /// Percentage of nulls in column or None if required
        null_percent: Option<usize>,
        /// Set write batch size
        ///
        /// This is the number of rows that are written at once to a page and
        /// therefore acts as a bound on the page granularity of a row group
        write_batch_size: usize,
        /// Maximum size of page in bytes
        max_data_page_size: usize,
        /// Maximum size of dictionary page in bytes
        max_dict_page_size: usize,
        /// Writer version
        writer_version: WriterVersion,
        /// Enabled statistics
        enabled_statistics: EnabledStatistics,
        /// Encoding
        encoding: Encoding,
        /// row selections and total selected row count
        row_selections: Option<(RowSelection, usize)>,
        /// row filter
        row_filter: Option<Vec<bool>>,
        /// limit
        limit: Option<usize>,
        /// offset
        offset: Option<usize>,
    }

    /// Manually implement this to avoid printing entire contents of row_selections and row_filter
    impl std::fmt::Debug for TestOptions {
        fn fmt(&self, f: &mut Formatter<'_>) -> std::fmt::Result {
            f.debug_struct("TestOptions")
                .field("num_row_groups", &self.num_row_groups)
                .field("num_rows", &self.num_rows)
                .field("record_batch_size", &self.record_batch_size)
                .field("null_percent", &self.null_percent)
                .field("write_batch_size", &self.write_batch_size)
                .field("max_data_page_size", &self.max_data_page_size)
                .field("max_dict_page_size", &self.max_dict_page_size)
                .field("writer_version", &self.writer_version)
                .field("enabled_statistics", &self.enabled_statistics)
                .field("encoding", &self.encoding)
                .field("row_selections", &self.row_selections.is_some())
                .field("row_filter", &self.row_filter.is_some())
                .field("limit", &self.limit)
                .field("offset", &self.offset)
                .finish()
        }
    }

    impl Default for TestOptions {
        fn default() -> Self {
            Self {
                num_row_groups: 2,
                num_rows: 100,
                record_batch_size: 15,
                null_percent: None,
                write_batch_size: 64,
                max_data_page_size: 1024 * 1024,
                max_dict_page_size: 1024 * 1024,
                writer_version: WriterVersion::PARQUET_1_0,
                enabled_statistics: EnabledStatistics::Page,
                encoding: Encoding::PLAIN,
                row_selections: None,
                row_filter: None,
                limit: None,
                offset: None,
            }
        }
    }

    impl TestOptions {
        fn new(num_row_groups: usize, num_rows: usize, record_batch_size: usize) -> Self {
            Self {
                num_row_groups,
                num_rows,
                record_batch_size,
                ..Default::default()
            }
        }

        fn with_null_percent(self, null_percent: usize) -> Self {
            Self {
                null_percent: Some(null_percent),
                ..self
            }
        }

        fn with_max_data_page_size(self, max_data_page_size: usize) -> Self {
            Self {
                max_data_page_size,
                ..self
            }
        }

        fn with_max_dict_page_size(self, max_dict_page_size: usize) -> Self {
            Self {
                max_dict_page_size,
                ..self
            }
        }

        fn with_enabled_statistics(self, enabled_statistics: EnabledStatistics) -> Self {
            Self {
                enabled_statistics,
                ..self
            }
        }

        fn with_row_selections(self) -> Self {
            assert!(self.row_filter.is_none(), "Must set row selection first");

            let mut rng = thread_rng();
            let step = rng.gen_range(self.record_batch_size..self.num_rows);
            let row_selections = create_test_selection(
                step,
                self.num_row_groups * self.num_rows,
                rng.gen::<bool>(),
            );
            Self {
                row_selections: Some(row_selections),
                ..self
            }
        }

        fn with_row_filter(self) -> Self {
            let row_count = match &self.row_selections {
                Some((_, count)) => *count,
                None => self.num_row_groups * self.num_rows,
            };

            let mut rng = thread_rng();
            Self {
                row_filter: Some((0..row_count).map(|_| rng.gen_bool(0.9)).collect()),
                ..self
            }
        }

        fn with_limit(self, limit: usize) -> Self {
            Self {
                limit: Some(limit),
                ..self
            }
        }

        fn with_offset(self, offset: usize) -> Self {
            Self {
                offset: Some(offset),
                ..self
            }
        }

        fn writer_props(&self) -> WriterProperties {
            let builder = WriterProperties::builder()
                .set_data_page_size_limit(self.max_data_page_size)
                .set_write_batch_size(self.write_batch_size)
                .set_writer_version(self.writer_version)
                .set_statistics_enabled(self.enabled_statistics);

            let builder = match self.encoding {
                Encoding::RLE_DICTIONARY | Encoding::PLAIN_DICTIONARY => builder
                    .set_dictionary_enabled(true)
                    .set_dictionary_page_size_limit(self.max_dict_page_size),
                _ => builder
                    .set_dictionary_enabled(false)
                    .set_encoding(self.encoding),
            };

            builder.build()
        }
    }

    /// Create a parquet file and then read it using
    /// `ParquetFileArrowReader` using a standard set of parameters
    /// `opts`.
    ///
    /// `rand_max` represents the maximum size of value to pass to to
    /// value generator
    fn run_single_column_reader_tests<T, F, G>(
        rand_max: i32,
        converted_type: ConvertedType,
        arrow_type: Option<ArrowDataType>,
        converter: F,
        encodings: &[Encoding],
    ) where
        T: DataType,
        G: RandGen<T>,
        F: Fn(&[Option<T::T>]) -> ArrayRef,
    {
        let all_options = vec![
            // choose record_batch_batch (15) so batches cross row
            // group boundaries (50 rows in 2 row groups) cases.
            TestOptions::new(2, 100, 15),
            // choose record_batch_batch (5) so batches sometime fall
            // on row group boundaries and (25 rows in 3 row groups
            // --> row groups of 10, 10, and 5). Tests buffer
            // refilling edge cases.
            TestOptions::new(3, 25, 5),
            // Choose record_batch_size (25) so all batches fall
            // exactly on row group boundary (25). Tests buffer
            // refilling edge cases.
            TestOptions::new(4, 100, 25),
            // Set maximum page size so row groups have multiple pages
            TestOptions::new(3, 256, 73).with_max_data_page_size(128),
            // Set small dictionary page size to test dictionary fallback
            TestOptions::new(3, 256, 57).with_max_dict_page_size(128),
            // Test optional but with no nulls
            TestOptions::new(2, 256, 127).with_null_percent(0),
            // Test optional with nulls
            TestOptions::new(2, 256, 93).with_null_percent(25),
            // Test with limit of 0
            TestOptions::new(4, 100, 25).with_limit(0),
            // Test with limit of 50
            TestOptions::new(4, 100, 25).with_limit(50),
            // Test with limit equal to number of rows
            TestOptions::new(4, 100, 25).with_limit(10),
            // Test with limit larger than number of rows
            TestOptions::new(4, 100, 25).with_limit(101),
            // Test with limit + offset equal to number of rows
            TestOptions::new(4, 100, 25).with_offset(30).with_limit(20),
            // Test with limit + offset equal to number of rows
            TestOptions::new(4, 100, 25).with_offset(20).with_limit(80),
            // Test with limit + offset larger than number of rows
            TestOptions::new(4, 100, 25).with_offset(20).with_limit(81),
            // Test with no page-level statistics
            TestOptions::new(2, 256, 91)
                .with_null_percent(25)
                .with_enabled_statistics(EnabledStatistics::Chunk),
            // Test with no statistics
            TestOptions::new(2, 256, 91)
                .with_null_percent(25)
                .with_enabled_statistics(EnabledStatistics::None),
            // Test with all null
            TestOptions::new(2, 128, 91)
                .with_null_percent(100)
                .with_enabled_statistics(EnabledStatistics::None),
            // Test skip

            // choose record_batch_batch (15) so batches cross row
            // group boundaries (50 rows in 2 row groups) cases.
            TestOptions::new(2, 100, 15).with_row_selections(),
            // choose record_batch_batch (5) so batches sometime fall
            // on row group boundaries and (25 rows in 3 row groups
            // --> row groups of 10, 10, and 5). Tests buffer
            // refilling edge cases.
            TestOptions::new(3, 25, 5).with_row_selections(),
            // Choose record_batch_size (25) so all batches fall
            // exactly on row group boundary (25). Tests buffer
            // refilling edge cases.
            TestOptions::new(4, 100, 25).with_row_selections(),
            // Set maximum page size so row groups have multiple pages
            TestOptions::new(3, 256, 73)
                .with_max_data_page_size(128)
                .with_row_selections(),
            // Set small dictionary page size to test dictionary fallback
            TestOptions::new(3, 256, 57)
                .with_max_dict_page_size(128)
                .with_row_selections(),
            // Test optional but with no nulls
            TestOptions::new(2, 256, 127)
                .with_null_percent(0)
                .with_row_selections(),
            // Test optional with nulls
            TestOptions::new(2, 256, 93)
                .with_null_percent(25)
                .with_row_selections(),
            // Test optional with nulls
            TestOptions::new(2, 256, 93)
                .with_null_percent(25)
                .with_row_selections()
                .with_limit(10),
            // Test optional with nulls
            TestOptions::new(2, 256, 93)
                .with_null_percent(25)
                .with_row_selections()
                .with_offset(20)
                .with_limit(10),
            // Test filter

            // Test with row filter
            TestOptions::new(4, 100, 25).with_row_filter(),
            // Test with row selection and row filter
            TestOptions::new(4, 100, 25)
                .with_row_selections()
                .with_row_filter(),
            // Test with nulls and row filter
            TestOptions::new(2, 256, 93)
                .with_null_percent(25)
                .with_max_data_page_size(10)
                .with_row_filter(),
            // Test with nulls and row filter and small pages
            TestOptions::new(2, 256, 93)
                .with_null_percent(25)
                .with_max_data_page_size(10)
                .with_row_selections()
                .with_row_filter(),
            // Test with row selection and no offset index and small pages
            TestOptions::new(2, 256, 93)
                .with_enabled_statistics(EnabledStatistics::None)
                .with_max_data_page_size(10)
                .with_row_selections(),
        ];

        all_options.into_iter().for_each(|opts| {
            for writer_version in [WriterVersion::PARQUET_1_0, WriterVersion::PARQUET_2_0]
            {
                for encoding in encodings {
                    let opts = TestOptions {
                        writer_version,
                        encoding: *encoding,
                        ..opts.clone()
                    };

                    single_column_reader_test::<T, _, G>(
                        opts,
                        rand_max,
                        converted_type,
                        arrow_type.clone(),
                        &converter,
                    )
                }
            }
        });
    }

    /// Create a parquet file and then read it using
    /// `ParquetFileArrowReader` using the parameters described in
    /// `opts`.
    fn single_column_reader_test<T, F, G>(
        opts: TestOptions,
        rand_max: i32,
        converted_type: ConvertedType,
        arrow_type: Option<ArrowDataType>,
        converter: F,
    ) where
        T: DataType,
        G: RandGen<T>,
        F: Fn(&[Option<T::T>]) -> ArrayRef,
    {
        // Print out options to facilitate debugging failures on CI
        println!(
            "Running type {:?} single_column_reader_test ConvertedType::{}/ArrowType::{:?} with Options: {:?}",
            T::get_physical_type(), converted_type, arrow_type, opts
        );

        //according to null_percent generate def_levels
        let (repetition, def_levels) = match opts.null_percent.as_ref() {
            Some(null_percent) => {
                let mut rng = thread_rng();

                let def_levels: Vec<Vec<i16>> = (0..opts.num_row_groups)
                    .map(|_| {
                        std::iter::from_fn(|| {
                            Some((rng.next_u32() as usize % 100 >= *null_percent) as i16)
                        })
                        .take(opts.num_rows)
                        .collect()
                    })
                    .collect();
                (Repetition::OPTIONAL, Some(def_levels))
            }
            None => (Repetition::REQUIRED, None),
        };

        //generate random table data
        let values: Vec<Vec<T::T>> = (0..opts.num_row_groups)
            .map(|idx| {
                let null_count = match def_levels.as_ref() {
                    Some(d) => d[idx].iter().filter(|x| **x == 0).count(),
                    None => 0,
                };
                G::gen_vec(rand_max, opts.num_rows - null_count)
            })
            .collect();

        let len = match T::get_physical_type() {
            crate::basic::Type::FIXED_LEN_BYTE_ARRAY => rand_max,
            crate::basic::Type::INT96 => 12,
            _ => -1,
        };

        let mut fields = vec![Arc::new(
            Type::primitive_type_builder("leaf", T::get_physical_type())
                .with_repetition(repetition)
                .with_converted_type(converted_type)
                .with_length(len)
                .build()
                .unwrap(),
        )];

        let schema = Arc::new(
            Type::group_type_builder("test_schema")
                .with_fields(&mut fields)
                .build()
                .unwrap(),
        );

        let arrow_field = arrow_type.map(|t| Field::new("leaf", t, false));

        let mut file = tempfile::tempfile().unwrap();

        generate_single_column_file_with_data::<T>(
            &values,
            def_levels.as_ref(),
            file.try_clone().unwrap(), // Cannot use &mut File (#1163)
            schema,
            arrow_field,
            &opts,
        )
        .unwrap();

        file.rewind().unwrap();

        let options = ArrowReaderOptions::new()
            .with_page_index(opts.enabled_statistics == EnabledStatistics::Page);

        let mut builder =
            ParquetRecordBatchReaderBuilder::try_new_with_options(file, options).unwrap();

        let expected_data = match opts.row_selections {
            Some((selections, row_count)) => {
                let mut without_skip_data =
                    gen_expected_data::<T>(def_levels.as_ref(), &values);

                let mut skip_data: Vec<Option<T::T>> = vec![];
                let dequeue: VecDeque<RowSelector> = selections.clone().into();
                for select in dequeue {
                    if select.skip {
                        without_skip_data.drain(0..select.row_count);
                    } else {
                        skip_data.extend(without_skip_data.drain(0..select.row_count));
                    }
                }
                builder = builder.with_row_selection(selections);

                assert_eq!(skip_data.len(), row_count);
                skip_data
            }
            None => {
                //get flatten table data
                let expected_data = gen_expected_data::<T>(def_levels.as_ref(), &values);
                assert_eq!(expected_data.len(), opts.num_rows * opts.num_row_groups);
                expected_data
            }
        };

        let mut expected_data = match opts.row_filter {
            Some(filter) => {
                let expected_data = expected_data
                    .into_iter()
                    .zip(filter.iter())
                    .filter_map(|(d, f)| f.then(|| d))
                    .collect();

                let mut filter_offset = 0;
                let filter = RowFilter::new(vec![Box::new(ArrowPredicateFn::new(
                    ProjectionMask::all(),
                    move |b| {
                        let array = BooleanArray::from_iter(
                            filter
                                .iter()
                                .skip(filter_offset)
                                .take(b.num_rows())
                                .map(|x| Some(*x)),
                        );
                        filter_offset += b.num_rows();
                        Ok(array)
                    },
                ))]);

                builder = builder.with_row_filter(filter);
                expected_data
            }
            None => expected_data,
        };

        if let Some(offset) = opts.offset {
            builder = builder.with_offset(offset);
            expected_data = expected_data.into_iter().skip(offset).collect();
        }

        if let Some(limit) = opts.limit {
            builder = builder.with_limit(limit);
            expected_data = expected_data.into_iter().take(limit).collect();
        }

        let mut record_reader = builder
            .with_batch_size(opts.record_batch_size)
            .build()
            .unwrap();

        let mut total_read = 0;
        loop {
            let maybe_batch = record_reader.next();
            if total_read < expected_data.len() {
                let end = min(total_read + opts.record_batch_size, expected_data.len());
                let batch = maybe_batch.unwrap().unwrap();
                assert_eq!(end - total_read, batch.num_rows());

                let a = converter(&expected_data[total_read..end]);
                let b = Arc::clone(batch.column(0));

                assert_eq!(a.data_type(), b.data_type());
                assert_eq!(a.to_data(), b.to_data());
                assert_eq!(
                    a.as_any().type_id(),
                    b.as_any().type_id(),
                    "incorrect type ids"
                );

                total_read = end;
            } else {
                assert!(maybe_batch.is_none());
                break;
            }
        }
    }

    fn gen_expected_data<T: DataType>(
        def_levels: Option<&Vec<Vec<i16>>>,
        values: &[Vec<T::T>],
    ) -> Vec<Option<T::T>> {
        let data: Vec<Option<T::T>> = match def_levels {
            Some(levels) => {
                let mut values_iter = values.iter().flatten();
                levels
                    .iter()
                    .flatten()
                    .map(|d| match d {
                        1 => Some(values_iter.next().cloned().unwrap()),
                        0 => None,
                        _ => unreachable!(),
                    })
                    .collect()
            }
            None => values.iter().flatten().map(|b| Some(b.clone())).collect(),
        };
        data
    }

    fn generate_single_column_file_with_data<T: DataType>(
        values: &[Vec<T::T>],
        def_levels: Option<&Vec<Vec<i16>>>,
        file: File,
        schema: TypePtr,
        field: Option<Field>,
        opts: &TestOptions,
    ) -> Result<crate::format::FileMetaData> {
        let mut writer_props = opts.writer_props();
        if let Some(field) = field {
            let arrow_schema = Schema::new(vec![field]);
            add_encoded_arrow_schema_to_metadata(&arrow_schema, &mut writer_props);
        }

        let mut writer = SerializedFileWriter::new(file, schema, Arc::new(writer_props))?;

        for (idx, v) in values.iter().enumerate() {
            let def_levels = def_levels.map(|d| d[idx].as_slice());
            let mut row_group_writer = writer.next_row_group()?;
            {
                let mut column_writer = row_group_writer
                    .next_column()?
                    .expect("Column writer is none!");

                column_writer
                    .typed::<T>()
                    .write_batch(v, def_levels, None)?;

                column_writer.close()?;
            }
            row_group_writer.close()?;
        }

        writer.close()
    }

    fn get_test_file(file_name: &str) -> File {
        let mut path = PathBuf::new();
        path.push(arrow::util::test_util::arrow_test_data());
        path.push(file_name);

        File::open(path.as_path()).expect("File not found!")
    }

    #[test]
    fn test_read_structs() {
        // This particular test file has columns of struct types where there is
        // a column that has the same name as one of the struct fields
        // (see: ARROW-11452)
        let testdata = arrow::util::test_util::parquet_test_data();
        let path = format!("{testdata}/nested_structs.rust.parquet");
        let file = File::open(&path).unwrap();
        let record_batch_reader = ParquetRecordBatchReader::try_new(file, 60).unwrap();

        for batch in record_batch_reader {
            batch.unwrap();
        }

        let file = File::open(&path).unwrap();
        let builder = ParquetRecordBatchReaderBuilder::try_new(file).unwrap();

        let mask = ProjectionMask::leaves(builder.parquet_schema(), [3, 8, 10]);
        let projected_reader = builder
            .with_projection(mask)
            .with_batch_size(60)
            .build()
            .unwrap();

        let expected_schema = Schema::new(vec![
            Field::new(
                "roll_num",
                ArrowDataType::Struct(Fields::from(vec![Field::new(
                    "count",
                    ArrowDataType::UInt64,
                    false,
                )])),
                false,
            ),
            Field::new(
                "PC_CUR",
                ArrowDataType::Struct(Fields::from(vec![
                    Field::new("mean", ArrowDataType::Int64, false),
                    Field::new("sum", ArrowDataType::Int64, false),
                ])),
                false,
            ),
        ]);

        // Tests for #1652 and #1654
        assert_eq!(&expected_schema, projected_reader.schema().as_ref());

        for batch in projected_reader {
            let batch = batch.unwrap();
            assert_eq!(batch.schema().as_ref(), &expected_schema);
        }
    }

    #[test]
    fn test_read_maps() {
        let testdata = arrow::util::test_util::parquet_test_data();
        let path = format!("{testdata}/nested_maps.snappy.parquet");
        let file = File::open(path).unwrap();
        let record_batch_reader = ParquetRecordBatchReader::try_new(file, 60).unwrap();

        for batch in record_batch_reader {
            batch.unwrap();
        }
    }

    #[test]
    fn test_nested_nullability() {
        let message_type = "message nested {
          OPTIONAL Group group {
            REQUIRED INT32 leaf;
          }
        }";

        let file = tempfile::tempfile().unwrap();
        let schema = Arc::new(parse_message_type(message_type).unwrap());

        {
            // Write using low-level parquet API (#1167)
            let mut writer = SerializedFileWriter::new(
                file.try_clone().unwrap(),
                schema,
                Default::default(),
            )
            .unwrap();

            {
                let mut row_group_writer = writer.next_row_group().unwrap();
                let mut column_writer = row_group_writer.next_column().unwrap().unwrap();

                column_writer
                    .typed::<Int32Type>()
                    .write_batch(&[34, 76], Some(&[0, 1, 0, 1]), None)
                    .unwrap();

                column_writer.close().unwrap();
                row_group_writer.close().unwrap();
            }

            writer.close().unwrap();
        }

        let builder = ParquetRecordBatchReaderBuilder::try_new(file).unwrap();
        let mask = ProjectionMask::leaves(builder.parquet_schema(), [0]);

        let reader = builder.with_projection(mask).build().unwrap();

        let expected_schema = Schema::new(Fields::from(vec![Field::new(
            "group",
            ArrowDataType::Struct(
                vec![Field::new("leaf", ArrowDataType::Int32, false)].into(),
            ),
            true,
        )]));

        let batch = reader.into_iter().next().unwrap().unwrap();
        assert_eq!(batch.schema().as_ref(), &expected_schema);
        assert_eq!(batch.num_rows(), 4);
        assert_eq!(batch.column(0).null_count(), 2);
    }

    #[test]
    fn test_invalid_utf8() {
        // a parquet file with 1 column with invalid utf8
        let data = vec![
            80, 65, 82, 49, 21, 6, 21, 22, 21, 22, 92, 21, 2, 21, 0, 21, 2, 21, 0, 21, 4,
            21, 0, 18, 28, 54, 0, 40, 5, 104, 101, 255, 108, 111, 24, 5, 104, 101, 255,
            108, 111, 0, 0, 0, 3, 1, 5, 0, 0, 0, 104, 101, 255, 108, 111, 38, 110, 28,
            21, 12, 25, 37, 6, 0, 25, 24, 2, 99, 49, 21, 0, 22, 2, 22, 102, 22, 102, 38,
            8, 60, 54, 0, 40, 5, 104, 101, 255, 108, 111, 24, 5, 104, 101, 255, 108, 111,
            0, 0, 0, 21, 4, 25, 44, 72, 4, 114, 111, 111, 116, 21, 2, 0, 21, 12, 37, 2,
            24, 2, 99, 49, 37, 0, 76, 28, 0, 0, 0, 22, 2, 25, 28, 25, 28, 38, 110, 28,
            21, 12, 25, 37, 6, 0, 25, 24, 2, 99, 49, 21, 0, 22, 2, 22, 102, 22, 102, 38,
            8, 60, 54, 0, 40, 5, 104, 101, 255, 108, 111, 24, 5, 104, 101, 255, 108, 111,
            0, 0, 0, 22, 102, 22, 2, 0, 40, 44, 65, 114, 114, 111, 119, 50, 32, 45, 32,
            78, 97, 116, 105, 118, 101, 32, 82, 117, 115, 116, 32, 105, 109, 112, 108,
            101, 109, 101, 110, 116, 97, 116, 105, 111, 110, 32, 111, 102, 32, 65, 114,
            114, 111, 119, 0, 130, 0, 0, 0, 80, 65, 82, 49,
        ];

        let file = Bytes::from(data);
        let mut record_batch_reader =
            ParquetRecordBatchReader::try_new(file, 10).unwrap();

        let error = record_batch_reader.next().unwrap().unwrap_err();

        assert!(
            error.to_string().contains("invalid utf-8 sequence"),
            "{}",
            error
        );
    }

    #[test]
    fn test_dictionary_preservation() {
        let mut fields = vec![Arc::new(
            Type::primitive_type_builder("leaf", PhysicalType::BYTE_ARRAY)
                .with_repetition(Repetition::OPTIONAL)
                .with_converted_type(ConvertedType::UTF8)
                .build()
                .unwrap(),
        )];

        let schema = Arc::new(
            Type::group_type_builder("test_schema")
                .with_fields(&mut fields)
                .build()
                .unwrap(),
        );

        let dict_type = ArrowDataType::Dictionary(
            Box::new(ArrowDataType::Int32),
            Box::new(ArrowDataType::Utf8),
        );

        let arrow_field = Field::new("leaf", dict_type, true);

        let mut file = tempfile::tempfile().unwrap();

        let values = vec![
            vec![
                ByteArray::from("hello"),
                ByteArray::from("a"),
                ByteArray::from("b"),
                ByteArray::from("d"),
            ],
            vec![
                ByteArray::from("c"),
                ByteArray::from("a"),
                ByteArray::from("b"),
            ],
        ];

        let def_levels = vec![
            vec![1, 0, 0, 1, 0, 0, 1, 1],
            vec![0, 0, 1, 1, 0, 0, 1, 0, 0],
        ];

        let opts = TestOptions {
            encoding: Encoding::RLE_DICTIONARY,
            ..Default::default()
        };

        generate_single_column_file_with_data::<ByteArrayType>(
            &values,
            Some(&def_levels),
            file.try_clone().unwrap(), // Cannot use &mut File (#1163)
            schema,
            Some(arrow_field),
            &opts,
        )
        .unwrap();

        file.rewind().unwrap();

        let record_reader = ParquetRecordBatchReader::try_new(file, 3).unwrap();

        let batches = record_reader
            .collect::<Result<Vec<RecordBatch>, _>>()
            .unwrap();

        assert_eq!(batches.len(), 6);
        assert!(batches.iter().all(|x| x.num_columns() == 1));

        let row_counts = batches
            .iter()
            .map(|x| (x.num_rows(), x.column(0).null_count()))
            .collect::<Vec<_>>();

        assert_eq!(
            row_counts,
            vec![(3, 2), (3, 2), (3, 1), (3, 1), (3, 2), (2, 2)]
        );

        let get_dict =
            |batch: &RecordBatch| batch.column(0).to_data().child_data()[0].clone();

        // First and second batch in same row group -> same dictionary
        assert_eq!(get_dict(&batches[0]), get_dict(&batches[1]));
        // Third batch spans row group -> computed dictionary
        assert_ne!(get_dict(&batches[1]), get_dict(&batches[2]));
        assert_ne!(get_dict(&batches[2]), get_dict(&batches[3]));
        // Fourth, fifth and sixth from same row group -> same dictionary
        assert_eq!(get_dict(&batches[3]), get_dict(&batches[4]));
        assert_eq!(get_dict(&batches[4]), get_dict(&batches[5]));
    }

    #[test]
    fn test_read_null_list() {
        let testdata = arrow::util::test_util::parquet_test_data();
        let path = format!("{testdata}/null_list.parquet");
        let file = File::open(path).unwrap();
        let mut record_batch_reader =
            ParquetRecordBatchReader::try_new(file, 60).unwrap();

        let batch = record_batch_reader.next().unwrap().unwrap();
        assert_eq!(batch.num_rows(), 1);
        assert_eq!(batch.num_columns(), 1);
        assert_eq!(batch.column(0).len(), 1);

        let list = batch
            .column(0)
            .as_any()
            .downcast_ref::<ListArray>()
            .unwrap();
        assert_eq!(list.len(), 1);
        assert!(list.is_valid(0));

        let val = list.value(0);
        assert_eq!(val.len(), 0);
    }

    #[test]
    fn test_null_schema_inference() {
        let testdata = arrow::util::test_util::parquet_test_data();
        let path = format!("{testdata}/null_list.parquet");
        let file = File::open(path).unwrap();

        let arrow_field = Field::new(
            "emptylist",
            ArrowDataType::List(Arc::new(Field::new("item", ArrowDataType::Null, true))),
            true,
        );

        let options = ArrowReaderOptions::new().with_skip_arrow_metadata(true);
        let builder =
            ParquetRecordBatchReaderBuilder::try_new_with_options(file, options).unwrap();
        let schema = builder.schema();
        assert_eq!(schema.fields().len(), 1);
        assert_eq!(schema.field(0), &arrow_field);
    }

    #[test]
    fn test_skip_metadata() {
        let col = Arc::new(TimestampNanosecondArray::from_iter_values(vec![0, 1, 2]));
        let field = Field::new("col", col.data_type().clone(), true);

        let schema_without_metadata = Arc::new(Schema::new(vec![field.clone()]));

        let metadata = [("key".to_string(), "value".to_string())]
            .into_iter()
            .collect();

        let schema_with_metadata =
            Arc::new(Schema::new(vec![field.with_metadata(metadata)]));

        assert_ne!(schema_with_metadata, schema_without_metadata);

        let batch =
            RecordBatch::try_new(schema_with_metadata.clone(), vec![col as ArrayRef])
                .unwrap();

        let file = |version: WriterVersion| {
            let props = WriterProperties::builder()
                .set_writer_version(version)
                .build();

            let file = tempfile().unwrap();
            let mut writer = ArrowWriter::try_new(
                file.try_clone().unwrap(),
                batch.schema(),
                Some(props),
            )
            .unwrap();
            writer.write(&batch).unwrap();
            writer.close().unwrap();
            file
        };

        let skip_options = ArrowReaderOptions::new().with_skip_arrow_metadata(true);

        let v1_reader = file(WriterVersion::PARQUET_1_0);
        let v2_reader = file(WriterVersion::PARQUET_2_0);

        let arrow_reader =
            ParquetRecordBatchReader::try_new(v1_reader.try_clone().unwrap(), 1024)
                .unwrap();
        assert_eq!(arrow_reader.schema(), schema_with_metadata);

        let reader = ParquetRecordBatchReaderBuilder::try_new_with_options(
            v1_reader,
            skip_options.clone(),
        )
        .unwrap()
        .build()
        .unwrap();
        assert_eq!(reader.schema(), schema_without_metadata);

        let arrow_reader =
            ParquetRecordBatchReader::try_new(v2_reader.try_clone().unwrap(), 1024)
                .unwrap();
        assert_eq!(arrow_reader.schema(), schema_with_metadata);

        let reader = ParquetRecordBatchReaderBuilder::try_new_with_options(
            v2_reader,
            skip_options,
        )
        .unwrap()
        .build()
        .unwrap();
        assert_eq!(reader.schema(), schema_without_metadata);
    }

    #[test]
    fn test_empty_projection() {
        let testdata = arrow::util::test_util::parquet_test_data();
        let path = format!("{testdata}/alltypes_plain.parquet");
        let file = File::open(path).unwrap();

        let builder = ParquetRecordBatchReaderBuilder::try_new(file).unwrap();
        let file_metadata = builder.metadata().file_metadata();
        let expected_rows = file_metadata.num_rows() as usize;

        let mask = ProjectionMask::leaves(builder.parquet_schema(), []);
        let batch_reader = builder
            .with_projection(mask)
            .with_batch_size(2)
            .build()
            .unwrap();

        let mut total_rows = 0;
        for maybe_batch in batch_reader {
            let batch = maybe_batch.unwrap();
            total_rows += batch.num_rows();
            assert_eq!(batch.num_columns(), 0);
            assert!(batch.num_rows() <= 2);
        }

        assert_eq!(total_rows, expected_rows);
    }

    fn test_row_group_batch(row_group_size: usize, batch_size: usize) {
        let schema = Arc::new(Schema::new(vec![Field::new(
            "list",
            ArrowDataType::List(Arc::new(Field::new("item", ArrowDataType::Int32, true))),
            true,
        )]));

        let mut buf = Vec::with_capacity(1024);

        let mut writer = ArrowWriter::try_new(
            &mut buf,
            schema.clone(),
            Some(
                WriterProperties::builder()
                    .set_max_row_group_size(row_group_size)
                    .build(),
            ),
        )
        .unwrap();
        for _ in 0..2 {
            let mut list_builder =
                ListBuilder::new(Int32Builder::with_capacity(batch_size));
            for _ in 0..(batch_size) {
                list_builder.append(true);
            }
            let batch = RecordBatch::try_new(
                schema.clone(),
                vec![Arc::new(list_builder.finish())],
            )
            .unwrap();
            writer.write(&batch).unwrap();
        }
        writer.close().unwrap();

        let mut record_reader =
            ParquetRecordBatchReader::try_new(Bytes::from(buf), batch_size).unwrap();
        assert_eq!(
            batch_size,
            record_reader.next().unwrap().unwrap().num_rows()
        );
        assert_eq!(
            batch_size,
            record_reader.next().unwrap().unwrap().num_rows()
        );
    }

    #[test]
    fn test_row_group_exact_multiple() {
        use crate::arrow::record_reader::MIN_BATCH_SIZE;
        test_row_group_batch(8, 8);
        test_row_group_batch(10, 8);
        test_row_group_batch(8, 10);
        test_row_group_batch(MIN_BATCH_SIZE, MIN_BATCH_SIZE);
        test_row_group_batch(MIN_BATCH_SIZE + 1, MIN_BATCH_SIZE);
        test_row_group_batch(MIN_BATCH_SIZE, MIN_BATCH_SIZE + 1);
        test_row_group_batch(MIN_BATCH_SIZE, MIN_BATCH_SIZE - 1);
        test_row_group_batch(MIN_BATCH_SIZE - 1, MIN_BATCH_SIZE);
    }

    /// Given a RecordBatch containing all the column data, return the expected batches given
    /// a `batch_size` and `selection`
    fn get_expected_batches(
        column: &RecordBatch,
        selection: &RowSelection,
        batch_size: usize,
    ) -> Vec<RecordBatch> {
        let mut expected_batches = vec![];

        let mut selection: VecDeque<_> = selection.clone().into();
        let mut row_offset = 0;
        let mut last_start = None;
        while row_offset < column.num_rows() && !selection.is_empty() {
            let mut batch_remaining = batch_size.min(column.num_rows() - row_offset);
            while batch_remaining > 0 && !selection.is_empty() {
                let (to_read, skip) = match selection.front_mut() {
                    Some(selection) if selection.row_count > batch_remaining => {
                        selection.row_count -= batch_remaining;
                        (batch_remaining, selection.skip)
                    }
                    Some(_) => {
                        let select = selection.pop_front().unwrap();
                        (select.row_count, select.skip)
                    }
                    None => break,
                };

                batch_remaining -= to_read;

                match skip {
                    true => {
                        if let Some(last_start) = last_start.take() {
                            expected_batches
                                .push(column.slice(last_start, row_offset - last_start))
                        }
                        row_offset += to_read
                    }
                    false => {
                        last_start.get_or_insert(row_offset);
                        row_offset += to_read
                    }
                }
            }
        }

        if let Some(last_start) = last_start.take() {
            expected_batches.push(column.slice(last_start, row_offset - last_start))
        }

        // Sanity check, all batches except the final should be the batch size
        for batch in &expected_batches[..expected_batches.len() - 1] {
            assert_eq!(batch.num_rows(), batch_size);
        }

        expected_batches
    }

    fn create_test_selection(
        step_len: usize,
        total_len: usize,
        skip_first: bool,
    ) -> (RowSelection, usize) {
        let mut remaining = total_len;
        let mut skip = skip_first;
        let mut vec = vec![];
        let mut selected_count = 0;
        while remaining != 0 {
            let step = if remaining > step_len {
                step_len
            } else {
                remaining
            };
            vec.push(RowSelector {
                row_count: step,
                skip,
            });
            remaining -= step;
            if !skip {
                selected_count += step;
            }
            skip = !skip;
        }
        (vec.into(), selected_count)
    }

    #[test]
    fn test_scan_row_with_selection() {
        let testdata = arrow::util::test_util::parquet_test_data();
        let path = format!("{testdata}/alltypes_tiny_pages_plain.parquet");
        let test_file = File::open(&path).unwrap();

        let mut serial_reader =
            ParquetRecordBatchReader::try_new(File::open(&path).unwrap(), 7300).unwrap();
        let data = serial_reader.next().unwrap().unwrap();

        let do_test = |batch_size: usize, selection_len: usize| {
            for skip_first in [false, true] {
                let selections =
                    create_test_selection(batch_size, data.num_rows(), skip_first).0;

                let expected = get_expected_batches(&data, &selections, batch_size);
                let skip_reader = create_skip_reader(&test_file, batch_size, selections);
                assert_eq!(
                    skip_reader.collect::<Result<Vec<_>, _>>().unwrap(),
                    expected,
                    "batch_size: {batch_size}, selection_len: {selection_len}, skip_first: {skip_first}"
                );
            }
        };

        // total row count 7300
        // 1. test selection len more than one page row count
        do_test(1000, 1000);

        // 2. test selection len less than one page row count
        do_test(20, 20);

        // 3. test selection_len less than batch_size
        do_test(20, 5);

        // 4. test selection_len more than batch_size
        // If batch_size < selection_len
        do_test(20, 5);

        fn create_skip_reader(
            test_file: &File,
            batch_size: usize,
            selections: RowSelection,
        ) -> ParquetRecordBatchReader {
            let options = ArrowReaderOptions::new().with_page_index(true);
            let file = test_file.try_clone().unwrap();
            ParquetRecordBatchReaderBuilder::try_new_with_options(file, options)
                .unwrap()
                .with_batch_size(batch_size)
                .with_row_selection(selections)
                .build()
                .unwrap()
        }
    }

    #[test]
    fn test_batch_size_overallocate() {
        let testdata = arrow::util::test_util::parquet_test_data();
        // `alltypes_plain.parquet` only have 8 rows
        let path = format!("{testdata}/alltypes_plain.parquet");
        let test_file = File::open(path).unwrap();

        let builder = ParquetRecordBatchReaderBuilder::try_new(test_file).unwrap();
        let num_rows = builder.metadata.file_metadata().num_rows();
        let reader = builder
            .with_batch_size(1024)
            .with_projection(ProjectionMask::all())
            .build()
            .unwrap();
        assert_ne!(1024, num_rows);
        assert_eq!(reader.batch_size, num_rows as usize);
    }

    #[test]
    fn test_raw_repetition() {
        const MESSAGE_TYPE: &str = "
            message Log {
              OPTIONAL INT32 eventType;
              REPEATED INT32 category;
              REPEATED group filter {
                OPTIONAL INT32 error;
              }
            }
        ";
        let schema = Arc::new(parse_message_type(MESSAGE_TYPE).unwrap());
        let props = Default::default();

        let mut buf = Vec::with_capacity(1024);
        let mut writer = SerializedFileWriter::new(&mut buf, schema, props).unwrap();
        let mut row_group_writer = writer.next_row_group().unwrap();

        // column 0
        let mut col_writer = row_group_writer.next_column().unwrap().unwrap();
        col_writer
            .typed::<Int32Type>()
            .write_batch(&[1], Some(&[1]), None)
            .unwrap();
        col_writer.close().unwrap();
        // column 1
        let mut col_writer = row_group_writer.next_column().unwrap().unwrap();
        col_writer
            .typed::<Int32Type>()
            .write_batch(&[1, 1], Some(&[1, 1]), Some(&[0, 1]))
            .unwrap();
        col_writer.close().unwrap();
        // column 2
        let mut col_writer = row_group_writer.next_column().unwrap().unwrap();
        col_writer
            .typed::<Int32Type>()
            .write_batch(&[1], Some(&[1]), Some(&[0]))
            .unwrap();
        col_writer.close().unwrap();

        let rg_md = row_group_writer.close().unwrap();
        assert_eq!(rg_md.num_rows(), 1);
        writer.close().unwrap();

        let bytes = Bytes::from(buf);

        let mut no_mask = ParquetRecordBatchReader::try_new(bytes.clone(), 1024).unwrap();
        let full = no_mask.next().unwrap().unwrap();

        assert_eq!(full.num_columns(), 3);

        for idx in 0..3 {
            let b = ParquetRecordBatchReaderBuilder::try_new(bytes.clone()).unwrap();
            let mask = ProjectionMask::leaves(b.parquet_schema(), [idx]);
            let mut reader = b.with_projection(mask).build().unwrap();
            let projected = reader.next().unwrap().unwrap();

            assert_eq!(projected.num_columns(), 1);
            assert_eq!(full.column(idx), projected.column(0));
        }
    }

    #[test]
    fn test_read_lz4_raw() {
        let testdata = arrow::util::test_util::parquet_test_data();
        let path = format!("{testdata}/lz4_raw_compressed.parquet");
        let file = File::open(path).unwrap();

        let batches = ParquetRecordBatchReader::try_new(file, 1024)
            .unwrap()
            .collect::<Result<Vec<_>, _>>()
            .unwrap();
        assert_eq!(batches.len(), 1);
        let batch = &batches[0];

        assert_eq!(batch.num_columns(), 3);
        assert_eq!(batch.num_rows(), 4);

        // https://github.com/apache/parquet-testing/pull/18
        let a: &Int64Array = batch.column(0).as_any().downcast_ref().unwrap();
        assert_eq!(
            a.values(),
            &[1593604800, 1593604800, 1593604801, 1593604801]
        );

        let a: &BinaryArray = batch.column(1).as_any().downcast_ref().unwrap();
        let a: Vec<_> = a.iter().flatten().collect();
        assert_eq!(a, &[b"abc", b"def", b"abc", b"def"]);

        let a: &Float64Array = batch.column(2).as_any().downcast_ref().unwrap();
        assert_eq!(a.values(), &[42.000000, 7.700000, 42.125000, 7.700000]);
    }

    // This test is to ensure backward compatibility, it test 2 files containing the LZ4 CompressionCodec
    // but different algorithms: LZ4_HADOOP and LZ4_RAW.
    // 1. hadoop_lz4_compressed.parquet -> It is a file with LZ4 CompressionCodec which uses
    //    LZ4_HADOOP algorithm for compression.
    // 2. non_hadoop_lz4_compressed.parquet -> It is a file with LZ4 CompressionCodec which uses
    //    LZ4_RAW algorithm for compression. This fallback is done to keep backward compatibility with
    //    older parquet-cpp versions.
    //
    // For more information, check: https://github.com/apache/arrow-rs/issues/2988
    #[test]
    fn test_read_lz4_hadoop_fallback() {
        for file in [
            "hadoop_lz4_compressed.parquet",
            "non_hadoop_lz4_compressed.parquet",
        ] {
            let testdata = arrow::util::test_util::parquet_test_data();
            let path = format!("{testdata}/{file}");
            let file = File::open(path).unwrap();
            let expected_rows = 4;

            let batches = ParquetRecordBatchReader::try_new(file, expected_rows)
                .unwrap()
                .collect::<Result<Vec<_>, _>>()
                .unwrap();
            assert_eq!(batches.len(), 1);
            let batch = &batches[0];

            assert_eq!(batch.num_columns(), 3);
            assert_eq!(batch.num_rows(), expected_rows);

            let a: &Int64Array = batch.column(0).as_any().downcast_ref().unwrap();
            assert_eq!(
                a.values(),
                &[1593604800, 1593604800, 1593604801, 1593604801]
            );

            let b: &BinaryArray = batch.column(1).as_any().downcast_ref().unwrap();
            let b: Vec<_> = b.iter().flatten().collect();
            assert_eq!(b, &[b"abc", b"def", b"abc", b"def"]);

            let c: &Float64Array = batch.column(2).as_any().downcast_ref().unwrap();
            assert_eq!(c.values(), &[42.0, 7.7, 42.125, 7.7]);
        }
    }

    #[test]
    fn test_read_lz4_hadoop_large() {
        let testdata = arrow::util::test_util::parquet_test_data();
        let path = format!("{testdata}/hadoop_lz4_compressed_larger.parquet");
        let file = File::open(path).unwrap();
        let expected_rows = 10000;

        let batches = ParquetRecordBatchReader::try_new(file, expected_rows)
            .unwrap()
            .collect::<Result<Vec<_>, _>>()
            .unwrap();
        assert_eq!(batches.len(), 1);
        let batch = &batches[0];

        assert_eq!(batch.num_columns(), 1);
        assert_eq!(batch.num_rows(), expected_rows);

        let a: &StringArray = batch.column(0).as_any().downcast_ref().unwrap();
        let a: Vec<_> = a.iter().flatten().collect();
        assert_eq!(a[0], "c7ce6bef-d5b0-4863-b199-8ea8c7fb117b");
        assert_eq!(a[1], "e8fb9197-cb9f-4118-b67f-fbfa65f61843");
        assert_eq!(a[expected_rows - 2], "ab52a0cc-c6bb-4d61-8a8f-166dc4b8b13c");
        assert_eq!(a[expected_rows - 1], "85440778-460a-41ac-aa2e-ac3ee41696bf");
    }

    #[test]
    #[cfg(feature = "snap")]
    fn test_read_nested_lists() {
        let testdata = arrow::util::test_util::parquet_test_data();
        let path = format!("{testdata}/nested_lists.snappy.parquet");
        let file = File::open(path).unwrap();

        let f = file.try_clone().unwrap();
        let mut reader = ParquetRecordBatchReader::try_new(f, 60).unwrap();
        let expected = reader.next().unwrap().unwrap();
        assert_eq!(expected.num_rows(), 3);

        let selection = RowSelection::from(vec![
            RowSelector::skip(1),
            RowSelector::select(1),
            RowSelector::skip(1),
        ]);
        let mut reader = ParquetRecordBatchReaderBuilder::try_new(file)
            .unwrap()
            .with_row_selection(selection)
            .build()
            .unwrap();

        let actual = reader.next().unwrap().unwrap();
        assert_eq!(actual.num_rows(), 1);
        assert_eq!(actual.column(0), &expected.column(0).slice(1, 1));
    }

    #[test]
    fn test_arbitrary_decimal() {
        let values = [1, 2, 3, 4, 5, 6, 7, 8];
        let decimals_19_0 = Decimal128Array::from_iter_values(values)
            .with_precision_and_scale(19, 0)
            .unwrap();
        let decimals_12_0 = Decimal128Array::from_iter_values(values)
            .with_precision_and_scale(12, 0)
            .unwrap();
        let decimals_17_10 = Decimal128Array::from_iter_values(values)
            .with_precision_and_scale(17, 10)
            .unwrap();

        let written = RecordBatch::try_from_iter([
            ("decimal_values_19_0", Arc::new(decimals_19_0) as ArrayRef),
            ("decimal_values_12_0", Arc::new(decimals_12_0) as ArrayRef),
            ("decimal_values_17_10", Arc::new(decimals_17_10) as ArrayRef),
        ])
        .unwrap();

        let mut buffer = Vec::with_capacity(1024);
        let mut writer =
            ArrowWriter::try_new(&mut buffer, written.schema(), None).unwrap();
        writer.write(&written).unwrap();
        writer.close().unwrap();

        let read = ParquetRecordBatchReader::try_new(Bytes::from(buffer), 8)
            .unwrap()
            .collect::<Result<Vec<_>, _>>()
            .unwrap();

        assert_eq!(&written.slice(0, 8), &read[0]);
    }

<<<<<<< HEAD
    fn test_decimal_roundtrip<T: DecimalType>(values: &[T::Native]) {
        // Precision <= 9 -> INT32
        // Precision <= 18 -> INT64
        // Precision > 18 -> FIXED_LEN_BYTE_ARRAY

        let d1 = PrimitiveArray::<T>::from_iter_values(values.iter().copied())
            .with_precision_and_scale(9, 2)
            .unwrap();

        let d2 = d1.clone().with_precision_and_scale(10, 8).unwrap();
        let d3 = d1.clone().with_precision_and_scale(18, 8).unwrap();
        let d4 = d1.clone().with_precision_and_scale(19, 8).unwrap();

        let batch = RecordBatch::try_from_iter([
            ("d1", Arc::new(d1) as ArrayRef),
            ("d2", Arc::new(d2) as ArrayRef),
            ("d3", Arc::new(d3) as ArrayRef),
            ("d4", Arc::new(d4) as ArrayRef),
        ])
        .unwrap();

        let mut buffer = Vec::with_capacity(1024);
        let mut writer = ArrowWriter::try_new(&mut buffer, batch.schema(), None).unwrap();
        writer.write(&batch).unwrap();
        writer.close().unwrap();

        let builder =
            ParquetRecordBatchReaderBuilder::try_new(Bytes::from(buffer)).unwrap();
        let t1 = builder.parquet_schema().columns()[0].physical_type();
        assert_eq!(t1, PhysicalType::INT32);
        let t2 = builder.parquet_schema().columns()[1].physical_type();
        assert_eq!(t2, PhysicalType::INT64);
        let t3 = builder.parquet_schema().columns()[2].physical_type();
        assert_eq!(t3, PhysicalType::INT64);
        let t4 = builder.parquet_schema().columns()[3].physical_type();
        assert_eq!(t4, PhysicalType::FIXED_LEN_BYTE_ARRAY);

        let mut reader = builder.build().unwrap();
        assert_eq!(batch.schema(), reader.schema());

        let out = reader.next().unwrap().unwrap();
        assert_eq!(batch.schema(), out.schema());

        let c1 = out.columns()[0].as_primitive::<T>();
        assert_eq!(c1.values(), &values);
        assert_eq!(c1.precision(), 9);
        assert_eq!(c1.scale(), 2);

        let c2 = out.columns()[1].as_primitive::<T>();
        assert_eq!(c2.values(), &values);
        assert_eq!(c2.precision(), 10);
        assert_eq!(c2.scale(), 8);

        let c3 = out.columns()[2].as_primitive::<T>();
        assert_eq!(c3.values(), &values);
        assert_eq!(c3.precision(), 18);
        assert_eq!(c3.scale(), 8);

        let c4 = out.columns()[3].as_primitive::<T>();
        assert_eq!(c4.values(), &values);
        assert_eq!(c4.precision(), 19);
        assert_eq!(c4.scale(), 8);
    }

    #[test]
    fn test_decimal() {
        let values = [1, 2, 3, 4, 5];
        test_decimal_roundtrip::<Decimal128Type>(&values);
        let values: Vec<_> = values.iter().map(|x| i256::from_i128(*x)).collect();
        test_decimal_roundtrip::<Decimal256Type>(&values);
=======
    #[test]
    fn test_list_skip() {
        let mut list = ListBuilder::new(Int32Builder::new());
        list.append_value([Some(1), Some(2)]);
        list.append_value([Some(3)]);
        list.append_value([Some(4)]);
        let list = list.finish();
        let batch = RecordBatch::try_from_iter([("l", Arc::new(list) as _)]).unwrap();

        // First page contains 2 values but only 1 row
        let props = WriterProperties::builder()
            .set_data_page_row_count_limit(1)
            .set_write_batch_size(2)
            .build();

        let mut buffer = Vec::with_capacity(1024);
        let mut writer =
            ArrowWriter::try_new(&mut buffer, batch.schema(), Some(props)).unwrap();
        writer.write(&batch).unwrap();
        writer.close().unwrap();

        let selection = vec![RowSelector::skip(2), RowSelector::select(1)];
        let mut reader = ParquetRecordBatchReaderBuilder::try_new(Bytes::from(buffer))
            .unwrap()
            .with_row_selection(selection.into())
            .build()
            .unwrap();
        let out = reader.next().unwrap().unwrap();
        assert_eq!(out.num_rows(), 1);
        assert_eq!(out, batch.slice(2, 1));
>>>>>>> a121e096
    }
}<|MERGE_RESOLUTION|>--- conflicted
+++ resolved
@@ -2525,7 +2525,38 @@
         assert_eq!(&written.slice(0, 8), &read[0]);
     }
 
-<<<<<<< HEAD
+    #[test]
+    fn test_list_skip() {
+        let mut list = ListBuilder::new(Int32Builder::new());
+        list.append_value([Some(1), Some(2)]);
+        list.append_value([Some(3)]);
+        list.append_value([Some(4)]);
+        let list = list.finish();
+        let batch = RecordBatch::try_from_iter([("l", Arc::new(list) as _)]).unwrap();
+
+        // First page contains 2 values but only 1 row
+        let props = WriterProperties::builder()
+            .set_data_page_row_count_limit(1)
+            .set_write_batch_size(2)
+            .build();
+
+        let mut buffer = Vec::with_capacity(1024);
+        let mut writer =
+            ArrowWriter::try_new(&mut buffer, batch.schema(), Some(props)).unwrap();
+        writer.write(&batch).unwrap();
+        writer.close().unwrap();
+
+        let selection = vec![RowSelector::skip(2), RowSelector::select(1)];
+        let mut reader = ParquetRecordBatchReaderBuilder::try_new(Bytes::from(buffer))
+            .unwrap()
+            .with_row_selection(selection.into())
+            .build()
+            .unwrap();
+        let out = reader.next().unwrap().unwrap();
+        assert_eq!(out.num_rows(), 1);
+        assert_eq!(out, batch.slice(2, 1));
+    }
+
     fn test_decimal_roundtrip<T: DecimalType>(values: &[T::Native]) {
         // Precision <= 9 -> INT32
         // Precision <= 18 -> INT64
@@ -2596,37 +2627,5 @@
         test_decimal_roundtrip::<Decimal128Type>(&values);
         let values: Vec<_> = values.iter().map(|x| i256::from_i128(*x)).collect();
         test_decimal_roundtrip::<Decimal256Type>(&values);
-=======
-    #[test]
-    fn test_list_skip() {
-        let mut list = ListBuilder::new(Int32Builder::new());
-        list.append_value([Some(1), Some(2)]);
-        list.append_value([Some(3)]);
-        list.append_value([Some(4)]);
-        let list = list.finish();
-        let batch = RecordBatch::try_from_iter([("l", Arc::new(list) as _)]).unwrap();
-
-        // First page contains 2 values but only 1 row
-        let props = WriterProperties::builder()
-            .set_data_page_row_count_limit(1)
-            .set_write_batch_size(2)
-            .build();
-
-        let mut buffer = Vec::with_capacity(1024);
-        let mut writer =
-            ArrowWriter::try_new(&mut buffer, batch.schema(), Some(props)).unwrap();
-        writer.write(&batch).unwrap();
-        writer.close().unwrap();
-
-        let selection = vec![RowSelector::skip(2), RowSelector::select(1)];
-        let mut reader = ParquetRecordBatchReaderBuilder::try_new(Bytes::from(buffer))
-            .unwrap()
-            .with_row_selection(selection.into())
-            .build()
-            .unwrap();
-        let out = reader.next().unwrap().unwrap();
-        assert_eq!(out.num_rows(), 1);
-        assert_eq!(out, batch.slice(2, 1));
->>>>>>> a121e096
     }
 }