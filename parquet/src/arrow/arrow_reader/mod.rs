--- conflicted
+++ resolved
@@ -697,18 +697,15 @@
             }
         }
 
-<<<<<<< HEAD
         let array_reader = ArrayReaderBuilder::new(&reader)
             .build_array_reader(self.fields.as_deref(), &self.projection)?;
-=======
-        let array_reader = build_array_reader(self.fields.as_deref(), &self.projection, &reader)?;
+
         let read_plan = plan_builder
             .limited(reader.num_rows())
             .with_offset(self.offset)
             .with_limit(self.limit)
             .build_limited()
             .build();
->>>>>>> 72619096
 
         Ok(ParquetRecordBatchReader::new(array_reader, read_plan))
     }
