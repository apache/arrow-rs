--- conflicted
+++ resolved
@@ -35,10 +35,6 @@
 use crate::column::page::{PageIterator, PageReader};
 use crate::errors::{ParquetError, Result};
 use crate::file::metadata::{ParquetMetaData, ParquetMetaDataReader};
-<<<<<<< HEAD
-use crate::file::page_index::index_reader;
-=======
->>>>>>> d48010e5
 use crate::file::reader::{ChunkReader, SerializedPageReader};
 use crate::schema::types::SchemaDescriptor;
 
@@ -384,29 +380,9 @@
     /// `Self::metadata` is missing the page index, this function will attempt
     /// to load the page index by making an object store request.
     pub fn load<T: ChunkReader>(reader: &T, options: ArrowReaderOptions) -> Result<Self> {
-<<<<<<< HEAD
-        let mut metadata = ParquetMetaDataReader::new().parse_and_finish(reader)?;
-        if options.page_index {
-            let column_index = metadata
-                .row_groups()
-                .iter()
-                .map(|rg| index_reader::read_columns_indexes(reader, rg.columns()))
-                .collect::<Result<Vec<_>>>()?;
-            metadata.set_column_index(Some(column_index));
-
-            let offset_index = metadata
-                .row_groups()
-                .iter()
-                .map(|rg| index_reader::read_offset_indexes(reader, rg.columns()))
-                .collect::<Result<Vec<_>>>()?;
-
-            metadata.set_offset_index(Some(offset_index))
-        }
-=======
         let metadata = ParquetMetaDataReader::new()
             .with_page_indexes(options.page_index)
             .parse_and_finish(reader)?;
->>>>>>> d48010e5
         Self::try_new(Arc::new(metadata), options)
     }
 
