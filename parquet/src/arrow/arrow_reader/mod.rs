--- conflicted
+++ resolved
@@ -695,31 +695,8 @@
             .map(|i| i[rg_idx][self.column_idx].page_locations.clone());
         let total_rows = rg.num_rows() as usize;
         let reader = self.reader.clone();
-
-<<<<<<< HEAD
-        #[cfg(feature = "encryption")]
-        let crypto_context = if let Some(file_decryptor) = self.metadata.file_decryptor() {
-            match meta.crypto_metadata() {
-                Some(crypto_metadata) => {
-                    match CryptoContext::for_column(
-                        file_decryptor,
-                        crypto_metadata,
-                        rg_idx,
-                        self.column_idx,
-                    ) {
-                        Ok(context) => Some(Arc::new(context)),
-                        Err(err) => return Some(Err(err)),
-                    }
-                }
-                None => None,
-            }
-        } else {
-            None
-        };
-
         // todo: add cache???
-        let ret = SerializedPageReader::new(reader, meta, total_rows, page_locations);
-=======
+
         SerializedPageReader::new(reader, column_chunk_metadata, total_rows, page_locations)?
             .add_crypto_context(
                 rg_idx,
@@ -729,7 +706,6 @@
             )
     }
 }
->>>>>>> b30336da
 
 impl<T: ChunkReader + 'static> Iterator for ReaderPageIterator<T> {
     type Item = Result<Box<dyn PageReader>>;
