--- conflicted
+++ resolved
@@ -18,14 +18,9 @@
 //! Contains reader which reads parquet data into arrow [`RecordBatch`]
 
 use arrow_array::cast::AsArray;
-<<<<<<< HEAD
-use arrow_array::{RecordBatch, RecordBatchReader};
+use arrow_array::{Array, RecordBatch, RecordBatchReader};
 use arrow_schema::{ArrowError, DataType as ArrowType, FieldRef, Schema, SchemaRef};
-=======
-use arrow_array::{Array, RecordBatch, RecordBatchReader};
-use arrow_schema::{ArrowError, DataType as ArrowType, Schema, SchemaRef};
 use arrow_select::filter::filter_record_batch;
->>>>>>> 9d7dde27
 pub use filter::{ArrowPredicate, ArrowPredicateFn, RowFilter};
 pub use selection::{RowSelection, RowSelectionCursor, RowSelectionPolicy, RowSelector};
 use std::fmt::{Debug, Formatter};
@@ -1407,17 +1402,19 @@
     use std::path::PathBuf;
     use std::sync::Arc;
 
-<<<<<<< HEAD
     use rand::rngs::StdRng;
     use rand::{Rng, RngCore, SeedableRng, random, rng};
     use tempfile::tempfile;
 
-=======
+    use rand::rngs::StdRng;
+    use rand::{Rng, RngCore, SeedableRng, random, rng};
+    use tempfile::tempfile;
+
     use crate::arrow::arrow_reader::{
-        ArrowPredicateFn, ArrowReaderBuilder, ArrowReaderOptions, ParquetRecordBatchReader,
+        ArrowPredicateFn, ArrowReaderBuilder, ArrowReaderMetadata, ArrowReaderOptions, ParquetRecordBatchReader,
         ParquetRecordBatchReaderBuilder, RowFilter, RowSelection, RowSelectionPolicy, RowSelector,
     };
-    use crate::arrow::schema::add_encoded_arrow_schema_to_metadata;
+    use crate::arrow::schema::{add_encoded_arrow_schema_to_metadata, virtual_type::RowNumber};
     use crate::arrow::{ArrowWriter, ProjectionMask};
     use crate::basic::{ConvertedType, Encoding, LogicalType, Repetition, Type as PhysicalType};
     use crate::column::reader::decoder::REPETITION_LEVELS_BATCH_SIZE;
@@ -1434,7 +1431,6 @@
     use crate::util::test_common::rand_gen::RandGen;
     use arrow::compute::kernels::cmp::eq;
     use arrow::compute::or;
->>>>>>> 9d7dde27
     use arrow_array::builder::*;
     use arrow_array::cast::AsArray;
     use arrow_array::types::{
@@ -1452,31 +1448,9 @@
     use bytes::Bytes;
     use half::f16;
     use num_traits::PrimInt;
-
-<<<<<<< HEAD
-    use crate::arrow::arrow_reader::{
-        ArrowPredicateFn, ArrowReaderBuilder, ArrowReaderMetadata, ArrowReaderOptions,
-        ParquetRecordBatchReader, ParquetRecordBatchReaderBuilder, RowFilter, RowSelection,
-        RowSelector,
-    };
-    use crate::arrow::schema::{add_encoded_arrow_schema_to_metadata, virtual_type::RowNumber};
-    use crate::arrow::{ArrowWriter, ProjectionMask};
-    use crate::basic::{ConvertedType, Encoding, LogicalType, Repetition, Type as PhysicalType};
-    use crate::column::reader::decoder::REPETITION_LEVELS_BATCH_SIZE;
-    use crate::data_type::{
-        BoolType, ByteArray, ByteArrayType, DataType, FixedLenByteArray, FixedLenByteArrayType,
-        FloatType, Int32Type, Int64Type, Int96, Int96Type,
-    };
-    use crate::errors::Result;
-    use crate::file::metadata::ParquetMetaData;
-    use crate::file::properties::{EnabledStatistics, WriterProperties, WriterVersion};
-    use crate::file::writer::SerializedFileWriter;
-    use crate::schema::parser::parse_message_type;
-    use crate::schema::types::{Type, TypePtr};
-    use crate::util::test_common::rand_gen::RandGen;
-
-=======
->>>>>>> 9d7dde27
+    use rand::{Rng, RngCore, rng};
+    use tempfile::tempfile;
+
     #[test]
     fn test_arrow_reader_all_columns() {
         let file = get_test_file("parquet/generated_simple_numerics/blogs.parquet");
