--- conflicted
+++ resolved
@@ -38,11 +38,7 @@
 #[cfg(feature = "encryption")]
 use crate::encryption::decrypt::FileDecryptionProperties;
 use crate::errors::{ParquetError, Result};
-<<<<<<< HEAD
-use crate::file::metadata::{ParquetMetaData, ParquetMetaDataReader, RowGroupMetaData};
-=======
-use crate::file::metadata::{PageIndexPolicy, ParquetMetaData, ParquetMetaDataReader};
->>>>>>> a7572eb6
+use crate::file::metadata::{PageIndexPolicy, ParquetMetaData, ParquetMetaDataReader, RowGroupMetaData};
 use crate::file::reader::{ChunkReader, SerializedPageReader};
 use crate::schema::types::SchemaDescriptor;
 
@@ -123,12 +119,11 @@
 
     pub(crate) offset: Option<usize>,
 
-<<<<<<< HEAD
+    pub(crate) metrics: ArrowReaderMetrics,
+
+    pub(crate) max_predicate_cache_size: usize,
+
     pub(crate) row_number_column: Option<String>,
-=======
-    pub(crate) metrics: ArrowReaderMetrics,
-
-    pub(crate) max_predicate_cache_size: usize,
 }
 
 impl<T: Debug> Debug for ArrowReaderBuilder<T> {
@@ -146,9 +141,9 @@
             .field("limit", &self.limit)
             .field("offset", &self.offset)
             .field("metrics", &self.metrics)
+            .field("row_number_column", &self.row_number_column)
             .finish()
     }
->>>>>>> a7572eb6
 }
 
 impl<T> ArrowReaderBuilder<T> {
@@ -165,12 +160,9 @@
             selection: None,
             limit: None,
             offset: None,
-<<<<<<< HEAD
-            row_number_column: None,
-=======
             metrics: ArrowReaderMetrics::Disabled,
             max_predicate_cache_size: 100 * 1024 * 1024, // 100MB default cache size
->>>>>>> a7572eb6
+            row_number_column: None,
         }
     }
 
@@ -322,14 +314,6 @@
         }
     }
 
-<<<<<<< HEAD
-    /// Include file row numbers in the output with the given column name
-    ///
-    /// This will add a column to the output record batch with the file row number
-    pub fn with_row_number_column(self, row_number_column: impl Into<String>) -> Self {
-        Self {
-            row_number_column: Some(row_number_column.into()),
-=======
     /// Specify metrics collection during reading
     ///
     /// To access the metrics, create an [`ArrowReaderMetrics`] and pass a
@@ -385,7 +369,16 @@
     pub fn with_max_predicate_cache_size(self, max_predicate_cache_size: usize) -> Self {
         Self {
             max_predicate_cache_size,
->>>>>>> a7572eb6
+            ..self
+        }
+    }
+
+    /// Include file row numbers in the output with the given column name
+    ///
+    /// This will add a column to the output record batch with the file row number
+    pub fn with_row_number_column(self, row_number_column: impl Into<String>) -> Self {
+        Self {
+            row_number_column: Some(row_number_column.into()),
             ..self
         }
     }
@@ -915,36 +908,18 @@
                     break;
                 }
 
-<<<<<<< HEAD
-                let array_reader = build_array_reader(
-                    self.fields.as_deref(),
-                    predicate.projection(),
-                    &reader,
-                    self.row_number_column.as_deref(),
-                )?;
-=======
                 let mut cache_projection = predicate.projection().clone();
                 cache_projection.intersect(&projection);
 
                 let array_reader = ArrayReaderBuilder::new(&reader, &metrics)
-                    .build_array_reader(fields.as_deref(), predicate.projection())?;
->>>>>>> a7572eb6
+                    .build_array_reader(fields.as_deref(), predicate.projection(), self.row_number_column.as_deref(),)?;
 
                 plan_builder = plan_builder.with_predicate(array_reader, predicate.as_mut())?;
             }
         }
 
-<<<<<<< HEAD
-        let array_reader = build_array_reader(
-            self.fields.as_deref(),
-            &self.projection,
-            &reader,
-            self.row_number_column.as_deref(),
-        )?;
-=======
         let array_reader = ArrayReaderBuilder::new(&reader, &metrics)
-            .build_array_reader(fields.as_deref(), &projection)?;
->>>>>>> a7572eb6
+            .build_array_reader(fields.as_deref(), &projection, self.row_number_column.as_deref())?;
 
         let read_plan = plan_builder
             .limited(reader.num_rows())
@@ -1152,23 +1127,14 @@
         batch_size: usize,
         selection: Option<RowSelection>,
     ) -> Result<Self> {
-<<<<<<< HEAD
-        let array_reader = build_array_reader(
-            levels.levels.as_ref(),
-            &ProjectionMask::all(),
-            row_groups,
-            None,
-        )?;
-=======
         // note metrics are not supported in this API
         let metrics = ArrowReaderMetrics::disabled();
         let array_reader = ArrayReaderBuilder::new(row_groups, &metrics)
-            .build_array_reader(levels.levels.as_ref(), &ProjectionMask::all())?;
+            .build_array_reader(levels.levels.as_ref(), &ProjectionMask::all(), None)?;
 
         let read_plan = ReadPlanBuilder::new(batch_size)
             .with_selection(selection)
             .build();
->>>>>>> a7572eb6
 
         Ok(Self {
             array_reader,
@@ -1209,16 +1175,10 @@
     use std::path::PathBuf;
     use std::sync::Arc;
 
-<<<<<<< HEAD
-    use bytes::Bytes;
-    use half::f16;
-    use num::PrimInt;
     use rand::rngs::StdRng;
     use rand::{random, thread_rng, Rng, RngCore, SeedableRng};
     use tempfile::tempfile;
 
-=======
->>>>>>> a7572eb6
     use arrow_array::builder::*;
     use arrow_array::cast::AsArray;
     use arrow_array::types::{
@@ -5023,7 +4983,56 @@
     }
 
     #[test]
-<<<<<<< HEAD
+    fn test_get_row_group_column_bloom_filter_with_length() {
+        // convert to new parquet file with bloom_filter_length
+        let testdata = arrow::util::test_util::parquet_test_data();
+        let path = format!("{testdata}/data_index_bloom_encoding_stats.parquet");
+        let file = File::open(path).unwrap();
+        let builder = ParquetRecordBatchReaderBuilder::try_new(file).unwrap();
+        let schema = builder.schema().clone();
+        let reader = builder.build().unwrap();
+
+        let mut parquet_data = Vec::new();
+        let props = WriterProperties::builder()
+            .set_bloom_filter_enabled(true)
+            .build();
+        let mut writer = ArrowWriter::try_new(&mut parquet_data, schema, Some(props)).unwrap();
+        for batch in reader {
+            let batch = batch.unwrap();
+            writer.write(&batch).unwrap();
+        }
+        writer.close().unwrap();
+
+        // test the new parquet file
+        test_get_row_group_column_bloom_filter(parquet_data.into(), true);
+    }
+
+    #[test]
+    fn test_get_row_group_column_bloom_filter_without_length() {
+        let testdata = arrow::util::test_util::parquet_test_data();
+        let path = format!("{testdata}/data_index_bloom_encoding_stats.parquet");
+        let data = Bytes::from(std::fs::read(path).unwrap());
+        test_get_row_group_column_bloom_filter(data, false);
+    }
+
+    fn test_get_row_group_column_bloom_filter(data: Bytes, with_length: bool) {
+        let builder = ParquetRecordBatchReaderBuilder::try_new(data.clone()).unwrap();
+
+        let metadata = builder.metadata();
+        assert_eq!(metadata.num_row_groups(), 1);
+        let row_group = metadata.row_group(0);
+        let column = row_group.column(0);
+        assert_eq!(column.bloom_filter_length().is_some(), with_length);
+
+        let sbbf = builder
+            .get_row_group_column_bloom_filter(0, 0)
+            .unwrap()
+            .unwrap();
+        assert!(sbbf.check(&"Hello"));
+        assert!(!sbbf.check(&"Hello_Not_Exists"));
+    }
+
+    #[test]
     fn test_read_row_numbers() {
         let file = write_parquet_from_iter(vec![(
             "value",
@@ -5248,54 +5257,5 @@
         let metadata = writer.close().expect("Could not close writer");
 
         (Bytes::from(buf), metadata)
-=======
-    fn test_get_row_group_column_bloom_filter_with_length() {
-        // convert to new parquet file with bloom_filter_length
-        let testdata = arrow::util::test_util::parquet_test_data();
-        let path = format!("{testdata}/data_index_bloom_encoding_stats.parquet");
-        let file = File::open(path).unwrap();
-        let builder = ParquetRecordBatchReaderBuilder::try_new(file).unwrap();
-        let schema = builder.schema().clone();
-        let reader = builder.build().unwrap();
-
-        let mut parquet_data = Vec::new();
-        let props = WriterProperties::builder()
-            .set_bloom_filter_enabled(true)
-            .build();
-        let mut writer = ArrowWriter::try_new(&mut parquet_data, schema, Some(props)).unwrap();
-        for batch in reader {
-            let batch = batch.unwrap();
-            writer.write(&batch).unwrap();
-        }
-        writer.close().unwrap();
-
-        // test the new parquet file
-        test_get_row_group_column_bloom_filter(parquet_data.into(), true);
-    }
-
-    #[test]
-    fn test_get_row_group_column_bloom_filter_without_length() {
-        let testdata = arrow::util::test_util::parquet_test_data();
-        let path = format!("{testdata}/data_index_bloom_encoding_stats.parquet");
-        let data = Bytes::from(std::fs::read(path).unwrap());
-        test_get_row_group_column_bloom_filter(data, false);
-    }
-
-    fn test_get_row_group_column_bloom_filter(data: Bytes, with_length: bool) {
-        let builder = ParquetRecordBatchReaderBuilder::try_new(data.clone()).unwrap();
-
-        let metadata = builder.metadata();
-        assert_eq!(metadata.num_row_groups(), 1);
-        let row_group = metadata.row_group(0);
-        let column = row_group.column(0);
-        assert_eq!(column.bloom_filter_length().is_some(), with_length);
-
-        let sbbf = builder
-            .get_row_group_column_bloom_filter(0, 0)
-            .unwrap()
-            .unwrap();
-        assert!(sbbf.check(&"Hello"));
-        assert!(!sbbf.check(&"Hello_Not_Exists"));
->>>>>>> a7572eb6
     }
 }