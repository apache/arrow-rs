// Licensed to the Apache Software Foundation (ASF) under one
// or more contributor license agreements.  See the NOTICE file
// distributed with this work for additional information
// regarding copyright ownership.  The ASF licenses this file
// to you under the Apache License, Version 2.0 (the
// "License"); you may not use this file except in compliance
// with the License.  You may obtain a copy of the License at
//
//   http://www.apache.org/licenses/LICENSE-2.0
//
// Unless required by applicable law or agreed to in writing,
// software distributed under the License is distributed on an
// "AS IS" BASIS, WITHOUT WARRANTIES OR CONDITIONS OF ANY
// KIND, either express or implied.  See the License for the
// specific language governing permissions and limitations
// under the License.

//! Contains reader which reads parquet data into arrow [`RecordBatch`]

use arrow_array::Array;
use arrow_array::cast::AsArray;
use arrow_array::{RecordBatch, RecordBatchReader};
use arrow_schema::{ArrowError, DataType as ArrowType, Field, FieldRef, Schema, SchemaRef};
pub use filter::{ArrowPredicate, ArrowPredicateFn, RowFilter};
pub use selection::{RowSelection, RowSelector};
use std::fmt::{Debug, Formatter};
use std::sync::Arc;

pub use crate::arrow::array_reader::RowGroups;
use crate::arrow::array_reader::{ArrayReader, ArrayReaderBuilder};
use crate::arrow::schema::{ParquetField, parquet_to_arrow_schema_and_fields, virtual_type::is_virtual_column};
use crate::arrow::{FieldLevels, ProjectionMask, parquet_to_arrow_field_levels_with_virtual};
use crate::basic::{BloomFilterAlgorithm, BloomFilterCompression, BloomFilterHash};
use crate::bloom_filter::{
    SBBF_HEADER_SIZE_ESTIMATE, Sbbf, chunk_read_bloom_filter_header_and_offset,
};
use crate::column::page::{PageIterator, PageReader};
#[cfg(feature = "encryption")]
use crate::encryption::decrypt::FileDecryptionProperties;
use crate::errors::{ParquetError, Result};
use crate::file::metadata::{PageIndexPolicy, ParquetMetaData, ParquetMetaDataReader, RowGroupMetaData};
use crate::file::reader::{ChunkReader, SerializedPageReader};
use crate::schema::types::SchemaDescriptor;

use crate::arrow::arrow_reader::metrics::ArrowReaderMetrics;
pub use read_plan::{ReadPlan, ReadPlanBuilder};

mod filter;
pub mod metrics;
mod read_plan;
mod selection;
pub mod statistics;

/// Builder for constructing Parquet readers that decode into [Apache Arrow]
/// arrays.
///
/// Most users should use one of the following specializations:
///
/// * synchronous API: [`ParquetRecordBatchReaderBuilder::try_new`]
/// * `async` API: [`ParquetRecordBatchStreamBuilder::new`]
/// * decoder API: [`ParquetDecoderBuilder::new`]
///
/// # Features
/// * Projection pushdown: [`Self::with_projection`]
/// * Cached metadata: [`ArrowReaderMetadata::load`]
/// * Offset skipping: [`Self::with_offset`] and [`Self::with_limit`]
/// * Row group filtering: [`Self::with_row_groups`]
/// * Range filtering: [`Self::with_row_selection`]
/// * Row level filtering: [`Self::with_row_filter`]
///
/// # Implementing Predicate Pushdown
///
/// [`Self::with_row_filter`] permits filter evaluation *during* the decoding
/// process, which is efficient and allows the most low level optimizations.
///
/// However, most Parquet based systems will apply filters at many steps prior
/// to decoding such as pruning files, row groups and data pages. This crate
/// provides the low level APIs needed to implement such filtering, but does not
/// include any logic to actually evaluate predicates. For example:
///
/// * [`Self::with_row_groups`] for Row Group pruning
/// * [`Self::with_row_selection`] for data page pruning
/// * [`StatisticsConverter`] to convert Parquet statistics to Arrow arrays
///
/// The rationale for this design is that implementing predicate pushdown is a
/// complex topic and varies significantly from system to system. For example
///
/// 1. Predicates supported (do you support predicates like prefix matching, user defined functions, etc)
/// 2. Evaluating predicates on multiple files (with potentially different but compatible schemas)
/// 3. Evaluating predicates using information from an external metadata catalog (e.g. Apache Iceberg or similar)
/// 4. Interleaving fetching metadata, evaluating predicates, and decoding files
///
/// You can read more about this design in the [Querying Parquet with
/// Millisecond Latency] Arrow blog post.
///
/// [`ParquetRecordBatchStreamBuilder::new`]: crate::arrow::async_reader::ParquetRecordBatchStreamBuilder::new
/// [`ParquetDecoderBuilder::new`]: crate::arrow::push_decoder::ParquetPushDecoderBuilder::new
/// [Apache Arrow]: https://arrow.apache.org/
/// [`StatisticsConverter`]: statistics::StatisticsConverter
/// [Querying Parquet with Millisecond Latency]: https://arrow.apache.org/blog/2022/12/26/querying-parquet-with-millisecond-latency/
pub struct ArrowReaderBuilder<T> {
    /// The "input" to read parquet data from.
    ///
    /// Note in the case of the [`ParquetPushDecoderBuilder`], there
    /// is no underlying input, which is indicated by a type parameter of [`NoInput`]
    ///
    /// [`ParquetPushDecoderBuilder`]: crate::arrow::push_decoder::ParquetPushDecoderBuilder
    /// [`NoInput`]: crate::arrow::push_decoder::NoInput
    pub(crate) input: T,

    pub(crate) metadata: Arc<ParquetMetaData>,

    pub(crate) schema: SchemaRef,

    pub(crate) fields: Option<Arc<ParquetField>>,

    pub(crate) batch_size: usize,

    pub(crate) row_groups: Option<Vec<usize>>,

    pub(crate) projection: ProjectionMask,

    pub(crate) filter: Option<RowFilter>,

    pub(crate) selection: Option<RowSelection>,

    pub(crate) limit: Option<usize>,

    pub(crate) offset: Option<usize>,

    pub(crate) metrics: ArrowReaderMetrics,

    pub(crate) max_predicate_cache_size: usize,
}

impl<T: Debug> Debug for ArrowReaderBuilder<T> {
    fn fmt(&self, f: &mut Formatter<'_>) -> std::fmt::Result {
        f.debug_struct("ArrowReaderBuilder<T>")
            .field("input", &self.input)
            .field("metadata", &self.metadata)
            .field("schema", &self.schema)
            .field("fields", &self.fields)
            .field("batch_size", &self.batch_size)
            .field("row_groups", &self.row_groups)
            .field("projection", &self.projection)
            .field("filter", &self.filter)
            .field("selection", &self.selection)
            .field("limit", &self.limit)
            .field("offset", &self.offset)
            .field("metrics", &self.metrics)
            .finish()
    }
}

impl<T> ArrowReaderBuilder<T> {
    pub(crate) fn new_builder(input: T, metadata: ArrowReaderMetadata) -> Self {
        Self {
            input,
            metadata: metadata.metadata,
            schema: metadata.schema,
            fields: metadata.fields,
            batch_size: 1024,
            row_groups: None,
            projection: ProjectionMask::all(),
            filter: None,
            selection: None,
            limit: None,
            offset: None,
            metrics: ArrowReaderMetrics::Disabled,
            max_predicate_cache_size: 100 * 1024 * 1024, // 100MB default cache size
        }
    }

    /// Returns a reference to the [`ParquetMetaData`] for this parquet file
    pub fn metadata(&self) -> &Arc<ParquetMetaData> {
        &self.metadata
    }

    /// Returns the parquet [`SchemaDescriptor`] for this parquet file
    pub fn parquet_schema(&self) -> &SchemaDescriptor {
        self.metadata.file_metadata().schema_descr()
    }

    /// Returns the arrow [`SchemaRef`] for this parquet file
    pub fn schema(&self) -> &SchemaRef {
        &self.schema
    }

    /// Set the size of [`RecordBatch`] to produce. Defaults to 1024
    /// If the batch_size more than the file row count, use the file row count.
    pub fn with_batch_size(self, batch_size: usize) -> Self {
        // Try to avoid allocate large buffer
        let batch_size = batch_size.min(self.metadata.file_metadata().num_rows() as usize);
        Self { batch_size, ..self }
    }

    /// Only read data from the provided row group indexes
    ///
    /// This is also called row group filtering
    pub fn with_row_groups(self, row_groups: Vec<usize>) -> Self {
        Self {
            row_groups: Some(row_groups),
            ..self
        }
    }

    /// Only read data from the provided column indexes
    pub fn with_projection(self, mask: ProjectionMask) -> Self {
        Self {
            projection: mask,
            ..self
        }
    }

    /// Provide a [`RowSelection`] to filter out rows, and avoid fetching their
    /// data into memory.
    ///
    /// This feature is used to restrict which rows are decoded within row
    /// groups, skipping ranges of rows that are not needed. Such selections
    /// could be determined by evaluating predicates against the parquet page
    /// [`Index`] or some other external information available to a query
    /// engine.
    ///
    /// # Notes
    ///
    /// Row group filtering (see [`Self::with_row_groups`]) is applied prior to
    /// applying the row selection, and therefore rows from skipped row groups
    /// should not be included in the [`RowSelection`] (see example below)
    ///
    /// It is recommended to enable writing the page index if using this
    /// functionality, to allow more efficient skipping over data pages. See
    /// [`ArrowReaderOptions::with_page_index`].
    ///
    /// # Example
    ///
    /// Given a parquet file with 4 row groups, and a row group filter of `[0,
    /// 2, 3]`, in order to scan rows 50-100 in row group 2 and rows 200-300 in
    /// row group 3:
    ///
    /// ```text
    ///   Row Group 0, 1000 rows (selected)
    ///   Row Group 1, 1000 rows (skipped)
    ///   Row Group 2, 1000 rows (selected, but want to only scan rows 50-100)
    ///   Row Group 3, 1000 rows (selected, but want to only scan rows 200-300)
    /// ```
    ///
    /// You could pass the following [`RowSelection`]:
    ///
    /// ```text
    ///  Select 1000    (scan all rows in row group 0)
    ///  Skip 50        (skip the first 50 rows in row group 2)
    ///  Select 50      (scan rows 50-100 in row group 2)
    ///  Skip 900       (skip the remaining rows in row group 2)
    ///  Skip 200       (skip the first 200 rows in row group 3)
    ///  Select 100     (scan rows 200-300 in row group 3)
    ///  Skip 700       (skip the remaining rows in row group 3)
    /// ```
    /// Note there is no entry for the (entirely) skipped row group 1.
    ///
    /// Note you can represent the same selection with fewer entries. Instead of
    ///
    /// ```text
    ///  Skip 900       (skip the remaining rows in row group 2)
    ///  Skip 200       (skip the first 200 rows in row group 3)
    /// ```
    ///
    /// you could use
    ///
    /// ```text
    /// Skip 1100      (skip the remaining 900 rows in row group 2 and the first 200 rows in row group 3)
    /// ```
    ///
    /// [`Index`]: crate::file::page_index::column_index::ColumnIndexMetaData
    pub fn with_row_selection(self, selection: RowSelection) -> Self {
        Self {
            selection: Some(selection),
            ..self
        }
    }

    /// Provide a [`RowFilter`] to skip decoding rows
    ///
    /// Row filters are applied after row group selection and row selection
    ///
    /// It is recommended to enable reading the page index if using this functionality, to allow
    /// more efficient skipping over data pages. See [`ArrowReaderOptions::with_page_index`].
    pub fn with_row_filter(self, filter: RowFilter) -> Self {
        Self {
            filter: Some(filter),
            ..self
        }
    }

    /// Provide a limit to the number of rows to be read
    ///
    /// The limit will be applied after any [`Self::with_row_selection`] and [`Self::with_row_filter`]
    /// allowing it to limit the final set of rows decoded after any pushed down predicates
    ///
    /// It is recommended to enable reading the page index if using this functionality, to allow
    /// more efficient skipping over data pages. See [`ArrowReaderOptions::with_page_index`]
    pub fn with_limit(self, limit: usize) -> Self {
        Self {
            limit: Some(limit),
            ..self
        }
    }

    /// Provide an offset to skip over the given number of rows
    ///
    /// The offset will be applied after any [`Self::with_row_selection`] and [`Self::with_row_filter`]
    /// allowing it to skip rows after any pushed down predicates
    ///
    /// It is recommended to enable reading the page index if using this functionality, to allow
    /// more efficient skipping over data pages. See [`ArrowReaderOptions::with_page_index`]
    pub fn with_offset(self, offset: usize) -> Self {
        Self {
            offset: Some(offset),
            ..self
        }
    }

    /// Specify metrics collection during reading
    ///
    /// To access the metrics, create an [`ArrowReaderMetrics`] and pass a
    /// clone of the provided metrics to the builder.
    ///
    /// For example:
    ///
    /// ```rust
    /// # use std::sync::Arc;
    /// # use bytes::Bytes;
    /// # use arrow_array::{Int32Array, RecordBatch};
    /// # use arrow_schema::{DataType, Field, Schema};
    /// # use parquet::arrow::arrow_reader::{ParquetRecordBatchReader, ParquetRecordBatchReaderBuilder};
    /// use parquet::arrow::arrow_reader::metrics::ArrowReaderMetrics;
    /// # use parquet::arrow::ArrowWriter;
    /// # let mut file: Vec<u8> = Vec::with_capacity(1024);
    /// # let schema = Arc::new(Schema::new(vec![Field::new("i32", DataType::Int32, false)]));
    /// # let mut writer = ArrowWriter::try_new(&mut file, schema.clone(), None).unwrap();
    /// # let batch = RecordBatch::try_new(schema, vec![Arc::new(Int32Array::from(vec![1, 2, 3]))]).unwrap();
    /// # writer.write(&batch).unwrap();
    /// # writer.close().unwrap();
    /// # let file = Bytes::from(file);
    /// // Create metrics object to pass into the reader
    /// let metrics = ArrowReaderMetrics::enabled();
    /// let reader = ParquetRecordBatchReaderBuilder::try_new(file).unwrap()
    ///   // Configure the builder to use the metrics by passing a clone
    ///   .with_metrics(metrics.clone())
    ///   // Build the reader
    ///   .build().unwrap();
    /// // .. read data from the reader ..
    ///
    /// // check the metrics
    /// assert!(metrics.records_read_from_inner().is_some());
    /// ```
    pub fn with_metrics(self, metrics: ArrowReaderMetrics) -> Self {
        Self { metrics, ..self }
    }

    /// Set the maximum size (per row group) of the predicate cache in bytes for
    /// the async decoder.
    ///
    /// Defaults to 100MB (across all columns). Set to `usize::MAX` to use
    /// unlimited cache size.
    ///
    /// This cache is used to store decoded arrays that are used in
    /// predicate evaluation ([`Self::with_row_filter`]).
    ///
    /// This cache is only used for the "async" decoder, [`ParquetRecordBatchStream`]. See
    /// [this ticket] for more details and alternatives.
    ///
    /// [`ParquetRecordBatchStream`]: https://docs.rs/parquet/latest/parquet/arrow/async_reader/struct.ParquetRecordBatchStream.html
    /// [this ticket]: https://github.com/apache/arrow-rs/issues/8000
    pub fn with_max_predicate_cache_size(self, max_predicate_cache_size: usize) -> Self {
        Self {
            max_predicate_cache_size,
            ..self
        }
    }
}

/// Options that control how [`ParquetMetaData`] is read when constructing
/// an Arrow reader.
///
/// To use these options, pass them to one of the following methods:
/// * [`ParquetRecordBatchReaderBuilder::try_new_with_options`]
/// * [`ParquetRecordBatchStreamBuilder::new_with_options`]
///
/// For fine-grained control over metadata loading, use
/// [`ArrowReaderMetadata::load`] to load metadata with these options,
///
/// See [`ArrowReaderBuilder`] for how to configure how the column data
/// is then read from the file, including projection and filter pushdown
///
/// [`ParquetRecordBatchStreamBuilder::new_with_options`]: crate::arrow::async_reader::ParquetRecordBatchStreamBuilder::new_with_options
#[derive(Debug, Clone, Default)]
pub struct ArrowReaderOptions {
    /// Should the reader strip any user defined metadata from the Arrow schema
    skip_arrow_metadata: bool,
    /// If provided, used as the schema hint when determining the Arrow schema,
    /// otherwise the schema hint is read from the [ARROW_SCHEMA_META_KEY]
    ///
    /// [ARROW_SCHEMA_META_KEY]: crate::arrow::ARROW_SCHEMA_META_KEY
    supplied_schema: Option<SchemaRef>,
    /// Policy for reading offset and column indexes.
    pub(crate) page_index_policy: PageIndexPolicy,
    /// If encryption is enabled, the file decryption properties can be provided
    #[cfg(feature = "encryption")]
    pub(crate) file_decryption_properties: Option<Arc<FileDecryptionProperties>>,

    virtual_columns: Vec<FieldRef>
}

impl ArrowReaderOptions {
    /// Create a new [`ArrowReaderOptions`] with the default settings
    pub fn new() -> Self {
        Self::default()
    }

    /// Skip decoding the embedded arrow metadata (defaults to `false`)
    ///
    /// Parquet files generated by some writers may contain embedded arrow
    /// schema and metadata.
    /// This may not be correct or compatible with your system,
    /// for example, see [ARROW-16184](https://issues.apache.org/jira/browse/ARROW-16184)
    pub fn with_skip_arrow_metadata(self, skip_arrow_metadata: bool) -> Self {
        Self {
            skip_arrow_metadata,
            ..self
        }
    }

    /// Provide a schema hint to use when reading the Parquet file.
    ///
    /// If provided, this schema takes precedence over any arrow schema embedded
    /// in the metadata (see the [`arrow`] documentation for more details).
    ///
    /// If the provided schema is not compatible with the data stored in the
    /// parquet file schema, an error will be returned when constructing the
    /// builder.
    ///
    /// This option is only required if you want to explicitly control the
    /// conversion of Parquet types to Arrow types, such as casting a column to
    /// a different type. For example, if you wanted to read an Int64 in
    /// a Parquet file to a [`TimestampMicrosecondArray`] in the Arrow schema.
    ///
    /// [`arrow`]: crate::arrow
    /// [`TimestampMicrosecondArray`]: arrow_array::TimestampMicrosecondArray
    ///
    /// # Notes
    ///
    /// The provided schema must have the same number of columns as the parquet schema and
    /// the column names must be the same.
    ///
    /// # Example
    /// ```
    /// use std::io::Bytes;
    /// use std::sync::Arc;
    /// use tempfile::tempfile;
    /// use arrow_array::{ArrayRef, Int32Array, RecordBatch};
    /// use arrow_schema::{DataType, Field, Schema, TimeUnit};
    /// use parquet::arrow::arrow_reader::{ArrowReaderOptions, ParquetRecordBatchReaderBuilder};
    /// use parquet::arrow::ArrowWriter;
    ///
    /// // Write data - schema is inferred from the data to be Int32
    /// let file = tempfile().unwrap();
    /// let batch = RecordBatch::try_from_iter(vec![
    ///     ("col_1", Arc::new(Int32Array::from(vec![1, 2, 3])) as ArrayRef),
    /// ]).unwrap();
    /// let mut writer = ArrowWriter::try_new(file.try_clone().unwrap(), batch.schema(), None).unwrap();
    /// writer.write(&batch).unwrap();
    /// writer.close().unwrap();
    ///
    /// // Read the file back.
    /// // Supply a schema that interprets the Int32 column as a Timestamp.
    /// let supplied_schema = Arc::new(Schema::new(vec![
    ///     Field::new("col_1", DataType::Timestamp(TimeUnit::Nanosecond, None), false)
    /// ]));
    /// let options = ArrowReaderOptions::new().with_schema(supplied_schema.clone());
    /// let mut builder = ParquetRecordBatchReaderBuilder::try_new_with_options(
    ///     file.try_clone().unwrap(),
    ///     options
    /// ).expect("Error if the schema is not compatible with the parquet file schema.");
    ///
    /// // Create the reader and read the data using the supplied schema.
    /// let mut reader = builder.build().unwrap();
    /// let _batch = reader.next().unwrap().unwrap();
    /// ```
    pub fn with_schema(self, schema: SchemaRef) -> Self {
        Self {
            supplied_schema: Some(schema),
            skip_arrow_metadata: true,
            ..self
        }
    }

    /// Enable reading the [`PageIndex`] from the metadata, if present (defaults to `false`)
    ///
    /// The `PageIndex` can be used to push down predicates to the parquet scan,
    /// potentially eliminating unnecessary IO, by some query engines.
    ///
    /// If this is enabled, [`ParquetMetaData::column_index`] and
    /// [`ParquetMetaData::offset_index`] will be populated if the corresponding
    /// information is present in the file.
    ///
    /// [`PageIndex`]: https://github.com/apache/parquet-format/blob/master/PageIndex.md
    /// [`ParquetMetaData::column_index`]: crate::file::metadata::ParquetMetaData::column_index
    /// [`ParquetMetaData::offset_index`]: crate::file::metadata::ParquetMetaData::offset_index
    pub fn with_page_index(self, page_index: bool) -> Self {
        let page_index_policy = PageIndexPolicy::from(page_index);

        Self {
            page_index_policy,
            ..self
        }
    }

    /// Set the [`PageIndexPolicy`] to determine how page indexes should be read.
    ///
    /// See [`Self::with_page_index`] for more details.
    pub fn with_page_index_policy(self, policy: PageIndexPolicy) -> Self {
        Self {
            page_index_policy: policy,
            ..self
        }
    }

    /// Provide the file decryption properties to use when reading encrypted parquet files.
    ///
    /// If encryption is enabled and the file is encrypted, the `file_decryption_properties` must be provided.
    #[cfg(feature = "encryption")]
    pub fn with_file_decryption_properties(
        self,
        file_decryption_properties: Arc<FileDecryptionProperties>,
    ) -> Self {
        Self {
            file_decryption_properties: Some(file_decryption_properties),
            ..self
        }
    }

    /// Include virtual columns in the output.
    ///
    /// Virtual columns are columns that are not part of the Parquet schema, but are added to the output by the reader.
    ///
    /// # Example
    /// ```
    /// # use std::sync::Arc;
    /// # use arrow_array::{ArrayRef, Int64Array, RecordBatch};
    /// # use arrow_schema::{DataType, Field, Schema};
    /// # use parquet::arrow::{ArrowWriter, RowNumber};
    /// # use parquet::arrow::arrow_reader::{ArrowReaderOptions, ParquetRecordBatchReaderBuilder};
    /// # use tempfile::tempfile;
    /// #
    /// # fn main() -> Result<(), Box<dyn std::error::Error>> {
    /// // Create a simple record batch with some data
    /// let values = Arc::new(Int64Array::from(vec![1, 2, 3])) as ArrayRef;
    /// let batch = RecordBatch::try_from_iter(vec![("value", values)])?;
    ///
    /// // Write the batch to a temporary parquet file
    /// let file = tempfile()?;
    /// let mut writer = ArrowWriter::try_new(
    ///     file.try_clone()?,
    ///     batch.schema(),
    ///     None
    /// )?;
    /// writer.write(&batch)?;
    /// writer.close()?;
    ///
    /// // Create a virtual column for row numbers
    /// let row_number_field = Field::new("row_number", DataType::Int64, false)
    ///     .with_extension_type(RowNumber);
    ///
    /// // Configure options with virtual columns
    /// let options = ArrowReaderOptions::new()
    ///     .with_virtual_columns(vec![row_number_field]);
    ///
    /// // Create a reader with the options
    /// let mut reader = ParquetRecordBatchReaderBuilder::try_new_with_options(
    ///     file,
    ///     options
    /// )?
    /// .build()?;
    ///
    /// // Read the batch - it will include both the original column and the virtual row_number column
    /// let result_batch = reader.next().unwrap()?;
    /// assert_eq!(result_batch.num_columns(), 2); // "value" + "row_number"
    /// assert_eq!(result_batch.num_rows(), 3);
    /// #
    /// # Ok(())
    /// # }
    /// ```
    pub fn with_virtual_columns(self, virtual_columns: Vec<FieldRef>) -> Self {
        // Validate that all fields are virtual columns
        for field in &virtual_columns {
            if !is_virtual_column(field) {
                panic!(
                    "Field '{}' is not a virtual column. Virtual columns must have extension type names starting with 'arrow.virtual.'",
                    field.name()
                );
            }
        }
        Self {
            virtual_columns,
            ..self
        }
    }

    /// Retrieve the currently set page index behavior.
    ///
    /// This can be set via [`with_page_index`][Self::with_page_index].
    pub fn page_index(&self) -> bool {
        self.page_index_policy != PageIndexPolicy::Skip
    }

    /// Retrieve the currently set file decryption properties.
    ///
    /// This can be set via
    /// [`file_decryption_properties`][Self::with_file_decryption_properties].
    #[cfg(feature = "encryption")]
    pub fn file_decryption_properties(&self) -> Option<&Arc<FileDecryptionProperties>> {
        self.file_decryption_properties.as_ref()
    }
}

/// The metadata necessary to construct a [`ArrowReaderBuilder`]
///
/// Note this structure is cheaply clone-able as it consists of several arcs.
///
/// This structure allows
///
/// 1. Loading metadata for a file once and then using that same metadata to
///    construct multiple separate readers, for example, to distribute readers
///    across multiple threads
///
/// 2. Using a cached copy of the [`ParquetMetadata`] rather than reading it
///    from the file each time a reader is constructed.
///
/// [`ParquetMetadata`]: crate::file::metadata::ParquetMetaData
#[derive(Debug, Clone)]
pub struct ArrowReaderMetadata {
    /// The Parquet Metadata, if known aprior
    pub(crate) metadata: Arc<ParquetMetaData>,
    /// The Arrow Schema
    pub(crate) schema: SchemaRef,
    /// The Parquet schema (root field)
    pub(crate) fields: Option<Arc<ParquetField>>,
}

impl ArrowReaderMetadata {
    /// Create [`ArrowReaderMetadata`] from the provided [`ArrowReaderOptions`]
    /// and [`ChunkReader`]
    ///
    /// See [`ParquetRecordBatchReaderBuilder::new_with_metadata`] for an
    /// example of how this can be used
    ///
    /// # Notes
    ///
    /// If `options` has [`ArrowReaderOptions::with_page_index`] true, but
    /// `Self::metadata` is missing the page index, this function will attempt
    /// to load the page index by making an object store request.
    pub fn load<T: ChunkReader>(reader: &T, options: ArrowReaderOptions) -> Result<Self> {
        let metadata =
            ParquetMetaDataReader::new().with_page_index_policy(options.page_index_policy);
        #[cfg(feature = "encryption")]
        let metadata = metadata.with_decryption_properties(
            options.file_decryption_properties.as_ref().map(Arc::clone),
        );
        let metadata = metadata.parse_and_finish(reader)?;
        Self::try_new(Arc::new(metadata), options)
    }

    /// Create a new [`ArrowReaderMetadata`] from a pre-existing
    /// [`ParquetMetaData`] and [`ArrowReaderOptions`].
    ///
    /// # Notes
    ///
    /// This function will not attempt to load the PageIndex if not present in the metadata, regardless
    /// of the settings in `options`. See [`Self::load`] to load metadata including the page index if needed.
    pub fn try_new(metadata: Arc<ParquetMetaData>, options: ArrowReaderOptions) -> Result<Self> {
        match options.supplied_schema {
            Some(supplied_schema) => Self::with_supplied_schema(metadata, supplied_schema.clone(), &options.virtual_columns),
            None => {
                let kv_metadata = match options.skip_arrow_metadata {
                    true => None,
                    false => metadata.file_metadata().key_value_metadata(),
                };

                let (schema, fields) = parquet_to_arrow_schema_and_fields(
                    metadata.file_metadata().schema_descr(),
                    ProjectionMask::all(),
                    kv_metadata,
                    &options.virtual_columns,
                )?;

                Ok(Self {
                    metadata,
                    schema: Arc::new(schema),
                    fields: fields.map(Arc::new),
                })
            }
        }
    }

    fn with_supplied_schema(
        metadata: Arc<ParquetMetaData>,
        supplied_schema: SchemaRef,
        virtual_columns: &[FieldRef],
    ) -> Result<Self> {
        let parquet_schema = metadata.file_metadata().schema_descr();
        let field_levels = parquet_to_arrow_field_levels_with_virtual(
            parquet_schema,
            ProjectionMask::all(),
            Some(supplied_schema.fields()),
            virtual_columns,
        )?;
        let fields = field_levels.fields;
        let inferred_len = fields.len();
        let supplied_len = supplied_schema.fields().len() + virtual_columns.len();
        // Ensure the supplied schema has the same number of columns as the parquet schema.
        // parquet_to_arrow_field_levels is expected to throw an error if the schemas have
        // different lengths, but we check here to be safe.
        if inferred_len != supplied_len {
            return Err(arrow_err!(format!(
                "Incompatible supplied Arrow schema: expected {} columns received {}",
                inferred_len, supplied_len
            )));
        }

        let mut errors = Vec::new();

        let field_iter = supplied_schema.fields().iter().zip(fields.iter());

        for (field1, field2) in field_iter {
            if field1.data_type() != field2.data_type() {
                errors.push(format!(
                    "data type mismatch for field {}: requested {} but found {}",
                    field1.name(),
                    field1.data_type(),
                    field2.data_type()
                ));
            }
            if field1.is_nullable() != field2.is_nullable() {
                errors.push(format!(
                    "nullability mismatch for field {}: expected {:?} but found {:?}",
                    field1.name(),
                    field1.is_nullable(),
                    field2.is_nullable()
                ));
            }
            if field1.metadata() != field2.metadata() {
                errors.push(format!(
                    "metadata mismatch for field {}: expected {:?} but found {:?}",
                    field1.name(),
                    field1.metadata(),
                    field2.metadata()
                ));
            }
        }

        if !errors.is_empty() {
            let message = errors.join(", ");
            return Err(ParquetError::ArrowError(format!(
                "Incompatible supplied Arrow schema: {message}",
            )));
        }

        Ok(Self {
            metadata,
            schema: supplied_schema,
            fields: field_levels.levels.map(Arc::new),
        })
    }

    /// Returns a reference to the [`ParquetMetaData`] for this parquet file
    pub fn metadata(&self) -> &Arc<ParquetMetaData> {
        &self.metadata
    }

    /// Returns the parquet [`SchemaDescriptor`] for this parquet file
    pub fn parquet_schema(&self) -> &SchemaDescriptor {
        self.metadata.file_metadata().schema_descr()
    }

    /// Returns the arrow [`SchemaRef`] for this parquet file
    pub fn schema(&self) -> &SchemaRef {
        &self.schema
    }
}

#[doc(hidden)]
// A newtype used within `ReaderOptionsBuilder` to distinguish sync readers from async
pub struct SyncReader<T: ChunkReader>(T);

impl<T: Debug + ChunkReader> Debug for SyncReader<T> {
    fn fmt(&self, f: &mut Formatter<'_>) -> std::fmt::Result {
        f.debug_tuple("SyncReader").field(&self.0).finish()
    }
}

/// A synchronous builder used to construct [`ParquetRecordBatchReader`] for a file
///
/// For an async API see [`crate::arrow::async_reader::ParquetRecordBatchStreamBuilder`]
///
/// See [`ArrowReaderBuilder`] for additional member functions
pub type ParquetRecordBatchReaderBuilder<T> = ArrowReaderBuilder<SyncReader<T>>;

impl<T: ChunkReader + 'static> ParquetRecordBatchReaderBuilder<T> {
    /// Create a new [`ParquetRecordBatchReaderBuilder`]
    ///
    /// ```
    /// # use std::sync::Arc;
    /// # use bytes::Bytes;
    /// # use arrow_array::{Int32Array, RecordBatch};
    /// # use arrow_schema::{DataType, Field, Schema};
    /// # use parquet::arrow::arrow_reader::{ParquetRecordBatchReader, ParquetRecordBatchReaderBuilder};
    /// # use parquet::arrow::ArrowWriter;
    /// # let mut file: Vec<u8> = Vec::with_capacity(1024);
    /// # let schema = Arc::new(Schema::new(vec![Field::new("i32", DataType::Int32, false)]));
    /// # let mut writer = ArrowWriter::try_new(&mut file, schema.clone(), None).unwrap();
    /// # let batch = RecordBatch::try_new(schema, vec![Arc::new(Int32Array::from(vec![1, 2, 3]))]).unwrap();
    /// # writer.write(&batch).unwrap();
    /// # writer.close().unwrap();
    /// # let file = Bytes::from(file);
    /// #
    /// let mut builder = ParquetRecordBatchReaderBuilder::try_new(file).unwrap();
    ///
    /// // Inspect metadata
    /// assert_eq!(builder.metadata().num_row_groups(), 1);
    ///
    /// // Construct reader
    /// let mut reader: ParquetRecordBatchReader = builder.with_row_groups(vec![0]).build().unwrap();
    ///
    /// // Read data
    /// let _batch = reader.next().unwrap().unwrap();
    /// ```
    pub fn try_new(reader: T) -> Result<Self> {
        Self::try_new_with_options(reader, Default::default())
    }

    /// Create a new [`ParquetRecordBatchReaderBuilder`] with [`ArrowReaderOptions`]
    ///
    /// Use this method if you want to control the options for reading the
    /// [`ParquetMetaData`]
    pub fn try_new_with_options(reader: T, options: ArrowReaderOptions) -> Result<Self> {
        let metadata = ArrowReaderMetadata::load(&reader, options)?;
        Ok(Self::new_with_metadata(reader, metadata))
    }

    /// Create a [`ParquetRecordBatchReaderBuilder`] from the provided [`ArrowReaderMetadata`]
    ///
    /// Use this method if you already have [`ParquetMetaData`] for a file.
    /// This interface allows:
    ///
    /// 1. Loading metadata once and using it to create multiple builders with
    ///    potentially different settings or run on different threads
    ///
    /// 2. Using a cached copy of the metadata rather than re-reading it from the
    ///    file each time a reader is constructed.
    ///
    /// See the docs on [`ArrowReaderMetadata`] for more details
    ///
    /// # Example
    /// ```
    /// # use std::fs::metadata;
    /// # use std::sync::Arc;
    /// # use bytes::Bytes;
    /// # use arrow_array::{Int32Array, RecordBatch};
    /// # use arrow_schema::{DataType, Field, Schema};
    /// # use parquet::arrow::arrow_reader::{ArrowReaderMetadata, ParquetRecordBatchReader, ParquetRecordBatchReaderBuilder};
    /// # use parquet::arrow::ArrowWriter;
    /// #
    /// # let mut file: Vec<u8> = Vec::with_capacity(1024);
    /// # let schema = Arc::new(Schema::new(vec![Field::new("i32", DataType::Int32, false)]));
    /// # let mut writer = ArrowWriter::try_new(&mut file, schema.clone(), None).unwrap();
    /// # let batch = RecordBatch::try_new(schema, vec![Arc::new(Int32Array::from(vec![1, 2, 3]))]).unwrap();
    /// # writer.write(&batch).unwrap();
    /// # writer.close().unwrap();
    /// # let file = Bytes::from(file);
    /// #
    /// let metadata = ArrowReaderMetadata::load(&file, Default::default()).unwrap();
    /// let mut a = ParquetRecordBatchReaderBuilder::new_with_metadata(file.clone(), metadata.clone()).build().unwrap();
    /// let mut b = ParquetRecordBatchReaderBuilder::new_with_metadata(file, metadata).build().unwrap();
    ///
    /// // Should be able to read from both in parallel
    /// assert_eq!(a.next().unwrap().unwrap(), b.next().unwrap().unwrap());
    /// ```
    pub fn new_with_metadata(input: T, metadata: ArrowReaderMetadata) -> Self {
        Self::new_builder(SyncReader(input), metadata)
    }

    /// Read bloom filter for a column in a row group
    ///
    /// Returns `None` if the column does not have a bloom filter
    ///
    /// We should call this function after other forms pruning, such as projection and predicate pushdown.
    pub fn get_row_group_column_bloom_filter(
        &self,
        row_group_idx: usize,
        column_idx: usize,
    ) -> Result<Option<Sbbf>> {
        let metadata = self.metadata.row_group(row_group_idx);
        let column_metadata = metadata.column(column_idx);

        let offset: u64 = if let Some(offset) = column_metadata.bloom_filter_offset() {
            offset
                .try_into()
                .map_err(|_| ParquetError::General("Bloom filter offset is invalid".to_string()))?
        } else {
            return Ok(None);
        };

        let buffer = match column_metadata.bloom_filter_length() {
            Some(length) => self.input.0.get_bytes(offset, length as usize),
            None => self.input.0.get_bytes(offset, SBBF_HEADER_SIZE_ESTIMATE),
        }?;

        let (header, bitset_offset) =
            chunk_read_bloom_filter_header_and_offset(offset, buffer.clone())?;

        match header.algorithm {
            BloomFilterAlgorithm::BLOCK => {
                // this match exists to future proof the singleton algorithm enum
            }
        }
        match header.compression {
            BloomFilterCompression::UNCOMPRESSED => {
                // this match exists to future proof the singleton compression enum
            }
        }
        match header.hash {
            BloomFilterHash::XXHASH => {
                // this match exists to future proof the singleton hash enum
            }
        }

        let bitset = match column_metadata.bloom_filter_length() {
            Some(_) => buffer.slice(
                (TryInto::<usize>::try_into(bitset_offset).unwrap()
                    - TryInto::<usize>::try_into(offset).unwrap())..,
            ),
            None => {
                let bitset_length: usize = header.num_bytes.try_into().map_err(|_| {
                    ParquetError::General("Bloom filter length is invalid".to_string())
                })?;
                self.input.0.get_bytes(bitset_offset, bitset_length)?
            }
        };
        Ok(Some(Sbbf::new(&bitset)))
    }

    /// Build a [`ParquetRecordBatchReader`]
    ///
    /// Note: this will eagerly evaluate any `RowFilter` before returning
    pub fn build(self) -> Result<ParquetRecordBatchReader> {
        let Self {
            input,
            metadata,
            schema: _,
            fields,
            batch_size: _,
            row_groups,
            projection,
            mut filter,
            selection,
            limit,
            offset,
            metrics,
            // Not used for the sync reader, see https://github.com/apache/arrow-rs/issues/8000
            max_predicate_cache_size: _,
        } = self;

        // Try to avoid allocate large buffer
        let batch_size = self
            .batch_size
            .min(metadata.file_metadata().num_rows() as usize);

        let row_groups = row_groups.unwrap_or_else(|| (0..metadata.num_row_groups()).collect());

        let reader = ReaderRowGroups {
            reader: Arc::new(input.0),
            metadata,
            row_groups,
        };

        let mut plan_builder = ReadPlanBuilder::new(batch_size).with_selection(selection);

        // Update selection based on any filters
        if let Some(filter) = filter.as_mut() {
            for predicate in filter.predicates.iter_mut() {
                // break early if we have ruled out all rows
                if !plan_builder.selects_any() {
                    break;
                }

                let mut cache_projection = predicate.projection().clone();
                cache_projection.intersect(&projection);

                let array_reader = ArrayReaderBuilder::new(&reader, &metrics)
                    .with_parquet_metadata(&reader.metadata)
                    .build_array_reader(fields.as_deref(), predicate.projection())?;

                plan_builder = plan_builder.with_predicate(array_reader, predicate.as_mut())?;
            }
        }

        let array_reader = ArrayReaderBuilder::new(&reader, &metrics)
            .with_parquet_metadata(&reader.metadata)
            .build_array_reader(fields.as_deref(), &projection)?;

        let read_plan = plan_builder
            .limited(reader.num_rows())
            .with_offset(offset)
            .with_limit(limit)
            .build_limited()
            .build();

        Ok(ParquetRecordBatchReader::new(array_reader, read_plan))
    }
}

struct ReaderRowGroups<T: ChunkReader> {
    reader: Arc<T>,

    metadata: Arc<ParquetMetaData>,
    /// Optional list of row group indices to scan
    row_groups: Vec<usize>,
}

impl<T: ChunkReader + 'static> RowGroups for ReaderRowGroups<T> {
    fn num_rows(&self) -> usize {
        let meta = self.metadata.row_groups();
        self.row_groups
            .iter()
            .map(|x| meta[*x].num_rows() as usize)
            .sum()
    }

    fn column_chunks(&self, i: usize) -> Result<Box<dyn PageIterator>> {
        Ok(Box::new(ReaderPageIterator {
            column_idx: i,
            reader: self.reader.clone(),
            metadata: self.metadata.clone(),
            row_groups: self.row_groups.clone().into_iter(),
        }))
    }

    fn row_groups(&self) -> Box<dyn Iterator<Item = &RowGroupMetaData> + '_> {
        Box::new(
            self.row_groups
                .iter()
                .map(move |i| self.metadata.row_group(*i)),
        )
    }
}

struct ReaderPageIterator<T: ChunkReader> {
    reader: Arc<T>,
    column_idx: usize,
    row_groups: std::vec::IntoIter<usize>,
    metadata: Arc<ParquetMetaData>,
}

impl<T: ChunkReader + 'static> ReaderPageIterator<T> {
    /// Return the next SerializedPageReader
    fn next_page_reader(&mut self, rg_idx: usize) -> Result<SerializedPageReader<T>> {
        let rg = self.metadata.row_group(rg_idx);
        let column_chunk_metadata = rg.column(self.column_idx);
        let offset_index = self.metadata.offset_index();
        // `offset_index` may not exist and `i[rg_idx]` will be empty.
        // To avoid `i[rg_idx][self.column_idx`] panic, we need to filter out empty `i[rg_idx]`.
        let page_locations = offset_index
            .filter(|i| !i[rg_idx].is_empty())
            .map(|i| i[rg_idx][self.column_idx].page_locations.clone());
        let total_rows = rg.num_rows() as usize;
        let reader = self.reader.clone();

        SerializedPageReader::new(reader, column_chunk_metadata, total_rows, page_locations)?
            .add_crypto_context(
                rg_idx,
                self.column_idx,
                self.metadata.as_ref(),
                column_chunk_metadata,
            )
    }
}

impl<T: ChunkReader + 'static> Iterator for ReaderPageIterator<T> {
    type Item = Result<Box<dyn PageReader>>;

    fn next(&mut self) -> Option<Self::Item> {
        let rg_idx = self.row_groups.next()?;
        let page_reader = self
            .next_page_reader(rg_idx)
            .map(|page_reader| Box::new(page_reader) as _);
        Some(page_reader)
    }
}

impl<T: ChunkReader + 'static> PageIterator for ReaderPageIterator<T> {}

/// An `Iterator<Item = ArrowResult<RecordBatch>>` that yields [`RecordBatch`]
/// read from a parquet data source
///
/// This reader is created by [`ParquetRecordBatchReaderBuilder`], and has all
/// the buffered state (DataPages, etc) necessary to decode the parquet data into
/// Arrow arrays.
pub struct ParquetRecordBatchReader {
    array_reader: Box<dyn ArrayReader>,
    schema: SchemaRef,
    read_plan: ReadPlan,
}

impl Debug for ParquetRecordBatchReader {
    fn fmt(&self, f: &mut Formatter<'_>) -> std::fmt::Result {
        f.debug_struct("ParquetRecordBatchReader")
            .field("array_reader", &"...")
            .field("schema", &self.schema)
            .field("read_plan", &self.read_plan)
            .finish()
    }
}

impl Iterator for ParquetRecordBatchReader {
    type Item = Result<RecordBatch, ArrowError>;

    fn next(&mut self) -> Option<Self::Item> {
        self.next_inner()
            .map_err(|arrow_err| arrow_err.into())
            .transpose()
    }
}

impl ParquetRecordBatchReader {
    /// Returns the next `RecordBatch` from the reader, or `None` if the reader
    /// has reached the end of the file.
    ///
    /// Returns `Result<Option<..>>` rather than `Option<Result<..>>` to
    /// simplify error handling with `?`
    fn next_inner(&mut self) -> Result<Option<RecordBatch>> {
        let mut read_records = 0;
        let batch_size = self.batch_size();
        match self.read_plan.selection_mut() {
            Some(selection) => {
                while read_records < batch_size && !selection.is_empty() {
                    let front = selection.pop_front().unwrap();
                    if front.skip {
                        let skipped = self.array_reader.skip_records(front.row_count)?;

                        if skipped != front.row_count {
                            return Err(general_err!(
                                "failed to skip rows, expected {}, got {}",
                                front.row_count,
                                skipped
                            ));
                        }
                        continue;
                    }

                    //Currently, when RowSelectors with row_count = 0 are included then its interpreted as end of reader.
                    //Fix is to skip such entries. See https://github.com/apache/arrow-rs/issues/2669
                    if front.row_count == 0 {
                        continue;
                    }

                    // try to read record
                    let need_read = batch_size - read_records;
                    let to_read = match front.row_count.checked_sub(need_read) {
                        Some(remaining) if remaining != 0 => {
                            // if page row count less than batch_size we must set batch size to page row count.
                            // add check avoid dead loop
                            selection.push_front(RowSelector::select(remaining));
                            need_read
                        }
                        _ => front.row_count,
                    };
                    match self.array_reader.read_records(to_read)? {
                        0 => break,
                        rec => read_records += rec,
                    };
                }
            }
            None => {
                self.array_reader.read_records(batch_size)?;
            }
        };

        let array = self.array_reader.consume_batch()?;
        let struct_array = array.as_struct_opt().ok_or_else(|| {
            ArrowError::ParquetError("Struct array reader should return struct array".to_string())
        })?;

        Ok(if struct_array.len() > 0 {
            Some(RecordBatch::from(struct_array))
        } else {
            None
        })
    }
}

impl RecordBatchReader for ParquetRecordBatchReader {
    /// Returns the projected [`SchemaRef`] for reading the parquet file.
    ///
    /// Note that the schema metadata will be stripped here. See
    /// [`ParquetRecordBatchReaderBuilder::schema`] if the metadata is desired.
    fn schema(&self) -> SchemaRef {
        self.schema.clone()
    }
}

impl ParquetRecordBatchReader {
    /// Create a new [`ParquetRecordBatchReader`] from the provided chunk reader
    ///
    /// See [`ParquetRecordBatchReaderBuilder`] for more options
    pub fn try_new<T: ChunkReader + 'static>(reader: T, batch_size: usize) -> Result<Self> {
        ParquetRecordBatchReaderBuilder::try_new(reader)?
            .with_batch_size(batch_size)
            .build()
    }

    /// Create a new [`ParquetRecordBatchReader`] from the provided [`RowGroups`]
    ///
    /// Note: this is a low-level interface see [`ParquetRecordBatchReader::try_new`] for a
    /// higher-level interface for reading parquet data from a file
    pub fn try_new_with_row_groups(
        levels: &FieldLevels,
        row_groups: &dyn RowGroups,
        batch_size: usize,
        selection: Option<RowSelection>,
    ) -> Result<Self> {
        // note metrics are not supported in this API
        let metrics = ArrowReaderMetrics::disabled();
        let array_reader = ArrayReaderBuilder::new(row_groups, &metrics)
            .build_array_reader(levels.levels.as_ref(), &ProjectionMask::all())?;

        let read_plan = ReadPlanBuilder::new(batch_size)
            .with_selection(selection)
            .build();

        Ok(Self {
            array_reader,
            schema: Arc::new(Schema::new(levels.fields.clone())),
            read_plan,
        })
    }

    /// Create a new [`ParquetRecordBatchReader`] that will read at most `batch_size` rows at
    /// a time from [`ArrayReader`] based on the configured `selection`. If `selection` is `None`
    /// all rows will be returned
    pub(crate) fn new(array_reader: Box<dyn ArrayReader>, read_plan: ReadPlan) -> Self {
        let schema = match array_reader.get_data_type() {
            ArrowType::Struct(fields) => Schema::new(fields.clone()),
            _ => unreachable!("Struct array reader's data type is not struct!"),
        };

        Self {
            array_reader,
            schema: Arc::new(schema),
            read_plan,
        }
    }

    #[inline(always)]
    pub(crate) fn batch_size(&self) -> usize {
        self.read_plan.batch_size()
    }
}

#[cfg(test)]
pub(crate) mod tests {
    use std::cmp::min;
    use std::collections::{HashMap, VecDeque};
    use std::fmt::Formatter;
    use std::fs::File;
    use std::io::Seek;
    use std::path::PathBuf;
    use std::sync::Arc;

    use rand::rngs::StdRng;
    use rand::{random, rng, Rng, RngCore, SeedableRng};
    use tempfile::tempfile;

    use arrow_array::builder::*;
    use arrow_array::cast::AsArray;
    use arrow_array::types::{
        Date32Type, Date64Type, Decimal32Type, Decimal64Type, Decimal128Type, Decimal256Type,
        DecimalType, Float16Type, Float32Type, Float64Type, Time32MillisecondType,
        Time64MicrosecondType,
    };
    use arrow_array::*;
    use arrow_buffer::{ArrowNativeType, Buffer, IntervalDayTime, NullBuffer, i256};
    use arrow_data::{ArrayData, ArrayDataBuilder};
    use arrow_schema::{
        ArrowError, DataType as ArrowDataType, Field, Fields, Schema, SchemaRef, TimeUnit,
    };
    use arrow_select::concat::concat_batches;
    use bytes::Bytes;
    use half::f16;
    use num_traits::PrimInt;

    use crate::arrow::arrow_reader::{
        ArrowPredicateFn, ArrowReaderBuilder, ArrowReaderMetadata, ArrowReaderOptions,
        ParquetRecordBatchReader, ParquetRecordBatchReaderBuilder, RowFilter, RowSelection,
        RowSelector,
    };
    use crate::arrow::schema::{add_encoded_arrow_schema_to_metadata, virtual_type::RowNumber};
    use crate::arrow::{ArrowWriter, ProjectionMask};
    use crate::basic::{ConvertedType, Encoding, LogicalType, Repetition, Type as PhysicalType};
    use crate::column::reader::decoder::REPETITION_LEVELS_BATCH_SIZE;
    use crate::data_type::{
        BoolType, ByteArray, ByteArrayType, DataType, FixedLenByteArray, FixedLenByteArrayType,
        FloatType, Int32Type, Int64Type, Int96, Int96Type,
    };
    use crate::errors::Result;
    use crate::file::metadata::ParquetMetaData;
    use crate::file::properties::{EnabledStatistics, WriterProperties, WriterVersion};
    use crate::file::writer::SerializedFileWriter;
    use crate::schema::parser::parse_message_type;
    use crate::schema::types::{Type, TypePtr};
    use crate::util::test_common::rand_gen::RandGen;

    #[test]
    fn test_arrow_reader_all_columns() {
        let file = get_test_file("parquet/generated_simple_numerics/blogs.parquet");

        let builder = ParquetRecordBatchReaderBuilder::try_new(file).unwrap();
        let original_schema = Arc::clone(builder.schema());
        let reader = builder.build().unwrap();

        // Verify that the schema was correctly parsed
        assert_eq!(original_schema.fields(), reader.schema().fields());
    }

    #[test]
    fn test_arrow_reader_single_column() {
        let file = get_test_file("parquet/generated_simple_numerics/blogs.parquet");

        let builder = ParquetRecordBatchReaderBuilder::try_new(file).unwrap();
        let original_schema = Arc::clone(builder.schema());

        let mask = ProjectionMask::leaves(builder.parquet_schema(), [2]);
        let reader = builder.with_projection(mask).build().unwrap();

        // Verify that the schema was correctly parsed
        assert_eq!(1, reader.schema().fields().len());
        assert_eq!(original_schema.fields()[1], reader.schema().fields()[0]);
    }

    #[test]
    fn test_arrow_reader_single_column_by_name() {
        let file = get_test_file("parquet/generated_simple_numerics/blogs.parquet");

        let builder = ParquetRecordBatchReaderBuilder::try_new(file).unwrap();
        let original_schema = Arc::clone(builder.schema());

        let mask = ProjectionMask::columns(builder.parquet_schema(), ["blog_id"]);
        let reader = builder.with_projection(mask).build().unwrap();

        // Verify that the schema was correctly parsed
        assert_eq!(1, reader.schema().fields().len());
        assert_eq!(original_schema.fields()[1], reader.schema().fields()[0]);
    }

    #[test]
    fn test_null_column_reader_test() {
        let mut file = tempfile::tempfile().unwrap();

        let schema = "
            message message {
                OPTIONAL INT32 int32;
            }
        ";
        let schema = Arc::new(parse_message_type(schema).unwrap());

        let def_levels = vec![vec![0, 0, 0], vec![0, 0, 0, 0]];
        generate_single_column_file_with_data::<Int32Type>(
            &[vec![], vec![]],
            Some(&def_levels),
            file.try_clone().unwrap(), // Cannot use &mut File (#1163)
            schema,
            Some(Field::new("int32", ArrowDataType::Null, true)),
            &Default::default(),
        )
        .unwrap();

        file.rewind().unwrap();

        let record_reader = ParquetRecordBatchReader::try_new(file, 2).unwrap();
        let batches = record_reader.collect::<Result<Vec<_>, _>>().unwrap();

        assert_eq!(batches.len(), 4);
        for batch in &batches[0..3] {
            assert_eq!(batch.num_rows(), 2);
            assert_eq!(batch.num_columns(), 1);
            assert_eq!(batch.column(0).null_count(), 2);
        }

        assert_eq!(batches[3].num_rows(), 1);
        assert_eq!(batches[3].num_columns(), 1);
        assert_eq!(batches[3].column(0).null_count(), 1);
    }

    #[test]
    fn test_primitive_single_column_reader_test() {
        run_single_column_reader_tests::<BoolType, _, BoolType>(
            2,
            ConvertedType::NONE,
            None,
            |vals| Arc::new(BooleanArray::from_iter(vals.iter().cloned())),
            &[Encoding::PLAIN, Encoding::RLE, Encoding::RLE_DICTIONARY],
        );
        run_single_column_reader_tests::<Int32Type, _, Int32Type>(
            2,
            ConvertedType::NONE,
            None,
            |vals| Arc::new(Int32Array::from_iter(vals.iter().cloned())),
            &[
                Encoding::PLAIN,
                Encoding::RLE_DICTIONARY,
                Encoding::DELTA_BINARY_PACKED,
                Encoding::BYTE_STREAM_SPLIT,
            ],
        );
        run_single_column_reader_tests::<Int64Type, _, Int64Type>(
            2,
            ConvertedType::NONE,
            None,
            |vals| Arc::new(Int64Array::from_iter(vals.iter().cloned())),
            &[
                Encoding::PLAIN,
                Encoding::RLE_DICTIONARY,
                Encoding::DELTA_BINARY_PACKED,
                Encoding::BYTE_STREAM_SPLIT,
            ],
        );
        run_single_column_reader_tests::<FloatType, _, FloatType>(
            2,
            ConvertedType::NONE,
            None,
            |vals| Arc::new(Float32Array::from_iter(vals.iter().cloned())),
            &[Encoding::PLAIN, Encoding::BYTE_STREAM_SPLIT],
        );
    }

    #[test]
    fn test_unsigned_primitive_single_column_reader_test() {
        run_single_column_reader_tests::<Int32Type, _, Int32Type>(
            2,
            ConvertedType::UINT_32,
            Some(ArrowDataType::UInt32),
            |vals| {
                Arc::new(UInt32Array::from_iter(
                    vals.iter().map(|x| x.map(|x| x as u32)),
                ))
            },
            &[
                Encoding::PLAIN,
                Encoding::RLE_DICTIONARY,
                Encoding::DELTA_BINARY_PACKED,
            ],
        );
        run_single_column_reader_tests::<Int64Type, _, Int64Type>(
            2,
            ConvertedType::UINT_64,
            Some(ArrowDataType::UInt64),
            |vals| {
                Arc::new(UInt64Array::from_iter(
                    vals.iter().map(|x| x.map(|x| x as u64)),
                ))
            },
            &[
                Encoding::PLAIN,
                Encoding::RLE_DICTIONARY,
                Encoding::DELTA_BINARY_PACKED,
            ],
        );
    }

    #[test]
    fn test_unsigned_roundtrip() {
        let schema = Arc::new(Schema::new(vec![
            Field::new("uint32", ArrowDataType::UInt32, true),
            Field::new("uint64", ArrowDataType::UInt64, true),
        ]));

        let mut buf = Vec::with_capacity(1024);
        let mut writer = ArrowWriter::try_new(&mut buf, schema.clone(), None).unwrap();

        let original = RecordBatch::try_new(
            schema,
            vec![
                Arc::new(UInt32Array::from_iter_values([
                    0,
                    i32::MAX as u32,
                    u32::MAX,
                ])),
                Arc::new(UInt64Array::from_iter_values([
                    0,
                    i64::MAX as u64,
                    u64::MAX,
                ])),
            ],
        )
        .unwrap();

        writer.write(&original).unwrap();
        writer.close().unwrap();

        let mut reader = ParquetRecordBatchReader::try_new(Bytes::from(buf), 1024).unwrap();
        let ret = reader.next().unwrap().unwrap();
        assert_eq!(ret, original);

        // Check they can be downcast to the correct type
        ret.column(0)
            .as_any()
            .downcast_ref::<UInt32Array>()
            .unwrap();

        ret.column(1)
            .as_any()
            .downcast_ref::<UInt64Array>()
            .unwrap();
    }

    #[test]
    fn test_float16_roundtrip() -> Result<()> {
        let schema = Arc::new(Schema::new(vec![
            Field::new("float16", ArrowDataType::Float16, false),
            Field::new("float16-nullable", ArrowDataType::Float16, true),
        ]));

        let mut buf = Vec::with_capacity(1024);
        let mut writer = ArrowWriter::try_new(&mut buf, schema.clone(), None)?;

        let original = RecordBatch::try_new(
            schema,
            vec![
                Arc::new(Float16Array::from_iter_values([
                    f16::EPSILON,
                    f16::MIN,
                    f16::MAX,
                    f16::NAN,
                    f16::INFINITY,
                    f16::NEG_INFINITY,
                    f16::ONE,
                    f16::NEG_ONE,
                    f16::ZERO,
                    f16::NEG_ZERO,
                    f16::E,
                    f16::PI,
                    f16::FRAC_1_PI,
                ])),
                Arc::new(Float16Array::from(vec![
                    None,
                    None,
                    None,
                    Some(f16::NAN),
                    Some(f16::INFINITY),
                    Some(f16::NEG_INFINITY),
                    None,
                    None,
                    None,
                    None,
                    None,
                    None,
                    Some(f16::FRAC_1_PI),
                ])),
            ],
        )?;

        writer.write(&original)?;
        writer.close()?;

        let mut reader = ParquetRecordBatchReader::try_new(Bytes::from(buf), 1024)?;
        let ret = reader.next().unwrap()?;
        assert_eq!(ret, original);

        // Ensure can be downcast to the correct type
        ret.column(0).as_primitive::<Float16Type>();
        ret.column(1).as_primitive::<Float16Type>();

        Ok(())
    }

    #[test]
    fn test_time_utc_roundtrip() -> Result<()> {
        let schema = Arc::new(Schema::new(vec![
            Field::new(
                "time_millis",
                ArrowDataType::Time32(TimeUnit::Millisecond),
                true,
            )
            .with_metadata(HashMap::from_iter(vec![(
                "adjusted_to_utc".to_string(),
                "".to_string(),
            )])),
            Field::new(
                "time_micros",
                ArrowDataType::Time64(TimeUnit::Microsecond),
                true,
            )
            .with_metadata(HashMap::from_iter(vec![(
                "adjusted_to_utc".to_string(),
                "".to_string(),
            )])),
        ]));

        let mut buf = Vec::with_capacity(1024);
        let mut writer = ArrowWriter::try_new(&mut buf, schema.clone(), None)?;

        let original = RecordBatch::try_new(
            schema,
            vec![
                Arc::new(Time32MillisecondArray::from(vec![
                    Some(-1),
                    Some(0),
                    Some(86_399_000),
                    Some(86_400_000),
                    Some(86_401_000),
                    None,
                ])),
                Arc::new(Time64MicrosecondArray::from(vec![
                    Some(-1),
                    Some(0),
                    Some(86_399 * 1_000_000),
                    Some(86_400 * 1_000_000),
                    Some(86_401 * 1_000_000),
                    None,
                ])),
            ],
        )?;

        writer.write(&original)?;
        writer.close()?;

        let mut reader = ParquetRecordBatchReader::try_new(Bytes::from(buf), 1024)?;
        let ret = reader.next().unwrap()?;
        assert_eq!(ret, original);

        // Ensure can be downcast to the correct type
        ret.column(0).as_primitive::<Time32MillisecondType>();
        ret.column(1).as_primitive::<Time64MicrosecondType>();

        Ok(())
    }

    #[test]
    fn test_date32_roundtrip() -> Result<()> {
        use arrow_array::Date32Array;

        let schema = Arc::new(Schema::new(vec![Field::new(
            "date32",
            ArrowDataType::Date32,
            false,
        )]));

        let mut buf = Vec::with_capacity(1024);

        let mut writer = ArrowWriter::try_new(&mut buf, schema.clone(), None)?;

        let original = RecordBatch::try_new(
            schema,
            vec![Arc::new(Date32Array::from(vec![
                -1_000_000, -100_000, -10_000, -1_000, 0, 1_000, 10_000, 100_000, 1_000_000,
            ]))],
        )?;

        writer.write(&original)?;
        writer.close()?;

        let mut reader = ParquetRecordBatchReader::try_new(Bytes::from(buf), 1024)?;
        let ret = reader.next().unwrap()?;
        assert_eq!(ret, original);

        // Ensure can be downcast to the correct type
        ret.column(0).as_primitive::<Date32Type>();

        Ok(())
    }

    #[test]
    fn test_date64_roundtrip() -> Result<()> {
        use arrow_array::Date64Array;

        let schema = Arc::new(Schema::new(vec![
            Field::new("small-date64", ArrowDataType::Date64, false),
            Field::new("big-date64", ArrowDataType::Date64, false),
            Field::new("invalid-date64", ArrowDataType::Date64, false),
        ]));

        let mut default_buf = Vec::with_capacity(1024);
        let mut coerce_buf = Vec::with_capacity(1024);

        let coerce_props = WriterProperties::builder().set_coerce_types(true).build();

        let mut default_writer = ArrowWriter::try_new(&mut default_buf, schema.clone(), None)?;
        let mut coerce_writer =
            ArrowWriter::try_new(&mut coerce_buf, schema.clone(), Some(coerce_props))?;

        static NUM_MILLISECONDS_IN_DAY: i64 = 1000 * 60 * 60 * 24;

        let original = RecordBatch::try_new(
            schema,
            vec![
                // small-date64
                Arc::new(Date64Array::from(vec![
                    -1_000_000 * NUM_MILLISECONDS_IN_DAY,
                    -1_000 * NUM_MILLISECONDS_IN_DAY,
                    0,
                    1_000 * NUM_MILLISECONDS_IN_DAY,
                    1_000_000 * NUM_MILLISECONDS_IN_DAY,
                ])),
                // big-date64
                Arc::new(Date64Array::from(vec![
                    -10_000_000_000 * NUM_MILLISECONDS_IN_DAY,
                    -1_000_000_000 * NUM_MILLISECONDS_IN_DAY,
                    0,
                    1_000_000_000 * NUM_MILLISECONDS_IN_DAY,
                    10_000_000_000 * NUM_MILLISECONDS_IN_DAY,
                ])),
                // invalid-date64
                Arc::new(Date64Array::from(vec![
                    -1_000_000 * NUM_MILLISECONDS_IN_DAY + 1,
                    -1_000 * NUM_MILLISECONDS_IN_DAY + 1,
                    1,
                    1_000 * NUM_MILLISECONDS_IN_DAY + 1,
                    1_000_000 * NUM_MILLISECONDS_IN_DAY + 1,
                ])),
            ],
        )?;

        default_writer.write(&original)?;
        coerce_writer.write(&original)?;

        default_writer.close()?;
        coerce_writer.close()?;

        let mut default_reader = ParquetRecordBatchReader::try_new(Bytes::from(default_buf), 1024)?;
        let mut coerce_reader = ParquetRecordBatchReader::try_new(Bytes::from(coerce_buf), 1024)?;

        let default_ret = default_reader.next().unwrap()?;
        let coerce_ret = coerce_reader.next().unwrap()?;

        // Roundtrip should be successful when default writer used
        assert_eq!(default_ret, original);

        // Only small-date64 should roundtrip successfully when coerce_types writer is used
        assert_eq!(coerce_ret.column(0), original.column(0));
        assert_ne!(coerce_ret.column(1), original.column(1));
        assert_ne!(coerce_ret.column(2), original.column(2));

        // Ensure both can be downcast to the correct type
        default_ret.column(0).as_primitive::<Date64Type>();
        coerce_ret.column(0).as_primitive::<Date64Type>();

        Ok(())
    }
    struct RandFixedLenGen {}

    impl RandGen<FixedLenByteArrayType> for RandFixedLenGen {
        fn r#gen(len: i32) -> FixedLenByteArray {
            let mut v = vec![0u8; len as usize];
            rng().fill_bytes(&mut v);
            ByteArray::from(v).into()
        }
    }

    #[test]
    fn test_fixed_length_binary_column_reader() {
        run_single_column_reader_tests::<FixedLenByteArrayType, _, RandFixedLenGen>(
            20,
            ConvertedType::NONE,
            None,
            |vals| {
                let mut builder = FixedSizeBinaryBuilder::with_capacity(vals.len(), 20);
                for val in vals {
                    match val {
                        Some(b) => builder.append_value(b).unwrap(),
                        None => builder.append_null(),
                    }
                }
                Arc::new(builder.finish())
            },
            &[Encoding::PLAIN, Encoding::RLE_DICTIONARY],
        );
    }

    #[test]
    fn test_interval_day_time_column_reader() {
        run_single_column_reader_tests::<FixedLenByteArrayType, _, RandFixedLenGen>(
            12,
            ConvertedType::INTERVAL,
            None,
            |vals| {
                Arc::new(
                    vals.iter()
                        .map(|x| {
                            x.as_ref().map(|b| IntervalDayTime {
                                days: i32::from_le_bytes(b.as_ref()[4..8].try_into().unwrap()),
                                milliseconds: i32::from_le_bytes(
                                    b.as_ref()[8..12].try_into().unwrap(),
                                ),
                            })
                        })
                        .collect::<IntervalDayTimeArray>(),
                )
            },
            &[Encoding::PLAIN, Encoding::RLE_DICTIONARY],
        );
    }

    #[test]
    fn test_int96_single_column_reader_test() {
        let encodings = &[Encoding::PLAIN, Encoding::RLE_DICTIONARY];

        type TypeHintAndConversionFunction =
            (Option<ArrowDataType>, fn(&[Option<Int96>]) -> ArrayRef);

        let resolutions: Vec<TypeHintAndConversionFunction> = vec![
            // Test without a specified ArrowType hint.
            (None, |vals: &[Option<Int96>]| {
                Arc::new(TimestampNanosecondArray::from_iter(
                    vals.iter().map(|x| x.map(|x| x.to_nanos())),
                )) as ArrayRef
            }),
            // Test other TimeUnits as ArrowType hints.
            (
                Some(ArrowDataType::Timestamp(TimeUnit::Second, None)),
                |vals: &[Option<Int96>]| {
                    Arc::new(TimestampSecondArray::from_iter(
                        vals.iter().map(|x| x.map(|x| x.to_seconds())),
                    )) as ArrayRef
                },
            ),
            (
                Some(ArrowDataType::Timestamp(TimeUnit::Millisecond, None)),
                |vals: &[Option<Int96>]| {
                    Arc::new(TimestampMillisecondArray::from_iter(
                        vals.iter().map(|x| x.map(|x| x.to_millis())),
                    )) as ArrayRef
                },
            ),
            (
                Some(ArrowDataType::Timestamp(TimeUnit::Microsecond, None)),
                |vals: &[Option<Int96>]| {
                    Arc::new(TimestampMicrosecondArray::from_iter(
                        vals.iter().map(|x| x.map(|x| x.to_micros())),
                    )) as ArrayRef
                },
            ),
            (
                Some(ArrowDataType::Timestamp(TimeUnit::Nanosecond, None)),
                |vals: &[Option<Int96>]| {
                    Arc::new(TimestampNanosecondArray::from_iter(
                        vals.iter().map(|x| x.map(|x| x.to_nanos())),
                    )) as ArrayRef
                },
            ),
            // Test another timezone with TimeUnit as ArrowType hints.
            (
                Some(ArrowDataType::Timestamp(
                    TimeUnit::Second,
                    Some(Arc::from("-05:00")),
                )),
                |vals: &[Option<Int96>]| {
                    Arc::new(
                        TimestampSecondArray::from_iter(
                            vals.iter().map(|x| x.map(|x| x.to_seconds())),
                        )
                        .with_timezone("-05:00"),
                    ) as ArrayRef
                },
            ),
        ];

        resolutions.iter().for_each(|(arrow_type, converter)| {
            run_single_column_reader_tests::<Int96Type, _, Int96Type>(
                2,
                ConvertedType::NONE,
                arrow_type.clone(),
                converter,
                encodings,
            );
        })
    }

    #[test]
    fn test_int96_from_spark_file_with_provided_schema() {
        // int96_from_spark.parquet was written based on Spark's microsecond timestamps which trade
        // range for resolution compared to a nanosecond timestamp. We must provide a schema with
        // microsecond resolution for the Parquet reader to interpret these values correctly.
        use arrow_schema::DataType::Timestamp;
        let test_data = arrow::util::test_util::parquet_test_data();
        let path = format!("{test_data}/int96_from_spark.parquet");
        let file = File::open(path).unwrap();

        let supplied_schema = Arc::new(Schema::new(vec![Field::new(
            "a",
            Timestamp(TimeUnit::Microsecond, None),
            true,
        )]));
        let options = ArrowReaderOptions::new().with_schema(supplied_schema.clone());

        let mut record_reader =
            ParquetRecordBatchReaderBuilder::try_new_with_options(file, options)
                .unwrap()
                .build()
                .unwrap();

        let batch = record_reader.next().unwrap().unwrap();
        assert_eq!(batch.num_columns(), 1);
        let column = batch.column(0);
        assert_eq!(column.data_type(), &Timestamp(TimeUnit::Microsecond, None));

        let expected = Arc::new(Int64Array::from(vec![
            Some(1704141296123456),
            Some(1704070800000000),
            Some(253402225200000000),
            Some(1735599600000000),
            None,
            Some(9089380393200000000),
        ]));

        // arrow-rs relies on the chrono library to convert between timestamps and strings, so
        // instead compare as Int64. The underlying type should be a PrimitiveArray of Int64
        // anyway, so this should be a zero-copy non-modifying cast.

        let binding = arrow_cast::cast(batch.column(0), &arrow_schema::DataType::Int64).unwrap();
        let casted_timestamps = binding.as_primitive::<types::Int64Type>();

        assert_eq!(casted_timestamps.len(), expected.len());

        casted_timestamps
            .iter()
            .zip(expected.iter())
            .for_each(|(lhs, rhs)| {
                assert_eq!(lhs, rhs);
            });
    }

    #[test]
    fn test_int96_from_spark_file_without_provided_schema() {
        // int96_from_spark.parquet was written based on Spark's microsecond timestamps which trade
        // range for resolution compared to a nanosecond timestamp. Without a provided schema, some
        // values when read as nanosecond resolution overflow and result in garbage values.
        use arrow_schema::DataType::Timestamp;
        let test_data = arrow::util::test_util::parquet_test_data();
        let path = format!("{test_data}/int96_from_spark.parquet");
        let file = File::open(path).unwrap();

        let mut record_reader = ParquetRecordBatchReaderBuilder::try_new(file)
            .unwrap()
            .build()
            .unwrap();

        let batch = record_reader.next().unwrap().unwrap();
        assert_eq!(batch.num_columns(), 1);
        let column = batch.column(0);
        assert_eq!(column.data_type(), &Timestamp(TimeUnit::Nanosecond, None));

        let expected = Arc::new(Int64Array::from(vec![
            Some(1704141296123456000),  // Reads as nanosecond fine (note 3 extra 0s)
            Some(1704070800000000000),  // Reads as nanosecond fine (note 3 extra 0s)
            Some(-4852191831933722624), // Cannot be represented with nanos timestamp (year 9999)
            Some(1735599600000000000),  // Reads as nanosecond fine (note 3 extra 0s)
            None,
            Some(-4864435138808946688), // Cannot be represented with nanos timestamp (year 290000)
        ]));

        // arrow-rs relies on the chrono library to convert between timestamps and strings, so
        // instead compare as Int64. The underlying type should be a PrimitiveArray of Int64
        // anyway, so this should be a zero-copy non-modifying cast.

        let binding = arrow_cast::cast(batch.column(0), &arrow_schema::DataType::Int64).unwrap();
        let casted_timestamps = binding.as_primitive::<types::Int64Type>();

        assert_eq!(casted_timestamps.len(), expected.len());

        casted_timestamps
            .iter()
            .zip(expected.iter())
            .for_each(|(lhs, rhs)| {
                assert_eq!(lhs, rhs);
            });
    }

    struct RandUtf8Gen {}

    impl RandGen<ByteArrayType> for RandUtf8Gen {
        fn r#gen(len: i32) -> ByteArray {
            Int32Type::r#gen(len).to_string().as_str().into()
        }
    }

    #[test]
    fn test_utf8_single_column_reader_test() {
        fn string_converter<O: OffsetSizeTrait>(vals: &[Option<ByteArray>]) -> ArrayRef {
            Arc::new(GenericStringArray::<O>::from_iter(vals.iter().map(|x| {
                x.as_ref().map(|b| std::str::from_utf8(b.data()).unwrap())
            })))
        }

        let encodings = &[
            Encoding::PLAIN,
            Encoding::RLE_DICTIONARY,
            Encoding::DELTA_LENGTH_BYTE_ARRAY,
            Encoding::DELTA_BYTE_ARRAY,
        ];

        run_single_column_reader_tests::<ByteArrayType, _, RandUtf8Gen>(
            2,
            ConvertedType::NONE,
            None,
            |vals| {
                Arc::new(BinaryArray::from_iter(
                    vals.iter().map(|x| x.as_ref().map(|x| x.data())),
                ))
            },
            encodings,
        );

        run_single_column_reader_tests::<ByteArrayType, _, RandUtf8Gen>(
            2,
            ConvertedType::UTF8,
            None,
            string_converter::<i32>,
            encodings,
        );

        run_single_column_reader_tests::<ByteArrayType, _, RandUtf8Gen>(
            2,
            ConvertedType::UTF8,
            Some(ArrowDataType::Utf8),
            string_converter::<i32>,
            encodings,
        );

        run_single_column_reader_tests::<ByteArrayType, _, RandUtf8Gen>(
            2,
            ConvertedType::UTF8,
            Some(ArrowDataType::LargeUtf8),
            string_converter::<i64>,
            encodings,
        );

        let small_key_types = [ArrowDataType::Int8, ArrowDataType::UInt8];
        for key in &small_key_types {
            for encoding in encodings {
                let mut opts = TestOptions::new(2, 20, 15).with_null_percent(50);
                opts.encoding = *encoding;

                let data_type =
                    ArrowDataType::Dictionary(Box::new(key.clone()), Box::new(ArrowDataType::Utf8));

                // Cannot run full test suite as keys overflow, run small test instead
                single_column_reader_test::<ByteArrayType, _, RandUtf8Gen>(
                    opts,
                    2,
                    ConvertedType::UTF8,
                    Some(data_type.clone()),
                    move |vals| {
                        let vals = string_converter::<i32>(vals);
                        arrow::compute::cast(&vals, &data_type).unwrap()
                    },
                );
            }
        }

        let key_types = [
            ArrowDataType::Int16,
            ArrowDataType::UInt16,
            ArrowDataType::Int32,
            ArrowDataType::UInt32,
            ArrowDataType::Int64,
            ArrowDataType::UInt64,
        ];

        for key in &key_types {
            let data_type =
                ArrowDataType::Dictionary(Box::new(key.clone()), Box::new(ArrowDataType::Utf8));

            run_single_column_reader_tests::<ByteArrayType, _, RandUtf8Gen>(
                2,
                ConvertedType::UTF8,
                Some(data_type.clone()),
                move |vals| {
                    let vals = string_converter::<i32>(vals);
                    arrow::compute::cast(&vals, &data_type).unwrap()
                },
                encodings,
            );

            // https://github.com/apache/arrow-rs/issues/1179
            // let data_type = ArrowDataType::Dictionary(
            //     Box::new(key.clone()),
            //     Box::new(ArrowDataType::LargeUtf8),
            // );
            //
            // run_single_column_reader_tests::<ByteArrayType, _, RandUtf8Gen>(
            //     2,
            //     ConvertedType::UTF8,
            //     Some(data_type.clone()),
            //     move |vals| {
            //         let vals = string_converter::<i64>(vals);
            //         arrow::compute::cast(&vals, &data_type).unwrap()
            //     },
            //     encodings,
            // );
        }
    }

    #[test]
    fn test_decimal_nullable_struct() {
        let decimals = Decimal256Array::from_iter_values(
            [1, 2, 3, 4, 5, 6, 7, 8].into_iter().map(i256::from_i128),
        );

        let data = ArrayDataBuilder::new(ArrowDataType::Struct(Fields::from(vec![Field::new(
            "decimals",
            decimals.data_type().clone(),
            false,
        )])))
        .len(8)
        .null_bit_buffer(Some(Buffer::from(&[0b11101111])))
        .child_data(vec![decimals.into_data()])
        .build()
        .unwrap();

        let written =
            RecordBatch::try_from_iter([("struct", Arc::new(StructArray::from(data)) as ArrayRef)])
                .unwrap();

        let mut buffer = Vec::with_capacity(1024);
        let mut writer = ArrowWriter::try_new(&mut buffer, written.schema(), None).unwrap();
        writer.write(&written).unwrap();
        writer.close().unwrap();

        let read = ParquetRecordBatchReader::try_new(Bytes::from(buffer), 3)
            .unwrap()
            .collect::<Result<Vec<_>, _>>()
            .unwrap();

        assert_eq!(&written.slice(0, 3), &read[0]);
        assert_eq!(&written.slice(3, 3), &read[1]);
        assert_eq!(&written.slice(6, 2), &read[2]);
    }

    #[test]
    fn test_int32_nullable_struct() {
        let int32 = Int32Array::from_iter_values([1, 2, 3, 4, 5, 6, 7, 8]);
        let data = ArrayDataBuilder::new(ArrowDataType::Struct(Fields::from(vec![Field::new(
            "int32",
            int32.data_type().clone(),
            false,
        )])))
        .len(8)
        .null_bit_buffer(Some(Buffer::from(&[0b11101111])))
        .child_data(vec![int32.into_data()])
        .build()
        .unwrap();

        let written =
            RecordBatch::try_from_iter([("struct", Arc::new(StructArray::from(data)) as ArrayRef)])
                .unwrap();

        let mut buffer = Vec::with_capacity(1024);
        let mut writer = ArrowWriter::try_new(&mut buffer, written.schema(), None).unwrap();
        writer.write(&written).unwrap();
        writer.close().unwrap();

        let read = ParquetRecordBatchReader::try_new(Bytes::from(buffer), 3)
            .unwrap()
            .collect::<Result<Vec<_>, _>>()
            .unwrap();

        assert_eq!(&written.slice(0, 3), &read[0]);
        assert_eq!(&written.slice(3, 3), &read[1]);
        assert_eq!(&written.slice(6, 2), &read[2]);
    }

    #[test]
    fn test_decimal_list() {
        let decimals = Decimal128Array::from_iter_values([1, 2, 3, 4, 5, 6, 7, 8]);

        // [[], [1], [2, 3], null, [4], null, [6, 7, 8]]
        let data = ArrayDataBuilder::new(ArrowDataType::List(Arc::new(Field::new_list_field(
            decimals.data_type().clone(),
            false,
        ))))
        .len(7)
        .add_buffer(Buffer::from_iter([0_i32, 0, 1, 3, 3, 4, 5, 8]))
        .null_bit_buffer(Some(Buffer::from(&[0b01010111])))
        .child_data(vec![decimals.into_data()])
        .build()
        .unwrap();

        let written =
            RecordBatch::try_from_iter([("list", Arc::new(ListArray::from(data)) as ArrayRef)])
                .unwrap();

        let mut buffer = Vec::with_capacity(1024);
        let mut writer = ArrowWriter::try_new(&mut buffer, written.schema(), None).unwrap();
        writer.write(&written).unwrap();
        writer.close().unwrap();

        let read = ParquetRecordBatchReader::try_new(Bytes::from(buffer), 3)
            .unwrap()
            .collect::<Result<Vec<_>, _>>()
            .unwrap();

        assert_eq!(&written.slice(0, 3), &read[0]);
        assert_eq!(&written.slice(3, 3), &read[1]);
        assert_eq!(&written.slice(6, 1), &read[2]);
    }

    #[test]
    fn test_read_decimal_file() {
        use arrow_array::Decimal128Array;
        let testdata = arrow::util::test_util::parquet_test_data();
        let file_variants = vec![
            ("byte_array", 4),
            ("fixed_length", 25),
            ("int32", 4),
            ("int64", 10),
        ];
        for (prefix, target_precision) in file_variants {
            let path = format!("{testdata}/{prefix}_decimal.parquet");
            let file = File::open(path).unwrap();
            let mut record_reader = ParquetRecordBatchReader::try_new(file, 32).unwrap();

            let batch = record_reader.next().unwrap().unwrap();
            assert_eq!(batch.num_rows(), 24);
            let col = batch
                .column(0)
                .as_any()
                .downcast_ref::<Decimal128Array>()
                .unwrap();

            let expected = 1..25;

            assert_eq!(col.precision(), target_precision);
            assert_eq!(col.scale(), 2);

            for (i, v) in expected.enumerate() {
                assert_eq!(col.value(i), v * 100_i128);
            }
        }
    }

    #[test]
    fn test_read_float16_nonzeros_file() {
        use arrow_array::Float16Array;
        let testdata = arrow::util::test_util::parquet_test_data();
        // see https://github.com/apache/parquet-testing/pull/40
        let path = format!("{testdata}/float16_nonzeros_and_nans.parquet");
        let file = File::open(path).unwrap();
        let mut record_reader = ParquetRecordBatchReader::try_new(file, 32).unwrap();

        let batch = record_reader.next().unwrap().unwrap();
        assert_eq!(batch.num_rows(), 8);
        let col = batch
            .column(0)
            .as_any()
            .downcast_ref::<Float16Array>()
            .unwrap();

        let f16_two = f16::ONE + f16::ONE;

        assert_eq!(col.null_count(), 1);
        assert!(col.is_null(0));
        assert_eq!(col.value(1), f16::ONE);
        assert_eq!(col.value(2), -f16_two);
        assert!(col.value(3).is_nan());
        assert_eq!(col.value(4), f16::ZERO);
        assert!(col.value(4).is_sign_positive());
        assert_eq!(col.value(5), f16::NEG_ONE);
        assert_eq!(col.value(6), f16::NEG_ZERO);
        assert!(col.value(6).is_sign_negative());
        assert_eq!(col.value(7), f16_two);
    }

    #[test]
    fn test_read_float16_zeros_file() {
        use arrow_array::Float16Array;
        let testdata = arrow::util::test_util::parquet_test_data();
        // see https://github.com/apache/parquet-testing/pull/40
        let path = format!("{testdata}/float16_zeros_and_nans.parquet");
        let file = File::open(path).unwrap();
        let mut record_reader = ParquetRecordBatchReader::try_new(file, 32).unwrap();

        let batch = record_reader.next().unwrap().unwrap();
        assert_eq!(batch.num_rows(), 3);
        let col = batch
            .column(0)
            .as_any()
            .downcast_ref::<Float16Array>()
            .unwrap();

        assert_eq!(col.null_count(), 1);
        assert!(col.is_null(0));
        assert_eq!(col.value(1), f16::ZERO);
        assert!(col.value(1).is_sign_positive());
        assert!(col.value(2).is_nan());
    }

    #[test]
    fn test_read_float32_float64_byte_stream_split() {
        let path = format!(
            "{}/byte_stream_split.zstd.parquet",
            arrow::util::test_util::parquet_test_data(),
        );
        let file = File::open(path).unwrap();
        let record_reader = ParquetRecordBatchReader::try_new(file, 128).unwrap();

        let mut row_count = 0;
        for batch in record_reader {
            let batch = batch.unwrap();
            row_count += batch.num_rows();
            let f32_col = batch.column(0).as_primitive::<Float32Type>();
            let f64_col = batch.column(1).as_primitive::<Float64Type>();

            // This file contains floats from a standard normal distribution
            for &x in f32_col.values() {
                assert!(x > -10.0);
                assert!(x < 10.0);
            }
            for &x in f64_col.values() {
                assert!(x > -10.0);
                assert!(x < 10.0);
            }
        }
        assert_eq!(row_count, 300);
    }

    #[test]
    fn test_read_extended_byte_stream_split() {
        let path = format!(
            "{}/byte_stream_split_extended.gzip.parquet",
            arrow::util::test_util::parquet_test_data(),
        );
        let file = File::open(path).unwrap();
        let record_reader = ParquetRecordBatchReader::try_new(file, 128).unwrap();

        let mut row_count = 0;
        for batch in record_reader {
            let batch = batch.unwrap();
            row_count += batch.num_rows();

            // 0,1 are f16
            let f16_col = batch.column(0).as_primitive::<Float16Type>();
            let f16_bss = batch.column(1).as_primitive::<Float16Type>();
            assert_eq!(f16_col.len(), f16_bss.len());
            f16_col
                .iter()
                .zip(f16_bss.iter())
                .for_each(|(l, r)| assert_eq!(l.unwrap(), r.unwrap()));

            // 2,3 are f32
            let f32_col = batch.column(2).as_primitive::<Float32Type>();
            let f32_bss = batch.column(3).as_primitive::<Float32Type>();
            assert_eq!(f32_col.len(), f32_bss.len());
            f32_col
                .iter()
                .zip(f32_bss.iter())
                .for_each(|(l, r)| assert_eq!(l.unwrap(), r.unwrap()));

            // 4,5 are f64
            let f64_col = batch.column(4).as_primitive::<Float64Type>();
            let f64_bss = batch.column(5).as_primitive::<Float64Type>();
            assert_eq!(f64_col.len(), f64_bss.len());
            f64_col
                .iter()
                .zip(f64_bss.iter())
                .for_each(|(l, r)| assert_eq!(l.unwrap(), r.unwrap()));

            // 6,7 are i32
            let i32_col = batch.column(6).as_primitive::<types::Int32Type>();
            let i32_bss = batch.column(7).as_primitive::<types::Int32Type>();
            assert_eq!(i32_col.len(), i32_bss.len());
            i32_col
                .iter()
                .zip(i32_bss.iter())
                .for_each(|(l, r)| assert_eq!(l.unwrap(), r.unwrap()));

            // 8,9 are i64
            let i64_col = batch.column(8).as_primitive::<types::Int64Type>();
            let i64_bss = batch.column(9).as_primitive::<types::Int64Type>();
            assert_eq!(i64_col.len(), i64_bss.len());
            i64_col
                .iter()
                .zip(i64_bss.iter())
                .for_each(|(l, r)| assert_eq!(l.unwrap(), r.unwrap()));

            // 10,11 are FLBA(5)
            let flba_col = batch.column(10).as_fixed_size_binary();
            let flba_bss = batch.column(11).as_fixed_size_binary();
            assert_eq!(flba_col.len(), flba_bss.len());
            flba_col
                .iter()
                .zip(flba_bss.iter())
                .for_each(|(l, r)| assert_eq!(l.unwrap(), r.unwrap()));

            // 12,13 are FLBA(4) (decimal(7,3))
            let dec_col = batch.column(12).as_primitive::<Decimal128Type>();
            let dec_bss = batch.column(13).as_primitive::<Decimal128Type>();
            assert_eq!(dec_col.len(), dec_bss.len());
            dec_col
                .iter()
                .zip(dec_bss.iter())
                .for_each(|(l, r)| assert_eq!(l.unwrap(), r.unwrap()));
        }
        assert_eq!(row_count, 200);
    }

    #[test]
    fn test_read_incorrect_map_schema_file() {
        let testdata = arrow::util::test_util::parquet_test_data();
        // see https://github.com/apache/parquet-testing/pull/47
        let path = format!("{testdata}/incorrect_map_schema.parquet");
        let file = File::open(path).unwrap();
        let mut record_reader = ParquetRecordBatchReader::try_new(file, 32).unwrap();

        let batch = record_reader.next().unwrap().unwrap();
        assert_eq!(batch.num_rows(), 1);

        let expected_schema = Schema::new(vec![Field::new(
            "my_map",
            ArrowDataType::Map(
                Arc::new(Field::new(
                    "key_value",
                    ArrowDataType::Struct(Fields::from(vec![
                        Field::new("key", ArrowDataType::Utf8, false),
                        Field::new("value", ArrowDataType::Utf8, true),
                    ])),
                    false,
                )),
                false,
            ),
            true,
        )]);
        assert_eq!(batch.schema().as_ref(), &expected_schema);

        assert_eq!(batch.num_rows(), 1);
        assert_eq!(batch.column(0).null_count(), 0);
        assert_eq!(
            batch.column(0).as_map().keys().as_ref(),
            &StringArray::from(vec!["parent", "name"])
        );
        assert_eq!(
            batch.column(0).as_map().values().as_ref(),
            &StringArray::from(vec!["another", "report"])
        );
    }

    #[test]
    fn test_read_dict_fixed_size_binary() {
        let schema = Arc::new(Schema::new(vec![Field::new(
            "a",
            ArrowDataType::Dictionary(
                Box::new(ArrowDataType::UInt8),
                Box::new(ArrowDataType::FixedSizeBinary(8)),
            ),
            true,
        )]));
        let keys = UInt8Array::from_iter_values(vec![0, 0, 1]);
        let values = FixedSizeBinaryArray::try_from_iter(
            vec![
                (0u8..8u8).collect::<Vec<u8>>(),
                (24u8..32u8).collect::<Vec<u8>>(),
            ]
            .into_iter(),
        )
        .unwrap();
        let arr = UInt8DictionaryArray::new(keys, Arc::new(values));
        let batch = RecordBatch::try_new(schema, vec![Arc::new(arr)]).unwrap();

        let mut buffer = Vec::with_capacity(1024);
        let mut writer = ArrowWriter::try_new(&mut buffer, batch.schema(), None).unwrap();
        writer.write(&batch).unwrap();
        writer.close().unwrap();
        let read = ParquetRecordBatchReader::try_new(Bytes::from(buffer), 3)
            .unwrap()
            .collect::<Result<Vec<_>, _>>()
            .unwrap();

        assert_eq!(read.len(), 1);
        assert_eq!(&batch, &read[0])
    }

    #[test]
    fn test_read_nullable_structs_with_binary_dict_as_first_child_column() {
        // the `StructArrayReader` will check the definition and repetition levels of the first
        // child column in the struct to determine nullability for the struct. If the first
        // column's is being read by `ByteArrayDictionaryReader` we need to ensure that the
        // nullability is interpreted  correctly from the rep/def level buffers managed by the
        // buffers managed by this array reader.

        let struct_fields = Fields::from(vec![
            Field::new(
                "city",
                ArrowDataType::Dictionary(
                    Box::new(ArrowDataType::UInt8),
                    Box::new(ArrowDataType::Utf8),
                ),
                true,
            ),
            Field::new("name", ArrowDataType::Utf8, true),
        ]);
        let schema = Arc::new(Schema::new(vec![Field::new(
            "items",
            ArrowDataType::Struct(struct_fields.clone()),
            true,
        )]));

        let items_arr = StructArray::new(
            struct_fields,
            vec![
                Arc::new(DictionaryArray::new(
                    UInt8Array::from_iter_values(vec![0, 1, 1, 0, 2]),
                    Arc::new(StringArray::from_iter_values(vec![
                        "quebec",
                        "fredericton",
                        "halifax",
                    ])),
                )),
                Arc::new(StringArray::from_iter_values(vec![
                    "albert", "terry", "lance", "", "tim",
                ])),
            ],
            Some(NullBuffer::from_iter(vec![true, true, true, false, true])),
        );

        let batch = RecordBatch::try_new(schema, vec![Arc::new(items_arr)]).unwrap();
        let mut buffer = Vec::with_capacity(1024);
        let mut writer = ArrowWriter::try_new(&mut buffer, batch.schema(), None).unwrap();
        writer.write(&batch).unwrap();
        writer.close().unwrap();
        let read = ParquetRecordBatchReader::try_new(Bytes::from(buffer), 8)
            .unwrap()
            .collect::<Result<Vec<_>, _>>()
            .unwrap();

        assert_eq!(read.len(), 1);
        assert_eq!(&batch, &read[0])
    }

    /// Parameters for single_column_reader_test
    #[derive(Clone)]
    struct TestOptions {
        /// Number of row group to write to parquet (row group size =
        /// num_row_groups / num_rows)
        num_row_groups: usize,
        /// Total number of rows per row group
        num_rows: usize,
        /// Size of batches to read back
        record_batch_size: usize,
        /// Percentage of nulls in column or None if required
        null_percent: Option<usize>,
        /// Set write batch size
        ///
        /// This is the number of rows that are written at once to a page and
        /// therefore acts as a bound on the page granularity of a row group
        write_batch_size: usize,
        /// Maximum size of page in bytes
        max_data_page_size: usize,
        /// Maximum size of dictionary page in bytes
        max_dict_page_size: usize,
        /// Writer version
        writer_version: WriterVersion,
        /// Enabled statistics
        enabled_statistics: EnabledStatistics,
        /// Encoding
        encoding: Encoding,
        /// row selections and total selected row count
        row_selections: Option<(RowSelection, usize)>,
        /// row filter
        row_filter: Option<Vec<bool>>,
        /// limit
        limit: Option<usize>,
        /// offset
        offset: Option<usize>,
    }

    /// Manually implement this to avoid printing entire contents of row_selections and row_filter
    impl std::fmt::Debug for TestOptions {
        fn fmt(&self, f: &mut Formatter<'_>) -> std::fmt::Result {
            f.debug_struct("TestOptions")
                .field("num_row_groups", &self.num_row_groups)
                .field("num_rows", &self.num_rows)
                .field("record_batch_size", &self.record_batch_size)
                .field("null_percent", &self.null_percent)
                .field("write_batch_size", &self.write_batch_size)
                .field("max_data_page_size", &self.max_data_page_size)
                .field("max_dict_page_size", &self.max_dict_page_size)
                .field("writer_version", &self.writer_version)
                .field("enabled_statistics", &self.enabled_statistics)
                .field("encoding", &self.encoding)
                .field("row_selections", &self.row_selections.is_some())
                .field("row_filter", &self.row_filter.is_some())
                .field("limit", &self.limit)
                .field("offset", &self.offset)
                .finish()
        }
    }

    impl Default for TestOptions {
        fn default() -> Self {
            Self {
                num_row_groups: 2,
                num_rows: 100,
                record_batch_size: 15,
                null_percent: None,
                write_batch_size: 64,
                max_data_page_size: 1024 * 1024,
                max_dict_page_size: 1024 * 1024,
                writer_version: WriterVersion::PARQUET_1_0,
                enabled_statistics: EnabledStatistics::Page,
                encoding: Encoding::PLAIN,
                row_selections: None,
                row_filter: None,
                limit: None,
                offset: None,
            }
        }
    }

    impl TestOptions {
        fn new(num_row_groups: usize, num_rows: usize, record_batch_size: usize) -> Self {
            Self {
                num_row_groups,
                num_rows,
                record_batch_size,
                ..Default::default()
            }
        }

        fn with_null_percent(self, null_percent: usize) -> Self {
            Self {
                null_percent: Some(null_percent),
                ..self
            }
        }

        fn with_max_data_page_size(self, max_data_page_size: usize) -> Self {
            Self {
                max_data_page_size,
                ..self
            }
        }

        fn with_max_dict_page_size(self, max_dict_page_size: usize) -> Self {
            Self {
                max_dict_page_size,
                ..self
            }
        }

        fn with_enabled_statistics(self, enabled_statistics: EnabledStatistics) -> Self {
            Self {
                enabled_statistics,
                ..self
            }
        }

        fn with_row_selections(self) -> Self {
            assert!(self.row_filter.is_none(), "Must set row selection first");

            let mut rng = rng();
            let step = rng.random_range(self.record_batch_size..self.num_rows);
            let row_selections = create_test_selection(
                step,
                self.num_row_groups * self.num_rows,
                rng.random::<bool>(),
            );
            Self {
                row_selections: Some(row_selections),
                ..self
            }
        }

        fn with_row_filter(self) -> Self {
            let row_count = match &self.row_selections {
                Some((_, count)) => *count,
                None => self.num_row_groups * self.num_rows,
            };

            let mut rng = rng();
            Self {
                row_filter: Some((0..row_count).map(|_| rng.random_bool(0.9)).collect()),
                ..self
            }
        }

        fn with_limit(self, limit: usize) -> Self {
            Self {
                limit: Some(limit),
                ..self
            }
        }

        fn with_offset(self, offset: usize) -> Self {
            Self {
                offset: Some(offset),
                ..self
            }
        }

        fn writer_props(&self) -> WriterProperties {
            let builder = WriterProperties::builder()
                .set_data_page_size_limit(self.max_data_page_size)
                .set_write_batch_size(self.write_batch_size)
                .set_writer_version(self.writer_version)
                .set_statistics_enabled(self.enabled_statistics);

            let builder = match self.encoding {
                Encoding::RLE_DICTIONARY | Encoding::PLAIN_DICTIONARY => builder
                    .set_dictionary_enabled(true)
                    .set_dictionary_page_size_limit(self.max_dict_page_size),
                _ => builder
                    .set_dictionary_enabled(false)
                    .set_encoding(self.encoding),
            };

            builder.build()
        }
    }

    /// Create a parquet file and then read it using
    /// `ParquetFileArrowReader` using a standard set of parameters
    /// `opts`.
    ///
    /// `rand_max` represents the maximum size of value to pass to to
    /// value generator
    fn run_single_column_reader_tests<T, F, G>(
        rand_max: i32,
        converted_type: ConvertedType,
        arrow_type: Option<ArrowDataType>,
        converter: F,
        encodings: &[Encoding],
    ) where
        T: DataType,
        G: RandGen<T>,
        F: Fn(&[Option<T::T>]) -> ArrayRef,
    {
        let all_options = vec![
            // choose record_batch_batch (15) so batches cross row
            // group boundaries (50 rows in 2 row groups) cases.
            TestOptions::new(2, 100, 15),
            // choose record_batch_batch (5) so batches sometime fall
            // on row group boundaries and (25 rows in 3 row groups
            // --> row groups of 10, 10, and 5). Tests buffer
            // refilling edge cases.
            TestOptions::new(3, 25, 5),
            // Choose record_batch_size (25) so all batches fall
            // exactly on row group boundary (25). Tests buffer
            // refilling edge cases.
            TestOptions::new(4, 100, 25),
            // Set maximum page size so row groups have multiple pages
            TestOptions::new(3, 256, 73).with_max_data_page_size(128),
            // Set small dictionary page size to test dictionary fallback
            TestOptions::new(3, 256, 57).with_max_dict_page_size(128),
            // Test optional but with no nulls
            TestOptions::new(2, 256, 127).with_null_percent(0),
            // Test optional with nulls
            TestOptions::new(2, 256, 93).with_null_percent(25),
            // Test with limit of 0
            TestOptions::new(4, 100, 25).with_limit(0),
            // Test with limit of 50
            TestOptions::new(4, 100, 25).with_limit(50),
            // Test with limit equal to number of rows
            TestOptions::new(4, 100, 25).with_limit(10),
            // Test with limit larger than number of rows
            TestOptions::new(4, 100, 25).with_limit(101),
            // Test with limit + offset equal to number of rows
            TestOptions::new(4, 100, 25).with_offset(30).with_limit(20),
            // Test with limit + offset equal to number of rows
            TestOptions::new(4, 100, 25).with_offset(20).with_limit(80),
            // Test with limit + offset larger than number of rows
            TestOptions::new(4, 100, 25).with_offset(20).with_limit(81),
            // Test with no page-level statistics
            TestOptions::new(2, 256, 91)
                .with_null_percent(25)
                .with_enabled_statistics(EnabledStatistics::Chunk),
            // Test with no statistics
            TestOptions::new(2, 256, 91)
                .with_null_percent(25)
                .with_enabled_statistics(EnabledStatistics::None),
            // Test with all null
            TestOptions::new(2, 128, 91)
                .with_null_percent(100)
                .with_enabled_statistics(EnabledStatistics::None),
            // Test skip

            // choose record_batch_batch (15) so batches cross row
            // group boundaries (50 rows in 2 row groups) cases.
            TestOptions::new(2, 100, 15).with_row_selections(),
            // choose record_batch_batch (5) so batches sometime fall
            // on row group boundaries and (25 rows in 3 row groups
            // --> row groups of 10, 10, and 5). Tests buffer
            // refilling edge cases.
            TestOptions::new(3, 25, 5).with_row_selections(),
            // Choose record_batch_size (25) so all batches fall
            // exactly on row group boundary (25). Tests buffer
            // refilling edge cases.
            TestOptions::new(4, 100, 25).with_row_selections(),
            // Set maximum page size so row groups have multiple pages
            TestOptions::new(3, 256, 73)
                .with_max_data_page_size(128)
                .with_row_selections(),
            // Set small dictionary page size to test dictionary fallback
            TestOptions::new(3, 256, 57)
                .with_max_dict_page_size(128)
                .with_row_selections(),
            // Test optional but with no nulls
            TestOptions::new(2, 256, 127)
                .with_null_percent(0)
                .with_row_selections(),
            // Test optional with nulls
            TestOptions::new(2, 256, 93)
                .with_null_percent(25)
                .with_row_selections(),
            // Test optional with nulls
            TestOptions::new(2, 256, 93)
                .with_null_percent(25)
                .with_row_selections()
                .with_limit(10),
            // Test optional with nulls
            TestOptions::new(2, 256, 93)
                .with_null_percent(25)
                .with_row_selections()
                .with_offset(20)
                .with_limit(10),
            // Test filter

            // Test with row filter
            TestOptions::new(4, 100, 25).with_row_filter(),
            // Test with row selection and row filter
            TestOptions::new(4, 100, 25)
                .with_row_selections()
                .with_row_filter(),
            // Test with nulls and row filter
            TestOptions::new(2, 256, 93)
                .with_null_percent(25)
                .with_max_data_page_size(10)
                .with_row_filter(),
            // Test with nulls and row filter and small pages
            TestOptions::new(2, 256, 93)
                .with_null_percent(25)
                .with_max_data_page_size(10)
                .with_row_selections()
                .with_row_filter(),
            // Test with row selection and no offset index and small pages
            TestOptions::new(2, 256, 93)
                .with_enabled_statistics(EnabledStatistics::None)
                .with_max_data_page_size(10)
                .with_row_selections(),
        ];

        all_options.into_iter().for_each(|opts| {
            for writer_version in [WriterVersion::PARQUET_1_0, WriterVersion::PARQUET_2_0] {
                for encoding in encodings {
                    let opts = TestOptions {
                        writer_version,
                        encoding: *encoding,
                        ..opts.clone()
                    };

                    single_column_reader_test::<T, _, G>(
                        opts,
                        rand_max,
                        converted_type,
                        arrow_type.clone(),
                        &converter,
                    )
                }
            }
        });
    }

    /// Create a parquet file and then read it using
    /// `ParquetFileArrowReader` using the parameters described in
    /// `opts`.
    fn single_column_reader_test<T, F, G>(
        opts: TestOptions,
        rand_max: i32,
        converted_type: ConvertedType,
        arrow_type: Option<ArrowDataType>,
        converter: F,
    ) where
        T: DataType,
        G: RandGen<T>,
        F: Fn(&[Option<T::T>]) -> ArrayRef,
    {
        // Print out options to facilitate debugging failures on CI
        println!(
            "Running type {:?} single_column_reader_test ConvertedType::{}/ArrowType::{:?} with Options: {:?}",
            T::get_physical_type(),
            converted_type,
            arrow_type,
            opts
        );

        //according to null_percent generate def_levels
        let (repetition, def_levels) = match opts.null_percent.as_ref() {
            Some(null_percent) => {
                let mut rng = rng();

                let def_levels: Vec<Vec<i16>> = (0..opts.num_row_groups)
                    .map(|_| {
                        std::iter::from_fn(|| {
                            Some((rng.next_u32() as usize % 100 >= *null_percent) as i16)
                        })
                        .take(opts.num_rows)
                        .collect()
                    })
                    .collect();
                (Repetition::OPTIONAL, Some(def_levels))
            }
            None => (Repetition::REQUIRED, None),
        };

        //generate random table data
        let values: Vec<Vec<T::T>> = (0..opts.num_row_groups)
            .map(|idx| {
                let null_count = match def_levels.as_ref() {
                    Some(d) => d[idx].iter().filter(|x| **x == 0).count(),
                    None => 0,
                };
                G::gen_vec(rand_max, opts.num_rows - null_count)
            })
            .collect();

        let len = match T::get_physical_type() {
            crate::basic::Type::FIXED_LEN_BYTE_ARRAY => rand_max,
            crate::basic::Type::INT96 => 12,
            _ => -1,
        };

        let fields = vec![Arc::new(
            Type::primitive_type_builder("leaf", T::get_physical_type())
                .with_repetition(repetition)
                .with_converted_type(converted_type)
                .with_length(len)
                .build()
                .unwrap(),
        )];

        let schema = Arc::new(
            Type::group_type_builder("test_schema")
                .with_fields(fields)
                .build()
                .unwrap(),
        );

        let arrow_field = arrow_type.map(|t| Field::new("leaf", t, false));

        let mut file = tempfile::tempfile().unwrap();

        generate_single_column_file_with_data::<T>(
            &values,
            def_levels.as_ref(),
            file.try_clone().unwrap(), // Cannot use &mut File (#1163)
            schema,
            arrow_field,
            &opts,
        )
        .unwrap();

        file.rewind().unwrap();

        let options = ArrowReaderOptions::new()
            .with_page_index(opts.enabled_statistics == EnabledStatistics::Page);

        let mut builder =
            ParquetRecordBatchReaderBuilder::try_new_with_options(file, options).unwrap();

        let expected_data = match opts.row_selections {
            Some((selections, row_count)) => {
                let mut without_skip_data = gen_expected_data::<T>(def_levels.as_ref(), &values);

                let mut skip_data: Vec<Option<T::T>> = vec![];
                let dequeue: VecDeque<RowSelector> = selections.clone().into();
                for select in dequeue {
                    if select.skip {
                        without_skip_data.drain(0..select.row_count);
                    } else {
                        skip_data.extend(without_skip_data.drain(0..select.row_count));
                    }
                }
                builder = builder.with_row_selection(selections);

                assert_eq!(skip_data.len(), row_count);
                skip_data
            }
            None => {
                //get flatten table data
                let expected_data = gen_expected_data::<T>(def_levels.as_ref(), &values);
                assert_eq!(expected_data.len(), opts.num_rows * opts.num_row_groups);
                expected_data
            }
        };

        let mut expected_data = match opts.row_filter {
            Some(filter) => {
                let expected_data = expected_data
                    .into_iter()
                    .zip(filter.iter())
                    .filter_map(|(d, f)| f.then(|| d))
                    .collect();

                let mut filter_offset = 0;
                let filter = RowFilter::new(vec![Box::new(ArrowPredicateFn::new(
                    ProjectionMask::all(),
                    move |b| {
                        let array = BooleanArray::from_iter(
                            filter
                                .iter()
                                .skip(filter_offset)
                                .take(b.num_rows())
                                .map(|x| Some(*x)),
                        );
                        filter_offset += b.num_rows();
                        Ok(array)
                    },
                ))]);

                builder = builder.with_row_filter(filter);
                expected_data
            }
            None => expected_data,
        };

        if let Some(offset) = opts.offset {
            builder = builder.with_offset(offset);
            expected_data = expected_data.into_iter().skip(offset).collect();
        }

        if let Some(limit) = opts.limit {
            builder = builder.with_limit(limit);
            expected_data = expected_data.into_iter().take(limit).collect();
        }

        let mut record_reader = builder
            .with_batch_size(opts.record_batch_size)
            .build()
            .unwrap();

        let mut total_read = 0;
        loop {
            let maybe_batch = record_reader.next();
            if total_read < expected_data.len() {
                let end = min(total_read + opts.record_batch_size, expected_data.len());
                let batch = maybe_batch.unwrap().unwrap();
                assert_eq!(end - total_read, batch.num_rows());

                let a = converter(&expected_data[total_read..end]);
                let b = batch.column(0);

                assert_eq!(a.data_type(), b.data_type());
                assert_eq!(a.to_data(), b.to_data());
                assert_eq!(
                    a.as_any().type_id(),
                    b.as_any().type_id(),
                    "incorrect type ids"
                );

                total_read = end;
            } else {
                assert!(maybe_batch.is_none());
                break;
            }
        }
    }

    fn gen_expected_data<T: DataType>(
        def_levels: Option<&Vec<Vec<i16>>>,
        values: &[Vec<T::T>],
    ) -> Vec<Option<T::T>> {
        let data: Vec<Option<T::T>> = match def_levels {
            Some(levels) => {
                let mut values_iter = values.iter().flatten();
                levels
                    .iter()
                    .flatten()
                    .map(|d| match d {
                        1 => Some(values_iter.next().cloned().unwrap()),
                        0 => None,
                        _ => unreachable!(),
                    })
                    .collect()
            }
            None => values.iter().flatten().map(|b| Some(b.clone())).collect(),
        };
        data
    }

    fn generate_single_column_file_with_data<T: DataType>(
        values: &[Vec<T::T>],
        def_levels: Option<&Vec<Vec<i16>>>,
        file: File,
        schema: TypePtr,
        field: Option<Field>,
        opts: &TestOptions,
    ) -> Result<ParquetMetaData> {
        let mut writer_props = opts.writer_props();
        if let Some(field) = field {
            let arrow_schema = Schema::new(vec![field]);
            add_encoded_arrow_schema_to_metadata(&arrow_schema, &mut writer_props);
        }

        let mut writer = SerializedFileWriter::new(file, schema, Arc::new(writer_props))?;

        for (idx, v) in values.iter().enumerate() {
            let def_levels = def_levels.map(|d| d[idx].as_slice());
            let mut row_group_writer = writer.next_row_group()?;
            {
                let mut column_writer = row_group_writer
                    .next_column()?
                    .expect("Column writer is none!");

                column_writer
                    .typed::<T>()
                    .write_batch(v, def_levels, None)?;

                column_writer.close()?;
            }
            row_group_writer.close()?;
        }

        writer.close()
    }

    fn get_test_file(file_name: &str) -> File {
        let mut path = PathBuf::new();
        path.push(arrow::util::test_util::arrow_test_data());
        path.push(file_name);

        File::open(path.as_path()).expect("File not found!")
    }

    #[test]
    fn test_read_structs() {
        // This particular test file has columns of struct types where there is
        // a column that has the same name as one of the struct fields
        // (see: ARROW-11452)
        let testdata = arrow::util::test_util::parquet_test_data();
        let path = format!("{testdata}/nested_structs.rust.parquet");
        let file = File::open(&path).unwrap();
        let record_batch_reader = ParquetRecordBatchReader::try_new(file, 60).unwrap();

        for batch in record_batch_reader {
            batch.unwrap();
        }

        let file = File::open(&path).unwrap();
        let builder = ParquetRecordBatchReaderBuilder::try_new(file).unwrap();

        let mask = ProjectionMask::leaves(builder.parquet_schema(), [3, 8, 10]);
        let projected_reader = builder
            .with_projection(mask)
            .with_batch_size(60)
            .build()
            .unwrap();

        let expected_schema = Schema::new(vec![
            Field::new(
                "roll_num",
                ArrowDataType::Struct(Fields::from(vec![Field::new(
                    "count",
                    ArrowDataType::UInt64,
                    false,
                )])),
                false,
            ),
            Field::new(
                "PC_CUR",
                ArrowDataType::Struct(Fields::from(vec![
                    Field::new("mean", ArrowDataType::Int64, false),
                    Field::new("sum", ArrowDataType::Int64, false),
                ])),
                false,
            ),
        ]);

        // Tests for #1652 and #1654
        assert_eq!(&expected_schema, projected_reader.schema().as_ref());

        for batch in projected_reader {
            let batch = batch.unwrap();
            assert_eq!(batch.schema().as_ref(), &expected_schema);
        }
    }

    #[test]
    // same as test_read_structs but constructs projection mask via column names
    fn test_read_structs_by_name() {
        let testdata = arrow::util::test_util::parquet_test_data();
        let path = format!("{testdata}/nested_structs.rust.parquet");
        let file = File::open(&path).unwrap();
        let record_batch_reader = ParquetRecordBatchReader::try_new(file, 60).unwrap();

        for batch in record_batch_reader {
            batch.unwrap();
        }

        let file = File::open(&path).unwrap();
        let builder = ParquetRecordBatchReaderBuilder::try_new(file).unwrap();

        let mask = ProjectionMask::columns(
            builder.parquet_schema(),
            ["roll_num.count", "PC_CUR.mean", "PC_CUR.sum"],
        );
        let projected_reader = builder
            .with_projection(mask)
            .with_batch_size(60)
            .build()
            .unwrap();

        let expected_schema = Schema::new(vec![
            Field::new(
                "roll_num",
                ArrowDataType::Struct(Fields::from(vec![Field::new(
                    "count",
                    ArrowDataType::UInt64,
                    false,
                )])),
                false,
            ),
            Field::new(
                "PC_CUR",
                ArrowDataType::Struct(Fields::from(vec![
                    Field::new("mean", ArrowDataType::Int64, false),
                    Field::new("sum", ArrowDataType::Int64, false),
                ])),
                false,
            ),
        ]);

        assert_eq!(&expected_schema, projected_reader.schema().as_ref());

        for batch in projected_reader {
            let batch = batch.unwrap();
            assert_eq!(batch.schema().as_ref(), &expected_schema);
        }
    }

    #[test]
    fn test_read_maps() {
        let testdata = arrow::util::test_util::parquet_test_data();
        let path = format!("{testdata}/nested_maps.snappy.parquet");
        let file = File::open(path).unwrap();
        let record_batch_reader = ParquetRecordBatchReader::try_new(file, 60).unwrap();

        for batch in record_batch_reader {
            batch.unwrap();
        }
    }

    #[test]
    fn test_nested_nullability() {
        let message_type = "message nested {
          OPTIONAL Group group {
            REQUIRED INT32 leaf;
          }
        }";

        let file = tempfile::tempfile().unwrap();
        let schema = Arc::new(parse_message_type(message_type).unwrap());

        {
            // Write using low-level parquet API (#1167)
            let mut writer =
                SerializedFileWriter::new(file.try_clone().unwrap(), schema, Default::default())
                    .unwrap();

            {
                let mut row_group_writer = writer.next_row_group().unwrap();
                let mut column_writer = row_group_writer.next_column().unwrap().unwrap();

                column_writer
                    .typed::<Int32Type>()
                    .write_batch(&[34, 76], Some(&[0, 1, 0, 1]), None)
                    .unwrap();

                column_writer.close().unwrap();
                row_group_writer.close().unwrap();
            }

            writer.close().unwrap();
        }

        let builder = ParquetRecordBatchReaderBuilder::try_new(file).unwrap();
        let mask = ProjectionMask::leaves(builder.parquet_schema(), [0]);

        let reader = builder.with_projection(mask).build().unwrap();

        let expected_schema = Schema::new(vec![Field::new(
            "group",
            ArrowDataType::Struct(vec![Field::new("leaf", ArrowDataType::Int32, false)].into()),
            true,
        )]);

        let batch = reader.into_iter().next().unwrap().unwrap();
        assert_eq!(batch.schema().as_ref(), &expected_schema);
        assert_eq!(batch.num_rows(), 4);
        assert_eq!(batch.column(0).null_count(), 2);
    }

    #[test]
    fn test_invalid_utf8() {
        // a parquet file with 1 column with invalid utf8
        let data = vec![
            80, 65, 82, 49, 21, 6, 21, 22, 21, 22, 92, 21, 2, 21, 0, 21, 2, 21, 0, 21, 4, 21, 0,
            18, 28, 54, 0, 40, 5, 104, 101, 255, 108, 111, 24, 5, 104, 101, 255, 108, 111, 0, 0, 0,
            3, 1, 5, 0, 0, 0, 104, 101, 255, 108, 111, 38, 110, 28, 21, 12, 25, 37, 6, 0, 25, 24,
            2, 99, 49, 21, 0, 22, 2, 22, 102, 22, 102, 38, 8, 60, 54, 0, 40, 5, 104, 101, 255, 108,
            111, 24, 5, 104, 101, 255, 108, 111, 0, 0, 0, 21, 4, 25, 44, 72, 4, 114, 111, 111, 116,
            21, 2, 0, 21, 12, 37, 2, 24, 2, 99, 49, 37, 0, 76, 28, 0, 0, 0, 22, 2, 25, 28, 25, 28,
            38, 110, 28, 21, 12, 25, 37, 6, 0, 25, 24, 2, 99, 49, 21, 0, 22, 2, 22, 102, 22, 102,
            38, 8, 60, 54, 0, 40, 5, 104, 101, 255, 108, 111, 24, 5, 104, 101, 255, 108, 111, 0, 0,
            0, 22, 102, 22, 2, 0, 40, 44, 65, 114, 114, 111, 119, 50, 32, 45, 32, 78, 97, 116, 105,
            118, 101, 32, 82, 117, 115, 116, 32, 105, 109, 112, 108, 101, 109, 101, 110, 116, 97,
            116, 105, 111, 110, 32, 111, 102, 32, 65, 114, 114, 111, 119, 0, 130, 0, 0, 0, 80, 65,
            82, 49,
        ];

        let file = Bytes::from(data);
        let mut record_batch_reader = ParquetRecordBatchReader::try_new(file, 10).unwrap();

        let error = record_batch_reader.next().unwrap().unwrap_err();

        assert!(
            error.to_string().contains("invalid utf-8 sequence"),
            "{}",
            error
        );
    }

    #[test]
    fn test_invalid_utf8_string_array() {
        test_invalid_utf8_string_array_inner::<i32>();
    }

    #[test]
    fn test_invalid_utf8_large_string_array() {
        test_invalid_utf8_string_array_inner::<i64>();
    }

    fn test_invalid_utf8_string_array_inner<O: OffsetSizeTrait>() {
        let cases = [
            invalid_utf8_first_char::<O>(),
            invalid_utf8_first_char_long_strings::<O>(),
            invalid_utf8_later_char::<O>(),
            invalid_utf8_later_char_long_strings::<O>(),
            invalid_utf8_later_char_really_long_strings::<O>(),
            invalid_utf8_later_char_really_long_strings2::<O>(),
        ];
        for array in &cases {
            for encoding in STRING_ENCODINGS {
                // data is not valid utf8 we can not construct a correct StringArray
                // safely, so purposely create an invalid StringArray
                let array = unsafe {
                    GenericStringArray::<O>::new_unchecked(
                        array.offsets().clone(),
                        array.values().clone(),
                        array.nulls().cloned(),
                    )
                };
                let data_type = array.data_type().clone();
                let data = write_to_parquet_with_encoding(Arc::new(array), *encoding);
                let err = read_from_parquet(data).unwrap_err();
                let expected_err =
                    "Parquet argument error: Parquet error: encountered non UTF-8 data";
                assert!(
                    err.to_string().contains(expected_err),
                    "data type: {data_type}, expected: {expected_err}, got: {err}"
                );
            }
        }
    }

    #[test]
    fn test_invalid_utf8_string_view_array() {
        let cases = [
            invalid_utf8_first_char::<i32>(),
            invalid_utf8_first_char_long_strings::<i32>(),
            invalid_utf8_later_char::<i32>(),
            invalid_utf8_later_char_long_strings::<i32>(),
            invalid_utf8_later_char_really_long_strings::<i32>(),
            invalid_utf8_later_char_really_long_strings2::<i32>(),
        ];

        for encoding in STRING_ENCODINGS {
            for array in &cases {
                let array = arrow_cast::cast(&array, &ArrowDataType::BinaryView).unwrap();
                let array = array.as_binary_view();

                // data is not valid utf8 we can not construct a correct StringArray
                // safely, so purposely create an invalid StringViewArray
                let array = unsafe {
                    StringViewArray::new_unchecked(
                        array.views().clone(),
                        array.data_buffers().to_vec(),
                        array.nulls().cloned(),
                    )
                };

                let data_type = array.data_type().clone();
                let data = write_to_parquet_with_encoding(Arc::new(array), *encoding);
                let err = read_from_parquet(data).unwrap_err();
                let expected_err =
                    "Parquet argument error: Parquet error: encountered non UTF-8 data";
                assert!(
                    err.to_string().contains(expected_err),
                    "data type: {data_type}, expected: {expected_err}, got: {err}"
                );
            }
        }
    }

    /// Encodings suitable for string data
    const STRING_ENCODINGS: &[Option<Encoding>] = &[
        None,
        Some(Encoding::PLAIN),
        Some(Encoding::DELTA_LENGTH_BYTE_ARRAY),
        Some(Encoding::DELTA_BYTE_ARRAY),
    ];

    /// Invalid Utf-8 sequence in the first character
    /// <https://stackoverflow.com/questions/1301402/example-invalid-utf8-string>
    const INVALID_UTF8_FIRST_CHAR: &[u8] = &[0xa0, 0xa1, 0x20, 0x20];

    /// Invalid Utf=8 sequence in NOT the first character
    /// <https://stackoverflow.com/questions/1301402/example-invalid-utf8-string>
    const INVALID_UTF8_LATER_CHAR: &[u8] = &[0x20, 0x20, 0x20, 0xa0, 0xa1, 0x20, 0x20];

    /// returns a BinaryArray with invalid UTF8 data in the first character
    fn invalid_utf8_first_char<O: OffsetSizeTrait>() -> GenericBinaryArray<O> {
        let valid: &[u8] = b"   ";
        let invalid = INVALID_UTF8_FIRST_CHAR;
        GenericBinaryArray::<O>::from_iter(vec![None, Some(valid), None, Some(invalid)])
    }

    /// Returns a BinaryArray with invalid UTF8 data in the first character of a
    /// string larger than 12 bytes which is handled specially when reading
    /// `ByteViewArray`s
    fn invalid_utf8_first_char_long_strings<O: OffsetSizeTrait>() -> GenericBinaryArray<O> {
        let valid: &[u8] = b"   ";
        let mut invalid = vec![];
        invalid.extend_from_slice(b"ThisStringIsCertainlyLongerThan12Bytes");
        invalid.extend_from_slice(INVALID_UTF8_FIRST_CHAR);
        GenericBinaryArray::<O>::from_iter(vec![None, Some(valid), None, Some(&invalid)])
    }

    /// returns a BinaryArray with invalid UTF8 data in a character other than
    /// the first (this is checked in a special codepath)
    fn invalid_utf8_later_char<O: OffsetSizeTrait>() -> GenericBinaryArray<O> {
        let valid: &[u8] = b"   ";
        let invalid: &[u8] = INVALID_UTF8_LATER_CHAR;
        GenericBinaryArray::<O>::from_iter(vec![None, Some(valid), None, Some(invalid)])
    }

    /// returns a BinaryArray with invalid UTF8 data in a character other than
    /// the first in a string larger than 12 bytes which is handled specially
    /// when reading `ByteViewArray`s (this is checked in a special codepath)
    fn invalid_utf8_later_char_long_strings<O: OffsetSizeTrait>() -> GenericBinaryArray<O> {
        let valid: &[u8] = b"   ";
        let mut invalid = vec![];
        invalid.extend_from_slice(b"ThisStringIsCertainlyLongerThan12Bytes");
        invalid.extend_from_slice(INVALID_UTF8_LATER_CHAR);
        GenericBinaryArray::<O>::from_iter(vec![None, Some(valid), None, Some(&invalid)])
    }

    /// returns a BinaryArray with invalid UTF8 data in a character other than
    /// the first in a string larger than 128 bytes which is handled specially
    /// when reading `ByteViewArray`s (this is checked in a special codepath)
    fn invalid_utf8_later_char_really_long_strings<O: OffsetSizeTrait>() -> GenericBinaryArray<O> {
        let valid: &[u8] = b"   ";
        let mut invalid = vec![];
        for _ in 0..10 {
            // each instance is 38 bytes
            invalid.extend_from_slice(b"ThisStringIsCertainlyLongerThan12Bytes");
        }
        invalid.extend_from_slice(INVALID_UTF8_LATER_CHAR);
        GenericBinaryArray::<O>::from_iter(vec![None, Some(valid), None, Some(&invalid)])
    }

    /// returns a BinaryArray with small invalid UTF8 data followed by a large
    /// invalid UTF8 data in a character other than the first in a string larger
    fn invalid_utf8_later_char_really_long_strings2<O: OffsetSizeTrait>() -> GenericBinaryArray<O> {
        let valid: &[u8] = b"   ";
        let mut valid_long = vec![];
        for _ in 0..10 {
            // each instance is 38 bytes
            valid_long.extend_from_slice(b"ThisStringIsCertainlyLongerThan12Bytes");
        }
        let invalid = INVALID_UTF8_LATER_CHAR;
        GenericBinaryArray::<O>::from_iter(vec![
            None,
            Some(valid),
            Some(invalid),
            None,
            Some(&valid_long),
            Some(valid),
        ])
    }

    /// writes the array into a single column parquet file with the specified
    /// encoding.
    ///
    /// If no encoding is specified, use default (dictionary) encoding
    fn write_to_parquet_with_encoding(array: ArrayRef, encoding: Option<Encoding>) -> Vec<u8> {
        let batch = RecordBatch::try_from_iter(vec![("c", array)]).unwrap();
        let mut data = vec![];
        let schema = batch.schema();
        let props = encoding.map(|encoding| {
            WriterProperties::builder()
                // must disable dictionary encoding to actually use encoding
                .set_dictionary_enabled(false)
                .set_encoding(encoding)
                .build()
        });

        {
            let mut writer = ArrowWriter::try_new(&mut data, schema, props).unwrap();
            writer.write(&batch).unwrap();
            writer.flush().unwrap();
            writer.close().unwrap();
        };
        data
    }

    /// read the parquet file into a record batch
    fn read_from_parquet(data: Vec<u8>) -> Result<Vec<RecordBatch>, ArrowError> {
        let reader = ArrowReaderBuilder::try_new(bytes::Bytes::from(data))
            .unwrap()
            .build()
            .unwrap();

        reader.collect()
    }

    #[test]
    fn test_dictionary_preservation() {
        let fields = vec![Arc::new(
            Type::primitive_type_builder("leaf", PhysicalType::BYTE_ARRAY)
                .with_repetition(Repetition::OPTIONAL)
                .with_converted_type(ConvertedType::UTF8)
                .build()
                .unwrap(),
        )];

        let schema = Arc::new(
            Type::group_type_builder("test_schema")
                .with_fields(fields)
                .build()
                .unwrap(),
        );

        let dict_type = ArrowDataType::Dictionary(
            Box::new(ArrowDataType::Int32),
            Box::new(ArrowDataType::Utf8),
        );

        let arrow_field = Field::new("leaf", dict_type, true);

        let mut file = tempfile::tempfile().unwrap();

        let values = vec![
            vec![
                ByteArray::from("hello"),
                ByteArray::from("a"),
                ByteArray::from("b"),
                ByteArray::from("d"),
            ],
            vec![
                ByteArray::from("c"),
                ByteArray::from("a"),
                ByteArray::from("b"),
            ],
        ];

        let def_levels = vec![
            vec![1, 0, 0, 1, 0, 0, 1, 1],
            vec![0, 0, 1, 1, 0, 0, 1, 0, 0],
        ];

        let opts = TestOptions {
            encoding: Encoding::RLE_DICTIONARY,
            ..Default::default()
        };

        generate_single_column_file_with_data::<ByteArrayType>(
            &values,
            Some(&def_levels),
            file.try_clone().unwrap(), // Cannot use &mut File (#1163)
            schema,
            Some(arrow_field),
            &opts,
        )
        .unwrap();

        file.rewind().unwrap();

        let record_reader = ParquetRecordBatchReader::try_new(file, 3).unwrap();

        let batches = record_reader
            .collect::<Result<Vec<RecordBatch>, _>>()
            .unwrap();

        assert_eq!(batches.len(), 6);
        assert!(batches.iter().all(|x| x.num_columns() == 1));

        let row_counts = batches
            .iter()
            .map(|x| (x.num_rows(), x.column(0).null_count()))
            .collect::<Vec<_>>();

        assert_eq!(
            row_counts,
            vec![(3, 2), (3, 2), (3, 1), (3, 1), (3, 2), (2, 2)]
        );

        let get_dict = |batch: &RecordBatch| batch.column(0).to_data().child_data()[0].clone();

        // First and second batch in same row group -> same dictionary
        assert_eq!(get_dict(&batches[0]), get_dict(&batches[1]));
        // Third batch spans row group -> computed dictionary
        assert_ne!(get_dict(&batches[1]), get_dict(&batches[2]));
        assert_ne!(get_dict(&batches[2]), get_dict(&batches[3]));
        // Fourth, fifth and sixth from same row group -> same dictionary
        assert_eq!(get_dict(&batches[3]), get_dict(&batches[4]));
        assert_eq!(get_dict(&batches[4]), get_dict(&batches[5]));
    }

    #[test]
    fn test_read_null_list() {
        let testdata = arrow::util::test_util::parquet_test_data();
        let path = format!("{testdata}/null_list.parquet");
        let file = File::open(path).unwrap();
        let mut record_batch_reader = ParquetRecordBatchReader::try_new(file, 60).unwrap();

        let batch = record_batch_reader.next().unwrap().unwrap();
        assert_eq!(batch.num_rows(), 1);
        assert_eq!(batch.num_columns(), 1);
        assert_eq!(batch.column(0).len(), 1);

        let list = batch
            .column(0)
            .as_any()
            .downcast_ref::<ListArray>()
            .unwrap();
        assert_eq!(list.len(), 1);
        assert!(list.is_valid(0));

        let val = list.value(0);
        assert_eq!(val.len(), 0);
    }

    #[test]
    fn test_null_schema_inference() {
        let testdata = arrow::util::test_util::parquet_test_data();
        let path = format!("{testdata}/null_list.parquet");
        let file = File::open(path).unwrap();

        let arrow_field = Field::new(
            "emptylist",
            ArrowDataType::List(Arc::new(Field::new_list_field(ArrowDataType::Null, true))),
            true,
        );

        let options = ArrowReaderOptions::new().with_skip_arrow_metadata(true);
        let builder = ParquetRecordBatchReaderBuilder::try_new_with_options(file, options).unwrap();
        let schema = builder.schema();
        assert_eq!(schema.fields().len(), 1);
        assert_eq!(schema.field(0), &arrow_field);
    }

    #[test]
    fn test_skip_metadata() {
        let col = Arc::new(TimestampNanosecondArray::from_iter_values(vec![0, 1, 2]));
        let field = Field::new("col", col.data_type().clone(), true);

        let schema_without_metadata = Arc::new(Schema::new(vec![field.clone()]));

        let metadata = [("key".to_string(), "value".to_string())]
            .into_iter()
            .collect();

        let schema_with_metadata = Arc::new(Schema::new(vec![field.with_metadata(metadata)]));

        assert_ne!(schema_with_metadata, schema_without_metadata);

        let batch =
            RecordBatch::try_new(schema_with_metadata.clone(), vec![col as ArrayRef]).unwrap();

        let file = |version: WriterVersion| {
            let props = WriterProperties::builder()
                .set_writer_version(version)
                .build();

            let file = tempfile().unwrap();
            let mut writer =
                ArrowWriter::try_new(file.try_clone().unwrap(), batch.schema(), Some(props))
                    .unwrap();
            writer.write(&batch).unwrap();
            writer.close().unwrap();
            file
        };

        let skip_options = ArrowReaderOptions::new().with_skip_arrow_metadata(true);

        let v1_reader = file(WriterVersion::PARQUET_1_0);
        let v2_reader = file(WriterVersion::PARQUET_2_0);

        let arrow_reader =
            ParquetRecordBatchReader::try_new(v1_reader.try_clone().unwrap(), 1024).unwrap();
        assert_eq!(arrow_reader.schema(), schema_with_metadata);

        let reader =
            ParquetRecordBatchReaderBuilder::try_new_with_options(v1_reader, skip_options.clone())
                .unwrap()
                .build()
                .unwrap();
        assert_eq!(reader.schema(), schema_without_metadata);

        let arrow_reader =
            ParquetRecordBatchReader::try_new(v2_reader.try_clone().unwrap(), 1024).unwrap();
        assert_eq!(arrow_reader.schema(), schema_with_metadata);

        let reader = ParquetRecordBatchReaderBuilder::try_new_with_options(v2_reader, skip_options)
            .unwrap()
            .build()
            .unwrap();
        assert_eq!(reader.schema(), schema_without_metadata);
    }

    fn write_parquet_from_iter<I, F>(value: I) -> File
    where
        I: IntoIterator<Item = (F, ArrayRef)>,
        F: AsRef<str>,
    {
        let batch = RecordBatch::try_from_iter(value).unwrap();
        let file = tempfile().unwrap();
        let mut writer =
            ArrowWriter::try_new(file.try_clone().unwrap(), batch.schema().clone(), None).unwrap();
        writer.write(&batch).unwrap();
        writer.close().unwrap();
        file
    }

    fn run_schema_test_with_error<I, F>(value: I, schema: SchemaRef, expected_error: &str)
    where
        I: IntoIterator<Item = (F, ArrayRef)>,
        F: AsRef<str>,
    {
        let file = write_parquet_from_iter(value);
        let options_with_schema = ArrowReaderOptions::new().with_schema(schema.clone());
        let builder = ParquetRecordBatchReaderBuilder::try_new_with_options(
            file.try_clone().unwrap(),
            options_with_schema,
        );
        assert_eq!(builder.err().unwrap().to_string(), expected_error);
    }

    #[test]
    fn test_schema_too_few_columns() {
        run_schema_test_with_error(
            vec![
                ("int64", Arc::new(Int64Array::from(vec![0])) as ArrayRef),
                ("int32", Arc::new(Int32Array::from(vec![0])) as ArrayRef),
            ],
            Arc::new(Schema::new(vec![Field::new(
                "int64",
                ArrowDataType::Int64,
                false,
            )])),
            "Arrow: incompatible arrow schema, expected 2 struct fields got 1",
        );
    }

    #[test]
    fn test_schema_too_many_columns() {
        run_schema_test_with_error(
            vec![("int64", Arc::new(Int64Array::from(vec![0])) as ArrayRef)],
            Arc::new(Schema::new(vec![
                Field::new("int64", ArrowDataType::Int64, false),
                Field::new("int32", ArrowDataType::Int32, false),
            ])),
            "Arrow: incompatible arrow schema, expected 1 struct fields got 2",
        );
    }

    #[test]
    fn test_schema_mismatched_column_names() {
        run_schema_test_with_error(
            vec![("int64", Arc::new(Int64Array::from(vec![0])) as ArrayRef)],
            Arc::new(Schema::new(vec![Field::new(
                "other",
                ArrowDataType::Int64,
                false,
            )])),
            "Arrow: incompatible arrow schema, expected field named int64 got other",
        );
    }

    #[test]
    fn test_schema_incompatible_columns() {
        run_schema_test_with_error(
            vec![
                (
                    "col1_invalid",
                    Arc::new(Int64Array::from(vec![0])) as ArrayRef,
                ),
                (
                    "col2_valid",
                    Arc::new(Int32Array::from(vec![0])) as ArrayRef,
                ),
                (
                    "col3_invalid",
                    Arc::new(Date64Array::from(vec![0])) as ArrayRef,
                ),
            ],
            Arc::new(Schema::new(vec![
                Field::new("col1_invalid", ArrowDataType::Int32, false),
                Field::new("col2_valid", ArrowDataType::Int32, false),
                Field::new("col3_invalid", ArrowDataType::Int32, false),
            ])),
            "Arrow: Incompatible supplied Arrow schema: data type mismatch for field col1_invalid: requested Int32 but found Int64, data type mismatch for field col3_invalid: requested Int32 but found Int64",
        );
    }

    #[test]
    fn test_one_incompatible_nested_column() {
        let nested_fields = Fields::from(vec![
            Field::new("nested1_valid", ArrowDataType::Utf8, false),
            Field::new("nested1_invalid", ArrowDataType::Int64, false),
        ]);
        let nested = StructArray::try_new(
            nested_fields,
            vec![
                Arc::new(StringArray::from(vec!["a"])) as ArrayRef,
                Arc::new(Int64Array::from(vec![0])) as ArrayRef,
            ],
            None,
        )
        .expect("struct array");
        let supplied_nested_fields = Fields::from(vec![
            Field::new("nested1_valid", ArrowDataType::Utf8, false),
            Field::new("nested1_invalid", ArrowDataType::Int32, false),
        ]);
        run_schema_test_with_error(
            vec![
                ("col1", Arc::new(Int64Array::from(vec![0])) as ArrayRef),
                ("col2", Arc::new(Int32Array::from(vec![0])) as ArrayRef),
                ("nested", Arc::new(nested) as ArrayRef),
            ],
            Arc::new(Schema::new(vec![
                Field::new("col1", ArrowDataType::Int64, false),
                Field::new("col2", ArrowDataType::Int32, false),
                Field::new(
                    "nested",
                    ArrowDataType::Struct(supplied_nested_fields),
                    false,
                ),
            ])),
            "Arrow: Incompatible supplied Arrow schema: data type mismatch for field nested: \
            requested Struct(\"nested1_valid\": Utf8, \"nested1_invalid\": Int32) \
            but found Struct(\"nested1_valid\": Utf8, \"nested1_invalid\": Int64)",
        );
    }

    /// Return parquet data with a single column of utf8 strings
    fn utf8_parquet() -> Bytes {
        let input = StringArray::from_iter_values(vec!["foo", "bar", "baz"]);
        let batch = RecordBatch::try_from_iter(vec![("column1", Arc::new(input) as _)]).unwrap();
        let props = None;
        // write parquet file with non nullable strings
        let mut parquet_data = vec![];
        let mut writer = ArrowWriter::try_new(&mut parquet_data, batch.schema(), props).unwrap();
        writer.write(&batch).unwrap();
        writer.close().unwrap();
        Bytes::from(parquet_data)
    }

    #[test]
    fn test_schema_error_bad_types() {
        // verify incompatible schemas error on read
        let parquet_data = utf8_parquet();

        // Ask to read it back with an incompatible schema (int vs string)
        let input_schema: SchemaRef = Arc::new(Schema::new(vec![Field::new(
            "column1",
            arrow::datatypes::DataType::Int32,
            false,
        )]));

        // read it back out
        let reader_options = ArrowReaderOptions::new().with_schema(input_schema.clone());
        let err =
            ParquetRecordBatchReaderBuilder::try_new_with_options(parquet_data, reader_options)
                .unwrap_err();
        assert_eq!(
            err.to_string(),
            "Arrow: Incompatible supplied Arrow schema: data type mismatch for field column1: requested Int32 but found Utf8"
        )
    }

    #[test]
    fn test_schema_error_bad_nullability() {
        // verify incompatible schemas error on read
        let parquet_data = utf8_parquet();

        // Ask to read it back with an incompatible schema (nullability mismatch)
        let input_schema: SchemaRef = Arc::new(Schema::new(vec![Field::new(
            "column1",
            arrow::datatypes::DataType::Utf8,
            true,
        )]));

        // read it back out
        let reader_options = ArrowReaderOptions::new().with_schema(input_schema.clone());
        let err =
            ParquetRecordBatchReaderBuilder::try_new_with_options(parquet_data, reader_options)
                .unwrap_err();
        assert_eq!(
            err.to_string(),
            "Arrow: Incompatible supplied Arrow schema: nullability mismatch for field column1: expected true but found false"
        )
    }

    #[test]
    fn test_read_binary_as_utf8() {
        let file = write_parquet_from_iter(vec![
            (
                "binary_to_utf8",
                Arc::new(BinaryArray::from(vec![
                    b"one".as_ref(),
                    b"two".as_ref(),
                    b"three".as_ref(),
                ])) as ArrayRef,
            ),
            (
                "large_binary_to_large_utf8",
                Arc::new(LargeBinaryArray::from(vec![
                    b"one".as_ref(),
                    b"two".as_ref(),
                    b"three".as_ref(),
                ])) as ArrayRef,
            ),
            (
                "binary_view_to_utf8_view",
                Arc::new(BinaryViewArray::from(vec![
                    b"one".as_ref(),
                    b"two".as_ref(),
                    b"three".as_ref(),
                ])) as ArrayRef,
            ),
        ]);
        let supplied_fields = Fields::from(vec![
            Field::new("binary_to_utf8", ArrowDataType::Utf8, false),
            Field::new(
                "large_binary_to_large_utf8",
                ArrowDataType::LargeUtf8,
                false,
            ),
            Field::new("binary_view_to_utf8_view", ArrowDataType::Utf8View, false),
        ]);

        let options = ArrowReaderOptions::new().with_schema(Arc::new(Schema::new(supplied_fields)));
        let mut arrow_reader = ParquetRecordBatchReaderBuilder::try_new_with_options(
            file.try_clone().unwrap(),
            options,
        )
        .expect("reader builder with schema")
        .build()
        .expect("reader with schema");

        let batch = arrow_reader.next().unwrap().unwrap();
        assert_eq!(batch.num_columns(), 3);
        assert_eq!(batch.num_rows(), 3);
        assert_eq!(
            batch
                .column(0)
                .as_string::<i32>()
                .iter()
                .collect::<Vec<_>>(),
            vec![Some("one"), Some("two"), Some("three")]
        );

        assert_eq!(
            batch
                .column(1)
                .as_string::<i64>()
                .iter()
                .collect::<Vec<_>>(),
            vec![Some("one"), Some("two"), Some("three")]
        );

        assert_eq!(
            batch.column(2).as_string_view().iter().collect::<Vec<_>>(),
            vec![Some("one"), Some("two"), Some("three")]
        );
    }

    #[test]
    #[should_panic(expected = "Invalid UTF8 sequence at")]
    fn test_read_non_utf8_binary_as_utf8() {
        let file = write_parquet_from_iter(vec![(
            "non_utf8_binary",
            Arc::new(BinaryArray::from(vec![
                b"\xDE\x00\xFF".as_ref(),
                b"\xDE\x01\xAA".as_ref(),
                b"\xDE\x02\xFF".as_ref(),
            ])) as ArrayRef,
        )]);
        let supplied_fields = Fields::from(vec![Field::new(
            "non_utf8_binary",
            ArrowDataType::Utf8,
            false,
        )]);

        let options = ArrowReaderOptions::new().with_schema(Arc::new(Schema::new(supplied_fields)));
        let mut arrow_reader = ParquetRecordBatchReaderBuilder::try_new_with_options(
            file.try_clone().unwrap(),
            options,
        )
        .expect("reader builder with schema")
        .build()
        .expect("reader with schema");
        arrow_reader.next().unwrap().unwrap_err();
    }

    #[test]
    fn test_with_schema() {
        let nested_fields = Fields::from(vec![
            Field::new("utf8_to_dict", ArrowDataType::Utf8, false),
            Field::new("int64_to_ts_nano", ArrowDataType::Int64, false),
        ]);

        let nested_arrays: Vec<ArrayRef> = vec![
            Arc::new(StringArray::from(vec!["a", "a", "a", "b"])) as ArrayRef,
            Arc::new(Int64Array::from(vec![1, 2, 3, 4])) as ArrayRef,
        ];

        let nested = StructArray::try_new(nested_fields, nested_arrays, None).unwrap();

        let file = write_parquet_from_iter(vec![
            (
                "int32_to_ts_second",
                Arc::new(Int32Array::from(vec![0, 1, 2, 3])) as ArrayRef,
            ),
            (
                "date32_to_date64",
                Arc::new(Date32Array::from(vec![0, 1, 2, 3])) as ArrayRef,
            ),
            ("nested", Arc::new(nested) as ArrayRef),
        ]);

        let supplied_nested_fields = Fields::from(vec![
            Field::new(
                "utf8_to_dict",
                ArrowDataType::Dictionary(
                    Box::new(ArrowDataType::Int32),
                    Box::new(ArrowDataType::Utf8),
                ),
                false,
            ),
            Field::new(
                "int64_to_ts_nano",
                ArrowDataType::Timestamp(
                    arrow::datatypes::TimeUnit::Nanosecond,
                    Some("+10:00".into()),
                ),
                false,
            ),
        ]);

        let supplied_schema = Arc::new(Schema::new(vec![
            Field::new(
                "int32_to_ts_second",
                ArrowDataType::Timestamp(arrow::datatypes::TimeUnit::Second, Some("+01:00".into())),
                false,
            ),
            Field::new("date32_to_date64", ArrowDataType::Date64, false),
            Field::new(
                "nested",
                ArrowDataType::Struct(supplied_nested_fields),
                false,
            ),
        ]));

        let options = ArrowReaderOptions::new().with_schema(supplied_schema.clone());
        let mut arrow_reader = ParquetRecordBatchReaderBuilder::try_new_with_options(
            file.try_clone().unwrap(),
            options,
        )
        .expect("reader builder with schema")
        .build()
        .expect("reader with schema");

        assert_eq!(arrow_reader.schema(), supplied_schema);
        let batch = arrow_reader.next().unwrap().unwrap();
        assert_eq!(batch.num_columns(), 3);
        assert_eq!(batch.num_rows(), 4);
        assert_eq!(
            batch
                .column(0)
                .as_any()
                .downcast_ref::<TimestampSecondArray>()
                .expect("downcast to timestamp second")
                .value_as_datetime_with_tz(0, "+01:00".parse().unwrap())
                .map(|v| v.to_string())
                .expect("value as datetime"),
            "1970-01-01 01:00:00 +01:00"
        );
        assert_eq!(
            batch
                .column(1)
                .as_any()
                .downcast_ref::<Date64Array>()
                .expect("downcast to date64")
                .value_as_date(0)
                .map(|v| v.to_string())
                .expect("value as date"),
            "1970-01-01"
        );

        let nested = batch
            .column(2)
            .as_any()
            .downcast_ref::<StructArray>()
            .expect("downcast to struct");

        let nested_dict = nested
            .column(0)
            .as_any()
            .downcast_ref::<Int32DictionaryArray>()
            .expect("downcast to dictionary");

        assert_eq!(
            nested_dict
                .values()
                .as_any()
                .downcast_ref::<StringArray>()
                .expect("downcast to string")
                .iter()
                .collect::<Vec<_>>(),
            vec![Some("a"), Some("b")]
        );

        assert_eq!(
            nested_dict.keys().iter().collect::<Vec<_>>(),
            vec![Some(0), Some(0), Some(0), Some(1)]
        );

        assert_eq!(
            nested
                .column(1)
                .as_any()
                .downcast_ref::<TimestampNanosecondArray>()
                .expect("downcast to timestamp nanosecond")
                .value_as_datetime_with_tz(0, "+10:00".parse().unwrap())
                .map(|v| v.to_string())
                .expect("value as datetime"),
            "1970-01-01 10:00:00.000000001 +10:00"
        );
    }

    #[test]
    fn test_empty_projection() {
        let testdata = arrow::util::test_util::parquet_test_data();
        let path = format!("{testdata}/alltypes_plain.parquet");
        let file = File::open(path).unwrap();

        let builder = ParquetRecordBatchReaderBuilder::try_new(file).unwrap();
        let file_metadata = builder.metadata().file_metadata();
        let expected_rows = file_metadata.num_rows() as usize;

        let mask = ProjectionMask::leaves(builder.parquet_schema(), []);
        let batch_reader = builder
            .with_projection(mask)
            .with_batch_size(2)
            .build()
            .unwrap();

        let mut total_rows = 0;
        for maybe_batch in batch_reader {
            let batch = maybe_batch.unwrap();
            total_rows += batch.num_rows();
            assert_eq!(batch.num_columns(), 0);
            assert!(batch.num_rows() <= 2);
        }

        assert_eq!(total_rows, expected_rows);
    }

    fn test_row_group_batch(row_group_size: usize, batch_size: usize) {
        let schema = Arc::new(Schema::new(vec![Field::new(
            "list",
            ArrowDataType::List(Arc::new(Field::new_list_field(ArrowDataType::Int32, true))),
            true,
        )]));

        let mut buf = Vec::with_capacity(1024);

        let mut writer = ArrowWriter::try_new(
            &mut buf,
            schema.clone(),
            Some(
                WriterProperties::builder()
                    .set_max_row_group_size(row_group_size)
                    .build(),
            ),
        )
        .unwrap();
        for _ in 0..2 {
            let mut list_builder = ListBuilder::new(Int32Builder::with_capacity(batch_size));
            for _ in 0..(batch_size) {
                list_builder.append(true);
            }
            let batch = RecordBatch::try_new(schema.clone(), vec![Arc::new(list_builder.finish())])
                .unwrap();
            writer.write(&batch).unwrap();
        }
        writer.close().unwrap();

        let mut record_reader =
            ParquetRecordBatchReader::try_new(Bytes::from(buf), batch_size).unwrap();
        assert_eq!(
            batch_size,
            record_reader.next().unwrap().unwrap().num_rows()
        );
        assert_eq!(
            batch_size,
            record_reader.next().unwrap().unwrap().num_rows()
        );
    }

    #[test]
    fn test_row_group_exact_multiple() {
        const BATCH_SIZE: usize = REPETITION_LEVELS_BATCH_SIZE;
        test_row_group_batch(8, 8);
        test_row_group_batch(10, 8);
        test_row_group_batch(8, 10);
        test_row_group_batch(BATCH_SIZE, BATCH_SIZE);
        test_row_group_batch(BATCH_SIZE + 1, BATCH_SIZE);
        test_row_group_batch(BATCH_SIZE, BATCH_SIZE + 1);
        test_row_group_batch(BATCH_SIZE, BATCH_SIZE - 1);
        test_row_group_batch(BATCH_SIZE - 1, BATCH_SIZE);
    }

    /// Given a RecordBatch containing all the column data, return the expected batches given
    /// a `batch_size` and `selection`
    fn get_expected_batches(
        column: &RecordBatch,
        selection: &RowSelection,
        batch_size: usize,
    ) -> Vec<RecordBatch> {
        let mut expected_batches = vec![];

        let mut selection: VecDeque<_> = selection.clone().into();
        let mut row_offset = 0;
        let mut last_start = None;
        while row_offset < column.num_rows() && !selection.is_empty() {
            let mut batch_remaining = batch_size.min(column.num_rows() - row_offset);
            while batch_remaining > 0 && !selection.is_empty() {
                let (to_read, skip) = match selection.front_mut() {
                    Some(selection) if selection.row_count > batch_remaining => {
                        selection.row_count -= batch_remaining;
                        (batch_remaining, selection.skip)
                    }
                    Some(_) => {
                        let select = selection.pop_front().unwrap();
                        (select.row_count, select.skip)
                    }
                    None => break,
                };

                batch_remaining -= to_read;

                match skip {
                    true => {
                        if let Some(last_start) = last_start.take() {
                            expected_batches.push(column.slice(last_start, row_offset - last_start))
                        }
                        row_offset += to_read
                    }
                    false => {
                        last_start.get_or_insert(row_offset);
                        row_offset += to_read
                    }
                }
            }
        }

        if let Some(last_start) = last_start.take() {
            expected_batches.push(column.slice(last_start, row_offset - last_start))
        }

        // Sanity check, all batches except the final should be the batch size
        for batch in &expected_batches[..expected_batches.len() - 1] {
            assert_eq!(batch.num_rows(), batch_size);
        }

        expected_batches
    }

    fn create_test_selection(
        step_len: usize,
        total_len: usize,
        skip_first: bool,
    ) -> (RowSelection, usize) {
        let mut remaining = total_len;
        let mut skip = skip_first;
        let mut vec = vec![];
        let mut selected_count = 0;
        while remaining != 0 {
            let step = if remaining > step_len {
                step_len
            } else {
                remaining
            };
            vec.push(RowSelector {
                row_count: step,
                skip,
            });
            remaining -= step;
            if !skip {
                selected_count += step;
            }
            skip = !skip;
        }
        (vec.into(), selected_count)
    }

    #[test]
    fn test_scan_row_with_selection() {
        let testdata = arrow::util::test_util::parquet_test_data();
        let path = format!("{testdata}/alltypes_tiny_pages_plain.parquet");
        let test_file = File::open(&path).unwrap();

        let mut serial_reader =
            ParquetRecordBatchReader::try_new(File::open(&path).unwrap(), 7300).unwrap();
        let data = serial_reader.next().unwrap().unwrap();

        let do_test = |batch_size: usize, selection_len: usize| {
            for skip_first in [false, true] {
                let selections = create_test_selection(batch_size, data.num_rows(), skip_first).0;

                let expected = get_expected_batches(&data, &selections, batch_size);
                let skip_reader = create_skip_reader(&test_file, batch_size, selections);
                assert_eq!(
                    skip_reader.collect::<Result<Vec<_>, _>>().unwrap(),
                    expected,
                    "batch_size: {batch_size}, selection_len: {selection_len}, skip_first: {skip_first}"
                );
            }
        };

        // total row count 7300
        // 1. test selection len more than one page row count
        do_test(1000, 1000);

        // 2. test selection len less than one page row count
        do_test(20, 20);

        // 3. test selection_len less than batch_size
        do_test(20, 5);

        // 4. test selection_len more than batch_size
        // If batch_size < selection_len
        do_test(20, 5);

        fn create_skip_reader(
            test_file: &File,
            batch_size: usize,
            selections: RowSelection,
        ) -> ParquetRecordBatchReader {
            let options = ArrowReaderOptions::new().with_page_index(true);
            let file = test_file.try_clone().unwrap();
            ParquetRecordBatchReaderBuilder::try_new_with_options(file, options)
                .unwrap()
                .with_batch_size(batch_size)
                .with_row_selection(selections)
                .build()
                .unwrap()
        }
    }

    #[test]
    fn test_batch_size_overallocate() {
        let testdata = arrow::util::test_util::parquet_test_data();
        // `alltypes_plain.parquet` only have 8 rows
        let path = format!("{testdata}/alltypes_plain.parquet");
        let test_file = File::open(path).unwrap();

        let builder = ParquetRecordBatchReaderBuilder::try_new(test_file).unwrap();
        let num_rows = builder.metadata.file_metadata().num_rows();
        let reader = builder
            .with_batch_size(1024)
            .with_projection(ProjectionMask::all())
            .build()
            .unwrap();
        assert_ne!(1024, num_rows);
        assert_eq!(reader.read_plan.batch_size(), num_rows as usize);
    }

    #[test]
    fn test_read_with_page_index_enabled() {
        let testdata = arrow::util::test_util::parquet_test_data();

        {
            // `alltypes_tiny_pages.parquet` has page index
            let path = format!("{testdata}/alltypes_tiny_pages.parquet");
            let test_file = File::open(path).unwrap();
            let builder = ParquetRecordBatchReaderBuilder::try_new_with_options(
                test_file,
                ArrowReaderOptions::new().with_page_index(true),
            )
            .unwrap();
            assert!(!builder.metadata().offset_index().unwrap()[0].is_empty());
            let reader = builder.build().unwrap();
            let batches = reader.collect::<Result<Vec<_>, _>>().unwrap();
            assert_eq!(batches.len(), 8);
        }

        {
            // `alltypes_plain.parquet` doesn't have page index
            let path = format!("{testdata}/alltypes_plain.parquet");
            let test_file = File::open(path).unwrap();
            let builder = ParquetRecordBatchReaderBuilder::try_new_with_options(
                test_file,
                ArrowReaderOptions::new().with_page_index(true),
            )
            .unwrap();
            // Although `Vec<Vec<PageLoacation>>` of each row group is empty,
            // we should read the file successfully.
            assert!(builder.metadata().offset_index().is_none());
            let reader = builder.build().unwrap();
            let batches = reader.collect::<Result<Vec<_>, _>>().unwrap();
            assert_eq!(batches.len(), 1);
        }
    }

    #[test]
    fn test_raw_repetition() {
        const MESSAGE_TYPE: &str = "
            message Log {
              OPTIONAL INT32 eventType;
              REPEATED INT32 category;
              REPEATED group filter {
                OPTIONAL INT32 error;
              }
            }
        ";
        let schema = Arc::new(parse_message_type(MESSAGE_TYPE).unwrap());
        let props = Default::default();

        let mut buf = Vec::with_capacity(1024);
        let mut writer = SerializedFileWriter::new(&mut buf, schema, props).unwrap();
        let mut row_group_writer = writer.next_row_group().unwrap();

        // column 0
        let mut col_writer = row_group_writer.next_column().unwrap().unwrap();
        col_writer
            .typed::<Int32Type>()
            .write_batch(&[1], Some(&[1]), None)
            .unwrap();
        col_writer.close().unwrap();
        // column 1
        let mut col_writer = row_group_writer.next_column().unwrap().unwrap();
        col_writer
            .typed::<Int32Type>()
            .write_batch(&[1, 1], Some(&[1, 1]), Some(&[0, 1]))
            .unwrap();
        col_writer.close().unwrap();
        // column 2
        let mut col_writer = row_group_writer.next_column().unwrap().unwrap();
        col_writer
            .typed::<Int32Type>()
            .write_batch(&[1], Some(&[1]), Some(&[0]))
            .unwrap();
        col_writer.close().unwrap();

        let rg_md = row_group_writer.close().unwrap();
        assert_eq!(rg_md.num_rows(), 1);
        writer.close().unwrap();

        let bytes = Bytes::from(buf);

        let mut no_mask = ParquetRecordBatchReader::try_new(bytes.clone(), 1024).unwrap();
        let full = no_mask.next().unwrap().unwrap();

        assert_eq!(full.num_columns(), 3);

        for idx in 0..3 {
            let b = ParquetRecordBatchReaderBuilder::try_new(bytes.clone()).unwrap();
            let mask = ProjectionMask::leaves(b.parquet_schema(), [idx]);
            let mut reader = b.with_projection(mask).build().unwrap();
            let projected = reader.next().unwrap().unwrap();

            assert_eq!(projected.num_columns(), 1);
            assert_eq!(full.column(idx), projected.column(0));
        }
    }

    #[test]
    fn test_read_lz4_raw() {
        let testdata = arrow::util::test_util::parquet_test_data();
        let path = format!("{testdata}/lz4_raw_compressed.parquet");
        let file = File::open(path).unwrap();

        let batches = ParquetRecordBatchReader::try_new(file, 1024)
            .unwrap()
            .collect::<Result<Vec<_>, _>>()
            .unwrap();
        assert_eq!(batches.len(), 1);
        let batch = &batches[0];

        assert_eq!(batch.num_columns(), 3);
        assert_eq!(batch.num_rows(), 4);

        // https://github.com/apache/parquet-testing/pull/18
        let a: &Int64Array = batch.column(0).as_any().downcast_ref().unwrap();
        assert_eq!(
            a.values(),
            &[1593604800, 1593604800, 1593604801, 1593604801]
        );

        let a: &BinaryArray = batch.column(1).as_any().downcast_ref().unwrap();
        let a: Vec<_> = a.iter().flatten().collect();
        assert_eq!(a, &[b"abc", b"def", b"abc", b"def"]);

        let a: &Float64Array = batch.column(2).as_any().downcast_ref().unwrap();
        assert_eq!(a.values(), &[42.000000, 7.700000, 42.125000, 7.700000]);
    }

    // This test is to ensure backward compatibility, it test 2 files containing the LZ4 CompressionCodec
    // but different algorithms: LZ4_HADOOP and LZ4_RAW.
    // 1. hadoop_lz4_compressed.parquet -> It is a file with LZ4 CompressionCodec which uses
    //    LZ4_HADOOP algorithm for compression.
    // 2. non_hadoop_lz4_compressed.parquet -> It is a file with LZ4 CompressionCodec which uses
    //    LZ4_RAW algorithm for compression. This fallback is done to keep backward compatibility with
    //    older parquet-cpp versions.
    //
    // For more information, check: https://github.com/apache/arrow-rs/issues/2988
    #[test]
    fn test_read_lz4_hadoop_fallback() {
        for file in [
            "hadoop_lz4_compressed.parquet",
            "non_hadoop_lz4_compressed.parquet",
        ] {
            let testdata = arrow::util::test_util::parquet_test_data();
            let path = format!("{testdata}/{file}");
            let file = File::open(path).unwrap();
            let expected_rows = 4;

            let batches = ParquetRecordBatchReader::try_new(file, expected_rows)
                .unwrap()
                .collect::<Result<Vec<_>, _>>()
                .unwrap();
            assert_eq!(batches.len(), 1);
            let batch = &batches[0];

            assert_eq!(batch.num_columns(), 3);
            assert_eq!(batch.num_rows(), expected_rows);

            let a: &Int64Array = batch.column(0).as_any().downcast_ref().unwrap();
            assert_eq!(
                a.values(),
                &[1593604800, 1593604800, 1593604801, 1593604801]
            );

            let b: &BinaryArray = batch.column(1).as_any().downcast_ref().unwrap();
            let b: Vec<_> = b.iter().flatten().collect();
            assert_eq!(b, &[b"abc", b"def", b"abc", b"def"]);

            let c: &Float64Array = batch.column(2).as_any().downcast_ref().unwrap();
            assert_eq!(c.values(), &[42.0, 7.7, 42.125, 7.7]);
        }
    }

    #[test]
    fn test_read_lz4_hadoop_large() {
        let testdata = arrow::util::test_util::parquet_test_data();
        let path = format!("{testdata}/hadoop_lz4_compressed_larger.parquet");
        let file = File::open(path).unwrap();
        let expected_rows = 10000;

        let batches = ParquetRecordBatchReader::try_new(file, expected_rows)
            .unwrap()
            .collect::<Result<Vec<_>, _>>()
            .unwrap();
        assert_eq!(batches.len(), 1);
        let batch = &batches[0];

        assert_eq!(batch.num_columns(), 1);
        assert_eq!(batch.num_rows(), expected_rows);

        let a: &StringArray = batch.column(0).as_any().downcast_ref().unwrap();
        let a: Vec<_> = a.iter().flatten().collect();
        assert_eq!(a[0], "c7ce6bef-d5b0-4863-b199-8ea8c7fb117b");
        assert_eq!(a[1], "e8fb9197-cb9f-4118-b67f-fbfa65f61843");
        assert_eq!(a[expected_rows - 2], "ab52a0cc-c6bb-4d61-8a8f-166dc4b8b13c");
        assert_eq!(a[expected_rows - 1], "85440778-460a-41ac-aa2e-ac3ee41696bf");
    }

    #[test]
    #[cfg(feature = "snap")]
    fn test_read_nested_lists() {
        let testdata = arrow::util::test_util::parquet_test_data();
        let path = format!("{testdata}/nested_lists.snappy.parquet");
        let file = File::open(path).unwrap();

        let f = file.try_clone().unwrap();
        let mut reader = ParquetRecordBatchReader::try_new(f, 60).unwrap();
        let expected = reader.next().unwrap().unwrap();
        assert_eq!(expected.num_rows(), 3);

        let selection = RowSelection::from(vec![
            RowSelector::skip(1),
            RowSelector::select(1),
            RowSelector::skip(1),
        ]);
        let mut reader = ParquetRecordBatchReaderBuilder::try_new(file)
            .unwrap()
            .with_row_selection(selection)
            .build()
            .unwrap();

        let actual = reader.next().unwrap().unwrap();
        assert_eq!(actual.num_rows(), 1);
        assert_eq!(actual.column(0), &expected.column(0).slice(1, 1));
    }

    #[test]
    fn test_arbitrary_decimal() {
        let values = [1, 2, 3, 4, 5, 6, 7, 8];
        let decimals_19_0 = Decimal128Array::from_iter_values(values)
            .with_precision_and_scale(19, 0)
            .unwrap();
        let decimals_12_0 = Decimal128Array::from_iter_values(values)
            .with_precision_and_scale(12, 0)
            .unwrap();
        let decimals_17_10 = Decimal128Array::from_iter_values(values)
            .with_precision_and_scale(17, 10)
            .unwrap();

        let written = RecordBatch::try_from_iter([
            ("decimal_values_19_0", Arc::new(decimals_19_0) as ArrayRef),
            ("decimal_values_12_0", Arc::new(decimals_12_0) as ArrayRef),
            ("decimal_values_17_10", Arc::new(decimals_17_10) as ArrayRef),
        ])
        .unwrap();

        let mut buffer = Vec::with_capacity(1024);
        let mut writer = ArrowWriter::try_new(&mut buffer, written.schema(), None).unwrap();
        writer.write(&written).unwrap();
        writer.close().unwrap();

        let read = ParquetRecordBatchReader::try_new(Bytes::from(buffer), 8)
            .unwrap()
            .collect::<Result<Vec<_>, _>>()
            .unwrap();

        assert_eq!(&written.slice(0, 8), &read[0]);
    }

    #[test]
    fn test_list_skip() {
        let mut list = ListBuilder::new(Int32Builder::new());
        list.append_value([Some(1), Some(2)]);
        list.append_value([Some(3)]);
        list.append_value([Some(4)]);
        let list = list.finish();
        let batch = RecordBatch::try_from_iter([("l", Arc::new(list) as _)]).unwrap();

        // First page contains 2 values but only 1 row
        let props = WriterProperties::builder()
            .set_data_page_row_count_limit(1)
            .set_write_batch_size(2)
            .build();

        let mut buffer = Vec::with_capacity(1024);
        let mut writer = ArrowWriter::try_new(&mut buffer, batch.schema(), Some(props)).unwrap();
        writer.write(&batch).unwrap();
        writer.close().unwrap();

        let selection = vec![RowSelector::skip(2), RowSelector::select(1)];
        let mut reader = ParquetRecordBatchReaderBuilder::try_new(Bytes::from(buffer))
            .unwrap()
            .with_row_selection(selection.into())
            .build()
            .unwrap();
        let out = reader.next().unwrap().unwrap();
        assert_eq!(out.num_rows(), 1);
        assert_eq!(out, batch.slice(2, 1));
    }

    fn test_decimal32_roundtrip() {
        let d = |values: Vec<i32>, p: u8| {
            let iter = values.into_iter();
            PrimitiveArray::<Decimal32Type>::from_iter_values(iter)
                .with_precision_and_scale(p, 2)
                .unwrap()
        };

        let d1 = d(vec![1, 2, 3, 4, 5], 9);
        let batch = RecordBatch::try_from_iter([("d1", Arc::new(d1) as ArrayRef)]).unwrap();

        let mut buffer = Vec::with_capacity(1024);
        let mut writer = ArrowWriter::try_new(&mut buffer, batch.schema(), None).unwrap();
        writer.write(&batch).unwrap();
        writer.close().unwrap();

        let builder = ParquetRecordBatchReaderBuilder::try_new(Bytes::from(buffer)).unwrap();
        let t1 = builder.parquet_schema().columns()[0].physical_type();
        assert_eq!(t1, PhysicalType::INT32);

        let mut reader = builder.build().unwrap();
        assert_eq!(batch.schema(), reader.schema());

        let out = reader.next().unwrap().unwrap();
        assert_eq!(batch, out);
    }

    fn test_decimal64_roundtrip() {
        // Precision <= 9 -> INT32
        // Precision <= 18 -> INT64

        let d = |values: Vec<i64>, p: u8| {
            let iter = values.into_iter();
            PrimitiveArray::<Decimal64Type>::from_iter_values(iter)
                .with_precision_and_scale(p, 2)
                .unwrap()
        };

        let d1 = d(vec![1, 2, 3, 4, 5], 9);
        let d2 = d(vec![1, 2, 3, 4, 10.pow(10) - 1], 10);
        let d3 = d(vec![1, 2, 3, 4, 10.pow(18) - 1], 18);

        let batch = RecordBatch::try_from_iter([
            ("d1", Arc::new(d1) as ArrayRef),
            ("d2", Arc::new(d2) as ArrayRef),
            ("d3", Arc::new(d3) as ArrayRef),
        ])
        .unwrap();

        let mut buffer = Vec::with_capacity(1024);
        let mut writer = ArrowWriter::try_new(&mut buffer, batch.schema(), None).unwrap();
        writer.write(&batch).unwrap();
        writer.close().unwrap();

        let builder = ParquetRecordBatchReaderBuilder::try_new(Bytes::from(buffer)).unwrap();
        let t1 = builder.parquet_schema().columns()[0].physical_type();
        assert_eq!(t1, PhysicalType::INT32);
        let t2 = builder.parquet_schema().columns()[1].physical_type();
        assert_eq!(t2, PhysicalType::INT64);
        let t3 = builder.parquet_schema().columns()[2].physical_type();
        assert_eq!(t3, PhysicalType::INT64);

        let mut reader = builder.build().unwrap();
        assert_eq!(batch.schema(), reader.schema());

        let out = reader.next().unwrap().unwrap();
        assert_eq!(batch, out);
    }

    fn test_decimal_roundtrip<T: DecimalType>() {
        // Precision <= 9 -> INT32
        // Precision <= 18 -> INT64
        // Precision > 18 -> FIXED_LEN_BYTE_ARRAY

        let d = |values: Vec<usize>, p: u8| {
            let iter = values.into_iter().map(T::Native::usize_as);
            PrimitiveArray::<T>::from_iter_values(iter)
                .with_precision_and_scale(p, 2)
                .unwrap()
        };

        let d1 = d(vec![1, 2, 3, 4, 5], 9);
        let d2 = d(vec![1, 2, 3, 4, 10.pow(10) - 1], 10);
        let d3 = d(vec![1, 2, 3, 4, 10.pow(18) - 1], 18);
        let d4 = d(vec![1, 2, 3, 4, 10.pow(19) - 1], 19);

        let batch = RecordBatch::try_from_iter([
            ("d1", Arc::new(d1) as ArrayRef),
            ("d2", Arc::new(d2) as ArrayRef),
            ("d3", Arc::new(d3) as ArrayRef),
            ("d4", Arc::new(d4) as ArrayRef),
        ])
        .unwrap();

        let mut buffer = Vec::with_capacity(1024);
        let mut writer = ArrowWriter::try_new(&mut buffer, batch.schema(), None).unwrap();
        writer.write(&batch).unwrap();
        writer.close().unwrap();

        let builder = ParquetRecordBatchReaderBuilder::try_new(Bytes::from(buffer)).unwrap();
        let t1 = builder.parquet_schema().columns()[0].physical_type();
        assert_eq!(t1, PhysicalType::INT32);
        let t2 = builder.parquet_schema().columns()[1].physical_type();
        assert_eq!(t2, PhysicalType::INT64);
        let t3 = builder.parquet_schema().columns()[2].physical_type();
        assert_eq!(t3, PhysicalType::INT64);
        let t4 = builder.parquet_schema().columns()[3].physical_type();
        assert_eq!(t4, PhysicalType::FIXED_LEN_BYTE_ARRAY);

        let mut reader = builder.build().unwrap();
        assert_eq!(batch.schema(), reader.schema());

        let out = reader.next().unwrap().unwrap();
        assert_eq!(batch, out);
    }

    #[test]
    fn test_decimal() {
        test_decimal32_roundtrip();
        test_decimal64_roundtrip();
        test_decimal_roundtrip::<Decimal128Type>();
        test_decimal_roundtrip::<Decimal256Type>();
    }

    #[test]
    fn test_list_selection() {
        let schema = Arc::new(Schema::new(vec![Field::new_list(
            "list",
            Field::new_list_field(ArrowDataType::Utf8, true),
            false,
        )]));
        let mut buf = Vec::with_capacity(1024);

        let mut writer = ArrowWriter::try_new(&mut buf, schema.clone(), None).unwrap();

        for i in 0..2 {
            let mut list_a_builder = ListBuilder::new(StringBuilder::new());
            for j in 0..1024 {
                list_a_builder.values().append_value(format!("{i} {j}"));
                list_a_builder.append(true);
            }
            let batch =
                RecordBatch::try_new(schema.clone(), vec![Arc::new(list_a_builder.finish())])
                    .unwrap();
            writer.write(&batch).unwrap();
        }
        let _metadata = writer.close().unwrap();

        let buf = Bytes::from(buf);
        let reader = ParquetRecordBatchReaderBuilder::try_new(buf)
            .unwrap()
            .with_row_selection(RowSelection::from(vec![
                RowSelector::skip(100),
                RowSelector::select(924),
                RowSelector::skip(100),
                RowSelector::select(924),
            ]))
            .build()
            .unwrap();

        let batches = reader.collect::<Result<Vec<_>, _>>().unwrap();
        let batch = concat_batches(&schema, &batches).unwrap();

        assert_eq!(batch.num_rows(), 924 * 2);
        let list = batch.column(0).as_list::<i32>();

        for w in list.value_offsets().windows(2) {
            assert_eq!(w[0] + 1, w[1])
        }
        let mut values = list.values().as_string::<i32>().iter();

        for i in 0..2 {
            for j in 100..1024 {
                let expected = format!("{i} {j}");
                assert_eq!(values.next().unwrap().unwrap(), &expected);
            }
        }
    }

    #[test]
    fn test_list_selection_fuzz() {
        let mut rng = rng();
        let schema = Arc::new(Schema::new(vec![Field::new_list(
            "list",
            Field::new_list(
                Field::LIST_FIELD_DEFAULT_NAME,
                Field::new_list_field(ArrowDataType::Int32, true),
                true,
            ),
            true,
        )]));
        let mut buf = Vec::with_capacity(1024);
        let mut writer = ArrowWriter::try_new(&mut buf, schema.clone(), None).unwrap();

        let mut list_a_builder = ListBuilder::new(ListBuilder::new(Int32Builder::new()));

        for _ in 0..2048 {
            if rng.random_bool(0.2) {
                list_a_builder.append(false);
                continue;
            }

            let list_a_len = rng.random_range(0..10);
            let list_b_builder = list_a_builder.values();

            for _ in 0..list_a_len {
                if rng.random_bool(0.2) {
                    list_b_builder.append(false);
                    continue;
                }

                let list_b_len = rng.random_range(0..10);
                let int_builder = list_b_builder.values();
                for _ in 0..list_b_len {
                    match rng.random_bool(0.2) {
                        true => int_builder.append_null(),
                        false => int_builder.append_value(rng.random()),
                    }
                }
                list_b_builder.append(true)
            }
            list_a_builder.append(true);
        }

        let array = Arc::new(list_a_builder.finish());
        let batch = RecordBatch::try_new(schema, vec![array]).unwrap();

        writer.write(&batch).unwrap();
        let _metadata = writer.close().unwrap();

        let buf = Bytes::from(buf);

        let cases = [
            vec![
                RowSelector::skip(100),
                RowSelector::select(924),
                RowSelector::skip(100),
                RowSelector::select(924),
            ],
            vec![
                RowSelector::select(924),
                RowSelector::skip(100),
                RowSelector::select(924),
                RowSelector::skip(100),
            ],
            vec![
                RowSelector::skip(1023),
                RowSelector::select(1),
                RowSelector::skip(1023),
                RowSelector::select(1),
            ],
            vec![
                RowSelector::select(1),
                RowSelector::skip(1023),
                RowSelector::select(1),
                RowSelector::skip(1023),
            ],
        ];

        for batch_size in [100, 1024, 2048] {
            for selection in &cases {
                let selection = RowSelection::from(selection.clone());
                let reader = ParquetRecordBatchReaderBuilder::try_new(buf.clone())
                    .unwrap()
                    .with_row_selection(selection.clone())
                    .with_batch_size(batch_size)
                    .build()
                    .unwrap();

                let batches = reader.collect::<Result<Vec<_>, _>>().unwrap();
                let actual = concat_batches(batch.schema_ref(), &batches).unwrap();
                assert_eq!(actual.num_rows(), selection.row_count());

                let mut batch_offset = 0;
                let mut actual_offset = 0;
                for selector in selection.iter() {
                    if selector.skip {
                        batch_offset += selector.row_count;
                        continue;
                    }

                    assert_eq!(
                        batch.slice(batch_offset, selector.row_count),
                        actual.slice(actual_offset, selector.row_count)
                    );

                    batch_offset += selector.row_count;
                    actual_offset += selector.row_count;
                }
            }
        }
    }

    #[test]
    fn test_read_old_nested_list() {
        use arrow::datatypes::DataType;
        use arrow::datatypes::ToByteSlice;

        let testdata = arrow::util::test_util::parquet_test_data();
        // message my_record {
        //     REQUIRED group a (LIST) {
        //         REPEATED group array (LIST) {
        //             REPEATED INT32 array;
        //         }
        //     }
        // }
        // should be read as list<list<int32>>
        let path = format!("{testdata}/old_list_structure.parquet");
        let test_file = File::open(path).unwrap();

        // create expected ListArray
        let a_values = Int32Array::from(vec![1, 2, 3, 4]);

        // Construct a buffer for value offsets, for the nested array: [[1, 2], [3, 4]]
        let a_value_offsets = arrow::buffer::Buffer::from([0, 2, 4].to_byte_slice());

        // Construct a list array from the above two
        let a_list_data = ArrayData::builder(DataType::List(Arc::new(Field::new(
            "array",
            DataType::Int32,
            false,
        ))))
        .len(2)
        .add_buffer(a_value_offsets)
        .add_child_data(a_values.into_data())
        .build()
        .unwrap();
        let a = ListArray::from(a_list_data);

        let builder = ParquetRecordBatchReaderBuilder::try_new(test_file).unwrap();
        let mut reader = builder.build().unwrap();
        let out = reader.next().unwrap().unwrap();
        assert_eq!(out.num_rows(), 1);
        assert_eq!(out.num_columns(), 1);
        // grab first column
        let c0 = out.column(0);
        let c0arr = c0.as_any().downcast_ref::<ListArray>().unwrap();
        // get first row: [[1, 2], [3, 4]]
        let r0 = c0arr.value(0);
        let r0arr = r0.as_any().downcast_ref::<ListArray>().unwrap();
        assert_eq!(r0arr, &a);
    }

    #[test]
    fn test_map_no_value() {
        // File schema:
        // message schema {
        //   required group my_map (MAP) {
        //     repeated group key_value {
        //       required int32 key;
        //       optional int32 value;
        //     }
        //   }
        //   required group my_map_no_v (MAP) {
        //     repeated group key_value {
        //       required int32 key;
        //     }
        //   }
        //   required group my_list (LIST) {
        //     repeated group list {
        //       required int32 element;
        //     }
        //   }
        // }
        let testdata = arrow::util::test_util::parquet_test_data();
        let path = format!("{testdata}/map_no_value.parquet");
        let file = File::open(path).unwrap();

        let mut reader = ParquetRecordBatchReaderBuilder::try_new(file)
            .unwrap()
            .build()
            .unwrap();
        let out = reader.next().unwrap().unwrap();
        assert_eq!(out.num_rows(), 3);
        assert_eq!(out.num_columns(), 3);
        // my_map_no_v and my_list columns should now be equivalent
        let c0 = out.column(1).as_list::<i32>();
        let c1 = out.column(2).as_list::<i32>();
        assert_eq!(c0.len(), c1.len());
        c0.iter().zip(c1.iter()).for_each(|(l, r)| assert_eq!(l, r));
    }

    #[test]
    fn test_get_row_group_column_bloom_filter_with_length() {
        // convert to new parquet file with bloom_filter_length
        let testdata = arrow::util::test_util::parquet_test_data();
        let path = format!("{testdata}/data_index_bloom_encoding_stats.parquet");
        let file = File::open(path).unwrap();
        let builder = ParquetRecordBatchReaderBuilder::try_new(file).unwrap();
        let schema = builder.schema().clone();
        let reader = builder.build().unwrap();

        let mut parquet_data = Vec::new();
        let props = WriterProperties::builder()
            .set_bloom_filter_enabled(true)
            .build();
        let mut writer = ArrowWriter::try_new(&mut parquet_data, schema, Some(props)).unwrap();
        for batch in reader {
            let batch = batch.unwrap();
            writer.write(&batch).unwrap();
        }
        writer.close().unwrap();

        // test the new parquet file
        test_get_row_group_column_bloom_filter(parquet_data.into(), true);
    }

    #[test]
    fn test_get_row_group_column_bloom_filter_without_length() {
        let testdata = arrow::util::test_util::parquet_test_data();
        let path = format!("{testdata}/data_index_bloom_encoding_stats.parquet");
        let data = Bytes::from(std::fs::read(path).unwrap());
        test_get_row_group_column_bloom_filter(data, false);
    }

    fn test_get_row_group_column_bloom_filter(data: Bytes, with_length: bool) {
        let builder = ParquetRecordBatchReaderBuilder::try_new(data.clone()).unwrap();

        let metadata = builder.metadata();
        assert_eq!(metadata.num_row_groups(), 1);
        let row_group = metadata.row_group(0);
        let column = row_group.column(0);
        assert_eq!(column.bloom_filter_length().is_some(), with_length);

        let sbbf = builder
            .get_row_group_column_bloom_filter(0, 0)
            .unwrap()
            .unwrap();
        assert!(sbbf.check(&"Hello"));
        assert!(!sbbf.check(&"Hello_Not_Exists"));
    }

    #[test]
<<<<<<< HEAD
    fn test_read_row_numbers() {
        let file = write_parquet_from_iter(vec![(
            "value",
            Arc::new(Int64Array::from(vec![1, 2, 3])) as ArrayRef,
        )]);
        let supplied_fields = Fields::from(vec![
            Field::new("value", ArrowDataType::Int64, false),
        ]);

        let row_number_field = Arc::new(Field::new("row_number", ArrowDataType::Int64, false).with_extension_type(RowNumber));

        let options = ArrowReaderOptions::new().with_schema(Arc::new(Schema::new(supplied_fields)));
        let options = options.with_virtual_columns(vec![row_number_field.clone()]);
        let mut arrow_reader = ParquetRecordBatchReaderBuilder::try_new_with_options(
            file.try_clone().unwrap(),
            options,
        )
        .expect("reader builder with schema")
        .build()
        .expect("reader with schema");

        let batch = arrow_reader.next().unwrap().unwrap();
        let schema = Arc::new(Schema::new(vec![
            Field::new("value", ArrowDataType::Int64, false),
            (*row_number_field).clone(),
        ]));

        assert_eq!(batch.schema(), schema);
        assert_eq!(batch.num_columns(), 2);
        assert_eq!(batch.num_rows(), 3);
        assert_eq!(
            batch
                .column(0)
                .as_primitive::<types::Int64Type>()
                .iter()
                .collect::<Vec<_>>(),
            vec![Some(1), Some(2), Some(3)]
        );
        assert_eq!(
            batch
                .column(1)
                .as_primitive::<types::Int64Type>()
                .iter()
                .collect::<Vec<_>>(),
            vec![Some(0), Some(1), Some(2)]
        );
    }

    #[test]
    fn test_read_only_row_numbers() {
        let file = write_parquet_from_iter(vec![(
            "value",
            Arc::new(Int64Array::from(vec![1, 2, 3])) as ArrayRef,
        )]);
        let row_number_field = Arc::new(Field::new("row_number", ArrowDataType::Int64, false).with_extension_type(RowNumber));
        let options = ArrowReaderOptions::new().with_virtual_columns(vec![row_number_field.clone()]);
        let metadata = ArrowReaderMetadata::load(&file, options).unwrap();
        let num_columns = metadata.metadata.file_metadata().schema_descr().num_columns();

        let mut arrow_reader = ParquetRecordBatchReaderBuilder::new_with_metadata(file, metadata)
            .with_projection(ProjectionMask::none(num_columns))
            .build()
            .expect("reader with schema");

        let batch = arrow_reader.next().unwrap().unwrap();
        let schema = Arc::new(Schema::new(vec![
            row_number_field,
        ]));

        assert_eq!(batch.schema(), schema);
        assert_eq!(batch.num_columns(), 1);
        assert_eq!(batch.num_rows(), 3);
        assert_eq!(
            batch
                .column(0)
                .as_primitive::<types::Int64Type>()
                .iter()
                .collect::<Vec<_>>(),
            vec![Some(0), Some(1), Some(2)]
        );
    }

    #[test]
    #[should_panic(expected = "is not a virtual column")]
    fn test_with_virtual_columns_rejects_non_virtual_fields() {
        // Try to pass a regular field (not a virtual column) to with_virtual_columns
        let regular_field = Arc::new(Field::new("regular_column", ArrowDataType::Int64, false));
        let _options = ArrowReaderOptions::new().with_virtual_columns(vec![regular_field]);
    }

    #[test]
    fn test_row_numbers_with_multiple_row_groups() {
        test_row_numbers_with_multiple_row_groups_helper(
            false,
            |path, selection, _row_filter, batch_size| {
                let file = File::open(path).unwrap();
                let row_number_field = Arc::new(Field::new("row_number", ArrowDataType::Int64, false).with_extension_type(RowNumber));
                let options = ArrowReaderOptions::new().with_virtual_columns(vec![row_number_field]);
                let reader = ParquetRecordBatchReaderBuilder::try_new_with_options(file, options)
                    .unwrap()
                    .with_row_selection(selection)
                    .with_batch_size(batch_size)
                    .build()
                    .expect("Could not create reader");
                reader
                    .collect::<Result<Vec<_>, _>>()
                    .expect("Could not read")
            },
        );
    }

    #[test]
    fn test_row_numbers_with_multiple_row_groups_and_filter() {
        test_row_numbers_with_multiple_row_groups_helper(
            true,
            |path, selection, row_filter, batch_size| {
                let file = File::open(path).unwrap();
                let row_number_field = Arc::new(Field::new("row_number", ArrowDataType::Int64, false).with_extension_type(RowNumber));
                let options = ArrowReaderOptions::new().with_virtual_columns(vec![row_number_field]);
                let reader = ParquetRecordBatchReaderBuilder::try_new_with_options(file, options)
                    .unwrap()
                    .with_row_selection(selection)
                    .with_batch_size(batch_size)
                    .with_row_filter(row_filter.expect("No filter"))
                    .build()
                    .expect("Could not create reader");
                reader
                    .collect::<Result<Vec<_>, _>>()
                    .expect("Could not read")
            },
        );
    }

    pub(crate) fn test_row_numbers_with_multiple_row_groups_helper<F>(
        use_filter: bool,
        test_case: F,
    ) where
        F: FnOnce(PathBuf, RowSelection, Option<RowFilter>, usize) -> Vec<RecordBatch>,
    {
        let seed: u64 = random();
        println!("test_row_numbers_with_multiple_row_groups seed: {}", seed);
        let mut rng = StdRng::seed_from_u64(seed);

        use tempfile::TempDir;
        let tempdir = TempDir::new().expect("Could not create temp dir");

        let (bytes, metadata) = generate_file_with_row_numbers(&mut rng);

        let path = tempdir.path().join("test.parquet");
        std::fs::write(&path, bytes).expect("Could not write file");

        let mut case = vec![];
        let mut remaining = metadata.file_metadata().num_rows();
        while remaining > 0 {
            let row_count = rng.random_range(1..=remaining);
            remaining -= row_count;
            case.push(RowSelector {
                row_count: row_count as usize,
                skip: rng.random_bool(0.5),
            });
        }

        let filter = use_filter.then(|| {
            let filter = (0..metadata.file_metadata().num_rows())
                .map(|_| rng.random_bool(0.99))
                .collect::<Vec<_>>();
            let mut filter_offset = 0;
            RowFilter::new(vec![Box::new(ArrowPredicateFn::new(
                ProjectionMask::all(),
                move |b| {
                    let array = BooleanArray::from_iter(
                        filter
                            .iter()
                            .skip(filter_offset)
                            .take(b.num_rows())
                            .map(|x| Some(*x)),
                    );
                    filter_offset += b.num_rows();
                    Ok(array)
                },
            ))])
        });

        let selection = RowSelection::from(case);
        let batches = test_case(path, selection.clone(), filter, rng.random_range(1..4096));

        if selection.skipped_row_count() == metadata.file_metadata().num_rows() as usize {
            assert!(batches.into_iter().all(|batch| batch.num_rows() == 0));
            return;
        }
        let actual = concat_batches(batches.first().expect("No batches").schema_ref(), &batches)
            .expect("Failed to concatenate");
        // assert_eq!(selection.row_count(), actual.num_rows());
        let values = actual
            .column(0)
            .as_primitive::<types::Int64Type>()
            .iter()
            .collect::<Vec<_>>();
        let row_numbers = actual
            .column(1)
            .as_primitive::<types::Int64Type>()
            .iter()
            .collect::<Vec<_>>();
        assert_eq!(
            row_numbers
                .into_iter()
                .map(|number| number.map(|number| number + 1))
                .collect::<Vec<_>>(),
            values
        );
    }

    fn generate_file_with_row_numbers(rng: &mut impl Rng) -> (Bytes, ParquetMetaData) {
        let schema = Arc::new(Schema::new(Fields::from(vec![Field::new(
            "value",
            ArrowDataType::Int64,
            false,
        )])));

        let mut buf = Vec::with_capacity(1024);
        let mut writer =
            ArrowWriter::try_new(&mut buf, schema.clone(), None).expect("Could not create writer");

        let mut values = 1..=rng.random_range(1..4096);
        while !values.is_empty() {
            let batch_values = values
                .by_ref()
                .take(rng.random_range(1..4096))
                .collect::<Vec<_>>();
            let array = Arc::new(Int64Array::from(batch_values)) as ArrayRef;
            let batch =
                RecordBatch::try_from_iter([("value", array)]).expect("Could not create batch");
            writer.write(&batch).expect("Could not write batch");
            writer.flush().expect("Could not flush");
        }
        let metadata = writer.close().expect("Could not close writer");

        (Bytes::from(buf), metadata)
=======
    fn test_read_unknown_logical_type() {
        let testdata = arrow::util::test_util::parquet_test_data();
        let path = format!("{testdata}/unknown-logical-type.parquet");
        let test_file = File::open(path).unwrap();

        let builder = ParquetRecordBatchReaderBuilder::try_new(test_file)
            .expect("Error creating reader builder");

        let schema = builder.metadata().file_metadata().schema_descr();
        assert_eq!(schema.column(0).logical_type(), Some(LogicalType::String));
        assert_eq!(
            schema.column(1).logical_type(),
            Some(LogicalType::_Unknown { field_id: 2555 })
        );
        assert_eq!(schema.column(1).physical_type(), PhysicalType::BYTE_ARRAY);

        let mut reader = builder.build().unwrap();
        let out = reader.next().unwrap().unwrap();
        assert_eq!(out.num_rows(), 3);
        assert_eq!(out.num_columns(), 2);
>>>>>>> c2424bb8
    }
}<|MERGE_RESOLUTION|>--- conflicted
+++ resolved
@@ -5131,7 +5131,29 @@
     }
 
     #[test]
-<<<<<<< HEAD
+    fn test_read_unknown_logical_type() {
+        let testdata = arrow::util::test_util::parquet_test_data();
+        let path = format!("{testdata}/unknown-logical-type.parquet");
+        let test_file = File::open(path).unwrap();
+
+        let builder = ParquetRecordBatchReaderBuilder::try_new(test_file)
+            .expect("Error creating reader builder");
+
+        let schema = builder.metadata().file_metadata().schema_descr();
+        assert_eq!(schema.column(0).logical_type(), Some(LogicalType::String));
+        assert_eq!(
+            schema.column(1).logical_type(),
+            Some(LogicalType::_Unknown { field_id: 2555 })
+        );
+        assert_eq!(schema.column(1).physical_type(), PhysicalType::BYTE_ARRAY);
+
+        let mut reader = builder.build().unwrap();
+        let out = reader.next().unwrap().unwrap();
+        assert_eq!(out.num_rows(), 3);
+        assert_eq!(out.num_columns(), 2);
+    }
+
+    #[test]
     fn test_read_row_numbers() {
         let file = write_parquet_from_iter(vec![(
             "value",
@@ -5370,27 +5392,5 @@
         let metadata = writer.close().expect("Could not close writer");
 
         (Bytes::from(buf), metadata)
-=======
-    fn test_read_unknown_logical_type() {
-        let testdata = arrow::util::test_util::parquet_test_data();
-        let path = format!("{testdata}/unknown-logical-type.parquet");
-        let test_file = File::open(path).unwrap();
-
-        let builder = ParquetRecordBatchReaderBuilder::try_new(test_file)
-            .expect("Error creating reader builder");
-
-        let schema = builder.metadata().file_metadata().schema_descr();
-        assert_eq!(schema.column(0).logical_type(), Some(LogicalType::String));
-        assert_eq!(
-            schema.column(1).logical_type(),
-            Some(LogicalType::_Unknown { field_id: 2555 })
-        );
-        assert_eq!(schema.column(1).physical_type(), PhysicalType::BYTE_ARRAY);
-
-        let mut reader = builder.build().unwrap();
-        let out = reader.next().unwrap().unwrap();
-        assert_eq!(out.num_rows(), 3);
-        assert_eq!(out.num_columns(), 2);
->>>>>>> c2424bb8
     }
 }