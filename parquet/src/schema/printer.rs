--- conflicted
+++ resolved
@@ -327,11 +327,8 @@
             LogicalType::Map => "MAP".to_string(),
             LogicalType::Float16 => "FLOAT16".to_string(),
             LogicalType::Variant => "VARIANT".to_string(),
-<<<<<<< HEAD
-=======
             LogicalType::Geometry => "GEOMETRY".to_string(),
             LogicalType::Geography => "GEOGRAPHY".to_string(),
->>>>>>> a535d3bf
             LogicalType::Unknown => "UNKNOWN".to_string(),
         },
         None => {
