--- conflicted
+++ resolved
@@ -189,10 +189,6 @@
 pub mod schema;
 
 pub mod thrift;
-<<<<<<< HEAD
-experimental!(pub mod geospatial);
-=======
-
 /// What data is needed to read the next item from a decoder.
 ///
 /// This is used to communicate between the decoder and the caller
@@ -210,4 +206,4 @@
 
 #[cfg(feature = "variant_experimental")]
 pub mod variant;
->>>>>>> eb10a423
+experimental!(pub mod geospatial);