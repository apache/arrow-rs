// Licensed to the Apache Software Foundation (ASF) under one
// or more contributor license agreements.  See the NOTICE file
// distributed with this work for additional information
// regarding copyright ownership.  The ASF licenses this file
// to you under the Apache License, Version 2.0 (the
// "License"); you may not use this file except in compliance
// with the License.  You may obtain a copy of the License at
//
//   http://www.apache.org/licenses/LICENSE-2.0
//
// Unless required by applicable law or agreed to in writing,
// software distributed under the License is distributed on an
// "AS IS" BASIS, WITHOUT WARRANTIES OR CONDITIONS OF ANY
// KIND, either express or implied.  See the License for the
// specific language governing permissions and limitations
// under the License.

//! Contains Rust mappings for Thrift definition.
//! Refer to [`parquet.thrift`](https://github.com/apache/parquet-format/blob/master/src/main/thrift/parquet.thrift) file to see raw definitions.

use std::str::FromStr;
use std::{fmt, str};

pub use crate::compression::{BrotliLevel, GzipLevel, ZstdLevel};
use crate::format as parquet;

use crate::errors::{ParquetError, Result};

// Re-export crate::format types used in this module
pub use crate::format::{
    BsonType, DateType, DecimalType, EnumType, IntType, JsonType, ListType, MapType, NullType,
    StringType, TimeType, TimeUnit, TimestampType, UUIDType,
};

// ----------------------------------------------------------------------
// Types from the Thrift definition

// ----------------------------------------------------------------------
// Mirrors `parquet::Type`

/// Types supported by Parquet.
///
/// These physical types are intended to be used in combination with the encodings to
/// control the on disk storage format.
/// For example INT16 is not included as a type since a good encoding of INT32
/// would handle this.
#[derive(Debug, Clone, Copy, PartialEq, Eq, Hash)]
#[allow(non_camel_case_types)]
pub enum Type {
    /// A boolean value.
    BOOLEAN,
    /// 32-bit signed integer.
    INT32,
    /// 64-bit signed integer.
    INT64,
    /// 96-bit signed integer for timestamps.
    INT96,
    /// IEEE 754 single-precision floating point value.
    FLOAT,
    /// IEEE 754 double-precision floating point value.
    DOUBLE,
    /// Arbitrary length byte array.
    BYTE_ARRAY,
    /// Fixed length byte array.
    FIXED_LEN_BYTE_ARRAY,
}

// ----------------------------------------------------------------------
// Mirrors `parquet::ConvertedType`

/// Common types (converted types) used by frameworks when using Parquet.
///
/// This helps map between types in those frameworks to the base types in Parquet.
/// This is only metadata and not needed to read or write the data.
///
/// This struct was renamed from `LogicalType` in version 4.0.0.
/// If targeting Parquet format 2.4.0 or above, please use [LogicalType] instead.
#[derive(Debug, Clone, Copy, PartialEq, Eq)]
#[allow(non_camel_case_types)]
pub enum ConvertedType {
    /// No type conversion.
    NONE,
    /// A BYTE_ARRAY actually contains UTF8 encoded chars.
    UTF8,

    /// A map is converted as an optional field containing a repeated key/value pair.
    MAP,

    /// A key/value pair is converted into a group of two fields.
    MAP_KEY_VALUE,

    /// A list is converted into an optional field containing a repeated field for its
    /// values.
    LIST,

    /// An enum is converted into a binary field
    ENUM,

    /// A decimal value.
    /// This may be used to annotate binary or fixed primitive types. The
    /// underlying byte array stores the unscaled value encoded as two's
    /// complement using big-endian byte order (the most significant byte is the
    /// zeroth element).
    ///
    /// This must be accompanied by a (maximum) precision and a scale in the
    /// SchemaElement. The precision specifies the number of digits in the decimal
    /// and the scale stores the location of the decimal point. For example 1.23
    /// would have precision 3 (3 total digits) and scale 2 (the decimal point is
    /// 2 digits over).
    DECIMAL,

    /// A date stored as days since Unix epoch, encoded as the INT32 physical type.
    DATE,

    /// The total number of milliseconds since midnight. The value is stored as an INT32
    /// physical type.
    TIME_MILLIS,

    /// The total number of microseconds since midnight. The value is stored as an INT64
    /// physical type.
    TIME_MICROS,

    /// Date and time recorded as milliseconds since the Unix epoch.
    /// Recorded as a physical type of INT64.
    TIMESTAMP_MILLIS,

    /// Date and time recorded as microseconds since the Unix epoch.
    /// The value is stored as an INT64 physical type.
    TIMESTAMP_MICROS,

    /// An unsigned 8 bit integer value stored as INT32 physical type.
    UINT_8,

    /// An unsigned 16 bit integer value stored as INT32 physical type.
    UINT_16,

    /// An unsigned 32 bit integer value stored as INT32 physical type.
    UINT_32,

    /// An unsigned 64 bit integer value stored as INT64 physical type.
    UINT_64,

    /// A signed 8 bit integer value stored as INT32 physical type.
    INT_8,

    /// A signed 16 bit integer value stored as INT32 physical type.
    INT_16,

    /// A signed 32 bit integer value stored as INT32 physical type.
    INT_32,

    /// A signed 64 bit integer value stored as INT64 physical type.
    INT_64,

    /// A JSON document embedded within a single UTF8 column.
    JSON,

    /// A BSON document embedded within a single BINARY column.
    BSON,

    /// An interval of time.
    ///
    /// This type annotates data stored as a FIXED_LEN_BYTE_ARRAY of length 12.
    /// This data is composed of three separate little endian unsigned integers.
    /// Each stores a component of a duration of time. The first integer identifies
    /// the number of months associated with the duration, the second identifies
    /// the number of days associated with the duration and the third identifies
    /// the number of milliseconds associated with the provided duration.
    /// This duration of time is independent of any particular timezone or date.
    INTERVAL,
}

// ----------------------------------------------------------------------
// Mirrors `parquet::LogicalType`

/// Logical types used by version 2.4.0+ of the Parquet format.
///
/// This is an *entirely new* struct as of version
/// 4.0.0. The struct previously named `LogicalType` was renamed to
/// [`ConvertedType`]. Please see the README.md for more details.
#[derive(Debug, Clone, PartialEq, Eq)]
pub enum LogicalType {
    /// A UTF8 encoded string.
    String,
    /// A map of key-value pairs.
    Map,
    /// A list of elements.
    List,
    /// A set of predefined values.
    Enum,
    /// A decimal value with a specified scale and precision.
    Decimal {
        /// The number of digits in the decimal.
        scale: i32,
        /// The location of the decimal point.
        precision: i32,
    },
    /// A date stored as days since Unix epoch.
    Date,
    /// A time stored as [`TimeUnit`] since midnight.
    Time {
        /// Whether the time is adjusted to UTC.
        is_adjusted_to_u_t_c: bool,
        /// The unit of time.
        unit: TimeUnit,
    },
    /// A timestamp stored as [`TimeUnit`] since Unix epoch.
    Timestamp {
        /// Whether the timestamp is adjusted to UTC.
        is_adjusted_to_u_t_c: bool,
        /// The unit of time.
        unit: TimeUnit,
    },
    /// An integer with a specified bit width and signedness.
    Integer {
        /// The number of bits in the integer.
        bit_width: i8,
        /// Whether the integer is signed.
        is_signed: bool,
    },
    /// An unknown logical type.
    Unknown,
    /// A JSON document.
    Json,
    /// A BSON document.
    Bson,
    /// A UUID.
    Uuid,
    /// A 16-bit floating point number.
    Float16,
<<<<<<< HEAD
    /// A Variant.
    Variant,
=======
    /// A Variant value.
    Variant,
    /// A geospatial feature in the Well-Known Binary (WKB) format with linear/planar edges interpolation.
    Geometry,
    /// A geospatial feature in the WKB format with an explicit (non-linear/non-planar) edges interpolation.
    Geography,
>>>>>>> a535d3bf
}

// ----------------------------------------------------------------------
// Mirrors `parquet::FieldRepetitionType`

/// Representation of field types in schema.
#[derive(Debug, Clone, Copy, PartialEq, Eq)]
#[allow(non_camel_case_types)]
pub enum Repetition {
    /// Field is required (can not be null) and each record has exactly 1 value.
    REQUIRED,
    /// Field is optional (can be null) and each record has 0 or 1 values.
    OPTIONAL,
    /// Field is repeated and can contain 0 or more values.
    REPEATED,
}

// ----------------------------------------------------------------------
// Mirrors `parquet::Encoding`

/// Encodings supported by Parquet.
///
/// Not all encodings are valid for all types. These enums are also used to specify the
/// encoding of definition and repetition levels.
///
/// By default this crate uses [Encoding::PLAIN], [Encoding::RLE], and [Encoding::RLE_DICTIONARY].
/// These provide very good encode and decode performance, whilst yielding reasonable storage
/// efficiency and being supported by all major parquet readers.
///
/// The delta encodings are also supported and will be used if a newer [WriterVersion] is
/// configured, however, it should be noted that these sacrifice encode and decode performance for
/// improved storage efficiency. This performance regression is particularly pronounced in the case
/// of record skipping as occurs during predicate push-down. It is recommended users assess the
/// performance impact when evaluating these encodings.
///
/// [WriterVersion]: crate::file::properties::WriterVersion
#[derive(Debug, Clone, Copy, PartialEq, Eq, Hash, Ord, PartialOrd)]
#[allow(non_camel_case_types)]
pub enum Encoding {
    /// Default byte encoding.
    /// - BOOLEAN - 1 bit per value, 0 is false; 1 is true.
    /// - INT32 - 4 bytes per value, stored as little-endian.
    /// - INT64 - 8 bytes per value, stored as little-endian.
    /// - FLOAT - 4 bytes per value, stored as little-endian.
    /// - DOUBLE - 8 bytes per value, stored as little-endian.
    /// - BYTE_ARRAY - 4 byte length stored as little endian, followed by bytes.
    /// - FIXED_LEN_BYTE_ARRAY - just the bytes are stored.
    PLAIN,

    /// **Deprecated** dictionary encoding.
    ///
    /// The values in the dictionary are encoded using PLAIN encoding.
    /// Since it is deprecated, RLE_DICTIONARY encoding is used for a data page, and
    /// PLAIN encoding is used for dictionary page.
    PLAIN_DICTIONARY,

    /// Group packed run length encoding.
    ///
    /// Usable for definition/repetition levels encoding and boolean values.
    RLE,

    /// **Deprecated** Bit-packed encoding.
    ///
    /// This can only be used if the data has a known max width.
    /// Usable for definition/repetition levels encoding.
    ///
    /// There are compatibility issues with files using this encoding.
    /// The parquet standard specifies the bits to be packed starting from the
    /// most-significant bit, several implementations do not follow this bit order.
    /// Several other implementations also have issues reading this encoding
    /// because of incorrect assumptions about the length of the encoded data.
    ///
    /// The RLE/bit-packing hybrid is more cpu and memory efficient and should be used instead.
    #[deprecated(
        since = "51.0.0",
        note = "Please see documentation for compatibility issues and use the RLE/bit-packing hybrid encoding instead"
    )]
    BIT_PACKED,

    /// Delta encoding for integers, either INT32 or INT64.
    ///
    /// Works best on sorted data.
    DELTA_BINARY_PACKED,

    /// Encoding for byte arrays to separate the length values and the data.
    ///
    /// The lengths are encoded using DELTA_BINARY_PACKED encoding.
    DELTA_LENGTH_BYTE_ARRAY,

    /// Incremental encoding for byte arrays.
    ///
    /// Prefix lengths are encoded using DELTA_BINARY_PACKED encoding.
    /// Suffixes are stored using DELTA_LENGTH_BYTE_ARRAY encoding.
    DELTA_BYTE_ARRAY,

    /// Dictionary encoding.
    ///
    /// The ids are encoded using the RLE encoding.
    RLE_DICTIONARY,

    /// Encoding for fixed-width data.
    ///
    /// K byte-streams are created where K is the size in bytes of the data type.
    /// The individual bytes of a value are scattered to the corresponding stream and
    /// the streams are concatenated.
    /// This itself does not reduce the size of the data but can lead to better compression
    /// afterwards. Note that the use of this encoding with FIXED_LEN_BYTE_ARRAY(N) data may
    /// perform poorly for large values of N.
    BYTE_STREAM_SPLIT,
}

impl FromStr for Encoding {
    type Err = ParquetError;

    fn from_str(s: &str) -> Result<Self, Self::Err> {
        match s {
            "PLAIN" | "plain" => Ok(Encoding::PLAIN),
            "PLAIN_DICTIONARY" | "plain_dictionary" => Ok(Encoding::PLAIN_DICTIONARY),
            "RLE" | "rle" => Ok(Encoding::RLE),
            #[allow(deprecated)]
            "BIT_PACKED" | "bit_packed" => Ok(Encoding::BIT_PACKED),
            "DELTA_BINARY_PACKED" | "delta_binary_packed" => Ok(Encoding::DELTA_BINARY_PACKED),
            "DELTA_LENGTH_BYTE_ARRAY" | "delta_length_byte_array" => {
                Ok(Encoding::DELTA_LENGTH_BYTE_ARRAY)
            }
            "DELTA_BYTE_ARRAY" | "delta_byte_array" => Ok(Encoding::DELTA_BYTE_ARRAY),
            "RLE_DICTIONARY" | "rle_dictionary" => Ok(Encoding::RLE_DICTIONARY),
            "BYTE_STREAM_SPLIT" | "byte_stream_split" => Ok(Encoding::BYTE_STREAM_SPLIT),
            _ => Err(general_err!("unknown encoding: {}", s)),
        }
    }
}

// ----------------------------------------------------------------------
// Mirrors `parquet::CompressionCodec`

/// Supported block compression algorithms.
///
/// Block compression can yield non-trivial improvements to storage efficiency at the expense
/// of potentially significantly worse encode and decode performance. Many applications,
/// especially those making use of high-throughput and low-cost commodity object storage,
/// may find storage efficiency less important than decode throughput, and therefore may
/// wish to not make use of block compression.
///
/// The writers in this crate default to no block compression for this reason.
///
/// Applications that do still wish to use block compression, will find [`Compression::ZSTD`]
/// to provide a good balance of compression, performance, and ecosystem support. Alternatively,
/// [`Compression::LZ4_RAW`] provides much faster decompression speeds, at the cost of typically
/// worse compression ratios. However, it is not as widely supported by the ecosystem, with the
/// Hadoop ecosystem historically favoring the non-standard and now deprecated [`Compression::LZ4`].
#[derive(Debug, Clone, Copy, PartialEq, Eq)]
#[allow(non_camel_case_types)]
pub enum Compression {
    /// No compression.
    UNCOMPRESSED,
    /// [Snappy compression](https://en.wikipedia.org/wiki/Snappy_(compression))
    SNAPPY,
    /// [Gzip compression](https://www.ietf.org/rfc/rfc1952.txt)
    GZIP(GzipLevel),
    /// [LZO compression](https://en.wikipedia.org/wiki/Lempel%E2%80%93Ziv%E2%80%93Oberhumer)
    LZO,
    /// [Brotli compression](https://datatracker.ietf.org/doc/html/rfc7932)
    BROTLI(BrotliLevel),
    /// [LZ4 compression](https://lz4.org/), [(deprecated)](https://issues.apache.org/jira/browse/PARQUET-2032)
    LZ4,
    /// [ZSTD compression](https://datatracker.ietf.org/doc/html/rfc8878)
    ZSTD(ZstdLevel),
    /// [LZ4 compression](https://lz4.org/).
    LZ4_RAW,
}

impl Compression {
    /// Returns the codec type of this compression setting as a string, without the compression
    /// level.
    pub(crate) fn codec_to_string(self) -> String {
        format!("{self:?}").split('(').next().unwrap().to_owned()
    }
}

fn split_compression_string(str_setting: &str) -> Result<(&str, Option<u32>), ParquetError> {
    let split_setting = str_setting.split_once('(');

    match split_setting {
        Some((codec, level_str)) => {
            let level = &level_str[..level_str.len() - 1]
                .parse::<u32>()
                .map_err(|_| {
                    ParquetError::General(format!("invalid compression level: {level_str}"))
                })?;
            Ok((codec, Some(*level)))
        }
        None => Ok((str_setting, None)),
    }
}

fn check_level_is_none(level: &Option<u32>) -> Result<(), ParquetError> {
    if level.is_some() {
        return Err(ParquetError::General(
            "compression level is not supported".to_string(),
        ));
    }

    Ok(())
}

fn require_level(codec: &str, level: Option<u32>) -> Result<u32, ParquetError> {
    level.ok_or(ParquetError::General(format!(
        "{codec} requires a compression level",
    )))
}

impl FromStr for Compression {
    type Err = ParquetError;

    fn from_str(s: &str) -> std::result::Result<Self, Self::Err> {
        let (codec, level) = split_compression_string(s)?;

        let c = match codec {
            "UNCOMPRESSED" | "uncompressed" => {
                check_level_is_none(&level)?;
                Compression::UNCOMPRESSED
            }
            "SNAPPY" | "snappy" => {
                check_level_is_none(&level)?;
                Compression::SNAPPY
            }
            "GZIP" | "gzip" => {
                let level = require_level(codec, level)?;
                Compression::GZIP(GzipLevel::try_new(level)?)
            }
            "LZO" | "lzo" => {
                check_level_is_none(&level)?;
                Compression::LZO
            }
            "BROTLI" | "brotli" => {
                let level = require_level(codec, level)?;
                Compression::BROTLI(BrotliLevel::try_new(level)?)
            }
            "LZ4" | "lz4" => {
                check_level_is_none(&level)?;
                Compression::LZ4
            }
            "ZSTD" | "zstd" => {
                let level = require_level(codec, level)?;
                Compression::ZSTD(ZstdLevel::try_new(level as i32)?)
            }
            "LZ4_RAW" | "lz4_raw" => {
                check_level_is_none(&level)?;
                Compression::LZ4_RAW
            }
            _ => {
                return Err(ParquetError::General(format!(
                    "unsupport compression {codec}"
                )));
            }
        };

        Ok(c)
    }
}

// ----------------------------------------------------------------------
/// Mirrors [parquet::PageType]
///
/// Available data pages for Parquet file format.
/// Note that some of the page types may not be supported.
#[derive(Debug, Clone, Copy, PartialEq, Eq)]
#[allow(non_camel_case_types)]
pub enum PageType {
    /// Data page Parquet 1.0
    DATA_PAGE,
    /// Index page
    INDEX_PAGE,
    /// Dictionary page
    DICTIONARY_PAGE,
    /// Data page Parquet 2.0
    DATA_PAGE_V2,
}

// ----------------------------------------------------------------------
// Mirrors `parquet::ColumnOrder`

/// Sort order for page and column statistics.
///
/// Types are associated with sort orders and column stats are aggregated using a sort
/// order, and a sort order should be considered when comparing values with statistics
/// min/max.
///
/// See reference in
/// <https://github.com/apache/arrow/blob/main/cpp/src/parquet/types.h>
#[derive(Debug, Clone, Copy, PartialEq, Eq)]
#[allow(non_camel_case_types)]
pub enum SortOrder {
    /// Signed (either value or legacy byte-wise) comparison.
    SIGNED,
    /// Unsigned (depending on physical type either value or byte-wise) comparison.
    UNSIGNED,
    /// Comparison is undefined.
    UNDEFINED,
    /// Use IEEE 754 total order.
    TOTAL_ORDER,
}

impl SortOrder {
    /// Returns true if this is [`Self::SIGNED`]
    pub fn is_signed(&self) -> bool {
        matches!(self, Self::SIGNED)
    }
}

/// Column order that specifies what method was used to aggregate min/max values for
/// statistics.
///
/// If column order is undefined, then it is the legacy behaviour and all values should
/// be compared as signed values/bytes.
#[derive(Debug, Clone, Copy, PartialEq, Eq)]
#[allow(non_camel_case_types)]
pub enum ColumnOrder {
    /// Column uses the order defined by its logical or physical type
    /// (if there is no logical type), parquet-format 2.4.0+.
    TYPE_DEFINED_ORDER(SortOrder),
    /// Column ordering to use for floating point types.
    IEEE_754_TOTAL_ORDER,
    /// Undefined column order, means legacy behaviour before parquet-format 2.4.0.
    /// Sort order is always SIGNED.
    UNDEFINED,
}

impl ColumnOrder {
    /// Returns the sort order for a physical/logical type.
    ///
    /// If `ieee754_total_order` is `true` then IEEE 754 total order will be used for floating point
    /// types.
    pub fn get_sort_order(
        logical_type: Option<LogicalType>,
        converted_type: ConvertedType,
        physical_type: Type,
        ieee754_total_order: bool,
    ) -> SortOrder {
        // check for floating point types, then fall back to type defined order
        match logical_type {
            Some(LogicalType::Float16) if ieee754_total_order => SortOrder::TOTAL_ORDER,
            _ => match physical_type {
                Type::FLOAT | Type::DOUBLE if ieee754_total_order => SortOrder::TOTAL_ORDER,
                _ => ColumnOrder::get_type_defined_sort_order(
                    logical_type,
                    converted_type,
                    physical_type,
                ),
            },
        }
    }

    /// Returns the type defined sort order for a physical/logical type.
    pub fn get_type_defined_sort_order(
        logical_type: Option<LogicalType>,
        converted_type: ConvertedType,
        physical_type: Type,
    ) -> SortOrder {
        // TODO: Should this take converted and logical type, for compatibility?
        match logical_type {
            Some(logical) => match logical {
                LogicalType::String | LogicalType::Enum | LogicalType::Json | LogicalType::Bson => {
                    SortOrder::UNSIGNED
                }
                LogicalType::Integer { is_signed, .. } => match is_signed {
                    true => SortOrder::SIGNED,
                    false => SortOrder::UNSIGNED,
                },
                LogicalType::Map | LogicalType::List => SortOrder::UNDEFINED,
                LogicalType::Decimal { .. } => SortOrder::SIGNED,
                LogicalType::Date => SortOrder::SIGNED,
                LogicalType::Time { .. } => SortOrder::SIGNED,
                LogicalType::Timestamp { .. } => SortOrder::SIGNED,
                LogicalType::Unknown => SortOrder::UNDEFINED,
                LogicalType::Uuid => SortOrder::UNSIGNED,
                LogicalType::Float16 => SortOrder::SIGNED,
<<<<<<< HEAD
                LogicalType::Variant => SortOrder::UNDEFINED,
=======
                LogicalType::Variant | LogicalType::Geometry | LogicalType::Geography => {
                    SortOrder::UNDEFINED
                }
>>>>>>> a535d3bf
            },
            // Fall back to converted type
            None => Self::get_converted_sort_order(converted_type, physical_type),
        }
    }

    fn get_converted_sort_order(converted_type: ConvertedType, physical_type: Type) -> SortOrder {
        match converted_type {
            // Unsigned byte-wise comparison.
            ConvertedType::UTF8
            | ConvertedType::JSON
            | ConvertedType::BSON
            | ConvertedType::ENUM => SortOrder::UNSIGNED,

            ConvertedType::INT_8
            | ConvertedType::INT_16
            | ConvertedType::INT_32
            | ConvertedType::INT_64 => SortOrder::SIGNED,

            ConvertedType::UINT_8
            | ConvertedType::UINT_16
            | ConvertedType::UINT_32
            | ConvertedType::UINT_64 => SortOrder::UNSIGNED,

            // Signed comparison of the represented value.
            ConvertedType::DECIMAL => SortOrder::SIGNED,

            ConvertedType::DATE => SortOrder::SIGNED,

            ConvertedType::TIME_MILLIS
            | ConvertedType::TIME_MICROS
            | ConvertedType::TIMESTAMP_MILLIS
            | ConvertedType::TIMESTAMP_MICROS => SortOrder::SIGNED,

            ConvertedType::INTERVAL => SortOrder::UNDEFINED,

            ConvertedType::LIST | ConvertedType::MAP | ConvertedType::MAP_KEY_VALUE => {
                SortOrder::UNDEFINED
            }

            // Fall back to physical type.
            ConvertedType::NONE => Self::get_default_sort_order(physical_type),
        }
    }

    /// Returns default sort order based on physical type.
    fn get_default_sort_order(physical_type: Type) -> SortOrder {
        match physical_type {
            // Order: false, true
            Type::BOOLEAN => SortOrder::UNSIGNED,
            Type::INT32 | Type::INT64 => SortOrder::SIGNED,
            Type::INT96 => SortOrder::UNDEFINED,
            // Notes to remember when comparing float/double values:
            // If the min is a NaN, it should be ignored.
            // If the max is a NaN, it should be ignored.
            // If the min is +0, the row group may contain -0 values as well.
            // If the max is -0, the row group may contain +0 values as well.
            // When looking for NaN values, min and max should be ignored.
            Type::FLOAT | Type::DOUBLE => SortOrder::SIGNED,
            // Unsigned byte-wise comparison
            Type::BYTE_ARRAY | Type::FIXED_LEN_BYTE_ARRAY => SortOrder::UNSIGNED,
        }
    }

    /// Returns sort order associated with this column order.
    pub fn sort_order(&self) -> SortOrder {
        match *self {
            ColumnOrder::TYPE_DEFINED_ORDER(order) => order,
            ColumnOrder::IEEE_754_TOTAL_ORDER => SortOrder::TOTAL_ORDER,
            ColumnOrder::UNDEFINED => SortOrder::SIGNED,
        }
    }
}

impl fmt::Display for Type {
    fn fmt(&self, f: &mut fmt::Formatter) -> fmt::Result {
        write!(f, "{self:?}")
    }
}

impl fmt::Display for ConvertedType {
    fn fmt(&self, f: &mut fmt::Formatter) -> fmt::Result {
        write!(f, "{self:?}")
    }
}

impl fmt::Display for Repetition {
    fn fmt(&self, f: &mut fmt::Formatter) -> fmt::Result {
        write!(f, "{self:?}")
    }
}

impl fmt::Display for Encoding {
    fn fmt(&self, f: &mut fmt::Formatter) -> fmt::Result {
        write!(f, "{self:?}")
    }
}

impl fmt::Display for Compression {
    fn fmt(&self, f: &mut fmt::Formatter) -> fmt::Result {
        write!(f, "{self:?}")
    }
}

impl fmt::Display for PageType {
    fn fmt(&self, f: &mut fmt::Formatter) -> fmt::Result {
        write!(f, "{self:?}")
    }
}

impl fmt::Display for SortOrder {
    fn fmt(&self, f: &mut fmt::Formatter) -> fmt::Result {
        write!(f, "{self:?}")
    }
}

impl fmt::Display for ColumnOrder {
    fn fmt(&self, f: &mut fmt::Formatter) -> fmt::Result {
        write!(f, "{self:?}")
    }
}

// ----------------------------------------------------------------------
// parquet::Type <=> Type conversion

impl TryFrom<parquet::Type> for Type {
    type Error = ParquetError;

    fn try_from(value: parquet::Type) -> Result<Self> {
        Ok(match value {
            parquet::Type::BOOLEAN => Type::BOOLEAN,
            parquet::Type::INT32 => Type::INT32,
            parquet::Type::INT64 => Type::INT64,
            parquet::Type::INT96 => Type::INT96,
            parquet::Type::FLOAT => Type::FLOAT,
            parquet::Type::DOUBLE => Type::DOUBLE,
            parquet::Type::BYTE_ARRAY => Type::BYTE_ARRAY,
            parquet::Type::FIXED_LEN_BYTE_ARRAY => Type::FIXED_LEN_BYTE_ARRAY,
            _ => return Err(general_err!("unexpected parquet type: {}", value.0)),
        })
    }
}

impl From<Type> for parquet::Type {
    fn from(value: Type) -> Self {
        match value {
            Type::BOOLEAN => parquet::Type::BOOLEAN,
            Type::INT32 => parquet::Type::INT32,
            Type::INT64 => parquet::Type::INT64,
            Type::INT96 => parquet::Type::INT96,
            Type::FLOAT => parquet::Type::FLOAT,
            Type::DOUBLE => parquet::Type::DOUBLE,
            Type::BYTE_ARRAY => parquet::Type::BYTE_ARRAY,
            Type::FIXED_LEN_BYTE_ARRAY => parquet::Type::FIXED_LEN_BYTE_ARRAY,
        }
    }
}

// ----------------------------------------------------------------------
// parquet::ConvertedType <=> ConvertedType conversion

impl TryFrom<Option<parquet::ConvertedType>> for ConvertedType {
    type Error = ParquetError;

    fn try_from(option: Option<parquet::ConvertedType>) -> Result<Self> {
        Ok(match option {
            None => ConvertedType::NONE,
            Some(value) => match value {
                parquet::ConvertedType::UTF8 => ConvertedType::UTF8,
                parquet::ConvertedType::MAP => ConvertedType::MAP,
                parquet::ConvertedType::MAP_KEY_VALUE => ConvertedType::MAP_KEY_VALUE,
                parquet::ConvertedType::LIST => ConvertedType::LIST,
                parquet::ConvertedType::ENUM => ConvertedType::ENUM,
                parquet::ConvertedType::DECIMAL => ConvertedType::DECIMAL,
                parquet::ConvertedType::DATE => ConvertedType::DATE,
                parquet::ConvertedType::TIME_MILLIS => ConvertedType::TIME_MILLIS,
                parquet::ConvertedType::TIME_MICROS => ConvertedType::TIME_MICROS,
                parquet::ConvertedType::TIMESTAMP_MILLIS => ConvertedType::TIMESTAMP_MILLIS,
                parquet::ConvertedType::TIMESTAMP_MICROS => ConvertedType::TIMESTAMP_MICROS,
                parquet::ConvertedType::UINT_8 => ConvertedType::UINT_8,
                parquet::ConvertedType::UINT_16 => ConvertedType::UINT_16,
                parquet::ConvertedType::UINT_32 => ConvertedType::UINT_32,
                parquet::ConvertedType::UINT_64 => ConvertedType::UINT_64,
                parquet::ConvertedType::INT_8 => ConvertedType::INT_8,
                parquet::ConvertedType::INT_16 => ConvertedType::INT_16,
                parquet::ConvertedType::INT_32 => ConvertedType::INT_32,
                parquet::ConvertedType::INT_64 => ConvertedType::INT_64,
                parquet::ConvertedType::JSON => ConvertedType::JSON,
                parquet::ConvertedType::BSON => ConvertedType::BSON,
                parquet::ConvertedType::INTERVAL => ConvertedType::INTERVAL,
                _ => {
                    return Err(general_err!(
                        "unexpected parquet converted type: {}",
                        value.0
                    ))
                }
            },
        })
    }
}

impl From<ConvertedType> for Option<parquet::ConvertedType> {
    fn from(value: ConvertedType) -> Self {
        match value {
            ConvertedType::NONE => None,
            ConvertedType::UTF8 => Some(parquet::ConvertedType::UTF8),
            ConvertedType::MAP => Some(parquet::ConvertedType::MAP),
            ConvertedType::MAP_KEY_VALUE => Some(parquet::ConvertedType::MAP_KEY_VALUE),
            ConvertedType::LIST => Some(parquet::ConvertedType::LIST),
            ConvertedType::ENUM => Some(parquet::ConvertedType::ENUM),
            ConvertedType::DECIMAL => Some(parquet::ConvertedType::DECIMAL),
            ConvertedType::DATE => Some(parquet::ConvertedType::DATE),
            ConvertedType::TIME_MILLIS => Some(parquet::ConvertedType::TIME_MILLIS),
            ConvertedType::TIME_MICROS => Some(parquet::ConvertedType::TIME_MICROS),
            ConvertedType::TIMESTAMP_MILLIS => Some(parquet::ConvertedType::TIMESTAMP_MILLIS),
            ConvertedType::TIMESTAMP_MICROS => Some(parquet::ConvertedType::TIMESTAMP_MICROS),
            ConvertedType::UINT_8 => Some(parquet::ConvertedType::UINT_8),
            ConvertedType::UINT_16 => Some(parquet::ConvertedType::UINT_16),
            ConvertedType::UINT_32 => Some(parquet::ConvertedType::UINT_32),
            ConvertedType::UINT_64 => Some(parquet::ConvertedType::UINT_64),
            ConvertedType::INT_8 => Some(parquet::ConvertedType::INT_8),
            ConvertedType::INT_16 => Some(parquet::ConvertedType::INT_16),
            ConvertedType::INT_32 => Some(parquet::ConvertedType::INT_32),
            ConvertedType::INT_64 => Some(parquet::ConvertedType::INT_64),
            ConvertedType::JSON => Some(parquet::ConvertedType::JSON),
            ConvertedType::BSON => Some(parquet::ConvertedType::BSON),
            ConvertedType::INTERVAL => Some(parquet::ConvertedType::INTERVAL),
        }
    }
}

// ----------------------------------------------------------------------
// parquet::LogicalType <=> LogicalType conversion

impl From<parquet::LogicalType> for LogicalType {
    fn from(value: parquet::LogicalType) -> Self {
        match value {
            parquet::LogicalType::STRING(_) => LogicalType::String,
            parquet::LogicalType::MAP(_) => LogicalType::Map,
            parquet::LogicalType::LIST(_) => LogicalType::List,
            parquet::LogicalType::ENUM(_) => LogicalType::Enum,
            parquet::LogicalType::DECIMAL(t) => LogicalType::Decimal {
                scale: t.scale,
                precision: t.precision,
            },
            parquet::LogicalType::DATE(_) => LogicalType::Date,
            parquet::LogicalType::TIME(t) => LogicalType::Time {
                is_adjusted_to_u_t_c: t.is_adjusted_to_u_t_c,
                unit: t.unit,
            },
            parquet::LogicalType::TIMESTAMP(t) => LogicalType::Timestamp {
                is_adjusted_to_u_t_c: t.is_adjusted_to_u_t_c,
                unit: t.unit,
            },
            parquet::LogicalType::INTEGER(t) => LogicalType::Integer {
                bit_width: t.bit_width,
                is_signed: t.is_signed,
            },
            parquet::LogicalType::UNKNOWN(_) => LogicalType::Unknown,
            parquet::LogicalType::JSON(_) => LogicalType::Json,
            parquet::LogicalType::BSON(_) => LogicalType::Bson,
            parquet::LogicalType::UUID(_) => LogicalType::Uuid,
            parquet::LogicalType::FLOAT16(_) => LogicalType::Float16,
            parquet::LogicalType::VARIANT(_) => LogicalType::Variant,
<<<<<<< HEAD
=======
            parquet::LogicalType::GEOMETRY(_) => LogicalType::Geometry,
            parquet::LogicalType::GEOGRAPHY(_) => LogicalType::Geography,
>>>>>>> a535d3bf
        }
    }
}

impl From<LogicalType> for parquet::LogicalType {
    fn from(value: LogicalType) -> Self {
        match value {
            LogicalType::String => parquet::LogicalType::STRING(Default::default()),
            LogicalType::Map => parquet::LogicalType::MAP(Default::default()),
            LogicalType::List => parquet::LogicalType::LIST(Default::default()),
            LogicalType::Enum => parquet::LogicalType::ENUM(Default::default()),
            LogicalType::Decimal { scale, precision } => {
                parquet::LogicalType::DECIMAL(DecimalType { scale, precision })
            }
            LogicalType::Date => parquet::LogicalType::DATE(Default::default()),
            LogicalType::Time {
                is_adjusted_to_u_t_c,
                unit,
            } => parquet::LogicalType::TIME(TimeType {
                is_adjusted_to_u_t_c,
                unit,
            }),
            LogicalType::Timestamp {
                is_adjusted_to_u_t_c,
                unit,
            } => parquet::LogicalType::TIMESTAMP(TimestampType {
                is_adjusted_to_u_t_c,
                unit,
            }),
            LogicalType::Integer {
                bit_width,
                is_signed,
            } => parquet::LogicalType::INTEGER(IntType {
                bit_width,
                is_signed,
            }),
            LogicalType::Unknown => parquet::LogicalType::UNKNOWN(Default::default()),
            LogicalType::Json => parquet::LogicalType::JSON(Default::default()),
            LogicalType::Bson => parquet::LogicalType::BSON(Default::default()),
            LogicalType::Uuid => parquet::LogicalType::UUID(Default::default()),
            LogicalType::Float16 => parquet::LogicalType::FLOAT16(Default::default()),
            LogicalType::Variant => parquet::LogicalType::VARIANT(Default::default()),
<<<<<<< HEAD
=======
            LogicalType::Geometry => parquet::LogicalType::GEOMETRY(Default::default()),
            LogicalType::Geography => parquet::LogicalType::GEOGRAPHY(Default::default()),
>>>>>>> a535d3bf
        }
    }
}

// ----------------------------------------------------------------------
// LogicalType <=> ConvertedType conversion

// Note: To prevent type loss when converting from ConvertedType to LogicalType,
// the conversion from ConvertedType -> LogicalType is not implemented.
// Such type loss includes:
// - Not knowing the decimal scale and precision of ConvertedType
// - Time and timestamp nanosecond precision, that is not supported in ConvertedType.

impl From<Option<LogicalType>> for ConvertedType {
    fn from(value: Option<LogicalType>) -> Self {
        match value {
            Some(value) => match value {
                LogicalType::String => ConvertedType::UTF8,
                LogicalType::Map => ConvertedType::MAP,
                LogicalType::List => ConvertedType::LIST,
                LogicalType::Enum => ConvertedType::ENUM,
                LogicalType::Decimal { .. } => ConvertedType::DECIMAL,
                LogicalType::Date => ConvertedType::DATE,
                LogicalType::Time { unit, .. } => match unit {
                    TimeUnit::MILLIS(_) => ConvertedType::TIME_MILLIS,
                    TimeUnit::MICROS(_) => ConvertedType::TIME_MICROS,
                    TimeUnit::NANOS(_) => ConvertedType::NONE,
                },
                LogicalType::Timestamp { unit, .. } => match unit {
                    TimeUnit::MILLIS(_) => ConvertedType::TIMESTAMP_MILLIS,
                    TimeUnit::MICROS(_) => ConvertedType::TIMESTAMP_MICROS,
                    TimeUnit::NANOS(_) => ConvertedType::NONE,
                },
                LogicalType::Integer {
                    bit_width,
                    is_signed,
                } => match (bit_width, is_signed) {
                    (8, true) => ConvertedType::INT_8,
                    (16, true) => ConvertedType::INT_16,
                    (32, true) => ConvertedType::INT_32,
                    (64, true) => ConvertedType::INT_64,
                    (8, false) => ConvertedType::UINT_8,
                    (16, false) => ConvertedType::UINT_16,
                    (32, false) => ConvertedType::UINT_32,
                    (64, false) => ConvertedType::UINT_64,
                    t => panic!("Integer type {t:?} is not supported"),
                },
                LogicalType::Json => ConvertedType::JSON,
                LogicalType::Bson => ConvertedType::BSON,
                LogicalType::Uuid
                | LogicalType::Float16
                | LogicalType::Variant
<<<<<<< HEAD
=======
                | LogicalType::Geometry
                | LogicalType::Geography
>>>>>>> a535d3bf
                | LogicalType::Unknown => ConvertedType::NONE,
            },
            None => ConvertedType::NONE,
        }
    }
}

// ----------------------------------------------------------------------
// parquet::FieldRepetitionType <=> Repetition conversion

impl TryFrom<parquet::FieldRepetitionType> for Repetition {
    type Error = ParquetError;

    fn try_from(value: parquet::FieldRepetitionType) -> Result<Self> {
        Ok(match value {
            parquet::FieldRepetitionType::REQUIRED => Repetition::REQUIRED,
            parquet::FieldRepetitionType::OPTIONAL => Repetition::OPTIONAL,
            parquet::FieldRepetitionType::REPEATED => Repetition::REPEATED,
            _ => {
                return Err(general_err!(
                    "unexpected parquet repetition type: {}",
                    value.0
                ))
            }
        })
    }
}

impl From<Repetition> for parquet::FieldRepetitionType {
    fn from(value: Repetition) -> Self {
        match value {
            Repetition::REQUIRED => parquet::FieldRepetitionType::REQUIRED,
            Repetition::OPTIONAL => parquet::FieldRepetitionType::OPTIONAL,
            Repetition::REPEATED => parquet::FieldRepetitionType::REPEATED,
        }
    }
}

// ----------------------------------------------------------------------
// parquet::Encoding <=> Encoding conversion

impl TryFrom<parquet::Encoding> for Encoding {
    type Error = ParquetError;

    fn try_from(value: parquet::Encoding) -> Result<Self> {
        Ok(match value {
            parquet::Encoding::PLAIN => Encoding::PLAIN,
            parquet::Encoding::PLAIN_DICTIONARY => Encoding::PLAIN_DICTIONARY,
            parquet::Encoding::RLE => Encoding::RLE,
            #[allow(deprecated)]
            parquet::Encoding::BIT_PACKED => Encoding::BIT_PACKED,
            parquet::Encoding::DELTA_BINARY_PACKED => Encoding::DELTA_BINARY_PACKED,
            parquet::Encoding::DELTA_LENGTH_BYTE_ARRAY => Encoding::DELTA_LENGTH_BYTE_ARRAY,
            parquet::Encoding::DELTA_BYTE_ARRAY => Encoding::DELTA_BYTE_ARRAY,
            parquet::Encoding::RLE_DICTIONARY => Encoding::RLE_DICTIONARY,
            parquet::Encoding::BYTE_STREAM_SPLIT => Encoding::BYTE_STREAM_SPLIT,
            _ => return Err(general_err!("unexpected parquet encoding: {}", value.0)),
        })
    }
}

impl From<Encoding> for parquet::Encoding {
    fn from(value: Encoding) -> Self {
        match value {
            Encoding::PLAIN => parquet::Encoding::PLAIN,
            Encoding::PLAIN_DICTIONARY => parquet::Encoding::PLAIN_DICTIONARY,
            Encoding::RLE => parquet::Encoding::RLE,
            #[allow(deprecated)]
            Encoding::BIT_PACKED => parquet::Encoding::BIT_PACKED,
            Encoding::DELTA_BINARY_PACKED => parquet::Encoding::DELTA_BINARY_PACKED,
            Encoding::DELTA_LENGTH_BYTE_ARRAY => parquet::Encoding::DELTA_LENGTH_BYTE_ARRAY,
            Encoding::DELTA_BYTE_ARRAY => parquet::Encoding::DELTA_BYTE_ARRAY,
            Encoding::RLE_DICTIONARY => parquet::Encoding::RLE_DICTIONARY,
            Encoding::BYTE_STREAM_SPLIT => parquet::Encoding::BYTE_STREAM_SPLIT,
        }
    }
}

// ----------------------------------------------------------------------
// parquet::CompressionCodec <=> Compression conversion

impl TryFrom<parquet::CompressionCodec> for Compression {
    type Error = ParquetError;

    fn try_from(value: parquet::CompressionCodec) -> Result<Self> {
        Ok(match value {
            parquet::CompressionCodec::UNCOMPRESSED => Compression::UNCOMPRESSED,
            parquet::CompressionCodec::SNAPPY => Compression::SNAPPY,
            parquet::CompressionCodec::GZIP => Compression::GZIP(Default::default()),
            parquet::CompressionCodec::LZO => Compression::LZO,
            parquet::CompressionCodec::BROTLI => Compression::BROTLI(Default::default()),
            parquet::CompressionCodec::LZ4 => Compression::LZ4,
            parquet::CompressionCodec::ZSTD => Compression::ZSTD(Default::default()),
            parquet::CompressionCodec::LZ4_RAW => Compression::LZ4_RAW,
            _ => {
                return Err(general_err!(
                    "unexpected parquet compression codec: {}",
                    value.0
                ))
            }
        })
    }
}

impl From<Compression> for parquet::CompressionCodec {
    fn from(value: Compression) -> Self {
        match value {
            Compression::UNCOMPRESSED => parquet::CompressionCodec::UNCOMPRESSED,
            Compression::SNAPPY => parquet::CompressionCodec::SNAPPY,
            Compression::GZIP(_) => parquet::CompressionCodec::GZIP,
            Compression::LZO => parquet::CompressionCodec::LZO,
            Compression::BROTLI(_) => parquet::CompressionCodec::BROTLI,
            Compression::LZ4 => parquet::CompressionCodec::LZ4,
            Compression::ZSTD(_) => parquet::CompressionCodec::ZSTD,
            Compression::LZ4_RAW => parquet::CompressionCodec::LZ4_RAW,
        }
    }
}

// ----------------------------------------------------------------------
// parquet::PageType <=> PageType conversion

impl TryFrom<parquet::PageType> for PageType {
    type Error = ParquetError;

    fn try_from(value: parquet::PageType) -> Result<Self> {
        Ok(match value {
            parquet::PageType::DATA_PAGE => PageType::DATA_PAGE,
            parquet::PageType::INDEX_PAGE => PageType::INDEX_PAGE,
            parquet::PageType::DICTIONARY_PAGE => PageType::DICTIONARY_PAGE,
            parquet::PageType::DATA_PAGE_V2 => PageType::DATA_PAGE_V2,
            _ => return Err(general_err!("unexpected parquet page type: {}", value.0)),
        })
    }
}

impl From<PageType> for parquet::PageType {
    fn from(value: PageType) -> Self {
        match value {
            PageType::DATA_PAGE => parquet::PageType::DATA_PAGE,
            PageType::INDEX_PAGE => parquet::PageType::INDEX_PAGE,
            PageType::DICTIONARY_PAGE => parquet::PageType::DICTIONARY_PAGE,
            PageType::DATA_PAGE_V2 => parquet::PageType::DATA_PAGE_V2,
        }
    }
}

// ----------------------------------------------------------------------
// String conversions for schema parsing.

impl str::FromStr for Repetition {
    type Err = ParquetError;

    fn from_str(s: &str) -> Result<Self> {
        match s {
            "REQUIRED" => Ok(Repetition::REQUIRED),
            "OPTIONAL" => Ok(Repetition::OPTIONAL),
            "REPEATED" => Ok(Repetition::REPEATED),
            other => Err(general_err!("Invalid parquet repetition {}", other)),
        }
    }
}

impl str::FromStr for Type {
    type Err = ParquetError;

    fn from_str(s: &str) -> Result<Self> {
        match s {
            "BOOLEAN" => Ok(Type::BOOLEAN),
            "INT32" => Ok(Type::INT32),
            "INT64" => Ok(Type::INT64),
            "INT96" => Ok(Type::INT96),
            "FLOAT" => Ok(Type::FLOAT),
            "DOUBLE" => Ok(Type::DOUBLE),
            "BYTE_ARRAY" | "BINARY" => Ok(Type::BYTE_ARRAY),
            "FIXED_LEN_BYTE_ARRAY" => Ok(Type::FIXED_LEN_BYTE_ARRAY),
            other => Err(general_err!("Invalid parquet type {}", other)),
        }
    }
}

impl str::FromStr for ConvertedType {
    type Err = ParquetError;

    fn from_str(s: &str) -> Result<Self> {
        match s {
            "NONE" => Ok(ConvertedType::NONE),
            "UTF8" => Ok(ConvertedType::UTF8),
            "MAP" => Ok(ConvertedType::MAP),
            "MAP_KEY_VALUE" => Ok(ConvertedType::MAP_KEY_VALUE),
            "LIST" => Ok(ConvertedType::LIST),
            "ENUM" => Ok(ConvertedType::ENUM),
            "DECIMAL" => Ok(ConvertedType::DECIMAL),
            "DATE" => Ok(ConvertedType::DATE),
            "TIME_MILLIS" => Ok(ConvertedType::TIME_MILLIS),
            "TIME_MICROS" => Ok(ConvertedType::TIME_MICROS),
            "TIMESTAMP_MILLIS" => Ok(ConvertedType::TIMESTAMP_MILLIS),
            "TIMESTAMP_MICROS" => Ok(ConvertedType::TIMESTAMP_MICROS),
            "UINT_8" => Ok(ConvertedType::UINT_8),
            "UINT_16" => Ok(ConvertedType::UINT_16),
            "UINT_32" => Ok(ConvertedType::UINT_32),
            "UINT_64" => Ok(ConvertedType::UINT_64),
            "INT_8" => Ok(ConvertedType::INT_8),
            "INT_16" => Ok(ConvertedType::INT_16),
            "INT_32" => Ok(ConvertedType::INT_32),
            "INT_64" => Ok(ConvertedType::INT_64),
            "JSON" => Ok(ConvertedType::JSON),
            "BSON" => Ok(ConvertedType::BSON),
            "INTERVAL" => Ok(ConvertedType::INTERVAL),
            other => Err(general_err!("Invalid parquet converted type {}", other)),
        }
    }
}

impl str::FromStr for LogicalType {
    type Err = ParquetError;

    fn from_str(s: &str) -> Result<Self> {
        match s {
            // The type is a placeholder that gets updated elsewhere
            "INTEGER" => Ok(LogicalType::Integer {
                bit_width: 8,
                is_signed: false,
            }),
            "MAP" => Ok(LogicalType::Map),
            "LIST" => Ok(LogicalType::List),
            "ENUM" => Ok(LogicalType::Enum),
            "DECIMAL" => Ok(LogicalType::Decimal {
                precision: -1,
                scale: -1,
            }),
            "DATE" => Ok(LogicalType::Date),
            "TIME" => Ok(LogicalType::Time {
                is_adjusted_to_u_t_c: false,
                unit: TimeUnit::MILLIS(parquet::MilliSeconds {}),
            }),
            "TIMESTAMP" => Ok(LogicalType::Timestamp {
                is_adjusted_to_u_t_c: false,
                unit: TimeUnit::MILLIS(parquet::MilliSeconds {}),
            }),
            "STRING" => Ok(LogicalType::String),
            "JSON" => Ok(LogicalType::Json),
            "BSON" => Ok(LogicalType::Bson),
            "UUID" => Ok(LogicalType::Uuid),
            "UNKNOWN" => Ok(LogicalType::Unknown),
            "INTERVAL" => Err(general_err!(
                "Interval parquet logical type not yet supported"
            )),
            "FLOAT16" => Ok(LogicalType::Float16),
            other => Err(general_err!("Invalid parquet logical type {}", other)),
        }
    }
}

#[cfg(test)]
#[allow(deprecated)] // allow BIT_PACKED encoding for the whole test module
mod tests {
    use super::*;

    #[test]
    fn test_display_type() {
        assert_eq!(Type::BOOLEAN.to_string(), "BOOLEAN");
        assert_eq!(Type::INT32.to_string(), "INT32");
        assert_eq!(Type::INT64.to_string(), "INT64");
        assert_eq!(Type::INT96.to_string(), "INT96");
        assert_eq!(Type::FLOAT.to_string(), "FLOAT");
        assert_eq!(Type::DOUBLE.to_string(), "DOUBLE");
        assert_eq!(Type::BYTE_ARRAY.to_string(), "BYTE_ARRAY");
        assert_eq!(
            Type::FIXED_LEN_BYTE_ARRAY.to_string(),
            "FIXED_LEN_BYTE_ARRAY"
        );
    }

    #[test]
    fn test_from_type() {
        assert_eq!(
            Type::try_from(parquet::Type::BOOLEAN).unwrap(),
            Type::BOOLEAN
        );
        assert_eq!(Type::try_from(parquet::Type::INT32).unwrap(), Type::INT32);
        assert_eq!(Type::try_from(parquet::Type::INT64).unwrap(), Type::INT64);
        assert_eq!(Type::try_from(parquet::Type::INT96).unwrap(), Type::INT96);
        assert_eq!(Type::try_from(parquet::Type::FLOAT).unwrap(), Type::FLOAT);
        assert_eq!(Type::try_from(parquet::Type::DOUBLE).unwrap(), Type::DOUBLE);
        assert_eq!(
            Type::try_from(parquet::Type::BYTE_ARRAY).unwrap(),
            Type::BYTE_ARRAY
        );
        assert_eq!(
            Type::try_from(parquet::Type::FIXED_LEN_BYTE_ARRAY).unwrap(),
            Type::FIXED_LEN_BYTE_ARRAY
        );
    }

    #[test]
    fn test_into_type() {
        assert_eq!(parquet::Type::BOOLEAN, Type::BOOLEAN.into());
        assert_eq!(parquet::Type::INT32, Type::INT32.into());
        assert_eq!(parquet::Type::INT64, Type::INT64.into());
        assert_eq!(parquet::Type::INT96, Type::INT96.into());
        assert_eq!(parquet::Type::FLOAT, Type::FLOAT.into());
        assert_eq!(parquet::Type::DOUBLE, Type::DOUBLE.into());
        assert_eq!(parquet::Type::BYTE_ARRAY, Type::BYTE_ARRAY.into());
        assert_eq!(
            parquet::Type::FIXED_LEN_BYTE_ARRAY,
            Type::FIXED_LEN_BYTE_ARRAY.into()
        );
    }

    #[test]
    fn test_from_string_into_type() {
        assert_eq!(
            Type::BOOLEAN.to_string().parse::<Type>().unwrap(),
            Type::BOOLEAN
        );
        assert_eq!(
            Type::INT32.to_string().parse::<Type>().unwrap(),
            Type::INT32
        );
        assert_eq!(
            Type::INT64.to_string().parse::<Type>().unwrap(),
            Type::INT64
        );
        assert_eq!(
            Type::INT96.to_string().parse::<Type>().unwrap(),
            Type::INT96
        );
        assert_eq!(
            Type::FLOAT.to_string().parse::<Type>().unwrap(),
            Type::FLOAT
        );
        assert_eq!(
            Type::DOUBLE.to_string().parse::<Type>().unwrap(),
            Type::DOUBLE
        );
        assert_eq!(
            Type::BYTE_ARRAY.to_string().parse::<Type>().unwrap(),
            Type::BYTE_ARRAY
        );
        assert_eq!("BINARY".parse::<Type>().unwrap(), Type::BYTE_ARRAY);
        assert_eq!(
            Type::FIXED_LEN_BYTE_ARRAY
                .to_string()
                .parse::<Type>()
                .unwrap(),
            Type::FIXED_LEN_BYTE_ARRAY
        );
    }

    #[test]
    fn test_display_converted_type() {
        assert_eq!(ConvertedType::NONE.to_string(), "NONE");
        assert_eq!(ConvertedType::UTF8.to_string(), "UTF8");
        assert_eq!(ConvertedType::MAP.to_string(), "MAP");
        assert_eq!(ConvertedType::MAP_KEY_VALUE.to_string(), "MAP_KEY_VALUE");
        assert_eq!(ConvertedType::LIST.to_string(), "LIST");
        assert_eq!(ConvertedType::ENUM.to_string(), "ENUM");
        assert_eq!(ConvertedType::DECIMAL.to_string(), "DECIMAL");
        assert_eq!(ConvertedType::DATE.to_string(), "DATE");
        assert_eq!(ConvertedType::TIME_MILLIS.to_string(), "TIME_MILLIS");
        assert_eq!(ConvertedType::DATE.to_string(), "DATE");
        assert_eq!(ConvertedType::TIME_MICROS.to_string(), "TIME_MICROS");
        assert_eq!(
            ConvertedType::TIMESTAMP_MILLIS.to_string(),
            "TIMESTAMP_MILLIS"
        );
        assert_eq!(
            ConvertedType::TIMESTAMP_MICROS.to_string(),
            "TIMESTAMP_MICROS"
        );
        assert_eq!(ConvertedType::UINT_8.to_string(), "UINT_8");
        assert_eq!(ConvertedType::UINT_16.to_string(), "UINT_16");
        assert_eq!(ConvertedType::UINT_32.to_string(), "UINT_32");
        assert_eq!(ConvertedType::UINT_64.to_string(), "UINT_64");
        assert_eq!(ConvertedType::INT_8.to_string(), "INT_8");
        assert_eq!(ConvertedType::INT_16.to_string(), "INT_16");
        assert_eq!(ConvertedType::INT_32.to_string(), "INT_32");
        assert_eq!(ConvertedType::INT_64.to_string(), "INT_64");
        assert_eq!(ConvertedType::JSON.to_string(), "JSON");
        assert_eq!(ConvertedType::BSON.to_string(), "BSON");
        assert_eq!(ConvertedType::INTERVAL.to_string(), "INTERVAL");
        assert_eq!(ConvertedType::DECIMAL.to_string(), "DECIMAL")
    }

    #[test]
    fn test_from_converted_type() {
        let parquet_conv_none: Option<parquet::ConvertedType> = None;
        assert_eq!(
            ConvertedType::try_from(parquet_conv_none).unwrap(),
            ConvertedType::NONE
        );
        assert_eq!(
            ConvertedType::try_from(Some(parquet::ConvertedType::UTF8)).unwrap(),
            ConvertedType::UTF8
        );
        assert_eq!(
            ConvertedType::try_from(Some(parquet::ConvertedType::MAP)).unwrap(),
            ConvertedType::MAP
        );
        assert_eq!(
            ConvertedType::try_from(Some(parquet::ConvertedType::MAP_KEY_VALUE)).unwrap(),
            ConvertedType::MAP_KEY_VALUE
        );
        assert_eq!(
            ConvertedType::try_from(Some(parquet::ConvertedType::LIST)).unwrap(),
            ConvertedType::LIST
        );
        assert_eq!(
            ConvertedType::try_from(Some(parquet::ConvertedType::ENUM)).unwrap(),
            ConvertedType::ENUM
        );
        assert_eq!(
            ConvertedType::try_from(Some(parquet::ConvertedType::DECIMAL)).unwrap(),
            ConvertedType::DECIMAL
        );
        assert_eq!(
            ConvertedType::try_from(Some(parquet::ConvertedType::DATE)).unwrap(),
            ConvertedType::DATE
        );
        assert_eq!(
            ConvertedType::try_from(Some(parquet::ConvertedType::TIME_MILLIS)).unwrap(),
            ConvertedType::TIME_MILLIS
        );
        assert_eq!(
            ConvertedType::try_from(Some(parquet::ConvertedType::TIME_MICROS)).unwrap(),
            ConvertedType::TIME_MICROS
        );
        assert_eq!(
            ConvertedType::try_from(Some(parquet::ConvertedType::TIMESTAMP_MILLIS)).unwrap(),
            ConvertedType::TIMESTAMP_MILLIS
        );
        assert_eq!(
            ConvertedType::try_from(Some(parquet::ConvertedType::TIMESTAMP_MICROS)).unwrap(),
            ConvertedType::TIMESTAMP_MICROS
        );
        assert_eq!(
            ConvertedType::try_from(Some(parquet::ConvertedType::UINT_8)).unwrap(),
            ConvertedType::UINT_8
        );
        assert_eq!(
            ConvertedType::try_from(Some(parquet::ConvertedType::UINT_16)).unwrap(),
            ConvertedType::UINT_16
        );
        assert_eq!(
            ConvertedType::try_from(Some(parquet::ConvertedType::UINT_32)).unwrap(),
            ConvertedType::UINT_32
        );
        assert_eq!(
            ConvertedType::try_from(Some(parquet::ConvertedType::UINT_64)).unwrap(),
            ConvertedType::UINT_64
        );
        assert_eq!(
            ConvertedType::try_from(Some(parquet::ConvertedType::INT_8)).unwrap(),
            ConvertedType::INT_8
        );
        assert_eq!(
            ConvertedType::try_from(Some(parquet::ConvertedType::INT_16)).unwrap(),
            ConvertedType::INT_16
        );
        assert_eq!(
            ConvertedType::try_from(Some(parquet::ConvertedType::INT_32)).unwrap(),
            ConvertedType::INT_32
        );
        assert_eq!(
            ConvertedType::try_from(Some(parquet::ConvertedType::INT_64)).unwrap(),
            ConvertedType::INT_64
        );
        assert_eq!(
            ConvertedType::try_from(Some(parquet::ConvertedType::JSON)).unwrap(),
            ConvertedType::JSON
        );
        assert_eq!(
            ConvertedType::try_from(Some(parquet::ConvertedType::BSON)).unwrap(),
            ConvertedType::BSON
        );
        assert_eq!(
            ConvertedType::try_from(Some(parquet::ConvertedType::INTERVAL)).unwrap(),
            ConvertedType::INTERVAL
        );
        assert_eq!(
            ConvertedType::try_from(Some(parquet::ConvertedType::DECIMAL)).unwrap(),
            ConvertedType::DECIMAL
        )
    }

    #[test]
    fn test_into_converted_type() {
        let converted_type: Option<parquet::ConvertedType> = None;
        assert_eq!(converted_type, ConvertedType::NONE.into());
        assert_eq!(
            Some(parquet::ConvertedType::UTF8),
            ConvertedType::UTF8.into()
        );
        assert_eq!(Some(parquet::ConvertedType::MAP), ConvertedType::MAP.into());
        assert_eq!(
            Some(parquet::ConvertedType::MAP_KEY_VALUE),
            ConvertedType::MAP_KEY_VALUE.into()
        );
        assert_eq!(
            Some(parquet::ConvertedType::LIST),
            ConvertedType::LIST.into()
        );
        assert_eq!(
            Some(parquet::ConvertedType::ENUM),
            ConvertedType::ENUM.into()
        );
        assert_eq!(
            Some(parquet::ConvertedType::DECIMAL),
            ConvertedType::DECIMAL.into()
        );
        assert_eq!(
            Some(parquet::ConvertedType::DATE),
            ConvertedType::DATE.into()
        );
        assert_eq!(
            Some(parquet::ConvertedType::TIME_MILLIS),
            ConvertedType::TIME_MILLIS.into()
        );
        assert_eq!(
            Some(parquet::ConvertedType::TIME_MICROS),
            ConvertedType::TIME_MICROS.into()
        );
        assert_eq!(
            Some(parquet::ConvertedType::TIMESTAMP_MILLIS),
            ConvertedType::TIMESTAMP_MILLIS.into()
        );
        assert_eq!(
            Some(parquet::ConvertedType::TIMESTAMP_MICROS),
            ConvertedType::TIMESTAMP_MICROS.into()
        );
        assert_eq!(
            Some(parquet::ConvertedType::UINT_8),
            ConvertedType::UINT_8.into()
        );
        assert_eq!(
            Some(parquet::ConvertedType::UINT_16),
            ConvertedType::UINT_16.into()
        );
        assert_eq!(
            Some(parquet::ConvertedType::UINT_32),
            ConvertedType::UINT_32.into()
        );
        assert_eq!(
            Some(parquet::ConvertedType::UINT_64),
            ConvertedType::UINT_64.into()
        );
        assert_eq!(
            Some(parquet::ConvertedType::INT_8),
            ConvertedType::INT_8.into()
        );
        assert_eq!(
            Some(parquet::ConvertedType::INT_16),
            ConvertedType::INT_16.into()
        );
        assert_eq!(
            Some(parquet::ConvertedType::INT_32),
            ConvertedType::INT_32.into()
        );
        assert_eq!(
            Some(parquet::ConvertedType::INT_64),
            ConvertedType::INT_64.into()
        );
        assert_eq!(
            Some(parquet::ConvertedType::JSON),
            ConvertedType::JSON.into()
        );
        assert_eq!(
            Some(parquet::ConvertedType::BSON),
            ConvertedType::BSON.into()
        );
        assert_eq!(
            Some(parquet::ConvertedType::INTERVAL),
            ConvertedType::INTERVAL.into()
        );
        assert_eq!(
            Some(parquet::ConvertedType::DECIMAL),
            ConvertedType::DECIMAL.into()
        )
    }

    #[test]
    fn test_from_string_into_converted_type() {
        assert_eq!(
            ConvertedType::NONE
                .to_string()
                .parse::<ConvertedType>()
                .unwrap(),
            ConvertedType::NONE
        );
        assert_eq!(
            ConvertedType::UTF8
                .to_string()
                .parse::<ConvertedType>()
                .unwrap(),
            ConvertedType::UTF8
        );
        assert_eq!(
            ConvertedType::MAP
                .to_string()
                .parse::<ConvertedType>()
                .unwrap(),
            ConvertedType::MAP
        );
        assert_eq!(
            ConvertedType::MAP_KEY_VALUE
                .to_string()
                .parse::<ConvertedType>()
                .unwrap(),
            ConvertedType::MAP_KEY_VALUE
        );
        assert_eq!(
            ConvertedType::LIST
                .to_string()
                .parse::<ConvertedType>()
                .unwrap(),
            ConvertedType::LIST
        );
        assert_eq!(
            ConvertedType::ENUM
                .to_string()
                .parse::<ConvertedType>()
                .unwrap(),
            ConvertedType::ENUM
        );
        assert_eq!(
            ConvertedType::DECIMAL
                .to_string()
                .parse::<ConvertedType>()
                .unwrap(),
            ConvertedType::DECIMAL
        );
        assert_eq!(
            ConvertedType::DATE
                .to_string()
                .parse::<ConvertedType>()
                .unwrap(),
            ConvertedType::DATE
        );
        assert_eq!(
            ConvertedType::TIME_MILLIS
                .to_string()
                .parse::<ConvertedType>()
                .unwrap(),
            ConvertedType::TIME_MILLIS
        );
        assert_eq!(
            ConvertedType::TIME_MICROS
                .to_string()
                .parse::<ConvertedType>()
                .unwrap(),
            ConvertedType::TIME_MICROS
        );
        assert_eq!(
            ConvertedType::TIMESTAMP_MILLIS
                .to_string()
                .parse::<ConvertedType>()
                .unwrap(),
            ConvertedType::TIMESTAMP_MILLIS
        );
        assert_eq!(
            ConvertedType::TIMESTAMP_MICROS
                .to_string()
                .parse::<ConvertedType>()
                .unwrap(),
            ConvertedType::TIMESTAMP_MICROS
        );
        assert_eq!(
            ConvertedType::UINT_8
                .to_string()
                .parse::<ConvertedType>()
                .unwrap(),
            ConvertedType::UINT_8
        );
        assert_eq!(
            ConvertedType::UINT_16
                .to_string()
                .parse::<ConvertedType>()
                .unwrap(),
            ConvertedType::UINT_16
        );
        assert_eq!(
            ConvertedType::UINT_32
                .to_string()
                .parse::<ConvertedType>()
                .unwrap(),
            ConvertedType::UINT_32
        );
        assert_eq!(
            ConvertedType::UINT_64
                .to_string()
                .parse::<ConvertedType>()
                .unwrap(),
            ConvertedType::UINT_64
        );
        assert_eq!(
            ConvertedType::INT_8
                .to_string()
                .parse::<ConvertedType>()
                .unwrap(),
            ConvertedType::INT_8
        );
        assert_eq!(
            ConvertedType::INT_16
                .to_string()
                .parse::<ConvertedType>()
                .unwrap(),
            ConvertedType::INT_16
        );
        assert_eq!(
            ConvertedType::INT_32
                .to_string()
                .parse::<ConvertedType>()
                .unwrap(),
            ConvertedType::INT_32
        );
        assert_eq!(
            ConvertedType::INT_64
                .to_string()
                .parse::<ConvertedType>()
                .unwrap(),
            ConvertedType::INT_64
        );
        assert_eq!(
            ConvertedType::JSON
                .to_string()
                .parse::<ConvertedType>()
                .unwrap(),
            ConvertedType::JSON
        );
        assert_eq!(
            ConvertedType::BSON
                .to_string()
                .parse::<ConvertedType>()
                .unwrap(),
            ConvertedType::BSON
        );
        assert_eq!(
            ConvertedType::INTERVAL
                .to_string()
                .parse::<ConvertedType>()
                .unwrap(),
            ConvertedType::INTERVAL
        );
        assert_eq!(
            ConvertedType::DECIMAL
                .to_string()
                .parse::<ConvertedType>()
                .unwrap(),
            ConvertedType::DECIMAL
        )
    }

    #[test]
    fn test_logical_to_converted_type() {
        let logical_none: Option<LogicalType> = None;
        assert_eq!(ConvertedType::from(logical_none), ConvertedType::NONE);
        assert_eq!(
            ConvertedType::from(Some(LogicalType::Decimal {
                precision: 20,
                scale: 5
            })),
            ConvertedType::DECIMAL
        );
        assert_eq!(
            ConvertedType::from(Some(LogicalType::Bson)),
            ConvertedType::BSON
        );
        assert_eq!(
            ConvertedType::from(Some(LogicalType::Json)),
            ConvertedType::JSON
        );
        assert_eq!(
            ConvertedType::from(Some(LogicalType::String)),
            ConvertedType::UTF8
        );
        assert_eq!(
            ConvertedType::from(Some(LogicalType::Date)),
            ConvertedType::DATE
        );
        assert_eq!(
            ConvertedType::from(Some(LogicalType::Time {
                unit: TimeUnit::MILLIS(Default::default()),
                is_adjusted_to_u_t_c: true,
            })),
            ConvertedType::TIME_MILLIS
        );
        assert_eq!(
            ConvertedType::from(Some(LogicalType::Time {
                unit: TimeUnit::MICROS(Default::default()),
                is_adjusted_to_u_t_c: true,
            })),
            ConvertedType::TIME_MICROS
        );
        assert_eq!(
            ConvertedType::from(Some(LogicalType::Time {
                unit: TimeUnit::NANOS(Default::default()),
                is_adjusted_to_u_t_c: false,
            })),
            ConvertedType::NONE
        );
        assert_eq!(
            ConvertedType::from(Some(LogicalType::Timestamp {
                unit: TimeUnit::MILLIS(Default::default()),
                is_adjusted_to_u_t_c: true,
            })),
            ConvertedType::TIMESTAMP_MILLIS
        );
        assert_eq!(
            ConvertedType::from(Some(LogicalType::Timestamp {
                unit: TimeUnit::MICROS(Default::default()),
                is_adjusted_to_u_t_c: false,
            })),
            ConvertedType::TIMESTAMP_MICROS
        );
        assert_eq!(
            ConvertedType::from(Some(LogicalType::Timestamp {
                unit: TimeUnit::NANOS(Default::default()),
                is_adjusted_to_u_t_c: false,
            })),
            ConvertedType::NONE
        );
        assert_eq!(
            ConvertedType::from(Some(LogicalType::Integer {
                bit_width: 8,
                is_signed: false
            })),
            ConvertedType::UINT_8
        );
        assert_eq!(
            ConvertedType::from(Some(LogicalType::Integer {
                bit_width: 8,
                is_signed: true
            })),
            ConvertedType::INT_8
        );
        assert_eq!(
            ConvertedType::from(Some(LogicalType::Integer {
                bit_width: 16,
                is_signed: false
            })),
            ConvertedType::UINT_16
        );
        assert_eq!(
            ConvertedType::from(Some(LogicalType::Integer {
                bit_width: 16,
                is_signed: true
            })),
            ConvertedType::INT_16
        );
        assert_eq!(
            ConvertedType::from(Some(LogicalType::Integer {
                bit_width: 32,
                is_signed: false
            })),
            ConvertedType::UINT_32
        );
        assert_eq!(
            ConvertedType::from(Some(LogicalType::Integer {
                bit_width: 32,
                is_signed: true
            })),
            ConvertedType::INT_32
        );
        assert_eq!(
            ConvertedType::from(Some(LogicalType::Integer {
                bit_width: 64,
                is_signed: false
            })),
            ConvertedType::UINT_64
        );
        assert_eq!(
            ConvertedType::from(Some(LogicalType::Integer {
                bit_width: 64,
                is_signed: true
            })),
            ConvertedType::INT_64
        );
        assert_eq!(
            ConvertedType::from(Some(LogicalType::List)),
            ConvertedType::LIST
        );
        assert_eq!(
            ConvertedType::from(Some(LogicalType::Map)),
            ConvertedType::MAP
        );
        assert_eq!(
            ConvertedType::from(Some(LogicalType::Uuid)),
            ConvertedType::NONE
        );
        assert_eq!(
            ConvertedType::from(Some(LogicalType::Enum)),
            ConvertedType::ENUM
        );
        assert_eq!(
            ConvertedType::from(Some(LogicalType::Float16)),
            ConvertedType::NONE
        );
        assert_eq!(
            ConvertedType::from(Some(LogicalType::Unknown)),
            ConvertedType::NONE
        );
    }

    #[test]
    fn test_display_repetition() {
        assert_eq!(Repetition::REQUIRED.to_string(), "REQUIRED");
        assert_eq!(Repetition::OPTIONAL.to_string(), "OPTIONAL");
        assert_eq!(Repetition::REPEATED.to_string(), "REPEATED");
    }

    #[test]
    fn test_from_repetition() {
        assert_eq!(
            Repetition::try_from(parquet::FieldRepetitionType::REQUIRED).unwrap(),
            Repetition::REQUIRED
        );
        assert_eq!(
            Repetition::try_from(parquet::FieldRepetitionType::OPTIONAL).unwrap(),
            Repetition::OPTIONAL
        );
        assert_eq!(
            Repetition::try_from(parquet::FieldRepetitionType::REPEATED).unwrap(),
            Repetition::REPEATED
        );
    }

    #[test]
    fn test_into_repetition() {
        assert_eq!(
            parquet::FieldRepetitionType::REQUIRED,
            Repetition::REQUIRED.into()
        );
        assert_eq!(
            parquet::FieldRepetitionType::OPTIONAL,
            Repetition::OPTIONAL.into()
        );
        assert_eq!(
            parquet::FieldRepetitionType::REPEATED,
            Repetition::REPEATED.into()
        );
    }

    #[test]
    fn test_from_string_into_repetition() {
        assert_eq!(
            Repetition::REQUIRED
                .to_string()
                .parse::<Repetition>()
                .unwrap(),
            Repetition::REQUIRED
        );
        assert_eq!(
            Repetition::OPTIONAL
                .to_string()
                .parse::<Repetition>()
                .unwrap(),
            Repetition::OPTIONAL
        );
        assert_eq!(
            Repetition::REPEATED
                .to_string()
                .parse::<Repetition>()
                .unwrap(),
            Repetition::REPEATED
        );
    }

    #[test]
    fn test_display_encoding() {
        assert_eq!(Encoding::PLAIN.to_string(), "PLAIN");
        assert_eq!(Encoding::PLAIN_DICTIONARY.to_string(), "PLAIN_DICTIONARY");
        assert_eq!(Encoding::RLE.to_string(), "RLE");
        assert_eq!(Encoding::BIT_PACKED.to_string(), "BIT_PACKED");
        assert_eq!(
            Encoding::DELTA_BINARY_PACKED.to_string(),
            "DELTA_BINARY_PACKED"
        );
        assert_eq!(
            Encoding::DELTA_LENGTH_BYTE_ARRAY.to_string(),
            "DELTA_LENGTH_BYTE_ARRAY"
        );
        assert_eq!(Encoding::DELTA_BYTE_ARRAY.to_string(), "DELTA_BYTE_ARRAY");
        assert_eq!(Encoding::RLE_DICTIONARY.to_string(), "RLE_DICTIONARY");
    }

    #[test]
    fn test_from_encoding() {
        assert_eq!(
            Encoding::try_from(parquet::Encoding::PLAIN).unwrap(),
            Encoding::PLAIN
        );
        assert_eq!(
            Encoding::try_from(parquet::Encoding::PLAIN_DICTIONARY).unwrap(),
            Encoding::PLAIN_DICTIONARY
        );
        assert_eq!(
            Encoding::try_from(parquet::Encoding::RLE).unwrap(),
            Encoding::RLE
        );
        assert_eq!(
            Encoding::try_from(parquet::Encoding::BIT_PACKED).unwrap(),
            Encoding::BIT_PACKED
        );
        assert_eq!(
            Encoding::try_from(parquet::Encoding::DELTA_BINARY_PACKED).unwrap(),
            Encoding::DELTA_BINARY_PACKED
        );
        assert_eq!(
            Encoding::try_from(parquet::Encoding::DELTA_LENGTH_BYTE_ARRAY).unwrap(),
            Encoding::DELTA_LENGTH_BYTE_ARRAY
        );
        assert_eq!(
            Encoding::try_from(parquet::Encoding::DELTA_BYTE_ARRAY).unwrap(),
            Encoding::DELTA_BYTE_ARRAY
        );
    }

    #[test]
    fn test_into_encoding() {
        assert_eq!(parquet::Encoding::PLAIN, Encoding::PLAIN.into());
        assert_eq!(
            parquet::Encoding::PLAIN_DICTIONARY,
            Encoding::PLAIN_DICTIONARY.into()
        );
        assert_eq!(parquet::Encoding::RLE, Encoding::RLE.into());
        assert_eq!(parquet::Encoding::BIT_PACKED, Encoding::BIT_PACKED.into());
        assert_eq!(
            parquet::Encoding::DELTA_BINARY_PACKED,
            Encoding::DELTA_BINARY_PACKED.into()
        );
        assert_eq!(
            parquet::Encoding::DELTA_LENGTH_BYTE_ARRAY,
            Encoding::DELTA_LENGTH_BYTE_ARRAY.into()
        );
        assert_eq!(
            parquet::Encoding::DELTA_BYTE_ARRAY,
            Encoding::DELTA_BYTE_ARRAY.into()
        );
    }

    #[test]
    fn test_compression_codec_to_string() {
        assert_eq!(Compression::UNCOMPRESSED.codec_to_string(), "UNCOMPRESSED");
        assert_eq!(
            Compression::ZSTD(ZstdLevel::default()).codec_to_string(),
            "ZSTD"
        );
    }

    #[test]
    fn test_display_compression() {
        assert_eq!(Compression::UNCOMPRESSED.to_string(), "UNCOMPRESSED");
        assert_eq!(Compression::SNAPPY.to_string(), "SNAPPY");
        assert_eq!(
            Compression::GZIP(Default::default()).to_string(),
            "GZIP(GzipLevel(6))"
        );
        assert_eq!(Compression::LZO.to_string(), "LZO");
        assert_eq!(
            Compression::BROTLI(Default::default()).to_string(),
            "BROTLI(BrotliLevel(1))"
        );
        assert_eq!(Compression::LZ4.to_string(), "LZ4");
        assert_eq!(
            Compression::ZSTD(Default::default()).to_string(),
            "ZSTD(ZstdLevel(1))"
        );
    }

    #[test]
    fn test_from_compression() {
        assert_eq!(
            Compression::try_from(parquet::CompressionCodec::UNCOMPRESSED).unwrap(),
            Compression::UNCOMPRESSED
        );
        assert_eq!(
            Compression::try_from(parquet::CompressionCodec::SNAPPY).unwrap(),
            Compression::SNAPPY
        );
        assert_eq!(
            Compression::try_from(parquet::CompressionCodec::GZIP).unwrap(),
            Compression::GZIP(Default::default())
        );
        assert_eq!(
            Compression::try_from(parquet::CompressionCodec::LZO).unwrap(),
            Compression::LZO
        );
        assert_eq!(
            Compression::try_from(parquet::CompressionCodec::BROTLI).unwrap(),
            Compression::BROTLI(Default::default())
        );
        assert_eq!(
            Compression::try_from(parquet::CompressionCodec::LZ4).unwrap(),
            Compression::LZ4
        );
        assert_eq!(
            Compression::try_from(parquet::CompressionCodec::ZSTD).unwrap(),
            Compression::ZSTD(Default::default())
        );
    }

    #[test]
    fn test_into_compression() {
        assert_eq!(
            parquet::CompressionCodec::UNCOMPRESSED,
            Compression::UNCOMPRESSED.into()
        );
        assert_eq!(
            parquet::CompressionCodec::SNAPPY,
            Compression::SNAPPY.into()
        );
        assert_eq!(
            parquet::CompressionCodec::GZIP,
            Compression::GZIP(Default::default()).into()
        );
        assert_eq!(parquet::CompressionCodec::LZO, Compression::LZO.into());
        assert_eq!(
            parquet::CompressionCodec::BROTLI,
            Compression::BROTLI(Default::default()).into()
        );
        assert_eq!(parquet::CompressionCodec::LZ4, Compression::LZ4.into());
        assert_eq!(
            parquet::CompressionCodec::ZSTD,
            Compression::ZSTD(Default::default()).into()
        );
    }

    #[test]
    fn test_display_page_type() {
        assert_eq!(PageType::DATA_PAGE.to_string(), "DATA_PAGE");
        assert_eq!(PageType::INDEX_PAGE.to_string(), "INDEX_PAGE");
        assert_eq!(PageType::DICTIONARY_PAGE.to_string(), "DICTIONARY_PAGE");
        assert_eq!(PageType::DATA_PAGE_V2.to_string(), "DATA_PAGE_V2");
    }

    #[test]
    fn test_from_page_type() {
        assert_eq!(
            PageType::try_from(parquet::PageType::DATA_PAGE).unwrap(),
            PageType::DATA_PAGE
        );
        assert_eq!(
            PageType::try_from(parquet::PageType::INDEX_PAGE).unwrap(),
            PageType::INDEX_PAGE
        );
        assert_eq!(
            PageType::try_from(parquet::PageType::DICTIONARY_PAGE).unwrap(),
            PageType::DICTIONARY_PAGE
        );
        assert_eq!(
            PageType::try_from(parquet::PageType::DATA_PAGE_V2).unwrap(),
            PageType::DATA_PAGE_V2
        );
    }

    #[test]
    fn test_into_page_type() {
        assert_eq!(parquet::PageType::DATA_PAGE, PageType::DATA_PAGE.into());
        assert_eq!(parquet::PageType::INDEX_PAGE, PageType::INDEX_PAGE.into());
        assert_eq!(
            parquet::PageType::DICTIONARY_PAGE,
            PageType::DICTIONARY_PAGE.into()
        );
        assert_eq!(
            parquet::PageType::DATA_PAGE_V2,
            PageType::DATA_PAGE_V2.into()
        );
    }

    #[test]
    fn test_display_sort_order() {
        assert_eq!(SortOrder::SIGNED.to_string(), "SIGNED");
        assert_eq!(SortOrder::UNSIGNED.to_string(), "UNSIGNED");
        assert_eq!(SortOrder::UNDEFINED.to_string(), "UNDEFINED");
    }

    #[test]
    fn test_display_column_order() {
        assert_eq!(
            ColumnOrder::TYPE_DEFINED_ORDER(SortOrder::SIGNED).to_string(),
            "TYPE_DEFINED_ORDER(SIGNED)"
        );
        assert_eq!(
            ColumnOrder::TYPE_DEFINED_ORDER(SortOrder::UNSIGNED).to_string(),
            "TYPE_DEFINED_ORDER(UNSIGNED)"
        );
        assert_eq!(
            ColumnOrder::TYPE_DEFINED_ORDER(SortOrder::UNDEFINED).to_string(),
            "TYPE_DEFINED_ORDER(UNDEFINED)"
        );
        assert_eq!(ColumnOrder::UNDEFINED.to_string(), "UNDEFINED");
    }

    #[test]
    fn test_column_order_get_logical_type_sort_order() {
        // Helper to check the order in a list of values.
        // Only logical type is checked.
        fn check_sort_order(types: Vec<LogicalType>, expected_order: SortOrder) {
            for tpe in types {
                assert_eq!(
                    ColumnOrder::get_type_defined_sort_order(
                        Some(tpe),
                        ConvertedType::NONE,
                        Type::BYTE_ARRAY
                    ),
                    expected_order
                );
            }
        }

        // Unsigned comparison (physical type does not matter)
        let unsigned = vec![
            LogicalType::String,
            LogicalType::Json,
            LogicalType::Bson,
            LogicalType::Enum,
            LogicalType::Uuid,
            LogicalType::Integer {
                bit_width: 8,
                is_signed: false,
            },
            LogicalType::Integer {
                bit_width: 16,
                is_signed: false,
            },
            LogicalType::Integer {
                bit_width: 32,
                is_signed: false,
            },
            LogicalType::Integer {
                bit_width: 64,
                is_signed: false,
            },
        ];
        check_sort_order(unsigned, SortOrder::UNSIGNED);

        // Signed comparison (physical type does not matter)
        let signed = vec![
            LogicalType::Integer {
                bit_width: 8,
                is_signed: true,
            },
            LogicalType::Integer {
                bit_width: 8,
                is_signed: true,
            },
            LogicalType::Integer {
                bit_width: 8,
                is_signed: true,
            },
            LogicalType::Integer {
                bit_width: 8,
                is_signed: true,
            },
            LogicalType::Decimal {
                scale: 20,
                precision: 4,
            },
            LogicalType::Date,
            LogicalType::Time {
                is_adjusted_to_u_t_c: false,
                unit: TimeUnit::MILLIS(Default::default()),
            },
            LogicalType::Time {
                is_adjusted_to_u_t_c: false,
                unit: TimeUnit::MICROS(Default::default()),
            },
            LogicalType::Time {
                is_adjusted_to_u_t_c: true,
                unit: TimeUnit::NANOS(Default::default()),
            },
            LogicalType::Timestamp {
                is_adjusted_to_u_t_c: false,
                unit: TimeUnit::MILLIS(Default::default()),
            },
            LogicalType::Timestamp {
                is_adjusted_to_u_t_c: false,
                unit: TimeUnit::MICROS(Default::default()),
            },
            LogicalType::Timestamp {
                is_adjusted_to_u_t_c: true,
                unit: TimeUnit::NANOS(Default::default()),
            },
            LogicalType::Float16,
        ];
        check_sort_order(signed, SortOrder::SIGNED);

        // Undefined comparison
        let undefined = vec![LogicalType::List, LogicalType::Map];
        check_sort_order(undefined, SortOrder::UNDEFINED);
    }

    #[test]
    fn test_column_order_get_converted_type_sort_order() {
        // Helper to check the order in a list of values.
        // Only converted type is checked.
        fn check_sort_order(types: Vec<ConvertedType>, expected_order: SortOrder) {
            for tpe in types {
                assert_eq!(
                    ColumnOrder::get_type_defined_sort_order(None, tpe, Type::BYTE_ARRAY),
                    expected_order
                );
            }
        }

        // Unsigned comparison (physical type does not matter)
        let unsigned = vec![
            ConvertedType::UTF8,
            ConvertedType::JSON,
            ConvertedType::BSON,
            ConvertedType::ENUM,
            ConvertedType::UINT_8,
            ConvertedType::UINT_16,
            ConvertedType::UINT_32,
            ConvertedType::UINT_64,
        ];
        check_sort_order(unsigned, SortOrder::UNSIGNED);

        // Signed comparison (physical type does not matter)
        let signed = vec![
            ConvertedType::INT_8,
            ConvertedType::INT_16,
            ConvertedType::INT_32,
            ConvertedType::INT_64,
            ConvertedType::DECIMAL,
            ConvertedType::DATE,
            ConvertedType::TIME_MILLIS,
            ConvertedType::TIME_MICROS,
            ConvertedType::TIMESTAMP_MILLIS,
            ConvertedType::TIMESTAMP_MICROS,
        ];
        check_sort_order(signed, SortOrder::SIGNED);

        // Undefined comparison
        let undefined = vec![
            ConvertedType::LIST,
            ConvertedType::MAP,
            ConvertedType::MAP_KEY_VALUE,
            ConvertedType::INTERVAL,
        ];
        check_sort_order(undefined, SortOrder::UNDEFINED);

        // Check None logical type
        // This should return a sort order for byte array type.
        check_sort_order(vec![ConvertedType::NONE], SortOrder::UNSIGNED);
    }

    #[test]
    fn test_column_order_get_default_sort_order() {
        // Comparison based on physical type
        assert_eq!(
            ColumnOrder::get_default_sort_order(Type::BOOLEAN),
            SortOrder::UNSIGNED
        );
        assert_eq!(
            ColumnOrder::get_default_sort_order(Type::INT32),
            SortOrder::SIGNED
        );
        assert_eq!(
            ColumnOrder::get_default_sort_order(Type::INT64),
            SortOrder::SIGNED
        );
        assert_eq!(
            ColumnOrder::get_default_sort_order(Type::INT96),
            SortOrder::UNDEFINED
        );
        assert_eq!(
            ColumnOrder::get_default_sort_order(Type::FLOAT),
            SortOrder::SIGNED
        );
        assert_eq!(
            ColumnOrder::get_default_sort_order(Type::DOUBLE),
            SortOrder::SIGNED
        );
        assert_eq!(
            ColumnOrder::get_default_sort_order(Type::BYTE_ARRAY),
            SortOrder::UNSIGNED
        );
        assert_eq!(
            ColumnOrder::get_default_sort_order(Type::FIXED_LEN_BYTE_ARRAY),
            SortOrder::UNSIGNED
        );
    }

    #[test]
    fn test_column_order_sort_order() {
        assert_eq!(
            ColumnOrder::TYPE_DEFINED_ORDER(SortOrder::SIGNED).sort_order(),
            SortOrder::SIGNED
        );
        assert_eq!(
            ColumnOrder::TYPE_DEFINED_ORDER(SortOrder::UNSIGNED).sort_order(),
            SortOrder::UNSIGNED
        );
        assert_eq!(
            ColumnOrder::TYPE_DEFINED_ORDER(SortOrder::UNDEFINED).sort_order(),
            SortOrder::UNDEFINED
        );
        assert_eq!(ColumnOrder::UNDEFINED.sort_order(), SortOrder::SIGNED);
    }

    #[test]
    fn test_parse_encoding() {
        let mut encoding: Encoding = "PLAIN".parse().unwrap();
        assert_eq!(encoding, Encoding::PLAIN);
        encoding = "PLAIN_DICTIONARY".parse().unwrap();
        assert_eq!(encoding, Encoding::PLAIN_DICTIONARY);
        encoding = "RLE".parse().unwrap();
        assert_eq!(encoding, Encoding::RLE);
        encoding = "BIT_PACKED".parse().unwrap();
        assert_eq!(encoding, Encoding::BIT_PACKED);
        encoding = "DELTA_BINARY_PACKED".parse().unwrap();
        assert_eq!(encoding, Encoding::DELTA_BINARY_PACKED);
        encoding = "DELTA_LENGTH_BYTE_ARRAY".parse().unwrap();
        assert_eq!(encoding, Encoding::DELTA_LENGTH_BYTE_ARRAY);
        encoding = "DELTA_BYTE_ARRAY".parse().unwrap();
        assert_eq!(encoding, Encoding::DELTA_BYTE_ARRAY);
        encoding = "RLE_DICTIONARY".parse().unwrap();
        assert_eq!(encoding, Encoding::RLE_DICTIONARY);
        encoding = "BYTE_STREAM_SPLIT".parse().unwrap();
        assert_eq!(encoding, Encoding::BYTE_STREAM_SPLIT);

        // test lowercase
        encoding = "byte_stream_split".parse().unwrap();
        assert_eq!(encoding, Encoding::BYTE_STREAM_SPLIT);

        // test unknown string
        match "plain_xxx".parse::<Encoding>() {
            Ok(e) => {
                panic!("Should not be able to parse {e:?}");
            }
            Err(e) => {
                assert_eq!(e.to_string(), "Parquet error: unknown encoding: plain_xxx");
            }
        }
    }

    #[test]
    fn test_parse_compression() {
        let mut compress: Compression = "snappy".parse().unwrap();
        assert_eq!(compress, Compression::SNAPPY);
        compress = "lzo".parse().unwrap();
        assert_eq!(compress, Compression::LZO);
        compress = "zstd(3)".parse().unwrap();
        assert_eq!(compress, Compression::ZSTD(ZstdLevel::try_new(3).unwrap()));
        compress = "LZ4_RAW".parse().unwrap();
        assert_eq!(compress, Compression::LZ4_RAW);
        compress = "uncompressed".parse().unwrap();
        assert_eq!(compress, Compression::UNCOMPRESSED);
        compress = "snappy".parse().unwrap();
        assert_eq!(compress, Compression::SNAPPY);
        compress = "gzip(9)".parse().unwrap();
        assert_eq!(compress, Compression::GZIP(GzipLevel::try_new(9).unwrap()));
        compress = "lzo".parse().unwrap();
        assert_eq!(compress, Compression::LZO);
        compress = "brotli(3)".parse().unwrap();
        assert_eq!(
            compress,
            Compression::BROTLI(BrotliLevel::try_new(3).unwrap())
        );
        compress = "lz4".parse().unwrap();
        assert_eq!(compress, Compression::LZ4);

        // test unknown compression
        let mut err = "plain_xxx".parse::<Encoding>().unwrap_err();
        assert_eq!(
            err.to_string(),
            "Parquet error: unknown encoding: plain_xxx"
        );

        // test invalid compress level
        err = "gzip(-10)".parse::<Encoding>().unwrap_err();
        assert_eq!(
            err.to_string(),
            "Parquet error: unknown encoding: gzip(-10)"
        );
    }
}<|MERGE_RESOLUTION|>--- conflicted
+++ resolved
@@ -228,17 +228,12 @@
     Uuid,
     /// A 16-bit floating point number.
     Float16,
-<<<<<<< HEAD
-    /// A Variant.
-    Variant,
-=======
     /// A Variant value.
     Variant,
     /// A geospatial feature in the Well-Known Binary (WKB) format with linear/planar edges interpolation.
     Geometry,
     /// A geospatial feature in the WKB format with an explicit (non-linear/non-planar) edges interpolation.
     Geography,
->>>>>>> a535d3bf
 }
 
 // ----------------------------------------------------------------------
@@ -617,13 +612,9 @@
                 LogicalType::Unknown => SortOrder::UNDEFINED,
                 LogicalType::Uuid => SortOrder::UNSIGNED,
                 LogicalType::Float16 => SortOrder::SIGNED,
-<<<<<<< HEAD
-                LogicalType::Variant => SortOrder::UNDEFINED,
-=======
                 LogicalType::Variant | LogicalType::Geometry | LogicalType::Geography => {
                     SortOrder::UNDEFINED
                 }
->>>>>>> a535d3bf
             },
             // Fall back to converted type
             None => Self::get_converted_sort_order(converted_type, physical_type),
@@ -888,11 +879,8 @@
             parquet::LogicalType::UUID(_) => LogicalType::Uuid,
             parquet::LogicalType::FLOAT16(_) => LogicalType::Float16,
             parquet::LogicalType::VARIANT(_) => LogicalType::Variant,
-<<<<<<< HEAD
-=======
             parquet::LogicalType::GEOMETRY(_) => LogicalType::Geometry,
             parquet::LogicalType::GEOGRAPHY(_) => LogicalType::Geography,
->>>>>>> a535d3bf
         }
     }
 }
@@ -935,11 +923,8 @@
             LogicalType::Uuid => parquet::LogicalType::UUID(Default::default()),
             LogicalType::Float16 => parquet::LogicalType::FLOAT16(Default::default()),
             LogicalType::Variant => parquet::LogicalType::VARIANT(Default::default()),
-<<<<<<< HEAD
-=======
             LogicalType::Geometry => parquet::LogicalType::GEOMETRY(Default::default()),
             LogicalType::Geography => parquet::LogicalType::GEOGRAPHY(Default::default()),
->>>>>>> a535d3bf
         }
     }
 }
@@ -992,11 +977,8 @@
                 LogicalType::Uuid
                 | LogicalType::Float16
                 | LogicalType::Variant
-<<<<<<< HEAD
-=======
                 | LogicalType::Geometry
                 | LogicalType::Geography
->>>>>>> a535d3bf
                 | LogicalType::Unknown => ConvertedType::NONE,
             },
             None => ConvertedType::NONE,
