// Licensed to the Apache Software Foundation (ASF) under one
// or more contributor license agreements.  See the NOTICE file
// distributed with this work for additional information
// regarding copyright ownership.  The ASF licenses this file
// to you under the Apache License, Version 2.0 (the
// "License"); you may not use this file except in compliance
// with the License.  You may obtain a copy of the License at
//
//   http://www.apache.org/licenses/LICENSE-2.0
//
// Unless required by applicable law or agreed to in writing,
// software distributed under the License is distributed on an
// "AS IS" BASIS, WITHOUT WARRANTIES OR CONDITIONS OF ANY
// KIND, either express or implied.  See the License for the
// specific language governing permissions and limitations
// under the License.

//! Contains Rust mappings for Thrift definition. This module contains only mappings for thrift
//! enums and unions. Thrift structs are handled elsewhere.
//! Refer to [`parquet.thrift`](https://github.com/apache/parquet-format/blob/master/src/main/thrift/parquet.thrift)
//! file to see raw definitions.

use std::io::Write;
use std::str::FromStr;
use std::{fmt, str};

pub use crate::compression::{BrotliLevel, GzipLevel, ZstdLevel};
use crate::parquet_thrift::{
    ElementType, FieldType, ReadThrift, ThriftCompactInputProtocol, ThriftCompactOutputProtocol,
    WriteThrift, WriteThriftField,
};
use crate::{thrift_enum, thrift_struct, thrift_union_all_empty};

use crate::errors::{ParquetError, Result};

// ----------------------------------------------------------------------
// Types from the Thrift definition

// ----------------------------------------------------------------------
// Mirrors thrift enum `crate::format::Type`

thrift_enum!(
/// Types supported by Parquet.
///
/// These physical types are intended to be used in combination with the encodings to
/// control the on disk storage format.
/// For example INT16 is not included as a type since a good encoding of INT32
/// would handle this.
enum Type {
  BOOLEAN = 0;
  INT32 = 1;
  INT64 = 2;
  INT96 = 3;  // deprecated, only used by legacy implementations.
  FLOAT = 4;
  DOUBLE = 5;
  BYTE_ARRAY = 6;
  FIXED_LEN_BYTE_ARRAY = 7;
}
);

// ----------------------------------------------------------------------
// Mirrors thrift enum `crate::format::ConvertedType`
//
// Cannot use macros because of added field `None`

/// Common types (converted types) used by frameworks when using Parquet.
///
/// This helps map between types in those frameworks to the base types in Parquet.
/// This is only metadata and not needed to read or write the data.
///
/// This struct was renamed from `LogicalType` in version 4.0.0.
/// If targeting Parquet format 2.4.0 or above, please use [LogicalType] instead.
#[derive(Debug, Clone, Copy, PartialEq, Eq)]
#[allow(non_camel_case_types)]
pub enum ConvertedType {
    /// No type conversion.
    NONE,
    /// A BYTE_ARRAY actually contains UTF8 encoded chars.
    UTF8,

    /// A map is converted as an optional field containing a repeated key/value pair.
    MAP,

    /// A key/value pair is converted into a group of two fields.
    MAP_KEY_VALUE,

    /// A list is converted into an optional field containing a repeated field for its
    /// values.
    LIST,

    /// An enum is converted into a binary field
    ENUM,

    /// A decimal value.
    /// This may be used to annotate binary or fixed primitive types. The
    /// underlying byte array stores the unscaled value encoded as two's
    /// complement using big-endian byte order (the most significant byte is the
    /// zeroth element).
    ///
    /// This must be accompanied by a (maximum) precision and a scale in the
    /// SchemaElement. The precision specifies the number of digits in the decimal
    /// and the scale stores the location of the decimal point. For example 1.23
    /// would have precision 3 (3 total digits) and scale 2 (the decimal point is
    /// 2 digits over).
    DECIMAL,

    /// A date stored as days since Unix epoch, encoded as the INT32 physical type.
    DATE,

    /// The total number of milliseconds since midnight. The value is stored as an INT32
    /// physical type.
    TIME_MILLIS,

    /// The total number of microseconds since midnight. The value is stored as an INT64
    /// physical type.
    TIME_MICROS,

    /// Date and time recorded as milliseconds since the Unix epoch.
    /// Recorded as a physical type of INT64.
    TIMESTAMP_MILLIS,

    /// Date and time recorded as microseconds since the Unix epoch.
    /// The value is stored as an INT64 physical type.
    TIMESTAMP_MICROS,

    /// An unsigned 8 bit integer value stored as INT32 physical type.
    UINT_8,

    /// An unsigned 16 bit integer value stored as INT32 physical type.
    UINT_16,

    /// An unsigned 32 bit integer value stored as INT32 physical type.
    UINT_32,

    /// An unsigned 64 bit integer value stored as INT64 physical type.
    UINT_64,

    /// A signed 8 bit integer value stored as INT32 physical type.
    INT_8,

    /// A signed 16 bit integer value stored as INT32 physical type.
    INT_16,

    /// A signed 32 bit integer value stored as INT32 physical type.
    INT_32,

    /// A signed 64 bit integer value stored as INT64 physical type.
    INT_64,

    /// A JSON document embedded within a single UTF8 column.
    JSON,

    /// A BSON document embedded within a single BINARY column.
    BSON,

    /// An interval of time.
    ///
    /// This type annotates data stored as a FIXED_LEN_BYTE_ARRAY of length 12.
    /// This data is composed of three separate little endian unsigned integers.
    /// Each stores a component of a duration of time. The first integer identifies
    /// the number of months associated with the duration, the second identifies
    /// the number of days associated with the duration and the third identifies
    /// the number of milliseconds associated with the provided duration.
    /// This duration of time is independent of any particular timezone or date.
    INTERVAL,
}

impl<'a, R: ThriftCompactInputProtocol<'a>> ReadThrift<'a, R> for ConvertedType {
    fn read_thrift(prot: &mut R) -> Result<Self> {
        let val = prot.read_i32()?;
        Ok(match val {
            0 => Self::UTF8,
            1 => Self::MAP,
            2 => Self::MAP_KEY_VALUE,
            3 => Self::LIST,
            4 => Self::ENUM,
            5 => Self::DECIMAL,
            6 => Self::DATE,
            7 => Self::TIME_MILLIS,
            8 => Self::TIME_MICROS,
            9 => Self::TIMESTAMP_MILLIS,
            10 => Self::TIMESTAMP_MICROS,
            11 => Self::UINT_8,
            12 => Self::UINT_16,
            13 => Self::UINT_32,
            14 => Self::UINT_64,
            15 => Self::INT_8,
            16 => Self::INT_16,
            17 => Self::INT_32,
            18 => Self::INT_64,
            19 => Self::JSON,
            20 => Self::BSON,
            21 => Self::INTERVAL,
            _ => return Err(general_err!("Unexpected ConvertedType {}", val)),
        })
    }
}

impl WriteThrift for ConvertedType {
    const ELEMENT_TYPE: ElementType = ElementType::I32;

    fn write_thrift<W: Write>(&self, writer: &mut ThriftCompactOutputProtocol<W>) -> Result<()> {
        // because we've added NONE, the variant values are off by 1, so correct that here
        writer.write_i32(*self as i32 - 1)
    }
}

impl WriteThriftField for ConvertedType {
    fn write_thrift_field<W: Write>(
        &self,
        writer: &mut ThriftCompactOutputProtocol<W>,
        field_id: i16,
        last_field_id: i16,
    ) -> Result<i16> {
        writer.write_field_begin(FieldType::I32, field_id, last_field_id)?;
        self.write_thrift(writer)?;
        Ok(field_id)
    }
}

// ----------------------------------------------------------------------
// Mirrors thrift union `crate::format::TimeUnit`

thrift_union_all_empty!(
/// Time unit for `Time` and `Timestamp` logical types.
union TimeUnit {
  1: MilliSeconds MILLIS
  2: MicroSeconds MICROS
  3: NanoSeconds NANOS
}
);

// ----------------------------------------------------------------------
// Mirrors thrift union `crate::format::LogicalType`

// private structs for decoding logical type

thrift_struct!(
struct DecimalType {
  1: required i32 scale
  2: required i32 precision
}
);

thrift_struct!(
struct TimestampType {
  1: required bool is_adjusted_to_u_t_c
  2: required TimeUnit unit
}
);

// they are identical
use TimestampType as TimeType;

thrift_struct!(
struct IntType {
  1: required i8 bit_width
  2: required bool is_signed
}
);

thrift_struct!(
struct VariantType {
  // The version of the variant specification that the variant was
  // written with.
  1: optional i8 specification_version
}
);

thrift_struct!(
struct GeometryType<'a> {
  1: optional string<'a> crs;
}
);

thrift_struct!(
struct GeographyType<'a> {
  1: optional string<'a> crs;
  2: optional EdgeInterpolationAlgorithm algorithm;
}
);

/// Logical types used by version 2.4.0+ of the Parquet format.
///
/// This is an *entirely new* struct as of version
/// 4.0.0. The struct previously named `LogicalType` was renamed to
/// [`ConvertedType`]. Please see the README.md for more details.
#[derive(Debug, Clone, PartialEq, Eq)]
pub enum LogicalType {
    /// A UTF8 encoded string.
    String,
    /// A map of key-value pairs.
    Map,
    /// A list of elements.
    List,
    /// A set of predefined values.
    Enum,
    /// A decimal value with a specified scale and precision.
    Decimal {
        /// The number of digits in the decimal.
        scale: i32,
        /// The location of the decimal point.
        precision: i32,
    },
    /// A date stored as days since Unix epoch.
    Date,
    /// A time stored as [`TimeUnit`] since midnight.
    Time {
        /// Whether the time is adjusted to UTC.
        is_adjusted_to_u_t_c: bool,
        /// The unit of time.
        unit: TimeUnit,
    },
    /// A timestamp stored as [`TimeUnit`] since Unix epoch.
    Timestamp {
        /// Whether the timestamp is adjusted to UTC.
        is_adjusted_to_u_t_c: bool,
        /// The unit of time.
        unit: TimeUnit,
    },
    /// An integer with a specified bit width and signedness.
    Integer {
        /// The number of bits in the integer.
        bit_width: i8,
        /// Whether the integer is signed.
        is_signed: bool,
    },
    /// An unknown logical type.
    Unknown,
    /// A JSON document.
    Json,
    /// A BSON document.
    Bson,
    /// A UUID.
    Uuid,
    /// A 16-bit floating point number.
    Float16,
    /// A Variant value.
    Variant {
        /// The version of the variant specification that the variant was written with.
        specification_version: Option<i8>,
    },
    /// A geospatial feature in the Well-Known Binary (WKB) format with linear/planar edges interpolation.
    Geometry {
        /// A custom CRS. If unset the defaults to `OGC:CRS84`.
        crs: Option<String>,
    },
    /// A geospatial feature in the WKB format with an explicit (non-linear/non-planar) edges interpolation.
    Geography {
        /// A custom CRS. If unset the defaults to `OGC:CRS84`.
        crs: Option<String>,
        /// An optional algorithm can be set to correctly interpret edges interpolation
        /// of the geometries. If unset, the algorithm defaults to `SPHERICAL``.
        algorithm: Option<EdgeInterpolationAlgorithm>,
    },
    /// For forward compatibility; used when an unknown union value is encountered.
    _Unknown {
        /// The field id encountered when parsing the unknown logical type.
        field_id: i16,
    },
}

impl<'a, R: ThriftCompactInputProtocol<'a>> ReadThrift<'a, R> for LogicalType {
    fn read_thrift(prot: &mut R) -> Result<Self> {
        let field_ident = prot.read_field_begin(0)?;
        if field_ident.field_type == FieldType::Stop {
            return Err(general_err!("received empty union from remote LogicalType"));
        }
        let ret = match field_ident.id {
            1 => {
                prot.skip_empty_struct()?;
                Self::String
            }
            2 => {
                prot.skip_empty_struct()?;
                Self::Map
            }
            3 => {
                prot.skip_empty_struct()?;
                Self::List
            }
            4 => {
                prot.skip_empty_struct()?;
                Self::Enum
            }
            5 => {
                let val = DecimalType::read_thrift(&mut *prot)?;
                Self::Decimal {
                    scale: val.scale,
                    precision: val.precision,
                }
            }
            6 => {
                prot.skip_empty_struct()?;
                Self::Date
            }
            7 => {
                let val = TimeType::read_thrift(&mut *prot)?;
                Self::Time {
                    is_adjusted_to_u_t_c: val.is_adjusted_to_u_t_c,
                    unit: val.unit,
                }
            }
            8 => {
                let val = TimestampType::read_thrift(&mut *prot)?;
                Self::Timestamp {
                    is_adjusted_to_u_t_c: val.is_adjusted_to_u_t_c,
                    unit: val.unit,
                }
            }
            10 => {
                let val = IntType::read_thrift(&mut *prot)?;
                Self::Integer {
                    is_signed: val.is_signed,
                    bit_width: val.bit_width,
                }
            }
            11 => {
                prot.skip_empty_struct()?;
                Self::Unknown
            }
            12 => {
                prot.skip_empty_struct()?;
                Self::Json
            }
            13 => {
                prot.skip_empty_struct()?;
                Self::Bson
            }
            14 => {
                prot.skip_empty_struct()?;
                Self::Uuid
            }
            15 => {
                prot.skip_empty_struct()?;
                Self::Float16
            }
            16 => {
                let val = VariantType::read_thrift(&mut *prot)?;
                Self::Variant {
                    specification_version: val.specification_version,
                }
            }
            17 => {
                let val = GeometryType::read_thrift(&mut *prot)?;
                Self::Geometry {
                    crs: val.crs.map(|s| s.to_owned()),
                }
            }
            18 => {
                let val = GeographyType::read_thrift(&mut *prot)?;
                Self::Geography {
                    crs: val.crs.map(|s| s.to_owned()),
                    algorithm: val.algorithm,
                }
            }
            _ => {
                prot.skip(field_ident.field_type)?;
                Self::_Unknown {
                    field_id: field_ident.id,
                }
            }
        };
        let field_ident = prot.read_field_begin(field_ident.id)?;
        if field_ident.field_type != FieldType::Stop {
            return Err(general_err!(
                "Received multiple fields for union from remote LogicalType"
            ));
        }
        Ok(ret)
    }
}

impl WriteThrift for LogicalType {
    const ELEMENT_TYPE: ElementType = ElementType::Struct;

    fn write_thrift<W: Write>(&self, writer: &mut ThriftCompactOutputProtocol<W>) -> Result<()> {
        match self {
            Self::String => {
                writer.write_empty_struct(1, 0)?;
            }
            Self::Map => {
                writer.write_empty_struct(2, 0)?;
            }
            Self::List => {
                writer.write_empty_struct(3, 0)?;
            }
            Self::Enum => {
                writer.write_empty_struct(4, 0)?;
            }
            Self::Decimal { scale, precision } => {
                DecimalType {
                    scale: *scale,
                    precision: *precision,
                }
                .write_thrift_field(writer, 5, 0)?;
            }
            Self::Date => {
                writer.write_empty_struct(6, 0)?;
            }
            Self::Time {
                is_adjusted_to_u_t_c,
                unit,
            } => {
                TimeType {
                    is_adjusted_to_u_t_c: *is_adjusted_to_u_t_c,
                    unit: *unit,
                }
                .write_thrift_field(writer, 7, 0)?;
            }
            Self::Timestamp {
                is_adjusted_to_u_t_c,
                unit,
            } => {
                TimestampType {
                    is_adjusted_to_u_t_c: *is_adjusted_to_u_t_c,
                    unit: *unit,
                }
                .write_thrift_field(writer, 8, 0)?;
            }
            Self::Integer {
                bit_width,
                is_signed,
            } => {
                IntType {
                    bit_width: *bit_width,
                    is_signed: *is_signed,
                }
                .write_thrift_field(writer, 10, 0)?;
            }
            Self::Unknown => {
                writer.write_empty_struct(11, 0)?;
            }
            Self::Json => {
                writer.write_empty_struct(12, 0)?;
            }
            Self::Bson => {
                writer.write_empty_struct(13, 0)?;
            }
            Self::Uuid => {
                writer.write_empty_struct(14, 0)?;
            }
            Self::Float16 => {
                writer.write_empty_struct(15, 0)?;
            }
            Self::Variant {
                specification_version,
            } => {
                VariantType {
                    specification_version: *specification_version,
                }
                .write_thrift_field(writer, 16, 0)?;
            }
            Self::Geometry { crs } => {
                GeometryType {
                    crs: crs.as_ref().map(|s| s.as_str()),
                }
                .write_thrift_field(writer, 17, 0)?;
            }
            Self::Geography { crs, algorithm } => {
                GeographyType {
                    crs: crs.as_ref().map(|s| s.as_str()),
                    algorithm: *algorithm,
                }
                .write_thrift_field(writer, 18, 0)?;
            }
            _ => return Err(nyi_err!("logical type")),
        }
        writer.write_struct_end()
    }
}

impl WriteThriftField for LogicalType {
    fn write_thrift_field<W: Write>(
        &self,
        writer: &mut ThriftCompactOutputProtocol<W>,
        field_id: i16,
        last_field_id: i16,
    ) -> Result<i16> {
        writer.write_field_begin(FieldType::Struct, field_id, last_field_id)?;
        self.write_thrift(writer)?;
        Ok(field_id)
    }
}

// ----------------------------------------------------------------------
// Mirrors thrift enum `crate::format::FieldRepetitionType`
//
// Cannot use macro since the name is changed

thrift_enum!(
/// Representation of field types in schema.
enum FieldRepetitionType {
  /// This field is required (can not be null) and each row has exactly 1 value.
  REQUIRED = 0;
  /// The field is optional (can be null) and each row has 0 or 1 values.
  OPTIONAL = 1;
  /// The field is repeated and can contain 0 or more values.
  REPEATED = 2;
}
);

/// Type alias for thrift `FieldRepetitionType`
pub type Repetition = FieldRepetitionType;

// ----------------------------------------------------------------------
// Mirrors thrift enum `crate::format::Encoding`

thrift_enum!(
/// Encodings supported by Parquet.
///
/// Not all encodings are valid for all types. These enums are also used to specify the
/// encoding of definition and repetition levels.
///
/// By default this crate uses [Encoding::PLAIN], [Encoding::RLE], and [Encoding::RLE_DICTIONARY].
/// These provide very good encode and decode performance, whilst yielding reasonable storage
/// efficiency and being supported by all major parquet readers.
///
/// The delta encodings are also supported and will be used if a newer [WriterVersion] is
/// configured, however, it should be noted that these sacrifice encode and decode performance for
/// improved storage efficiency. This performance regression is particularly pronounced in the case
/// of record skipping as occurs during predicate push-down. It is recommended users assess the
/// performance impact when evaluating these encodings.
///
/// [WriterVersion]: crate::file::properties::WriterVersion
enum Encoding {
  /// Default encoding.
  /// - BOOLEAN - 1 bit per value. 0 is false; 1 is true.
  /// - INT32 - 4 bytes per value.  Stored as little-endian.
  /// - INT64 - 8 bytes per value.  Stored as little-endian.
  /// - FLOAT - 4 bytes per value.  IEEE. Stored as little-endian.
  /// - DOUBLE - 8 bytes per value.  IEEE. Stored as little-endian.
  /// - BYTE_ARRAY - 4 byte length stored as little endian, followed by bytes.
  /// - FIXED_LEN_BYTE_ARRAY - Just the bytes.
  PLAIN = 0;
  //  GROUP_VAR_INT = 1;
  /// **Deprecated** dictionary encoding.
  ///
  /// The values in the dictionary are encoded using PLAIN encoding.
  /// Since it is deprecated, RLE_DICTIONARY encoding is used for a data page, and
  /// PLAIN encoding is used for dictionary page.
  PLAIN_DICTIONARY = 2;
  /// Group packed run length encoding.
  ///
  /// Usable for definition/repetition levels encoding and boolean values.
  RLE = 3;
  /// **Deprecated** Bit-packed encoding.
  ///
  /// This can only be used if the data has a known max width.
  /// Usable for definition/repetition levels encoding.
  ///
  /// There are compatibility issues with files using this encoding.
  /// The parquet standard specifies the bits to be packed starting from the
  /// most-significant bit, several implementations do not follow this bit order.
  /// Several other implementations also have issues reading this encoding
  /// because of incorrect assumptions about the length of the encoded data.
  ///
  /// The RLE/bit-packing hybrid is more cpu and memory efficient and should be used instead.
  #[deprecated(
      since = "51.0.0",
      note = "Please see documentation for compatibility issues and use the RLE/bit-packing hybrid encoding instead"
  )]
  BIT_PACKED = 4;
  /// Delta encoding for integers, either INT32 or INT64.
  ///
  /// Works best on sorted data.
  DELTA_BINARY_PACKED = 5;
  /// Encoding for byte arrays to separate the length values and the data.
  ///
  /// The lengths are encoded using DELTA_BINARY_PACKED encoding.
  DELTA_LENGTH_BYTE_ARRAY = 6;
  /// Incremental encoding for byte arrays.
  ///
  /// Prefix lengths are encoded using DELTA_BINARY_PACKED encoding.
  /// Suffixes are stored using DELTA_LENGTH_BYTE_ARRAY encoding.
  DELTA_BYTE_ARRAY = 7;
  /// Dictionary encoding.
  ///
  /// The ids are encoded using the RLE encoding.
  RLE_DICTIONARY = 8;
  /// Encoding for fixed-width data.
  ///
  /// K byte-streams are created where K is the size in bytes of the data type.
  /// The individual bytes of a value are scattered to the corresponding stream and
  /// the streams are concatenated.
  /// This itself does not reduce the size of the data but can lead to better compression
  /// afterwards. Note that the use of this encoding with FIXED_LEN_BYTE_ARRAY(N) data may
  /// perform poorly for large values of N.
  BYTE_STREAM_SPLIT = 9;
}
);

impl FromStr for Encoding {
    type Err = ParquetError;

    fn from_str(s: &str) -> Result<Self, Self::Err> {
        match s {
            "PLAIN" | "plain" => Ok(Encoding::PLAIN),
            "PLAIN_DICTIONARY" | "plain_dictionary" => Ok(Encoding::PLAIN_DICTIONARY),
            "RLE" | "rle" => Ok(Encoding::RLE),
            #[allow(deprecated)]
            "BIT_PACKED" | "bit_packed" => Ok(Encoding::BIT_PACKED),
            "DELTA_BINARY_PACKED" | "delta_binary_packed" => Ok(Encoding::DELTA_BINARY_PACKED),
            "DELTA_LENGTH_BYTE_ARRAY" | "delta_length_byte_array" => {
                Ok(Encoding::DELTA_LENGTH_BYTE_ARRAY)
            }
            "DELTA_BYTE_ARRAY" | "delta_byte_array" => Ok(Encoding::DELTA_BYTE_ARRAY),
            "RLE_DICTIONARY" | "rle_dictionary" => Ok(Encoding::RLE_DICTIONARY),
            "BYTE_STREAM_SPLIT" | "byte_stream_split" => Ok(Encoding::BYTE_STREAM_SPLIT),
            _ => Err(general_err!("unknown encoding: {}", s)),
        }
    }
}

// ----------------------------------------------------------------------
// Mirrors thrift enum `crate::format::CompressionCodec`

/// Supported block compression algorithms.
///
/// Block compression can yield non-trivial improvements to storage efficiency at the expense
/// of potentially significantly worse encode and decode performance. Many applications,
/// especially those making use of high-throughput and low-cost commodity object storage,
/// may find storage efficiency less important than decode throughput, and therefore may
/// wish to not make use of block compression.
///
/// The writers in this crate default to no block compression for this reason.
///
/// Applications that do still wish to use block compression, will find [`Compression::ZSTD`]
/// to provide a good balance of compression, performance, and ecosystem support. Alternatively,
/// [`Compression::LZ4_RAW`] provides much faster decompression speeds, at the cost of typically
/// worse compression ratios. However, it is not as widely supported by the ecosystem, with the
/// Hadoop ecosystem historically favoring the non-standard and now deprecated [`Compression::LZ4`].
#[derive(Debug, Clone, Copy, PartialEq, Eq)]
#[allow(non_camel_case_types)]
pub enum Compression {
    /// No compression.
    UNCOMPRESSED,
    /// [Snappy compression](https://en.wikipedia.org/wiki/Snappy_(compression))
    SNAPPY,
    /// [Gzip compression](https://www.ietf.org/rfc/rfc1952.txt)
    GZIP(GzipLevel),
    /// [LZO compression](https://en.wikipedia.org/wiki/Lempel%E2%80%93Ziv%E2%80%93Oberhumer)
    LZO,
    /// [Brotli compression](https://datatracker.ietf.org/doc/html/rfc7932)
    BROTLI(BrotliLevel),
    /// [LZ4 compression](https://lz4.org/), [(deprecated)](https://issues.apache.org/jira/browse/PARQUET-2032)
    LZ4,
    /// [ZSTD compression](https://datatracker.ietf.org/doc/html/rfc8878)
    ZSTD(ZstdLevel),
    /// [LZ4 compression](https://lz4.org/).
    LZ4_RAW,
}

impl<'a, R: ThriftCompactInputProtocol<'a>> ReadThrift<'a, R> for Compression {
    fn read_thrift(prot: &mut R) -> Result<Self> {
        let val = prot.read_i32()?;
        Ok(match val {
            0 => Self::UNCOMPRESSED,
            1 => Self::SNAPPY,
            2 => Self::GZIP(Default::default()),
            3 => Self::LZO,
            4 => Self::BROTLI(Default::default()),
            5 => Self::LZ4,
            6 => Self::ZSTD(Default::default()),
            7 => Self::LZ4_RAW,
            _ => return Err(general_err!("Unexpected CompressionCodec {}", val)),
        })
    }
}

<<<<<<< HEAD
// FIXME(ets)
// ugh...why did we add compression level to some variants if we don't use them????
=======
// TODO(ets): explore replacing this with a thrift_enum!(ThriftCompression) for the serialization
// and then provide `From` impls to convert back and forth. This is necessary due to the addition
// of compression level to some variants.
>>>>>>> 02e5e16c
impl WriteThrift for Compression {
    const ELEMENT_TYPE: ElementType = ElementType::I32;

    fn write_thrift<W: Write>(&self, writer: &mut ThriftCompactOutputProtocol<W>) -> Result<()> {
        let id: i32 = match *self {
            Self::UNCOMPRESSED => 0,
            Self::SNAPPY => 1,
            Self::GZIP(_) => 2,
            Self::LZO => 3,
            Self::BROTLI(_) => 4,
            Self::LZ4 => 5,
            Self::ZSTD(_) => 6,
            Self::LZ4_RAW => 7,
        };
        writer.write_i32(id)
    }
}

impl WriteThriftField for Compression {
    fn write_thrift_field<W: Write>(
        &self,
        writer: &mut ThriftCompactOutputProtocol<W>,
        field_id: i16,
        last_field_id: i16,
    ) -> Result<i16> {
        writer.write_field_begin(FieldType::I32, field_id, last_field_id)?;
        self.write_thrift(writer)?;
        Ok(field_id)
    }
}

impl Compression {
    /// Returns the codec type of this compression setting as a string, without the compression
    /// level.
    pub(crate) fn codec_to_string(self) -> String {
        format!("{self:?}").split('(').next().unwrap().to_owned()
    }
}

fn split_compression_string(str_setting: &str) -> Result<(&str, Option<u32>), ParquetError> {
    let split_setting = str_setting.split_once('(');

    match split_setting {
        Some((codec, level_str)) => {
            let level = &level_str[..level_str.len() - 1]
                .parse::<u32>()
                .map_err(|_| {
                    ParquetError::General(format!("invalid compression level: {level_str}"))
                })?;
            Ok((codec, Some(*level)))
        }
        None => Ok((str_setting, None)),
    }
}

fn check_level_is_none(level: &Option<u32>) -> Result<(), ParquetError> {
    if level.is_some() {
        return Err(ParquetError::General(
            "compression level is not supported".to_string(),
        ));
    }

    Ok(())
}

fn require_level(codec: &str, level: Option<u32>) -> Result<u32, ParquetError> {
    level.ok_or(ParquetError::General(format!(
        "{codec} requires a compression level",
    )))
}

impl FromStr for Compression {
    type Err = ParquetError;

    fn from_str(s: &str) -> std::result::Result<Self, Self::Err> {
        let (codec, level) = split_compression_string(s)?;

        let c = match codec {
            "UNCOMPRESSED" | "uncompressed" => {
                check_level_is_none(&level)?;
                Compression::UNCOMPRESSED
            }
            "SNAPPY" | "snappy" => {
                check_level_is_none(&level)?;
                Compression::SNAPPY
            }
            "GZIP" | "gzip" => {
                let level = require_level(codec, level)?;
                Compression::GZIP(GzipLevel::try_new(level)?)
            }
            "LZO" | "lzo" => {
                check_level_is_none(&level)?;
                Compression::LZO
            }
            "BROTLI" | "brotli" => {
                let level = require_level(codec, level)?;
                Compression::BROTLI(BrotliLevel::try_new(level)?)
            }
            "LZ4" | "lz4" => {
                check_level_is_none(&level)?;
                Compression::LZ4
            }
            "ZSTD" | "zstd" => {
                let level = require_level(codec, level)?;
                Compression::ZSTD(ZstdLevel::try_new(level as i32)?)
            }
            "LZ4_RAW" | "lz4_raw" => {
                check_level_is_none(&level)?;
                Compression::LZ4_RAW
            }
            _ => {
                return Err(ParquetError::General(format!(
                    "unsupport compression {codec}"
                )));
            }
        };

        Ok(c)
    }
}

// ----------------------------------------------------------------------
// Mirrors thrift enum `crate::format::PageType`

thrift_enum!(
/// Available data pages for Parquet file format.
/// Note that some of the page types may not be supported.
enum PageType {
  DATA_PAGE = 0;
  INDEX_PAGE = 1;
  DICTIONARY_PAGE = 2;
  DATA_PAGE_V2 = 3;
}
);

// ----------------------------------------------------------------------
// Mirrors thrift enum `crate::format::BoundaryOrder`

thrift_enum!(
/// Enum to annotate whether lists of min/max elements inside ColumnIndex
/// are ordered and if so, in which direction.
enum BoundaryOrder {
  UNORDERED = 0;
  ASCENDING = 1;
  DESCENDING = 2;
}
);

// ----------------------------------------------------------------------
// Mirrors thrift enum `crate::format::EdgeInterpolationAlgorithm`

thrift_enum!(
/// Edge interpolation algorithm for Geography logical type
enum EdgeInterpolationAlgorithm {
  SPHERICAL = 0;
  VINCENTY = 1;
  THOMAS = 2;
  ANDOYER = 3;
  KARNEY = 4;
}
);

// ----------------------------------------------------------------------
// Mirrors thrift union `crate::format::BloomFilterAlgorithm`

thrift_union_all_empty!(
/// The algorithm used in Bloom filter.
union BloomFilterAlgorithm {
  /** Block-based Bloom filter. **/
  1: SplitBlockAlgorithm BLOCK;
}
);

// ----------------------------------------------------------------------
// Mirrors thrift union `crate::format::BloomFilterHash`

thrift_union_all_empty!(
/// The hash function used in Bloom filter. This function takes the hash of a column value
/// using plain encoding.
union BloomFilterHash {
  /** xxHash Strategy. **/
  1: XxHash XXHASH;
}
);

// ----------------------------------------------------------------------
// Mirrors thrift union `crate::format::BloomFilterCompression`

thrift_union_all_empty!(
/// The compression used in the Bloom filter.
union BloomFilterCompression {
  1: Uncompressed UNCOMPRESSED;
}
);

// ----------------------------------------------------------------------
// Mirrors thrift union `crate::format::ColumnOrder`

/// Sort order for page and column statistics.
///
/// Types are associated with sort orders and column stats are aggregated using a sort
/// order, and a sort order should be considered when comparing values with statistics
/// min/max.
///
/// See reference in
/// <https://github.com/apache/arrow/blob/main/cpp/src/parquet/types.h>
#[derive(Debug, Clone, Copy, PartialEq, Eq)]
#[allow(non_camel_case_types)]
pub enum SortOrder {
    /// Signed (either value or legacy byte-wise) comparison.
    SIGNED,
    /// Unsigned (depending on physical type either value or byte-wise) comparison.
    UNSIGNED,
    /// Comparison is undefined.
    UNDEFINED,
}

impl SortOrder {
    /// Returns true if this is [`Self::SIGNED`]
    pub fn is_signed(&self) -> bool {
        matches!(self, Self::SIGNED)
    }
}

/// Column order that specifies what method was used to aggregate min/max values for
/// statistics.
///
/// If column order is undefined, then it is the legacy behaviour and all values should
/// be compared as signed values/bytes.
#[derive(Debug, Clone, Copy, PartialEq, Eq)]
#[allow(non_camel_case_types)]
pub enum ColumnOrder {
    /// Column uses the order defined by its logical or physical type
    /// (if there is no logical type), parquet-format 2.4.0+.
    TYPE_DEFINED_ORDER(SortOrder),
    // The following are not defined in the Parquet spec and should always be last.
    /// Undefined column order, means legacy behaviour before parquet-format 2.4.0.
    /// Sort order is always SIGNED.
    UNDEFINED,
    /// An unknown but present ColumnOrder. Statistics with an unknown `ColumnOrder`
    /// will be ignored.
    UNKNOWN,
}

impl ColumnOrder {
    /// Returns sort order for a physical/logical type.
    pub fn get_sort_order(
        logical_type: Option<LogicalType>,
        converted_type: ConvertedType,
        physical_type: Type,
    ) -> SortOrder {
        // TODO: Should this take converted and logical type, for compatibility?
        match logical_type {
            Some(logical) => match logical {
                LogicalType::String | LogicalType::Enum | LogicalType::Json | LogicalType::Bson => {
                    SortOrder::UNSIGNED
                }
                LogicalType::Integer { is_signed, .. } => match is_signed {
                    true => SortOrder::SIGNED,
                    false => SortOrder::UNSIGNED,
                },
                LogicalType::Map | LogicalType::List => SortOrder::UNDEFINED,
                LogicalType::Decimal { .. } => SortOrder::SIGNED,
                LogicalType::Date => SortOrder::SIGNED,
                LogicalType::Time { .. } => SortOrder::SIGNED,
                LogicalType::Timestamp { .. } => SortOrder::SIGNED,
                LogicalType::Unknown => SortOrder::UNDEFINED,
                LogicalType::Uuid => SortOrder::UNSIGNED,
                LogicalType::Float16 => SortOrder::SIGNED,
                LogicalType::Variant { .. }
                | LogicalType::Geometry { .. }
                | LogicalType::Geography { .. }
                | LogicalType::_Unknown { .. } => SortOrder::UNDEFINED,
            },
            // Fall back to converted type
            None => Self::get_converted_sort_order(converted_type, physical_type),
        }
    }

    fn get_converted_sort_order(converted_type: ConvertedType, physical_type: Type) -> SortOrder {
        match converted_type {
            // Unsigned byte-wise comparison.
            ConvertedType::UTF8
            | ConvertedType::JSON
            | ConvertedType::BSON
            | ConvertedType::ENUM => SortOrder::UNSIGNED,

            ConvertedType::INT_8
            | ConvertedType::INT_16
            | ConvertedType::INT_32
            | ConvertedType::INT_64 => SortOrder::SIGNED,

            ConvertedType::UINT_8
            | ConvertedType::UINT_16
            | ConvertedType::UINT_32
            | ConvertedType::UINT_64 => SortOrder::UNSIGNED,

            // Signed comparison of the represented value.
            ConvertedType::DECIMAL => SortOrder::SIGNED,

            ConvertedType::DATE => SortOrder::SIGNED,

            ConvertedType::TIME_MILLIS
            | ConvertedType::TIME_MICROS
            | ConvertedType::TIMESTAMP_MILLIS
            | ConvertedType::TIMESTAMP_MICROS => SortOrder::SIGNED,

            ConvertedType::INTERVAL => SortOrder::UNDEFINED,

            ConvertedType::LIST | ConvertedType::MAP | ConvertedType::MAP_KEY_VALUE => {
                SortOrder::UNDEFINED
            }

            // Fall back to physical type.
            ConvertedType::NONE => Self::get_default_sort_order(physical_type),
        }
    }

    /// Returns default sort order based on physical type.
    fn get_default_sort_order(physical_type: Type) -> SortOrder {
        match physical_type {
            // Order: false, true
            Type::BOOLEAN => SortOrder::UNSIGNED,
            Type::INT32 | Type::INT64 => SortOrder::SIGNED,
            Type::INT96 => SortOrder::UNDEFINED,
            // Notes to remember when comparing float/double values:
            // If the min is a NaN, it should be ignored.
            // If the max is a NaN, it should be ignored.
            // If the min is +0, the row group may contain -0 values as well.
            // If the max is -0, the row group may contain +0 values as well.
            // When looking for NaN values, min and max should be ignored.
            Type::FLOAT | Type::DOUBLE => SortOrder::SIGNED,
            // Unsigned byte-wise comparison
            Type::BYTE_ARRAY | Type::FIXED_LEN_BYTE_ARRAY => SortOrder::UNSIGNED,
        }
    }

    /// Returns sort order associated with this column order.
    pub fn sort_order(&self) -> SortOrder {
        match *self {
            ColumnOrder::TYPE_DEFINED_ORDER(order) => order,
            ColumnOrder::UNDEFINED => SortOrder::SIGNED,
            ColumnOrder::UNKNOWN => SortOrder::UNDEFINED,
        }
    }
}

impl<'a, R: ThriftCompactInputProtocol<'a>> ReadThrift<'a, R> for ColumnOrder {
    fn read_thrift(prot: &mut R) -> Result<Self> {
        let field_ident = prot.read_field_begin(0)?;
        if field_ident.field_type == FieldType::Stop {
            return Err(general_err!("Received empty union from remote ColumnOrder"));
        }
        let ret = match field_ident.id {
            1 => {
                // NOTE: the sort order needs to be set correctly after parsing.
                prot.skip_empty_struct()?;
                Self::TYPE_DEFINED_ORDER(SortOrder::SIGNED)
            }
            _ => {
                prot.skip(field_ident.field_type)?;
                Self::UNKNOWN
            }
        };
        let field_ident = prot.read_field_begin(field_ident.id)?;
        if field_ident.field_type != FieldType::Stop {
            return Err(general_err!(
                "Received multiple fields for union from remote ColumnOrder"
            ));
        }
        Ok(ret)
    }
}

impl WriteThrift for ColumnOrder {
    const ELEMENT_TYPE: ElementType = ElementType::Struct;

    fn write_thrift<W: Write>(&self, writer: &mut ThriftCompactOutputProtocol<W>) -> Result<()> {
        match *self {
            Self::TYPE_DEFINED_ORDER(_) => {
                writer.write_field_begin(FieldType::Struct, 1, 0)?;
                writer.write_struct_end()?;
            }
            _ => return Err(general_err!("Attempt to write undefined ColumnOrder")),
        }
        // write end of struct for this union
        writer.write_struct_end()
    }
}

// ----------------------------------------------------------------------
// Display handlers

impl fmt::Display for ConvertedType {
    fn fmt(&self, f: &mut fmt::Formatter) -> fmt::Result {
        write!(f, "{self:?}")
    }
}

impl fmt::Display for Compression {
    fn fmt(&self, f: &mut fmt::Formatter) -> fmt::Result {
        write!(f, "{self:?}")
    }
}

impl fmt::Display for SortOrder {
    fn fmt(&self, f: &mut fmt::Formatter) -> fmt::Result {
        write!(f, "{self:?}")
    }
}

impl fmt::Display for ColumnOrder {
    fn fmt(&self, f: &mut fmt::Formatter) -> fmt::Result {
        write!(f, "{self:?}")
    }
}

// ----------------------------------------------------------------------
// crate::format::ConvertedType <=> ConvertedType conversion

impl TryFrom<Option<crate::format::ConvertedType>> for ConvertedType {
    type Error = ParquetError;

    fn try_from(option: Option<crate::format::ConvertedType>) -> Result<Self> {
        Ok(match option {
            None => ConvertedType::NONE,
            Some(value) => match value {
                crate::format::ConvertedType::UTF8 => ConvertedType::UTF8,
                crate::format::ConvertedType::MAP => ConvertedType::MAP,
                crate::format::ConvertedType::MAP_KEY_VALUE => ConvertedType::MAP_KEY_VALUE,
                crate::format::ConvertedType::LIST => ConvertedType::LIST,
                crate::format::ConvertedType::ENUM => ConvertedType::ENUM,
                crate::format::ConvertedType::DECIMAL => ConvertedType::DECIMAL,
                crate::format::ConvertedType::DATE => ConvertedType::DATE,
                crate::format::ConvertedType::TIME_MILLIS => ConvertedType::TIME_MILLIS,
                crate::format::ConvertedType::TIME_MICROS => ConvertedType::TIME_MICROS,
                crate::format::ConvertedType::TIMESTAMP_MILLIS => ConvertedType::TIMESTAMP_MILLIS,
                crate::format::ConvertedType::TIMESTAMP_MICROS => ConvertedType::TIMESTAMP_MICROS,
                crate::format::ConvertedType::UINT_8 => ConvertedType::UINT_8,
                crate::format::ConvertedType::UINT_16 => ConvertedType::UINT_16,
                crate::format::ConvertedType::UINT_32 => ConvertedType::UINT_32,
                crate::format::ConvertedType::UINT_64 => ConvertedType::UINT_64,
                crate::format::ConvertedType::INT_8 => ConvertedType::INT_8,
                crate::format::ConvertedType::INT_16 => ConvertedType::INT_16,
                crate::format::ConvertedType::INT_32 => ConvertedType::INT_32,
                crate::format::ConvertedType::INT_64 => ConvertedType::INT_64,
                crate::format::ConvertedType::JSON => ConvertedType::JSON,
                crate::format::ConvertedType::BSON => ConvertedType::BSON,
                crate::format::ConvertedType::INTERVAL => ConvertedType::INTERVAL,
                _ => {
                    return Err(general_err!(
                        "unexpected parquet converted type: {}",
                        value.0
                    ))
                }
            },
        })
    }
}

impl From<ConvertedType> for Option<crate::format::ConvertedType> {
    fn from(value: ConvertedType) -> Self {
        match value {
            ConvertedType::NONE => None,
            ConvertedType::UTF8 => Some(crate::format::ConvertedType::UTF8),
            ConvertedType::MAP => Some(crate::format::ConvertedType::MAP),
            ConvertedType::MAP_KEY_VALUE => Some(crate::format::ConvertedType::MAP_KEY_VALUE),
            ConvertedType::LIST => Some(crate::format::ConvertedType::LIST),
            ConvertedType::ENUM => Some(crate::format::ConvertedType::ENUM),
            ConvertedType::DECIMAL => Some(crate::format::ConvertedType::DECIMAL),
            ConvertedType::DATE => Some(crate::format::ConvertedType::DATE),
            ConvertedType::TIME_MILLIS => Some(crate::format::ConvertedType::TIME_MILLIS),
            ConvertedType::TIME_MICROS => Some(crate::format::ConvertedType::TIME_MICROS),
            ConvertedType::TIMESTAMP_MILLIS => Some(crate::format::ConvertedType::TIMESTAMP_MILLIS),
            ConvertedType::TIMESTAMP_MICROS => Some(crate::format::ConvertedType::TIMESTAMP_MICROS),
            ConvertedType::UINT_8 => Some(crate::format::ConvertedType::UINT_8),
            ConvertedType::UINT_16 => Some(crate::format::ConvertedType::UINT_16),
            ConvertedType::UINT_32 => Some(crate::format::ConvertedType::UINT_32),
            ConvertedType::UINT_64 => Some(crate::format::ConvertedType::UINT_64),
            ConvertedType::INT_8 => Some(crate::format::ConvertedType::INT_8),
            ConvertedType::INT_16 => Some(crate::format::ConvertedType::INT_16),
            ConvertedType::INT_32 => Some(crate::format::ConvertedType::INT_32),
            ConvertedType::INT_64 => Some(crate::format::ConvertedType::INT_64),
            ConvertedType::JSON => Some(crate::format::ConvertedType::JSON),
            ConvertedType::BSON => Some(crate::format::ConvertedType::BSON),
            ConvertedType::INTERVAL => Some(crate::format::ConvertedType::INTERVAL),
        }
    }
}

// ----------------------------------------------------------------------
// crate::format::LogicalType <=> LogicalType conversion

impl From<crate::format::LogicalType> for LogicalType {
    fn from(value: crate::format::LogicalType) -> Self {
        match value {
            crate::format::LogicalType::STRING(_) => LogicalType::String,
            crate::format::LogicalType::MAP(_) => LogicalType::Map,
            crate::format::LogicalType::LIST(_) => LogicalType::List,
            crate::format::LogicalType::ENUM(_) => LogicalType::Enum,
            crate::format::LogicalType::DECIMAL(t) => LogicalType::Decimal {
                scale: t.scale,
                precision: t.precision,
            },
            crate::format::LogicalType::DATE(_) => LogicalType::Date,
            crate::format::LogicalType::TIME(t) => LogicalType::Time {
                is_adjusted_to_u_t_c: t.is_adjusted_to_u_t_c,
                unit: t.unit.into(),
            },
            crate::format::LogicalType::TIMESTAMP(t) => LogicalType::Timestamp {
                is_adjusted_to_u_t_c: t.is_adjusted_to_u_t_c,
                unit: t.unit.into(),
            },
            crate::format::LogicalType::INTEGER(t) => LogicalType::Integer {
                bit_width: t.bit_width,
                is_signed: t.is_signed,
            },
            crate::format::LogicalType::UNKNOWN(_) => LogicalType::Unknown,
            crate::format::LogicalType::JSON(_) => LogicalType::Json,
            crate::format::LogicalType::BSON(_) => LogicalType::Bson,
            crate::format::LogicalType::UUID(_) => LogicalType::Uuid,
            crate::format::LogicalType::FLOAT16(_) => LogicalType::Float16,
            crate::format::LogicalType::VARIANT(vt) => LogicalType::Variant {
                specification_version: vt.specification_version,
            },
            crate::format::LogicalType::GEOMETRY(gt) => LogicalType::Geometry { crs: gt.crs },
            crate::format::LogicalType::GEOGRAPHY(gt) => LogicalType::Geography {
                crs: gt.crs,
                algorithm: gt.algorithm.map(|a| a.try_into().unwrap()),
            },
        }
    }
}

impl From<LogicalType> for crate::format::LogicalType {
    fn from(value: LogicalType) -> Self {
        match value {
            LogicalType::String => crate::format::LogicalType::STRING(Default::default()),
            LogicalType::Map => crate::format::LogicalType::MAP(Default::default()),
            LogicalType::List => crate::format::LogicalType::LIST(Default::default()),
            LogicalType::Enum => crate::format::LogicalType::ENUM(Default::default()),
            LogicalType::Decimal { scale, precision } => {
                crate::format::LogicalType::DECIMAL(crate::format::DecimalType { scale, precision })
            }
            LogicalType::Date => crate::format::LogicalType::DATE(Default::default()),
            LogicalType::Time {
                is_adjusted_to_u_t_c,
                unit,
            } => crate::format::LogicalType::TIME(crate::format::TimeType {
                is_adjusted_to_u_t_c,
                unit: unit.into(),
            }),
            LogicalType::Timestamp {
                is_adjusted_to_u_t_c,
                unit,
            } => crate::format::LogicalType::TIMESTAMP(crate::format::TimestampType {
                is_adjusted_to_u_t_c,
                unit: unit.into(),
            }),
            LogicalType::Integer {
                bit_width,
                is_signed,
            } => crate::format::LogicalType::INTEGER(crate::format::IntType {
                bit_width,
                is_signed,
            }),
            LogicalType::Unknown => crate::format::LogicalType::UNKNOWN(Default::default()),
            LogicalType::Json => crate::format::LogicalType::JSON(Default::default()),
            LogicalType::Bson => crate::format::LogicalType::BSON(Default::default()),
            LogicalType::Uuid => crate::format::LogicalType::UUID(Default::default()),
            LogicalType::Float16 => crate::format::LogicalType::FLOAT16(Default::default()),
            LogicalType::Variant {
                specification_version,
            } => crate::format::LogicalType::VARIANT(crate::format::VariantType {
                specification_version,
            }),
            LogicalType::Geometry { crs } => {
                crate::format::LogicalType::GEOMETRY(crate::format::GeometryType { crs })
            }
            LogicalType::Geography { crs, algorithm } => {
                crate::format::LogicalType::GEOGRAPHY(crate::format::GeographyType {
                    crs,
                    algorithm: algorithm.map(|a| a.into()),
                })
            }
            LogicalType::_Unknown { .. } => {
                panic!("Trying to convert unknown LogicalType to thrift");
            }
        }
    }
}

// ----------------------------------------------------------------------
// LogicalType <=> ConvertedType conversion

// Note: To prevent type loss when converting from ConvertedType to LogicalType,
// the conversion from ConvertedType -> LogicalType is not implemented.
// Such type loss includes:
// - Not knowing the decimal scale and precision of ConvertedType
// - Time and timestamp nanosecond precision, that is not supported in ConvertedType.

impl From<Option<LogicalType>> for ConvertedType {
    fn from(value: Option<LogicalType>) -> Self {
        match value {
            Some(value) => match value {
                LogicalType::String => ConvertedType::UTF8,
                LogicalType::Map => ConvertedType::MAP,
                LogicalType::List => ConvertedType::LIST,
                LogicalType::Enum => ConvertedType::ENUM,
                LogicalType::Decimal { .. } => ConvertedType::DECIMAL,
                LogicalType::Date => ConvertedType::DATE,
                LogicalType::Time { unit, .. } => match unit {
                    TimeUnit::MILLIS => ConvertedType::TIME_MILLIS,
                    TimeUnit::MICROS => ConvertedType::TIME_MICROS,
                    TimeUnit::NANOS => ConvertedType::NONE,
                },
                LogicalType::Timestamp { unit, .. } => match unit {
                    TimeUnit::MILLIS => ConvertedType::TIMESTAMP_MILLIS,
                    TimeUnit::MICROS => ConvertedType::TIMESTAMP_MICROS,
                    TimeUnit::NANOS => ConvertedType::NONE,
                },
                LogicalType::Integer {
                    bit_width,
                    is_signed,
                } => match (bit_width, is_signed) {
                    (8, true) => ConvertedType::INT_8,
                    (16, true) => ConvertedType::INT_16,
                    (32, true) => ConvertedType::INT_32,
                    (64, true) => ConvertedType::INT_64,
                    (8, false) => ConvertedType::UINT_8,
                    (16, false) => ConvertedType::UINT_16,
                    (32, false) => ConvertedType::UINT_32,
                    (64, false) => ConvertedType::UINT_64,
                    t => panic!("Integer type {t:?} is not supported"),
                },
                LogicalType::Json => ConvertedType::JSON,
                LogicalType::Bson => ConvertedType::BSON,
                LogicalType::Uuid
                | LogicalType::Float16
                | LogicalType::Variant { .. }
                | LogicalType::Geometry { .. }
                | LogicalType::Geography { .. }
                | LogicalType::_Unknown { .. }
                | LogicalType::Unknown => ConvertedType::NONE,
            },
            None => ConvertedType::NONE,
        }
    }
}

// ----------------------------------------------------------------------
// crate::format::CompressionCodec <=> Compression conversion

impl TryFrom<crate::format::CompressionCodec> for Compression {
    type Error = ParquetError;

    fn try_from(value: crate::format::CompressionCodec) -> Result<Self> {
        Ok(match value {
            crate::format::CompressionCodec::UNCOMPRESSED => Compression::UNCOMPRESSED,
            crate::format::CompressionCodec::SNAPPY => Compression::SNAPPY,
            crate::format::CompressionCodec::GZIP => Compression::GZIP(Default::default()),
            crate::format::CompressionCodec::LZO => Compression::LZO,
            crate::format::CompressionCodec::BROTLI => Compression::BROTLI(Default::default()),
            crate::format::CompressionCodec::LZ4 => Compression::LZ4,
            crate::format::CompressionCodec::ZSTD => Compression::ZSTD(Default::default()),
            crate::format::CompressionCodec::LZ4_RAW => Compression::LZ4_RAW,
            _ => {
                return Err(general_err!(
                    "unexpected parquet compression codec: {}",
                    value.0
                ))
            }
        })
    }
}

impl From<Compression> for crate::format::CompressionCodec {
    fn from(value: Compression) -> Self {
        match value {
            Compression::UNCOMPRESSED => crate::format::CompressionCodec::UNCOMPRESSED,
            Compression::SNAPPY => crate::format::CompressionCodec::SNAPPY,
            Compression::GZIP(_) => crate::format::CompressionCodec::GZIP,
            Compression::LZO => crate::format::CompressionCodec::LZO,
            Compression::BROTLI(_) => crate::format::CompressionCodec::BROTLI,
            Compression::LZ4 => crate::format::CompressionCodec::LZ4,
            Compression::ZSTD(_) => crate::format::CompressionCodec::ZSTD,
            Compression::LZ4_RAW => crate::format::CompressionCodec::LZ4_RAW,
        }
    }
}

// ----------------------------------------------------------------------
// String conversions for schema parsing.

impl str::FromStr for Repetition {
    type Err = ParquetError;

    fn from_str(s: &str) -> Result<Self> {
        match s {
            "REQUIRED" => Ok(Repetition::REQUIRED),
            "OPTIONAL" => Ok(Repetition::OPTIONAL),
            "REPEATED" => Ok(Repetition::REPEATED),
            other => Err(general_err!("Invalid parquet repetition {}", other)),
        }
    }
}

impl str::FromStr for Type {
    type Err = ParquetError;

    fn from_str(s: &str) -> Result<Self> {
        match s {
            "BOOLEAN" => Ok(Type::BOOLEAN),
            "INT32" => Ok(Type::INT32),
            "INT64" => Ok(Type::INT64),
            "INT96" => Ok(Type::INT96),
            "FLOAT" => Ok(Type::FLOAT),
            "DOUBLE" => Ok(Type::DOUBLE),
            "BYTE_ARRAY" | "BINARY" => Ok(Type::BYTE_ARRAY),
            "FIXED_LEN_BYTE_ARRAY" => Ok(Type::FIXED_LEN_BYTE_ARRAY),
            other => Err(general_err!("Invalid parquet type {}", other)),
        }
    }
}

impl str::FromStr for ConvertedType {
    type Err = ParquetError;

    fn from_str(s: &str) -> Result<Self> {
        match s {
            "NONE" => Ok(ConvertedType::NONE),
            "UTF8" => Ok(ConvertedType::UTF8),
            "MAP" => Ok(ConvertedType::MAP),
            "MAP_KEY_VALUE" => Ok(ConvertedType::MAP_KEY_VALUE),
            "LIST" => Ok(ConvertedType::LIST),
            "ENUM" => Ok(ConvertedType::ENUM),
            "DECIMAL" => Ok(ConvertedType::DECIMAL),
            "DATE" => Ok(ConvertedType::DATE),
            "TIME_MILLIS" => Ok(ConvertedType::TIME_MILLIS),
            "TIME_MICROS" => Ok(ConvertedType::TIME_MICROS),
            "TIMESTAMP_MILLIS" => Ok(ConvertedType::TIMESTAMP_MILLIS),
            "TIMESTAMP_MICROS" => Ok(ConvertedType::TIMESTAMP_MICROS),
            "UINT_8" => Ok(ConvertedType::UINT_8),
            "UINT_16" => Ok(ConvertedType::UINT_16),
            "UINT_32" => Ok(ConvertedType::UINT_32),
            "UINT_64" => Ok(ConvertedType::UINT_64),
            "INT_8" => Ok(ConvertedType::INT_8),
            "INT_16" => Ok(ConvertedType::INT_16),
            "INT_32" => Ok(ConvertedType::INT_32),
            "INT_64" => Ok(ConvertedType::INT_64),
            "JSON" => Ok(ConvertedType::JSON),
            "BSON" => Ok(ConvertedType::BSON),
            "INTERVAL" => Ok(ConvertedType::INTERVAL),
            other => Err(general_err!("Invalid parquet converted type {}", other)),
        }
    }
}

impl str::FromStr for LogicalType {
    type Err = ParquetError;

    fn from_str(s: &str) -> Result<Self> {
        match s {
            // The type is a placeholder that gets updated elsewhere
            "INTEGER" => Ok(LogicalType::Integer {
                bit_width: 8,
                is_signed: false,
            }),
            "MAP" => Ok(LogicalType::Map),
            "LIST" => Ok(LogicalType::List),
            "ENUM" => Ok(LogicalType::Enum),
            "DECIMAL" => Ok(LogicalType::Decimal {
                precision: -1,
                scale: -1,
            }),
            "DATE" => Ok(LogicalType::Date),
            "TIME" => Ok(LogicalType::Time {
                is_adjusted_to_u_t_c: false,
                unit: TimeUnit::MILLIS,
            }),
            "TIMESTAMP" => Ok(LogicalType::Timestamp {
                is_adjusted_to_u_t_c: false,
                unit: TimeUnit::MILLIS,
            }),
            "STRING" => Ok(LogicalType::String),
            "JSON" => Ok(LogicalType::Json),
            "BSON" => Ok(LogicalType::Bson),
            "UUID" => Ok(LogicalType::Uuid),
            "UNKNOWN" => Ok(LogicalType::Unknown),
            "INTERVAL" => Err(general_err!(
                "Interval parquet logical type not yet supported"
            )),
            "FLOAT16" => Ok(LogicalType::Float16),
            other => Err(general_err!("Invalid parquet logical type {}", other)),
        }
    }
}

#[cfg(test)]
#[allow(deprecated)] // allow BIT_PACKED encoding for the whole test module
mod tests {
    use super::*;
    use crate::parquet_thrift::tests::test_roundtrip;

    #[test]
    fn test_display_type() {
        assert_eq!(Type::BOOLEAN.to_string(), "BOOLEAN");
        assert_eq!(Type::INT32.to_string(), "INT32");
        assert_eq!(Type::INT64.to_string(), "INT64");
        assert_eq!(Type::INT96.to_string(), "INT96");
        assert_eq!(Type::FLOAT.to_string(), "FLOAT");
        assert_eq!(Type::DOUBLE.to_string(), "DOUBLE");
        assert_eq!(Type::BYTE_ARRAY.to_string(), "BYTE_ARRAY");
        assert_eq!(
            Type::FIXED_LEN_BYTE_ARRAY.to_string(),
            "FIXED_LEN_BYTE_ARRAY"
        );
    }

    #[test]
    fn test_from_type() {
        assert_eq!(
            Type::try_from(crate::format::Type::BOOLEAN).unwrap(),
            Type::BOOLEAN
        );
        assert_eq!(
            Type::try_from(crate::format::Type::INT32).unwrap(),
            Type::INT32
        );
        assert_eq!(
            Type::try_from(crate::format::Type::INT64).unwrap(),
            Type::INT64
        );
        assert_eq!(
            Type::try_from(crate::format::Type::INT96).unwrap(),
            Type::INT96
        );
        assert_eq!(
            Type::try_from(crate::format::Type::FLOAT).unwrap(),
            Type::FLOAT
        );
        assert_eq!(
            Type::try_from(crate::format::Type::DOUBLE).unwrap(),
            Type::DOUBLE
        );
        assert_eq!(
            Type::try_from(crate::format::Type::BYTE_ARRAY).unwrap(),
            Type::BYTE_ARRAY
        );
        assert_eq!(
            Type::try_from(crate::format::Type::FIXED_LEN_BYTE_ARRAY).unwrap(),
            Type::FIXED_LEN_BYTE_ARRAY
        );
    }

    #[test]
    fn test_into_type() {
        assert_eq!(crate::format::Type::BOOLEAN, Type::BOOLEAN.into());
        assert_eq!(crate::format::Type::INT32, Type::INT32.into());
        assert_eq!(crate::format::Type::INT64, Type::INT64.into());
        assert_eq!(crate::format::Type::INT96, Type::INT96.into());
        assert_eq!(crate::format::Type::FLOAT, Type::FLOAT.into());
        assert_eq!(crate::format::Type::DOUBLE, Type::DOUBLE.into());
        assert_eq!(crate::format::Type::BYTE_ARRAY, Type::BYTE_ARRAY.into());
        assert_eq!(
            crate::format::Type::FIXED_LEN_BYTE_ARRAY,
            Type::FIXED_LEN_BYTE_ARRAY.into()
        );
    }

    #[test]
    fn test_from_string_into_type() {
        assert_eq!(
            Type::BOOLEAN.to_string().parse::<Type>().unwrap(),
            Type::BOOLEAN
        );
        assert_eq!(
            Type::INT32.to_string().parse::<Type>().unwrap(),
            Type::INT32
        );
        assert_eq!(
            Type::INT64.to_string().parse::<Type>().unwrap(),
            Type::INT64
        );
        assert_eq!(
            Type::INT96.to_string().parse::<Type>().unwrap(),
            Type::INT96
        );
        assert_eq!(
            Type::FLOAT.to_string().parse::<Type>().unwrap(),
            Type::FLOAT
        );
        assert_eq!(
            Type::DOUBLE.to_string().parse::<Type>().unwrap(),
            Type::DOUBLE
        );
        assert_eq!(
            Type::BYTE_ARRAY.to_string().parse::<Type>().unwrap(),
            Type::BYTE_ARRAY
        );
        assert_eq!("BINARY".parse::<Type>().unwrap(), Type::BYTE_ARRAY);
        assert_eq!(
            Type::FIXED_LEN_BYTE_ARRAY
                .to_string()
                .parse::<Type>()
                .unwrap(),
            Type::FIXED_LEN_BYTE_ARRAY
        );
    }

    #[test]
    fn test_converted_type_roundtrip() {
        test_roundtrip(ConvertedType::UTF8);
        test_roundtrip(ConvertedType::MAP);
        test_roundtrip(ConvertedType::MAP_KEY_VALUE);
        test_roundtrip(ConvertedType::LIST);
        test_roundtrip(ConvertedType::ENUM);
        test_roundtrip(ConvertedType::DECIMAL);
        test_roundtrip(ConvertedType::DATE);
        test_roundtrip(ConvertedType::TIME_MILLIS);
        test_roundtrip(ConvertedType::TIME_MICROS);
        test_roundtrip(ConvertedType::TIMESTAMP_MILLIS);
        test_roundtrip(ConvertedType::TIMESTAMP_MICROS);
        test_roundtrip(ConvertedType::UINT_8);
        test_roundtrip(ConvertedType::UINT_16);
        test_roundtrip(ConvertedType::UINT_32);
        test_roundtrip(ConvertedType::UINT_64);
        test_roundtrip(ConvertedType::INT_8);
        test_roundtrip(ConvertedType::INT_16);
        test_roundtrip(ConvertedType::INT_32);
        test_roundtrip(ConvertedType::INT_64);
        test_roundtrip(ConvertedType::JSON);
        test_roundtrip(ConvertedType::BSON);
        test_roundtrip(ConvertedType::INTERVAL);
    }

    #[test]
    fn test_display_converted_type() {
        assert_eq!(ConvertedType::NONE.to_string(), "NONE");
        assert_eq!(ConvertedType::UTF8.to_string(), "UTF8");
        assert_eq!(ConvertedType::MAP.to_string(), "MAP");
        assert_eq!(ConvertedType::MAP_KEY_VALUE.to_string(), "MAP_KEY_VALUE");
        assert_eq!(ConvertedType::LIST.to_string(), "LIST");
        assert_eq!(ConvertedType::ENUM.to_string(), "ENUM");
        assert_eq!(ConvertedType::DECIMAL.to_string(), "DECIMAL");
        assert_eq!(ConvertedType::DATE.to_string(), "DATE");
        assert_eq!(ConvertedType::TIME_MILLIS.to_string(), "TIME_MILLIS");
        assert_eq!(ConvertedType::DATE.to_string(), "DATE");
        assert_eq!(ConvertedType::TIME_MICROS.to_string(), "TIME_MICROS");
        assert_eq!(
            ConvertedType::TIMESTAMP_MILLIS.to_string(),
            "TIMESTAMP_MILLIS"
        );
        assert_eq!(
            ConvertedType::TIMESTAMP_MICROS.to_string(),
            "TIMESTAMP_MICROS"
        );
        assert_eq!(ConvertedType::UINT_8.to_string(), "UINT_8");
        assert_eq!(ConvertedType::UINT_16.to_string(), "UINT_16");
        assert_eq!(ConvertedType::UINT_32.to_string(), "UINT_32");
        assert_eq!(ConvertedType::UINT_64.to_string(), "UINT_64");
        assert_eq!(ConvertedType::INT_8.to_string(), "INT_8");
        assert_eq!(ConvertedType::INT_16.to_string(), "INT_16");
        assert_eq!(ConvertedType::INT_32.to_string(), "INT_32");
        assert_eq!(ConvertedType::INT_64.to_string(), "INT_64");
        assert_eq!(ConvertedType::JSON.to_string(), "JSON");
        assert_eq!(ConvertedType::BSON.to_string(), "BSON");
        assert_eq!(ConvertedType::INTERVAL.to_string(), "INTERVAL");
        assert_eq!(ConvertedType::DECIMAL.to_string(), "DECIMAL")
    }

    #[test]
    fn test_from_converted_type() {
        let parquet_conv_none: Option<crate::format::ConvertedType> = None;
        assert_eq!(
            ConvertedType::try_from(parquet_conv_none).unwrap(),
            ConvertedType::NONE
        );
        assert_eq!(
            ConvertedType::try_from(Some(crate::format::ConvertedType::UTF8)).unwrap(),
            ConvertedType::UTF8
        );
        assert_eq!(
            ConvertedType::try_from(Some(crate::format::ConvertedType::MAP)).unwrap(),
            ConvertedType::MAP
        );
        assert_eq!(
            ConvertedType::try_from(Some(crate::format::ConvertedType::MAP_KEY_VALUE)).unwrap(),
            ConvertedType::MAP_KEY_VALUE
        );
        assert_eq!(
            ConvertedType::try_from(Some(crate::format::ConvertedType::LIST)).unwrap(),
            ConvertedType::LIST
        );
        assert_eq!(
            ConvertedType::try_from(Some(crate::format::ConvertedType::ENUM)).unwrap(),
            ConvertedType::ENUM
        );
        assert_eq!(
            ConvertedType::try_from(Some(crate::format::ConvertedType::DECIMAL)).unwrap(),
            ConvertedType::DECIMAL
        );
        assert_eq!(
            ConvertedType::try_from(Some(crate::format::ConvertedType::DATE)).unwrap(),
            ConvertedType::DATE
        );
        assert_eq!(
            ConvertedType::try_from(Some(crate::format::ConvertedType::TIME_MILLIS)).unwrap(),
            ConvertedType::TIME_MILLIS
        );
        assert_eq!(
            ConvertedType::try_from(Some(crate::format::ConvertedType::TIME_MICROS)).unwrap(),
            ConvertedType::TIME_MICROS
        );
        assert_eq!(
            ConvertedType::try_from(Some(crate::format::ConvertedType::TIMESTAMP_MILLIS)).unwrap(),
            ConvertedType::TIMESTAMP_MILLIS
        );
        assert_eq!(
            ConvertedType::try_from(Some(crate::format::ConvertedType::TIMESTAMP_MICROS)).unwrap(),
            ConvertedType::TIMESTAMP_MICROS
        );
        assert_eq!(
            ConvertedType::try_from(Some(crate::format::ConvertedType::UINT_8)).unwrap(),
            ConvertedType::UINT_8
        );
        assert_eq!(
            ConvertedType::try_from(Some(crate::format::ConvertedType::UINT_16)).unwrap(),
            ConvertedType::UINT_16
        );
        assert_eq!(
            ConvertedType::try_from(Some(crate::format::ConvertedType::UINT_32)).unwrap(),
            ConvertedType::UINT_32
        );
        assert_eq!(
            ConvertedType::try_from(Some(crate::format::ConvertedType::UINT_64)).unwrap(),
            ConvertedType::UINT_64
        );
        assert_eq!(
            ConvertedType::try_from(Some(crate::format::ConvertedType::INT_8)).unwrap(),
            ConvertedType::INT_8
        );
        assert_eq!(
            ConvertedType::try_from(Some(crate::format::ConvertedType::INT_16)).unwrap(),
            ConvertedType::INT_16
        );
        assert_eq!(
            ConvertedType::try_from(Some(crate::format::ConvertedType::INT_32)).unwrap(),
            ConvertedType::INT_32
        );
        assert_eq!(
            ConvertedType::try_from(Some(crate::format::ConvertedType::INT_64)).unwrap(),
            ConvertedType::INT_64
        );
        assert_eq!(
            ConvertedType::try_from(Some(crate::format::ConvertedType::JSON)).unwrap(),
            ConvertedType::JSON
        );
        assert_eq!(
            ConvertedType::try_from(Some(crate::format::ConvertedType::BSON)).unwrap(),
            ConvertedType::BSON
        );
        assert_eq!(
            ConvertedType::try_from(Some(crate::format::ConvertedType::INTERVAL)).unwrap(),
            ConvertedType::INTERVAL
        );
        assert_eq!(
            ConvertedType::try_from(Some(crate::format::ConvertedType::DECIMAL)).unwrap(),
            ConvertedType::DECIMAL
        )
    }

    #[test]
    fn test_into_converted_type() {
        let converted_type: Option<crate::format::ConvertedType> = None;
        assert_eq!(converted_type, ConvertedType::NONE.into());
        assert_eq!(
            Some(crate::format::ConvertedType::UTF8),
            ConvertedType::UTF8.into()
        );
        assert_eq!(
            Some(crate::format::ConvertedType::MAP),
            ConvertedType::MAP.into()
        );
        assert_eq!(
            Some(crate::format::ConvertedType::MAP_KEY_VALUE),
            ConvertedType::MAP_KEY_VALUE.into()
        );
        assert_eq!(
            Some(crate::format::ConvertedType::LIST),
            ConvertedType::LIST.into()
        );
        assert_eq!(
            Some(crate::format::ConvertedType::ENUM),
            ConvertedType::ENUM.into()
        );
        assert_eq!(
            Some(crate::format::ConvertedType::DECIMAL),
            ConvertedType::DECIMAL.into()
        );
        assert_eq!(
            Some(crate::format::ConvertedType::DATE),
            ConvertedType::DATE.into()
        );
        assert_eq!(
            Some(crate::format::ConvertedType::TIME_MILLIS),
            ConvertedType::TIME_MILLIS.into()
        );
        assert_eq!(
            Some(crate::format::ConvertedType::TIME_MICROS),
            ConvertedType::TIME_MICROS.into()
        );
        assert_eq!(
            Some(crate::format::ConvertedType::TIMESTAMP_MILLIS),
            ConvertedType::TIMESTAMP_MILLIS.into()
        );
        assert_eq!(
            Some(crate::format::ConvertedType::TIMESTAMP_MICROS),
            ConvertedType::TIMESTAMP_MICROS.into()
        );
        assert_eq!(
            Some(crate::format::ConvertedType::UINT_8),
            ConvertedType::UINT_8.into()
        );
        assert_eq!(
            Some(crate::format::ConvertedType::UINT_16),
            ConvertedType::UINT_16.into()
        );
        assert_eq!(
            Some(crate::format::ConvertedType::UINT_32),
            ConvertedType::UINT_32.into()
        );
        assert_eq!(
            Some(crate::format::ConvertedType::UINT_64),
            ConvertedType::UINT_64.into()
        );
        assert_eq!(
            Some(crate::format::ConvertedType::INT_8),
            ConvertedType::INT_8.into()
        );
        assert_eq!(
            Some(crate::format::ConvertedType::INT_16),
            ConvertedType::INT_16.into()
        );
        assert_eq!(
            Some(crate::format::ConvertedType::INT_32),
            ConvertedType::INT_32.into()
        );
        assert_eq!(
            Some(crate::format::ConvertedType::INT_64),
            ConvertedType::INT_64.into()
        );
        assert_eq!(
            Some(crate::format::ConvertedType::JSON),
            ConvertedType::JSON.into()
        );
        assert_eq!(
            Some(crate::format::ConvertedType::BSON),
            ConvertedType::BSON.into()
        );
        assert_eq!(
            Some(crate::format::ConvertedType::INTERVAL),
            ConvertedType::INTERVAL.into()
        );
        assert_eq!(
            Some(crate::format::ConvertedType::DECIMAL),
            ConvertedType::DECIMAL.into()
        )
    }

    #[test]
    fn test_from_string_into_converted_type() {
        assert_eq!(
            ConvertedType::NONE
                .to_string()
                .parse::<ConvertedType>()
                .unwrap(),
            ConvertedType::NONE
        );
        assert_eq!(
            ConvertedType::UTF8
                .to_string()
                .parse::<ConvertedType>()
                .unwrap(),
            ConvertedType::UTF8
        );
        assert_eq!(
            ConvertedType::MAP
                .to_string()
                .parse::<ConvertedType>()
                .unwrap(),
            ConvertedType::MAP
        );
        assert_eq!(
            ConvertedType::MAP_KEY_VALUE
                .to_string()
                .parse::<ConvertedType>()
                .unwrap(),
            ConvertedType::MAP_KEY_VALUE
        );
        assert_eq!(
            ConvertedType::LIST
                .to_string()
                .parse::<ConvertedType>()
                .unwrap(),
            ConvertedType::LIST
        );
        assert_eq!(
            ConvertedType::ENUM
                .to_string()
                .parse::<ConvertedType>()
                .unwrap(),
            ConvertedType::ENUM
        );
        assert_eq!(
            ConvertedType::DECIMAL
                .to_string()
                .parse::<ConvertedType>()
                .unwrap(),
            ConvertedType::DECIMAL
        );
        assert_eq!(
            ConvertedType::DATE
                .to_string()
                .parse::<ConvertedType>()
                .unwrap(),
            ConvertedType::DATE
        );
        assert_eq!(
            ConvertedType::TIME_MILLIS
                .to_string()
                .parse::<ConvertedType>()
                .unwrap(),
            ConvertedType::TIME_MILLIS
        );
        assert_eq!(
            ConvertedType::TIME_MICROS
                .to_string()
                .parse::<ConvertedType>()
                .unwrap(),
            ConvertedType::TIME_MICROS
        );
        assert_eq!(
            ConvertedType::TIMESTAMP_MILLIS
                .to_string()
                .parse::<ConvertedType>()
                .unwrap(),
            ConvertedType::TIMESTAMP_MILLIS
        );
        assert_eq!(
            ConvertedType::TIMESTAMP_MICROS
                .to_string()
                .parse::<ConvertedType>()
                .unwrap(),
            ConvertedType::TIMESTAMP_MICROS
        );
        assert_eq!(
            ConvertedType::UINT_8
                .to_string()
                .parse::<ConvertedType>()
                .unwrap(),
            ConvertedType::UINT_8
        );
        assert_eq!(
            ConvertedType::UINT_16
                .to_string()
                .parse::<ConvertedType>()
                .unwrap(),
            ConvertedType::UINT_16
        );
        assert_eq!(
            ConvertedType::UINT_32
                .to_string()
                .parse::<ConvertedType>()
                .unwrap(),
            ConvertedType::UINT_32
        );
        assert_eq!(
            ConvertedType::UINT_64
                .to_string()
                .parse::<ConvertedType>()
                .unwrap(),
            ConvertedType::UINT_64
        );
        assert_eq!(
            ConvertedType::INT_8
                .to_string()
                .parse::<ConvertedType>()
                .unwrap(),
            ConvertedType::INT_8
        );
        assert_eq!(
            ConvertedType::INT_16
                .to_string()
                .parse::<ConvertedType>()
                .unwrap(),
            ConvertedType::INT_16
        );
        assert_eq!(
            ConvertedType::INT_32
                .to_string()
                .parse::<ConvertedType>()
                .unwrap(),
            ConvertedType::INT_32
        );
        assert_eq!(
            ConvertedType::INT_64
                .to_string()
                .parse::<ConvertedType>()
                .unwrap(),
            ConvertedType::INT_64
        );
        assert_eq!(
            ConvertedType::JSON
                .to_string()
                .parse::<ConvertedType>()
                .unwrap(),
            ConvertedType::JSON
        );
        assert_eq!(
            ConvertedType::BSON
                .to_string()
                .parse::<ConvertedType>()
                .unwrap(),
            ConvertedType::BSON
        );
        assert_eq!(
            ConvertedType::INTERVAL
                .to_string()
                .parse::<ConvertedType>()
                .unwrap(),
            ConvertedType::INTERVAL
        );
        assert_eq!(
            ConvertedType::DECIMAL
                .to_string()
                .parse::<ConvertedType>()
                .unwrap(),
            ConvertedType::DECIMAL
        )
    }

    #[test]
    fn test_logical_to_converted_type() {
        let logical_none: Option<LogicalType> = None;
        assert_eq!(ConvertedType::from(logical_none), ConvertedType::NONE);
        assert_eq!(
            ConvertedType::from(Some(LogicalType::Decimal {
                precision: 20,
                scale: 5
            })),
            ConvertedType::DECIMAL
        );
        assert_eq!(
            ConvertedType::from(Some(LogicalType::Bson)),
            ConvertedType::BSON
        );
        assert_eq!(
            ConvertedType::from(Some(LogicalType::Json)),
            ConvertedType::JSON
        );
        assert_eq!(
            ConvertedType::from(Some(LogicalType::String)),
            ConvertedType::UTF8
        );
        assert_eq!(
            ConvertedType::from(Some(LogicalType::Date)),
            ConvertedType::DATE
        );
        assert_eq!(
            ConvertedType::from(Some(LogicalType::Time {
                unit: TimeUnit::MILLIS,
                is_adjusted_to_u_t_c: true,
            })),
            ConvertedType::TIME_MILLIS
        );
        assert_eq!(
            ConvertedType::from(Some(LogicalType::Time {
                unit: TimeUnit::MICROS,
                is_adjusted_to_u_t_c: true,
            })),
            ConvertedType::TIME_MICROS
        );
        assert_eq!(
            ConvertedType::from(Some(LogicalType::Time {
                unit: TimeUnit::NANOS,
                is_adjusted_to_u_t_c: false,
            })),
            ConvertedType::NONE
        );
        assert_eq!(
            ConvertedType::from(Some(LogicalType::Timestamp {
                unit: TimeUnit::MILLIS,
                is_adjusted_to_u_t_c: true,
            })),
            ConvertedType::TIMESTAMP_MILLIS
        );
        assert_eq!(
            ConvertedType::from(Some(LogicalType::Timestamp {
                unit: TimeUnit::MICROS,
                is_adjusted_to_u_t_c: false,
            })),
            ConvertedType::TIMESTAMP_MICROS
        );
        assert_eq!(
            ConvertedType::from(Some(LogicalType::Timestamp {
                unit: TimeUnit::NANOS,
                is_adjusted_to_u_t_c: false,
            })),
            ConvertedType::NONE
        );
        assert_eq!(
            ConvertedType::from(Some(LogicalType::Integer {
                bit_width: 8,
                is_signed: false
            })),
            ConvertedType::UINT_8
        );
        assert_eq!(
            ConvertedType::from(Some(LogicalType::Integer {
                bit_width: 8,
                is_signed: true
            })),
            ConvertedType::INT_8
        );
        assert_eq!(
            ConvertedType::from(Some(LogicalType::Integer {
                bit_width: 16,
                is_signed: false
            })),
            ConvertedType::UINT_16
        );
        assert_eq!(
            ConvertedType::from(Some(LogicalType::Integer {
                bit_width: 16,
                is_signed: true
            })),
            ConvertedType::INT_16
        );
        assert_eq!(
            ConvertedType::from(Some(LogicalType::Integer {
                bit_width: 32,
                is_signed: false
            })),
            ConvertedType::UINT_32
        );
        assert_eq!(
            ConvertedType::from(Some(LogicalType::Integer {
                bit_width: 32,
                is_signed: true
            })),
            ConvertedType::INT_32
        );
        assert_eq!(
            ConvertedType::from(Some(LogicalType::Integer {
                bit_width: 64,
                is_signed: false
            })),
            ConvertedType::UINT_64
        );
        assert_eq!(
            ConvertedType::from(Some(LogicalType::Integer {
                bit_width: 64,
                is_signed: true
            })),
            ConvertedType::INT_64
        );
        assert_eq!(
            ConvertedType::from(Some(LogicalType::List)),
            ConvertedType::LIST
        );
        assert_eq!(
            ConvertedType::from(Some(LogicalType::Map)),
            ConvertedType::MAP
        );
        assert_eq!(
            ConvertedType::from(Some(LogicalType::Uuid)),
            ConvertedType::NONE
        );
        assert_eq!(
            ConvertedType::from(Some(LogicalType::Enum)),
            ConvertedType::ENUM
        );
        assert_eq!(
            ConvertedType::from(Some(LogicalType::Float16)),
            ConvertedType::NONE
        );
        assert_eq!(
            ConvertedType::from(Some(LogicalType::Unknown)),
            ConvertedType::NONE
        );
    }

    #[test]
    fn test_logical_type_roundtrip() {
        test_roundtrip(LogicalType::String);
        test_roundtrip(LogicalType::Map);
        test_roundtrip(LogicalType::List);
        test_roundtrip(LogicalType::Enum);
        test_roundtrip(LogicalType::Decimal {
            scale: 0,
            precision: 20,
        });
        test_roundtrip(LogicalType::Date);
        test_roundtrip(LogicalType::Time {
            is_adjusted_to_u_t_c: true,
            unit: TimeUnit::MICROS,
        });
        test_roundtrip(LogicalType::Time {
            is_adjusted_to_u_t_c: false,
            unit: TimeUnit::MILLIS,
        });
        test_roundtrip(LogicalType::Time {
            is_adjusted_to_u_t_c: false,
            unit: TimeUnit::NANOS,
        });
        test_roundtrip(LogicalType::Timestamp {
            is_adjusted_to_u_t_c: false,
            unit: TimeUnit::MICROS,
        });
        test_roundtrip(LogicalType::Timestamp {
            is_adjusted_to_u_t_c: true,
            unit: TimeUnit::MILLIS,
        });
        test_roundtrip(LogicalType::Timestamp {
            is_adjusted_to_u_t_c: true,
            unit: TimeUnit::NANOS,
        });
        test_roundtrip(LogicalType::Integer {
            bit_width: 8,
            is_signed: true,
        });
        test_roundtrip(LogicalType::Integer {
            bit_width: 16,
            is_signed: false,
        });
        test_roundtrip(LogicalType::Integer {
            bit_width: 32,
            is_signed: true,
        });
        test_roundtrip(LogicalType::Integer {
            bit_width: 64,
            is_signed: false,
        });
        test_roundtrip(LogicalType::Json);
        test_roundtrip(LogicalType::Bson);
        test_roundtrip(LogicalType::Uuid);
        test_roundtrip(LogicalType::Float16);
        test_roundtrip(LogicalType::Variant {
            specification_version: Some(1),
        });
        test_roundtrip(LogicalType::Variant {
            specification_version: None,
        });
        test_roundtrip(LogicalType::Geometry {
            crs: Some("foo".to_owned()),
        });
        test_roundtrip(LogicalType::Geometry { crs: None });
        test_roundtrip(LogicalType::Geography {
            crs: Some("foo".to_owned()),
            algorithm: Some(EdgeInterpolationAlgorithm::ANDOYER),
        });
        test_roundtrip(LogicalType::Geography {
            crs: None,
            algorithm: Some(EdgeInterpolationAlgorithm::KARNEY),
        });
        test_roundtrip(LogicalType::Geography {
            crs: Some("foo".to_owned()),
            algorithm: None,
        });
        test_roundtrip(LogicalType::Geography {
            crs: None,
            algorithm: None,
        });
    }

    #[test]
    fn test_display_repetition() {
        assert_eq!(Repetition::REQUIRED.to_string(), "REQUIRED");
        assert_eq!(Repetition::OPTIONAL.to_string(), "OPTIONAL");
        assert_eq!(Repetition::REPEATED.to_string(), "REPEATED");
    }

    #[test]
    fn test_from_repetition() {
        assert_eq!(
            Repetition::try_from(crate::format::FieldRepetitionType::REQUIRED).unwrap(),
            Repetition::REQUIRED
        );
        assert_eq!(
            Repetition::try_from(crate::format::FieldRepetitionType::OPTIONAL).unwrap(),
            Repetition::OPTIONAL
        );
        assert_eq!(
            Repetition::try_from(crate::format::FieldRepetitionType::REPEATED).unwrap(),
            Repetition::REPEATED
        );
    }

    #[test]
    fn test_into_repetition() {
        assert_eq!(
            crate::format::FieldRepetitionType::REQUIRED,
            Repetition::REQUIRED.into()
        );
        assert_eq!(
            crate::format::FieldRepetitionType::OPTIONAL,
            Repetition::OPTIONAL.into()
        );
        assert_eq!(
            crate::format::FieldRepetitionType::REPEATED,
            Repetition::REPEATED.into()
        );
    }

    #[test]
    fn test_from_string_into_repetition() {
        assert_eq!(
            Repetition::REQUIRED
                .to_string()
                .parse::<Repetition>()
                .unwrap(),
            Repetition::REQUIRED
        );
        assert_eq!(
            Repetition::OPTIONAL
                .to_string()
                .parse::<Repetition>()
                .unwrap(),
            Repetition::OPTIONAL
        );
        assert_eq!(
            Repetition::REPEATED
                .to_string()
                .parse::<Repetition>()
                .unwrap(),
            Repetition::REPEATED
        );
    }

    #[test]
    fn test_display_encoding() {
        assert_eq!(Encoding::PLAIN.to_string(), "PLAIN");
        assert_eq!(Encoding::PLAIN_DICTIONARY.to_string(), "PLAIN_DICTIONARY");
        assert_eq!(Encoding::RLE.to_string(), "RLE");
        assert_eq!(Encoding::BIT_PACKED.to_string(), "BIT_PACKED");
        assert_eq!(
            Encoding::DELTA_BINARY_PACKED.to_string(),
            "DELTA_BINARY_PACKED"
        );
        assert_eq!(
            Encoding::DELTA_LENGTH_BYTE_ARRAY.to_string(),
            "DELTA_LENGTH_BYTE_ARRAY"
        );
        assert_eq!(Encoding::DELTA_BYTE_ARRAY.to_string(), "DELTA_BYTE_ARRAY");
        assert_eq!(Encoding::RLE_DICTIONARY.to_string(), "RLE_DICTIONARY");
    }

    #[test]
    fn test_from_encoding() {
        assert_eq!(
            Encoding::try_from(crate::format::Encoding::PLAIN).unwrap(),
            Encoding::PLAIN
        );
        assert_eq!(
            Encoding::try_from(crate::format::Encoding::PLAIN_DICTIONARY).unwrap(),
            Encoding::PLAIN_DICTIONARY
        );
        assert_eq!(
            Encoding::try_from(crate::format::Encoding::RLE).unwrap(),
            Encoding::RLE
        );
        assert_eq!(
            Encoding::try_from(crate::format::Encoding::BIT_PACKED).unwrap(),
            Encoding::BIT_PACKED
        );
        assert_eq!(
            Encoding::try_from(crate::format::Encoding::DELTA_BINARY_PACKED).unwrap(),
            Encoding::DELTA_BINARY_PACKED
        );
        assert_eq!(
            Encoding::try_from(crate::format::Encoding::DELTA_LENGTH_BYTE_ARRAY).unwrap(),
            Encoding::DELTA_LENGTH_BYTE_ARRAY
        );
        assert_eq!(
            Encoding::try_from(crate::format::Encoding::DELTA_BYTE_ARRAY).unwrap(),
            Encoding::DELTA_BYTE_ARRAY
        );
    }

    #[test]
    fn test_into_encoding() {
        assert_eq!(crate::format::Encoding::PLAIN, Encoding::PLAIN.into());
        assert_eq!(
            crate::format::Encoding::PLAIN_DICTIONARY,
            Encoding::PLAIN_DICTIONARY.into()
        );
        assert_eq!(crate::format::Encoding::RLE, Encoding::RLE.into());
        assert_eq!(
            crate::format::Encoding::BIT_PACKED,
            Encoding::BIT_PACKED.into()
        );
        assert_eq!(
            crate::format::Encoding::DELTA_BINARY_PACKED,
            Encoding::DELTA_BINARY_PACKED.into()
        );
        assert_eq!(
            crate::format::Encoding::DELTA_LENGTH_BYTE_ARRAY,
            Encoding::DELTA_LENGTH_BYTE_ARRAY.into()
        );
        assert_eq!(
            crate::format::Encoding::DELTA_BYTE_ARRAY,
            Encoding::DELTA_BYTE_ARRAY.into()
        );
    }

    #[test]
    fn test_compression_codec_to_string() {
        assert_eq!(Compression::UNCOMPRESSED.codec_to_string(), "UNCOMPRESSED");
        assert_eq!(
            Compression::ZSTD(ZstdLevel::default()).codec_to_string(),
            "ZSTD"
        );
    }

    #[test]
    fn test_display_compression() {
        assert_eq!(Compression::UNCOMPRESSED.to_string(), "UNCOMPRESSED");
        assert_eq!(Compression::SNAPPY.to_string(), "SNAPPY");
        assert_eq!(
            Compression::GZIP(Default::default()).to_string(),
            "GZIP(GzipLevel(6))"
        );
        assert_eq!(Compression::LZO.to_string(), "LZO");
        assert_eq!(
            Compression::BROTLI(Default::default()).to_string(),
            "BROTLI(BrotliLevel(1))"
        );
        assert_eq!(Compression::LZ4.to_string(), "LZ4");
        assert_eq!(
            Compression::ZSTD(Default::default()).to_string(),
            "ZSTD(ZstdLevel(1))"
        );
    }

    #[test]
    fn test_from_compression() {
        assert_eq!(
            Compression::try_from(crate::format::CompressionCodec::UNCOMPRESSED).unwrap(),
            Compression::UNCOMPRESSED
        );
        assert_eq!(
            Compression::try_from(crate::format::CompressionCodec::SNAPPY).unwrap(),
            Compression::SNAPPY
        );
        assert_eq!(
            Compression::try_from(crate::format::CompressionCodec::GZIP).unwrap(),
            Compression::GZIP(Default::default())
        );
        assert_eq!(
            Compression::try_from(crate::format::CompressionCodec::LZO).unwrap(),
            Compression::LZO
        );
        assert_eq!(
            Compression::try_from(crate::format::CompressionCodec::BROTLI).unwrap(),
            Compression::BROTLI(Default::default())
        );
        assert_eq!(
            Compression::try_from(crate::format::CompressionCodec::LZ4).unwrap(),
            Compression::LZ4
        );
        assert_eq!(
            Compression::try_from(crate::format::CompressionCodec::ZSTD).unwrap(),
            Compression::ZSTD(Default::default())
        );
    }

    #[test]
    fn test_into_compression() {
        assert_eq!(
            crate::format::CompressionCodec::UNCOMPRESSED,
            Compression::UNCOMPRESSED.into()
        );
        assert_eq!(
            crate::format::CompressionCodec::SNAPPY,
            Compression::SNAPPY.into()
        );
        assert_eq!(
            crate::format::CompressionCodec::GZIP,
            Compression::GZIP(Default::default()).into()
        );
        assert_eq!(
            crate::format::CompressionCodec::LZO,
            Compression::LZO.into()
        );
        assert_eq!(
            crate::format::CompressionCodec::BROTLI,
            Compression::BROTLI(Default::default()).into()
        );
        assert_eq!(
            crate::format::CompressionCodec::LZ4,
            Compression::LZ4.into()
        );
        assert_eq!(
            crate::format::CompressionCodec::ZSTD,
            Compression::ZSTD(Default::default()).into()
        );
    }

    #[test]
    fn test_display_page_type() {
        assert_eq!(PageType::DATA_PAGE.to_string(), "DATA_PAGE");
        assert_eq!(PageType::INDEX_PAGE.to_string(), "INDEX_PAGE");
        assert_eq!(PageType::DICTIONARY_PAGE.to_string(), "DICTIONARY_PAGE");
        assert_eq!(PageType::DATA_PAGE_V2.to_string(), "DATA_PAGE_V2");
    }

    #[test]
    fn test_from_page_type() {
        assert_eq!(
            PageType::try_from(crate::format::PageType::DATA_PAGE).unwrap(),
            PageType::DATA_PAGE
        );
        assert_eq!(
            PageType::try_from(crate::format::PageType::INDEX_PAGE).unwrap(),
            PageType::INDEX_PAGE
        );
        assert_eq!(
            PageType::try_from(crate::format::PageType::DICTIONARY_PAGE).unwrap(),
            PageType::DICTIONARY_PAGE
        );
        assert_eq!(
            PageType::try_from(crate::format::PageType::DATA_PAGE_V2).unwrap(),
            PageType::DATA_PAGE_V2
        );
    }

    #[test]
    fn test_into_page_type() {
        assert_eq!(
            crate::format::PageType::DATA_PAGE,
            PageType::DATA_PAGE.into()
        );
        assert_eq!(
            crate::format::PageType::INDEX_PAGE,
            PageType::INDEX_PAGE.into()
        );
        assert_eq!(
            crate::format::PageType::DICTIONARY_PAGE,
            PageType::DICTIONARY_PAGE.into()
        );
        assert_eq!(
            crate::format::PageType::DATA_PAGE_V2,
            PageType::DATA_PAGE_V2.into()
        );
    }

    #[test]
    fn test_display_sort_order() {
        assert_eq!(SortOrder::SIGNED.to_string(), "SIGNED");
        assert_eq!(SortOrder::UNSIGNED.to_string(), "UNSIGNED");
        assert_eq!(SortOrder::UNDEFINED.to_string(), "UNDEFINED");
    }

    #[test]
    fn test_display_column_order() {
        assert_eq!(
            ColumnOrder::TYPE_DEFINED_ORDER(SortOrder::SIGNED).to_string(),
            "TYPE_DEFINED_ORDER(SIGNED)"
        );
        assert_eq!(
            ColumnOrder::TYPE_DEFINED_ORDER(SortOrder::UNSIGNED).to_string(),
            "TYPE_DEFINED_ORDER(UNSIGNED)"
        );
        assert_eq!(
            ColumnOrder::TYPE_DEFINED_ORDER(SortOrder::UNDEFINED).to_string(),
            "TYPE_DEFINED_ORDER(UNDEFINED)"
        );
        assert_eq!(ColumnOrder::UNDEFINED.to_string(), "UNDEFINED");
    }

    #[test]
    fn test_column_order_roundtrip() {
        // SortOrder::SIGNED is the default on read.
        test_roundtrip(ColumnOrder::TYPE_DEFINED_ORDER(SortOrder::SIGNED))
    }

    #[test]
    fn test_column_order_get_logical_type_sort_order() {
        // Helper to check the order in a list of values.
        // Only logical type is checked.
        fn check_sort_order(types: Vec<LogicalType>, expected_order: SortOrder) {
            for tpe in types {
                assert_eq!(
                    ColumnOrder::get_sort_order(Some(tpe), ConvertedType::NONE, Type::BYTE_ARRAY),
                    expected_order
                );
            }
        }

        // Unsigned comparison (physical type does not matter)
        let unsigned = vec![
            LogicalType::String,
            LogicalType::Json,
            LogicalType::Bson,
            LogicalType::Enum,
            LogicalType::Uuid,
            LogicalType::Integer {
                bit_width: 8,
                is_signed: false,
            },
            LogicalType::Integer {
                bit_width: 16,
                is_signed: false,
            },
            LogicalType::Integer {
                bit_width: 32,
                is_signed: false,
            },
            LogicalType::Integer {
                bit_width: 64,
                is_signed: false,
            },
        ];
        check_sort_order(unsigned, SortOrder::UNSIGNED);

        // Signed comparison (physical type does not matter)
        let signed = vec![
            LogicalType::Integer {
                bit_width: 8,
                is_signed: true,
            },
            LogicalType::Integer {
                bit_width: 8,
                is_signed: true,
            },
            LogicalType::Integer {
                bit_width: 8,
                is_signed: true,
            },
            LogicalType::Integer {
                bit_width: 8,
                is_signed: true,
            },
            LogicalType::Decimal {
                scale: 20,
                precision: 4,
            },
            LogicalType::Date,
            LogicalType::Time {
                is_adjusted_to_u_t_c: false,
                unit: TimeUnit::MILLIS,
            },
            LogicalType::Time {
                is_adjusted_to_u_t_c: false,
                unit: TimeUnit::MICROS,
            },
            LogicalType::Time {
                is_adjusted_to_u_t_c: true,
                unit: TimeUnit::NANOS,
            },
            LogicalType::Timestamp {
                is_adjusted_to_u_t_c: false,
                unit: TimeUnit::MILLIS,
            },
            LogicalType::Timestamp {
                is_adjusted_to_u_t_c: false,
                unit: TimeUnit::MICROS,
            },
            LogicalType::Timestamp {
                is_adjusted_to_u_t_c: true,
                unit: TimeUnit::NANOS,
            },
            LogicalType::Float16,
        ];
        check_sort_order(signed, SortOrder::SIGNED);

        // Undefined comparison
        let undefined = vec![LogicalType::List, LogicalType::Map];
        check_sort_order(undefined, SortOrder::UNDEFINED);
    }

    #[test]
    fn test_column_order_get_converted_type_sort_order() {
        // Helper to check the order in a list of values.
        // Only converted type is checked.
        fn check_sort_order(types: Vec<ConvertedType>, expected_order: SortOrder) {
            for tpe in types {
                assert_eq!(
                    ColumnOrder::get_sort_order(None, tpe, Type::BYTE_ARRAY),
                    expected_order
                );
            }
        }

        // Unsigned comparison (physical type does not matter)
        let unsigned = vec![
            ConvertedType::UTF8,
            ConvertedType::JSON,
            ConvertedType::BSON,
            ConvertedType::ENUM,
            ConvertedType::UINT_8,
            ConvertedType::UINT_16,
            ConvertedType::UINT_32,
            ConvertedType::UINT_64,
        ];
        check_sort_order(unsigned, SortOrder::UNSIGNED);

        // Signed comparison (physical type does not matter)
        let signed = vec![
            ConvertedType::INT_8,
            ConvertedType::INT_16,
            ConvertedType::INT_32,
            ConvertedType::INT_64,
            ConvertedType::DECIMAL,
            ConvertedType::DATE,
            ConvertedType::TIME_MILLIS,
            ConvertedType::TIME_MICROS,
            ConvertedType::TIMESTAMP_MILLIS,
            ConvertedType::TIMESTAMP_MICROS,
        ];
        check_sort_order(signed, SortOrder::SIGNED);

        // Undefined comparison
        let undefined = vec![
            ConvertedType::LIST,
            ConvertedType::MAP,
            ConvertedType::MAP_KEY_VALUE,
            ConvertedType::INTERVAL,
        ];
        check_sort_order(undefined, SortOrder::UNDEFINED);

        // Check None logical type
        // This should return a sort order for byte array type.
        check_sort_order(vec![ConvertedType::NONE], SortOrder::UNSIGNED);
    }

    #[test]
    fn test_column_order_get_default_sort_order() {
        // Comparison based on physical type
        assert_eq!(
            ColumnOrder::get_default_sort_order(Type::BOOLEAN),
            SortOrder::UNSIGNED
        );
        assert_eq!(
            ColumnOrder::get_default_sort_order(Type::INT32),
            SortOrder::SIGNED
        );
        assert_eq!(
            ColumnOrder::get_default_sort_order(Type::INT64),
            SortOrder::SIGNED
        );
        assert_eq!(
            ColumnOrder::get_default_sort_order(Type::INT96),
            SortOrder::UNDEFINED
        );
        assert_eq!(
            ColumnOrder::get_default_sort_order(Type::FLOAT),
            SortOrder::SIGNED
        );
        assert_eq!(
            ColumnOrder::get_default_sort_order(Type::DOUBLE),
            SortOrder::SIGNED
        );
        assert_eq!(
            ColumnOrder::get_default_sort_order(Type::BYTE_ARRAY),
            SortOrder::UNSIGNED
        );
        assert_eq!(
            ColumnOrder::get_default_sort_order(Type::FIXED_LEN_BYTE_ARRAY),
            SortOrder::UNSIGNED
        );
    }

    #[test]
    fn test_column_order_sort_order() {
        assert_eq!(
            ColumnOrder::TYPE_DEFINED_ORDER(SortOrder::SIGNED).sort_order(),
            SortOrder::SIGNED
        );
        assert_eq!(
            ColumnOrder::TYPE_DEFINED_ORDER(SortOrder::UNSIGNED).sort_order(),
            SortOrder::UNSIGNED
        );
        assert_eq!(
            ColumnOrder::TYPE_DEFINED_ORDER(SortOrder::UNDEFINED).sort_order(),
            SortOrder::UNDEFINED
        );
        assert_eq!(ColumnOrder::UNDEFINED.sort_order(), SortOrder::SIGNED);
    }

    #[test]
    fn test_parse_encoding() {
        let mut encoding: Encoding = "PLAIN".parse().unwrap();
        assert_eq!(encoding, Encoding::PLAIN);
        encoding = "PLAIN_DICTIONARY".parse().unwrap();
        assert_eq!(encoding, Encoding::PLAIN_DICTIONARY);
        encoding = "RLE".parse().unwrap();
        assert_eq!(encoding, Encoding::RLE);
        encoding = "BIT_PACKED".parse().unwrap();
        assert_eq!(encoding, Encoding::BIT_PACKED);
        encoding = "DELTA_BINARY_PACKED".parse().unwrap();
        assert_eq!(encoding, Encoding::DELTA_BINARY_PACKED);
        encoding = "DELTA_LENGTH_BYTE_ARRAY".parse().unwrap();
        assert_eq!(encoding, Encoding::DELTA_LENGTH_BYTE_ARRAY);
        encoding = "DELTA_BYTE_ARRAY".parse().unwrap();
        assert_eq!(encoding, Encoding::DELTA_BYTE_ARRAY);
        encoding = "RLE_DICTIONARY".parse().unwrap();
        assert_eq!(encoding, Encoding::RLE_DICTIONARY);
        encoding = "BYTE_STREAM_SPLIT".parse().unwrap();
        assert_eq!(encoding, Encoding::BYTE_STREAM_SPLIT);

        // test lowercase
        encoding = "byte_stream_split".parse().unwrap();
        assert_eq!(encoding, Encoding::BYTE_STREAM_SPLIT);

        // test unknown string
        match "plain_xxx".parse::<Encoding>() {
            Ok(e) => {
                panic!("Should not be able to parse {e:?}");
            }
            Err(e) => {
                assert_eq!(e.to_string(), "Parquet error: unknown encoding: plain_xxx");
            }
        }
    }

    #[test]
    fn test_parse_compression() {
        let mut compress: Compression = "snappy".parse().unwrap();
        assert_eq!(compress, Compression::SNAPPY);
        compress = "lzo".parse().unwrap();
        assert_eq!(compress, Compression::LZO);
        compress = "zstd(3)".parse().unwrap();
        assert_eq!(compress, Compression::ZSTD(ZstdLevel::try_new(3).unwrap()));
        compress = "LZ4_RAW".parse().unwrap();
        assert_eq!(compress, Compression::LZ4_RAW);
        compress = "uncompressed".parse().unwrap();
        assert_eq!(compress, Compression::UNCOMPRESSED);
        compress = "snappy".parse().unwrap();
        assert_eq!(compress, Compression::SNAPPY);
        compress = "gzip(9)".parse().unwrap();
        assert_eq!(compress, Compression::GZIP(GzipLevel::try_new(9).unwrap()));
        compress = "lzo".parse().unwrap();
        assert_eq!(compress, Compression::LZO);
        compress = "brotli(3)".parse().unwrap();
        assert_eq!(
            compress,
            Compression::BROTLI(BrotliLevel::try_new(3).unwrap())
        );
        compress = "lz4".parse().unwrap();
        assert_eq!(compress, Compression::LZ4);

        // test unknown compression
        let mut err = "plain_xxx".parse::<Encoding>().unwrap_err();
        assert_eq!(
            err.to_string(),
            "Parquet error: unknown encoding: plain_xxx"
        );

        // test invalid compress level
        err = "gzip(-10)".parse::<Encoding>().unwrap_err();
        assert_eq!(
            err.to_string(),
            "Parquet error: unknown encoding: gzip(-10)"
        );
    }

    #[test]
    fn test_display_boundary_order() {
        assert_eq!(BoundaryOrder::ASCENDING.to_string(), "ASCENDING");
        assert_eq!(BoundaryOrder::DESCENDING.to_string(), "DESCENDING");
        assert_eq!(BoundaryOrder::UNORDERED.to_string(), "UNORDERED");
    }

    #[test]
    fn test_from_boundary_order() {
        assert_eq!(
            BoundaryOrder::try_from(crate::format::BoundaryOrder::ASCENDING).unwrap(),
            BoundaryOrder::ASCENDING
        );
        assert_eq!(
            BoundaryOrder::try_from(crate::format::BoundaryOrder::DESCENDING).unwrap(),
            BoundaryOrder::DESCENDING
        );
        assert_eq!(
            BoundaryOrder::try_from(crate::format::BoundaryOrder::UNORDERED).unwrap(),
            BoundaryOrder::UNORDERED
        );
    }

    #[test]
    fn test_into_boundary_order() {
        assert_eq!(
            crate::format::BoundaryOrder::ASCENDING,
            BoundaryOrder::ASCENDING.into()
        );
        assert_eq!(
            crate::format::BoundaryOrder::DESCENDING,
            BoundaryOrder::DESCENDING.into()
        );
        assert_eq!(
            crate::format::BoundaryOrder::UNORDERED,
            BoundaryOrder::UNORDERED.into()
        );
    }

    #[test]
    fn test_display_edge_algo() {
        assert_eq!(
            EdgeInterpolationAlgorithm::SPHERICAL.to_string(),
            "SPHERICAL"
        );
        assert_eq!(EdgeInterpolationAlgorithm::VINCENTY.to_string(), "VINCENTY");
        assert_eq!(EdgeInterpolationAlgorithm::THOMAS.to_string(), "THOMAS");
        assert_eq!(EdgeInterpolationAlgorithm::ANDOYER.to_string(), "ANDOYER");
        assert_eq!(EdgeInterpolationAlgorithm::KARNEY.to_string(), "KARNEY");
    }

    #[test]
    fn test_from_edge_algo() {
        assert_eq!(
            EdgeInterpolationAlgorithm::try_from(
                crate::format::EdgeInterpolationAlgorithm::SPHERICAL
            )
            .unwrap(),
            EdgeInterpolationAlgorithm::SPHERICAL
        );
        assert_eq!(
            EdgeInterpolationAlgorithm::try_from(
                crate::format::EdgeInterpolationAlgorithm::VINCENTY
            )
            .unwrap(),
            EdgeInterpolationAlgorithm::VINCENTY
        );
        assert_eq!(
            EdgeInterpolationAlgorithm::try_from(crate::format::EdgeInterpolationAlgorithm::THOMAS)
                .unwrap(),
            EdgeInterpolationAlgorithm::THOMAS
        );
        assert_eq!(
            EdgeInterpolationAlgorithm::try_from(
                crate::format::EdgeInterpolationAlgorithm::ANDOYER
            )
            .unwrap(),
            EdgeInterpolationAlgorithm::ANDOYER
        );
        assert_eq!(
            EdgeInterpolationAlgorithm::try_from(crate::format::EdgeInterpolationAlgorithm::KARNEY)
                .unwrap(),
            EdgeInterpolationAlgorithm::KARNEY
        );
    }

    #[test]
    fn test_into_edge_algo() {
        assert_eq!(
            crate::format::EdgeInterpolationAlgorithm::SPHERICAL,
            EdgeInterpolationAlgorithm::SPHERICAL.into()
        );
        assert_eq!(
            crate::format::EdgeInterpolationAlgorithm::VINCENTY,
            EdgeInterpolationAlgorithm::VINCENTY.into()
        );
        assert_eq!(
            crate::format::EdgeInterpolationAlgorithm::THOMAS,
            EdgeInterpolationAlgorithm::THOMAS.into()
        );
        assert_eq!(
            crate::format::EdgeInterpolationAlgorithm::ANDOYER,
            EdgeInterpolationAlgorithm::ANDOYER.into()
        );
        assert_eq!(
            crate::format::EdgeInterpolationAlgorithm::KARNEY,
            EdgeInterpolationAlgorithm::KARNEY.into()
        );
    }
}<|MERGE_RESOLUTION|>--- conflicted
+++ resolved
@@ -768,14 +768,9 @@
     }
 }
 
-<<<<<<< HEAD
-// FIXME(ets)
-// ugh...why did we add compression level to some variants if we don't use them????
-=======
 // TODO(ets): explore replacing this with a thrift_enum!(ThriftCompression) for the serialization
 // and then provide `From` impls to convert back and forth. This is necessary due to the addition
 // of compression level to some variants.
->>>>>>> 02e5e16c
 impl WriteThrift for Compression {
     const ELEMENT_TYPE: ElementType = ElementType::I32;
 
