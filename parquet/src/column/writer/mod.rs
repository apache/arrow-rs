// Licensed to the Apache Software Foundation (ASF) under one
// or more contributor license agreements.  See the NOTICE file
// distributed with this work for additional information
// regarding copyright ownership.  The ASF licenses this file
// to you under the Apache License, Version 2.0 (the
// "License"); you may not use this file except in compliance
// with the License.  You may obtain a copy of the License at
//
//   http://www.apache.org/licenses/LICENSE-2.0
//
// Unless required by applicable law or agreed to in writing,
// software distributed under the License is distributed on an
// "AS IS" BASIS, WITHOUT WARRANTIES OR CONDITIONS OF ANY
// KIND, either express or implied.  See the License for the
// specific language governing permissions and limitations
// under the License.

//! Contains column writer API.

<<<<<<< HEAD
use half::f16;
=======
use bytes::Bytes;
>>>>>>> 1635f5bf

use crate::bloom_filter::Sbbf;
use crate::format::{ColumnIndex, OffsetIndex};
use std::collections::{BTreeSet, VecDeque};
use std::str;

use crate::basic::{Compression, ConvertedType, Encoding, LogicalType, PageType, Type};
use crate::column::page::{CompressedPage, Page, PageWriteSpec, PageWriter};
use crate::column::writer::encoder::{ColumnValueEncoder, ColumnValueEncoderImpl, ColumnValues};
use crate::compression::{create_codec, Codec, CodecOptionsBuilder};
use crate::data_type::private::ParquetValueType;
use crate::data_type::*;
use crate::encodings::levels::LevelEncoder;
use crate::errors::{ParquetError, Result};
use crate::file::metadata::{ColumnIndexBuilder, OffsetIndexBuilder};
use crate::file::properties::EnabledStatistics;
use crate::file::statistics::{Statistics, ValueStatistics};
use crate::file::{
    metadata::ColumnChunkMetaData,
    properties::{WriterProperties, WriterPropertiesPtr, WriterVersion},
};
use crate::schema::types::{ColumnDescPtr, ColumnDescriptor};

pub(crate) mod encoder;

macro_rules! downcast_writer {
    ($e:expr, $i:ident, $b:expr) => {
        match $e {
            Self::BoolColumnWriter($i) => $b,
            Self::Int32ColumnWriter($i) => $b,
            Self::Int64ColumnWriter($i) => $b,
            Self::Int96ColumnWriter($i) => $b,
            Self::FloatColumnWriter($i) => $b,
            Self::DoubleColumnWriter($i) => $b,
            Self::ByteArrayColumnWriter($i) => $b,
            Self::FixedLenByteArrayColumnWriter($i) => $b,
        }
    };
}

/// Column writer for a Parquet type.
pub enum ColumnWriter<'a> {
    BoolColumnWriter(ColumnWriterImpl<'a, BoolType>),
    Int32ColumnWriter(ColumnWriterImpl<'a, Int32Type>),
    Int64ColumnWriter(ColumnWriterImpl<'a, Int64Type>),
    Int96ColumnWriter(ColumnWriterImpl<'a, Int96Type>),
    FloatColumnWriter(ColumnWriterImpl<'a, FloatType>),
    DoubleColumnWriter(ColumnWriterImpl<'a, DoubleType>),
    ByteArrayColumnWriter(ColumnWriterImpl<'a, ByteArrayType>),
    FixedLenByteArrayColumnWriter(ColumnWriterImpl<'a, FixedLenByteArrayType>),
}

impl<'a> ColumnWriter<'a> {
    /// Returns the estimated total bytes for this column writer
    #[cfg(feature = "arrow")]
    pub(crate) fn get_estimated_total_bytes(&self) -> u64 {
        downcast_writer!(self, typed, typed.get_estimated_total_bytes())
    }

    /// Close this [`ColumnWriter`]
    pub fn close(self) -> Result<ColumnCloseResult> {
        downcast_writer!(self, typed, typed.close())
    }
}

pub enum Level {
    Page,
    Column,
}

/// Gets a specific column writer corresponding to column descriptor `descr`.
pub fn get_column_writer<'a>(
    descr: ColumnDescPtr,
    props: WriterPropertiesPtr,
    page_writer: Box<dyn PageWriter + 'a>,
) -> ColumnWriter<'a> {
    match descr.physical_type() {
        Type::BOOLEAN => {
            ColumnWriter::BoolColumnWriter(ColumnWriterImpl::new(descr, props, page_writer))
        }
        Type::INT32 => {
            ColumnWriter::Int32ColumnWriter(ColumnWriterImpl::new(descr, props, page_writer))
        }
        Type::INT64 => {
            ColumnWriter::Int64ColumnWriter(ColumnWriterImpl::new(descr, props, page_writer))
        }
        Type::INT96 => {
            ColumnWriter::Int96ColumnWriter(ColumnWriterImpl::new(descr, props, page_writer))
        }
        Type::FLOAT => {
            ColumnWriter::FloatColumnWriter(ColumnWriterImpl::new(descr, props, page_writer))
        }
        Type::DOUBLE => {
            ColumnWriter::DoubleColumnWriter(ColumnWriterImpl::new(descr, props, page_writer))
        }
        Type::BYTE_ARRAY => {
            ColumnWriter::ByteArrayColumnWriter(ColumnWriterImpl::new(descr, props, page_writer))
        }
        Type::FIXED_LEN_BYTE_ARRAY => ColumnWriter::FixedLenByteArrayColumnWriter(
            ColumnWriterImpl::new(descr, props, page_writer),
        ),
    }
}

/// Gets a typed column writer for the specific type `T`, by "up-casting" `col_writer` of
/// non-generic type to a generic column writer type `ColumnWriterImpl`.
///
/// Panics if actual enum value for `col_writer` does not match the type `T`.
pub fn get_typed_column_writer<T: DataType>(col_writer: ColumnWriter) -> ColumnWriterImpl<T> {
    T::get_column_writer(col_writer).unwrap_or_else(|| {
        panic!(
            "Failed to convert column writer into a typed column writer for `{}` type",
            T::get_physical_type()
        )
    })
}

/// Similar to `get_typed_column_writer` but returns a reference.
pub fn get_typed_column_writer_ref<'a, 'b: 'a, T: DataType>(
    col_writer: &'b ColumnWriter<'a>,
) -> &'b ColumnWriterImpl<'a, T> {
    T::get_column_writer_ref(col_writer).unwrap_or_else(|| {
        panic!(
            "Failed to convert column writer into a typed column writer for `{}` type",
            T::get_physical_type()
        )
    })
}

/// Similar to `get_typed_column_writer` but returns a reference.
pub fn get_typed_column_writer_mut<'a, 'b: 'a, T: DataType>(
    col_writer: &'a mut ColumnWriter<'b>,
) -> &'a mut ColumnWriterImpl<'b, T> {
    T::get_column_writer_mut(col_writer).unwrap_or_else(|| {
        panic!(
            "Failed to convert column writer into a typed column writer for `{}` type",
            T::get_physical_type()
        )
    })
}

/// Metadata returned by [`GenericColumnWriter::close`]
#[derive(Debug, Clone)]
pub struct ColumnCloseResult {
    /// The total number of bytes written
    pub bytes_written: u64,
    /// The total number of rows written
    pub rows_written: u64,
    /// Metadata for this column chunk
    pub metadata: ColumnChunkMetaData,
    /// Optional bloom filter for this column
    pub bloom_filter: Option<Sbbf>,
    /// Optional column index, for filtering
    pub column_index: Option<ColumnIndex>,
    /// Optional offset index, identifying page locations
    pub offset_index: Option<OffsetIndex>,
}

// Metrics per page
#[derive(Default)]
struct PageMetrics {
    num_buffered_values: u32,
    num_buffered_rows: u32,
    num_page_nulls: u64,
}

// Metrics per column writer
struct ColumnMetrics<T> {
    total_bytes_written: u64,
    total_rows_written: u64,
    total_uncompressed_size: u64,
    total_compressed_size: u64,
    total_num_values: u64,
    dictionary_page_offset: Option<u64>,
    data_page_offset: Option<u64>,
    min_column_value: Option<T>,
    max_column_value: Option<T>,
    num_column_nulls: u64,
    column_distinct_count: Option<u64>,
}

/// Typed column writer for a primitive column.
pub type ColumnWriterImpl<'a, T> = GenericColumnWriter<'a, ColumnValueEncoderImpl<T>>;

pub struct GenericColumnWriter<'a, E: ColumnValueEncoder> {
    // Column writer properties
    descr: ColumnDescPtr,
    props: WriterPropertiesPtr,
    statistics_enabled: EnabledStatistics,

    page_writer: Box<dyn PageWriter + 'a>,
    codec: Compression,
    compressor: Option<Box<dyn Codec>>,
    encoder: E,

    page_metrics: PageMetrics,
    // Metrics per column writer
    column_metrics: ColumnMetrics<E::T>,

    /// The order of encodings within the generated metadata does not impact its meaning,
    /// but we use a BTreeSet so that the output is deterministic
    encodings: BTreeSet<Encoding>,
    // Reused buffers
    def_levels_sink: Vec<i16>,
    rep_levels_sink: Vec<i16>,
    data_pages: VecDeque<CompressedPage>,
    // column index and offset index
    column_index_builder: ColumnIndexBuilder,
    offset_index_builder: OffsetIndexBuilder,
}

impl<'a, E: ColumnValueEncoder> GenericColumnWriter<'a, E> {
    pub fn new(
        descr: ColumnDescPtr,
        props: WriterPropertiesPtr,
        page_writer: Box<dyn PageWriter + 'a>,
    ) -> Self {
        let codec = props.compression(descr.path());
        let codec_options = CodecOptionsBuilder::default().build();
        let compressor = create_codec(codec, &codec_options).unwrap();
        let encoder = E::try_new(&descr, props.as_ref()).unwrap();

        let statistics_enabled = props.statistics_enabled(descr.path());

        let mut encodings = BTreeSet::new();
        // Used for level information
        encodings.insert(Encoding::RLE);

        Self {
            descr,
            props,
            statistics_enabled,
            page_writer,
            codec,
            compressor,
            encoder,
            def_levels_sink: vec![],
            rep_levels_sink: vec![],
            data_pages: VecDeque::new(),
            page_metrics: PageMetrics {
                num_buffered_values: 0,
                num_buffered_rows: 0,
                num_page_nulls: 0,
            },
            column_metrics: ColumnMetrics {
                total_bytes_written: 0,
                total_rows_written: 0,
                total_uncompressed_size: 0,
                total_compressed_size: 0,
                total_num_values: 0,
                dictionary_page_offset: None,
                data_page_offset: None,
                min_column_value: None,
                max_column_value: None,
                num_column_nulls: 0,
                column_distinct_count: None,
            },
            column_index_builder: ColumnIndexBuilder::new(),
            offset_index_builder: OffsetIndexBuilder::new(),
            encodings,
        }
    }

    #[allow(clippy::too_many_arguments)]
    pub(crate) fn write_batch_internal(
        &mut self,
        values: &E::Values,
        value_indices: Option<&[usize]>,
        def_levels: Option<&[i16]>,
        rep_levels: Option<&[i16]>,
        min: Option<&E::T>,
        max: Option<&E::T>,
        distinct_count: Option<u64>,
    ) -> Result<usize> {
        // Check if number of definition levels is the same as number of repetition levels.
        if let (Some(def), Some(rep)) = (def_levels, rep_levels) {
            if def.len() != rep.len() {
                return Err(general_err!(
                    "Inconsistent length of definition and repetition levels: {} != {}",
                    def.len(),
                    rep.len()
                ));
            }
        }

        // We check for DataPage limits only after we have inserted the values. If a user
        // writes a large number of values, the DataPage size can be well above the limit.
        //
        // The purpose of this chunking is to bound this. Even if a user writes large
        // number of values, the chunking will ensure that we add data page at a
        // reasonable pagesize limit.

        // TODO: find out why we don't account for size of levels when we estimate page
        // size.

        let num_levels = match def_levels {
            Some(def_levels) => def_levels.len(),
            None => values.len(),
        };

        // If only computing chunk-level statistics compute them here, page-level statistics
        // are computed in [`Self::write_mini_batch`] and used to update chunk statistics in
        // [`Self::add_data_page`]
        if self.statistics_enabled == EnabledStatistics::Chunk {
            match (min, max) {
                (Some(min), Some(max)) => {
                    update_min(&self.descr, min, &mut self.column_metrics.min_column_value);
                    update_max(&self.descr, max, &mut self.column_metrics.max_column_value);
                }
                (None, Some(_)) | (Some(_), None) => {
                    panic!("min/max should be both set or both None")
                }
                (None, None) => {
                    if let Some((min, max)) = self.encoder.min_max(values, value_indices) {
                        update_min(&self.descr, &min, &mut self.column_metrics.min_column_value);
                        update_max(&self.descr, &max, &mut self.column_metrics.max_column_value);
                    }
                }
            };
        }

        // We can only set the distinct count if there are no other writes
        if self.encoder.num_values() == 0 {
            self.column_metrics.column_distinct_count = distinct_count;
        } else {
            self.column_metrics.column_distinct_count = None;
        }

        let mut values_offset = 0;
        let mut levels_offset = 0;
        let base_batch_size = self.props.write_batch_size();
        while levels_offset < num_levels {
            let mut end_offset = num_levels.min(levels_offset + base_batch_size);

            // Split at record boundary
            if let Some(r) = rep_levels {
                while end_offset < r.len() && r[end_offset] != 0 {
                    end_offset += 1;
                }
            }

            values_offset += self.write_mini_batch(
                values,
                values_offset,
                value_indices,
                end_offset - levels_offset,
                def_levels.map(|lv| &lv[levels_offset..end_offset]),
                rep_levels.map(|lv| &lv[levels_offset..end_offset]),
            )?;
            levels_offset = end_offset;
        }

        // Return total number of values processed.
        Ok(values_offset)
    }

    /// Writes batch of values, definition levels and repetition levels.
    /// Returns number of values processed (written).
    ///
    /// If definition and repetition levels are provided, we write fully those levels and
    /// select how many values to write (this number will be returned), since number of
    /// actual written values may be smaller than provided values.
    ///
    /// If only values are provided, then all values are written and the length of
    /// of the values buffer is returned.
    ///
    /// Definition and/or repetition levels can be omitted, if values are
    /// non-nullable and/or non-repeated.
    pub fn write_batch(
        &mut self,
        values: &E::Values,
        def_levels: Option<&[i16]>,
        rep_levels: Option<&[i16]>,
    ) -> Result<usize> {
        self.write_batch_internal(values, None, def_levels, rep_levels, None, None, None)
    }

    /// Writer may optionally provide pre-calculated statistics for use when computing
    /// chunk-level statistics
    ///
    /// NB: [`WriterProperties::statistics_enabled`] must be set to [`EnabledStatistics::Chunk`]
    /// for these statistics to take effect. If [`EnabledStatistics::None`] they will be ignored,
    /// and if [`EnabledStatistics::Page`] the chunk statistics will instead be computed from the
    /// computed page statistics
    pub fn write_batch_with_statistics(
        &mut self,
        values: &E::Values,
        def_levels: Option<&[i16]>,
        rep_levels: Option<&[i16]>,
        min: Option<&E::T>,
        max: Option<&E::T>,
        distinct_count: Option<u64>,
    ) -> Result<usize> {
        self.write_batch_internal(
            values,
            None,
            def_levels,
            rep_levels,
            min,
            max,
            distinct_count,
        )
    }

    /// Returns total number of bytes written by this column writer so far.
    /// This value is also returned when column writer is closed.
    ///
    /// Note: this value does not include any buffered data that has not
    /// yet been flushed to a page.
    pub fn get_total_bytes_written(&self) -> u64 {
        self.column_metrics.total_bytes_written
    }

    /// Returns the estimated total bytes for this column writer
    ///
    /// Unlike [`Self::get_total_bytes_written`] this includes an estimate
    /// of any data that has not yet been flushed to a page
    #[cfg(feature = "arrow")]
    pub(crate) fn get_estimated_total_bytes(&self) -> u64 {
        self.column_metrics.total_bytes_written
            + self.encoder.estimated_data_page_size() as u64
            + self.encoder.estimated_dict_page_size().unwrap_or_default() as u64
    }

    /// Returns total number of rows written by this column writer so far.
    /// This value is also returned when column writer is closed.
    pub fn get_total_rows_written(&self) -> u64 {
        self.column_metrics.total_rows_written
    }

    /// Returns a reference to a [`ColumnDescPtr`]
    pub fn get_descriptor(&self) -> &ColumnDescPtr {
        &self.descr
    }

    /// Finalizes writes and closes the column writer.
    /// Returns total bytes written, total rows written and column chunk metadata.
    pub fn close(mut self) -> Result<ColumnCloseResult> {
        if self.page_metrics.num_buffered_values > 0 {
            self.add_data_page()?;
        }
        if self.encoder.has_dictionary() {
            self.write_dictionary_page()?;
        }
        self.flush_data_pages()?;
        let metadata = self.write_column_metadata()?;
        self.page_writer.close()?;

        let column_index = self
            .column_index_builder
            .valid()
            .then(|| self.column_index_builder.build_to_thrift());
        let offset_index = Some(self.offset_index_builder.build_to_thrift());

        Ok(ColumnCloseResult {
            bytes_written: self.column_metrics.total_bytes_written,
            rows_written: self.column_metrics.total_rows_written,
            bloom_filter: self.encoder.flush_bloom_filter(),
            metadata,
            column_index,
            offset_index,
        })
    }

    /// Writes mini batch of values, definition and repetition levels.
    /// This allows fine-grained processing of values and maintaining a reasonable
    /// page size.
    fn write_mini_batch(
        &mut self,
        values: &E::Values,
        values_offset: usize,
        value_indices: Option<&[usize]>,
        num_levels: usize,
        def_levels: Option<&[i16]>,
        rep_levels: Option<&[i16]>,
    ) -> Result<usize> {
        // Process definition levels and determine how many values to write.
        let values_to_write = if self.descr.max_def_level() > 0 {
            let levels = def_levels.ok_or_else(|| {
                general_err!(
                    "Definition levels are required, because max definition level = {}",
                    self.descr.max_def_level()
                )
            })?;

            let mut values_to_write = 0;
            for &level in levels {
                if level == self.descr.max_def_level() {
                    values_to_write += 1;
                } else {
                    // We must always compute this as it is used to populate v2 pages
                    self.page_metrics.num_page_nulls += 1
                }
            }

            self.def_levels_sink.extend_from_slice(levels);
            values_to_write
        } else {
            num_levels
        };

        // Process repetition levels and determine how many rows we are about to process.
        if self.descr.max_rep_level() > 0 {
            // A row could contain more than one value.
            let levels = rep_levels.ok_or_else(|| {
                general_err!(
                    "Repetition levels are required, because max repetition level = {}",
                    self.descr.max_rep_level()
                )
            })?;

            if !levels.is_empty() && levels[0] != 0 {
                return Err(general_err!(
                    "Write must start at a record boundary, got non-zero repetition level of {}",
                    levels[0]
                ));
            }

            // Count the occasions where we start a new row
            for &level in levels {
                self.page_metrics.num_buffered_rows += (level == 0) as u32
            }

            self.rep_levels_sink.extend_from_slice(levels);
        } else {
            // Each value is exactly one row.
            // Equals to the number of values, we count nulls as well.
            self.page_metrics.num_buffered_rows += num_levels as u32;
        }

        match value_indices {
            Some(indices) => {
                let indices = &indices[values_offset..values_offset + values_to_write];
                self.encoder.write_gather(values, indices)?;
            }
            None => self.encoder.write(values, values_offset, values_to_write)?,
        }

        self.page_metrics.num_buffered_values += num_levels as u32;

        if self.should_add_data_page() {
            self.add_data_page()?;
        }

        if self.should_dict_fallback() {
            self.dict_fallback()?;
        }

        Ok(values_to_write)
    }

    /// Returns true if we need to fall back to non-dictionary encoding.
    ///
    /// We can only fall back if dictionary encoder is set and we have exceeded dictionary
    /// size.
    #[inline]
    fn should_dict_fallback(&self) -> bool {
        match self.encoder.estimated_dict_page_size() {
            Some(size) => size >= self.props.dictionary_page_size_limit(),
            None => false,
        }
    }

    /// Returns true if there is enough data for a data page, false otherwise.
    #[inline]
    fn should_add_data_page(&self) -> bool {
        // This is necessary in the event of a much larger dictionary size than page size
        //
        // In such a scenario the dictionary decoder may return an estimated encoded
        // size in excess of the page size limit, even when there are no buffered values
        if self.page_metrics.num_buffered_values == 0 {
            return false;
        }

        self.page_metrics.num_buffered_rows as usize >= self.props.data_page_row_count_limit()
            || self.encoder.estimated_data_page_size() >= self.props.data_page_size_limit()
    }

    /// Performs dictionary fallback.
    /// Prepares and writes dictionary and all data pages into page writer.
    fn dict_fallback(&mut self) -> Result<()> {
        // At this point we know that we need to fall back.
        if self.page_metrics.num_buffered_values > 0 {
            self.add_data_page()?;
        }
        self.write_dictionary_page()?;
        self.flush_data_pages()?;
        Ok(())
    }

    /// Update the column index and offset index when adding the data page
    fn update_column_offset_index(&mut self, page_statistics: Option<&Statistics>) {
        // update the column index
        let null_page =
            (self.page_metrics.num_buffered_rows as u64) == self.page_metrics.num_page_nulls;
        // a page contains only null values,
        // and writers have to set the corresponding entries in min_values and max_values to byte[0]
        if null_page && self.column_index_builder.valid() {
            self.column_index_builder.append(
                null_page,
                vec![0; 1],
                vec![0; 1],
                self.page_metrics.num_page_nulls as i64,
            );
        } else if self.column_index_builder.valid() {
            // from page statistics
            // If can't get the page statistics, ignore this column/offset index for this column chunk
            match &page_statistics {
                None => {
                    self.column_index_builder.to_invalid();
                }
                Some(stat) => {
                    // We only truncate if the data is represented as binary
                    match self.descr.physical_type() {
                        Type::BYTE_ARRAY | Type::FIXED_LEN_BYTE_ARRAY => {
                            self.column_index_builder.append(
                                null_page,
                                self.truncate_min_value(stat.min_bytes()),
                                self.truncate_max_value(stat.max_bytes()),
                                self.page_metrics.num_page_nulls as i64,
                            );
                        }
                        _ => {
                            self.column_index_builder.append(
                                null_page,
                                stat.min_bytes().to_vec(),
                                stat.max_bytes().to_vec(),
                                self.page_metrics.num_page_nulls as i64,
                            );
                        }
                    }
                }
            }
        }
        // update the offset index
        self.offset_index_builder
            .append_row_count(self.page_metrics.num_buffered_rows as i64);
    }

    fn truncate_min_value(&self, data: &[u8]) -> Vec<u8> {
        self.props
            .column_index_truncate_length()
            .filter(|l| data.len() > *l)
            .and_then(|l| match str::from_utf8(data) {
                Ok(str_data) => truncate_utf8(str_data, l),
                Err(_) => Some(data[..l].to_vec()),
            })
            .unwrap_or_else(|| data.to_vec())
    }

    fn truncate_max_value(&self, data: &[u8]) -> Vec<u8> {
        self.props
            .column_index_truncate_length()
            .filter(|l| data.len() > *l)
            .and_then(|l| match str::from_utf8(data) {
                Ok(str_data) => truncate_utf8(str_data, l).and_then(increment_utf8),
                Err(_) => increment(data[..l].to_vec()),
            })
            .unwrap_or_else(|| data.to_vec())
    }

    /// Adds data page.
    /// Data page is either buffered in case of dictionary encoding or written directly.
    fn add_data_page(&mut self) -> Result<()> {
        // Extract encoded values
        let values_data = self.encoder.flush_data_page()?;

        let max_def_level = self.descr.max_def_level();
        let max_rep_level = self.descr.max_rep_level();

        self.column_metrics.num_column_nulls += self.page_metrics.num_page_nulls;

        let page_statistics = match (values_data.min_value, values_data.max_value) {
            (Some(min), Some(max)) => {
                update_min(&self.descr, &min, &mut self.column_metrics.min_column_value);
                update_max(&self.descr, &max, &mut self.column_metrics.max_column_value);
                Some(Statistics::new(
                    Some(min),
                    Some(max),
                    None,
                    self.page_metrics.num_page_nulls,
                    false,
                ))
            }
            _ => None,
        };

        // update column and offset index
        self.update_column_offset_index(page_statistics.as_ref());

        let compressed_page = match self.props.writer_version() {
            WriterVersion::PARQUET_1_0 => {
                let mut buffer = vec![];

                if max_rep_level > 0 {
                    buffer.extend_from_slice(
                        &self.encode_levels_v1(
                            Encoding::RLE,
                            &self.rep_levels_sink[..],
                            max_rep_level,
                        )[..],
                    );
                }

                if max_def_level > 0 {
                    buffer.extend_from_slice(
                        &self.encode_levels_v1(
                            Encoding::RLE,
                            &self.def_levels_sink[..],
                            max_def_level,
                        )[..],
                    );
                }

                buffer.extend_from_slice(&values_data.buf);
                let uncompressed_size = buffer.len();

                if let Some(ref mut cmpr) = self.compressor {
                    let mut compressed_buf = Vec::with_capacity(uncompressed_size);
                    cmpr.compress(&buffer[..], &mut compressed_buf)?;
                    buffer = compressed_buf;
                }

                let data_page = Page::DataPage {
                    buf: buffer.into(),
                    num_values: self.page_metrics.num_buffered_values,
                    encoding: values_data.encoding,
                    def_level_encoding: Encoding::RLE,
                    rep_level_encoding: Encoding::RLE,
                    statistics: page_statistics,
                };

                CompressedPage::new(data_page, uncompressed_size)
            }
            WriterVersion::PARQUET_2_0 => {
                let mut rep_levels_byte_len = 0;
                let mut def_levels_byte_len = 0;
                let mut buffer = vec![];

                if max_rep_level > 0 {
                    let levels = self.encode_levels_v2(&self.rep_levels_sink[..], max_rep_level);
                    rep_levels_byte_len = levels.len();
                    buffer.extend_from_slice(&levels[..]);
                }

                if max_def_level > 0 {
                    let levels = self.encode_levels_v2(&self.def_levels_sink[..], max_def_level);
                    def_levels_byte_len = levels.len();
                    buffer.extend_from_slice(&levels[..]);
                }

                let uncompressed_size =
                    rep_levels_byte_len + def_levels_byte_len + values_data.buf.len();

                // Data Page v2 compresses values only.
                match self.compressor {
                    Some(ref mut cmpr) => {
                        cmpr.compress(&values_data.buf, &mut buffer)?;
                    }
                    None => buffer.extend_from_slice(&values_data.buf),
                }

                let data_page = Page::DataPageV2 {
                    buf: buffer.into(),
                    num_values: self.page_metrics.num_buffered_values,
                    encoding: values_data.encoding,
                    num_nulls: self.page_metrics.num_page_nulls as u32,
                    num_rows: self.page_metrics.num_buffered_rows,
                    def_levels_byte_len: def_levels_byte_len as u32,
                    rep_levels_byte_len: rep_levels_byte_len as u32,
                    is_compressed: self.compressor.is_some(),
                    statistics: page_statistics,
                };

                CompressedPage::new(data_page, uncompressed_size)
            }
        };

        // Check if we need to buffer data page or flush it to the sink directly.
        if self.encoder.has_dictionary() {
            self.data_pages.push_back(compressed_page);
        } else {
            self.write_data_page(compressed_page)?;
        }

        // Update total number of rows.
        self.column_metrics.total_rows_written += self.page_metrics.num_buffered_rows as u64;

        // Reset state.
        self.rep_levels_sink.clear();
        self.def_levels_sink.clear();
        self.page_metrics = PageMetrics::default();

        Ok(())
    }

    /// Finalises any outstanding data pages and flushes buffered data pages from
    /// dictionary encoding into underlying sink.
    #[inline]
    fn flush_data_pages(&mut self) -> Result<()> {
        // Write all outstanding data to a new page.
        if self.page_metrics.num_buffered_values > 0 {
            self.add_data_page()?;
        }

        while let Some(page) = self.data_pages.pop_front() {
            self.write_data_page(page)?;
        }

        Ok(())
    }

    /// Assembles and writes column chunk metadata.
    fn write_column_metadata(&mut self) -> Result<ColumnChunkMetaData> {
        let total_compressed_size = self.column_metrics.total_compressed_size as i64;
        let total_uncompressed_size = self.column_metrics.total_uncompressed_size as i64;
        let num_values = self.column_metrics.total_num_values as i64;
        let dict_page_offset = self.column_metrics.dictionary_page_offset.map(|v| v as i64);
        // If data page offset is not set, then no pages have been written
        let data_page_offset = self.column_metrics.data_page_offset.unwrap_or(0) as i64;

        let file_offset = match dict_page_offset {
            Some(dict_offset) => dict_offset + total_compressed_size,
            None => data_page_offset + total_compressed_size,
        };

        let mut builder = ColumnChunkMetaData::builder(self.descr.clone())
            .set_compression(self.codec)
            .set_encodings(self.encodings.iter().cloned().collect())
            .set_file_offset(file_offset)
            .set_total_compressed_size(total_compressed_size)
            .set_total_uncompressed_size(total_uncompressed_size)
            .set_num_values(num_values)
            .set_data_page_offset(data_page_offset)
            .set_dictionary_page_offset(dict_page_offset);

        if self.statistics_enabled != EnabledStatistics::None {
            let statistics = ValueStatistics::<E::T>::new(
                self.column_metrics.min_column_value.clone(),
                self.column_metrics.max_column_value.clone(),
                self.column_metrics.column_distinct_count,
                self.column_metrics.num_column_nulls,
                false,
            );

            // Some common readers only support the deprecated statistics
            // format so we also write them out if possible
            // See https://github.com/apache/arrow-rs/issues/799
            let statistics = statistics
                .with_backwards_compatible_min_max(self.descr.sort_order().is_signed())
                .into();
            builder = builder.set_statistics(statistics);
        }

        let metadata = builder.build()?;
        self.page_writer.write_metadata(&metadata)?;

        Ok(metadata)
    }

    /// Encodes definition or repetition levels for Data Page v1.
    #[inline]
    fn encode_levels_v1(&self, encoding: Encoding, levels: &[i16], max_level: i16) -> Vec<u8> {
        let mut encoder = LevelEncoder::v1(encoding, max_level, levels.len());
        encoder.put(levels);
        encoder.consume()
    }

    /// Encodes definition or repetition levels for Data Page v2.
    /// Encoding is always RLE.
    #[inline]
    fn encode_levels_v2(&self, levels: &[i16], max_level: i16) -> Vec<u8> {
        let mut encoder = LevelEncoder::v2(max_level, levels.len());
        encoder.put(levels);
        encoder.consume()
    }

    /// Writes compressed data page into underlying sink and updates global metrics.
    #[inline]
    fn write_data_page(&mut self, page: CompressedPage) -> Result<()> {
        self.encodings.insert(page.encoding());
        let page_spec = self.page_writer.write_page(page)?;
        // update offset index
        // compressed_size = header_size + compressed_data_size
        self.offset_index_builder
            .append_offset_and_size(page_spec.offset as i64, page_spec.compressed_size as i32);
        self.update_metrics_for_page(page_spec);
        Ok(())
    }

    /// Writes dictionary page into underlying sink.
    #[inline]
    fn write_dictionary_page(&mut self) -> Result<()> {
        let compressed_page = {
            let mut page = self
                .encoder
                .flush_dict_page()?
                .ok_or_else(|| general_err!("Dictionary encoder is not set"))?;

            let uncompressed_size = page.buf.len();

            if let Some(ref mut cmpr) = self.compressor {
                let mut output_buf = Vec::with_capacity(uncompressed_size);
                cmpr.compress(&page.buf, &mut output_buf)?;
                page.buf = Bytes::from(output_buf);
            }

            let dict_page = Page::DictionaryPage {
                buf: page.buf,
                num_values: page.num_values as u32,
                encoding: self.props.dictionary_page_encoding(),
                is_sorted: page.is_sorted,
            };
            CompressedPage::new(dict_page, uncompressed_size)
        };

        self.encodings.insert(compressed_page.encoding());
        let page_spec = self.page_writer.write_page(compressed_page)?;
        self.update_metrics_for_page(page_spec);
        // For the directory page, don't need to update column/offset index.
        Ok(())
    }

    /// Updates column writer metrics with each page metadata.
    #[inline]
    fn update_metrics_for_page(&mut self, page_spec: PageWriteSpec) {
        self.column_metrics.total_uncompressed_size += page_spec.uncompressed_size as u64;
        self.column_metrics.total_compressed_size += page_spec.compressed_size as u64;
        self.column_metrics.total_bytes_written += page_spec.bytes_written;

        match page_spec.page_type {
            PageType::DATA_PAGE | PageType::DATA_PAGE_V2 => {
                self.column_metrics.total_num_values += page_spec.num_values as u64;
                if self.column_metrics.data_page_offset.is_none() {
                    self.column_metrics.data_page_offset = Some(page_spec.offset);
                }
            }
            PageType::DICTIONARY_PAGE => {
                assert!(
                    self.column_metrics.dictionary_page_offset.is_none(),
                    "Dictionary offset is already set"
                );
                self.column_metrics.dictionary_page_offset = Some(page_spec.offset);
            }
            _ => {}
        }
    }
}

fn update_min<T: ParquetValueType>(descr: &ColumnDescriptor, val: &T, min: &mut Option<T>) {
    update_stat::<T, _>(descr, val, min, |cur| compare_greater(descr, cur, val))
}

fn update_max<T: ParquetValueType>(descr: &ColumnDescriptor, val: &T, max: &mut Option<T>) {
    update_stat::<T, _>(descr, val, max, |cur| compare_greater(descr, val, cur))
}

#[inline]
#[allow(clippy::eq_op)]
fn is_nan<T: ParquetValueType>(descr: &ColumnDescriptor, val: &T) -> bool {
    match T::PHYSICAL_TYPE {
        Type::FLOAT | Type::DOUBLE => val != val,
        Type::FIXED_LEN_BYTE_ARRAY if descr.logical_type() == Some(LogicalType::Float16) => {
            let val = val.as_bytes();
            let val = f16::from_le_bytes([val[0], val[1]]);
            val.is_nan()
        }
        _ => false,
    }
}

/// Perform a conditional update of `cur`, skipping any NaN values
///
/// If `cur` is `None`, sets `cur` to `Some(val)`, otherwise calls `should_update` with
/// the value of `cur`, and updates `cur` to `Some(val)` if it returns `true`

fn update_stat<T: ParquetValueType, F>(
    descr: &ColumnDescriptor,
    val: &T,
    cur: &mut Option<T>,
    should_update: F,
) where
    F: Fn(&T) -> bool,
{
    if is_nan(descr, val) {
        return;
    }

    if cur.as_ref().map_or(true, should_update) {
        *cur = Some(val.clone());
    }
}

/// Evaluate `a > b` according to underlying logical type.
fn compare_greater<T: ParquetValueType>(descr: &ColumnDescriptor, a: &T, b: &T) -> bool {
    if let Some(LogicalType::Integer { is_signed, .. }) = descr.logical_type() {
        if !is_signed {
            // need to compare unsigned
            return a.as_u64().unwrap() > b.as_u64().unwrap();
        }
    }

    match descr.converted_type() {
        ConvertedType::UINT_8
        | ConvertedType::UINT_16
        | ConvertedType::UINT_32
        | ConvertedType::UINT_64 => {
            return a.as_u64().unwrap() > b.as_u64().unwrap();
        }
        _ => {}
    };

    if let Some(LogicalType::Decimal { .. }) = descr.logical_type() {
        match T::PHYSICAL_TYPE {
            Type::FIXED_LEN_BYTE_ARRAY | Type::BYTE_ARRAY => {
                return compare_greater_byte_array_decimals(a.as_bytes(), b.as_bytes());
            }
            _ => {}
        };
    }

    if descr.converted_type() == ConvertedType::DECIMAL {
        match T::PHYSICAL_TYPE {
            Type::FIXED_LEN_BYTE_ARRAY | Type::BYTE_ARRAY => {
                return compare_greater_byte_array_decimals(a.as_bytes(), b.as_bytes());
            }
            _ => {}
        };
    };

    if let Some(LogicalType::Float16) = descr.logical_type() {
        let a = a.as_bytes();
        let a = f16::from_le_bytes([a[0], a[1]]);
        let b = b.as_bytes();
        let b = f16::from_le_bytes([b[0], b[1]]);
        return a > b;
    }

    a > b
}

// ----------------------------------------------------------------------
// Encoding support for column writer.
// This mirrors parquet-mr default encodings for writes. See:
// https://github.com/apache/parquet-mr/blob/master/parquet-column/src/main/java/org/apache/parquet/column/values/factory/DefaultV1ValuesWriterFactory.java
// https://github.com/apache/parquet-mr/blob/master/parquet-column/src/main/java/org/apache/parquet/column/values/factory/DefaultV2ValuesWriterFactory.java

/// Trait to define default encoding for types, including whether or not the type
/// supports dictionary encoding.
trait EncodingWriteSupport {
    /// Returns true if dictionary is supported for column writer, false otherwise.
    fn has_dictionary_support(props: &WriterProperties) -> bool;
}

/// Returns encoding for a column when no other encoding is provided in writer properties.
fn fallback_encoding(kind: Type, props: &WriterProperties) -> Encoding {
    match (kind, props.writer_version()) {
        (Type::BOOLEAN, WriterVersion::PARQUET_2_0) => Encoding::RLE,
        (Type::INT32, WriterVersion::PARQUET_2_0) => Encoding::DELTA_BINARY_PACKED,
        (Type::INT64, WriterVersion::PARQUET_2_0) => Encoding::DELTA_BINARY_PACKED,
        (Type::BYTE_ARRAY, WriterVersion::PARQUET_2_0) => Encoding::DELTA_BYTE_ARRAY,
        (Type::FIXED_LEN_BYTE_ARRAY, WriterVersion::PARQUET_2_0) => Encoding::DELTA_BYTE_ARRAY,
        _ => Encoding::PLAIN,
    }
}

/// Returns true if dictionary is supported for column writer, false otherwise.
fn has_dictionary_support(kind: Type, props: &WriterProperties) -> bool {
    match (kind, props.writer_version()) {
        // Booleans do not support dict encoding and should use a fallback encoding.
        (Type::BOOLEAN, _) => false,
        // Dictionary encoding was not enabled in PARQUET 1.0
        (Type::FIXED_LEN_BYTE_ARRAY, WriterVersion::PARQUET_1_0) => false,
        (Type::FIXED_LEN_BYTE_ARRAY, WriterVersion::PARQUET_2_0) => true,
        _ => true,
    }
}

/// Signed comparison of bytes arrays
fn compare_greater_byte_array_decimals(a: &[u8], b: &[u8]) -> bool {
    let a_length = a.len();
    let b_length = b.len();

    if a_length == 0 || b_length == 0 {
        return a_length > 0;
    }

    let first_a: u8 = a[0];
    let first_b: u8 = b[0];

    // We can short circuit for different signed numbers or
    // for equal length bytes arrays that have different first bytes.
    // The equality requirement is necessary for sign extension cases.
    // 0xFF10 should be equal to 0x10 (due to big endian sign extension).
    if (0x80 & first_a) != (0x80 & first_b) || (a_length == b_length && first_a != first_b) {
        return (first_a as i8) > (first_b as i8);
    }

    // When the lengths are unequal and the numbers are of the same
    // sign we need to do comparison by sign extending the shorter
    // value first, and once we get to equal sized arrays, lexicographical
    // unsigned comparison of everything but the first byte is sufficient.

    let extension: u8 = if (first_a as i8) < 0 { 0xFF } else { 0 };

    if a_length != b_length {
        let not_equal = if a_length > b_length {
            let lead_length = a_length - b_length;
            a[0..lead_length].iter().any(|&x| x != extension)
        } else {
            let lead_length = b_length - a_length;
            b[0..lead_length].iter().any(|&x| x != extension)
        };

        if not_equal {
            let negative_values: bool = (first_a as i8) < 0;
            let a_longer: bool = a_length > b_length;
            return if negative_values { !a_longer } else { a_longer };
        }
    }

    (a[1..]) > (b[1..])
}

/// Truncate a UTF8 slice to the longest prefix that is still a valid UTF8 string,
/// while being less than `length` bytes and non-empty
fn truncate_utf8(data: &str, length: usize) -> Option<Vec<u8>> {
    let split = (1..=length).rfind(|x| data.is_char_boundary(*x))?;
    Some(data.as_bytes()[..split].to_vec())
}

/// Try and increment the bytes from right to left.
///
/// Returns `None` if all bytes are set to `u8::MAX`.
fn increment(mut data: Vec<u8>) -> Option<Vec<u8>> {
    for byte in data.iter_mut().rev() {
        let (incremented, overflow) = byte.overflowing_add(1);
        *byte = incremented;

        if !overflow {
            return Some(data);
        }
    }

    None
}

/// Try and increment the the string's bytes from right to left, returning when the result
/// is a valid UTF8 string. Returns `None` when it can't increment any byte.
fn increment_utf8(mut data: Vec<u8>) -> Option<Vec<u8>> {
    for idx in (0..data.len()).rev() {
        let original = data[idx];
        let (byte, overflow) = original.overflowing_add(1);
        if !overflow {
            data[idx] = byte;
            if str::from_utf8(&data).is_ok() {
                return Some(data);
            }
            data[idx] = original;
        }
    }

    None
}

#[cfg(test)]
mod tests {
    use crate::{file::properties::DEFAULT_COLUMN_INDEX_TRUNCATE_LENGTH, format::BoundaryOrder};
    use bytes::Bytes;
    use half::f16;
    use rand::distributions::uniform::SampleUniform;
    use std::sync::Arc;

    use crate::column::{
        page::PageReader,
        reader::{get_column_reader, get_typed_column_reader, ColumnReaderImpl},
    };
    use crate::file::writer::TrackedWrite;
    use crate::file::{
        properties::{ReaderProperties, WriterProperties},
        reader::SerializedPageReader,
        writer::SerializedPageWriter,
    };
    use crate::schema::types::{ColumnDescriptor, ColumnPath, Type as SchemaType};
    use crate::util::test_common::rand_gen::random_numbers_range;

    use super::*;

    #[test]
    fn test_column_writer_inconsistent_def_rep_length() {
        let page_writer = get_test_page_writer();
        let props = Default::default();
        let mut writer = get_test_column_writer::<Int32Type>(page_writer, 1, 1, props);
        let res = writer.write_batch(&[1, 2, 3, 4], Some(&[1, 1, 1]), Some(&[0, 0]));
        assert!(res.is_err());
        if let Err(err) = res {
            assert_eq!(
                format!("{err}"),
                "Parquet error: Inconsistent length of definition and repetition levels: 3 != 2"
            );
        }
    }

    #[test]
    fn test_column_writer_invalid_def_levels() {
        let page_writer = get_test_page_writer();
        let props = Default::default();
        let mut writer = get_test_column_writer::<Int32Type>(page_writer, 1, 0, props);
        let res = writer.write_batch(&[1, 2, 3, 4], None, None);
        assert!(res.is_err());
        if let Err(err) = res {
            assert_eq!(
                format!("{err}"),
                "Parquet error: Definition levels are required, because max definition level = 1"
            );
        }
    }

    #[test]
    fn test_column_writer_invalid_rep_levels() {
        let page_writer = get_test_page_writer();
        let props = Default::default();
        let mut writer = get_test_column_writer::<Int32Type>(page_writer, 0, 1, props);
        let res = writer.write_batch(&[1, 2, 3, 4], None, None);
        assert!(res.is_err());
        if let Err(err) = res {
            assert_eq!(
                format!("{err}"),
                "Parquet error: Repetition levels are required, because max repetition level = 1"
            );
        }
    }

    #[test]
    fn test_column_writer_not_enough_values_to_write() {
        let page_writer = get_test_page_writer();
        let props = Default::default();
        let mut writer = get_test_column_writer::<Int32Type>(page_writer, 1, 0, props);
        let res = writer.write_batch(&[1, 2], Some(&[1, 1, 1, 1]), None);
        assert!(res.is_err());
        if let Err(err) = res {
            assert_eq!(
                format!("{err}"),
                "Parquet error: Expected to write 4 values, but have only 2"
            );
        }
    }

    #[test]
    fn test_column_writer_write_only_one_dictionary_page() {
        let page_writer = get_test_page_writer();
        let props = Default::default();
        let mut writer = get_test_column_writer::<Int32Type>(page_writer, 0, 0, props);
        writer.write_batch(&[1, 2, 3, 4], None, None).unwrap();
        // First page should be correctly written.
        writer.add_data_page().unwrap();
        writer.write_dictionary_page().unwrap();
        let err = writer.write_dictionary_page().unwrap_err().to_string();
        assert_eq!(err, "Parquet error: Dictionary encoder is not set");
    }

    #[test]
    fn test_column_writer_error_when_writing_disabled_dictionary() {
        let page_writer = get_test_page_writer();
        let props = Arc::new(
            WriterProperties::builder()
                .set_dictionary_enabled(false)
                .build(),
        );
        let mut writer = get_test_column_writer::<Int32Type>(page_writer, 0, 0, props);
        writer.write_batch(&[1, 2, 3, 4], None, None).unwrap();
        let err = writer.write_dictionary_page().unwrap_err().to_string();
        assert_eq!(err, "Parquet error: Dictionary encoder is not set");
    }

    #[test]
    fn test_column_writer_boolean_type_does_not_support_dictionary() {
        let page_writer = get_test_page_writer();
        let props = Arc::new(
            WriterProperties::builder()
                .set_dictionary_enabled(true)
                .build(),
        );
        let mut writer = get_test_column_writer::<BoolType>(page_writer, 0, 0, props);
        writer
            .write_batch(&[true, false, true, false], None, None)
            .unwrap();

        let r = writer.close().unwrap();
        // PlainEncoder uses bit writer to write boolean values, which all fit into 1
        // byte.
        assert_eq!(r.bytes_written, 1);
        assert_eq!(r.rows_written, 4);

        let metadata = r.metadata;
        assert_eq!(metadata.encodings(), &vec![Encoding::PLAIN, Encoding::RLE]);
        assert_eq!(metadata.num_values(), 4); // just values
        assert_eq!(metadata.dictionary_page_offset(), None);
    }

    #[test]
    fn test_column_writer_default_encoding_support_bool() {
        check_encoding_write_support::<BoolType>(
            WriterVersion::PARQUET_1_0,
            true,
            &[true, false],
            None,
            &[Encoding::PLAIN, Encoding::RLE],
        );
        check_encoding_write_support::<BoolType>(
            WriterVersion::PARQUET_1_0,
            false,
            &[true, false],
            None,
            &[Encoding::PLAIN, Encoding::RLE],
        );
        check_encoding_write_support::<BoolType>(
            WriterVersion::PARQUET_2_0,
            true,
            &[true, false],
            None,
            &[Encoding::RLE],
        );
        check_encoding_write_support::<BoolType>(
            WriterVersion::PARQUET_2_0,
            false,
            &[true, false],
            None,
            &[Encoding::RLE],
        );
    }

    #[test]
    fn test_column_writer_default_encoding_support_int32() {
        check_encoding_write_support::<Int32Type>(
            WriterVersion::PARQUET_1_0,
            true,
            &[1, 2],
            Some(0),
            &[Encoding::PLAIN, Encoding::RLE, Encoding::RLE_DICTIONARY],
        );
        check_encoding_write_support::<Int32Type>(
            WriterVersion::PARQUET_1_0,
            false,
            &[1, 2],
            None,
            &[Encoding::PLAIN, Encoding::RLE],
        );
        check_encoding_write_support::<Int32Type>(
            WriterVersion::PARQUET_2_0,
            true,
            &[1, 2],
            Some(0),
            &[Encoding::PLAIN, Encoding::RLE, Encoding::RLE_DICTIONARY],
        );
        check_encoding_write_support::<Int32Type>(
            WriterVersion::PARQUET_2_0,
            false,
            &[1, 2],
            None,
            &[Encoding::RLE, Encoding::DELTA_BINARY_PACKED],
        );
    }

    #[test]
    fn test_column_writer_default_encoding_support_int64() {
        check_encoding_write_support::<Int64Type>(
            WriterVersion::PARQUET_1_0,
            true,
            &[1, 2],
            Some(0),
            &[Encoding::PLAIN, Encoding::RLE, Encoding::RLE_DICTIONARY],
        );
        check_encoding_write_support::<Int64Type>(
            WriterVersion::PARQUET_1_0,
            false,
            &[1, 2],
            None,
            &[Encoding::PLAIN, Encoding::RLE],
        );
        check_encoding_write_support::<Int64Type>(
            WriterVersion::PARQUET_2_0,
            true,
            &[1, 2],
            Some(0),
            &[Encoding::PLAIN, Encoding::RLE, Encoding::RLE_DICTIONARY],
        );
        check_encoding_write_support::<Int64Type>(
            WriterVersion::PARQUET_2_0,
            false,
            &[1, 2],
            None,
            &[Encoding::RLE, Encoding::DELTA_BINARY_PACKED],
        );
    }

    #[test]
    fn test_column_writer_default_encoding_support_int96() {
        check_encoding_write_support::<Int96Type>(
            WriterVersion::PARQUET_1_0,
            true,
            &[Int96::from(vec![1, 2, 3])],
            Some(0),
            &[Encoding::PLAIN, Encoding::RLE, Encoding::RLE_DICTIONARY],
        );
        check_encoding_write_support::<Int96Type>(
            WriterVersion::PARQUET_1_0,
            false,
            &[Int96::from(vec![1, 2, 3])],
            None,
            &[Encoding::PLAIN, Encoding::RLE],
        );
        check_encoding_write_support::<Int96Type>(
            WriterVersion::PARQUET_2_0,
            true,
            &[Int96::from(vec![1, 2, 3])],
            Some(0),
            &[Encoding::PLAIN, Encoding::RLE, Encoding::RLE_DICTIONARY],
        );
        check_encoding_write_support::<Int96Type>(
            WriterVersion::PARQUET_2_0,
            false,
            &[Int96::from(vec![1, 2, 3])],
            None,
            &[Encoding::PLAIN, Encoding::RLE],
        );
    }

    #[test]
    fn test_column_writer_default_encoding_support_float() {
        check_encoding_write_support::<FloatType>(
            WriterVersion::PARQUET_1_0,
            true,
            &[1.0, 2.0],
            Some(0),
            &[Encoding::PLAIN, Encoding::RLE, Encoding::RLE_DICTIONARY],
        );
        check_encoding_write_support::<FloatType>(
            WriterVersion::PARQUET_1_0,
            false,
            &[1.0, 2.0],
            None,
            &[Encoding::PLAIN, Encoding::RLE],
        );
        check_encoding_write_support::<FloatType>(
            WriterVersion::PARQUET_2_0,
            true,
            &[1.0, 2.0],
            Some(0),
            &[Encoding::PLAIN, Encoding::RLE, Encoding::RLE_DICTIONARY],
        );
        check_encoding_write_support::<FloatType>(
            WriterVersion::PARQUET_2_0,
            false,
            &[1.0, 2.0],
            None,
            &[Encoding::PLAIN, Encoding::RLE],
        );
    }

    #[test]
    fn test_column_writer_default_encoding_support_double() {
        check_encoding_write_support::<DoubleType>(
            WriterVersion::PARQUET_1_0,
            true,
            &[1.0, 2.0],
            Some(0),
            &[Encoding::PLAIN, Encoding::RLE, Encoding::RLE_DICTIONARY],
        );
        check_encoding_write_support::<DoubleType>(
            WriterVersion::PARQUET_1_0,
            false,
            &[1.0, 2.0],
            None,
            &[Encoding::PLAIN, Encoding::RLE],
        );
        check_encoding_write_support::<DoubleType>(
            WriterVersion::PARQUET_2_0,
            true,
            &[1.0, 2.0],
            Some(0),
            &[Encoding::PLAIN, Encoding::RLE, Encoding::RLE_DICTIONARY],
        );
        check_encoding_write_support::<DoubleType>(
            WriterVersion::PARQUET_2_0,
            false,
            &[1.0, 2.0],
            None,
            &[Encoding::PLAIN, Encoding::RLE],
        );
    }

    #[test]
    fn test_column_writer_default_encoding_support_byte_array() {
        check_encoding_write_support::<ByteArrayType>(
            WriterVersion::PARQUET_1_0,
            true,
            &[ByteArray::from(vec![1u8])],
            Some(0),
            &[Encoding::PLAIN, Encoding::RLE, Encoding::RLE_DICTIONARY],
        );
        check_encoding_write_support::<ByteArrayType>(
            WriterVersion::PARQUET_1_0,
            false,
            &[ByteArray::from(vec![1u8])],
            None,
            &[Encoding::PLAIN, Encoding::RLE],
        );
        check_encoding_write_support::<ByteArrayType>(
            WriterVersion::PARQUET_2_0,
            true,
            &[ByteArray::from(vec![1u8])],
            Some(0),
            &[Encoding::PLAIN, Encoding::RLE, Encoding::RLE_DICTIONARY],
        );
        check_encoding_write_support::<ByteArrayType>(
            WriterVersion::PARQUET_2_0,
            false,
            &[ByteArray::from(vec![1u8])],
            None,
            &[Encoding::RLE, Encoding::DELTA_BYTE_ARRAY],
        );
    }

    #[test]
    fn test_column_writer_default_encoding_support_fixed_len_byte_array() {
        check_encoding_write_support::<FixedLenByteArrayType>(
            WriterVersion::PARQUET_1_0,
            true,
            &[ByteArray::from(vec![1u8]).into()],
            None,
            &[Encoding::PLAIN, Encoding::RLE],
        );
        check_encoding_write_support::<FixedLenByteArrayType>(
            WriterVersion::PARQUET_1_0,
            false,
            &[ByteArray::from(vec![1u8]).into()],
            None,
            &[Encoding::PLAIN, Encoding::RLE],
        );
        check_encoding_write_support::<FixedLenByteArrayType>(
            WriterVersion::PARQUET_2_0,
            true,
            &[ByteArray::from(vec![1u8]).into()],
            Some(0),
            &[Encoding::PLAIN, Encoding::RLE, Encoding::RLE_DICTIONARY],
        );
        check_encoding_write_support::<FixedLenByteArrayType>(
            WriterVersion::PARQUET_2_0,
            false,
            &[ByteArray::from(vec![1u8]).into()],
            None,
            &[Encoding::RLE, Encoding::DELTA_BYTE_ARRAY],
        );
    }

    #[test]
    fn test_column_writer_check_metadata() {
        let page_writer = get_test_page_writer();
        let props = Default::default();
        let mut writer = get_test_column_writer::<Int32Type>(page_writer, 0, 0, props);
        writer.write_batch(&[1, 2, 3, 4], None, None).unwrap();

        let r = writer.close().unwrap();
        assert_eq!(r.bytes_written, 20);
        assert_eq!(r.rows_written, 4);

        let metadata = r.metadata;
        assert_eq!(
            metadata.encodings(),
            &vec![Encoding::PLAIN, Encoding::RLE, Encoding::RLE_DICTIONARY]
        );
        assert_eq!(metadata.num_values(), 4);
        assert_eq!(metadata.compressed_size(), 20);
        assert_eq!(metadata.uncompressed_size(), 20);
        assert_eq!(metadata.data_page_offset(), 0);
        assert_eq!(metadata.dictionary_page_offset(), Some(0));
        if let Some(stats) = metadata.statistics() {
            assert!(stats.has_min_max_set());
            assert_eq!(stats.null_count(), 0);
            assert_eq!(stats.distinct_count(), None);
            if let Statistics::Int32(stats) = stats {
                assert_eq!(stats.min(), &1);
                assert_eq!(stats.max(), &4);
            } else {
                panic!("expecting Statistics::Int32");
            }
        } else {
            panic!("metadata missing statistics");
        }
    }

    #[test]
    fn test_column_writer_check_byte_array_min_max() {
        let page_writer = get_test_page_writer();
        let props = Default::default();
        let mut writer = get_test_decimals_column_writer::<ByteArrayType>(page_writer, 0, 0, props);
        writer
            .write_batch(
                &[
                    ByteArray::from(vec![
                        255u8, 255u8, 255u8, 255u8, 255u8, 255u8, 255u8, 255u8, 179u8, 172u8, 19u8,
                        35u8, 231u8, 90u8, 0u8, 0u8,
                    ]),
                    ByteArray::from(vec![
                        255u8, 255u8, 255u8, 255u8, 255u8, 255u8, 255u8, 255u8, 228u8, 62u8, 146u8,
                        152u8, 177u8, 56u8, 0u8, 0u8,
                    ]),
                    ByteArray::from(vec![
                        0u8, 0u8, 0u8, 0u8, 0u8, 0u8, 0u8, 0u8, 0u8, 0u8, 0u8, 0u8, 0u8, 0u8, 0u8,
                        0u8,
                    ]),
                    ByteArray::from(vec![
                        0u8, 0u8, 0u8, 0u8, 0u8, 0u8, 0u8, 0u8, 41u8, 162u8, 36u8, 26u8, 246u8,
                        44u8, 0u8, 0u8,
                    ]),
                ],
                None,
                None,
            )
            .unwrap();
        let metadata = writer.close().unwrap().metadata;
        if let Some(stats) = metadata.statistics() {
            assert!(stats.has_min_max_set());
            if let Statistics::ByteArray(stats) = stats {
                assert_eq!(
                    stats.min(),
                    &ByteArray::from(vec![
                        255u8, 255u8, 255u8, 255u8, 255u8, 255u8, 255u8, 255u8, 179u8, 172u8, 19u8,
                        35u8, 231u8, 90u8, 0u8, 0u8,
                    ])
                );
                assert_eq!(
                    stats.max(),
                    &ByteArray::from(vec![
                        0u8, 0u8, 0u8, 0u8, 0u8, 0u8, 0u8, 0u8, 41u8, 162u8, 36u8, 26u8, 246u8,
                        44u8, 0u8, 0u8,
                    ])
                );
            } else {
                panic!("expecting Statistics::ByteArray");
            }
        } else {
            panic!("metadata missing statistics");
        }
    }

    #[test]
    fn test_column_writer_uint32_converted_type_min_max() {
        let page_writer = get_test_page_writer();
        let props = Default::default();
        let mut writer = get_test_unsigned_int_given_as_converted_column_writer::<Int32Type>(
            page_writer,
            0,
            0,
            props,
        );
        writer.write_batch(&[0, 1, 2, 3, 4, 5], None, None).unwrap();
        let metadata = writer.close().unwrap().metadata;
        if let Some(stats) = metadata.statistics() {
            assert!(stats.has_min_max_set());
            if let Statistics::Int32(stats) = stats {
                assert_eq!(stats.min(), &0,);
                assert_eq!(stats.max(), &5,);
            } else {
                panic!("expecting Statistics::Int32");
            }
        } else {
            panic!("metadata missing statistics");
        }
    }

    #[test]
    fn test_column_writer_precalculated_statistics() {
        let page_writer = get_test_page_writer();
        let props = Arc::new(
            WriterProperties::builder()
                .set_statistics_enabled(EnabledStatistics::Chunk)
                .build(),
        );
        let mut writer = get_test_column_writer::<Int32Type>(page_writer, 0, 0, props);
        writer
            .write_batch_with_statistics(
                &[1, 2, 3, 4],
                None,
                None,
                Some(&-17),
                Some(&9000),
                Some(55),
            )
            .unwrap();

        let r = writer.close().unwrap();
        assert_eq!(r.bytes_written, 20);
        assert_eq!(r.rows_written, 4);

        let metadata = r.metadata;
        assert_eq!(
            metadata.encodings(),
            &vec![Encoding::PLAIN, Encoding::RLE, Encoding::RLE_DICTIONARY]
        );
        assert_eq!(metadata.num_values(), 4);
        assert_eq!(metadata.compressed_size(), 20);
        assert_eq!(metadata.uncompressed_size(), 20);
        assert_eq!(metadata.data_page_offset(), 0);
        assert_eq!(metadata.dictionary_page_offset(), Some(0));
        if let Some(stats) = metadata.statistics() {
            assert!(stats.has_min_max_set());
            assert_eq!(stats.null_count(), 0);
            assert_eq!(stats.distinct_count().unwrap_or(0), 55);
            if let Statistics::Int32(stats) = stats {
                assert_eq!(stats.min(), &-17);
                assert_eq!(stats.max(), &9000);
            } else {
                panic!("expecting Statistics::Int32");
            }
        } else {
            panic!("metadata missing statistics");
        }
    }

    #[test]
    fn test_mixed_precomputed_statistics() {
        let mut buf = Vec::with_capacity(100);
        let mut write = TrackedWrite::new(&mut buf);
        let page_writer = Box::new(SerializedPageWriter::new(&mut write));
        let props = Default::default();
        let mut writer = get_test_column_writer::<Int32Type>(page_writer, 0, 0, props);

        writer.write_batch(&[1, 2, 3, 4], None, None).unwrap();
        writer
            .write_batch_with_statistics(&[5, 6, 7], None, None, Some(&5), Some(&7), Some(3))
            .unwrap();

        let r = writer.close().unwrap();

        let stats = r.metadata.statistics().unwrap();
        assert_eq!(stats.min_bytes(), 1_i32.to_le_bytes());
        assert_eq!(stats.max_bytes(), 7_i32.to_le_bytes());
        assert_eq!(stats.null_count(), 0);
        assert!(stats.distinct_count().is_none());

        drop(write);

        let props = ReaderProperties::builder()
            .set_backward_compatible_lz4(false)
            .build();
        let reader = SerializedPageReader::new_with_properties(
            Arc::new(Bytes::from(buf)),
            &r.metadata,
            r.rows_written as usize,
            None,
            Arc::new(props),
        )
        .unwrap();

        let pages = reader.collect::<Result<Vec<_>>>().unwrap();
        assert_eq!(pages.len(), 2);

        assert_eq!(pages[0].page_type(), PageType::DICTIONARY_PAGE);
        assert_eq!(pages[1].page_type(), PageType::DATA_PAGE);

        let page_statistics = pages[1].statistics().unwrap();
        assert_eq!(page_statistics.min_bytes(), 1_i32.to_le_bytes());
        assert_eq!(page_statistics.max_bytes(), 7_i32.to_le_bytes());
        assert_eq!(page_statistics.null_count(), 0);
        assert!(page_statistics.distinct_count().is_none());
    }

    #[test]
    fn test_disabled_statistics() {
        let mut buf = Vec::with_capacity(100);
        let mut write = TrackedWrite::new(&mut buf);
        let page_writer = Box::new(SerializedPageWriter::new(&mut write));
        let props = WriterProperties::builder()
            .set_statistics_enabled(EnabledStatistics::None)
            .set_writer_version(WriterVersion::PARQUET_2_0)
            .build();
        let props = Arc::new(props);

        let mut writer = get_test_column_writer::<Int32Type>(page_writer, 1, 0, props);
        writer
            .write_batch(&[1, 2, 3, 4], Some(&[1, 0, 0, 1, 1, 1]), None)
            .unwrap();

        let r = writer.close().unwrap();
        assert!(r.metadata.statistics().is_none());

        drop(write);

        let props = ReaderProperties::builder()
            .set_backward_compatible_lz4(false)
            .build();
        let reader = SerializedPageReader::new_with_properties(
            Arc::new(Bytes::from(buf)),
            &r.metadata,
            r.rows_written as usize,
            None,
            Arc::new(props),
        )
        .unwrap();

        let pages = reader.collect::<Result<Vec<_>>>().unwrap();
        assert_eq!(pages.len(), 2);

        assert_eq!(pages[0].page_type(), PageType::DICTIONARY_PAGE);
        assert_eq!(pages[1].page_type(), PageType::DATA_PAGE_V2);

        match &pages[1] {
            Page::DataPageV2 {
                num_values,
                num_nulls,
                num_rows,
                statistics,
                ..
            } => {
                assert_eq!(*num_values, 6);
                assert_eq!(*num_nulls, 2);
                assert_eq!(*num_rows, 6);
                assert!(statistics.is_none());
            }
            _ => unreachable!(),
        }
    }

    #[test]
    fn test_column_writer_empty_column_roundtrip() {
        let props = Default::default();
        column_roundtrip::<Int32Type>(props, &[], None, None);
    }

    #[test]
    fn test_column_writer_non_nullable_values_roundtrip() {
        let props = Default::default();
        column_roundtrip_random::<Int32Type>(props, 1024, i32::MIN, i32::MAX, 0, 0);
    }

    #[test]
    fn test_column_writer_nullable_non_repeated_values_roundtrip() {
        let props = Default::default();
        column_roundtrip_random::<Int32Type>(props, 1024, i32::MIN, i32::MAX, 10, 0);
    }

    #[test]
    fn test_column_writer_nullable_repeated_values_roundtrip() {
        let props = Default::default();
        column_roundtrip_random::<Int32Type>(props, 1024, i32::MIN, i32::MAX, 10, 10);
    }

    #[test]
    fn test_column_writer_dictionary_fallback_small_data_page() {
        let props = WriterProperties::builder()
            .set_dictionary_page_size_limit(32)
            .set_data_page_size_limit(32)
            .build();
        column_roundtrip_random::<Int32Type>(props, 1024, i32::MIN, i32::MAX, 10, 10);
    }

    #[test]
    fn test_column_writer_small_write_batch_size() {
        for i in &[1usize, 2, 5, 10, 11, 1023] {
            let props = WriterProperties::builder().set_write_batch_size(*i).build();

            column_roundtrip_random::<Int32Type>(props, 1024, i32::MIN, i32::MAX, 10, 10);
        }
    }

    #[test]
    fn test_column_writer_dictionary_disabled_v1() {
        let props = WriterProperties::builder()
            .set_writer_version(WriterVersion::PARQUET_1_0)
            .set_dictionary_enabled(false)
            .build();
        column_roundtrip_random::<Int32Type>(props, 1024, i32::MIN, i32::MAX, 10, 10);
    }

    #[test]
    fn test_column_writer_dictionary_disabled_v2() {
        let props = WriterProperties::builder()
            .set_writer_version(WriterVersion::PARQUET_2_0)
            .set_dictionary_enabled(false)
            .build();
        column_roundtrip_random::<Int32Type>(props, 1024, i32::MIN, i32::MAX, 10, 10);
    }

    #[test]
    fn test_column_writer_compression_v1() {
        let props = WriterProperties::builder()
            .set_writer_version(WriterVersion::PARQUET_1_0)
            .set_compression(Compression::SNAPPY)
            .build();
        column_roundtrip_random::<Int32Type>(props, 2048, i32::MIN, i32::MAX, 10, 10);
    }

    #[test]
    fn test_column_writer_compression_v2() {
        let props = WriterProperties::builder()
            .set_writer_version(WriterVersion::PARQUET_2_0)
            .set_compression(Compression::SNAPPY)
            .build();
        column_roundtrip_random::<Int32Type>(props, 2048, i32::MIN, i32::MAX, 10, 10);
    }

    #[test]
    fn test_column_writer_add_data_pages_with_dict() {
        // ARROW-5129: Test verifies that we add data page in case of dictionary encoding
        // and no fallback occurred so far.
        let mut file = tempfile::tempfile().unwrap();
        let mut write = TrackedWrite::new(&mut file);
        let page_writer = Box::new(SerializedPageWriter::new(&mut write));
        let props = Arc::new(
            WriterProperties::builder()
                .set_data_page_size_limit(10)
                .set_write_batch_size(3) // write 3 values at a time
                .build(),
        );
        let data = &[1, 2, 3, 4, 5, 6, 7, 8, 9, 10];
        let mut writer = get_test_column_writer::<Int32Type>(page_writer, 0, 0, props);
        writer.write_batch(data, None, None).unwrap();
        let r = writer.close().unwrap();

        drop(write);

        // Read pages and check the sequence
        let props = ReaderProperties::builder()
            .set_backward_compatible_lz4(false)
            .build();
        let mut page_reader = Box::new(
            SerializedPageReader::new_with_properties(
                Arc::new(file),
                &r.metadata,
                r.rows_written as usize,
                None,
                Arc::new(props),
            )
            .unwrap(),
        );
        let mut res = Vec::new();
        while let Some(page) = page_reader.get_next_page().unwrap() {
            res.push((page.page_type(), page.num_values(), page.buffer().len()));
        }
        assert_eq!(
            res,
            vec![
                (PageType::DICTIONARY_PAGE, 10, 40),
                (PageType::DATA_PAGE, 9, 10),
                (PageType::DATA_PAGE, 1, 3),
            ]
        );
    }

    #[test]
    fn test_bool_statistics() {
        let stats = statistics_roundtrip::<BoolType>(&[true, false, false, true]);
        assert!(stats.has_min_max_set());
        // Booleans have an unsigned sort order and so are not compatible
        // with the deprecated `min` and `max` statistics
        assert!(!stats.is_min_max_backwards_compatible());
        if let Statistics::Boolean(stats) = stats {
            assert_eq!(stats.min(), &false);
            assert_eq!(stats.max(), &true);
        } else {
            panic!("expecting Statistics::Boolean, got {stats:?}");
        }
    }

    #[test]
    fn test_int32_statistics() {
        let stats = statistics_roundtrip::<Int32Type>(&[-1, 3, -2, 2]);
        assert!(stats.has_min_max_set());
        assert!(stats.is_min_max_backwards_compatible());
        if let Statistics::Int32(stats) = stats {
            assert_eq!(stats.min(), &-2);
            assert_eq!(stats.max(), &3);
        } else {
            panic!("expecting Statistics::Int32, got {stats:?}");
        }
    }

    #[test]
    fn test_int64_statistics() {
        let stats = statistics_roundtrip::<Int64Type>(&[-1, 3, -2, 2]);
        assert!(stats.has_min_max_set());
        assert!(stats.is_min_max_backwards_compatible());
        if let Statistics::Int64(stats) = stats {
            assert_eq!(stats.min(), &-2);
            assert_eq!(stats.max(), &3);
        } else {
            panic!("expecting Statistics::Int64, got {stats:?}");
        }
    }

    #[test]
    fn test_int96_statistics() {
        let input = vec![
            Int96::from(vec![1, 20, 30]),
            Int96::from(vec![3, 20, 10]),
            Int96::from(vec![0, 20, 30]),
            Int96::from(vec![2, 20, 30]),
        ]
        .into_iter()
        .collect::<Vec<Int96>>();

        let stats = statistics_roundtrip::<Int96Type>(&input);
        assert!(stats.has_min_max_set());
        assert!(!stats.is_min_max_backwards_compatible());
        if let Statistics::Int96(stats) = stats {
            assert_eq!(stats.min(), &Int96::from(vec![0, 20, 30]));
            assert_eq!(stats.max(), &Int96::from(vec![3, 20, 10]));
        } else {
            panic!("expecting Statistics::Int96, got {stats:?}");
        }
    }

    #[test]
    fn test_float_statistics() {
        let stats = statistics_roundtrip::<FloatType>(&[-1.0, 3.0, -2.0, 2.0]);
        assert!(stats.has_min_max_set());
        assert!(stats.is_min_max_backwards_compatible());
        if let Statistics::Float(stats) = stats {
            assert_eq!(stats.min(), &-2.0);
            assert_eq!(stats.max(), &3.0);
        } else {
            panic!("expecting Statistics::Float, got {stats:?}");
        }
    }

    #[test]
    fn test_double_statistics() {
        let stats = statistics_roundtrip::<DoubleType>(&[-1.0, 3.0, -2.0, 2.0]);
        assert!(stats.has_min_max_set());
        assert!(stats.is_min_max_backwards_compatible());
        if let Statistics::Double(stats) = stats {
            assert_eq!(stats.min(), &-2.0);
            assert_eq!(stats.max(), &3.0);
        } else {
            panic!("expecting Statistics::Double, got {stats:?}");
        }
    }

    #[test]
    fn test_byte_array_statistics() {
        let input = ["aawaa", "zz", "aaw", "m", "qrs"]
            .iter()
            .map(|&s| s.into())
            .collect::<Vec<_>>();

        let stats = statistics_roundtrip::<ByteArrayType>(&input);
        assert!(!stats.is_min_max_backwards_compatible());
        assert!(stats.has_min_max_set());
        if let Statistics::ByteArray(stats) = stats {
            assert_eq!(stats.min(), &ByteArray::from("aaw"));
            assert_eq!(stats.max(), &ByteArray::from("zz"));
        } else {
            panic!("expecting Statistics::ByteArray, got {stats:?}");
        }
    }

    #[test]
    fn test_fixed_len_byte_array_statistics() {
        let input = ["aawaa", "zz   ", "aaw  ", "m    ", "qrs  "]
            .iter()
            .map(|&s| ByteArray::from(s).into())
            .collect::<Vec<_>>();

        let stats = statistics_roundtrip::<FixedLenByteArrayType>(&input);
        assert!(stats.has_min_max_set());
        assert!(!stats.is_min_max_backwards_compatible());
        if let Statistics::FixedLenByteArray(stats) = stats {
            let expected_min: FixedLenByteArray = ByteArray::from("aaw  ").into();
            assert_eq!(stats.min(), &expected_min);
            let expected_max: FixedLenByteArray = ByteArray::from("zz   ").into();
            assert_eq!(stats.max(), &expected_max);
        } else {
            panic!("expecting Statistics::FixedLenByteArray, got {stats:?}");
        }
    }

    #[test]
    fn test_column_writer_check_float16_min_max() {
        let input = [
            -f16::ONE,
            f16::from_f32(3.0),
            -f16::from_f32(2.0),
            f16::from_f32(2.0),
        ]
        .into_iter()
        .map(|s| ByteArray::from(s).into())
        .collect::<Vec<_>>();

        let stats = float16_statistics_roundtrip(&input);
        assert!(stats.has_min_max_set());
        assert!(stats.is_min_max_backwards_compatible());
        assert_eq!(stats.min(), &ByteArray::from(-f16::from_f32(2.0)));
        assert_eq!(stats.max(), &ByteArray::from(f16::from_f32(3.0)));
    }

    #[test]
    fn test_column_writer_check_float16_nan_middle() {
        let input = [f16::ONE, f16::NAN, f16::ONE + f16::ONE]
            .into_iter()
            .map(|s| ByteArray::from(s).into())
            .collect::<Vec<_>>();

        let stats = float16_statistics_roundtrip(&input);
        assert!(stats.has_min_max_set());
        assert!(stats.is_min_max_backwards_compatible());
        assert_eq!(stats.min(), &ByteArray::from(f16::ONE));
        assert_eq!(stats.max(), &ByteArray::from(f16::ONE + f16::ONE));
    }

    #[test]
    fn test_float16_statistics_nan_middle() {
        let input = [f16::ONE, f16::NAN, f16::ONE + f16::ONE]
            .into_iter()
            .map(|s| ByteArray::from(s).into())
            .collect::<Vec<_>>();

        let stats = float16_statistics_roundtrip(&input);
        assert!(stats.has_min_max_set());
        assert!(stats.is_min_max_backwards_compatible());
        assert_eq!(stats.min(), &ByteArray::from(f16::ONE));
        assert_eq!(stats.max(), &ByteArray::from(f16::ONE + f16::ONE));
    }

    #[test]
    fn test_float16_statistics_nan_start() {
        let input = [f16::NAN, f16::ONE, f16::ONE + f16::ONE]
            .into_iter()
            .map(|s| ByteArray::from(s).into())
            .collect::<Vec<_>>();

        let stats = float16_statistics_roundtrip(&input);
        assert!(stats.has_min_max_set());
        assert!(stats.is_min_max_backwards_compatible());
        assert_eq!(stats.min(), &ByteArray::from(f16::ONE));
        assert_eq!(stats.max(), &ByteArray::from(f16::ONE + f16::ONE));
    }

    #[test]
    fn test_float16_statistics_nan_only() {
        let input = [f16::NAN, f16::NAN]
            .into_iter()
            .map(|s| ByteArray::from(s).into())
            .collect::<Vec<_>>();

        let stats = float16_statistics_roundtrip(&input);
        assert!(!stats.has_min_max_set());
        assert!(stats.is_min_max_backwards_compatible());
    }

    #[test]
    fn test_float16_statistics_zero_only() {
        let input = [f16::ZERO]
            .into_iter()
            .map(|s| ByteArray::from(s).into())
            .collect::<Vec<_>>();

        let stats = float16_statistics_roundtrip(&input);
        assert!(stats.has_min_max_set());
        assert!(stats.is_min_max_backwards_compatible());
        assert_eq!(stats.min(), &ByteArray::from(f16::NEG_ZERO));
        assert_eq!(stats.max(), &ByteArray::from(f16::ZERO));
    }

    #[test]
    fn test_float16_statistics_neg_zero_only() {
        let input = [f16::NEG_ZERO]
            .into_iter()
            .map(|s| ByteArray::from(s).into())
            .collect::<Vec<_>>();

        let stats = float16_statistics_roundtrip(&input);
        assert!(stats.has_min_max_set());
        assert!(stats.is_min_max_backwards_compatible());
        assert_eq!(stats.min(), &ByteArray::from(f16::NEG_ZERO));
        assert_eq!(stats.max(), &ByteArray::from(f16::ZERO));
    }

    #[test]
    fn test_float16_statistics_zero_min() {
        let input = [f16::ZERO, f16::ONE, f16::NAN, f16::PI]
            .into_iter()
            .map(|s| ByteArray::from(s).into())
            .collect::<Vec<_>>();

        let stats = float16_statistics_roundtrip(&input);
        assert!(stats.has_min_max_set());
        assert!(stats.is_min_max_backwards_compatible());
        assert_eq!(stats.min(), &ByteArray::from(f16::NEG_ZERO));
        assert_eq!(stats.max(), &ByteArray::from(f16::PI));
    }

    #[test]
    fn test_float16_statistics_neg_zero_max() {
        let input = [f16::NEG_ZERO, f16::NEG_ONE, f16::NAN, -f16::PI]
            .into_iter()
            .map(|s| ByteArray::from(s).into())
            .collect::<Vec<_>>();

        let stats = float16_statistics_roundtrip(&input);
        assert!(stats.has_min_max_set());
        assert!(stats.is_min_max_backwards_compatible());
        assert_eq!(stats.min(), &ByteArray::from(-f16::PI));
        assert_eq!(stats.max(), &ByteArray::from(f16::ZERO));
    }

    #[test]
    fn test_float_statistics_nan_middle() {
        let stats = statistics_roundtrip::<FloatType>(&[1.0, f32::NAN, 2.0]);
        assert!(stats.has_min_max_set());
        assert!(stats.is_min_max_backwards_compatible());
        if let Statistics::Float(stats) = stats {
            assert_eq!(stats.min(), &1.0);
            assert_eq!(stats.max(), &2.0);
        } else {
            panic!("expecting Statistics::Float");
        }
    }

    #[test]
    fn test_float_statistics_nan_start() {
        let stats = statistics_roundtrip::<FloatType>(&[f32::NAN, 1.0, 2.0]);
        assert!(stats.has_min_max_set());
        assert!(stats.is_min_max_backwards_compatible());
        if let Statistics::Float(stats) = stats {
            assert_eq!(stats.min(), &1.0);
            assert_eq!(stats.max(), &2.0);
        } else {
            panic!("expecting Statistics::Float");
        }
    }

    #[test]
    fn test_float_statistics_nan_only() {
        let stats = statistics_roundtrip::<FloatType>(&[f32::NAN, f32::NAN]);
        assert!(!stats.has_min_max_set());
        assert!(stats.is_min_max_backwards_compatible());
        assert!(matches!(stats, Statistics::Float(_)));
    }

    #[test]
    fn test_float_statistics_zero_only() {
        let stats = statistics_roundtrip::<FloatType>(&[0.0]);
        assert!(stats.has_min_max_set());
        assert!(stats.is_min_max_backwards_compatible());
        if let Statistics::Float(stats) = stats {
            assert_eq!(stats.min(), &-0.0);
            assert!(stats.min().is_sign_negative());
            assert_eq!(stats.max(), &0.0);
            assert!(stats.max().is_sign_positive());
        } else {
            panic!("expecting Statistics::Float");
        }
    }

    #[test]
    fn test_float_statistics_neg_zero_only() {
        let stats = statistics_roundtrip::<FloatType>(&[-0.0]);
        assert!(stats.has_min_max_set());
        assert!(stats.is_min_max_backwards_compatible());
        if let Statistics::Float(stats) = stats {
            assert_eq!(stats.min(), &-0.0);
            assert!(stats.min().is_sign_negative());
            assert_eq!(stats.max(), &0.0);
            assert!(stats.max().is_sign_positive());
        } else {
            panic!("expecting Statistics::Float");
        }
    }

    #[test]
    fn test_float_statistics_zero_min() {
        let stats = statistics_roundtrip::<FloatType>(&[0.0, 1.0, f32::NAN, 2.0]);
        assert!(stats.has_min_max_set());
        assert!(stats.is_min_max_backwards_compatible());
        if let Statistics::Float(stats) = stats {
            assert_eq!(stats.min(), &-0.0);
            assert!(stats.min().is_sign_negative());
            assert_eq!(stats.max(), &2.0);
        } else {
            panic!("expecting Statistics::Float");
        }
    }

    #[test]
    fn test_float_statistics_neg_zero_max() {
        let stats = statistics_roundtrip::<FloatType>(&[-0.0, -1.0, f32::NAN, -2.0]);
        assert!(stats.has_min_max_set());
        assert!(stats.is_min_max_backwards_compatible());
        if let Statistics::Float(stats) = stats {
            assert_eq!(stats.min(), &-2.0);
            assert_eq!(stats.max(), &0.0);
            assert!(stats.max().is_sign_positive());
        } else {
            panic!("expecting Statistics::Float");
        }
    }

    #[test]
    fn test_double_statistics_nan_middle() {
        let stats = statistics_roundtrip::<DoubleType>(&[1.0, f64::NAN, 2.0]);
        assert!(stats.has_min_max_set());
        assert!(stats.is_min_max_backwards_compatible());
        if let Statistics::Double(stats) = stats {
            assert_eq!(stats.min(), &1.0);
            assert_eq!(stats.max(), &2.0);
        } else {
            panic!("expecting Statistics::Double");
        }
    }

    #[test]
    fn test_double_statistics_nan_start() {
        let stats = statistics_roundtrip::<DoubleType>(&[f64::NAN, 1.0, 2.0]);
        assert!(stats.has_min_max_set());
        assert!(stats.is_min_max_backwards_compatible());
        if let Statistics::Double(stats) = stats {
            assert_eq!(stats.min(), &1.0);
            assert_eq!(stats.max(), &2.0);
        } else {
            panic!("expecting Statistics::Double");
        }
    }

    #[test]
    fn test_double_statistics_nan_only() {
        let stats = statistics_roundtrip::<DoubleType>(&[f64::NAN, f64::NAN]);
        assert!(!stats.has_min_max_set());
        assert!(matches!(stats, Statistics::Double(_)));
        assert!(stats.is_min_max_backwards_compatible());
    }

    #[test]
    fn test_double_statistics_zero_only() {
        let stats = statistics_roundtrip::<DoubleType>(&[0.0]);
        assert!(stats.has_min_max_set());
        assert!(stats.is_min_max_backwards_compatible());
        if let Statistics::Double(stats) = stats {
            assert_eq!(stats.min(), &-0.0);
            assert!(stats.min().is_sign_negative());
            assert_eq!(stats.max(), &0.0);
            assert!(stats.max().is_sign_positive());
        } else {
            panic!("expecting Statistics::Double");
        }
    }

    #[test]
    fn test_double_statistics_neg_zero_only() {
        let stats = statistics_roundtrip::<DoubleType>(&[-0.0]);
        assert!(stats.has_min_max_set());
        assert!(stats.is_min_max_backwards_compatible());
        if let Statistics::Double(stats) = stats {
            assert_eq!(stats.min(), &-0.0);
            assert!(stats.min().is_sign_negative());
            assert_eq!(stats.max(), &0.0);
            assert!(stats.max().is_sign_positive());
        } else {
            panic!("expecting Statistics::Double");
        }
    }

    #[test]
    fn test_double_statistics_zero_min() {
        let stats = statistics_roundtrip::<DoubleType>(&[0.0, 1.0, f64::NAN, 2.0]);
        assert!(stats.has_min_max_set());
        assert!(stats.is_min_max_backwards_compatible());
        if let Statistics::Double(stats) = stats {
            assert_eq!(stats.min(), &-0.0);
            assert!(stats.min().is_sign_negative());
            assert_eq!(stats.max(), &2.0);
        } else {
            panic!("expecting Statistics::Double");
        }
    }

    #[test]
    fn test_double_statistics_neg_zero_max() {
        let stats = statistics_roundtrip::<DoubleType>(&[-0.0, -1.0, f64::NAN, -2.0]);
        assert!(stats.has_min_max_set());
        assert!(stats.is_min_max_backwards_compatible());
        if let Statistics::Double(stats) = stats {
            assert_eq!(stats.min(), &-2.0);
            assert_eq!(stats.max(), &0.0);
            assert!(stats.max().is_sign_positive());
        } else {
            panic!("expecting Statistics::Double");
        }
    }

    #[test]
    fn test_compare_greater_byte_array_decimals() {
        assert!(!compare_greater_byte_array_decimals(&[], &[],),);
        assert!(compare_greater_byte_array_decimals(&[1u8,], &[],),);
        assert!(!compare_greater_byte_array_decimals(&[], &[1u8,],),);
        assert!(compare_greater_byte_array_decimals(&[1u8,], &[0u8,],),);
        assert!(!compare_greater_byte_array_decimals(&[1u8,], &[1u8,],),);
        assert!(compare_greater_byte_array_decimals(&[1u8, 0u8,], &[0u8,],),);
        assert!(!compare_greater_byte_array_decimals(
            &[0u8, 1u8,],
            &[1u8, 0u8,],
        ),);
        assert!(!compare_greater_byte_array_decimals(
            &[255u8, 35u8, 0u8, 0u8,],
            &[0u8,],
        ),);
        assert!(compare_greater_byte_array_decimals(
            &[0u8,],
            &[255u8, 35u8, 0u8, 0u8,],
        ),);
    }

    #[test]
    fn test_column_offset_index_metadata() {
        // write data
        // and check the offset index and column index
        let page_writer = get_test_page_writer();
        let props = Default::default();
        let mut writer = get_test_column_writer::<Int32Type>(page_writer, 0, 0, props);
        writer.write_batch(&[1, 2, 3, 4], None, None).unwrap();
        // first page
        writer.flush_data_pages().unwrap();
        // second page
        writer.write_batch(&[4, 8, 2, -5], None, None).unwrap();

        let r = writer.close().unwrap();
        let column_index = r.column_index.unwrap();
        let offset_index = r.offset_index.unwrap();

        assert_eq!(8, r.rows_written);

        // column index
        assert_eq!(2, column_index.null_pages.len());
        assert_eq!(2, offset_index.page_locations.len());
        assert_eq!(BoundaryOrder::UNORDERED, column_index.boundary_order);
        for idx in 0..2 {
            assert!(!column_index.null_pages[idx]);
            assert_eq!(0, column_index.null_counts.as_ref().unwrap()[idx]);
        }

        if let Some(stats) = r.metadata.statistics() {
            assert!(stats.has_min_max_set());
            assert_eq!(stats.null_count(), 0);
            assert_eq!(stats.distinct_count(), None);
            if let Statistics::Int32(stats) = stats {
                // first page is [1,2,3,4]
                // second page is [-5,2,4,8]
                // note that we don't increment here, as this is a non BinaryArray type.
                assert_eq!(stats.min_bytes(), column_index.min_values[1].as_slice());
                assert_eq!(stats.max_bytes(), column_index.max_values.get(1).unwrap());
            } else {
                panic!("expecting Statistics::Int32");
            }
        } else {
            panic!("metadata missing statistics");
        }

        // page location
        assert_eq!(
            0,
            offset_index.page_locations.get(0).unwrap().first_row_index
        );
        assert_eq!(
            4,
            offset_index.page_locations.get(1).unwrap().first_row_index
        );
    }

    /// Verify min/max value truncation in the column index works as expected
    #[test]
    fn test_column_offset_index_metadata_truncating() {
        // write data
        // and check the offset index and column index
        let page_writer = get_test_page_writer();
        let props = Default::default();
        let mut writer = get_test_column_writer::<FixedLenByteArrayType>(page_writer, 0, 0, props);

        let mut data = vec![FixedLenByteArray::default(); 3];
        // This is the expected min value - "aaa..."
        data[0].set_data(Bytes::from(vec![97_u8; 200]));
        // This is the expected max value - "ZZZ..."
        data[1].set_data(Bytes::from(vec![112_u8; 200]));
        data[2].set_data(Bytes::from(vec![98_u8; 200]));

        writer.write_batch(&data, None, None).unwrap();

        writer.flush_data_pages().unwrap();

        let r = writer.close().unwrap();
        let column_index = r.column_index.unwrap();
        let offset_index = r.offset_index.unwrap();

        assert_eq!(3, r.rows_written);

        // column index
        assert_eq!(1, column_index.null_pages.len());
        assert_eq!(1, offset_index.page_locations.len());
        assert_eq!(BoundaryOrder::UNORDERED, column_index.boundary_order);
        assert!(!column_index.null_pages[0]);
        assert_eq!(0, column_index.null_counts.as_ref().unwrap()[0]);

        if let Some(stats) = r.metadata.statistics() {
            assert!(stats.has_min_max_set());
            assert_eq!(stats.null_count(), 0);
            assert_eq!(stats.distinct_count(), None);
            if let Statistics::FixedLenByteArray(stats) = stats {
                let column_index_min_value = column_index.min_values.get(0).unwrap();
                let column_index_max_value = column_index.max_values.get(0).unwrap();

                // Column index stats are truncated, while the column chunk's aren't.
                assert_ne!(stats.min_bytes(), column_index_min_value.as_slice());
                assert_ne!(stats.max_bytes(), column_index_max_value.as_slice());

                assert_eq!(
                    column_index_min_value.len(),
                    DEFAULT_COLUMN_INDEX_TRUNCATE_LENGTH.unwrap()
                );
                assert_eq!(column_index_min_value.as_slice(), &[97_u8; 64]);
                assert_eq!(
                    column_index_max_value.len(),
                    DEFAULT_COLUMN_INDEX_TRUNCATE_LENGTH.unwrap()
                );

                // We expect the last byte to be incremented
                assert_eq!(
                    *column_index_max_value.last().unwrap(),
                    *column_index_max_value.first().unwrap() + 1
                );
            } else {
                panic!("expecting Statistics::FixedLenByteArray");
            }
        } else {
            panic!("metadata missing statistics");
        }
    }

    #[test]
    fn test_column_offset_index_truncating_spec_example() {
        // write data
        // and check the offset index and column index
        let page_writer = get_test_page_writer();

        // Truncate values at 1 byte
        let builder = WriterProperties::builder().set_column_index_truncate_length(Some(1));
        let props = Arc::new(builder.build());
        let mut writer = get_test_column_writer::<FixedLenByteArrayType>(page_writer, 0, 0, props);

        let mut data = vec![FixedLenByteArray::default(); 1];
        // This is the expected min value
        data[0].set_data(Bytes::from(String::from("Blart Versenwald III")));

        writer.write_batch(&data, None, None).unwrap();

        writer.flush_data_pages().unwrap();

        let r = writer.close().unwrap();
        let column_index = r.column_index.unwrap();
        let offset_index = r.offset_index.unwrap();

        assert_eq!(1, r.rows_written);

        // column index
        assert_eq!(1, column_index.null_pages.len());
        assert_eq!(1, offset_index.page_locations.len());
        assert_eq!(BoundaryOrder::UNORDERED, column_index.boundary_order);
        assert!(!column_index.null_pages[0]);
        assert_eq!(0, column_index.null_counts.as_ref().unwrap()[0]);

        if let Some(stats) = r.metadata.statistics() {
            assert!(stats.has_min_max_set());
            assert_eq!(stats.null_count(), 0);
            assert_eq!(stats.distinct_count(), None);
            if let Statistics::FixedLenByteArray(_stats) = stats {
                let column_index_min_value = column_index.min_values.get(0).unwrap();
                let column_index_max_value = column_index.max_values.get(0).unwrap();

                assert_eq!(column_index_min_value.len(), 1);
                assert_eq!(column_index_max_value.len(), 1);

                assert_eq!("B".as_bytes(), column_index_min_value.as_slice());
                assert_eq!("C".as_bytes(), column_index_max_value.as_slice());

                assert_ne!(column_index_min_value, stats.min_bytes());
                assert_ne!(column_index_max_value, stats.max_bytes());
            } else {
                panic!("expecting Statistics::FixedLenByteArray");
            }
        } else {
            panic!("metadata missing statistics");
        }
    }

    #[test]
    fn test_send() {
        fn test<T: Send>() {}
        test::<ColumnWriterImpl<Int32Type>>();
    }

    #[test]
    fn test_increment() {
        let v = increment(vec![0, 0, 0]).unwrap();
        assert_eq!(&v, &[0, 0, 1]);

        // Handle overflow
        let v = increment(vec![0, 255, 255]).unwrap();
        assert_eq!(&v, &[1, 0, 0]);

        // Return `None` if all bytes are u8::MAX
        let v = increment(vec![255, 255, 255]);
        assert!(v.is_none());
    }

    #[test]
    fn test_increment_utf8() {
        // Basic ASCII case
        let v = increment_utf8("hello".as_bytes().to_vec()).unwrap();
        assert_eq!(&v, "hellp".as_bytes());

        // Also show that BinaryArray level comparison works here
        let mut greater = ByteArray::new();
        greater.set_data(Bytes::from(v));
        let mut original = ByteArray::new();
        original.set_data(Bytes::from("hello".as_bytes().to_vec()));
        assert!(greater > original);

        // UTF8 string
        let s = "❤️🧡💛💚💙💜";
        let v = increment_utf8(s.as_bytes().to_vec()).unwrap();

        if let Ok(new) = String::from_utf8(v) {
            assert_ne!(&new, s);
            assert_eq!(new, "❤️🧡💛💚💙💝");
            assert!(new.as_bytes().last().unwrap() > s.as_bytes().last().unwrap());
        } else {
            panic!("Expected incremented UTF8 string to also be valid.")
        }

        // Max UTF8 character - should be a No-Op
        let s = char::MAX.to_string();
        assert_eq!(s.len(), 4);
        let v = increment_utf8(s.as_bytes().to_vec());
        assert!(v.is_none());

        // Handle multi-byte UTF8 characters
        let s = "a\u{10ffff}";
        let v = increment_utf8(s.as_bytes().to_vec());
        assert_eq!(&v.unwrap(), "b\u{10ffff}".as_bytes());
    }

    #[test]
    fn test_truncate_utf8() {
        // No-op
        let data = "❤️🧡💛💚💙💜";
        let r = truncate_utf8(data, data.as_bytes().len()).unwrap();
        assert_eq!(r.len(), data.as_bytes().len());
        assert_eq!(&r, data.as_bytes());
        println!("len is {}", data.len());

        // We slice it away from the UTF8 boundary
        let r = truncate_utf8(data, 13).unwrap();
        assert_eq!(r.len(), 10);
        assert_eq!(&r, "❤️🧡".as_bytes());

        // One multi-byte code point, and a length shorter than it, so we can't slice it
        let r = truncate_utf8("\u{0836}", 1);
        assert!(r.is_none());
    }

    #[test]
    fn test_increment_max_binary_chars() {
        let r = increment(vec![0xFF, 0xFE, 0xFD, 0xFF, 0xFF]);
        assert_eq!(&r.unwrap(), &[0xFF, 0xFE, 0xFE, 0x00, 0x00]);

        let incremented = increment(vec![0xFF, 0xFF, 0xFF]);
        assert!(incremented.is_none())
    }

    /// Performs write-read roundtrip with randomly generated values and levels.
    /// `max_size` is maximum number of values or levels (if `max_def_level` > 0) to write
    /// for a column.
    fn column_roundtrip_random<T: DataType>(
        props: WriterProperties,
        max_size: usize,
        min_value: T::T,
        max_value: T::T,
        max_def_level: i16,
        max_rep_level: i16,
    ) where
        T::T: PartialOrd + SampleUniform + Copy,
    {
        let mut num_values: usize = 0;

        let mut buf: Vec<i16> = Vec::new();
        let def_levels = if max_def_level > 0 {
            random_numbers_range(max_size, 0, max_def_level + 1, &mut buf);
            for &dl in &buf[..] {
                if dl == max_def_level {
                    num_values += 1;
                }
            }
            Some(&buf[..])
        } else {
            num_values = max_size;
            None
        };

        let mut buf: Vec<i16> = Vec::new();
        let rep_levels = if max_rep_level > 0 {
            random_numbers_range(max_size, 0, max_rep_level + 1, &mut buf);
            buf[0] = 0; // Must start on record boundary
            Some(&buf[..])
        } else {
            None
        };

        let mut values: Vec<T::T> = Vec::new();
        random_numbers_range(num_values, min_value, max_value, &mut values);

        column_roundtrip::<T>(props, &values[..], def_levels, rep_levels);
    }

    /// Performs write-read roundtrip and asserts written values and levels.
    fn column_roundtrip<T: DataType>(
        props: WriterProperties,
        values: &[T::T],
        def_levels: Option<&[i16]>,
        rep_levels: Option<&[i16]>,
    ) {
        let mut file = tempfile::tempfile().unwrap();
        let mut write = TrackedWrite::new(&mut file);
        let page_writer = Box::new(SerializedPageWriter::new(&mut write));

        let max_def_level = match def_levels {
            Some(buf) => *buf.iter().max().unwrap_or(&0i16),
            None => 0i16,
        };

        let max_rep_level = match rep_levels {
            Some(buf) => *buf.iter().max().unwrap_or(&0i16),
            None => 0i16,
        };

        let mut max_batch_size = values.len();
        if let Some(levels) = def_levels {
            max_batch_size = max_batch_size.max(levels.len());
        }
        if let Some(levels) = rep_levels {
            max_batch_size = max_batch_size.max(levels.len());
        }

        let mut writer =
            get_test_column_writer::<T>(page_writer, max_def_level, max_rep_level, Arc::new(props));

        let values_written = writer.write_batch(values, def_levels, rep_levels).unwrap();
        assert_eq!(values_written, values.len());
        let result = writer.close().unwrap();

        drop(write);

        let props = ReaderProperties::builder()
            .set_backward_compatible_lz4(false)
            .build();
        let page_reader = Box::new(
            SerializedPageReader::new_with_properties(
                Arc::new(file),
                &result.metadata,
                result.rows_written as usize,
                None,
                Arc::new(props),
            )
            .unwrap(),
        );
        let reader = get_test_column_reader::<T>(page_reader, max_def_level, max_rep_level);

        let mut actual_values = vec![T::T::default(); max_batch_size];
        let mut actual_def_levels = def_levels.map(|_| vec![0i16; max_batch_size]);
        let mut actual_rep_levels = rep_levels.map(|_| vec![0i16; max_batch_size]);

        let (_, values_read, levels_read) = read_fully(
            reader,
            max_batch_size,
            actual_def_levels.as_mut(),
            actual_rep_levels.as_mut(),
            actual_values.as_mut_slice(),
        );

        // Assert values, definition and repetition levels.

        assert_eq!(&actual_values[..values_read], values);
        match actual_def_levels {
            Some(ref vec) => assert_eq!(Some(&vec[..levels_read]), def_levels),
            None => assert_eq!(None, def_levels),
        }
        match actual_rep_levels {
            Some(ref vec) => assert_eq!(Some(&vec[..levels_read]), rep_levels),
            None => assert_eq!(None, rep_levels),
        }

        // Assert written rows.

        if let Some(levels) = actual_rep_levels {
            let mut actual_rows_written = 0;
            for l in levels {
                if l == 0 {
                    actual_rows_written += 1;
                }
            }
            assert_eq!(actual_rows_written, result.rows_written);
        } else if actual_def_levels.is_some() {
            assert_eq!(levels_read as u64, result.rows_written);
        } else {
            assert_eq!(values_read as u64, result.rows_written);
        }
    }

    /// Performs write of provided values and returns column metadata of those values.
    /// Used to test encoding support for column writer.
    fn column_write_and_get_metadata<T: DataType>(
        props: WriterProperties,
        values: &[T::T],
    ) -> ColumnChunkMetaData {
        let page_writer = get_test_page_writer();
        let props = Arc::new(props);
        let mut writer = get_test_column_writer::<T>(page_writer, 0, 0, props);
        writer.write_batch(values, None, None).unwrap();
        writer.close().unwrap().metadata
    }

    // Function to use in tests for EncodingWriteSupport. This checks that dictionary
    // offset and encodings to make sure that column writer uses provided by trait
    // encodings.
    fn check_encoding_write_support<T: DataType>(
        version: WriterVersion,
        dict_enabled: bool,
        data: &[T::T],
        dictionary_page_offset: Option<i64>,
        encodings: &[Encoding],
    ) {
        let props = WriterProperties::builder()
            .set_writer_version(version)
            .set_dictionary_enabled(dict_enabled)
            .build();
        let meta = column_write_and_get_metadata::<T>(props, data);
        assert_eq!(meta.dictionary_page_offset(), dictionary_page_offset);
        assert_eq!(meta.encodings(), &encodings);
    }

    /// Reads one batch of data, considering that batch is large enough to capture all of
    /// the values and levels.
    fn read_fully<T: DataType>(
        mut reader: ColumnReaderImpl<T>,
        batch_size: usize,
        mut def_levels: Option<&mut Vec<i16>>,
        mut rep_levels: Option<&mut Vec<i16>>,
        values: &mut [T::T],
    ) -> (usize, usize, usize) {
        let actual_def_levels = def_levels.as_mut().map(|vec| &mut vec[..]);
        let actual_rep_levels = rep_levels.as_mut().map(|vec| &mut vec[..]);
        reader
            .read_records(batch_size, actual_def_levels, actual_rep_levels, values)
            .unwrap()
    }

    /// Returns column writer.
    fn get_test_column_writer<'a, T: DataType>(
        page_writer: Box<dyn PageWriter + 'a>,
        max_def_level: i16,
        max_rep_level: i16,
        props: WriterPropertiesPtr,
    ) -> ColumnWriterImpl<'a, T> {
        let descr = Arc::new(get_test_column_descr::<T>(max_def_level, max_rep_level));
        let column_writer = get_column_writer(descr, props, page_writer);
        get_typed_column_writer::<T>(column_writer)
    }

    /// Returns column reader.
    fn get_test_column_reader<T: DataType>(
        page_reader: Box<dyn PageReader>,
        max_def_level: i16,
        max_rep_level: i16,
    ) -> ColumnReaderImpl<T> {
        let descr = Arc::new(get_test_column_descr::<T>(max_def_level, max_rep_level));
        let column_reader = get_column_reader(descr, page_reader);
        get_typed_column_reader::<T>(column_reader)
    }

    /// Returns descriptor for primitive column.
    fn get_test_column_descr<T: DataType>(
        max_def_level: i16,
        max_rep_level: i16,
    ) -> ColumnDescriptor {
        let path = ColumnPath::from("col");
        let tpe = SchemaType::primitive_type_builder("col", T::get_physical_type())
            // length is set for "encoding support" tests for FIXED_LEN_BYTE_ARRAY type,
            // it should be no-op for other types
            .with_length(1)
            .build()
            .unwrap();
        ColumnDescriptor::new(Arc::new(tpe), max_def_level, max_rep_level, path)
    }

    /// Returns page writer that collects pages without serializing them.
    fn get_test_page_writer() -> Box<dyn PageWriter> {
        Box::new(TestPageWriter {})
    }

    struct TestPageWriter {}

    impl PageWriter for TestPageWriter {
        fn write_page(&mut self, page: CompressedPage) -> Result<PageWriteSpec> {
            let mut res = PageWriteSpec::new();
            res.page_type = page.page_type();
            res.uncompressed_size = page.uncompressed_size();
            res.compressed_size = page.compressed_size();
            res.num_values = page.num_values();
            res.offset = 0;
            res.bytes_written = page.data().len() as u64;
            Ok(res)
        }

        fn write_metadata(&mut self, _metadata: &ColumnChunkMetaData) -> Result<()> {
            Ok(())
        }

        fn close(&mut self) -> Result<()> {
            Ok(())
        }
    }

    /// Write data into parquet using [`get_test_page_writer`] and [`get_test_column_writer`] and returns generated statistics.
    fn statistics_roundtrip<T: DataType>(values: &[<T as DataType>::T]) -> Statistics {
        let page_writer = get_test_page_writer();
        let props = Default::default();
        let mut writer = get_test_column_writer::<T>(page_writer, 0, 0, props);
        writer.write_batch(values, None, None).unwrap();

        let metadata = writer.close().unwrap().metadata;
        if let Some(stats) = metadata.statistics() {
            stats.clone()
        } else {
            panic!("metadata missing statistics");
        }
    }

    /// Returns Decimals column writer.
    fn get_test_decimals_column_writer<T: DataType>(
        page_writer: Box<dyn PageWriter>,
        max_def_level: i16,
        max_rep_level: i16,
        props: WriterPropertiesPtr,
    ) -> ColumnWriterImpl<'static, T> {
        let descr = Arc::new(get_test_decimals_column_descr::<T>(
            max_def_level,
            max_rep_level,
        ));
        let column_writer = get_column_writer(descr, props, page_writer);
        get_typed_column_writer::<T>(column_writer)
    }

    /// Returns descriptor for Decimal type with primitive column.
    fn get_test_decimals_column_descr<T: DataType>(
        max_def_level: i16,
        max_rep_level: i16,
    ) -> ColumnDescriptor {
        let path = ColumnPath::from("col");
        let tpe = SchemaType::primitive_type_builder("col", T::get_physical_type())
            .with_length(16)
            .with_logical_type(Some(LogicalType::Decimal {
                scale: 2,
                precision: 3,
            }))
            .with_scale(2)
            .with_precision(3)
            .build()
            .unwrap();
        ColumnDescriptor::new(Arc::new(tpe), max_def_level, max_rep_level, path)
    }

    fn float16_statistics_roundtrip(
        values: &[FixedLenByteArray],
    ) -> ValueStatistics<FixedLenByteArray> {
        let page_writer = get_test_page_writer();
        let props = Default::default();
        let mut writer =
            get_test_float16_column_writer::<FixedLenByteArrayType>(page_writer, 0, 0, props);
        writer.write_batch(values, None, None).unwrap();

        let metadata = writer.close().unwrap().metadata;
        if let Some(Statistics::FixedLenByteArray(stats)) = metadata.statistics() {
            stats.clone()
        } else {
            panic!("metadata missing statistics");
        }
    }

    fn get_test_float16_column_writer<T: DataType>(
        page_writer: Box<dyn PageWriter>,
        max_def_level: i16,
        max_rep_level: i16,
        props: WriterPropertiesPtr,
    ) -> ColumnWriterImpl<'static, T> {
        let descr = Arc::new(get_test_float16_column_descr::<T>(
            max_def_level,
            max_rep_level,
        ));
        let column_writer = get_column_writer(descr, props, page_writer);
        get_typed_column_writer::<T>(column_writer)
    }

    fn get_test_float16_column_descr<T: DataType>(
        max_def_level: i16,
        max_rep_level: i16,
    ) -> ColumnDescriptor {
        let path = ColumnPath::from("col");
        let tpe = SchemaType::primitive_type_builder("col", T::get_physical_type())
            .with_length(2)
            .with_logical_type(Some(LogicalType::Float16))
            .build()
            .unwrap();
        ColumnDescriptor::new(Arc::new(tpe), max_def_level, max_rep_level, path)
    }

    /// Returns column writer for UINT32 Column provided as ConvertedType only
    fn get_test_unsigned_int_given_as_converted_column_writer<'a, T: DataType>(
        page_writer: Box<dyn PageWriter + 'a>,
        max_def_level: i16,
        max_rep_level: i16,
        props: WriterPropertiesPtr,
    ) -> ColumnWriterImpl<'a, T> {
        let descr = Arc::new(get_test_converted_type_unsigned_integer_column_descr::<T>(
            max_def_level,
            max_rep_level,
        ));
        let column_writer = get_column_writer(descr, props, page_writer);
        get_typed_column_writer::<T>(column_writer)
    }

    /// Returns column descriptor for UINT32 Column provided as ConvertedType only
    fn get_test_converted_type_unsigned_integer_column_descr<T: DataType>(
        max_def_level: i16,
        max_rep_level: i16,
    ) -> ColumnDescriptor {
        let path = ColumnPath::from("col");
        let tpe = SchemaType::primitive_type_builder("col", T::get_physical_type())
            .with_converted_type(ConvertedType::UINT_32)
            .build()
            .unwrap();
        ColumnDescriptor::new(Arc::new(tpe), max_def_level, max_rep_level, path)
    }
}<|MERGE_RESOLUTION|>--- conflicted
+++ resolved
@@ -17,11 +17,8 @@
 
 //! Contains column writer API.
 
-<<<<<<< HEAD
+use bytes::Bytes;
 use half::f16;
-=======
-use bytes::Bytes;
->>>>>>> 1635f5bf
 
 use crate::bloom_filter::Sbbf;
 use crate::format::{ColumnIndex, OffsetIndex};
