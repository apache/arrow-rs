--- conflicted
+++ resolved
@@ -15,15 +15,10 @@
 // specific language governing permissions and limitations
 // under the License.
 
-<<<<<<< HEAD
+use bytes::Bytes;
 use half::f16;
 
 use crate::basic::{Encoding, LogicalType, Type};
-=======
-use bytes::Bytes;
-
-use crate::basic::{Encoding, Type};
->>>>>>> 1635f5bf
 use crate::bloom_filter::Sbbf;
 use crate::column::writer::{
     compare_greater, fallback_encoding, has_dictionary_support, is_nan, update_max, update_min,
