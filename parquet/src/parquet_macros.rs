--- conflicted
+++ resolved
@@ -220,11 +220,7 @@
             }
         }
 
-<<<<<<< HEAD
-        impl<$($lt,)? W: Write> WriteThrift<W> for $identifier $(<$lt>)?  {
-=======
-        impl WriteThrift for $identifier {
->>>>>>> 709e8130
+        impl $(<$lt>)? WriteThrift for $identifier $(<$lt>)? {
             const ELEMENT_TYPE: ElementType = ElementType::Struct;
 
             fn write_thrift<W: Write>(&self, writer: &mut ThriftCompactOutputProtocol<W>) -> Result<()> {
@@ -236,13 +232,8 @@
             }
         }
 
-<<<<<<< HEAD
-        impl<$($lt,)? W: Write> WriteThriftField<W> for $identifier $(<$lt>)? {
+        impl $(<$lt>)? WriteThriftField<W> for $identifier $(<$lt>)? {
             fn write_thrift_field(&self, writer: &mut ThriftCompactOutputProtocol<W>, field_id: i16, last_field_id: i16) -> Result<i16> {
-=======
-        impl WriteThriftField for $identifier {
-            fn write_thrift_field<W: Write>(&self, writer: &mut ThriftCompactOutputProtocol<W>, field_id: i16, last_field_id: i16) -> Result<i16> {
->>>>>>> 709e8130
                 writer.write_field_begin(FieldType::Struct, field_id, last_field_id)?;
                 self.write_thrift(writer)?;
                 Ok(field_id)
@@ -320,12 +311,8 @@
             const ELEMENT_TYPE: ElementType = ElementType::Struct;
 
             #[allow(unused_assignments)]
-<<<<<<< HEAD
-            fn write_thrift(&self, writer: &mut ThriftCompactOutputProtocol<W>) -> Result<()> {
+            fn write_thrift<W: Write>(&self, writer: &mut ThriftCompactOutputProtocol<W>) -> Result<()> {
                 #[allow(unused_mut, unused_variables)]
-=======
-            fn write_thrift<W: Write>(&self, writer: &mut ThriftCompactOutputProtocol<W>) -> Result<()> {
->>>>>>> 709e8130
                 let mut last_field_id = 0i16;
                 $($crate::__thrift_write_required_or_optional_field!($required_or_optional $field_name, $field_id, $field_type, self, writer, last_field_id);)*
                 writer.write_struct_end()
