// Licensed to the Apache Software Foundation (ASF) under one
// or more contributor license agreements.  See the NOTICE file
// distributed with this work for additional information
// regarding copyright ownership.  The ASF licenses this file
// to you under the Apache License, Version 2.0 (the
// "License"); you may not use this file except in compliance
// with the License.  You may obtain a copy of the License at
//
//   http://www.apache.org/licenses/LICENSE-2.0
//
// Unless required by applicable law or agreed to in writing,
// software distributed under the License is distributed on an
// "AS IS" BASIS, WITHOUT WARRANTIES OR CONDITIONS OF ANY
// KIND, either express or implied.  See the License for the
// specific language governing permissions and limitations
// under the License.

//! experimental replacement for thrift decoder
// this is a copy of TCompactSliceInputProtocol, but modified
// to not allocate byte arrays or strings.
#![allow(dead_code)]

use std::{cmp::Ordering, io::Write};

use crate::errors::{ParquetError, Result};

// Couldn't implement thrift structs with f64 do to lack of Eq
// for f64. This is a hacky workaround for now...there are other
// wrappers out there that should probably be used instead.
// thrift seems to re-export an impl from ordered-float
#[derive(Debug, Clone, Copy, PartialEq)]
pub struct OrderedF64(f64);

impl From<f64> for OrderedF64 {
    fn from(value: f64) -> Self {
        Self(value)
    }
}

impl From<OrderedF64> for f64 {
    fn from(value: OrderedF64) -> Self {
        value.0
    }
}

impl Eq for OrderedF64 {} // Marker trait, requires PartialEq

impl Ord for OrderedF64 {
    fn cmp(&self, other: &Self) -> Ordering {
        self.0.total_cmp(&other.0)
    }
}

impl PartialOrd for OrderedF64 {
    fn partial_cmp(&self, other: &Self) -> Option<Ordering> {
        Some(self.cmp(other))
    }
}

// Thrift compact protocol types for struct fields.
#[derive(Clone, Copy, Debug, Eq, PartialEq)]
pub(crate) enum FieldType {
    Stop = 0,
    BooleanTrue = 1,
    BooleanFalse = 2,
    Byte = 3,
    I16 = 4,
    I32 = 5,
    I64 = 6,
    Double = 7,
    Binary = 8,
    List = 9,
    Set = 10,
    Map = 11,
    Struct = 12,
}

impl TryFrom<u8> for FieldType {
    type Error = ParquetError;
    fn try_from(value: u8) -> Result<Self> {
        match value {
            0 => Ok(Self::Stop),
            1 => Ok(Self::BooleanTrue),
            2 => Ok(Self::BooleanFalse),
            3 => Ok(Self::Byte),
            4 => Ok(Self::I16),
            5 => Ok(Self::I32),
            6 => Ok(Self::I64),
            7 => Ok(Self::Double),
            8 => Ok(Self::Binary),
            9 => Ok(Self::List),
            10 => Ok(Self::Set),
            11 => Ok(Self::Map),
            12 => Ok(Self::Struct),
            _ => Err(general_err!("Unexpected struct field type{}", value)),
        }
    }
}

impl TryFrom<ElementType> for FieldType {
    type Error = ParquetError;
    fn try_from(value: ElementType) -> std::result::Result<Self, Self::Error> {
        match value {
            ElementType::Bool => Ok(Self::BooleanTrue),
            ElementType::Byte => Ok(Self::Byte),
            ElementType::I16 => Ok(Self::I16),
            ElementType::I32 => Ok(Self::I32),
            ElementType::I64 => Ok(Self::I64),
            ElementType::Double => Ok(Self::Double),
            ElementType::Binary => Ok(Self::Binary),
            ElementType::List => Ok(Self::List),
            ElementType::Struct => Ok(Self::Struct),
            _ => Err(general_err!("Unexpected list element type{:?}", value)),
        }
    }
}

// Thrift compact protocol types for list elements
#[derive(Clone, Copy, Debug, Eq, PartialEq)]
pub(crate) enum ElementType {
    Bool = 2,
    Byte = 3,
    I16 = 4,
    I32 = 5,
    I64 = 6,
    Double = 7,
    Binary = 8,
    List = 9,
    Set = 10,
    Map = 11,
    Struct = 12,
}

impl TryFrom<u8> for ElementType {
    type Error = ParquetError;
    fn try_from(value: u8) -> Result<Self> {
        match value {
            // For historical and compatibility reasons, a reader should be capable to deal with both cases.
            // The only valid value in the original spec was 2, but due to an widespread implementation bug
            // the defacto standard across large parts of the library became 1 instead.
            // As a result, both values are now allowed.
            // https://github.com/apache/thrift/blob/master/doc/specs/thrift-compact-protocol.md#list-and-set
            1 | 2 => Ok(Self::Bool),
            3 => Ok(Self::Byte),
            4 => Ok(Self::I16),
            5 => Ok(Self::I32),
            6 => Ok(Self::I64),
            7 => Ok(Self::Double),
            8 => Ok(Self::Binary),
            9 => Ok(Self::List),
            10 => Ok(Self::Set),
            11 => Ok(Self::Map),
            12 => Ok(Self::Struct),
            _ => Err(general_err!("Unexpected list/set element type{}", value)),
        }
    }
}

pub(crate) struct FieldIdentifier {
    pub(crate) field_type: FieldType,
    pub(crate) id: i16,
    pub(crate) bool_val: Option<bool>,
}

#[derive(Clone, Debug, Eq, PartialEq)]
pub(crate) struct ListIdentifier {
    pub(crate) element_type: ElementType,
    pub(crate) size: i32,
}

pub(crate) trait ThriftCompactInputProtocol<'a> {
    fn read_byte(&mut self) -> Result<u8>;

    fn read_bytes(&mut self) -> Result<&'a [u8]>;

    fn skip_bytes(&mut self, n: usize) -> Result<()>;

    fn read_vlq(&mut self) -> Result<u64> {
        let mut in_progress = 0;
        let mut shift = 0;
        loop {
            let byte = self.read_byte()?;
            in_progress |= ((byte & 0x7F) as u64).wrapping_shl(shift);
            shift += 7;
            if byte & 0x80 == 0 {
                return Ok(in_progress);
            }
        }
    }

    fn read_zig_zag(&mut self) -> Result<i64> {
        let val = self.read_vlq()?;
        Ok((val >> 1) as i64 ^ -((val & 1) as i64))
    }

    fn read_list_begin(&mut self) -> Result<ListIdentifier> {
        let header = self.read_byte()?;
        let element_type = ElementType::try_from(header & 0x0f)?;

        let possible_element_count = (header & 0xF0) >> 4;
        let element_count = if possible_element_count != 15 {
            // high bits set high if count and type encoded separately
            possible_element_count as i32
        } else {
            self.read_vlq()? as _
        };

        Ok(ListIdentifier {
            element_type,
            size: element_count,
        })
    }

    fn read_field_begin(&mut self, last_field_id: i16) -> Result<FieldIdentifier> {
        // we can read at least one byte, which is:
        // - the type
        // - the field delta and the type
        let field_type = self.read_byte()?;
        let field_delta = (field_type & 0xf0) >> 4;
        let field_type = FieldType::try_from(field_type & 0xf)?;
        let mut bool_val: Option<bool> = None;

        match field_type {
            FieldType::Stop => Ok(FieldIdentifier {
                field_type: FieldType::Stop,
                id: 0,
                bool_val,
            }),
            _ => {
                // special handling for bools
                if field_type == FieldType::BooleanFalse {
                    bool_val = Some(false);
                } else if field_type == FieldType::BooleanTrue {
                    bool_val = Some(true);
                }
                let field_id = if field_delta != 0 {
                    last_field_id.checked_add(field_delta as i16).map_or_else(
                        || {
                            Err(general_err!(format!(
                                "cannot add {} to {}",
                                field_delta, last_field_id
                            )))
                        },
                        Ok,
                    )?
                } else {
                    self.read_i16()?
                };

                Ok(FieldIdentifier {
                    field_type,
                    id: field_id,
                    bool_val,
                })
            }
        }
    }

    // This is a specialized version of read_field_begin, solely for use in parsing
    // PageLocation structs in the offset index. This function assumes that the delta
    // field will always be less than 0xf, fields will be in order, and no boolean fields
    // will be read. This also skips validation of the field type.
    //
    // Returns a tuple of (field_type, field_delta)
    fn read_field_header(&mut self) -> Result<(u8, u8)> {
        let field_type = self.read_byte()?;
        let field_delta = (field_type & 0xf0) >> 4;
        let field_type = field_type & 0xf;
        Ok((field_type, field_delta))
    }

    // not to be used for bool struct fields, just for bool arrays
    fn read_bool(&mut self) -> Result<bool> {
        let b = self.read_byte()?;
        // Previous versions of the thrift specification said to use 0 and 1 inside collections,
        // but that differed from existing implementations.
        // The specification was updated in https://github.com/apache/thrift/commit/2c29c5665bc442e703480bb0ee60fe925ffe02e8.
        // At least the go implementation seems to have followed the previously documented values.
        match b {
            0x01 => Ok(true),
            0x00 | 0x02 => Ok(false),
            unkn => Err(general_err!(format!("cannot convert {unkn} into bool"))),
        }
    }

    fn read_string(&mut self) -> Result<&'a str> {
        let slice = self.read_bytes()?;
        Ok(std::str::from_utf8(slice)?)
    }

    fn read_i8(&mut self) -> Result<i8> {
        Ok(self.read_byte()? as _)
    }

    fn read_i16(&mut self) -> Result<i16> {
        Ok(self.read_zig_zag()? as _)
    }

    fn read_i32(&mut self) -> Result<i32> {
        Ok(self.read_zig_zag()? as _)
    }

    fn read_i64(&mut self) -> Result<i64> {
        self.read_zig_zag()
    }

    fn read_double(&mut self) -> Result<f64>;

    fn skip_vlq(&mut self) -> Result<()> {
        loop {
            let byte = self.read_byte()?;
            if byte & 0x80 == 0 {
                return Ok(());
            }
        }
    }

    fn skip_binary(&mut self) -> Result<()> {
        let len = self.read_vlq()? as usize;
        self.skip_bytes(len)
    }

    /// Skip a field with type `field_type` recursively until the default
    /// maximum skip depth is reached.
    fn skip(&mut self, field_type: FieldType) -> Result<()> {
        // TODO: magic number
        self.skip_till_depth(field_type, 64)
    }

    /// Empty structs in unions consist of a single byte of 0 for the field stop record.
    /// This skips that byte without pushing to the field id stack.
    fn skip_empty_struct(&mut self) -> Result<()> {
        let b = self.read_byte()?;
        if b != 0 {
            Err(general_err!("Empty struct has fields"))
        } else {
            Ok(())
        }
    }

    /// Skip a field with type `field_type` recursively up to `depth` levels.
    fn skip_till_depth(&mut self, field_type: FieldType, depth: i8) -> Result<()> {
        if depth == 0 {
            return Err(general_err!(format!("cannot parse past {:?}", field_type)));
        }

        match field_type {
            // boolean field has no data
            FieldType::BooleanFalse | FieldType::BooleanTrue => Ok(()),
            FieldType::Byte => self.read_i8().map(|_| ()),
            FieldType::I16 => self.skip_vlq().map(|_| ()),
            FieldType::I32 => self.skip_vlq().map(|_| ()),
            FieldType::I64 => self.skip_vlq().map(|_| ()),
            FieldType::Double => self.skip_bytes(8).map(|_| ()),
            FieldType::Binary => self.skip_binary().map(|_| ()),
            FieldType::Struct => {
                let mut last_field_id = 0i16;
                loop {
                    let field_ident = self.read_field_begin(last_field_id)?;
                    if field_ident.field_type == FieldType::Stop {
                        break;
                    }
                    self.skip_till_depth(field_ident.field_type, depth - 1)?;
                    last_field_id = field_ident.id;
                }
                Ok(())
            }
            FieldType::List => {
                let list_ident = self.read_list_begin()?;
                for _ in 0..list_ident.size {
                    let element_type = FieldType::try_from(list_ident.element_type)?;
                    self.skip_till_depth(element_type, depth - 1)?;
                }
                Ok(())
            }
            // no list or map types in parquet format
            u => Err(general_err!(format!("cannot skip field type {:?}", &u))),
        }
    }
}

pub(crate) struct ThriftSliceInputProtocol<'a> {
    buf: &'a [u8],
}

impl<'a> ThriftSliceInputProtocol<'a> {
    pub fn new(buf: &'a [u8]) -> Self {
        Self { buf }
    }

    pub fn reset_buffer(&mut self, buf: &'a [u8]) {
        self.buf = buf;
    }

    pub fn as_slice(&self) -> &'a [u8] {
        self.buf
    }
}

impl<'b, 'a: 'b> ThriftCompactInputProtocol<'b> for ThriftSliceInputProtocol<'a> {
    #[inline]
    fn read_byte(&mut self) -> Result<u8> {
        let ret = *self.buf.first().ok_or_else(eof_error)?;
        self.buf = &self.buf[1..];
        Ok(ret)
    }

    fn read_bytes(&mut self) -> Result<&'b [u8]> {
        let len = self.read_vlq()? as usize;
        let ret = self.buf.get(..len).ok_or_else(eof_error)?;
        self.buf = &self.buf[len..];
        Ok(ret)
    }

    #[inline]
    fn skip_bytes(&mut self, n: usize) -> Result<()> {
        self.buf.get(..n).ok_or_else(eof_error)?;
        self.buf = &self.buf[n..];
        Ok(())
    }

    fn read_double(&mut self) -> Result<f64> {
        let slice = self.buf.get(..8).ok_or_else(eof_error)?;
        self.buf = &self.buf[8..];
        match slice.try_into() {
            Ok(slice) => Ok(f64::from_le_bytes(slice)),
            Err(_) => Err(general_err!("Unexpected error converting slice")),
        }
    }
}

fn eof_error() -> ParquetError {
    eof_err!("Unexpected EOF")
}

pub(crate) trait ReadThrift<'a, R: ThriftCompactInputProtocol<'a>> {
    // used to read generated enums and structs
    fn read_thrift(prot: &mut R) -> Result<Self>
    where
        Self: Sized;
}

impl<'a, R: ThriftCompactInputProtocol<'a>> ReadThrift<'a, R> for bool {
    fn read_thrift(prot: &mut R) -> Result<Self> {
        prot.read_bool()
    }
}

impl<'a, R: ThriftCompactInputProtocol<'a>> ReadThrift<'a, R> for i8 {
    fn read_thrift(prot: &mut R) -> Result<Self> {
        prot.read_i8()
    }
}

impl<'a, R: ThriftCompactInputProtocol<'a>> ReadThrift<'a, R> for i16 {
    fn read_thrift(prot: &mut R) -> Result<Self> {
        prot.read_i16()
    }
}

impl<'a, R: ThriftCompactInputProtocol<'a>> ReadThrift<'a, R> for i32 {
    fn read_thrift(prot: &mut R) -> Result<Self> {
        prot.read_i32()
    }
}

impl<'a, R: ThriftCompactInputProtocol<'a>> ReadThrift<'a, R> for i64 {
    fn read_thrift(prot: &mut R) -> Result<Self> {
        prot.read_i64()
    }
}

impl<'a, R: ThriftCompactInputProtocol<'a>> ReadThrift<'a, R> for OrderedF64 {
    fn read_thrift(prot: &mut R) -> Result<Self> {
        Ok(OrderedF64(prot.read_double()?))
    }
}

impl<'a, R: ThriftCompactInputProtocol<'a>> ReadThrift<'a, R> for &'a str {
    fn read_thrift(prot: &mut R) -> Result<Self> {
        prot.read_string()
    }
}

impl<'a, R: ThriftCompactInputProtocol<'a>> ReadThrift<'a, R> for String {
    fn read_thrift(prot: &mut R) -> Result<Self> {
        Ok(prot.read_string()?.to_owned())
    }
}

impl<'a, R: ThriftCompactInputProtocol<'a>> ReadThrift<'a, R> for &'a [u8] {
    fn read_thrift(prot: &mut R) -> Result<Self> {
        prot.read_bytes()
    }
}

pub(crate) fn read_thrift_vec<'a, T, R>(prot: &mut R) -> Result<Vec<T>>
where
    R: ThriftCompactInputProtocol<'a>,
    T: ReadThrift<'a, R>,
{
    let list_ident = prot.read_list_begin()?;
    let mut res = Vec::with_capacity(list_ident.size as usize);
    for _ in 0..list_ident.size {
        let val = T::read_thrift(prot)?;
        res.push(val);
    }
    Ok(res)
}

/////////////////////////
// thrift compact output

pub(crate) struct ThriftCompactOutputProtocol<W: Write> {
    writer: W,
}

impl<W: Write> ThriftCompactOutputProtocol<W> {
    pub(crate) fn new(writer: W) -> Self {
        Self { writer }
    }

    pub(crate) fn inner(&self) -> &W {
        &self.writer
    }

    fn write_byte(&mut self, b: u8) -> Result<()> {
        self.writer.write_all(&[b])?;
        Ok(())
    }

    fn write_vlq(&mut self, val: u64) -> Result<()> {
        let mut v = val;
        while v > 0x7f {
            self.write_byte(v as u8 | 0x80)?;
            v >>= 7;
        }
        self.write_byte(v as u8)
    }

    fn write_zig_zag(&mut self, val: i64) -> Result<()> {
        let s = (val < 0) as i64;
        self.write_vlq((((val ^ -s) << 1) + s) as u64)
    }

    pub(crate) fn write_field_begin(
        &mut self,
        field_type: FieldType,
        field_id: i16,
        last_field_id: i16,
    ) -> Result<()> {
        let delta = field_id.wrapping_sub(last_field_id);
        if delta > 0 && delta <= 0xf {
            self.write_byte((delta as u8) << 4 | field_type as u8)
        } else {
            self.write_byte(field_type as u8)?;
            self.write_i16(field_id)
        }
    }

    pub(crate) fn write_list_begin(&mut self, element_type: ElementType, len: usize) -> Result<()> {
        if len < 15 {
            self.write_byte((len as u8) << 4 | element_type as u8)
        } else {
            self.write_byte(0xf0u8 | element_type as u8)?;
            self.write_vlq(len as _)
        }
    }

    pub(crate) fn write_struct_end(&mut self) -> Result<()> {
        self.write_byte(0)
    }

    pub(crate) fn write_bytes(&mut self, val: &[u8]) -> Result<()> {
        self.write_vlq(val.len() as u64)?;
        self.writer.write_all(val)?;
        Ok(())
    }

    pub(crate) fn write_empty_struct(&mut self, field_id: i16, last_field_id: i16) -> Result<i16> {
        self.write_field_begin(FieldType::Struct, field_id, last_field_id)?;
        self.write_struct_end()?;
        Ok(last_field_id)
    }

    pub(crate) fn write_bool(&mut self, val: bool) -> Result<()> {
        match val {
            true => self.write_byte(1),
            false => self.write_byte(2),
        }
    }

    pub(crate) fn write_i8(&mut self, val: i8) -> Result<()> {
        self.write_byte(val as u8)
    }

    pub(crate) fn write_i16(&mut self, val: i16) -> Result<()> {
        self.write_zig_zag(val as _)
    }

    pub(crate) fn write_i32(&mut self, val: i32) -> Result<()> {
        self.write_zig_zag(val as _)
    }

    pub(crate) fn write_i64(&mut self, val: i64) -> Result<()> {
        self.write_zig_zag(val as _)
    }

    pub(crate) fn write_double(&mut self, val: f64) -> Result<()> {
        self.writer.write_all(&val.to_le_bytes())?;
        Ok(())
    }
}

pub(crate) trait WriteThrift {
    const ELEMENT_TYPE: ElementType;

    // used to write generated enums and structs
    fn write_thrift<W: Write>(&self, writer: &mut ThriftCompactOutputProtocol<W>) -> Result<()>;
}

impl<T> WriteThrift for Vec<T>
where
    T: WriteThrift,
{
    const ELEMENT_TYPE: ElementType = ElementType::List;

    fn write_thrift<W: Write>(&self, writer: &mut ThriftCompactOutputProtocol<W>) -> Result<()> {
        writer.write_list_begin(T::ELEMENT_TYPE, self.len())?;
        for item in self {
            item.write_thrift(writer)?;
        }
        Ok(())
    }
}

impl WriteThrift for bool {
    const ELEMENT_TYPE: ElementType = ElementType::Bool;

    fn write_thrift<W: Write>(&self, writer: &mut ThriftCompactOutputProtocol<W>) -> Result<()> {
        writer.write_bool(*self)
    }
}

impl WriteThrift for i8 {
    const ELEMENT_TYPE: ElementType = ElementType::Byte;

    fn write_thrift<W: Write>(&self, writer: &mut ThriftCompactOutputProtocol<W>) -> Result<()> {
        writer.write_i8(*self)
    }
}

impl WriteThrift for i16 {
    const ELEMENT_TYPE: ElementType = ElementType::I16;

    fn write_thrift<W: Write>(&self, writer: &mut ThriftCompactOutputProtocol<W>) -> Result<()> {
        writer.write_i16(*self)
    }
}

impl WriteThrift for i32 {
    const ELEMENT_TYPE: ElementType = ElementType::I32;

    fn write_thrift<W: Write>(&self, writer: &mut ThriftCompactOutputProtocol<W>) -> Result<()> {
        writer.write_i32(*self)
    }
}

impl WriteThrift for i64 {
    const ELEMENT_TYPE: ElementType = ElementType::I64;

    fn write_thrift<W: Write>(&self, writer: &mut ThriftCompactOutputProtocol<W>) -> Result<()> {
        writer.write_i64(*self)
    }
}

impl WriteThrift for OrderedF64 {
    const ELEMENT_TYPE: ElementType = ElementType::Double;

    fn write_thrift<W: Write>(&self, writer: &mut ThriftCompactOutputProtocol<W>) -> Result<()> {
        writer.write_double(self.0)
    }
}

impl WriteThrift for &[u8] {
    const ELEMENT_TYPE: ElementType = ElementType::Binary;

    fn write_thrift<W: Write>(&self, writer: &mut ThriftCompactOutputProtocol<W>) -> Result<()> {
        writer.write_bytes(self)
    }
}

impl WriteThrift for &str {
    const ELEMENT_TYPE: ElementType = ElementType::Binary;

    fn write_thrift<W: Write>(&self, writer: &mut ThriftCompactOutputProtocol<W>) -> Result<()> {
        writer.write_bytes(self.as_bytes())
    }
}

impl WriteThrift for String {
    const ELEMENT_TYPE: ElementType = ElementType::Binary;

    fn write_thrift<W: Write>(&self, writer: &mut ThriftCompactOutputProtocol<W>) -> Result<()> {
        writer.write_bytes(self.as_bytes())
    }
}

pub(crate) trait WriteThriftField {
    // used to write struct fields (which may be basic types or generated types).
    // write the field header and field value. returns `field_id`.
    fn write_thrift_field<W: Write>(
        &self,
        writer: &mut ThriftCompactOutputProtocol<W>,
        field_id: i16,
        last_field_id: i16,
    ) -> Result<i16>;
}

impl WriteThriftField for bool {
    fn write_thrift_field<W: Write>(
        &self,
        writer: &mut ThriftCompactOutputProtocol<W>,
        field_id: i16,
        last_field_id: i16,
    ) -> Result<i16> {
        // boolean only writes the field header
        match *self {
            true => writer.write_field_begin(FieldType::BooleanTrue, field_id, last_field_id)?,
            false => writer.write_field_begin(FieldType::BooleanFalse, field_id, last_field_id)?,
        }
        Ok(field_id)
    }
}

impl WriteThriftField for i8 {
    fn write_thrift_field<W: Write>(
        &self,
        writer: &mut ThriftCompactOutputProtocol<W>,
        field_id: i16,
        last_field_id: i16,
    ) -> Result<i16> {
        writer.write_field_begin(FieldType::Byte, field_id, last_field_id)?;
        writer.write_i8(*self)?;
        Ok(field_id)
    }
}

impl WriteThriftField for i16 {
    fn write_thrift_field<W: Write>(
        &self,
        writer: &mut ThriftCompactOutputProtocol<W>,
        field_id: i16,
        last_field_id: i16,
    ) -> Result<i16> {
        writer.write_field_begin(FieldType::I16, field_id, last_field_id)?;
        writer.write_i16(*self)?;
        Ok(field_id)
    }
}

impl WriteThriftField for i32 {
    fn write_thrift_field<W: Write>(
        &self,
        writer: &mut ThriftCompactOutputProtocol<W>,
        field_id: i16,
        last_field_id: i16,
    ) -> Result<i16> {
        writer.write_field_begin(FieldType::I32, field_id, last_field_id)?;
        writer.write_i32(*self)?;
        Ok(field_id)
    }
}

impl WriteThriftField for i64 {
    fn write_thrift_field<W: Write>(
        &self,
        writer: &mut ThriftCompactOutputProtocol<W>,
        field_id: i16,
        last_field_id: i16,
    ) -> Result<i16> {
        writer.write_field_begin(FieldType::I64, field_id, last_field_id)?;
        writer.write_i64(*self)?;
        Ok(field_id)
    }
}

impl WriteThriftField for OrderedF64 {
    fn write_thrift_field<W: Write>(
        &self,
        writer: &mut ThriftCompactOutputProtocol<W>,
        field_id: i16,
        last_field_id: i16,
    ) -> Result<i16> {
        writer.write_field_begin(FieldType::Double, field_id, last_field_id)?;
        writer.write_double(self.0)?;
        Ok(field_id)
    }
}

impl WriteThriftField for &[u8] {
    fn write_thrift_field<W: Write>(
        &self,
        writer: &mut ThriftCompactOutputProtocol<W>,
        field_id: i16,
        last_field_id: i16,
    ) -> Result<i16> {
        writer.write_field_begin(FieldType::Binary, field_id, last_field_id)?;
        writer.write_bytes(self)?;
        Ok(field_id)
    }
}

impl WriteThriftField for &str {
    fn write_thrift_field<W: Write>(
        &self,
        writer: &mut ThriftCompactOutputProtocol<W>,
        field_id: i16,
        last_field_id: i16,
    ) -> Result<i16> {
        writer.write_field_begin(FieldType::Binary, field_id, last_field_id)?;
        writer.write_bytes(self.as_bytes())?;
        Ok(field_id)
    }
}

impl WriteThriftField for String {
    fn write_thrift_field<W: Write>(
        &self,
        writer: &mut ThriftCompactOutputProtocol<W>,
        field_id: i16,
        last_field_id: i16,
    ) -> Result<i16> {
        writer.write_field_begin(FieldType::Binary, field_id, last_field_id)?;
        writer.write_bytes(self.as_bytes())?;
        Ok(field_id)
    }
}

impl<T> WriteThriftField for Vec<T>
where
    T: WriteThrift,
{
    fn write_thrift_field<W: Write>(
        &self,
        writer: &mut ThriftCompactOutputProtocol<W>,
        field_id: i16,
        last_field_id: i16,
    ) -> Result<i16> {
        writer.write_field_begin(FieldType::List, field_id, last_field_id)?;
        self.write_thrift(writer)?;
        Ok(field_id)
    }
}

#[cfg(test)]
pub(crate) mod tests {
    use crate::basic::{TimeUnit, Type};

    use super::*;
    use std::fmt::Debug;

    pub(crate) fn test_roundtrip<T>(val: T)
    where
<<<<<<< HEAD
        T: for<'a> ReadThrift<'a, ThriftSliceInputProtocol<'a>>
            + WriteThrift<Vec<u8>>
=======
        T: for<'a> TryFrom<&'a mut ThriftCompactInputProtocol<'a>>
            + WriteThrift
>>>>>>> 05794562
            + PartialEq
            + Debug,
    {
        let buf = Vec::<u8>::new();
        let mut writer = ThriftCompactOutputProtocol::new(buf);
        val.write_thrift(&mut writer).unwrap();

        //println!("serialized: {:x?}", writer.inner());

        let mut prot = ThriftSliceInputProtocol::new(writer.inner());
        let read_val = T::read_thrift(&mut prot).unwrap();
        assert_eq!(val, read_val);
    }

    #[test]
    fn test_enum_roundtrip() {
        test_roundtrip(Type::BOOLEAN);
        test_roundtrip(Type::INT32);
        test_roundtrip(Type::INT64);
        test_roundtrip(Type::INT96);
        test_roundtrip(Type::FLOAT);
        test_roundtrip(Type::DOUBLE);
        test_roundtrip(Type::BYTE_ARRAY);
        test_roundtrip(Type::FIXED_LEN_BYTE_ARRAY);
    }

    #[test]
    fn test_union_all_empty_roundtrip() {
        test_roundtrip(TimeUnit::MILLIS);
        test_roundtrip(TimeUnit::MICROS);
        test_roundtrip(TimeUnit::NANOS);
    }
}<|MERGE_RESOLUTION|>--- conflicted
+++ resolved
@@ -862,13 +862,8 @@
 
     pub(crate) fn test_roundtrip<T>(val: T)
     where
-<<<<<<< HEAD
         T: for<'a> ReadThrift<'a, ThriftSliceInputProtocol<'a>>
-            + WriteThrift<Vec<u8>>
-=======
-        T: for<'a> TryFrom<&'a mut ThriftCompactInputProtocol<'a>>
             + WriteThrift
->>>>>>> 05794562
             + PartialEq
             + Debug,
     {
