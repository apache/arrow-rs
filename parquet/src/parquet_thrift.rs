// Licensed to the Apache Software Foundation (ASF) under one
// or more contributor license agreements.  See the NOTICE file
// distributed with this work for additional information
// regarding copyright ownership.  The ASF licenses this file
// to you under the Apache License, Version 2.0 (the
// "License"); you may not use this file except in compliance
// with the License.  You may obtain a copy of the License at
//
//   http://www.apache.org/licenses/LICENSE-2.0
//
// Unless required by applicable law or agreed to in writing,
// software distributed under the License is distributed on an
// "AS IS" BASIS, WITHOUT WARRANTIES OR CONDITIONS OF ANY
// KIND, either express or implied.  See the License for the
// specific language governing permissions and limitations
// under the License.

//! experimental replacement for thrift decoder
// this is a copy of TCompactSliceInputProtocol, but modified
// to not allocate byte arrays or strings.
#![allow(dead_code)]

use std::{
    cmp::Ordering,
    io::{Read, Write},
};

use crate::errors::{ParquetError, Result};

/// Wrapper for thrift `double` fields. This is used to provide
/// an implementation of `Eq` for floats. This implementation
/// uses IEEE 754 total order.
#[derive(Debug, Clone, Copy, PartialEq)]
pub struct OrderedF64(f64);

impl From<f64> for OrderedF64 {
    fn from(value: f64) -> Self {
        Self(value)
    }
}

impl From<OrderedF64> for f64 {
    fn from(value: OrderedF64) -> Self {
        value.0
    }
}

impl Eq for OrderedF64 {} // Marker trait, requires PartialEq

impl Ord for OrderedF64 {
    fn cmp(&self, other: &Self) -> Ordering {
        self.0.total_cmp(&other.0)
    }
}

impl PartialOrd for OrderedF64 {
    fn partial_cmp(&self, other: &Self) -> Option<Ordering> {
        Some(self.cmp(other))
    }
}

// Thrift compact protocol types for struct fields.
#[derive(Clone, Copy, Debug, Eq, PartialEq)]
pub(crate) enum FieldType {
    Stop = 0,
    BooleanTrue = 1,
    BooleanFalse = 2,
    Byte = 3,
    I16 = 4,
    I32 = 5,
    I64 = 6,
    Double = 7,
    Binary = 8,
    List = 9,
    Set = 10,
    Map = 11,
    Struct = 12,
}

impl TryFrom<u8> for FieldType {
    type Error = ParquetError;
    fn try_from(value: u8) -> Result<Self> {
        match value {
            0 => Ok(Self::Stop),
            1 => Ok(Self::BooleanTrue),
            2 => Ok(Self::BooleanFalse),
            3 => Ok(Self::Byte),
            4 => Ok(Self::I16),
            5 => Ok(Self::I32),
            6 => Ok(Self::I64),
            7 => Ok(Self::Double),
            8 => Ok(Self::Binary),
            9 => Ok(Self::List),
            10 => Ok(Self::Set),
            11 => Ok(Self::Map),
            12 => Ok(Self::Struct),
            _ => Err(general_err!("Unexpected struct field type{}", value)),
        }
    }
}

impl TryFrom<ElementType> for FieldType {
    type Error = ParquetError;
    fn try_from(value: ElementType) -> std::result::Result<Self, Self::Error> {
        match value {
            ElementType::Bool => Ok(Self::BooleanTrue),
            ElementType::Byte => Ok(Self::Byte),
            ElementType::I16 => Ok(Self::I16),
            ElementType::I32 => Ok(Self::I32),
            ElementType::I64 => Ok(Self::I64),
            ElementType::Double => Ok(Self::Double),
            ElementType::Binary => Ok(Self::Binary),
            ElementType::List => Ok(Self::List),
            ElementType::Struct => Ok(Self::Struct),
            _ => Err(general_err!("Unexpected list element type{:?}", value)),
        }
    }
}

// Thrift compact protocol types for list elements
#[derive(Clone, Copy, Debug, Eq, PartialEq)]
pub(crate) enum ElementType {
    Bool = 2,
    Byte = 3,
    I16 = 4,
    I32 = 5,
    I64 = 6,
    Double = 7,
    Binary = 8,
    List = 9,
    Set = 10,
    Map = 11,
    Struct = 12,
}

impl TryFrom<u8> for ElementType {
    type Error = ParquetError;
    fn try_from(value: u8) -> Result<Self> {
        match value {
            // For historical and compatibility reasons, a reader should be capable to deal with both cases.
            // The only valid value in the original spec was 2, but due to an widespread implementation bug
            // the defacto standard across large parts of the library became 1 instead.
            // As a result, both values are now allowed.
            // https://github.com/apache/thrift/blob/master/doc/specs/thrift-compact-protocol.md#list-and-set
            1 | 2 => Ok(Self::Bool),
            3 => Ok(Self::Byte),
            4 => Ok(Self::I16),
            5 => Ok(Self::I32),
            6 => Ok(Self::I64),
            7 => Ok(Self::Double),
            8 => Ok(Self::Binary),
            9 => Ok(Self::List),
            10 => Ok(Self::Set),
            11 => Ok(Self::Map),
            12 => Ok(Self::Struct),
            _ => Err(general_err!("Unexpected list/set element type{}", value)),
        }
    }
}

/// Struct used to describe a [thrift struct] field during decoding.
///
/// [thrift struct]: https://github.com/apache/thrift/blob/master/doc/specs/thrift-compact-protocol.md#struct-encoding
pub(crate) struct FieldIdentifier {
    /// The type for the field.
    pub(crate) field_type: FieldType,
    /// The field's `id`. May be computed from delta or directly decoded.
    pub(crate) id: i16,
    /// Stores the value for booleans.
    ///
    /// Boolean fields store no data, instead the field type is either boolean true, or
    /// boolean false.
    pub(crate) bool_val: Option<bool>,
}

/// Struct used to describe a [thrift list].
///
/// [thrift list]: https://github.com/apache/thrift/blob/master/doc/specs/thrift-compact-protocol.md#list-and-set
#[derive(Clone, Debug, Eq, PartialEq)]
pub(crate) struct ListIdentifier {
    /// The type for each element in the list.
    pub(crate) element_type: ElementType,
    /// Number of elements contained in the list.
    pub(crate) size: i32,
}

/// Low-level object used to deserialize structs encoded with the Thrift [compact] protocol.
///
/// Implementation of this trait must provide the low-level functions `read_byte`, `read_bytes`,
/// `skip_bytes`, and `read_double`. These primitives are used by the default functions provided
/// here to perform deserialization.
///
/// [compact]: https://github.com/apache/thrift/blob/master/doc/specs/thrift-compact-protocol.md
pub(crate) trait ThriftCompactInputProtocol<'a> {
    /// Read a single byte from the input.
    fn read_byte(&mut self) -> Result<u8>;

    /// Read a Thrift encoded [binary] from the input.
    ///
    /// [binary]: https://github.com/apache/thrift/blob/master/doc/specs/thrift-compact-protocol.md#binary-encoding
    fn read_bytes(&mut self) -> Result<&'a [u8]>;

<<<<<<< HEAD
    fn read_bytes_owned(&mut self) -> Result<Vec<u8>>;

=======
    /// Skip the next `n` bytes of input.
>>>>>>> 82f31a41
    fn skip_bytes(&mut self, n: usize) -> Result<()>;

    /// Read a ULEB128 encoded unsigned varint from the input.
    fn read_vlq(&mut self) -> Result<u64> {
        let mut in_progress = 0;
        let mut shift = 0;
        loop {
            let byte = self.read_byte()?;
            in_progress |= ((byte & 0x7F) as u64).wrapping_shl(shift);
            shift += 7;
            if byte & 0x80 == 0 {
                return Ok(in_progress);
            }
        }
    }

    /// Read a zig-zag encoded signed varint from the input.
    fn read_zig_zag(&mut self) -> Result<i64> {
        let val = self.read_vlq()?;
        Ok((val >> 1) as i64 ^ -((val & 1) as i64))
    }

    /// Read the [`ListIdentifier`] for a Thrift encoded list.
    fn read_list_begin(&mut self) -> Result<ListIdentifier> {
        let header = self.read_byte()?;
        let element_type = ElementType::try_from(header & 0x0f)?;

        let possible_element_count = (header & 0xF0) >> 4;
        let element_count = if possible_element_count != 15 {
            // high bits set high if count and type encoded separately
            possible_element_count as i32
        } else {
            self.read_vlq()? as _
        };

        Ok(ListIdentifier {
            element_type,
            size: element_count,
        })
    }

    /// Read the [`FieldIdentifier`] for a field in a Thrift encoded struct.
    fn read_field_begin(&mut self, last_field_id: i16) -> Result<FieldIdentifier> {
        // we can read at least one byte, which is:
        // - the type
        // - the field delta and the type
        let field_type = self.read_byte()?;
        let field_delta = (field_type & 0xf0) >> 4;
        let field_type = FieldType::try_from(field_type & 0xf)?;
        let mut bool_val: Option<bool> = None;

        match field_type {
            FieldType::Stop => Ok(FieldIdentifier {
                field_type: FieldType::Stop,
                id: 0,
                bool_val,
            }),
            _ => {
                // special handling for bools
                if field_type == FieldType::BooleanFalse {
                    bool_val = Some(false);
                } else if field_type == FieldType::BooleanTrue {
                    bool_val = Some(true);
                }
                let field_id = if field_delta != 0 {
                    last_field_id.checked_add(field_delta as i16).map_or_else(
                        || {
                            Err(general_err!(format!(
                                "cannot add {} to {}",
                                field_delta, last_field_id
                            )))
                        },
                        Ok,
                    )?
                } else {
                    self.read_i16()?
                };

                Ok(FieldIdentifier {
                    field_type,
                    id: field_id,
                    bool_val,
                })
            }
        }
    }

    /// This is a specialized version of [`Self::read_field_begin`], solely for use in parsing
    /// simple structs. This function assumes that the delta field will always be less than 0xf,
    /// fields will be in order, and no boolean fields will be read.
    /// This also skips validation of the field type.
    ///
    /// Returns a tuple of `(field_type, field_delta)`.
    fn read_field_header(&mut self) -> Result<(u8, u8)> {
        let field_type = self.read_byte()?;
        let field_delta = (field_type & 0xf0) >> 4;
        let field_type = field_type & 0xf;
        Ok((field_type, field_delta))
    }

    /// Read a boolean list element. This should not be used for struct fields. For the latter,
    /// use the [`FieldIdentifier::bool_val`] field.
    fn read_bool(&mut self) -> Result<bool> {
        let b = self.read_byte()?;
        // Previous versions of the thrift specification said to use 0 and 1 inside collections,
        // but that differed from existing implementations.
        // The specification was updated in https://github.com/apache/thrift/commit/2c29c5665bc442e703480bb0ee60fe925ffe02e8.
        // At least the go implementation seems to have followed the previously documented values.
        match b {
            0x01 => Ok(true),
            0x00 | 0x02 => Ok(false),
            unkn => Err(general_err!(format!("cannot convert {unkn} into bool"))),
        }
    }

    /// Read a Thrift [binary] as a UTF-8 encoded string.
    ///
    /// [binary]: https://github.com/apache/thrift/blob/master/doc/specs/thrift-compact-protocol.md#binary-encoding
    fn read_string(&mut self) -> Result<&'a str> {
        let slice = self.read_bytes()?;
        Ok(std::str::from_utf8(slice)?)
    }

    /// Read an `i8`.
    fn read_i8(&mut self) -> Result<i8> {
        Ok(self.read_byte()? as _)
    }

    /// Read an `i16`.
    fn read_i16(&mut self) -> Result<i16> {
        Ok(self.read_zig_zag()? as _)
    }

    /// Read an `i32`.
    fn read_i32(&mut self) -> Result<i32> {
        Ok(self.read_zig_zag()? as _)
    }

    /// Read an `i64`.
    fn read_i64(&mut self) -> Result<i64> {
        self.read_zig_zag()
    }

    /// Read a Thrift `double` as `f64`.
    fn read_double(&mut self) -> Result<f64>;

    /// Skip a ULEB128 encoded varint.
    fn skip_vlq(&mut self) -> Result<()> {
        loop {
            let byte = self.read_byte()?;
            if byte & 0x80 == 0 {
                return Ok(());
            }
        }
    }

    /// Skip a thrift [binary].
    ///
    /// [binary]: https://github.com/apache/thrift/blob/master/doc/specs/thrift-compact-protocol.md#binary-encoding
    fn skip_binary(&mut self) -> Result<()> {
        let len = self.read_vlq()? as usize;
        self.skip_bytes(len)
    }

    /// Skip a field with type `field_type` recursively until the default
    /// maximum skip depth (currently 64) is reached.
    fn skip(&mut self, field_type: FieldType) -> Result<()> {
        const DEFAULT_SKIP_DEPTH: i8 = 64;
        self.skip_till_depth(field_type, DEFAULT_SKIP_DEPTH)
    }

    /// Empty structs in unions consist of a single byte of 0 for the field stop record.
    /// This skips that byte without encuring the cost of processing the [`FieldIdentifier`].
    /// Will return an error if the struct is not actually empty.
    fn skip_empty_struct(&mut self) -> Result<()> {
        let b = self.read_byte()?;
        if b != 0 {
            Err(general_err!("Empty struct has fields"))
        } else {
            Ok(())
        }
    }

    /// Skip a field with type `field_type` recursively up to `depth` levels.
    fn skip_till_depth(&mut self, field_type: FieldType, depth: i8) -> Result<()> {
        if depth == 0 {
            return Err(general_err!(format!("cannot parse past {:?}", field_type)));
        }

        match field_type {
            // boolean field has no data
            FieldType::BooleanFalse | FieldType::BooleanTrue => Ok(()),
            FieldType::Byte => self.read_i8().map(|_| ()),
            FieldType::I16 => self.skip_vlq().map(|_| ()),
            FieldType::I32 => self.skip_vlq().map(|_| ()),
            FieldType::I64 => self.skip_vlq().map(|_| ()),
            FieldType::Double => self.skip_bytes(8).map(|_| ()),
            FieldType::Binary => self.skip_binary().map(|_| ()),
            FieldType::Struct => {
                let mut last_field_id = 0i16;
                loop {
                    let field_ident = self.read_field_begin(last_field_id)?;
                    if field_ident.field_type == FieldType::Stop {
                        break;
                    }
                    self.skip_till_depth(field_ident.field_type, depth - 1)?;
                    last_field_id = field_ident.id;
                }
                Ok(())
            }
            FieldType::List => {
                let list_ident = self.read_list_begin()?;
                for _ in 0..list_ident.size {
                    let element_type = FieldType::try_from(list_ident.element_type)?;
                    self.skip_till_depth(element_type, depth - 1)?;
                }
                Ok(())
            }
            // no list or map types in parquet format
            u => Err(general_err!(format!("cannot skip field type {:?}", &u))),
        }
    }
}

/// A high performance Thrift reader that reads from a slice of bytes.
pub(crate) struct ThriftSliceInputProtocol<'a> {
    buf: &'a [u8],
}

impl<'a> ThriftSliceInputProtocol<'a> {
    /// Create a new `ThriftSliceInputProtocol` using the bytes in `buf`.
    pub fn new(buf: &'a [u8]) -> Self {
        Self { buf }
    }

    /// Re-initialize this reader with a new slice.
    pub fn reset_buffer(&mut self, buf: &'a [u8]) {
        self.buf = buf;
    }

    /// Return the current buffer as a slice.
    pub fn as_slice(&self) -> &'a [u8] {
        self.buf
    }
}

impl<'b, 'a: 'b> ThriftCompactInputProtocol<'b> for ThriftSliceInputProtocol<'a> {
    #[inline]
    fn read_byte(&mut self) -> Result<u8> {
        let ret = *self.buf.first().ok_or_else(eof_error)?;
        self.buf = &self.buf[1..];
        Ok(ret)
    }

    fn read_bytes(&mut self) -> Result<&'b [u8]> {
        let len = self.read_vlq()? as usize;
        let ret = self.buf.get(..len).ok_or_else(eof_error)?;
        self.buf = &self.buf[len..];
        Ok(ret)
    }

    fn read_bytes_owned(&mut self) -> Result<Vec<u8>> {
        Ok(self.read_bytes()?.to_vec())
    }

    #[inline]
    fn skip_bytes(&mut self, n: usize) -> Result<()> {
        self.buf.get(..n).ok_or_else(eof_error)?;
        self.buf = &self.buf[n..];
        Ok(())
    }

    fn read_double(&mut self) -> Result<f64> {
        let slice = self.buf.get(..8).ok_or_else(eof_error)?;
        self.buf = &self.buf[8..];
        match slice.try_into() {
            Ok(slice) => Ok(f64::from_le_bytes(slice)),
            Err(_) => Err(general_err!("Unexpected error converting slice")),
        }
    }
}

fn eof_error() -> ParquetError {
    eof_err!("Unexpected EOF")
}

<<<<<<< HEAD
// input protocol that's only intended for use in reading page headers. not fully implemented
// so this shouldn't be used generally.
pub(crate) struct ThriftReadInputProtocol<R: Read> {
    reader: R,
}

impl<R: Read> ThriftReadInputProtocol<R> {
    pub(crate) fn new(reader: R) -> Self {
        Self { reader }
    }
}

impl<'a, R: Read> ThriftCompactInputProtocol<'a> for ThriftReadInputProtocol<R> {
    #[inline]
    fn read_byte(&mut self) -> Result<u8> {
        let mut buf = [0_u8; 1];
        self.reader.read_exact(&mut buf)?;
        Ok(buf[0])
    }

    fn read_bytes(&mut self) -> Result<&'a [u8]> {
        unimplemented!()
    }

    fn read_bytes_owned(&mut self) -> Result<Vec<u8>> {
        let len = self.read_vlq()? as usize;
        let mut v = Vec::with_capacity(len);
        std::io::copy(&mut self.reader.by_ref().take(len as u64), &mut v)?;
        Ok(v)
    }

    fn skip_bytes(&mut self, n: usize) -> Result<()> {
        std::io::copy(
            &mut self.reader.by_ref().take(n as u64),
            &mut std::io::sink(),
        )?;
        Ok(())
    }

    fn read_double(&mut self) -> Result<f64> {
        let mut buf = [0_u8; 8];
        self.reader.read_exact(&mut buf)?;
        Ok(f64::from_le_bytes(buf))
    }
}

=======
/// Trait implemented for objects that can be deserialized from a Thrift input stream.
/// Implementations are provided for Thrift primitive types.
>>>>>>> 82f31a41
pub(crate) trait ReadThrift<'a, R: ThriftCompactInputProtocol<'a>> {
    /// Read an object of type `Self` from the input protocol object.
    fn read_thrift(prot: &mut R) -> Result<Self>
    where
        Self: Sized;
}

impl<'a, R: ThriftCompactInputProtocol<'a>> ReadThrift<'a, R> for bool {
    fn read_thrift(prot: &mut R) -> Result<Self> {
        prot.read_bool()
    }
}

impl<'a, R: ThriftCompactInputProtocol<'a>> ReadThrift<'a, R> for i8 {
    fn read_thrift(prot: &mut R) -> Result<Self> {
        prot.read_i8()
    }
}

impl<'a, R: ThriftCompactInputProtocol<'a>> ReadThrift<'a, R> for i16 {
    fn read_thrift(prot: &mut R) -> Result<Self> {
        prot.read_i16()
    }
}

impl<'a, R: ThriftCompactInputProtocol<'a>> ReadThrift<'a, R> for i32 {
    fn read_thrift(prot: &mut R) -> Result<Self> {
        prot.read_i32()
    }
}

impl<'a, R: ThriftCompactInputProtocol<'a>> ReadThrift<'a, R> for i64 {
    fn read_thrift(prot: &mut R) -> Result<Self> {
        prot.read_i64()
    }
}

impl<'a, R: ThriftCompactInputProtocol<'a>> ReadThrift<'a, R> for OrderedF64 {
    fn read_thrift(prot: &mut R) -> Result<Self> {
        Ok(OrderedF64(prot.read_double()?))
    }
}

impl<'a, R: ThriftCompactInputProtocol<'a>> ReadThrift<'a, R> for &'a str {
    fn read_thrift(prot: &mut R) -> Result<Self> {
        prot.read_string()
    }
}

impl<'a, R: ThriftCompactInputProtocol<'a>> ReadThrift<'a, R> for String {
    fn read_thrift(prot: &mut R) -> Result<Self> {
        Ok(String::from_utf8(prot.read_bytes_owned()?)?)
    }
}

impl<'a, R: ThriftCompactInputProtocol<'a>> ReadThrift<'a, R> for &'a [u8] {
    fn read_thrift(prot: &mut R) -> Result<Self> {
        prot.read_bytes()
    }
}

/// Read a Thrift encoded [list] from the input protocol object.
///
/// [list]: https://github.com/apache/thrift/blob/master/doc/specs/thrift-compact-protocol.md#list-and-set
pub(crate) fn read_thrift_vec<'a, T, R>(prot: &mut R) -> Result<Vec<T>>
where
    R: ThriftCompactInputProtocol<'a>,
    T: ReadThrift<'a, R>,
{
    let list_ident = prot.read_list_begin()?;
    let mut res = Vec::with_capacity(list_ident.size as usize);
    for _ in 0..list_ident.size {
        let val = T::read_thrift(prot)?;
        res.push(val);
    }
    Ok(res)
}

/////////////////////////
// thrift compact output

/// Low-level object used to serialize structs to the Thrift [compact output] protocol.
///
/// This struct serves as a wrapper around a [`Write`] object, to which thrift encoded data
/// will written. The implementation provides functions to write Thrift primitive types, as well
/// as functions used in the encoding of lists and structs. This should rarely be used directly,
/// but is instead intended for use by implementers of [`WriteThrift`] and [`WriteThriftField`].
///
/// [compact output]: https://github.com/apache/thrift/blob/master/doc/specs/thrift-compact-protocol.md
pub(crate) struct ThriftCompactOutputProtocol<W: Write> {
    writer: W,
}

impl<W: Write> ThriftCompactOutputProtocol<W> {
    /// Create a new `ThriftCompactOutputProtocol` wrapping the byte sink `writer`.
    pub(crate) fn new(writer: W) -> Self {
        Self { writer }
    }

    /// Return a reference to the underlying `Write`.
    pub(crate) fn inner(&self) -> &W {
        &self.writer
    }

    /// Write a single byte to the output stream.
    fn write_byte(&mut self, b: u8) -> Result<()> {
        self.writer.write_all(&[b])?;
        Ok(())
    }

    /// Write the given `u64` as a ULEB128 encoded varint.
    fn write_vlq(&mut self, val: u64) -> Result<()> {
        let mut v = val;
        while v > 0x7f {
            self.write_byte(v as u8 | 0x80)?;
            v >>= 7;
        }
        self.write_byte(v as u8)
    }

    /// Write the given `i64` as a zig-zag encoded varint.
    fn write_zig_zag(&mut self, val: i64) -> Result<()> {
        let s = (val < 0) as i64;
        self.write_vlq((((val ^ -s) << 1) + s) as u64)
    }

    /// Used to mark the start of a Thrift struct field of type `field_type`. `last_field_id`
    /// is used to compute a delta to the given `field_id` per the compact protocol [spec].
    ///
    /// [spec]: https://github.com/apache/thrift/blob/master/doc/specs/thrift-compact-protocol.md#struct-encoding
    pub(crate) fn write_field_begin(
        &mut self,
        field_type: FieldType,
        field_id: i16,
        last_field_id: i16,
    ) -> Result<()> {
        let delta = field_id.wrapping_sub(last_field_id);
        if delta > 0 && delta <= 0xf {
            self.write_byte((delta as u8) << 4 | field_type as u8)
        } else {
            self.write_byte(field_type as u8)?;
            self.write_i16(field_id)
        }
    }

    /// Used to indicate the start of a list of `element_type` elements.
    pub(crate) fn write_list_begin(&mut self, element_type: ElementType, len: usize) -> Result<()> {
        if len < 15 {
            self.write_byte((len as u8) << 4 | element_type as u8)
        } else {
            self.write_byte(0xf0u8 | element_type as u8)?;
            self.write_vlq(len as _)
        }
    }

    /// Used to mark the end of a struct. This must be called after all fields of the struct have
    /// been written.
    pub(crate) fn write_struct_end(&mut self) -> Result<()> {
        self.write_byte(0)
    }

    /// Serialize a slice of `u8`s. This will encode a length, and then write the bytes without
    /// further encoding.
    pub(crate) fn write_bytes(&mut self, val: &[u8]) -> Result<()> {
        self.write_vlq(val.len() as u64)?;
        self.writer.write_all(val)?;
        Ok(())
    }

    /// Short-cut method used to encode structs that have no fields (often used in Thrift unions).
    /// This simply encodes the field id and then immediately writes the end-of-struct marker.
    pub(crate) fn write_empty_struct(&mut self, field_id: i16, last_field_id: i16) -> Result<i16> {
        self.write_field_begin(FieldType::Struct, field_id, last_field_id)?;
        self.write_struct_end()?;
        Ok(last_field_id)
    }

    /// Write a boolean value.
    pub(crate) fn write_bool(&mut self, val: bool) -> Result<()> {
        match val {
            true => self.write_byte(1),
            false => self.write_byte(2),
        }
    }

    /// Write a zig-zag encoded `i8` value.
    pub(crate) fn write_i8(&mut self, val: i8) -> Result<()> {
        self.write_byte(val as u8)
    }

    /// Write a zig-zag encoded `i16` value.
    pub(crate) fn write_i16(&mut self, val: i16) -> Result<()> {
        self.write_zig_zag(val as _)
    }

    /// Write a zig-zag encoded `i32` value.
    pub(crate) fn write_i32(&mut self, val: i32) -> Result<()> {
        self.write_zig_zag(val as _)
    }

    /// Write a zig-zag encoded `i64` value.
    pub(crate) fn write_i64(&mut self, val: i64) -> Result<()> {
        self.write_zig_zag(val as _)
    }

    /// Write a double value.
    pub(crate) fn write_double(&mut self, val: f64) -> Result<()> {
        self.writer.write_all(&val.to_le_bytes())?;
        Ok(())
    }
}

/// Trait implemented by objects that are to be serialized to a Thrift [compact output] protocol
/// stream. Implementations are also provided for primitive Thrift types.
///
/// [compact output]: https://github.com/apache/thrift/blob/master/doc/specs/thrift-compact-protocol.md
pub(crate) trait WriteThrift {
    /// The [`ElementType`] to use when a list of this object is written.
    const ELEMENT_TYPE: ElementType;

    /// Serialize this object to the given `writer`.
    fn write_thrift<W: Write>(&self, writer: &mut ThriftCompactOutputProtocol<W>) -> Result<()>;
}

/// Implementation for a vector of thrift serializable objects that implement [`WriteThrift`].
/// This will write the necessary list header and then serialize the elements one-at-a-time.
impl<T> WriteThrift for Vec<T>
where
    T: WriteThrift,
{
    const ELEMENT_TYPE: ElementType = ElementType::List;

    fn write_thrift<W: Write>(&self, writer: &mut ThriftCompactOutputProtocol<W>) -> Result<()> {
        writer.write_list_begin(T::ELEMENT_TYPE, self.len())?;
        for item in self {
            item.write_thrift(writer)?;
        }
        Ok(())
    }
}

impl WriteThrift for bool {
    const ELEMENT_TYPE: ElementType = ElementType::Bool;

    fn write_thrift<W: Write>(&self, writer: &mut ThriftCompactOutputProtocol<W>) -> Result<()> {
        writer.write_bool(*self)
    }
}

impl WriteThrift for i8 {
    const ELEMENT_TYPE: ElementType = ElementType::Byte;

    fn write_thrift<W: Write>(&self, writer: &mut ThriftCompactOutputProtocol<W>) -> Result<()> {
        writer.write_i8(*self)
    }
}

impl WriteThrift for i16 {
    const ELEMENT_TYPE: ElementType = ElementType::I16;

    fn write_thrift<W: Write>(&self, writer: &mut ThriftCompactOutputProtocol<W>) -> Result<()> {
        writer.write_i16(*self)
    }
}

impl WriteThrift for i32 {
    const ELEMENT_TYPE: ElementType = ElementType::I32;

    fn write_thrift<W: Write>(&self, writer: &mut ThriftCompactOutputProtocol<W>) -> Result<()> {
        writer.write_i32(*self)
    }
}

impl WriteThrift for i64 {
    const ELEMENT_TYPE: ElementType = ElementType::I64;

    fn write_thrift<W: Write>(&self, writer: &mut ThriftCompactOutputProtocol<W>) -> Result<()> {
        writer.write_i64(*self)
    }
}

impl WriteThrift for OrderedF64 {
    const ELEMENT_TYPE: ElementType = ElementType::Double;

    fn write_thrift<W: Write>(&self, writer: &mut ThriftCompactOutputProtocol<W>) -> Result<()> {
        writer.write_double(self.0)
    }
}

impl WriteThrift for &[u8] {
    const ELEMENT_TYPE: ElementType = ElementType::Binary;

    fn write_thrift<W: Write>(&self, writer: &mut ThriftCompactOutputProtocol<W>) -> Result<()> {
        writer.write_bytes(self)
    }
}

impl WriteThrift for &str {
    const ELEMENT_TYPE: ElementType = ElementType::Binary;

    fn write_thrift<W: Write>(&self, writer: &mut ThriftCompactOutputProtocol<W>) -> Result<()> {
        writer.write_bytes(self.as_bytes())
    }
}

impl WriteThrift for String {
    const ELEMENT_TYPE: ElementType = ElementType::Binary;

    fn write_thrift<W: Write>(&self, writer: &mut ThriftCompactOutputProtocol<W>) -> Result<()> {
        writer.write_bytes(self.as_bytes())
    }
}

/// Trait implemented by objects that are fields of Thrift structs.
///
/// For example, given the Thrift struct definition
/// ```ignore
/// struct MyStruct {
///   1: required i32 field1
///   2: optional bool field2
///   3: optional OtherStruct field3
/// }
/// ```
///
/// which becomes in Rust
/// ```no_run
/// # struct OtherStruct {}
/// struct MyStruct {
///   field1: i32,
///   field2: Option<bool>,
///   field3: Option<OtherStruct>,
/// }
/// ```
/// the impl of `WriteThrift` for `MyStruct` will use the `WriteThriftField` impls for `i32`,
/// `bool`, and `OtherStruct`.
///
/// ```ignore
/// impl WriteThrift for MyStruct {
///   fn write_thrift<W: Write>(&self, writer: &mut ThriftCompactOutputProtocol<W>) -> Result<()> {
///     let mut last_field_id = 0i16;
///     last_field_id = self.field1.write_thrift_field(writer, 1, last_field_id)?;
///     if self.field2.is_some() {
///       // if field2 is `None` then this assignment won't happen and last_field_id will remain
///       // `1` when writing `field3`
///       last_field_id = self.field2.write_thrift_field(writer, 2, last_field_id)?;
///     }
///     if self.field3.is_some() {
///       // no need to assign last_field_id since this is the final field.
///       self.field3.write_thrift_field(writer, 3, last_field_id)?;
///     }
///     writer.write_struct_end()
///   }
/// }
/// ```
///
pub(crate) trait WriteThriftField {
    /// Used to write struct fields (which may be primitive or IDL defined types). This will
    /// write the field marker for the given `field_id`, using `last_field_id` to compute the
    /// field delta used by the Thrift [compact protocol]. On success this will return `field_id`
    /// to be used in chaining.
    ///
    /// [compact protocol]: https://github.com/apache/thrift/blob/master/doc/specs/thrift-compact-protocol.md#struct-encoding
    fn write_thrift_field<W: Write>(
        &self,
        writer: &mut ThriftCompactOutputProtocol<W>,
        field_id: i16,
        last_field_id: i16,
    ) -> Result<i16>;
}

impl WriteThriftField for bool {
    fn write_thrift_field<W: Write>(
        &self,
        writer: &mut ThriftCompactOutputProtocol<W>,
        field_id: i16,
        last_field_id: i16,
    ) -> Result<i16> {
        // boolean only writes the field header
        match *self {
            true => writer.write_field_begin(FieldType::BooleanTrue, field_id, last_field_id)?,
            false => writer.write_field_begin(FieldType::BooleanFalse, field_id, last_field_id)?,
        }
        Ok(field_id)
    }
}

impl WriteThriftField for i8 {
    fn write_thrift_field<W: Write>(
        &self,
        writer: &mut ThriftCompactOutputProtocol<W>,
        field_id: i16,
        last_field_id: i16,
    ) -> Result<i16> {
        writer.write_field_begin(FieldType::Byte, field_id, last_field_id)?;
        writer.write_i8(*self)?;
        Ok(field_id)
    }
}

impl WriteThriftField for i16 {
    fn write_thrift_field<W: Write>(
        &self,
        writer: &mut ThriftCompactOutputProtocol<W>,
        field_id: i16,
        last_field_id: i16,
    ) -> Result<i16> {
        writer.write_field_begin(FieldType::I16, field_id, last_field_id)?;
        writer.write_i16(*self)?;
        Ok(field_id)
    }
}

impl WriteThriftField for i32 {
    fn write_thrift_field<W: Write>(
        &self,
        writer: &mut ThriftCompactOutputProtocol<W>,
        field_id: i16,
        last_field_id: i16,
    ) -> Result<i16> {
        writer.write_field_begin(FieldType::I32, field_id, last_field_id)?;
        writer.write_i32(*self)?;
        Ok(field_id)
    }
}

impl WriteThriftField for i64 {
    fn write_thrift_field<W: Write>(
        &self,
        writer: &mut ThriftCompactOutputProtocol<W>,
        field_id: i16,
        last_field_id: i16,
    ) -> Result<i16> {
        writer.write_field_begin(FieldType::I64, field_id, last_field_id)?;
        writer.write_i64(*self)?;
        Ok(field_id)
    }
}

impl WriteThriftField for OrderedF64 {
    fn write_thrift_field<W: Write>(
        &self,
        writer: &mut ThriftCompactOutputProtocol<W>,
        field_id: i16,
        last_field_id: i16,
    ) -> Result<i16> {
        writer.write_field_begin(FieldType::Double, field_id, last_field_id)?;
        writer.write_double(self.0)?;
        Ok(field_id)
    }
}

impl WriteThriftField for &[u8] {
    fn write_thrift_field<W: Write>(
        &self,
        writer: &mut ThriftCompactOutputProtocol<W>,
        field_id: i16,
        last_field_id: i16,
    ) -> Result<i16> {
        writer.write_field_begin(FieldType::Binary, field_id, last_field_id)?;
        writer.write_bytes(self)?;
        Ok(field_id)
    }
}

impl WriteThriftField for &str {
    fn write_thrift_field<W: Write>(
        &self,
        writer: &mut ThriftCompactOutputProtocol<W>,
        field_id: i16,
        last_field_id: i16,
    ) -> Result<i16> {
        writer.write_field_begin(FieldType::Binary, field_id, last_field_id)?;
        writer.write_bytes(self.as_bytes())?;
        Ok(field_id)
    }
}

impl WriteThriftField for String {
    fn write_thrift_field<W: Write>(
        &self,
        writer: &mut ThriftCompactOutputProtocol<W>,
        field_id: i16,
        last_field_id: i16,
    ) -> Result<i16> {
        writer.write_field_begin(FieldType::Binary, field_id, last_field_id)?;
        writer.write_bytes(self.as_bytes())?;
        Ok(field_id)
    }
}

impl<T> WriteThriftField for Vec<T>
where
    T: WriteThrift,
{
    fn write_thrift_field<W: Write>(
        &self,
        writer: &mut ThriftCompactOutputProtocol<W>,
        field_id: i16,
        last_field_id: i16,
    ) -> Result<i16> {
        writer.write_field_begin(FieldType::List, field_id, last_field_id)?;
        self.write_thrift(writer)?;
        Ok(field_id)
    }
}

#[cfg(test)]
pub(crate) mod tests {
    use crate::basic::{TimeUnit, Type};

    use super::*;
    use std::fmt::Debug;

    pub(crate) fn test_roundtrip<T>(val: T)
    where
        T: for<'a> ReadThrift<'a, ThriftSliceInputProtocol<'a>> + WriteThrift + PartialEq + Debug,
    {
        let buf = Vec::<u8>::new();
        let mut writer = ThriftCompactOutputProtocol::new(buf);
        val.write_thrift(&mut writer).unwrap();

        //println!("serialized: {:x?}", writer.inner());

        let mut prot = ThriftSliceInputProtocol::new(writer.inner());
        let read_val = T::read_thrift(&mut prot).unwrap();
        assert_eq!(val, read_val);
    }

    #[test]
    fn test_enum_roundtrip() {
        test_roundtrip(Type::BOOLEAN);
        test_roundtrip(Type::INT32);
        test_roundtrip(Type::INT64);
        test_roundtrip(Type::INT96);
        test_roundtrip(Type::FLOAT);
        test_roundtrip(Type::DOUBLE);
        test_roundtrip(Type::BYTE_ARRAY);
        test_roundtrip(Type::FIXED_LEN_BYTE_ARRAY);
    }

    #[test]
    fn test_union_all_empty_roundtrip() {
        test_roundtrip(TimeUnit::MILLIS);
        test_roundtrip(TimeUnit::MICROS);
        test_roundtrip(TimeUnit::NANOS);
    }
}<|MERGE_RESOLUTION|>--- conflicted
+++ resolved
@@ -200,12 +200,9 @@
     /// [binary]: https://github.com/apache/thrift/blob/master/doc/specs/thrift-compact-protocol.md#binary-encoding
     fn read_bytes(&mut self) -> Result<&'a [u8]>;
 
-<<<<<<< HEAD
     fn read_bytes_owned(&mut self) -> Result<Vec<u8>>;
 
-=======
     /// Skip the next `n` bytes of input.
->>>>>>> 82f31a41
     fn skip_bytes(&mut self, n: usize) -> Result<()>;
 
     /// Read a ULEB128 encoded unsigned varint from the input.
@@ -492,7 +489,6 @@
     eof_err!("Unexpected EOF")
 }
 
-<<<<<<< HEAD
 // input protocol that's only intended for use in reading page headers. not fully implemented
 // so this shouldn't be used generally.
 pub(crate) struct ThriftReadInputProtocol<R: Read> {
@@ -539,10 +535,8 @@
     }
 }
 
-=======
 /// Trait implemented for objects that can be deserialized from a Thrift input stream.
 /// Implementations are provided for Thrift primitive types.
->>>>>>> 82f31a41
 pub(crate) trait ReadThrift<'a, R: ThriftCompactInputProtocol<'a>> {
     /// Read an object of type `Self` from the input protocol object.
     fn read_thrift(prot: &mut R) -> Result<Self>
