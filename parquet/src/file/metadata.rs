--- conflicted
+++ resolved
@@ -349,14 +349,11 @@
     index_page_offset: Option<i64>,
     dictionary_page_offset: Option<i64>,
     statistics: Option<Statistics>,
-<<<<<<< HEAD
+    bloom_filter_offset: Option<i64>,
     offset_index_offset: Option<i64>,
     offset_index_length: Option<i32>,
     column_index_offset: Option<i64>,
     column_index_length: Option<i32>,
-=======
-    bloom_filter_offset: Option<i64>,
->>>>>>> 747e72a0
 }
 
 /// Represents common operations for a column chunk.
@@ -470,7 +467,16 @@
         self.statistics.as_ref()
     }
 
-<<<<<<< HEAD
+    /// Returns `true` if this column chunk contains a bloom filter offset, `false` otherwise.
+    pub fn has_bloom_filter(&self) -> bool {
+        self.bloom_filter_offset.is_some()
+    }
+
+    /// Returns the offset for the bloom filter.
+    pub fn bloom_filter_offset(&self) -> Option<i64> {
+        self.bloom_filter_offset
+    }
+
     /// Returns `true` if this column chunk contains a column index, `false` otherwise.
     pub fn has_column_index(&self) -> bool {
         self.column_index_offset.is_some() && self.column_index_length.is_some() &&
@@ -495,16 +501,6 @@
     /// Returns the offset for the offset index length.
     pub fn offset_index_length(&self) -> Option<i32> {
         self.offset_index_length
-=======
-    /// Returns `true` if this column chunk contains a bloom filter offset, `false` otherwise.
-    pub fn has_bloom_filter(&self) -> bool {
-        self.bloom_filter_offset.is_some()
-    }
-
-    /// Returns the offset for the bloom filter.
-    pub fn bloom_filter_offset(&self) -> Option<i64> {
-        self.bloom_filter_offset
->>>>>>> 747e72a0
     }
 
     /// Method to convert from Thrift.
@@ -530,14 +526,11 @@
         let index_page_offset = col_metadata.index_page_offset;
         let dictionary_page_offset = col_metadata.dictionary_page_offset;
         let statistics = statistics::from_thrift(column_type, col_metadata.statistics);
-<<<<<<< HEAD
+        let bloom_filter_offset = col_metadata.bloom_filter_offset;
         let offset_index_offset = cc.offset_index_offset;
         let offset_index_length = cc.offset_index_length;
         let column_index_offset = cc.column_index_offset;
         let column_index_length = cc.column_index_length;
-=======
-        let bloom_filter_offset = col_metadata.bloom_filter_offset;
->>>>>>> 747e72a0
         let result = ColumnChunkMetaData {
             column_type,
             column_path,
@@ -553,14 +546,11 @@
             index_page_offset,
             dictionary_page_offset,
             statistics,
-<<<<<<< HEAD
+            bloom_filter_offset,
             offset_index_offset,
             offset_index_length,
             column_index_offset,
             column_index_length,
-=======
-            bloom_filter_offset,
->>>>>>> 747e72a0
         };
         Ok(result)
     }
@@ -612,14 +602,11 @@
     index_page_offset: Option<i64>,
     dictionary_page_offset: Option<i64>,
     statistics: Option<Statistics>,
-<<<<<<< HEAD
+    bloom_filter_offset: Option<i64>,
     offset_index_offset: Option<i64>,
     offset_index_length: Option<i32>,
     column_index_offset: Option<i64>,
     column_index_length: Option<i32>,
-=======
-    bloom_filter_offset: Option<i64>,
->>>>>>> 747e72a0
 }
 
 impl ColumnChunkMetaDataBuilder {
@@ -638,14 +625,11 @@
             index_page_offset: None,
             dictionary_page_offset: None,
             statistics: None,
-<<<<<<< HEAD
+            bloom_filter_offset: None,
             offset_index_offset: None,
             offset_index_length: None,
             column_index_offset: None,
             column_index_length: None,
-=======
-            bloom_filter_offset: None,
->>>>>>> 747e72a0
         }
     }
 
@@ -715,7 +699,12 @@
         self
     }
 
-<<<<<<< HEAD
+    /// Sets optional bloom filter offset in bytes.
+    pub fn set_bloom_filter_offset(mut self, value: Option<i64>) -> Self {
+        self.bloom_filter_offset = value;
+        self
+    }
+
     /// Sets optional offset index offset in bytes.
     pub fn set_offset_index_offset(mut self, value: Option<i64>) -> Self {
         self.offset_index_offset = value;
@@ -737,11 +726,6 @@
     /// Sets optional column index length in bytes.
     pub fn set_column_index_length(mut self, value: Option<i32>) -> Self {
         self.column_index_length = value;
-=======
-    /// Sets optional bloom filter offset in bytes.
-    pub fn set_bloom_filter_offset(mut self, value: Option<i64>) -> Self {
-        self.bloom_filter_offset = value;
->>>>>>> 747e72a0
         self
     }
 
@@ -762,14 +746,11 @@
             index_page_offset: self.index_page_offset,
             dictionary_page_offset: self.dictionary_page_offset,
             statistics: self.statistics,
-<<<<<<< HEAD
+            bloom_filter_offset: self.bloom_filter_offset,
             offset_index_offset: self.offset_index_offset,
             offset_index_length: self.offset_index_length,
             column_index_offset: self.column_index_offset,
             column_index_length: self.column_index_length,
-=======
-            bloom_filter_offset: self.bloom_filter_offset,
->>>>>>> 747e72a0
         })
     }
 }
@@ -832,10 +813,6 @@
             .set_total_uncompressed_size(3000)
             .set_data_page_offset(4000)
             .set_dictionary_page_offset(Some(5000))
-            .set_offset_index_offset(Some(6000))
-            .set_offset_index_length(Some(100))
-            .set_column_index_offset(Some(7000))
-            .set_column_index_length(Some(100))
             .build()
             .unwrap();
 
