// Licensed to the Apache Software Foundation (ASF) under one
// or more contributor license agreements.  See the NOTICE file
// distributed with this work for additional information
// regarding copyright ownership.  The ASF licenses this file
// to you under the Apache License, Version 2.0 (the
// "License"); you may not use this file except in compliance
// with the License.  You may obtain a copy of the License at
//
//   http://www.apache.org/licenses/LICENSE-2.0
//
// Unless required by applicable law or agreed to in writing,
// software distributed under the License is distributed on an
// "AS IS" BASIS, WITHOUT WARRANTIES OR CONDITIONS OF ANY
// KIND, either express or implied.  See the License for the
// specific language governing permissions and limitations
// under the License.

//! Contains information about available Parquet metadata.
//!
//! The hierarchy of metadata is as follows:
//!
//! [`ParquetMetaData`](struct.ParquetMetaData.html) contains
//! [`FileMetaData`](struct.FileMetaData.html) and zero or more
//! [`RowGroupMetaData`](struct.RowGroupMetaData.html) for each row group.
//!
//! [`FileMetaData`](struct.FileMetaData.html) includes file version, application specific
//! metadata.
//!
//! Each [`RowGroupMetaData`](struct.RowGroupMetaData.html) contains information about row
//! group and one or more [`ColumnChunkMetaData`](struct.ColumnChunkMetaData.html) for
//! each column chunk.
//!
//! [`ColumnChunkMetaData`](struct.ColumnChunkMetaData.html) has information about column
//! chunk (primitive leaf column), including encoding/compression, number of values, etc.

use std::sync::Arc;

use parquet_format::{ColumnChunk, ColumnMetaData, RowGroup};

use crate::basic::{ColumnOrder, Compression, Encoding, Type};
use crate::errors::{ParquetError, Result};
use crate::file::page_encoding_stats::{self, PageEncodingStats};
use crate::file::statistics::{self, Statistics};
use crate::schema::types::{
    ColumnDescPtr, ColumnDescriptor, ColumnPath, SchemaDescPtr, SchemaDescriptor,
    Type as SchemaType,
};

/// Global Parquet metadata.
#[derive(Debug, Clone)]
pub struct ParquetMetaData {
    file_metadata: FileMetaData,
    row_groups: Vec<RowGroupMetaData>,
}

impl ParquetMetaData {
    /// Creates Parquet metadata from file metadata and a list of row group metadata `Arc`s
    /// for each available row group.
    pub fn new(file_metadata: FileMetaData, row_groups: Vec<RowGroupMetaData>) -> Self {
        ParquetMetaData {
            file_metadata,
            row_groups,
        }
    }

    /// Returns file metadata as reference.
    pub fn file_metadata(&self) -> &FileMetaData {
        &self.file_metadata
    }

    /// Returns number of row groups in this file.
    pub fn num_row_groups(&self) -> usize {
        self.row_groups.len()
    }

    /// Returns row group metadata for `i`th position.
    /// Position should be less than number of row groups `num_row_groups`.
    pub fn row_group(&self, i: usize) -> &RowGroupMetaData {
        &self.row_groups[i]
    }

    /// Returns slice of row groups in this file.
    pub fn row_groups(&self) -> &[RowGroupMetaData] {
        &self.row_groups
    }
}

pub type KeyValue = parquet_format::KeyValue;

/// Reference counted pointer for [`FileMetaData`].
pub type FileMetaDataPtr = Arc<FileMetaData>;

/// Metadata for a Parquet file.
#[derive(Debug, Clone)]
pub struct FileMetaData {
    version: i32,
    num_rows: i64,
    created_by: Option<String>,
    key_value_metadata: Option<Vec<KeyValue>>,
    schema_descr: SchemaDescPtr,
    column_orders: Option<Vec<ColumnOrder>>,
}

impl FileMetaData {
    /// Creates new file metadata.
    pub fn new(
        version: i32,
        num_rows: i64,
        created_by: Option<String>,
        key_value_metadata: Option<Vec<KeyValue>>,
        schema_descr: SchemaDescPtr,
        column_orders: Option<Vec<ColumnOrder>>,
    ) -> Self {
        FileMetaData {
            version,
            num_rows,
            created_by,
            key_value_metadata,
            schema_descr,
            column_orders,
        }
    }

    /// Returns version of this file.
    pub fn version(&self) -> i32 {
        self.version
    }

    /// Returns number of rows in the file.
    pub fn num_rows(&self) -> i64 {
        self.num_rows
    }

    /// String message for application that wrote this file.
    ///
    /// This should have the following format:
    /// `<application> version <application version> (build <application build hash>)`.
    ///
    /// ```shell
    /// parquet-mr version 1.8.0 (build 0fda28af84b9746396014ad6a415b90592a98b3b)
    /// ```
    pub fn created_by(&self) -> &Option<String> {
        &self.created_by
    }

    /// Returns key_value_metadata of this file.
    pub fn key_value_metadata(&self) -> &Option<Vec<KeyValue>> {
        &self.key_value_metadata
    }

    /// Returns Parquet ['Type`] that describes schema in this file.
    pub fn schema(&self) -> &SchemaType {
        self.schema_descr.root_schema()
    }

    /// Returns a reference to schema descriptor.
    pub fn schema_descr(&self) -> &SchemaDescriptor {
        &self.schema_descr
    }

    /// Returns reference counted clone for schema descriptor.
    pub fn schema_descr_ptr(&self) -> SchemaDescPtr {
        self.schema_descr.clone()
    }

    /// Column (sort) order used for `min` and `max` values of each column in this file.
    ///
    /// Each column order corresponds to one column, determined by its position in the
    /// list, matching the position of the column in the schema.
    ///
    /// When `None` is returned, there are no column orders available, and each column
    /// should be assumed to have undefined (legacy) column order.
    pub fn column_orders(&self) -> Option<&Vec<ColumnOrder>> {
        self.column_orders.as_ref()
    }

    /// Returns column order for `i`th column in this file.
    /// If column orders are not available, returns undefined (legacy) column order.
    pub fn column_order(&self, i: usize) -> ColumnOrder {
        self.column_orders
            .as_ref()
            .map(|data| data[i])
            .unwrap_or(ColumnOrder::UNDEFINED)
    }
}

/// Reference counted pointer for [`RowGroupMetaData`].
pub type RowGroupMetaDataPtr = Arc<RowGroupMetaData>;

/// Metadata for a row group.
#[derive(Debug, Clone)]
pub struct RowGroupMetaData {
    columns: Vec<ColumnChunkMetaData>,
    num_rows: i64,
    total_byte_size: i64,
    schema_descr: SchemaDescPtr,
}

impl RowGroupMetaData {
    /// Returns builer for row group metadata.
    pub fn builder(schema_descr: SchemaDescPtr) -> RowGroupMetaDataBuilder {
        RowGroupMetaDataBuilder::new(schema_descr)
    }

    /// Number of columns in this row group.
    pub fn num_columns(&self) -> usize {
        self.columns.len()
    }

    /// Returns column chunk metadata for `i`th column.
    pub fn column(&self, i: usize) -> &ColumnChunkMetaData {
        &self.columns[i]
    }

    /// Returns slice of column chunk metadata.
    pub fn columns(&self) -> &[ColumnChunkMetaData] {
        &self.columns
    }

    /// Number of rows in this row group.
    pub fn num_rows(&self) -> i64 {
        self.num_rows
    }

    /// Total byte size of all uncompressed column data in this row group.
    pub fn total_byte_size(&self) -> i64 {
        self.total_byte_size
    }

    /// Total size of all compressed column data in this row group.
    pub fn compressed_size(&self) -> i64 {
        self.columns.iter().map(|c| c.total_compressed_size).sum()
    }

    /// Returns reference to a schema descriptor.
    pub fn schema_descr(&self) -> &SchemaDescriptor {
        self.schema_descr.as_ref()
    }

    /// Returns reference counted clone of schema descriptor.
    pub fn schema_descr_ptr(&self) -> SchemaDescPtr {
        self.schema_descr.clone()
    }

    /// Method to convert from Thrift.
    pub fn from_thrift(
        schema_descr: SchemaDescPtr,
        mut rg: RowGroup,
    ) -> Result<RowGroupMetaData> {
        assert_eq!(schema_descr.num_columns(), rg.columns.len());
        let total_byte_size = rg.total_byte_size;
        let num_rows = rg.num_rows;
        let mut columns = vec![];
        for (c, d) in rg.columns.drain(0..).zip(schema_descr.columns()) {
            let cc = ColumnChunkMetaData::from_thrift(d.clone(), c)?;
            columns.push(cc);
        }
        Ok(RowGroupMetaData {
            columns,
            num_rows,
            total_byte_size,
            schema_descr,
        })
    }

    /// Method to convert to Thrift.
    pub fn to_thrift(&self) -> RowGroup {
        RowGroup {
            columns: self.columns().iter().map(|v| v.to_thrift()).collect(),
            total_byte_size: self.total_byte_size,
            num_rows: self.num_rows,
            sorting_columns: None,
            file_offset: None,
            total_compressed_size: None,
            ordinal: None,
        }
    }
}

/// Builder for row group metadata.
pub struct RowGroupMetaDataBuilder {
    columns: Vec<ColumnChunkMetaData>,
    schema_descr: SchemaDescPtr,
    num_rows: i64,
    total_byte_size: i64,
}

impl RowGroupMetaDataBuilder {
    /// Creates new builder from schema descriptor.
    fn new(schema_descr: SchemaDescPtr) -> Self {
        Self {
            columns: Vec::with_capacity(schema_descr.num_columns()),
            schema_descr,
            num_rows: 0,
            total_byte_size: 0,
        }
    }

    /// Sets number of rows in this row group.
    pub fn set_num_rows(mut self, value: i64) -> Self {
        self.num_rows = value;
        self
    }

    /// Sets total size in bytes for this row group.
    pub fn set_total_byte_size(mut self, value: i64) -> Self {
        self.total_byte_size = value;
        self
    }

    /// Sets column metadata for this row group.
    pub fn set_column_metadata(mut self, value: Vec<ColumnChunkMetaData>) -> Self {
        self.columns = value;
        self
    }

    /// Builds row group metadata.
    pub fn build(self) -> Result<RowGroupMetaData> {
        if self.schema_descr.num_columns() != self.columns.len() {
            return Err(general_err!(
                "Column length mismatch: {} != {}",
                self.schema_descr.num_columns(),
                self.columns.len()
            ));
        }

        Ok(RowGroupMetaData {
            columns: self.columns,
            num_rows: self.num_rows,
            total_byte_size: self.total_byte_size,
            schema_descr: self.schema_descr,
        })
    }
}

/// Metadata for a column chunk.
#[derive(Debug, Clone, PartialEq)]
pub struct ColumnChunkMetaData {
    column_type: Type,
    column_path: ColumnPath,
    column_descr: ColumnDescPtr,
    encodings: Vec<Encoding>,
    file_path: Option<String>,
    file_offset: i64,
    num_values: i64,
    compression: Compression,
    total_compressed_size: i64,
    total_uncompressed_size: i64,
    data_page_offset: i64,
    index_page_offset: Option<i64>,
    dictionary_page_offset: Option<i64>,
    statistics: Option<Statistics>,
    bloom_filter_offset: Option<i64>,
    encoding_stats: Option<Vec<PageEncodingStats>>,
}

/// Represents common operations for a column chunk.
impl ColumnChunkMetaData {
    /// Returns builder for column chunk metadata.
    pub fn builder(column_descr: ColumnDescPtr) -> ColumnChunkMetaDataBuilder {
        ColumnChunkMetaDataBuilder::new(column_descr)
    }

    /// File where the column chunk is stored.
    ///
    /// If not set, assumed to belong to the same file as the metadata.
    /// This path is relative to the current file.
    pub fn file_path(&self) -> Option<&str> {
        self.file_path.as_deref()
    }

    /// Byte offset in `file_path()`.
    pub fn file_offset(&self) -> i64 {
        self.file_offset
    }

    /// Type of this column. Must be primitive.
    pub fn column_type(&self) -> Type {
        self.column_type
    }

    /// Path (or identifier) of this column.
    pub fn column_path(&self) -> &ColumnPath {
        &self.column_path
    }

    /// Descriptor for this column.
    pub fn column_descr(&self) -> &ColumnDescriptor {
        self.column_descr.as_ref()
    }

    /// Reference counted clone of descriptor for this column.
    pub fn column_descr_ptr(&self) -> ColumnDescPtr {
        self.column_descr.clone()
    }

    /// All encodings used for this column.
    pub fn encodings(&self) -> &Vec<Encoding> {
        &self.encodings
    }

    /// Total number of values in this column chunk.
    pub fn num_values(&self) -> i64 {
        self.num_values
    }

    /// Compression for this column.
    pub fn compression(&self) -> Compression {
        self.compression
    }

    /// Returns the total compressed data size of this column chunk.
    pub fn compressed_size(&self) -> i64 {
        self.total_compressed_size
    }

    /// Returns the total uncompressed data size of this column chunk.
    pub fn uncompressed_size(&self) -> i64 {
        self.total_uncompressed_size
    }

    /// Returns the offset for the column data.
    pub fn data_page_offset(&self) -> i64 {
        self.data_page_offset
    }

    /// Returns `true` if this column chunk contains a index page, `false` otherwise.
    pub fn has_index_page(&self) -> bool {
        self.index_page_offset.is_some()
    }

    /// Returns the offset for the index page.
    pub fn index_page_offset(&self) -> Option<i64> {
        self.index_page_offset
    }

    /// Returns `true` if this column chunk contains a dictionary page, `false` otherwise.
    pub fn has_dictionary_page(&self) -> bool {
        self.dictionary_page_offset.is_some()
    }

    /// Returns the offset for the dictionary page, if any.
    pub fn dictionary_page_offset(&self) -> Option<i64> {
        self.dictionary_page_offset
    }

    /// Returns the offset and length in bytes of the column chunk within the file
    pub fn byte_range(&self) -> (u64, u64) {
        let col_start = if self.has_dictionary_page() {
            self.dictionary_page_offset().unwrap()
        } else {
            self.data_page_offset()
        };
        let col_len = self.compressed_size();
        assert!(
            col_start >= 0 && col_len >= 0,
            "column start and length should not be negative"
        );
        (col_start as u64, col_len as u64)
    }

    /// Returns statistics that are set for this column chunk,
    /// or `None` if no statistics are available.
    pub fn statistics(&self) -> Option<&Statistics> {
        self.statistics.as_ref()
    }

    /// Returns `true` if this column chunk contains a bloom filter offset, `false` otherwise.
    pub fn has_bloom_filter(&self) -> bool {
        self.bloom_filter_offset.is_some()
    }

    /// Returns the offset for the bloom filter.
    pub fn bloom_filter_offset(&self) -> Option<i64> {
        self.bloom_filter_offset
    }

    /// Returns `true` if this column chunk contains page encoding stats, `false` otherwise.
    pub fn has_page_encoding_stats(&self) -> bool {
        self.encoding_stats.is_some()
    }

    /// Returns the offset for the page encoding stats,
    /// or `None` if no page encoding stats are available.
    pub fn page_encoding_stats(&self) -> Option<&Vec<PageEncodingStats>> {
        self.encoding_stats.as_ref()
    }

    /// Method to convert from Thrift.
    pub fn from_thrift(column_descr: ColumnDescPtr, cc: ColumnChunk) -> Result<Self> {
        if cc.meta_data.is_none() {
            return Err(general_err!("Expected to have column metadata"));
        }
        let mut col_metadata: ColumnMetaData = cc.meta_data.unwrap();
        let column_type = Type::from(col_metadata.type_);
        let column_path = ColumnPath::new(col_metadata.path_in_schema);
        let encodings = col_metadata
            .encodings
            .drain(0..)
            .map(Encoding::from)
            .collect();
        let compression = Compression::from(col_metadata.codec);
        let file_path = cc.file_path;
        let file_offset = cc.file_offset;
        let num_values = col_metadata.num_values;
        let total_compressed_size = col_metadata.total_compressed_size;
        let total_uncompressed_size = col_metadata.total_uncompressed_size;
        let data_page_offset = col_metadata.data_page_offset;
        let index_page_offset = col_metadata.index_page_offset;
        let dictionary_page_offset = col_metadata.dictionary_page_offset;
        let statistics = statistics::from_thrift(column_type, col_metadata.statistics);
        let bloom_filter_offset = col_metadata.bloom_filter_offset;
        let encoding_stats = match col_metadata.encoding_stats {
            Some(encodings) => Some(
                encodings
                    .iter()
                    .map(|v| page_encoding_stats::from_thrift(v))
                    .collect(),
            ),
            None => None,
        };

        let result = ColumnChunkMetaData {
            column_type,
            column_path,
            column_descr,
            encodings,
            file_path,
            file_offset,
            num_values,
            compression,
            total_compressed_size,
            total_uncompressed_size,
            data_page_offset,
            index_page_offset,
            dictionary_page_offset,
            statistics,
            bloom_filter_offset,
            encoding_stats,
        };
        Ok(result)
    }

    /// Method to convert to Thrift.
    pub fn to_thrift(&self) -> ColumnChunk {
        let page_encoding_stats = match self.encoding_stats.as_ref() {
            Some(vec) => Some(
                vec.iter()
                    .map(|v| page_encoding_stats::to_thrift(&v))
                    .collect(),
            ),
            None => None,
        };

        let column_metadata = ColumnMetaData {
            type_: self.column_type.into(),
            encodings: self.encodings().iter().map(|&v| v.into()).collect(),
            path_in_schema: Vec::from(self.column_path.as_ref()),
            codec: self.compression.into(),
            num_values: self.num_values,
            total_uncompressed_size: self.total_uncompressed_size,
            total_compressed_size: self.total_compressed_size,
            key_value_metadata: None,
            data_page_offset: self.data_page_offset,
            index_page_offset: self.index_page_offset,
            dictionary_page_offset: self.dictionary_page_offset,
            statistics: statistics::to_thrift(self.statistics.as_ref()),
<<<<<<< HEAD
            encoding_stats: page_encoding_stats,
            bloom_filter_offset: None,
=======
            encoding_stats: None,
            bloom_filter_offset: self.bloom_filter_offset,
>>>>>>> 630b3811
        };

        ColumnChunk {
            file_path: self.file_path().map(|s| s.to_owned()),
            file_offset: self.file_offset,
            meta_data: Some(column_metadata),
            offset_index_offset: None,
            offset_index_length: None,
            column_index_offset: None,
            column_index_length: None,
            crypto_metadata: None,
            encrypted_column_metadata: None,
        }
    }
}

/// Builder for column chunk metadata.
pub struct ColumnChunkMetaDataBuilder {
    column_descr: ColumnDescPtr,
    encodings: Vec<Encoding>,
    file_path: Option<String>,
    file_offset: i64,
    num_values: i64,
    compression: Compression,
    total_compressed_size: i64,
    total_uncompressed_size: i64,
    data_page_offset: i64,
    index_page_offset: Option<i64>,
    dictionary_page_offset: Option<i64>,
    statistics: Option<Statistics>,
    bloom_filter_offset: Option<i64>,
    encoding_stats: Option<Vec<PageEncodingStats>>,
}

impl ColumnChunkMetaDataBuilder {
    /// Creates new column chunk metadata builder.
    fn new(column_descr: ColumnDescPtr) -> Self {
        Self {
            column_descr,
            encodings: Vec::new(),
            file_path: None,
            file_offset: 0,
            num_values: 0,
            compression: Compression::UNCOMPRESSED,
            total_compressed_size: 0,
            total_uncompressed_size: 0,
            data_page_offset: 0,
            index_page_offset: None,
            dictionary_page_offset: None,
            statistics: None,
            bloom_filter_offset: None,
            encoding_stats: None,
        }
    }

    /// Sets list of encodings for this column chunk.
    pub fn set_encodings(mut self, encodings: Vec<Encoding>) -> Self {
        self.encodings = encodings;
        self
    }

    /// Sets optional file path for this column chunk.
    pub fn set_file_path(mut self, value: String) -> Self {
        self.file_path = Some(value);
        self
    }

    /// Sets file offset in bytes.
    pub fn set_file_offset(mut self, value: i64) -> Self {
        self.file_offset = value;
        self
    }

    /// Sets number of values.
    pub fn set_num_values(mut self, value: i64) -> Self {
        self.num_values = value;
        self
    }

    /// Sets compression.
    pub fn set_compression(mut self, value: Compression) -> Self {
        self.compression = value;
        self
    }

    /// Sets total compressed size in bytes.
    pub fn set_total_compressed_size(mut self, value: i64) -> Self {
        self.total_compressed_size = value;
        self
    }

    /// Sets total uncompressed size in bytes.
    pub fn set_total_uncompressed_size(mut self, value: i64) -> Self {
        self.total_uncompressed_size = value;
        self
    }

    /// Sets data page offset in bytes.
    pub fn set_data_page_offset(mut self, value: i64) -> Self {
        self.data_page_offset = value;
        self
    }

    /// Sets optional dictionary page ofset in bytes.
    pub fn set_dictionary_page_offset(mut self, value: Option<i64>) -> Self {
        self.dictionary_page_offset = value;
        self
    }

    /// Sets optional index page offset in bytes.
    pub fn set_index_page_offset(mut self, value: Option<i64>) -> Self {
        self.index_page_offset = value;
        self
    }

    /// Sets statistics for this column chunk.
    pub fn set_statistics(mut self, value: Statistics) -> Self {
        self.statistics = Some(value);
        self
    }

    /// Sets optional bloom filter offset in bytes.
    pub fn set_bloom_filter_offset(mut self, value: Option<i64>) -> Self {
        self.bloom_filter_offset = value;
        self
    }

    /// Sets page encoding stats for this column chunk.
    pub fn set_page_encoding_stats(mut self, value: Vec<PageEncodingStats>) -> Self {
        self.encoding_stats = Some(value);
        self
    }

    /// Builds column chunk metadata.
    pub fn build(self) -> Result<ColumnChunkMetaData> {
        Ok(ColumnChunkMetaData {
            column_type: self.column_descr.physical_type(),
            column_path: self.column_descr.path().clone(),
            column_descr: self.column_descr,
            encodings: self.encodings,
            file_path: self.file_path,
            file_offset: self.file_offset,
            num_values: self.num_values,
            compression: self.compression,
            total_compressed_size: self.total_compressed_size,
            total_uncompressed_size: self.total_uncompressed_size,
            data_page_offset: self.data_page_offset,
            index_page_offset: self.index_page_offset,
            dictionary_page_offset: self.dictionary_page_offset,
            statistics: self.statistics,
            bloom_filter_offset: self.bloom_filter_offset,
            encoding_stats: self.encoding_stats,
        })
    }
}

#[cfg(test)]
mod tests {
    use super::*;
    use crate::basic::{Encoding, PageType};

    #[test]
    fn test_row_group_metadata_thrift_conversion() {
        let schema_descr = get_test_schema_descr();

        let mut columns = vec![];
        for ptr in schema_descr.columns() {
            let column = ColumnChunkMetaData::builder(ptr.clone()).build().unwrap();
            columns.push(column);
        }
        let row_group_meta = RowGroupMetaData::builder(schema_descr.clone())
            .set_num_rows(1000)
            .set_total_byte_size(2000)
            .set_column_metadata(columns)
            .build()
            .unwrap();

        let row_group_exp = row_group_meta.to_thrift();
        let row_group_res =
            RowGroupMetaData::from_thrift(schema_descr, row_group_exp.clone())
                .unwrap()
                .to_thrift();

        assert_eq!(row_group_res, row_group_exp);
    }

    #[test]
    fn test_row_group_metadata_thrift_conversion_empty() {
        let schema_descr = get_test_schema_descr();

        let row_group_meta = RowGroupMetaData::builder(schema_descr).build();

        assert!(row_group_meta.is_err());
        if let Err(e) = row_group_meta {
            assert_eq!(
                format!("{}", e),
                "Parquet error: Column length mismatch: 2 != 0"
            );
        }
    }

    #[test]
    fn test_column_chunk_metadata_thrift_conversion() {
        let column_descr = get_test_schema_descr().column(0);

        let col_metadata = ColumnChunkMetaData::builder(column_descr.clone())
            .set_encodings(vec![Encoding::PLAIN, Encoding::RLE])
            .set_file_path("file_path".to_owned())
            .set_file_offset(100)
            .set_num_values(1000)
            .set_compression(Compression::SNAPPY)
            .set_total_compressed_size(2000)
            .set_total_uncompressed_size(3000)
            .set_data_page_offset(4000)
            .set_dictionary_page_offset(Some(5000))
<<<<<<< HEAD
            .set_page_encoding_stats(vec![PageEncodingStats {
                page_type: PageType::DATA_PAGE,
                encoding: Encoding::PLAIN,
                count: 3,
            }])
=======
            .set_bloom_filter_offset(Some(6000))
>>>>>>> 630b3811
            .build()
            .unwrap();

        let col_chunk_res =
            ColumnChunkMetaData::from_thrift(column_descr, col_metadata.to_thrift())
                .unwrap();

        assert_eq!(col_chunk_res, col_metadata);
    }

    #[test]
    fn test_column_chunk_metadata_thrift_conversion_empty() {
        let column_descr = get_test_schema_descr().column(0);

        let col_metadata = ColumnChunkMetaData::builder(column_descr.clone())
            .build()
            .unwrap();

        let col_chunk_exp = col_metadata.to_thrift();
        let col_chunk_res =
            ColumnChunkMetaData::from_thrift(column_descr, col_chunk_exp.clone())
                .unwrap()
                .to_thrift();

        assert_eq!(col_chunk_res, col_chunk_exp);
    }

    #[test]
    fn test_compressed_size() {
        let schema_descr = get_test_schema_descr();

        let mut columns = vec![];
        for column_descr in schema_descr.columns() {
            let column = ColumnChunkMetaData::builder(column_descr.clone())
                .set_total_compressed_size(500)
                .set_total_uncompressed_size(700)
                .build()
                .unwrap();
            columns.push(column);
        }
        let row_group_meta = RowGroupMetaData::builder(schema_descr)
            .set_num_rows(1000)
            .set_column_metadata(columns)
            .build()
            .unwrap();

        let compressed_size_res: i64 = row_group_meta.compressed_size();
        let compressed_size_exp: i64 = 1000;

        assert_eq!(compressed_size_res, compressed_size_exp);
    }

    /// Returns sample schema descriptor so we can create column metadata.
    fn get_test_schema_descr() -> SchemaDescPtr {
        let schema = SchemaType::group_type_builder("schema")
            .with_fields(&mut vec![
                Arc::new(
                    SchemaType::primitive_type_builder("a", Type::INT32)
                        .build()
                        .unwrap(),
                ),
                Arc::new(
                    SchemaType::primitive_type_builder("b", Type::INT32)
                        .build()
                        .unwrap(),
                ),
            ])
            .build()
            .unwrap();

        Arc::new(SchemaDescriptor::new(Arc::new(schema)))
    }
}<|MERGE_RESOLUTION|>--- conflicted
+++ resolved
@@ -350,8 +350,8 @@
     index_page_offset: Option<i64>,
     dictionary_page_offset: Option<i64>,
     statistics: Option<Statistics>,
+    encoding_stats: Option<Vec<PageEncodingStats>>,
     bloom_filter_offset: Option<i64>,
-    encoding_stats: Option<Vec<PageEncodingStats>>,
 }
 
 /// Represents common operations for a column chunk.
@@ -465,16 +465,6 @@
         self.statistics.as_ref()
     }
 
-    /// Returns `true` if this column chunk contains a bloom filter offset, `false` otherwise.
-    pub fn has_bloom_filter(&self) -> bool {
-        self.bloom_filter_offset.is_some()
-    }
-
-    /// Returns the offset for the bloom filter.
-    pub fn bloom_filter_offset(&self) -> Option<i64> {
-        self.bloom_filter_offset
-    }
-
     /// Returns `true` if this column chunk contains page encoding stats, `false` otherwise.
     pub fn has_page_encoding_stats(&self) -> bool {
         self.encoding_stats.is_some()
@@ -484,6 +474,16 @@
     /// or `None` if no page encoding stats are available.
     pub fn page_encoding_stats(&self) -> Option<&Vec<PageEncodingStats>> {
         self.encoding_stats.as_ref()
+    }
+
+    /// Returns `true` if this column chunk contains a bloom filter offset, `false` otherwise.
+    pub fn has_bloom_filter(&self) -> bool {
+        self.bloom_filter_offset.is_some()
+    }
+
+    /// Returns the offset for the bloom filter.
+    pub fn bloom_filter_offset(&self) -> Option<i64> {
+        self.bloom_filter_offset
     }
 
     /// Method to convert from Thrift.
@@ -509,7 +509,6 @@
         let index_page_offset = col_metadata.index_page_offset;
         let dictionary_page_offset = col_metadata.dictionary_page_offset;
         let statistics = statistics::from_thrift(column_type, col_metadata.statistics);
-        let bloom_filter_offset = col_metadata.bloom_filter_offset;
         let encoding_stats = match col_metadata.encoding_stats {
             Some(encodings) => Some(
                 encodings
@@ -519,6 +518,7 @@
             ),
             None => None,
         };
+        let bloom_filter_offset = col_metadata.bloom_filter_offset;
 
         let result = ColumnChunkMetaData {
             column_type,
@@ -535,8 +535,8 @@
             index_page_offset,
             dictionary_page_offset,
             statistics,
+            encoding_stats,
             bloom_filter_offset,
-            encoding_stats,
         };
         Ok(result)
     }
@@ -565,13 +565,8 @@
             index_page_offset: self.index_page_offset,
             dictionary_page_offset: self.dictionary_page_offset,
             statistics: statistics::to_thrift(self.statistics.as_ref()),
-<<<<<<< HEAD
             encoding_stats: page_encoding_stats,
-            bloom_filter_offset: None,
-=======
-            encoding_stats: None,
-            bloom_filter_offset: self.bloom_filter_offset,
->>>>>>> 630b3811
+            bloom_filter_offset: None, // todo verify
         };
 
         ColumnChunk {
@@ -602,8 +597,8 @@
     index_page_offset: Option<i64>,
     dictionary_page_offset: Option<i64>,
     statistics: Option<Statistics>,
+    encoding_stats: Option<Vec<PageEncodingStats>>,
     bloom_filter_offset: Option<i64>,
-    encoding_stats: Option<Vec<PageEncodingStats>>,
 }
 
 impl ColumnChunkMetaDataBuilder {
@@ -622,8 +617,8 @@
             index_page_offset: None,
             dictionary_page_offset: None,
             statistics: None,
+            encoding_stats: None,
             bloom_filter_offset: None,
-            encoding_stats: None,
         }
     }
 
@@ -693,15 +688,15 @@
         self
     }
 
+    /// Sets page encoding stats for this column chunk.
+    pub fn set_page_encoding_stats(mut self, value: Vec<PageEncodingStats>) -> Self {
+        self.encoding_stats = Some(value);
+        self
+    }
+
     /// Sets optional bloom filter offset in bytes.
     pub fn set_bloom_filter_offset(mut self, value: Option<i64>) -> Self {
         self.bloom_filter_offset = value;
-        self
-    }
-
-    /// Sets page encoding stats for this column chunk.
-    pub fn set_page_encoding_stats(mut self, value: Vec<PageEncodingStats>) -> Self {
-        self.encoding_stats = Some(value);
         self
     }
 
@@ -722,8 +717,8 @@
             index_page_offset: self.index_page_offset,
             dictionary_page_offset: self.dictionary_page_offset,
             statistics: self.statistics,
+            encoding_stats: self.encoding_stats,
             bloom_filter_offset: self.bloom_filter_offset,
-            encoding_stats: self.encoding_stats,
         })
     }
 }
@@ -787,15 +782,12 @@
             .set_total_uncompressed_size(3000)
             .set_data_page_offset(4000)
             .set_dictionary_page_offset(Some(5000))
-<<<<<<< HEAD
             .set_page_encoding_stats(vec![PageEncodingStats {
                 page_type: PageType::DATA_PAGE,
                 encoding: Encoding::PLAIN,
                 count: 3,
             }])
-=======
             .set_bloom_filter_offset(Some(6000))
->>>>>>> 630b3811
             .build()
             .unwrap();
 
