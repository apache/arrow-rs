--- conflicted
+++ resolved
@@ -39,8 +39,7 @@
 
 use crate::basic::{ColumnOrder, Compression, Encoding, Type};
 use crate::errors::{ParquetError, Result};
-use crate::file::page_encoding_stats;
-use crate::file::page_encoding_stats::PageEncodingStats;
+use crate::file::page_encoding_stats::{self, PageEncodingStats};
 use crate::file::statistics::{self, Statistics};
 use crate::schema::types::{
     ColumnDescPtr, ColumnDescriptor, ColumnPath, SchemaDescPtr, SchemaDescriptor,
@@ -351,11 +350,8 @@
     index_page_offset: Option<i64>,
     dictionary_page_offset: Option<i64>,
     statistics: Option<Statistics>,
-<<<<<<< HEAD
+    bloom_filter_offset: Option<i64>,
     encoding_stats: Option<Vec<PageEncodingStats>>,
-=======
-    bloom_filter_offset: Option<i64>,
->>>>>>> 747e72a0
 }
 
 /// Represents common operations for a column chunk.
@@ -469,7 +465,16 @@
         self.statistics.as_ref()
     }
 
-<<<<<<< HEAD
+    /// Returns `true` if this column chunk contains a bloom filter offset, `false` otherwise.
+    pub fn has_bloom_filter(&self) -> bool {
+        self.bloom_filter_offset.is_some()
+    }
+
+    /// Returns the offset for the bloom filter.
+    pub fn bloom_filter_offset(&self) -> Option<i64> {
+        self.bloom_filter_offset
+    }
+
     /// Returns `true` if this column chunk contains page encoding stats, `false` otherwise.
     pub fn has_page_encoding_stats(&self) -> bool {
         self.encoding_stats.is_some()
@@ -479,16 +484,6 @@
     /// or `None` if no page encoding stats are available.
     pub fn page_encoding_stats(&self) -> Option<&Vec<PageEncodingStats>> {
         self.encoding_stats.as_ref()
-=======
-    /// Returns `true` if this column chunk contains a bloom filter offset, `false` otherwise.
-    pub fn has_bloom_filter(&self) -> bool {
-        self.bloom_filter_offset.is_some()
-    }
-
-    /// Returns the offset for the bloom filter.
-    pub fn bloom_filter_offset(&self) -> Option<i64> {
-        self.bloom_filter_offset
->>>>>>> 747e72a0
     }
 
     /// Method to convert from Thrift.
@@ -514,7 +509,7 @@
         let index_page_offset = col_metadata.index_page_offset;
         let dictionary_page_offset = col_metadata.dictionary_page_offset;
         let statistics = statistics::from_thrift(column_type, col_metadata.statistics);
-<<<<<<< HEAD
+        let bloom_filter_offset = col_metadata.bloom_filter_offset;
         let encoding_stats = match col_metadata.encoding_stats {
             Some(encodings) => Some(
                 encodings
@@ -525,9 +520,6 @@
             None => None,
         };
 
-=======
-        let bloom_filter_offset = col_metadata.bloom_filter_offset;
->>>>>>> 747e72a0
         let result = ColumnChunkMetaData {
             column_type,
             column_path,
@@ -543,11 +535,8 @@
             index_page_offset,
             dictionary_page_offset,
             statistics,
-<<<<<<< HEAD
+            bloom_filter_offset,
             encoding_stats,
-=======
-            bloom_filter_offset,
->>>>>>> 747e72a0
         };
         Ok(result)
     }
@@ -608,11 +597,8 @@
     index_page_offset: Option<i64>,
     dictionary_page_offset: Option<i64>,
     statistics: Option<Statistics>,
-<<<<<<< HEAD
+    bloom_filter_offset: Option<i64>,
     encoding_stats: Option<Vec<PageEncodingStats>>,
-=======
-    bloom_filter_offset: Option<i64>,
->>>>>>> 747e72a0
 }
 
 impl ColumnChunkMetaDataBuilder {
@@ -631,11 +617,8 @@
             index_page_offset: None,
             dictionary_page_offset: None,
             statistics: None,
-<<<<<<< HEAD
+            bloom_filter_offset: None,
             encoding_stats: None,
-=======
-            bloom_filter_offset: None,
->>>>>>> 747e72a0
         }
     }
 
@@ -705,15 +688,15 @@
         self
     }
 
-<<<<<<< HEAD
+    /// Sets optional bloom filter offset in bytes.
+    pub fn set_bloom_filter_offset(mut self, value: Option<i64>) -> Self {
+        self.bloom_filter_offset = value;
+        self
+    }
+
     /// Sets page encoding stats for this column chunk.
     pub fn set_page_encoding_stats(mut self, value: Vec<PageEncodingStats>) -> Self {
         self.encoding_stats = Some(value);
-=======
-    /// Sets optional bloom filter offset in bytes.
-    pub fn set_bloom_filter_offset(mut self, value: Option<i64>) -> Self {
-        self.bloom_filter_offset = value;
->>>>>>> 747e72a0
         self
     }
 
@@ -734,11 +717,8 @@
             index_page_offset: self.index_page_offset,
             dictionary_page_offset: self.dictionary_page_offset,
             statistics: self.statistics,
-<<<<<<< HEAD
+            bloom_filter_offset: self.bloom_filter_offset,
             encoding_stats: self.encoding_stats,
-=======
-            bloom_filter_offset: self.bloom_filter_offset,
->>>>>>> 747e72a0
         })
     }
 }
