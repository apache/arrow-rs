--- conflicted
+++ resolved
@@ -319,11 +319,7 @@
 /// Strongly typed statistics for a column chunk within a row group.
 ///
 /// This structure is a natively typed, in memory representation of the thrift
-<<<<<<< HEAD
-/// `Statistics` structure in a parquet file footer. The statistics stored in
-=======
 /// `Statistics` structure in a Parquet file footer. The statistics stored in
->>>>>>> 7fb0e137
 /// this structure can be used by query engines to skip decoding pages while
 /// reading parquet data.
 ///
