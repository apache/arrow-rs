// Licensed to the Apache Software Foundation (ASF) under one
// or more contributor license agreements.  See the NOTICE file
// distributed with this work for additional information
// regarding copyright ownership.  The ASF licenses this file
// to you under the Apache License, Version 2.0 (the
// "License"); you may not use this file except in compliance
// with the License.  You may obtain a copy of the License at
//
//   http://www.apache.org/licenses/LICENSE-2.0
//
// Unless required by applicable law or agreed to in writing,
// software distributed under the License is distributed on an
// "AS IS" BASIS, WITHOUT WARRANTIES OR CONDITIONS OF ANY
// KIND, either express or implied.  See the License for the
// specific language governing permissions and limitations
// under the License.

//! Contains definitions for working with Parquet statistics.
//!
//! Though some common methods are available on enum, use pattern match to extract
//! actual min and max values from statistics, see below:
//!
//! # Examples
//! ```rust
//! use parquet::file::statistics::Statistics;
//!
//! let stats = Statistics::int32(Some(1), Some(10), None, Some(3), true);
//! assert_eq!(stats.null_count_opt(), Some(3));
//! assert!(stats.is_min_max_deprecated());
//! assert!(stats.min_is_exact());
//! assert!(stats.max_is_exact());
//!
//! match stats {
//!     Statistics::Int32(ref typed) => {
//!         assert_eq!(typed.min_opt(), Some(&1));
//!         assert_eq!(typed.max_opt(), Some(&10));
//!     }
//!     _ => {}
//! }
//! ```

use std::fmt;

use crate::format::Statistics as TStatistics;

use crate::basic::Type;
use crate::data_type::private::ParquetValueType;
use crate::data_type::*;
use crate::errors::{ParquetError, Result};
use crate::util::bit_util::FromBytes;

pub(crate) mod private {
    use super::*;

    pub trait MakeStatistics {
        fn make_statistics(statistics: ValueStatistics<Self>) -> Statistics
        where
            Self: Sized;
    }

    macro_rules! gen_make_statistics {
        ($value_ty:ty, $stat:ident) => {
            impl MakeStatistics for $value_ty {
                fn make_statistics(statistics: ValueStatistics<Self>) -> Statistics
                where
                    Self: Sized,
                {
                    Statistics::$stat(statistics)
                }
            }
        };
    }

    gen_make_statistics!(bool, Boolean);
    gen_make_statistics!(i32, Int32);
    gen_make_statistics!(i64, Int64);
    gen_make_statistics!(Int96, Int96);
    gen_make_statistics!(f32, Float);
    gen_make_statistics!(f64, Double);
    gen_make_statistics!(ByteArray, ByteArray);
    gen_make_statistics!(FixedLenByteArray, FixedLenByteArray);
}

// Macro to generate methods create Statistics.
macro_rules! statistics_new_func {
    ($func:ident, $vtype:ty, $stat:ident) => {
        pub fn $func(
            min: $vtype,
            max: $vtype,
            distinct: Option<u64>,
            nulls: Option<u64>,
            is_deprecated: bool,
        ) -> Self {
            Statistics::$stat(ValueStatistics::new(
                min,
                max,
                distinct,
                nulls,
                is_deprecated,
            ))
        }
    };
}

// Macro to generate getter functions for Statistics.
macro_rules! statistics_enum_func {
    ($self:ident, $func:ident) => {{
        match *$self {
            Statistics::Boolean(ref typed) => typed.$func(),
            Statistics::Int32(ref typed) => typed.$func(),
            Statistics::Int64(ref typed) => typed.$func(),
            Statistics::Int96(ref typed) => typed.$func(),
            Statistics::Float(ref typed) => typed.$func(),
            Statistics::Double(ref typed) => typed.$func(),
            Statistics::ByteArray(ref typed) => typed.$func(),
            Statistics::FixedLenByteArray(ref typed) => typed.$func(),
        }
    }};
}

/// Converts Thrift definition into `Statistics`.
pub fn from_thrift(
    physical_type: Type,
    thrift_stats: Option<TStatistics>,
) -> Result<Option<Statistics>> {
    Ok(match thrift_stats {
        Some(stats) => {
            // transform null count to u64
            let null_count = stats
                .null_count
                .map(|null_count| {
                    if null_count < 0 {
                        return Err(ParquetError::General(format!(
                            "Statistics null count is negative {}",
                            null_count
                        )));
                    }
                    Ok(null_count as u64)
                })
                .transpose()?;

            // Generic distinct count (count of distinct values occurring)
            let distinct_count = stats
                .distinct_count
                .map(|distinct_count| {
                    if distinct_count < 0 {
                        return Err(ParquetError::General(format!(
                            "Statistics distinct count is negative {}",
                            distinct_count
                        )));
                    }

                    Ok(distinct_count as u64)
                })
                .transpose()?;

            // Whether or not statistics use deprecated min/max fields.
            let old_format = stats.min_value.is_none() && stats.max_value.is_none();
            // Generic min value as bytes.
            let min = if old_format {
                stats.min
            } else {
                stats.min_value
            };
            // Generic max value as bytes.
            let max = if old_format {
                stats.max
            } else {
                stats.max_value
            };

            // Values are encoded using PLAIN encoding definition, except that
            // variable-length byte arrays do not include a length prefix.
            //
            // Instead of using actual decoder, we manually convert values.
            let res = match physical_type {
                Type::BOOLEAN => Statistics::boolean(
                    min.map(|data| data[0] != 0),
                    max.map(|data| data[0] != 0),
                    distinct_count,
                    null_count,
                    old_format,
                ),
                Type::INT32 => Statistics::int32(
                    min.map(|data| i32::from_le_bytes(data[..4].try_into().unwrap())),
                    max.map(|data| i32::from_le_bytes(data[..4].try_into().unwrap())),
                    distinct_count,
                    null_count,
                    old_format,
                ),
                Type::INT64 => Statistics::int64(
                    min.map(|data| i64::from_le_bytes(data[..8].try_into().unwrap())),
                    max.map(|data| i64::from_le_bytes(data[..8].try_into().unwrap())),
                    distinct_count,
                    null_count,
                    old_format,
                ),
                Type::INT96 => {
                    // INT96 statistics may not be correct, because comparison is signed
                    // byte-wise, not actual timestamps. It is recommended to ignore
                    // min/max statistics for INT96 columns.
                    let min = if let Some(data) = min {
                        assert_eq!(data.len(), 12);
                        Some(Int96::try_from_le_slice(&data)?)
                    } else {
                        None
                    };
                    let max = if let Some(data) = max {
                        assert_eq!(data.len(), 12);
                        Some(Int96::try_from_le_slice(&data)?)
                    } else {
                        None
                    };
                    Statistics::int96(min, max, distinct_count, null_count, old_format)
                }
                Type::FLOAT => Statistics::float(
                    min.map(|data| f32::from_le_bytes(data[..4].try_into().unwrap())),
                    max.map(|data| f32::from_le_bytes(data[..4].try_into().unwrap())),
                    distinct_count,
                    null_count,
                    old_format,
                ),
                Type::DOUBLE => Statistics::double(
                    min.map(|data| f64::from_le_bytes(data[..8].try_into().unwrap())),
                    max.map(|data| f64::from_le_bytes(data[..8].try_into().unwrap())),
                    distinct_count,
                    null_count,
                    old_format,
                ),
                Type::BYTE_ARRAY => Statistics::ByteArray(
                    ValueStatistics::new(
                        min.map(ByteArray::from),
                        max.map(ByteArray::from),
                        distinct_count,
                        null_count,
                        old_format,
                    )
                    .with_max_is_exact(stats.is_max_value_exact.unwrap_or(false))
                    .with_min_is_exact(stats.is_min_value_exact.unwrap_or(false)),
                ),
                Type::FIXED_LEN_BYTE_ARRAY => Statistics::FixedLenByteArray(
                    ValueStatistics::new(
                        min.map(ByteArray::from).map(FixedLenByteArray::from),
                        max.map(ByteArray::from).map(FixedLenByteArray::from),
                        distinct_count,
                        null_count,
                        old_format,
                    )
                    .with_max_is_exact(stats.is_max_value_exact.unwrap_or(false))
                    .with_min_is_exact(stats.is_min_value_exact.unwrap_or(false)),
                ),
            };

            Some(res)
        }
        None => None,
    })
}

// Convert Statistics into Thrift definition.
pub fn to_thrift(stats: Option<&Statistics>) -> Option<TStatistics> {
    let stats = stats?;

    // record null count if it can fit in i64
    let null_count = stats
        .null_count_opt()
        .and_then(|value| i64::try_from(value).ok());

    // record distinct count if it can fit in i64
    let distinct_count = stats
        .distinct_count()
        .and_then(|value| i64::try_from(value).ok());

    let mut thrift_stats = TStatistics {
        max: None,
        min: None,
        null_count,
<<<<<<< HEAD
        distinct_count,
=======
        distinct_count: stats.distinct_count_opt().map(|value| value as i64),
>>>>>>> 5414f1d7
        max_value: None,
        min_value: None,
        is_max_value_exact: None,
        is_min_value_exact: None,
    };

    // Get min/max if set.
    let (min, max, min_exact, max_exact) = (
        stats.min_bytes_opt().map(|x| x.to_vec()),
        stats.max_bytes_opt().map(|x| x.to_vec()),
        Some(stats.min_is_exact()),
        Some(stats.max_is_exact()),
    );
    if stats.is_min_max_backwards_compatible() {
        // Copy to deprecated min, max values for compatibility with older readers
        thrift_stats.min.clone_from(&min);
        thrift_stats.max.clone_from(&max);
    }

    if !stats.is_min_max_deprecated() {
        thrift_stats.min_value = min;
        thrift_stats.max_value = max;
    }

    thrift_stats.is_min_value_exact = min_exact;
    thrift_stats.is_max_value_exact = max_exact;

    Some(thrift_stats)
}

/// Strongly typed statistics for a column chunk within a row group.
///
/// This structure is a natively typed, in memory representation of the
/// [`Statistics`] structure in a parquet file footer. The statistics stored in
/// this structure can be used by query engines to skip decoding pages while
/// reading parquet data.
///
/// Page level statistics are stored separately, in [NativeIndex].
///
/// [`Statistics`]: crate::format::Statistics
/// [NativeIndex]: crate::file::page_index::index::NativeIndex
#[derive(Debug, Clone, PartialEq)]
pub enum Statistics {
    Boolean(ValueStatistics<bool>),
    Int32(ValueStatistics<i32>),
    Int64(ValueStatistics<i64>),
    Int96(ValueStatistics<Int96>),
    Float(ValueStatistics<f32>),
    Double(ValueStatistics<f64>),
    ByteArray(ValueStatistics<ByteArray>),
    FixedLenByteArray(ValueStatistics<FixedLenByteArray>),
}

impl<T: ParquetValueType> From<ValueStatistics<T>> for Statistics {
    fn from(t: ValueStatistics<T>) -> Self {
        T::make_statistics(t)
    }
}

impl Statistics {
    pub fn new<T: ParquetValueType>(
        min: Option<T>,
        max: Option<T>,
        distinct_count: Option<u64>,
        null_count: Option<u64>,
        is_deprecated: bool,
    ) -> Self {
        Self::from(ValueStatistics::new(
            min,
            max,
            distinct_count,
            null_count,
            is_deprecated,
        ))
    }

    statistics_new_func![boolean, Option<bool>, Boolean];

    statistics_new_func![int32, Option<i32>, Int32];

    statistics_new_func![int64, Option<i64>, Int64];

    statistics_new_func![int96, Option<Int96>, Int96];

    statistics_new_func![float, Option<f32>, Float];

    statistics_new_func![double, Option<f64>, Double];

    statistics_new_func![byte_array, Option<ByteArray>, ByteArray];

    statistics_new_func![
        fixed_len_byte_array,
        Option<FixedLenByteArray>,
        FixedLenByteArray
    ];

    /// Returns `true` if statistics have old `min` and `max` fields set.
    /// This means that the column order is likely to be undefined, which, for old files
    /// could mean a signed sort order of values.
    ///
    /// Refer to [`ColumnOrder`](crate::basic::ColumnOrder) and
    /// [`SortOrder`](crate::basic::SortOrder) for more information.
    pub fn is_min_max_deprecated(&self) -> bool {
        statistics_enum_func![self, is_min_max_deprecated]
    }

    /// Old versions of parquet stored statistics in `min` and `max` fields, ordered
    /// using signed comparison. This resulted in an undefined ordering for unsigned
    /// quantities, such as booleans and unsigned integers.
    ///
    /// These fields were therefore deprecated in favour of `min_value` and `max_value`,
    /// which have a type-defined sort order.
    ///
    /// However, not all readers have been updated. For backwards compatibility, this method
    /// returns `true` if the statistics within this have a signed sort order, that is
    /// compatible with being stored in the deprecated `min` and `max` fields
    pub fn is_min_max_backwards_compatible(&self) -> bool {
        statistics_enum_func![self, is_min_max_backwards_compatible]
    }

    /// Returns optional value of number of distinct values occurring.
    /// When it is `None`, the value should be ignored.
    #[deprecated(since = "53.0.0", note = "Use `distinct_count_opt` method instead")]
    pub fn distinct_count(&self) -> Option<u64> {
        self.distinct_count_opt()
    }

    /// Returns optional value of number of distinct values occurring.
    /// When it is `None`, the value should be ignored.
    pub fn distinct_count_opt(&self) -> Option<u64> {
        statistics_enum_func![self, distinct_count]
    }

    /// Returns number of null values for the column.
    /// Note that this includes all nulls when column is part of the complex type.
    ///
    /// Note this API returns 0 if the null count is not available.
    #[deprecated(since = "53.0.0", note = "Use `null_count_opt` method instead")]
    pub fn null_count(&self) -> u64 {
        // 0 to remain consistent behavior prior to `null_count_opt`
        self.null_count_opt().unwrap_or(0)
    }

    /// Returns `true` if statistics collected any null values, `false` otherwise.
    #[deprecated(since = "53.0.0", note = "Use `null_count_opt` method instead")]
    #[allow(deprecated)]
    pub fn has_nulls(&self) -> bool {
        self.null_count() > 0
    }

    /// Returns number of null values for the column, if known.
    /// Note that this includes all nulls when column is part of the complex type.
    ///
    /// Note: Versions of this library prior to `53.0.0` returned 0 if the null count was
    /// not available. This method returns `None` in that case.
    ///
    /// Also, versions of this library prior to `53.0.0` did not store the null count in the
    /// statistics if the null count was `0`.
    ///
    /// To preserve the prior behavior and read null counts properly from older files
    /// you should default to zero:
    ///
    /// ```no_run
    /// # use parquet::file::statistics::Statistics;
    /// # let statistics: Statistics = todo!();
    /// let null_count = statistics.null_count_opt().unwrap_or(0);
    /// ```
    pub fn null_count_opt(&self) -> Option<u64> {
        statistics_enum_func![self, null_count_opt]
    }

    /// Whether or not min and max values are set.
    /// Normally both min/max values will be set to `Some(value)` or `None`.
    #[deprecated(
        since = "53.0.0",
        note = "Use `min_bytes_opt` and `max_bytes_opt` methods instead"
    )]
    pub fn has_min_max_set(&self) -> bool {
        statistics_enum_func![self, _internal_has_min_max_set]
    }

    /// Returns `true` if the min value is set, and is an exact min value.
    pub fn min_is_exact(&self) -> bool {
        statistics_enum_func![self, min_is_exact]
    }

    /// Returns `true` if the max value is set, and is an exact max value.
    pub fn max_is_exact(&self) -> bool {
        statistics_enum_func![self, max_is_exact]
    }

    /// Returns slice of bytes that represent min value, if min value is known.
    pub fn min_bytes_opt(&self) -> Option<&[u8]> {
        statistics_enum_func![self, min_bytes_opt]
    }

    /// Returns slice of bytes that represent min value.
    /// Panics if min value is not set.
    #[deprecated(since = "53.0.0", note = "Use `max_bytes_opt` instead")]
    pub fn min_bytes(&self) -> &[u8] {
        self.min_bytes_opt().unwrap()
    }

    /// Returns slice of bytes that represent max value, if max value is known.
    pub fn max_bytes_opt(&self) -> Option<&[u8]> {
        statistics_enum_func![self, max_bytes_opt]
    }

    /// Returns slice of bytes that represent max value.
    /// Panics if max value is not set.
    #[deprecated(since = "53.0.0", note = "Use `max_bytes_opt` instead")]
    pub fn max_bytes(&self) -> &[u8] {
        self.max_bytes_opt().unwrap()
    }

    /// Returns physical type associated with statistics.
    pub fn physical_type(&self) -> Type {
        match self {
            Statistics::Boolean(_) => Type::BOOLEAN,
            Statistics::Int32(_) => Type::INT32,
            Statistics::Int64(_) => Type::INT64,
            Statistics::Int96(_) => Type::INT96,
            Statistics::Float(_) => Type::FLOAT,
            Statistics::Double(_) => Type::DOUBLE,
            Statistics::ByteArray(_) => Type::BYTE_ARRAY,
            Statistics::FixedLenByteArray(_) => Type::FIXED_LEN_BYTE_ARRAY,
        }
    }
}

impl fmt::Display for Statistics {
    fn fmt(&self, f: &mut fmt::Formatter) -> fmt::Result {
        match self {
            Statistics::Boolean(typed) => write!(f, "{typed}"),
            Statistics::Int32(typed) => write!(f, "{typed}"),
            Statistics::Int64(typed) => write!(f, "{typed}"),
            Statistics::Int96(typed) => write!(f, "{typed}"),
            Statistics::Float(typed) => write!(f, "{typed}"),
            Statistics::Double(typed) => write!(f, "{typed}"),
            Statistics::ByteArray(typed) => write!(f, "{typed}"),
            Statistics::FixedLenByteArray(typed) => write!(f, "{typed}"),
        }
    }
}

/// Typed implementation for [`Statistics`].
pub type TypedStatistics<T> = ValueStatistics<<T as DataType>::T>;

/// Typed statistics for one column chunk
///
/// See [`Statistics`] for more details
#[derive(Clone, Eq, PartialEq)]
pub struct ValueStatistics<T> {
    min: Option<T>,
    max: Option<T>,
    // Distinct count could be omitted in some cases
    distinct_count: Option<u64>,
    null_count: Option<u64>,

    // Whether or not the min or max values are exact, or truncated.
    is_max_value_exact: bool,
    is_min_value_exact: bool,

    /// If `true` populate the deprecated `min` and `max` fields instead of
    /// `min_value` and `max_value`
    is_min_max_deprecated: bool,

    /// If `true` the statistics are compatible with the deprecated `min` and
    /// `max` fields. See [`ValueStatistics::is_min_max_backwards_compatible`]
    is_min_max_backwards_compatible: bool,
}

impl<T: ParquetValueType> ValueStatistics<T> {
    /// Creates new typed statistics.
    pub fn new(
        min: Option<T>,
        max: Option<T>,
        distinct_count: Option<u64>,
        null_count: Option<u64>,
        is_min_max_deprecated: bool,
    ) -> Self {
        Self {
            is_max_value_exact: max.is_some(),
            is_min_value_exact: min.is_some(),
            min,
            max,
            distinct_count,
            null_count,
            is_min_max_deprecated,
            is_min_max_backwards_compatible: is_min_max_deprecated,
        }
    }

    /// Set whether the stored `min` field represents the exact
    /// minimum, or just a bound on the minimum value.
    ///
    /// see [`Self::min_is_exact`]
    pub fn with_min_is_exact(self, is_min_value_exact: bool) -> Self {
        Self {
            is_min_value_exact,
            ..self
        }
    }

    /// Set whether the stored `max` field represents the exact
    /// maximum, or just a bound on the maximum value.
    ///
    /// see [`Self::max_is_exact`]
    pub fn with_max_is_exact(self, is_max_value_exact: bool) -> Self {
        Self {
            is_max_value_exact,
            ..self
        }
    }

    /// Set whether to write the deprecated `min` and `max` fields
    /// for compatibility with older parquet writers
    ///
    /// This should only be enabled if the field is signed,
    /// see [`Self::is_min_max_backwards_compatible`]
    pub fn with_backwards_compatible_min_max(self, backwards_compatible: bool) -> Self {
        Self {
            is_min_max_backwards_compatible: backwards_compatible,
            ..self
        }
    }

    /// Returns min value of the statistics.
    ///
    /// Panics if min value is not set, e.g. all values are `null`.
    /// Use `has_min_max_set` method to check that.
    #[deprecated(since = "53.0.0", note = "Use `min_opt` instead")]
    pub fn min(&self) -> &T {
        self.min.as_ref().unwrap()
    }

    /// Returns min value of the statistics, if known.
    pub fn min_opt(&self) -> Option<&T> {
        self.min.as_ref()
    }

    /// Returns max value of the statistics.
    ///
    /// Panics if max value is not set, e.g. all values are `null`.
    /// Use `has_min_max_set` method to check that.
    #[deprecated(since = "53.0.0", note = "Use `max_opt` instead")]
    pub fn max(&self) -> &T {
        self.max.as_ref().unwrap()
    }

    /// Returns max value of the statistics, if known.
    pub fn max_opt(&self) -> Option<&T> {
        self.max.as_ref()
    }

    /// Returns min value as bytes of the statistics, if min value is known.
    pub fn min_bytes_opt(&self) -> Option<&[u8]> {
        self.min_opt().map(AsBytes::as_bytes)
    }

    /// Returns min value as bytes of the statistics.
    ///
    /// Panics if min value is not set, use `has_min_max_set` method to check
    /// if values are set.
    #[deprecated(since = "53.0.0", note = "Use `min_bytes_opt` instead")]
    pub fn min_bytes(&self) -> &[u8] {
        self.min_bytes_opt().unwrap()
    }

    /// Returns max value as bytes of the statistics, if max value is known.
    pub fn max_bytes_opt(&self) -> Option<&[u8]> {
        self.max_opt().map(AsBytes::as_bytes)
    }

    /// Returns max value as bytes of the statistics.
    ///
    /// Panics if max value is not set, use `has_min_max_set` method to check
    /// if values are set.
    #[deprecated(since = "53.0.0", note = "Use `max_bytes_opt` instead")]
    pub fn max_bytes(&self) -> &[u8] {
        self.max_bytes_opt().unwrap()
    }

    /// Whether or not min and max values are set.
    /// Normally both min/max values will be set to `Some(value)` or `None`.
    #[deprecated(since = "53.0.0", note = "Use `min_opt` and `max_opt` methods instead")]
    pub fn has_min_max_set(&self) -> bool {
        self._internal_has_min_max_set()
    }

    /// Whether or not min and max values are set.
    /// Normally both min/max values will be set to `Some(value)` or `None`.
    pub(crate) fn _internal_has_min_max_set(&self) -> bool {
        self.min.is_some() && self.max.is_some()
    }

    /// Whether or not max value is set, and is an exact value.
    pub fn max_is_exact(&self) -> bool {
        self.max.is_some() && self.is_max_value_exact
    }

    /// Whether or not min value is set, and is an exact value.
    pub fn min_is_exact(&self) -> bool {
        self.min.is_some() && self.is_min_value_exact
    }

    /// Returns optional value of number of distinct values occurring.
    pub fn distinct_count(&self) -> Option<u64> {
        self.distinct_count
    }

    /// Returns number of null values for the column.
    /// Note that this includes all nulls when column is part of the complex type.
    #[deprecated(since = "53.0.0", note = "Use `null_count_opt` method instead")]
    pub fn null_count(&self) -> u64 {
        // 0 to remain consistent behavior prior to `null_count_opt`
        self.null_count_opt().unwrap_or(0)
    }

    /// Returns null count.
    pub fn null_count_opt(&self) -> Option<u64> {
        self.null_count
    }

    /// Returns `true` if statistics were created using old min/max fields.
    fn is_min_max_deprecated(&self) -> bool {
        self.is_min_max_deprecated
    }

    /// Old versions of parquet stored statistics in `min` and `max` fields, ordered
    /// using signed comparison. This resulted in an undefined ordering for unsigned
    /// quantities, such as booleans and unsigned integers.
    ///
    /// These fields were therefore deprecated in favour of `min_value` and `max_value`,
    /// which have a type-defined sort order.
    ///
    /// However, not all readers have been updated. For backwards compatibility, this method
    /// returns `true` if the statistics within this have a signed sort order, that is
    /// compatible with being stored in the deprecated `min` and `max` fields
    pub fn is_min_max_backwards_compatible(&self) -> bool {
        self.is_min_max_backwards_compatible
    }
}

impl<T: ParquetValueType> fmt::Display for ValueStatistics<T> {
    fn fmt(&self, f: &mut fmt::Formatter) -> fmt::Result {
        write!(f, "{{")?;
        write!(f, "min: ")?;
        match self.min {
            Some(ref value) => write!(f, "{value}")?,
            None => write!(f, "N/A")?,
        }
        write!(f, ", max: ")?;
        match self.max {
            Some(ref value) => write!(f, "{value}")?,
            None => write!(f, "N/A")?,
        }
        write!(f, ", distinct_count: ")?;
        match self.distinct_count {
            Some(value) => write!(f, "{value}")?,
            None => write!(f, "N/A")?,
        }
        write!(f, ", null_count: ")?;
        match self.null_count {
            Some(value) => write!(f, "{value}")?,
            None => write!(f, "N/A")?,
        }
        write!(f, ", min_max_deprecated: {}", self.is_min_max_deprecated)?;
        write!(f, ", max_value_exact: {}", self.is_max_value_exact)?;
        write!(f, ", min_value_exact: {}", self.is_min_value_exact)?;
        write!(f, "}}")
    }
}

impl<T: ParquetValueType> fmt::Debug for ValueStatistics<T> {
    fn fmt(&self, f: &mut fmt::Formatter) -> fmt::Result {
        write!(
            f,
            "{{min: {:?}, max: {:?}, distinct_count: {:?}, null_count: {:?}, \
             min_max_deprecated: {}, min_max_backwards_compatible: {}, max_value_exact: {}, min_value_exact: {}}}",
            self.min,
            self.max,
            self.distinct_count,
            self.null_count,
            self.is_min_max_deprecated,
            self.is_min_max_backwards_compatible,
            self.is_max_value_exact,
            self.is_min_value_exact
        )
    }
}

#[cfg(test)]
mod tests {
    use super::*;

    #[test]
    fn test_statistics_min_max_bytes() {
        let stats = Statistics::int32(Some(-123), Some(234), None, Some(1), false);
        assert_eq!(stats.min_bytes_opt(), Some((-123).as_bytes()));
        assert_eq!(stats.max_bytes_opt(), Some(234.as_bytes()));

        let stats = Statistics::byte_array(
            Some(ByteArray::from(vec![1, 2, 3])),
            Some(ByteArray::from(vec![3, 4, 5])),
            None,
            Some(1),
            true,
        );
        assert_eq!(stats.min_bytes_opt().unwrap(), &[1, 2, 3]);
        assert_eq!(stats.max_bytes_opt().unwrap(), &[3, 4, 5]);
    }

    #[test]
    #[should_panic(expected = "General(\"Statistics null count is negative -10\")")]
    fn test_statistics_negative_null_count() {
        let thrift_stats = TStatistics {
            max: None,
            min: None,
            null_count: Some(-10),
            distinct_count: None,
            max_value: None,
            min_value: None,
            is_max_value_exact: None,
            is_min_value_exact: None,
        };

        from_thrift(Type::INT32, Some(thrift_stats)).unwrap();
    }

    #[test]
    fn test_statistics_thrift_none() {
        assert_eq!(from_thrift(Type::INT32, None).unwrap(), None);
        assert_eq!(from_thrift(Type::BYTE_ARRAY, None).unwrap(), None);
    }

    #[test]
    fn test_statistics_debug() {
        let stats = Statistics::int32(Some(1), Some(12), None, Some(12), true);
        assert_eq!(
            format!("{stats:?}"),
            "Int32({min: Some(1), max: Some(12), distinct_count: None, null_count: Some(12), \
             min_max_deprecated: true, min_max_backwards_compatible: true, max_value_exact: true, min_value_exact: true})"
        );

        let stats = Statistics::int32(None, None, None, Some(7), false);
        assert_eq!(
            format!("{stats:?}"),
            "Int32({min: None, max: None, distinct_count: None, null_count: Some(7), \
             min_max_deprecated: false, min_max_backwards_compatible: false, max_value_exact: false, min_value_exact: false})"
        )
    }

    #[test]
    fn test_statistics_display() {
        let stats = Statistics::int32(Some(1), Some(12), None, Some(12), true);
        assert_eq!(
            format!("{stats}"),
            "{min: 1, max: 12, distinct_count: N/A, null_count: 12, min_max_deprecated: true, max_value_exact: true, min_value_exact: true}"
        );

        let stats = Statistics::int64(None, None, None, Some(7), false);
        assert_eq!(
            format!("{stats}"),
            "{min: N/A, max: N/A, distinct_count: N/A, null_count: 7, min_max_deprecated: \
             false, max_value_exact: false, min_value_exact: false}"
        );

        let stats = Statistics::int96(
            Some(Int96::from(vec![1, 0, 0])),
            Some(Int96::from(vec![2, 3, 4])),
            None,
            Some(3),
            true,
        );
        assert_eq!(
            format!("{stats}"),
            "{min: [1, 0, 0], max: [2, 3, 4], distinct_count: N/A, null_count: 3, \
             min_max_deprecated: true, max_value_exact: true, min_value_exact: true}"
        );

        let stats = Statistics::ByteArray(
            ValueStatistics::new(
                Some(ByteArray::from(vec![1u8])),
                Some(ByteArray::from(vec![2u8])),
                Some(5),
                Some(7),
                false,
            )
            .with_max_is_exact(false)
            .with_min_is_exact(false),
        );
        assert_eq!(
            format!("{stats}"),
            "{min: [1], max: [2], distinct_count: 5, null_count: 7, min_max_deprecated: false, max_value_exact: false, min_value_exact: false}"
        );
    }

    #[test]
    fn test_statistics_partial_eq() {
        let expected = Statistics::int32(Some(12), Some(45), None, Some(11), true);

        assert!(Statistics::int32(Some(12), Some(45), None, Some(11), true) == expected);
        assert!(Statistics::int32(Some(11), Some(45), None, Some(11), true) != expected);
        assert!(Statistics::int32(Some(12), Some(44), None, Some(11), true) != expected);
        assert!(Statistics::int32(Some(12), Some(45), None, Some(23), true) != expected);
        assert!(Statistics::int32(Some(12), Some(45), None, Some(11), false) != expected);

        assert!(
            Statistics::int32(Some(12), Some(45), None, Some(11), false)
                != Statistics::int64(Some(12), Some(45), None, Some(11), false)
        );

        assert!(
            Statistics::boolean(Some(false), Some(true), None, None, true)
                != Statistics::double(Some(1.2), Some(4.5), None, None, true)
        );

        assert!(
            Statistics::byte_array(
                Some(ByteArray::from(vec![1, 2, 3])),
                Some(ByteArray::from(vec![1, 2, 3])),
                None,
                None,
                true
            ) != Statistics::fixed_len_byte_array(
                Some(ByteArray::from(vec![1, 2, 3]).into()),
                Some(ByteArray::from(vec![1, 2, 3]).into()),
                None,
                None,
                true,
            )
        );

        assert!(
            Statistics::byte_array(
                Some(ByteArray::from(vec![1, 2, 3])),
                Some(ByteArray::from(vec![1, 2, 3])),
                None,
                None,
                true,
            ) != Statistics::ByteArray(
                ValueStatistics::new(
                    Some(ByteArray::from(vec![1, 2, 3])),
                    Some(ByteArray::from(vec![1, 2, 3])),
                    None,
                    None,
                    true,
                )
                .with_max_is_exact(false)
            )
        );

        assert!(
            Statistics::fixed_len_byte_array(
                Some(FixedLenByteArray::from(vec![1, 2, 3])),
                Some(FixedLenByteArray::from(vec![1, 2, 3])),
                None,
                None,
                true,
            ) != Statistics::FixedLenByteArray(
                ValueStatistics::new(
                    Some(FixedLenByteArray::from(vec![1, 2, 3])),
                    Some(FixedLenByteArray::from(vec![1, 2, 3])),
                    None,
                    None,
                    true,
                )
                .with_min_is_exact(false)
            )
        );
    }

    #[test]
    fn test_statistics_from_thrift() {
        // Helper method to check statistics conversion.
        fn check_stats(stats: Statistics) {
            let tpe = stats.physical_type();
            let thrift_stats = to_thrift(Some(&stats));
            assert_eq!(from_thrift(tpe, thrift_stats).unwrap(), Some(stats));
        }

        check_stats(Statistics::boolean(
            Some(false),
            Some(true),
            None,
            Some(7),
            true,
        ));
        check_stats(Statistics::boolean(
            Some(false),
            Some(true),
            None,
            Some(7),
            true,
        ));
        check_stats(Statistics::boolean(
            Some(false),
            Some(true),
            None,
            Some(0),
            false,
        ));
        check_stats(Statistics::boolean(
            Some(true),
            Some(true),
            None,
            Some(7),
            true,
        ));
        check_stats(Statistics::boolean(
            Some(false),
            Some(false),
            None,
            Some(7),
            true,
        ));
        check_stats(Statistics::boolean(None, None, None, Some(7), true));

        check_stats(Statistics::int32(
            Some(-100),
            Some(500),
            None,
            Some(7),
            true,
        ));
        check_stats(Statistics::int32(
            Some(-100),
            Some(500),
            None,
            Some(0),
            false,
        ));
        check_stats(Statistics::int32(None, None, None, Some(7), true));

        check_stats(Statistics::int64(
            Some(-100),
            Some(200),
            None,
            Some(7),
            true,
        ));
        check_stats(Statistics::int64(
            Some(-100),
            Some(200),
            None,
            Some(0),
            false,
        ));
        check_stats(Statistics::int64(None, None, None, Some(7), true));

        check_stats(Statistics::float(Some(1.2), Some(3.4), None, Some(7), true));
        check_stats(Statistics::float(
            Some(1.2),
            Some(3.4),
            None,
            Some(0),
            false,
        ));
        check_stats(Statistics::float(None, None, None, Some(7), true));

        check_stats(Statistics::double(
            Some(1.2),
            Some(3.4),
            None,
            Some(7),
            true,
        ));
        check_stats(Statistics::double(
            Some(1.2),
            Some(3.4),
            None,
            Some(0),
            false,
        ));
        check_stats(Statistics::double(None, None, None, Some(7), true));

        check_stats(Statistics::byte_array(
            Some(ByteArray::from(vec![1, 2, 3])),
            Some(ByteArray::from(vec![3, 4, 5])),
            None,
            Some(7),
            true,
        ));
        check_stats(Statistics::byte_array(None, None, None, Some(7), true));

        check_stats(Statistics::fixed_len_byte_array(
            Some(ByteArray::from(vec![1, 2, 3]).into()),
            Some(ByteArray::from(vec![3, 4, 5]).into()),
            None,
            Some(7),
            true,
        ));
        check_stats(Statistics::fixed_len_byte_array(
            None,
            None,
            None,
            Some(7),
            true,
        ));
    }

    #[test]
    fn test_count_encoding() {
        statistics_count_test(None, None);
        statistics_count_test(Some(0), Some(0));
        statistics_count_test(Some(100), Some(2000));
        statistics_count_test(Some(1), None);
        statistics_count_test(None, Some(1));
    }

    #[test]
    fn test_count_encoding_distinct_too_large() {
        // statistics are stored using i64, so test trying to store larger values
        let statistics = make_bool_stats(Some(u64::MAX), Some(100));
        let thrift_stats = to_thrift(Some(&statistics)).unwrap();
        assert_eq!(thrift_stats.distinct_count, None); // can't store u64 max --> null
        assert_eq!(thrift_stats.null_count, Some(100));
    }

    #[test]
    fn test_count_encoding_null_too_large() {
        // statistics are stored using i64, so test trying to store larger values
        let statistics = make_bool_stats(Some(100), Some(u64::MAX));
        let thrift_stats = to_thrift(Some(&statistics)).unwrap();
        assert_eq!(thrift_stats.distinct_count, Some(100));
        assert_eq!(thrift_stats.null_count, None); // can' store u64 max --> null
    }

    #[test]
    fn test_count_decoding_distinct_invalid() {
        let tstatistics = TStatistics {
            distinct_count: Some(-42),
            ..Default::default()
        };
        let err = from_thrift(Type::BOOLEAN, Some(tstatistics)).unwrap_err();
        assert_eq!(
            err.to_string(),
            "Parquet error: Statistics distinct count is negative -42"
        );
    }

    #[test]
    fn test_count_decoding_null_invalid() {
        let tstatistics = TStatistics {
            null_count: Some(-42),
            ..Default::default()
        };
        let err = from_thrift(Type::BOOLEAN, Some(tstatistics)).unwrap_err();
        assert_eq!(
            err.to_string(),
            "Parquet error: Statistics null count is negative -42"
        );
    }

    /// Writes statistics to thrift and reads them back and ensures:
    /// - The statistics are the same
    /// - The statistics written to thrift are the same as the original statistics
    fn statistics_count_test(distinct_count: Option<u64>, null_count: Option<u64>) {
        let statistics = make_bool_stats(distinct_count, null_count);

        let thrift_stats = to_thrift(Some(&statistics)).unwrap();
        assert_eq!(thrift_stats.null_count.map(|c| c as u64), null_count);
        assert_eq!(
            thrift_stats.distinct_count.map(|c| c as u64),
            distinct_count
        );

        let round_tripped = from_thrift(Type::BOOLEAN, Some(thrift_stats))
            .unwrap()
            .unwrap();
        assert_eq!(round_tripped, statistics);
    }

    fn make_bool_stats(distinct_count: Option<u64>, null_count: Option<u64>) -> Statistics {
        let min = Some(true);
        let max = Some(false);
        let is_min_max_deprecated = false;

        // test is about the counts, so we aren't really testing the min/max values
        Statistics::Boolean(ValueStatistics::new(
            min,
            max,
            distinct_count,
            null_count,
            is_min_max_deprecated,
        ))
    }
}<|MERGE_RESOLUTION|>--- conflicted
+++ resolved
@@ -268,18 +268,14 @@
 
     // record distinct count if it can fit in i64
     let distinct_count = stats
-        .distinct_count()
+        .distinct_count_opt()
         .and_then(|value| i64::try_from(value).ok());
 
     let mut thrift_stats = TStatistics {
         max: None,
         min: None,
         null_count,
-<<<<<<< HEAD
         distinct_count,
-=======
-        distinct_count: stats.distinct_count_opt().map(|value| value as i64),
->>>>>>> 5414f1d7
         max_value: None,
         min_value: None,
         is_max_value_exact: None,
