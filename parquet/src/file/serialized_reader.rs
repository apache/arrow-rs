--- conflicted
+++ resolved
@@ -400,8 +400,7 @@
 #[cfg(test)]
 mod tests {
     use super::*;
-    use crate::basic;
-    use crate::basic::ColumnOrder;
+    use crate::basic::{self, ColumnOrder};
     use crate::record::RowAccessor;
     use crate::schema::parser::parse_message_type;
     use crate::util::test_common::{get_test_file, get_test_path};
@@ -773,7 +772,6 @@
         // test optional bloom filter offset
         assert_eq!(col0_metadata.bloom_filter_offset().unwrap(), 192);
 
-<<<<<<< HEAD
         // test page encoding stats
         assert!(col0_metadata.has_page_encoding_stats());
         let page_encoding_stats =
@@ -782,7 +780,7 @@
         assert_eq!(page_encoding_stats.page_type, basic::PageType::DATA_PAGE);
         assert_eq!(page_encoding_stats.encoding, Encoding::PLAIN);
         assert_eq!(page_encoding_stats.count, 1);
-=======
+
         // test optional column index offset
         assert!(col0_metadata.has_column_index());
         assert_eq!(col0_metadata.column_index_offset().unwrap(), 156);
@@ -791,7 +789,6 @@
         // test optional offset index offset
         assert_eq!(col0_metadata.offset_index_offset().unwrap(), 181);
         assert_eq!(col0_metadata.offset_index_length().unwrap(), 11);
->>>>>>> 827cc3e9
     }
 
     #[test]
