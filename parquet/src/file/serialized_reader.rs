// Licensed to the Apache Software Foundation (ASF) under one
// or more contributor license agreements.  See the NOTICE file
// distributed with this work for additional information
// regarding copyright ownership.  The ASF licenses this file
// to you under the Apache License, Version 2.0 (the
// "License"); you may not use this file except in compliance
// with the License.  You may obtain a copy of the License at
//
//   http://www.apache.org/licenses/LICENSE-2.0
//
// Unless required by applicable law or agreed to in writing,
// software distributed under the License is distributed on an
// "AS IS" BASIS, WITHOUT WARRANTIES OR CONDITIONS OF ANY
// KIND, either express or implied.  See the License for the
// specific language governing permissions and limitations
// under the License.

//! Contains implementations of the reader traits FileReader, RowGroupReader and PageReader
//! Also contains implementations of the ChunkReader for files (with buffering) and byte arrays (RAM)

use crate::basic::{Encoding, Type};
use crate::bloom_filter::Sbbf;
use crate::column::page::{Page, PageMetadata, PageReader};
use crate::compression::{create_codec, Codec};
#[cfg(feature = "encryption")]
use crate::encryption::decrypt::{read_and_decrypt, CryptoContext};
use crate::errors::{ParquetError, Result};
use crate::file::page_index::offset_index::OffsetIndexMetaData;
use crate::file::{
    metadata::*,
    properties::{ReaderProperties, ReaderPropertiesPtr},
    reader::*,
    statistics,
};
use crate::format::{PageHeader, PageLocation, PageType};
use crate::record::reader::RowIter;
use crate::record::Row;
use crate::schema::types::Type as SchemaType;
use crate::thrift::{TCompactSliceInputProtocol, TSerializable};
use bytes::Bytes;
use std::collections::VecDeque;
use std::iter;
use std::{fs::File, io::Read, path::Path, sync::Arc};
use thrift::protocol::TCompactInputProtocol;

impl TryFrom<File> for SerializedFileReader<File> {
    type Error = ParquetError;

    fn try_from(file: File) -> Result<Self> {
        Self::new(file)
    }
}

impl TryFrom<&Path> for SerializedFileReader<File> {
    type Error = ParquetError;

    fn try_from(path: &Path) -> Result<Self> {
        let file = File::open(path)?;
        Self::try_from(file)
    }
}

impl TryFrom<String> for SerializedFileReader<File> {
    type Error = ParquetError;

    fn try_from(path: String) -> Result<Self> {
        Self::try_from(Path::new(&path))
    }
}

impl TryFrom<&str> for SerializedFileReader<File> {
    type Error = ParquetError;

    fn try_from(path: &str) -> Result<Self> {
        Self::try_from(Path::new(&path))
    }
}

/// Conversion into a [`RowIter`]
/// using the full file schema over all row groups.
impl IntoIterator for SerializedFileReader<File> {
    type Item = Result<Row>;
    type IntoIter = RowIter<'static>;

    fn into_iter(self) -> Self::IntoIter {
        RowIter::from_file_into(Box::new(self))
    }
}

// ----------------------------------------------------------------------
// Implementations of file & row group readers

/// A serialized implementation for Parquet [`FileReader`].
pub struct SerializedFileReader<R: ChunkReader> {
    chunk_reader: Arc<R>,
    metadata: Arc<ParquetMetaData>,
    props: ReaderPropertiesPtr,
}

/// A predicate for filtering row groups, invoked with the metadata and index
/// of each row group in the file. Only row groups for which the predicate
/// evaluates to `true` will be scanned
pub type ReadGroupPredicate = Box<dyn FnMut(&RowGroupMetaData, usize) -> bool>;

/// A builder for [`ReadOptions`].
/// For the predicates that are added to the builder,
/// they will be chained using 'AND' to filter the row groups.
#[derive(Default)]
pub struct ReadOptionsBuilder {
    predicates: Vec<ReadGroupPredicate>,
    enable_page_index: bool,
    props: Option<ReaderProperties>,
}

impl ReadOptionsBuilder {
    /// New builder
    pub fn new() -> Self {
        Self::default()
    }

    /// Add a predicate on row group metadata to the reading option,
    /// Filter only row groups that match the predicate criteria
    pub fn with_predicate(mut self, predicate: ReadGroupPredicate) -> Self {
        self.predicates.push(predicate);
        self
    }

    /// Add a range predicate on filtering row groups if their midpoints are within
    /// the Closed-Open range `[start..end) {x | start <= x < end}`
    pub fn with_range(mut self, start: i64, end: i64) -> Self {
        assert!(start < end);
        let predicate = move |rg: &RowGroupMetaData, _: usize| {
            let mid = get_midpoint_offset(rg);
            mid >= start && mid < end
        };
        self.predicates.push(Box::new(predicate));
        self
    }

    /// Enable reading the page index structures described in
    /// "[Column Index] Layout to Support Page Skipping"
    ///
    /// [Column Index]: https://github.com/apache/parquet-format/blob/master/PageIndex.md
    pub fn with_page_index(mut self) -> Self {
        self.enable_page_index = true;
        self
    }

    /// Set the [`ReaderProperties`] configuration.
    pub fn with_reader_properties(mut self, properties: ReaderProperties) -> Self {
        self.props = Some(properties);
        self
    }

    /// Seal the builder and return the read options
    pub fn build(self) -> ReadOptions {
        let props = self
            .props
            .unwrap_or_else(|| ReaderProperties::builder().build());
        ReadOptions {
            predicates: self.predicates,
            enable_page_index: self.enable_page_index,
            props,
        }
    }
}

/// A collection of options for reading a Parquet file.
///
/// Currently, only predicates on row group metadata are supported.
/// All predicates will be chained using 'AND' to filter the row groups.
pub struct ReadOptions {
    predicates: Vec<ReadGroupPredicate>,
    enable_page_index: bool,
    props: ReaderProperties,
}

impl<R: 'static + ChunkReader> SerializedFileReader<R> {
    /// Creates file reader from a Parquet file.
    /// Returns error if Parquet file does not exist or is corrupt.
    pub fn new(chunk_reader: R) -> Result<Self> {
        let metadata = ParquetMetaDataReader::new().parse_and_finish(&chunk_reader)?;
        let props = Arc::new(ReaderProperties::builder().build());
        Ok(Self {
            chunk_reader: Arc::new(chunk_reader),
            metadata: Arc::new(metadata),
            props,
        })
    }

    /// Creates file reader from a Parquet file with read options.
    /// Returns error if Parquet file does not exist or is corrupt.
    pub fn new_with_options(chunk_reader: R, options: ReadOptions) -> Result<Self> {
        let mut metadata_builder = ParquetMetaDataReader::new()
            .parse_and_finish(&chunk_reader)?
            .into_builder();
        let mut predicates = options.predicates;

        // Filter row groups based on the predicates
        for (i, rg_meta) in metadata_builder.take_row_groups().into_iter().enumerate() {
            let mut keep = true;
            for predicate in &mut predicates {
                if !predicate(&rg_meta, i) {
                    keep = false;
                    break;
                }
            }
            if keep {
                metadata_builder = metadata_builder.add_row_group(rg_meta);
            }
        }

        let mut metadata = metadata_builder.build();

        // If page indexes are desired, build them with the filtered set of row groups
        if options.enable_page_index {
            let mut reader =
                ParquetMetaDataReader::new_with_metadata(metadata).with_page_indexes(true);
            reader.read_page_indexes(&chunk_reader)?;
            metadata = reader.finish()?;
        }

        Ok(Self {
            chunk_reader: Arc::new(chunk_reader),
            metadata: Arc::new(metadata),
            props: Arc::new(options.props),
        })
    }
}

/// Get midpoint offset for a row group
fn get_midpoint_offset(meta: &RowGroupMetaData) -> i64 {
    let col = meta.column(0);
    let mut offset = col.data_page_offset();
    if let Some(dic_offset) = col.dictionary_page_offset() {
        if offset > dic_offset {
            offset = dic_offset
        }
    };
    offset + meta.compressed_size() / 2
}

impl<R: 'static + ChunkReader> FileReader for SerializedFileReader<R> {
    fn metadata(&self) -> &ParquetMetaData {
        &self.metadata
    }

    fn num_row_groups(&self) -> usize {
        self.metadata.num_row_groups()
    }

    fn get_row_group(&self, i: usize) -> Result<Box<dyn RowGroupReader + '_>> {
        let row_group_metadata = self.metadata.row_group(i);
        // Row groups should be processed sequentially.
        let props = Arc::clone(&self.props);
        let f = Arc::clone(&self.chunk_reader);
        Ok(Box::new(SerializedRowGroupReader::new(
            f,
            row_group_metadata,
            self.metadata.offset_index().map(|x| x[i].as_slice()),
            props,
        )?))
    }

    fn get_row_iter(&self, projection: Option<SchemaType>) -> Result<RowIter> {
        RowIter::from_file(projection, self)
    }
}

/// A serialized implementation for Parquet [`RowGroupReader`].
pub struct SerializedRowGroupReader<'a, R: ChunkReader> {
    chunk_reader: Arc<R>,
    metadata: &'a RowGroupMetaData,
    offset_index: Option<&'a [OffsetIndexMetaData]>,
    props: ReaderPropertiesPtr,
    bloom_filters: Vec<Option<Sbbf>>,
}

impl<'a, R: ChunkReader> SerializedRowGroupReader<'a, R> {
    /// Creates new row group reader from a file, row group metadata and custom config.
    pub fn new(
        chunk_reader: Arc<R>,
        metadata: &'a RowGroupMetaData,
        offset_index: Option<&'a [OffsetIndexMetaData]>,
        props: ReaderPropertiesPtr,
    ) -> Result<Self> {
        let bloom_filters = if props.read_bloom_filter() {
            metadata
                .columns()
                .iter()
                .map(|col| Sbbf::read_from_column_chunk(col, &*chunk_reader))
                .collect::<Result<Vec<_>>>()?
        } else {
            iter::repeat(None).take(metadata.columns().len()).collect()
        };
        Ok(Self {
            chunk_reader,
            metadata,
            offset_index,
            props,
            bloom_filters,
        })
    }
}

impl<R: 'static + ChunkReader> RowGroupReader for SerializedRowGroupReader<'_, R> {
    fn metadata(&self) -> &RowGroupMetaData {
        self.metadata
    }

    fn num_columns(&self) -> usize {
        self.metadata.num_columns()
    }

    // TODO: fix PARQUET-816
    fn get_column_page_reader(&self, i: usize) -> Result<Box<dyn PageReader>> {
        let col = self.metadata.column(i);

        let page_locations = self.offset_index.map(|x| x[i].page_locations.clone());

        let props = Arc::clone(&self.props);
        Ok(Box::new(SerializedPageReader::new_with_properties(
            Arc::clone(&self.chunk_reader),
            col,
            self.metadata.num_rows() as usize,
            page_locations,
            props,
        )?))
    }

    /// get bloom filter for the `i`th column
    fn get_column_bloom_filter(&self, i: usize) -> Option<&Sbbf> {
        self.bloom_filters[i].as_ref()
    }

    fn get_row_iter(&self, projection: Option<SchemaType>) -> Result<RowIter> {
        RowIter::from_row_group(projection, self)
    }
}

/// Reads a [`PageHeader`] from the provided [`Read`]
pub(crate) fn read_page_header<T: Read>(input: &mut T) -> Result<PageHeader> {
    let mut prot = TCompactInputProtocol::new(input);
    Ok(PageHeader::read_from_in_protocol(&mut prot)?)
}

#[cfg(feature = "encryption")]
pub(crate) fn read_encrypted_page_header<T: Read>(
    input: &mut T,
    crypto_context: Arc<CryptoContext>,
) -> Result<PageHeader> {
    let data_decryptor = crypto_context.data_decryptor();
    let aad = crypto_context.create_page_header_aad()?;

    let buf = read_and_decrypt(data_decryptor, input, aad.as_ref()).map_err(|_| {
        ParquetError::General(format!(
            "Error decrypting column {}, decryptor may be wrong or missing",
            crypto_context.column_ordinal
        ))
    })?;

    let mut prot = TCompactSliceInputProtocol::new(buf.as_slice());
    Ok(PageHeader::read_from_in_protocol(&mut prot)?)
}

/// Reads a [`PageHeader`] from the provided [`Read`] returning the number of bytes read.
/// If the page header is encrypted [`CryptoContext`] must be provided.
#[cfg(feature = "encryption")]
fn read_encrypted_page_header_len<T: Read>(
    input: &mut T,
    crypto_context: Option<Arc<CryptoContext>>,
) -> Result<(usize, PageHeader)> {
    /// A wrapper around a [`std::io::Read`] that keeps track of the bytes read
    struct TrackedRead<R> {
        inner: R,
        bytes_read: usize,
    }

    impl<R: Read> Read for TrackedRead<R> {
        fn read(&mut self, buf: &mut [u8]) -> std::io::Result<usize> {
            let v = self.inner.read(buf)?;
            self.bytes_read += v;
            Ok(v)
        }
    }

    let mut tracked = TrackedRead {
        inner: input,
        bytes_read: 0,
    };
    let header = read_encrypted_page_header(&mut tracked, crypto_context.unwrap())?;
    Ok((tracked.bytes_read, header))
}

/// Reads a [`PageHeader`] from the provided [`Read`] returning the number of bytes read.
fn read_page_header_len<T: Read>(input: &mut T) -> Result<(usize, PageHeader)> {
    /// A wrapper around a [`std::io::Read`] that keeps track of the bytes read
    struct TrackedRead<R> {
        inner: R,
        bytes_read: usize,
    }

    impl<R: Read> Read for TrackedRead<R> {
        fn read(&mut self, buf: &mut [u8]) -> std::io::Result<usize> {
            let v = self.inner.read(buf)?;
            self.bytes_read += v;
            Ok(v)
        }
    }

    let mut tracked = TrackedRead {
        inner: input,
        bytes_read: 0,
    };
    let header = read_page_header(&mut tracked)?;
    Ok((tracked.bytes_read, header))
}

/// Decodes a [`Page`] from the provided `buffer`
pub(crate) fn decode_page(
    page_header: PageHeader,
    buffer: Bytes,
    physical_type: Type,
    decompressor: Option<&mut Box<dyn Codec>>,
) -> Result<Page> {
    // Verify the 32-bit CRC checksum of the page
    #[cfg(feature = "crc")]
    if let Some(expected_crc) = page_header.crc {
        let crc = crc32fast::hash(&buffer);
        if crc != expected_crc as u32 {
            return Err(general_err!("Page CRC checksum mismatch"));
        }
    }

    // When processing data page v2, depending on enabled compression for the
    // page, we should account for uncompressed data ('offset') of
    // repetition and definition levels.
    //
    // We always use 0 offset for other pages other than v2, `true` flag means
    // that compression will be applied if decompressor is defined
    let mut offset: usize = 0;
    let mut can_decompress = true;

    if let Some(ref header_v2) = page_header.data_page_header_v2 {
        offset = (header_v2.definition_levels_byte_length + header_v2.repetition_levels_byte_length)
            as usize;
        // When is_compressed flag is missing the page is considered compressed
        can_decompress = header_v2.is_compressed.unwrap_or(true);
    }

    // TODO: page header could be huge because of statistics. We should set a
    // maximum page header size and abort if that is exceeded.
    let buffer = match decompressor {
        Some(decompressor) if can_decompress => {
            let uncompressed_size = page_header.uncompressed_page_size as usize;
            let mut decompressed = Vec::with_capacity(uncompressed_size);
            let compressed = &buffer.as_ref()[offset..];
            decompressed.extend_from_slice(&buffer.as_ref()[..offset]);
            decompressor.decompress(
                compressed,
                &mut decompressed,
                Some(uncompressed_size - offset),
            )?;

            if decompressed.len() != uncompressed_size {
                return Err(general_err!(
                    "Actual decompressed size doesn't match the expected one ({} vs {})",
                    decompressed.len(),
                    uncompressed_size
                ));
            }

            Bytes::from(decompressed)
        }
        _ => buffer,
    };

    let result = match page_header.type_ {
        PageType::DICTIONARY_PAGE => {
            let dict_header = page_header.dictionary_page_header.as_ref().ok_or_else(|| {
                ParquetError::General("Missing dictionary page header".to_string())
            })?;
            let is_sorted = dict_header.is_sorted.unwrap_or(false);
            Page::DictionaryPage {
                buf: buffer,
                num_values: dict_header.num_values.try_into()?,
                encoding: Encoding::try_from(dict_header.encoding)?,
                is_sorted,
            }
        }
        PageType::DATA_PAGE => {
            let header = page_header
                .data_page_header
                .ok_or_else(|| ParquetError::General("Missing V1 data page header".to_string()))?;
            Page::DataPage {
                buf: buffer,
                num_values: header.num_values.try_into()?,
                encoding: Encoding::try_from(header.encoding)?,
                def_level_encoding: Encoding::try_from(header.definition_level_encoding)?,
                rep_level_encoding: Encoding::try_from(header.repetition_level_encoding)?,
                statistics: statistics::from_thrift(physical_type, header.statistics)?,
            }
        }
        PageType::DATA_PAGE_V2 => {
            let header = page_header
                .data_page_header_v2
                .ok_or_else(|| ParquetError::General("Missing V2 data page header".to_string()))?;
            let is_compressed = header.is_compressed.unwrap_or(true);
            Page::DataPageV2 {
                buf: buffer,
                num_values: header.num_values.try_into()?,
                encoding: Encoding::try_from(header.encoding)?,
                num_nulls: header.num_nulls.try_into()?,
                num_rows: header.num_rows.try_into()?,
                def_levels_byte_len: header.definition_levels_byte_length.try_into()?,
                rep_levels_byte_len: header.repetition_levels_byte_length.try_into()?,
                is_compressed,
                statistics: statistics::from_thrift(physical_type, header.statistics)?,
            }
        }
        _ => {
            // For unknown page type (e.g., INDEX_PAGE), skip and read next.
            unimplemented!("Page type {:?} is not supported", page_header.type_)
        }
    };

    Ok(result)
}

enum SerializedPageReaderState {
    Values {
        /// The current byte offset in the reader
        offset: usize,

        /// The length of the chunk in bytes
        remaining_bytes: usize,

        // If the next page header has already been "peeked", we will cache it and it`s length here
        next_page_header: Option<Box<PageHeader>>,

        /// The index of the data page within this column chunk
        page_ordinal: usize,

        /// Whether the next page is expected to be a dictionary page
        require_dictionary: bool,
    },
    Pages {
        /// Remaining page locations
        page_locations: VecDeque<PageLocation>,
        /// Remaining dictionary location if any
        dictionary_page: Option<PageLocation>,
        /// The total number of rows in this column chunk
        total_rows: usize,
    },
}

/// A serialized implementation for Parquet [`PageReader`].
pub struct SerializedPageReader<R: ChunkReader> {
    /// The chunk reader
    reader: Arc<R>,

    /// The compression codec for this column chunk. Only set for non-PLAIN codec.
    decompressor: Option<Box<dyn Codec>>,

    /// Column chunk type.
    physical_type: Type,

    state: SerializedPageReaderState,

    /// Crypto context carrying objects required for decryption
    #[cfg(feature = "encryption")]
    crypto_context: Option<Arc<CryptoContext>>,
}

impl<R: ChunkReader> SerializedPageReader<R> {
    /// Creates a new serialized page reader from a chunk reader and metadata
    pub fn new(
        reader: Arc<R>,
        column_chunk_metadata: &ColumnChunkMetaData,
        total_rows: usize,
        page_locations: Option<Vec<PageLocation>>,
    ) -> Result<Self> {
        let props = Arc::new(ReaderProperties::builder().build());
        SerializedPageReader::new_with_properties(
            reader,
            column_chunk_metadata,
            total_rows,
            page_locations,
            props,
        )
    }

    /// Stub No-op implementation when encryption is disabled.
    #[cfg(all(feature = "arrow", not(feature = "encryption")))]
    pub(crate) fn add_crypto_context(
        self,
        _rg_idx: usize,
        _column_idx: usize,
        _parquet_meta_data: &ParquetMetaData,
        _column_chunk_metadata: &ColumnChunkMetaData,
    ) -> Result<SerializedPageReader<R>> {
        Ok(self)
    }

    /// Adds any necessary crypto context to this page reader, if encryption is enabled.
    #[cfg(feature = "encryption")]
    pub(crate) fn add_crypto_context(
        mut self,
        rg_idx: usize,
        column_idx: usize,
        parquet_meta_data: &ParquetMetaData,
        column_chunk_metadata: &ColumnChunkMetaData,
    ) -> Result<SerializedPageReader<R>> {
        let Some(file_decryptor) = parquet_meta_data.file_decryptor() else {
            return Ok(self);
        };
        let Some(crypto_metadata) = column_chunk_metadata.crypto_metadata() else {
            return Ok(self);
        };
        let crypto_context =
            CryptoContext::for_column(file_decryptor, crypto_metadata, rg_idx, column_idx)?;
        self.crypto_context = Some(Arc::new(crypto_context));
        Ok(self)
    }

    /// Creates a new serialized page with custom options.
    pub fn new_with_properties(
        reader: Arc<R>,
        meta: &ColumnChunkMetaData,
        total_rows: usize,
        page_locations: Option<Vec<PageLocation>>,
        props: ReaderPropertiesPtr,
    ) -> Result<Self> {
        let decompressor = create_codec(meta.compression(), props.codec_options())?;
        let (start, len) = meta.byte_range();

        let state = match page_locations {
            Some(locations) => {
                let dictionary_page = match locations.first() {
                    Some(dict_offset) if dict_offset.offset as u64 != start => Some(PageLocation {
                        offset: start as i64,
                        compressed_page_size: (dict_offset.offset as u64 - start) as i32,
                        first_row_index: 0,
                    }),
                    _ => None,
                };

                SerializedPageReaderState::Pages {
                    page_locations: locations.into(),
                    dictionary_page,
                    total_rows,
                }
            }
            None => SerializedPageReaderState::Values {
                offset: start as usize,
                remaining_bytes: len as usize,
                next_page_header: None,
                page_ordinal: 0,
                require_dictionary: meta.dictionary_page_offset().is_some(),
            },
        };
        Ok(Self {
            reader,
            decompressor,
            state,
            physical_type: meta.column_type(),
            #[cfg(feature = "encryption")]
            crypto_context: None,
        })
    }

    /// Similar to `peek_next_page`, but returns the offset of the next page instead of the page metadata.
    /// Unlike page metadata, an offset can uniquely identify a page.
    ///
    /// This is used when we need to read parquet with row-filter, and we don't want to decompress the page twice.
    /// This function allows us to check if the next page is being cached or read previously.
    #[cfg(feature = "async")]
    pub(crate) fn peek_next_page_offset(&mut self) -> Result<Option<usize>> {
        match &mut self.state {
            SerializedPageReaderState::Values {
                offset,
                remaining_bytes,
                next_page_header,
                ..
            } => {
                loop {
                    if *remaining_bytes == 0 {
                        return Ok(None);
                    }
                    return if let Some(header) = next_page_header.as_ref() {
                        if let Ok(_page_meta) = PageMetadata::try_from(&**header) {
                            Ok(Some(*offset))
                        } else {
                            // For unknown page type (e.g., INDEX_PAGE), skip and read next.
                            *next_page_header = None;
                            continue;
                        }
                    } else {
                        let mut read = self.reader.get_read(*offset as u64)?;
                        let (header_len, header) = read_page_header_len(&mut read)?;
                        *offset += header_len;
                        *remaining_bytes -= header_len;
                        let page_meta = if let Ok(_page_meta) = PageMetadata::try_from(&header) {
                            Ok(Some(*offset))
                        } else {
                            // For unknown page type (e.g., INDEX_PAGE), skip and read next.
                            continue;
                        };
                        *next_page_header = Some(Box::new(header));
                        page_meta
                    };
                }
            }
            SerializedPageReaderState::Pages {
                page_locations,
                dictionary_page,
                ..
            } => {
                if let Some(page) = dictionary_page {
                    Ok(Some(page.offset as usize))
                } else if let Some(page) = page_locations.front() {
                    Ok(Some(page.offset as usize))
                } else {
                    Ok(None)
                }
            }
        }
    }
}

impl<R: ChunkReader> Iterator for SerializedPageReader<R> {
    type Item = Result<Page>;

    fn next(&mut self) -> Option<Self::Item> {
        self.get_next_page().transpose()
    }
}

fn verify_page_header_len(header_len: usize, remaining_bytes: usize) -> Result<()> {
    if header_len > remaining_bytes {
        return Err(eof_err!("Invalid page header"));
    }
    Ok(())
}

fn verify_page_size(
    compressed_size: i32,
    uncompressed_size: i32,
    remaining_bytes: usize,
) -> Result<()> {
    // The page's compressed size should not exceed the remaining bytes that are
    // available to read. The page's uncompressed size is the expected size
    // after decompression, which can never be negative.
    if compressed_size < 0 || compressed_size as usize > remaining_bytes || uncompressed_size < 0 {
        return Err(eof_err!("Invalid page header"));
    }
    Ok(())
}

impl<R: ChunkReader> PageReader for SerializedPageReader<R> {
    fn get_next_page(&mut self) -> Result<Option<Page>> {
        loop {
            let page = match &mut self.state {
                SerializedPageReaderState::Values {
                    offset,
                    remaining_bytes: remaining,
                    next_page_header,
                    page_ordinal,
                    require_dictionary,
                } => {
                    if *remaining == 0 {
                        return Ok(None);
                    }

                    let mut read = self.reader.get_read(*offset as u64)?;
                    let header = if let Some(header) = next_page_header.take() {
                        *header
                    } else {
                        #[cfg(feature = "encryption")]
                        let (header_len, header) = if self.crypto_context.is_some() {
                            let crypto_context = page_crypto_context(
                                &self.crypto_context,
                                *page_ordinal,
                                *require_dictionary,
                            )?;
                            read_encrypted_page_header_len(&mut read, crypto_context)?
                        } else {
                            read_page_header_len(&mut read)?
                        };

                        #[cfg(not(feature = "encryption"))]
                        let (header_len, header) = read_page_header_len(&mut read)?;

                        verify_page_header_len(header_len, *remaining)?;
                        *offset += header_len;
                        *remaining -= header_len;
                        header
                    };
                    verify_page_size(
                        header.compressed_page_size,
                        header.uncompressed_page_size,
                        *remaining,
                    )?;
                    let data_len = header.compressed_page_size as usize;
                    *offset += data_len;
                    *remaining -= data_len;

                    if header.type_ == PageType::INDEX_PAGE {
                        continue;
                    }

                    let mut buffer = Vec::with_capacity(data_len);
                    let read = read.take(data_len as u64).read_to_end(&mut buffer)?;

                    if read != data_len {
                        return Err(eof_err!(
                            "Expected to read {} bytes of page, read only {}",
                            data_len,
                            read
                        ));
                    }

                    #[cfg(feature = "encryption")]
                    let crypto_context = page_crypto_context(
                        &self.crypto_context,
                        *page_ordinal,
                        *require_dictionary,
                    )?;
                    #[cfg(feature = "encryption")]
                    let buffer: Vec<u8> = if let Some(crypto_context) = crypto_context {
                        let decryptor = crypto_context.data_decryptor();
                        let aad = crypto_context.create_page_aad()?;
                        decryptor.decrypt(buffer.as_ref(), &aad)?
                    } else {
                        buffer
                    };

                    let page = decode_page(
                        header,
                        Bytes::from(buffer),
                        self.physical_type,
                        self.decompressor.as_mut(),
                    )?;
                    if page.is_data_page() {
                        *page_ordinal += 1;
                    } else if page.is_dictionary_page() {
                        *require_dictionary = false;
                    }
                    page
                }
                SerializedPageReaderState::Pages {
                    page_locations,
                    dictionary_page,
                    ..
                } => {
                    let front = match dictionary_page
                        .take()
                        .or_else(|| page_locations.pop_front())
                    {
                        Some(front) => front,
                        None => return Ok(None),
                    };

                    let page_len = front.compressed_page_size as usize;

                    let buffer = self.reader.get_bytes(front.offset as u64, page_len)?;

                    let mut prot = TCompactSliceInputProtocol::new(buffer.as_ref());
                    let header = PageHeader::read_from_in_protocol(&mut prot)?;
                    let offset = buffer.len() - prot.as_slice().len();

                    let bytes = buffer.slice(offset..);
                    decode_page(
                        header,
                        bytes,
                        self.physical_type,
                        self.decompressor.as_mut(),
                    )?
                }
            };

            return Ok(Some(page));
        }
    }

    fn peek_next_page(&mut self) -> Result<Option<PageMetadata>> {
        match &mut self.state {
            SerializedPageReaderState::Values {
                offset,
                remaining_bytes,
                next_page_header,
                ..
            } => {
                loop {
                    if *remaining_bytes == 0 {
                        return Ok(None);
                    }
                    return if let Some(header) = next_page_header.as_ref() {
                        if let Ok(page_meta) = (&**header).try_into() {
                            Ok(Some(page_meta))
                        } else {
                            // For unknown page type (e.g., INDEX_PAGE), skip and read next.
                            *next_page_header = None;
                            continue;
                        }
                    } else {
                        let mut read = self.reader.get_read(*offset as u64)?;
                        let (header_len, header) = read_page_header_len(&mut read)?;
                        verify_page_header_len(header_len, *remaining_bytes)?;
                        *offset += header_len;
                        *remaining_bytes -= header_len;
                        let page_meta = if let Ok(page_meta) = (&header).try_into() {
                            Ok(Some(page_meta))
                        } else {
                            // For unknown page type (e.g., INDEX_PAGE), skip and read next.
                            continue;
                        };
                        *next_page_header = Some(Box::new(header));
                        page_meta
                    };
                }
            }
            SerializedPageReaderState::Pages {
                page_locations,
                dictionary_page,
                total_rows,
            } => {
                if dictionary_page.is_some() {
                    Ok(Some(PageMetadata {
                        num_rows: None,
                        num_levels: None,
                        is_dict: true,
                    }))
                } else if let Some(page) = page_locations.front() {
                    let next_rows = page_locations
                        .get(1)
                        .map(|x| x.first_row_index as usize)
                        .unwrap_or(*total_rows);

                    Ok(Some(PageMetadata {
                        num_rows: Some(next_rows - page.first_row_index as usize),
                        num_levels: None,
                        is_dict: false,
                    }))
                } else {
                    Ok(None)
                }
            }
        }
    }

    fn skip_next_page(&mut self) -> Result<()> {
        match &mut self.state {
            SerializedPageReaderState::Values {
                offset,
                remaining_bytes,
                next_page_header,
                ..
            } => {
                if let Some(buffered_header) = next_page_header.take() {
                    verify_page_size(
                        buffered_header.compressed_page_size,
                        buffered_header.uncompressed_page_size,
                        *remaining_bytes,
                    )?;
                    // The next page header has already been peeked, so just advance the offset
                    *offset += buffered_header.compressed_page_size as usize;
                    *remaining_bytes -= buffered_header.compressed_page_size as usize;
                } else {
                    let mut read = self.reader.get_read(*offset as u64)?;
                    let (header_len, header) = read_page_header_len(&mut read)?;
                    verify_page_header_len(header_len, *remaining_bytes)?;
                    verify_page_size(
                        header.compressed_page_size,
                        header.uncompressed_page_size,
                        *remaining_bytes,
                    )?;
                    let data_page_size = header.compressed_page_size as usize;
                    *offset += header_len + data_page_size;
                    *remaining_bytes -= header_len + data_page_size;
                }
                Ok(())
            }
            SerializedPageReaderState::Pages {
                page_locations,
<<<<<<< HEAD
                dictionary_page, .. } => {
=======
                dictionary_page,
                ..
            } => {
>>>>>>> cee5124a
                if dictionary_page.is_some() {
                    // If a dictionary page exists, consume it by taking it (sets to None)
                    dictionary_page.take();
                } else {
                    // If no dictionary page exists, simply pop the data page from page_locations
                    page_locations.pop_front();
                }

                Ok(())
            }
        }
    }

    fn at_record_boundary(&mut self) -> Result<bool> {
        match &mut self.state {
            SerializedPageReaderState::Values { .. } => Ok(self.peek_next_page()?.is_none()),
            SerializedPageReaderState::Pages { .. } => Ok(true),
        }
    }
}

#[cfg(feature = "encryption")]
fn page_crypto_context(
    crypto_context: &Option<Arc<CryptoContext>>,
    page_ordinal: usize,
    dictionary_page: bool,
) -> Result<Option<Arc<CryptoContext>>> {
    Ok(crypto_context.as_ref().map(|c| {
        Arc::new(if dictionary_page {
            c.for_dictionary_page()
        } else {
            c.with_page_ordinal(page_ordinal)
        })
    }))
}

#[cfg(test)]
mod tests {

    use bytes::Buf;

    use crate::file::properties::{EnabledStatistics, WriterProperties};
    use crate::format::BoundaryOrder;

    use crate::basic::{self, ColumnOrder};
    use crate::column::reader::ColumnReader;
    use crate::data_type::private::ParquetValueType;
    use crate::data_type::{AsBytes, FixedLenByteArrayType, Int32Type};
    use crate::file::page_index::index::{Index, NativeIndex};
    use crate::file::page_index::index_reader::{read_columns_indexes, read_offset_indexes};
    use crate::file::writer::SerializedFileWriter;
    use crate::record::RowAccessor;
    use crate::schema::parser::parse_message_type;
    use crate::util::test_common::file_util::{get_test_file, get_test_path};

    use super::*;

    #[test]
    fn test_cursor_and_file_has_the_same_behaviour() {
        let mut buf: Vec<u8> = Vec::new();
        get_test_file("alltypes_plain.parquet")
            .read_to_end(&mut buf)
            .unwrap();
        let cursor = Bytes::from(buf);
        let read_from_cursor = SerializedFileReader::new(cursor).unwrap();

        let test_file = get_test_file("alltypes_plain.parquet");
        let read_from_file = SerializedFileReader::new(test_file).unwrap();

        let file_iter = read_from_file.get_row_iter(None).unwrap();
        let cursor_iter = read_from_cursor.get_row_iter(None).unwrap();

        for (a, b) in file_iter.zip(cursor_iter) {
            assert_eq!(a.unwrap(), b.unwrap())
        }
    }

    #[test]
    fn test_file_reader_try_from() {
        // Valid file path
        let test_file = get_test_file("alltypes_plain.parquet");
        let test_path_buf = get_test_path("alltypes_plain.parquet");
        let test_path = test_path_buf.as_path();
        let test_path_str = test_path.to_str().unwrap();

        let reader = SerializedFileReader::try_from(test_file);
        assert!(reader.is_ok());

        let reader = SerializedFileReader::try_from(test_path);
        assert!(reader.is_ok());

        let reader = SerializedFileReader::try_from(test_path_str);
        assert!(reader.is_ok());

        let reader = SerializedFileReader::try_from(test_path_str.to_string());
        assert!(reader.is_ok());

        // Invalid file path
        let test_path = Path::new("invalid.parquet");
        let test_path_str = test_path.to_str().unwrap();

        let reader = SerializedFileReader::try_from(test_path);
        assert!(reader.is_err());

        let reader = SerializedFileReader::try_from(test_path_str);
        assert!(reader.is_err());

        let reader = SerializedFileReader::try_from(test_path_str.to_string());
        assert!(reader.is_err());
    }

    #[test]
    fn test_file_reader_into_iter() {
        let path = get_test_path("alltypes_plain.parquet");
        let reader = SerializedFileReader::try_from(path.as_path()).unwrap();
        let iter = reader.into_iter();
        let values: Vec<_> = iter.flat_map(|x| x.unwrap().get_int(0)).collect();

        assert_eq!(values, &[4, 5, 6, 7, 2, 3, 0, 1]);
    }

    #[test]
    fn test_file_reader_into_iter_project() {
        let path = get_test_path("alltypes_plain.parquet");
        let reader = SerializedFileReader::try_from(path.as_path()).unwrap();
        let schema = "message schema { OPTIONAL INT32 id; }";
        let proj = parse_message_type(schema).ok();
        let iter = reader.into_iter().project(proj).unwrap();
        let values: Vec<_> = iter.flat_map(|x| x.unwrap().get_int(0)).collect();

        assert_eq!(values, &[4, 5, 6, 7, 2, 3, 0, 1]);
    }

    #[test]
    fn test_reuse_file_chunk() {
        // This test covers the case of maintaining the correct start position in a file
        // stream for each column reader after initializing and moving to the next one
        // (without necessarily reading the entire column).
        let test_file = get_test_file("alltypes_plain.parquet");
        let reader = SerializedFileReader::new(test_file).unwrap();
        let row_group = reader.get_row_group(0).unwrap();

        let mut page_readers = Vec::new();
        for i in 0..row_group.num_columns() {
            page_readers.push(row_group.get_column_page_reader(i).unwrap());
        }

        // Now buffer each col reader, we do not expect any failures like:
        // General("underlying Thrift error: end of file")
        for mut page_reader in page_readers {
            assert!(page_reader.get_next_page().is_ok());
        }
    }

    #[test]
    fn test_file_reader() {
        let test_file = get_test_file("alltypes_plain.parquet");
        let reader_result = SerializedFileReader::new(test_file);
        assert!(reader_result.is_ok());
        let reader = reader_result.unwrap();

        // Test contents in Parquet metadata
        let metadata = reader.metadata();
        assert_eq!(metadata.num_row_groups(), 1);

        // Test contents in file metadata
        let file_metadata = metadata.file_metadata();
        assert!(file_metadata.created_by().is_some());
        assert_eq!(
            file_metadata.created_by().unwrap(),
            "impala version 1.3.0-INTERNAL (build 8a48ddb1eff84592b3fc06bc6f51ec120e1fffc9)"
        );
        assert!(file_metadata.key_value_metadata().is_none());
        assert_eq!(file_metadata.num_rows(), 8);
        assert_eq!(file_metadata.version(), 1);
        assert_eq!(file_metadata.column_orders(), None);

        // Test contents in row group metadata
        let row_group_metadata = metadata.row_group(0);
        assert_eq!(row_group_metadata.num_columns(), 11);
        assert_eq!(row_group_metadata.num_rows(), 8);
        assert_eq!(row_group_metadata.total_byte_size(), 671);
        // Check each column order
        for i in 0..row_group_metadata.num_columns() {
            assert_eq!(file_metadata.column_order(i), ColumnOrder::UNDEFINED);
        }

        // Test row group reader
        let row_group_reader_result = reader.get_row_group(0);
        assert!(row_group_reader_result.is_ok());
        let row_group_reader: Box<dyn RowGroupReader> = row_group_reader_result.unwrap();
        assert_eq!(
            row_group_reader.num_columns(),
            row_group_metadata.num_columns()
        );
        assert_eq!(
            row_group_reader.metadata().total_byte_size(),
            row_group_metadata.total_byte_size()
        );

        // Test page readers
        // TODO: test for every column
        let page_reader_0_result = row_group_reader.get_column_page_reader(0);
        assert!(page_reader_0_result.is_ok());
        let mut page_reader_0: Box<dyn PageReader> = page_reader_0_result.unwrap();
        let mut page_count = 0;
        while let Ok(Some(page)) = page_reader_0.get_next_page() {
            let is_expected_page = match page {
                Page::DictionaryPage {
                    buf,
                    num_values,
                    encoding,
                    is_sorted,
                } => {
                    assert_eq!(buf.len(), 32);
                    assert_eq!(num_values, 8);
                    assert_eq!(encoding, Encoding::PLAIN_DICTIONARY);
                    assert!(!is_sorted);
                    true
                }
                Page::DataPage {
                    buf,
                    num_values,
                    encoding,
                    def_level_encoding,
                    rep_level_encoding,
                    statistics,
                } => {
                    assert_eq!(buf.len(), 11);
                    assert_eq!(num_values, 8);
                    assert_eq!(encoding, Encoding::PLAIN_DICTIONARY);
                    assert_eq!(def_level_encoding, Encoding::RLE);
                    #[allow(deprecated)]
                    let expected_rep_level_encoding = Encoding::BIT_PACKED;
                    assert_eq!(rep_level_encoding, expected_rep_level_encoding);
                    assert!(statistics.is_none());
                    true
                }
                _ => false,
            };
            assert!(is_expected_page);
            page_count += 1;
        }
        assert_eq!(page_count, 2);
    }

    #[test]
    fn test_file_reader_datapage_v2() {
        let test_file = get_test_file("datapage_v2.snappy.parquet");
        let reader_result = SerializedFileReader::new(test_file);
        assert!(reader_result.is_ok());
        let reader = reader_result.unwrap();

        // Test contents in Parquet metadata
        let metadata = reader.metadata();
        assert_eq!(metadata.num_row_groups(), 1);

        // Test contents in file metadata
        let file_metadata = metadata.file_metadata();
        assert!(file_metadata.created_by().is_some());
        assert_eq!(
            file_metadata.created_by().unwrap(),
            "parquet-mr version 1.8.1 (build 4aba4dae7bb0d4edbcf7923ae1339f28fd3f7fcf)"
        );
        assert!(file_metadata.key_value_metadata().is_some());
        assert_eq!(
            file_metadata.key_value_metadata().to_owned().unwrap().len(),
            1
        );

        assert_eq!(file_metadata.num_rows(), 5);
        assert_eq!(file_metadata.version(), 1);
        assert_eq!(file_metadata.column_orders(), None);

        let row_group_metadata = metadata.row_group(0);

        // Check each column order
        for i in 0..row_group_metadata.num_columns() {
            assert_eq!(file_metadata.column_order(i), ColumnOrder::UNDEFINED);
        }

        // Test row group reader
        let row_group_reader_result = reader.get_row_group(0);
        assert!(row_group_reader_result.is_ok());
        let row_group_reader: Box<dyn RowGroupReader> = row_group_reader_result.unwrap();
        assert_eq!(
            row_group_reader.num_columns(),
            row_group_metadata.num_columns()
        );
        assert_eq!(
            row_group_reader.metadata().total_byte_size(),
            row_group_metadata.total_byte_size()
        );

        // Test page readers
        // TODO: test for every column
        let page_reader_0_result = row_group_reader.get_column_page_reader(0);
        assert!(page_reader_0_result.is_ok());
        let mut page_reader_0: Box<dyn PageReader> = page_reader_0_result.unwrap();
        let mut page_count = 0;
        while let Ok(Some(page)) = page_reader_0.get_next_page() {
            let is_expected_page = match page {
                Page::DictionaryPage {
                    buf,
                    num_values,
                    encoding,
                    is_sorted,
                } => {
                    assert_eq!(buf.len(), 7);
                    assert_eq!(num_values, 1);
                    assert_eq!(encoding, Encoding::PLAIN);
                    assert!(!is_sorted);
                    true
                }
                Page::DataPageV2 {
                    buf,
                    num_values,
                    encoding,
                    num_nulls,
                    num_rows,
                    def_levels_byte_len,
                    rep_levels_byte_len,
                    is_compressed,
                    statistics,
                } => {
                    assert_eq!(buf.len(), 4);
                    assert_eq!(num_values, 5);
                    assert_eq!(encoding, Encoding::RLE_DICTIONARY);
                    assert_eq!(num_nulls, 1);
                    assert_eq!(num_rows, 5);
                    assert_eq!(def_levels_byte_len, 2);
                    assert_eq!(rep_levels_byte_len, 0);
                    assert!(is_compressed);
                    assert!(statistics.is_some());
                    true
                }
                _ => false,
            };
            assert!(is_expected_page);
            page_count += 1;
        }
        assert_eq!(page_count, 2);
    }

    #[cfg(feature = "async")]
    fn get_serialized_page_reader<R: ChunkReader>(
        file_reader: &SerializedFileReader<R>,
        row_group: usize,
        column: usize,
    ) -> Result<SerializedPageReader<R>> {
        let row_group = {
            let row_group_metadata = file_reader.metadata.row_group(row_group);
            let props = Arc::clone(&file_reader.props);
            let f = Arc::clone(&file_reader.chunk_reader);
            SerializedRowGroupReader::new(
                f,
                row_group_metadata,
                file_reader
                    .metadata
                    .offset_index()
                    .map(|x| x[row_group].as_slice()),
                props,
            )?
        };

        let col = row_group.metadata.column(column);

        let page_locations = row_group
            .offset_index
            .map(|x| x[column].page_locations.clone());

        let props = Arc::clone(&row_group.props);
        SerializedPageReader::new_with_properties(
            Arc::clone(&row_group.chunk_reader),
            col,
            row_group.metadata.num_rows() as usize,
            page_locations,
            props,
        )
    }

    #[cfg(feature = "async")]
    #[test]
    fn test_peek_next_page_offset_matches_actual() -> Result<()> {
        let test_file = get_test_file("alltypes_plain.parquet");
        let reader = SerializedFileReader::new(test_file)?;

        let mut offset_set = std::collections::HashSet::new();
        let num_row_groups = reader.metadata.num_row_groups();
        for row_group in 0..num_row_groups {
            let num_columns = reader.metadata.row_group(row_group).num_columns();
            for column in 0..num_columns {
                let mut page_reader = get_serialized_page_reader(&reader, row_group, column)?;

                while let Ok(Some(page_offset)) = page_reader.peek_next_page_offset() {
                    match &page_reader.state {
                        SerializedPageReaderState::Pages {
                            page_locations,
                            dictionary_page,
                            ..
                        } => {
                            if let Some(page) = dictionary_page {
                                assert_eq!(page.offset as usize, page_offset);
                            } else if let Some(page) = page_locations.front() {
                                assert_eq!(page.offset as usize, page_offset);
                            } else {
                                unreachable!()
                            }
                        }
                        SerializedPageReaderState::Values {
                            offset,
                            next_page_header,
                            ..
                        } => {
                            assert!(next_page_header.is_some());
                            assert_eq!(*offset, page_offset);
                        }
                    }
                    let page = page_reader.get_next_page()?;
                    assert!(page.is_some());
                    let newly_inserted = offset_set.insert(page_offset);
                    assert!(newly_inserted);
                }
            }
        }

        Ok(())
    }

    #[test]
    fn test_page_iterator() {
        let file = get_test_file("alltypes_plain.parquet");
        let file_reader = Arc::new(SerializedFileReader::new(file).unwrap());

        let mut page_iterator = FilePageIterator::new(0, file_reader.clone()).unwrap();

        // read first page
        let page = page_iterator.next();
        assert!(page.is_some());
        assert!(page.unwrap().is_ok());

        // reach end of file
        let page = page_iterator.next();
        assert!(page.is_none());

        let row_group_indices = Box::new(0..1);
        let mut page_iterator =
            FilePageIterator::with_row_groups(0, row_group_indices, file_reader).unwrap();

        // read first page
        let page = page_iterator.next();
        assert!(page.is_some());
        assert!(page.unwrap().is_ok());

        // reach end of file
        let page = page_iterator.next();
        assert!(page.is_none());
    }

    #[test]
    fn test_file_reader_key_value_metadata() {
        let file = get_test_file("binary.parquet");
        let file_reader = Arc::new(SerializedFileReader::new(file).unwrap());

        let metadata = file_reader
            .metadata
            .file_metadata()
            .key_value_metadata()
            .unwrap();

        assert_eq!(metadata.len(), 3);

        assert_eq!(metadata[0].key, "parquet.proto.descriptor");

        assert_eq!(metadata[1].key, "writer.model.name");
        assert_eq!(metadata[1].value, Some("protobuf".to_owned()));

        assert_eq!(metadata[2].key, "parquet.proto.class");
        assert_eq!(metadata[2].value, Some("foo.baz.Foobaz$Event".to_owned()));
    }

    #[test]
    fn test_file_reader_optional_metadata() {
        // file with optional metadata: bloom filters, encoding stats, column index and offset index.
        let file = get_test_file("data_index_bloom_encoding_stats.parquet");
        let file_reader = Arc::new(SerializedFileReader::new(file).unwrap());

        let row_group_metadata = file_reader.metadata.row_group(0);
        let col0_metadata = row_group_metadata.column(0);

        // test optional bloom filter offset
        assert_eq!(col0_metadata.bloom_filter_offset().unwrap(), 192);

        // test page encoding stats
        let page_encoding_stats = &col0_metadata.page_encoding_stats().unwrap()[0];

        assert_eq!(page_encoding_stats.page_type, basic::PageType::DATA_PAGE);
        assert_eq!(page_encoding_stats.encoding, Encoding::PLAIN);
        assert_eq!(page_encoding_stats.count, 1);

        // test optional column index offset
        assert_eq!(col0_metadata.column_index_offset().unwrap(), 156);
        assert_eq!(col0_metadata.column_index_length().unwrap(), 25);

        // test optional offset index offset
        assert_eq!(col0_metadata.offset_index_offset().unwrap(), 181);
        assert_eq!(col0_metadata.offset_index_length().unwrap(), 11);
    }

    #[test]
    fn test_file_reader_with_no_filter() -> Result<()> {
        let test_file = get_test_file("alltypes_plain.parquet");
        let origin_reader = SerializedFileReader::new(test_file)?;
        // test initial number of row groups
        let metadata = origin_reader.metadata();
        assert_eq!(metadata.num_row_groups(), 1);
        Ok(())
    }

    #[test]
    fn test_file_reader_filter_row_groups_with_predicate() -> Result<()> {
        let test_file = get_test_file("alltypes_plain.parquet");
        let read_options = ReadOptionsBuilder::new()
            .with_predicate(Box::new(|_, _| false))
            .build();
        let reader = SerializedFileReader::new_with_options(test_file, read_options)?;
        let metadata = reader.metadata();
        assert_eq!(metadata.num_row_groups(), 0);
        Ok(())
    }

    #[test]
    fn test_file_reader_filter_row_groups_with_range() -> Result<()> {
        let test_file = get_test_file("alltypes_plain.parquet");
        let origin_reader = SerializedFileReader::new(test_file)?;
        // test initial number of row groups
        let metadata = origin_reader.metadata();
        assert_eq!(metadata.num_row_groups(), 1);
        let mid = get_midpoint_offset(metadata.row_group(0));

        let test_file = get_test_file("alltypes_plain.parquet");
        let read_options = ReadOptionsBuilder::new().with_range(0, mid + 1).build();
        let reader = SerializedFileReader::new_with_options(test_file, read_options)?;
        let metadata = reader.metadata();
        assert_eq!(metadata.num_row_groups(), 1);

        let test_file = get_test_file("alltypes_plain.parquet");
        let read_options = ReadOptionsBuilder::new().with_range(0, mid).build();
        let reader = SerializedFileReader::new_with_options(test_file, read_options)?;
        let metadata = reader.metadata();
        assert_eq!(metadata.num_row_groups(), 0);
        Ok(())
    }

    #[test]
    fn test_file_reader_filter_row_groups_and_range() -> Result<()> {
        let test_file = get_test_file("alltypes_tiny_pages.parquet");
        let origin_reader = SerializedFileReader::new(test_file)?;
        let metadata = origin_reader.metadata();
        let mid = get_midpoint_offset(metadata.row_group(0));

        // true, true predicate
        let test_file = get_test_file("alltypes_tiny_pages.parquet");
        let read_options = ReadOptionsBuilder::new()
            .with_page_index()
            .with_predicate(Box::new(|_, _| true))
            .with_range(mid, mid + 1)
            .build();
        let reader = SerializedFileReader::new_with_options(test_file, read_options)?;
        let metadata = reader.metadata();
        assert_eq!(metadata.num_row_groups(), 1);
        assert_eq!(metadata.column_index().unwrap().len(), 1);
        assert_eq!(metadata.offset_index().unwrap().len(), 1);

        // true, false predicate
        let test_file = get_test_file("alltypes_tiny_pages.parquet");
        let read_options = ReadOptionsBuilder::new()
            .with_page_index()
            .with_predicate(Box::new(|_, _| true))
            .with_range(0, mid)
            .build();
        let reader = SerializedFileReader::new_with_options(test_file, read_options)?;
        let metadata = reader.metadata();
        assert_eq!(metadata.num_row_groups(), 0);
        assert!(metadata.column_index().is_none());
        assert!(metadata.offset_index().is_none());

        // false, true predicate
        let test_file = get_test_file("alltypes_tiny_pages.parquet");
        let read_options = ReadOptionsBuilder::new()
            .with_page_index()
            .with_predicate(Box::new(|_, _| false))
            .with_range(mid, mid + 1)
            .build();
        let reader = SerializedFileReader::new_with_options(test_file, read_options)?;
        let metadata = reader.metadata();
        assert_eq!(metadata.num_row_groups(), 0);
        assert!(metadata.column_index().is_none());
        assert!(metadata.offset_index().is_none());

        // false, false predicate
        let test_file = get_test_file("alltypes_tiny_pages.parquet");
        let read_options = ReadOptionsBuilder::new()
            .with_page_index()
            .with_predicate(Box::new(|_, _| false))
            .with_range(0, mid)
            .build();
        let reader = SerializedFileReader::new_with_options(test_file, read_options)?;
        let metadata = reader.metadata();
        assert_eq!(metadata.num_row_groups(), 0);
        assert!(metadata.column_index().is_none());
        assert!(metadata.offset_index().is_none());
        Ok(())
    }

    #[test]
    fn test_file_reader_invalid_metadata() {
        let data = [
            255, 172, 1, 0, 50, 82, 65, 73, 1, 0, 0, 0, 169, 168, 168, 162, 87, 255, 16, 0, 0, 0,
            80, 65, 82, 49,
        ];
        let ret = SerializedFileReader::new(Bytes::copy_from_slice(&data));
        assert_eq!(
            ret.err().unwrap().to_string(),
            "Parquet error: Could not parse metadata: bad data"
        );
    }

    #[test]
    // Use java parquet-tools get below pageIndex info
    // !```
    // parquet-tools column-index ./data_index_bloom_encoding_stats.parquet
    // row group 0:
    // column index for column String:
    // Boundary order: ASCENDING
    // page-0  :
    // null count                 min                                  max
    // 0                          Hello                                today
    //
    // offset index for column String:
    // page-0   :
    // offset   compressed size       first row index
    // 4               152                     0
    ///```
    //
    fn test_page_index_reader() {
        let test_file = get_test_file("data_index_bloom_encoding_stats.parquet");
        let builder = ReadOptionsBuilder::new();
        //enable read page index
        let options = builder.with_page_index().build();
        let reader_result = SerializedFileReader::new_with_options(test_file, options);
        let reader = reader_result.unwrap();

        // Test contents in Parquet metadata
        let metadata = reader.metadata();
        assert_eq!(metadata.num_row_groups(), 1);

        let column_index = metadata.column_index().unwrap();

        // only one row group
        assert_eq!(column_index.len(), 1);
        let index = if let Index::BYTE_ARRAY(index) = &column_index[0][0] {
            index
        } else {
            unreachable!()
        };

        assert_eq!(index.boundary_order, BoundaryOrder::ASCENDING);
        let index_in_pages = &index.indexes;

        //only one page group
        assert_eq!(index_in_pages.len(), 1);

        let page0 = &index_in_pages[0];
        let min = page0.min.as_ref().unwrap();
        let max = page0.max.as_ref().unwrap();
        assert_eq!(b"Hello", min.as_bytes());
        assert_eq!(b"today", max.as_bytes());

        let offset_indexes = metadata.offset_index().unwrap();
        // only one row group
        assert_eq!(offset_indexes.len(), 1);
        let offset_index = &offset_indexes[0];
        let page_offset = &offset_index[0].page_locations()[0];

        assert_eq!(4, page_offset.offset);
        assert_eq!(152, page_offset.compressed_page_size);
        assert_eq!(0, page_offset.first_row_index);
    }

    #[test]
    fn test_page_index_reader_out_of_order() {
        let test_file = get_test_file("alltypes_tiny_pages_plain.parquet");
        let options = ReadOptionsBuilder::new().with_page_index().build();
        let reader = SerializedFileReader::new_with_options(test_file, options).unwrap();
        let metadata = reader.metadata();

        let test_file = get_test_file("alltypes_tiny_pages_plain.parquet");
        let columns = metadata.row_group(0).columns();
        let reversed: Vec<_> = columns.iter().cloned().rev().collect();

        let a = read_columns_indexes(&test_file, columns).unwrap().unwrap();
        let mut b = read_columns_indexes(&test_file, &reversed)
            .unwrap()
            .unwrap();
        b.reverse();
        assert_eq!(a, b);

        let a = read_offset_indexes(&test_file, columns).unwrap().unwrap();
        let mut b = read_offset_indexes(&test_file, &reversed).unwrap().unwrap();
        b.reverse();
        assert_eq!(a, b);
    }

    #[test]
    fn test_page_index_reader_all_type() {
        let test_file = get_test_file("alltypes_tiny_pages_plain.parquet");
        let builder = ReadOptionsBuilder::new();
        //enable read page index
        let options = builder.with_page_index().build();
        let reader_result = SerializedFileReader::new_with_options(test_file, options);
        let reader = reader_result.unwrap();

        // Test contents in Parquet metadata
        let metadata = reader.metadata();
        assert_eq!(metadata.num_row_groups(), 1);

        let column_index = metadata.column_index().unwrap();
        let row_group_offset_indexes = &metadata.offset_index().unwrap()[0];

        // only one row group
        assert_eq!(column_index.len(), 1);
        let row_group_metadata = metadata.row_group(0);

        //col0->id: INT32 UNCOMPRESSED DO:0 FPO:4 SZ:37325/37325/1.00 VC:7300 ENC:BIT_PACKED,RLE,PLAIN ST:[min: 0, max: 7299, num_nulls: 0]
        assert!(!&column_index[0][0].is_sorted());
        let boundary_order = &column_index[0][0].get_boundary_order();
        assert!(boundary_order.is_some());
        matches!(boundary_order.unwrap(), BoundaryOrder::UNORDERED);
        if let Index::INT32(index) = &column_index[0][0] {
            check_native_page_index(
                index,
                325,
                get_row_group_min_max_bytes(row_group_metadata, 0),
                BoundaryOrder::UNORDERED,
            );
            assert_eq!(row_group_offset_indexes[0].page_locations.len(), 325);
        } else {
            unreachable!()
        };
        //col1->bool_col:BOOLEAN UNCOMPRESSED DO:0 FPO:37329 SZ:3022/3022/1.00 VC:7300 ENC:BIT_PACKED,RLE,PLAIN ST:[min: false, max: true, num_nulls: 0]
        assert!(&column_index[0][1].is_sorted());
        if let Index::BOOLEAN(index) = &column_index[0][1] {
            assert_eq!(index.indexes.len(), 82);
            assert_eq!(row_group_offset_indexes[1].page_locations.len(), 82);
        } else {
            unreachable!()
        };
        //col2->tinyint_col: INT32 UNCOMPRESSED DO:0 FPO:40351 SZ:37325/37325/1.00 VC:7300 ENC:BIT_PACKED,RLE,PLAIN ST:[min: 0, max: 9, num_nulls: 0]
        assert!(&column_index[0][2].is_sorted());
        if let Index::INT32(index) = &column_index[0][2] {
            check_native_page_index(
                index,
                325,
                get_row_group_min_max_bytes(row_group_metadata, 2),
                BoundaryOrder::ASCENDING,
            );
            assert_eq!(row_group_offset_indexes[2].page_locations.len(), 325);
        } else {
            unreachable!()
        };
        //col4->smallint_col: INT32 UNCOMPRESSED DO:0 FPO:77676 SZ:37325/37325/1.00 VC:7300 ENC:BIT_PACKED,RLE,PLAIN ST:[min: 0, max: 9, num_nulls: 0]
        assert!(&column_index[0][3].is_sorted());
        if let Index::INT32(index) = &column_index[0][3] {
            check_native_page_index(
                index,
                325,
                get_row_group_min_max_bytes(row_group_metadata, 3),
                BoundaryOrder::ASCENDING,
            );
            assert_eq!(row_group_offset_indexes[3].page_locations.len(), 325);
        } else {
            unreachable!()
        };
        //col5->smallint_col: INT32 UNCOMPRESSED DO:0 FPO:77676 SZ:37325/37325/1.00 VC:7300 ENC:BIT_PACKED,RLE,PLAIN ST:[min: 0, max: 9, num_nulls: 0]
        assert!(&column_index[0][4].is_sorted());
        if let Index::INT32(index) = &column_index[0][4] {
            check_native_page_index(
                index,
                325,
                get_row_group_min_max_bytes(row_group_metadata, 4),
                BoundaryOrder::ASCENDING,
            );
            assert_eq!(row_group_offset_indexes[4].page_locations.len(), 325);
        } else {
            unreachable!()
        };
        //col6->bigint_col: INT64 UNCOMPRESSED DO:0 FPO:152326 SZ:71598/71598/1.00 VC:7300 ENC:BIT_PACKED,RLE,PLAIN ST:[min: 0, max: 90, num_nulls: 0]
        assert!(!&column_index[0][5].is_sorted());
        if let Index::INT64(index) = &column_index[0][5] {
            check_native_page_index(
                index,
                528,
                get_row_group_min_max_bytes(row_group_metadata, 5),
                BoundaryOrder::UNORDERED,
            );
            assert_eq!(row_group_offset_indexes[5].page_locations.len(), 528);
        } else {
            unreachable!()
        };
        //col7->float_col: FLOAT UNCOMPRESSED DO:0 FPO:223924 SZ:37325/37325/1.00 VC:7300 ENC:BIT_PACKED,RLE,PLAIN ST:[min: -0.0, max: 9.9, num_nulls: 0]
        assert!(&column_index[0][6].is_sorted());
        if let Index::FLOAT(index) = &column_index[0][6] {
            check_native_page_index(
                index,
                325,
                get_row_group_min_max_bytes(row_group_metadata, 6),
                BoundaryOrder::ASCENDING,
            );
            assert_eq!(row_group_offset_indexes[6].page_locations.len(), 325);
        } else {
            unreachable!()
        };
        //col8->double_col: DOUBLE UNCOMPRESSED DO:0 FPO:261249 SZ:71598/71598/1.00 VC:7300 ENC:BIT_PACKED,RLE,PLAIN ST:[min: -0.0, max: 90.89999999999999, num_nulls: 0]
        assert!(!&column_index[0][7].is_sorted());
        if let Index::DOUBLE(index) = &column_index[0][7] {
            check_native_page_index(
                index,
                528,
                get_row_group_min_max_bytes(row_group_metadata, 7),
                BoundaryOrder::UNORDERED,
            );
            assert_eq!(row_group_offset_indexes[7].page_locations.len(), 528);
        } else {
            unreachable!()
        };
        //col9->date_string_col: BINARY UNCOMPRESSED DO:0 FPO:332847 SZ:111948/111948/1.00 VC:7300 ENC:BIT_PACKED,RLE,PLAIN ST:[min: 01/01/09, max: 12/31/10, num_nulls: 0]
        assert!(!&column_index[0][8].is_sorted());
        if let Index::BYTE_ARRAY(index) = &column_index[0][8] {
            check_native_page_index(
                index,
                974,
                get_row_group_min_max_bytes(row_group_metadata, 8),
                BoundaryOrder::UNORDERED,
            );
            assert_eq!(row_group_offset_indexes[8].page_locations.len(), 974);
        } else {
            unreachable!()
        };
        //col10->string_col: BINARY UNCOMPRESSED DO:0 FPO:444795 SZ:45298/45298/1.00 VC:7300 ENC:BIT_PACKED,RLE,PLAIN ST:[min: 0, max: 9, num_nulls: 0]
        assert!(&column_index[0][9].is_sorted());
        if let Index::BYTE_ARRAY(index) = &column_index[0][9] {
            check_native_page_index(
                index,
                352,
                get_row_group_min_max_bytes(row_group_metadata, 9),
                BoundaryOrder::ASCENDING,
            );
            assert_eq!(row_group_offset_indexes[9].page_locations.len(), 352);
        } else {
            unreachable!()
        };
        //col11->timestamp_col: INT96 UNCOMPRESSED DO:0 FPO:490093 SZ:111948/111948/1.00 VC:7300 ENC:BIT_PACKED,RLE,PLAIN ST:[num_nulls: 0, min/max not defined]
        //Notice: min_max values for each page for this col not exits.
        assert!(!&column_index[0][10].is_sorted());
        if let Index::NONE = &column_index[0][10] {
            assert_eq!(row_group_offset_indexes[10].page_locations.len(), 974);
        } else {
            unreachable!()
        };
        //col12->year: INT32 UNCOMPRESSED DO:0 FPO:602041 SZ:37325/37325/1.00 VC:7300 ENC:BIT_PACKED,RLE,PLAIN ST:[min: 2009, max: 2010, num_nulls: 0]
        assert!(&column_index[0][11].is_sorted());
        if let Index::INT32(index) = &column_index[0][11] {
            check_native_page_index(
                index,
                325,
                get_row_group_min_max_bytes(row_group_metadata, 11),
                BoundaryOrder::ASCENDING,
            );
            assert_eq!(row_group_offset_indexes[11].page_locations.len(), 325);
        } else {
            unreachable!()
        };
        //col13->month: INT32 UNCOMPRESSED DO:0 FPO:639366 SZ:37325/37325/1.00 VC:7300 ENC:BIT_PACKED,RLE,PLAIN ST:[min: 1, max: 12, num_nulls: 0]
        assert!(!&column_index[0][12].is_sorted());
        if let Index::INT32(index) = &column_index[0][12] {
            check_native_page_index(
                index,
                325,
                get_row_group_min_max_bytes(row_group_metadata, 12),
                BoundaryOrder::UNORDERED,
            );
            assert_eq!(row_group_offset_indexes[12].page_locations.len(), 325);
        } else {
            unreachable!()
        };
    }

    fn check_native_page_index<T: ParquetValueType>(
        row_group_index: &NativeIndex<T>,
        page_size: usize,
        min_max: (&[u8], &[u8]),
        boundary_order: BoundaryOrder,
    ) {
        assert_eq!(row_group_index.indexes.len(), page_size);
        assert_eq!(row_group_index.boundary_order, boundary_order);
        row_group_index.indexes.iter().all(|x| {
            x.min.as_ref().unwrap() >= &T::try_from_le_slice(min_max.0).unwrap()
                && x.max.as_ref().unwrap() <= &T::try_from_le_slice(min_max.1).unwrap()
        });
    }

    fn get_row_group_min_max_bytes(r: &RowGroupMetaData, col_num: usize) -> (&[u8], &[u8]) {
        let statistics = r.column(col_num).statistics().unwrap();
        (
            statistics.min_bytes_opt().unwrap_or_default(),
            statistics.max_bytes_opt().unwrap_or_default(),
        )
    }

    #[test]
    fn test_skip_next_page_with_dictionary_page() {
        let test_file = get_test_file("alltypes_tiny_pages.parquet");
        let builder = ReadOptionsBuilder::new();
        // enable read page index
        let options = builder.with_page_index().build();
        let reader_result = SerializedFileReader::new_with_options(test_file, options);
        let reader = reader_result.unwrap();

        let row_group_reader = reader.get_row_group(0).unwrap();

        // use 'string_col', Boundary order: UNORDERED, total 352 data pages and 1 dictionary page.
        let mut column_page_reader = row_group_reader.get_column_page_reader(9).unwrap();

        let mut vec = vec![];

        // Step 1: Peek and ensure dictionary page is correctly identified
        let meta = column_page_reader.peek_next_page().unwrap().unwrap();
        assert!(meta.is_dict);

        // Step 2: Call skip_next_page to skip the dictionary page
        column_page_reader.skip_next_page().unwrap();

        // Step 3: Read the next data page after skipping the dictionary page
        let page = column_page_reader.get_next_page().unwrap().unwrap();
        assert!(matches!(page.page_type(), basic::PageType::DATA_PAGE));

        // Step 4: Continue reading remaining data pages and verify correctness
        for _i in 0..351 {
            // 352 total pages, 1 dictionary page is skipped
            let meta = column_page_reader.peek_next_page().unwrap().unwrap();
            assert!(!meta.is_dict); // Verify no dictionary page here
            vec.push(meta);

            let page = column_page_reader.get_next_page().unwrap().unwrap();
            assert!(matches!(page.page_type(), basic::PageType::DATA_PAGE));
        }

        // Step 5: Check if all pages are read
        assert!(column_page_reader.peek_next_page().unwrap().is_none());
        assert!(column_page_reader.get_next_page().unwrap().is_none());

        // Step 6: Verify the number of data pages read (should be 351 data pages)
        assert_eq!(vec.len(), 351);
    }

    #[test]
    fn test_skip_page_with_offset_index() {
        let test_file = get_test_file("alltypes_tiny_pages_plain.parquet");
        let builder = ReadOptionsBuilder::new();
        //enable read page index
        let options = builder.with_page_index().build();
        let reader_result = SerializedFileReader::new_with_options(test_file, options);
        let reader = reader_result.unwrap();

        let row_group_reader = reader.get_row_group(0).unwrap();

        //use 'int_col', Boundary order: ASCENDING, total 325 pages.
        let mut column_page_reader = row_group_reader.get_column_page_reader(4).unwrap();

        let mut vec = vec![];

        for i in 0..325 {
            if i % 2 == 0 {
                vec.push(column_page_reader.get_next_page().unwrap().unwrap());
            } else {
                column_page_reader.skip_next_page().unwrap();
            }
        }
        //check read all pages.
        assert!(column_page_reader.peek_next_page().unwrap().is_none());
        assert!(column_page_reader.get_next_page().unwrap().is_none());

        assert_eq!(vec.len(), 163);
    }

    #[test]
    fn test_skip_page_without_offset_index() {
        let test_file = get_test_file("alltypes_tiny_pages_plain.parquet");

        // use default SerializedFileReader without read offsetIndex
        let reader_result = SerializedFileReader::new(test_file);
        let reader = reader_result.unwrap();

        let row_group_reader = reader.get_row_group(0).unwrap();

        //use 'int_col', Boundary order: ASCENDING, total 325 pages.
        let mut column_page_reader = row_group_reader.get_column_page_reader(4).unwrap();

        let mut vec = vec![];

        for i in 0..325 {
            if i % 2 == 0 {
                vec.push(column_page_reader.get_next_page().unwrap().unwrap());
            } else {
                column_page_reader.peek_next_page().unwrap().unwrap();
                column_page_reader.skip_next_page().unwrap();
            }
        }
        //check read all pages.
        assert!(column_page_reader.peek_next_page().unwrap().is_none());
        assert!(column_page_reader.get_next_page().unwrap().is_none());

        assert_eq!(vec.len(), 163);
    }

    #[test]
    fn test_peek_page_with_dictionary_page() {
        let test_file = get_test_file("alltypes_tiny_pages.parquet");
        let builder = ReadOptionsBuilder::new();
        //enable read page index
        let options = builder.with_page_index().build();
        let reader_result = SerializedFileReader::new_with_options(test_file, options);
        let reader = reader_result.unwrap();
        let row_group_reader = reader.get_row_group(0).unwrap();

        //use 'string_col', Boundary order: UNORDERED, total 352 data ages and 1 dictionary page.
        let mut column_page_reader = row_group_reader.get_column_page_reader(9).unwrap();

        let mut vec = vec![];

        let meta = column_page_reader.peek_next_page().unwrap().unwrap();
        assert!(meta.is_dict);
        let page = column_page_reader.get_next_page().unwrap().unwrap();
        assert!(matches!(page.page_type(), basic::PageType::DICTIONARY_PAGE));

        for i in 0..352 {
            let meta = column_page_reader.peek_next_page().unwrap().unwrap();
            // have checked with `parquet-tools column-index   -c string_col  ./alltypes_tiny_pages.parquet`
            // page meta has two scenarios(21, 20) of num_rows expect last page has 11 rows.
            if i != 351 {
                assert!((meta.num_rows == Some(21)) || (meta.num_rows == Some(20)));
            } else {
                // last page first row index is 7290, total row count is 7300
                // because first row start with zero, last page row count should be 10.
                assert_eq!(meta.num_rows, Some(10));
            }
            assert!(!meta.is_dict);
            vec.push(meta);
            let page = column_page_reader.get_next_page().unwrap().unwrap();
            assert!(matches!(page.page_type(), basic::PageType::DATA_PAGE));
        }

        //check read all pages.
        assert!(column_page_reader.peek_next_page().unwrap().is_none());
        assert!(column_page_reader.get_next_page().unwrap().is_none());

        assert_eq!(vec.len(), 352);
    }

    #[test]
    fn test_peek_page_with_dictionary_page_without_offset_index() {
        let test_file = get_test_file("alltypes_tiny_pages.parquet");

        let reader_result = SerializedFileReader::new(test_file);
        let reader = reader_result.unwrap();
        let row_group_reader = reader.get_row_group(0).unwrap();

        //use 'string_col', Boundary order: UNORDERED, total 352 data ages and 1 dictionary page.
        let mut column_page_reader = row_group_reader.get_column_page_reader(9).unwrap();

        let mut vec = vec![];

        let meta = column_page_reader.peek_next_page().unwrap().unwrap();
        assert!(meta.is_dict);
        let page = column_page_reader.get_next_page().unwrap().unwrap();
        assert!(matches!(page.page_type(), basic::PageType::DICTIONARY_PAGE));

        for i in 0..352 {
            let meta = column_page_reader.peek_next_page().unwrap().unwrap();
            // have checked with `parquet-tools column-index   -c string_col  ./alltypes_tiny_pages.parquet`
            // page meta has two scenarios(21, 20) of num_rows expect last page has 11 rows.
            if i != 351 {
                assert!((meta.num_levels == Some(21)) || (meta.num_levels == Some(20)));
            } else {
                // last page first row index is 7290, total row count is 7300
                // because first row start with zero, last page row count should be 10.
                assert_eq!(meta.num_levels, Some(10));
            }
            assert!(!meta.is_dict);
            vec.push(meta);
            let page = column_page_reader.get_next_page().unwrap().unwrap();
            assert!(matches!(page.page_type(), basic::PageType::DATA_PAGE));
        }

        //check read all pages.
        assert!(column_page_reader.peek_next_page().unwrap().is_none());
        assert!(column_page_reader.get_next_page().unwrap().is_none());

        assert_eq!(vec.len(), 352);
    }

    #[test]
    fn test_fixed_length_index() {
        let message_type = "
        message test_schema {
          OPTIONAL FIXED_LEN_BYTE_ARRAY (11) value (DECIMAL(25,2));
        }
        ";

        let schema = parse_message_type(message_type).unwrap();
        let mut out = Vec::with_capacity(1024);
        let mut writer =
            SerializedFileWriter::new(&mut out, Arc::new(schema), Default::default()).unwrap();

        let mut r = writer.next_row_group().unwrap();
        let mut c = r.next_column().unwrap().unwrap();
        c.typed::<FixedLenByteArrayType>()
            .write_batch(
                &[vec![0; 11].into(), vec![5; 11].into(), vec![3; 11].into()],
                Some(&[1, 1, 0, 1]),
                None,
            )
            .unwrap();
        c.close().unwrap();
        r.close().unwrap();
        writer.close().unwrap();

        let b = Bytes::from(out);
        let options = ReadOptionsBuilder::new().with_page_index().build();
        let reader = SerializedFileReader::new_with_options(b, options).unwrap();
        let index = reader.metadata().column_index().unwrap();

        // 1 row group
        assert_eq!(index.len(), 1);
        let c = &index[0];
        // 1 column
        assert_eq!(c.len(), 1);

        match &c[0] {
            Index::FIXED_LEN_BYTE_ARRAY(v) => {
                assert_eq!(v.indexes.len(), 1);
                let page_idx = &v.indexes[0];
                assert_eq!(page_idx.null_count.unwrap(), 1);
                assert_eq!(page_idx.min.as_ref().unwrap().as_ref(), &[0; 11]);
                assert_eq!(page_idx.max.as_ref().unwrap().as_ref(), &[5; 11]);
            }
            _ => unreachable!(),
        }
    }

    #[test]
    fn test_multi_gz() {
        let file = get_test_file("concatenated_gzip_members.parquet");
        let reader = SerializedFileReader::new(file).unwrap();
        let row_group_reader = reader.get_row_group(0).unwrap();
        match row_group_reader.get_column_reader(0).unwrap() {
            ColumnReader::Int64ColumnReader(mut reader) => {
                let mut buffer = Vec::with_capacity(1024);
                let mut def_levels = Vec::with_capacity(1024);
                let (num_records, num_values, num_levels) = reader
                    .read_records(1024, Some(&mut def_levels), None, &mut buffer)
                    .unwrap();

                assert_eq!(num_records, 513);
                assert_eq!(num_values, 513);
                assert_eq!(num_levels, 513);

                let expected: Vec<i64> = (1..514).collect();
                assert_eq!(&buffer, &expected);
            }
            _ => unreachable!(),
        }
    }

    #[test]
    fn test_byte_stream_split_extended() {
        let path = format!(
            "{}/byte_stream_split_extended.gzip.parquet",
            arrow::util::test_util::parquet_test_data(),
        );
        let file = File::open(path).unwrap();
        let reader = Box::new(SerializedFileReader::new(file).expect("Failed to create reader"));

        // Use full schema as projected schema
        let mut iter = reader
            .get_row_iter(None)
            .expect("Failed to create row iterator");

        let mut start = 0;
        let end = reader.metadata().file_metadata().num_rows();

        let check_row = |row: Result<Row, ParquetError>| {
            assert!(row.is_ok());
            let r = row.unwrap();
            assert_eq!(r.get_float16(0).unwrap(), r.get_float16(1).unwrap());
            assert_eq!(r.get_float(2).unwrap(), r.get_float(3).unwrap());
            assert_eq!(r.get_double(4).unwrap(), r.get_double(5).unwrap());
            assert_eq!(r.get_int(6).unwrap(), r.get_int(7).unwrap());
            assert_eq!(r.get_long(8).unwrap(), r.get_long(9).unwrap());
            assert_eq!(r.get_bytes(10).unwrap(), r.get_bytes(11).unwrap());
            assert_eq!(r.get_decimal(12).unwrap(), r.get_decimal(13).unwrap());
        };

        while start < end {
            match iter.next() {
                Some(row) => check_row(row),
                None => break,
            };
            start += 1;
        }
    }

    #[test]
    fn test_filtered_rowgroup_metadata() {
        let message_type = "
            message test_schema {
                REQUIRED INT32 a;
            }
        ";
        let schema = Arc::new(parse_message_type(message_type).unwrap());
        let props = Arc::new(
            WriterProperties::builder()
                .set_statistics_enabled(EnabledStatistics::Page)
                .build(),
        );
        let mut file: File = tempfile::tempfile().unwrap();
        let mut file_writer = SerializedFileWriter::new(&mut file, schema, props).unwrap();
        let data = [1, 2, 3, 4, 5];

        // write 5 row groups
        for idx in 0..5 {
            let data_i: Vec<i32> = data.iter().map(|x| x * (idx + 1)).collect();
            let mut row_group_writer = file_writer.next_row_group().unwrap();
            if let Some(mut writer) = row_group_writer.next_column().unwrap() {
                writer
                    .typed::<Int32Type>()
                    .write_batch(data_i.as_slice(), None, None)
                    .unwrap();
                writer.close().unwrap();
            }
            row_group_writer.close().unwrap();
            file_writer.flushed_row_groups();
        }
        let file_metadata = file_writer.close().unwrap();

        assert_eq!(file_metadata.num_rows, 25);
        assert_eq!(file_metadata.row_groups.len(), 5);

        // read only the 3rd row group
        let read_options = ReadOptionsBuilder::new()
            .with_page_index()
            .with_predicate(Box::new(|rgmeta, _| rgmeta.ordinal().unwrap_or(0) == 2))
            .build();
        let reader =
            SerializedFileReader::new_with_options(file.try_clone().unwrap(), read_options)
                .unwrap();
        let metadata = reader.metadata();

        // check we got the expected row group
        assert_eq!(metadata.num_row_groups(), 1);
        assert_eq!(metadata.row_group(0).ordinal(), Some(2));

        // check we only got the relevant page indexes
        assert!(metadata.column_index().is_some());
        assert!(metadata.offset_index().is_some());
        assert_eq!(metadata.column_index().unwrap().len(), 1);
        assert_eq!(metadata.offset_index().unwrap().len(), 1);
        let col_idx = metadata.column_index().unwrap();
        let off_idx = metadata.offset_index().unwrap();
        let col_stats = metadata.row_group(0).column(0).statistics().unwrap();
        let pg_idx = &col_idx[0][0];
        let off_idx_i = &off_idx[0][0];

        // test that we got the index matching the row group
        match pg_idx {
            Index::INT32(int_idx) => {
                let min = col_stats.min_bytes_opt().unwrap().get_i32_le();
                let max = col_stats.max_bytes_opt().unwrap().get_i32_le();
                assert_eq!(int_idx.indexes[0].min(), Some(min).as_ref());
                assert_eq!(int_idx.indexes[0].max(), Some(max).as_ref());
            }
            _ => panic!("wrong stats type"),
        }

        // check offset index matches too
        assert_eq!(
            off_idx_i.page_locations[0].offset,
            metadata.row_group(0).column(0).data_page_offset()
        );

        // read non-contiguous row groups
        let read_options = ReadOptionsBuilder::new()
            .with_page_index()
            .with_predicate(Box::new(|rgmeta, _| rgmeta.ordinal().unwrap_or(0) % 2 == 1))
            .build();
        let reader =
            SerializedFileReader::new_with_options(file.try_clone().unwrap(), read_options)
                .unwrap();
        let metadata = reader.metadata();

        // check we got the expected row groups
        assert_eq!(metadata.num_row_groups(), 2);
        assert_eq!(metadata.row_group(0).ordinal(), Some(1));
        assert_eq!(metadata.row_group(1).ordinal(), Some(3));

        // check we only got the relevant page indexes
        assert!(metadata.column_index().is_some());
        assert!(metadata.offset_index().is_some());
        assert_eq!(metadata.column_index().unwrap().len(), 2);
        assert_eq!(metadata.offset_index().unwrap().len(), 2);
        let col_idx = metadata.column_index().unwrap();
        let off_idx = metadata.offset_index().unwrap();

        for (i, col_idx_i) in col_idx.iter().enumerate().take(metadata.num_row_groups()) {
            let col_stats = metadata.row_group(i).column(0).statistics().unwrap();
            let pg_idx = &col_idx_i[0];
            let off_idx_i = &off_idx[i][0];

            // test that we got the index matching the row group
            match pg_idx {
                Index::INT32(int_idx) => {
                    let min = col_stats.min_bytes_opt().unwrap().get_i32_le();
                    let max = col_stats.max_bytes_opt().unwrap().get_i32_le();
                    assert_eq!(int_idx.indexes[0].min(), Some(min).as_ref());
                    assert_eq!(int_idx.indexes[0].max(), Some(max).as_ref());
                }
                _ => panic!("wrong stats type"),
            }

            // check offset index matches too
            assert_eq!(
                off_idx_i.page_locations[0].offset,
                metadata.row_group(i).column(0).data_page_offset()
            );
        }
    }
}<|MERGE_RESOLUTION|>--- conflicted
+++ resolved
@@ -983,13 +983,8 @@
             }
             SerializedPageReaderState::Pages {
                 page_locations,
-<<<<<<< HEAD
+
                 dictionary_page, .. } => {
-=======
-                dictionary_page,
-                ..
-            } => {
->>>>>>> cee5124a
                 if dictionary_page.is_some() {
                     // If a dictionary page exists, consume it by taking it (sets to None)
                     dictionary_page.take();
