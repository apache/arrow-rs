// Licensed to the Apache Software Foundation (ASF) under one
// or more contributor license agreements.  See the NOTICE file
// distributed with this work for additional information
// regarding copyright ownership.  The ASF licenses this file
// to you under the Apache License, Version 2.0 (the
// "License"); you may not use this file except in compliance
// with the License.  You may obtain a copy of the License at
//
//   http://www.apache.org/licenses/LICENSE-2.0
//
// Unless required by applicable law or agreed to in writing,
// software distributed under the License is distributed on an
// "AS IS" BASIS, WITHOUT WARRANTIES OR CONDITIONS OF ANY
// KIND, either express or implied.  See the License for the
// specific language governing permissions and limitations
// under the License.

//! Parquet metadata API
//!
//! Most users should use these structures to interact with Parquet metadata.
//! The [crate::format] module contains lower level structures generated from the
//! Parquet thrift definition.
//!
//! * [`ParquetMetaData`]: Top level metadata container, read from the Parquet
//!   file footer.
//!
//! * [`FileMetaData`]: File level metadata such as schema, row counts and
//!   version.
//!
//! * [`RowGroupMetaData`]: Metadata for each Row Group with a File, such as
//!   location and number of rows, and column chunks.
//!
//! * [`ColumnChunkMetaData`]: Metadata for each column chunk (primitive leaf)
//!   within a Row Group including encoding and compression information,
//!   number of values, statistics, etc.
mod memory;

use std::ops::Range;
use std::sync::Arc;

use crate::format::{
    BoundaryOrder, ColumnChunk, ColumnIndex, ColumnMetaData, OffsetIndex, PageLocation, RowGroup,
    SizeStatistics, SortingColumn,
};

use crate::basic::{ColumnOrder, Compression, Encoding, Type};
use crate::errors::{ParquetError, Result};
pub(crate) use crate::file::metadata::memory::HeapSize;
use crate::file::page_encoding_stats::{self, PageEncodingStats};
use crate::file::page_index::index::Index;
use crate::file::page_index::offset_index::OffsetIndexMetaData;
use crate::file::statistics::{self, Statistics};
use crate::schema::types::{
    ColumnDescPtr, ColumnDescriptor, ColumnPath, SchemaDescPtr, SchemaDescriptor,
    Type as SchemaType,
};

/// Page level statistics for each column chunk of each row group.
///
/// This structure is an in-memory representation of multiple [`ColumnIndex`]
/// structures in a parquet file footer, as described in the Parquet [PageIndex
/// documentation]. Each [`Index`] holds statistics about all the pages in a
/// particular column chunk.
///
/// `column_index[row_group_number][column_number]` holds the
/// [`Index`] corresponding to column `column_number` of row group
/// `row_group_number`.
///
/// For example `column_index[2][3]` holds the [`Index`] for the fourth
/// column in the third row group of the parquet file.
///
/// [PageIndex documentation]: https://github.com/apache/parquet-format/blob/master/PageIndex.md
pub type ParquetColumnIndex = Vec<Vec<Index>>;

/// [`OffsetIndexMetaData`] for each data page of each row group of each column
///
/// This structure is the parsed representation of the [`OffsetIndex`] from the
/// Parquet file footer, as described in the Parquet [PageIndex documentation].
///
/// `offset_index[row_group_number][column_number]` holds
/// the [`OffsetIndexMetaData`] corresponding to column
/// `column_number`of row group `row_group_number`.
///
/// [PageIndex documentation]: https://github.com/apache/parquet-format/blob/master/PageIndex.md
pub type ParquetOffsetIndex = Vec<Vec<OffsetIndexMetaData>>;

/// Parsed metadata for a single Parquet file
///
/// This structure is stored in the footer of Parquet files, in the format
/// defined by [`parquet.thrift`].
///
/// # Overview
/// * [`FileMetaData`]: Information about the overall file (such as the schema) (See [`Self::file_metadata`])
/// * [`RowGroupMetaData`]: Information about each Row Group (see [`Self::row_groups`])
/// * [`ParquetColumnIndex`] and [`ParquetOffsetIndex`]: Optional "Page Index" structures (see [`Self::column_index`] and [`Self::offset_index`])
///
/// This structure is read by the various readers in this crate or can be read
/// directly from a file using the [`parse_metadata`] function.
///
/// [`parquet.thrift`]: https://github.com/apache/parquet-format/blob/master/src/main/thrift/parquet.thrift
/// [`parse_metadata`]: crate::file::footer::parse_metadata
#[derive(Debug, Clone, PartialEq)]
pub struct ParquetMetaData {
    /// File level metadata
    file_metadata: FileMetaData,
    /// Row group metadata
    row_groups: Vec<RowGroupMetaData>,
    /// Page level index for each page in each column chunk
    column_index: Option<ParquetColumnIndex>,
    /// Offset index for each page in each column chunk
    offset_index: Option<ParquetOffsetIndex>,
}

impl ParquetMetaData {
    /// Creates Parquet metadata from file metadata and a list of row
    /// group metadata
    pub fn new(file_metadata: FileMetaData, row_groups: Vec<RowGroupMetaData>) -> Self {
        ParquetMetaData {
            file_metadata,
            row_groups,
            column_index: None,
            offset_index: None,
        }
    }

    /// Creates Parquet metadata from file metadata, a list of row
    /// group metadata, and the column index structures.
    pub fn new_with_page_index(
        file_metadata: FileMetaData,
        row_groups: Vec<RowGroupMetaData>,
        column_index: Option<ParquetColumnIndex>,
        offset_index: Option<ParquetOffsetIndex>,
    ) -> Self {
        ParquetMetaData {
            file_metadata,
            row_groups,
            column_index,
            offset_index,
        }
    }

    /// Returns file metadata as reference.
    pub fn file_metadata(&self) -> &FileMetaData {
        &self.file_metadata
    }

    /// Returns number of row groups in this file.
    pub fn num_row_groups(&self) -> usize {
        self.row_groups.len()
    }

    /// Returns row group metadata for `i`th position.
    /// Position should be less than number of row groups `num_row_groups`.
    pub fn row_group(&self, i: usize) -> &RowGroupMetaData {
        &self.row_groups[i]
    }

    /// Returns slice of row groups in this file.
    pub fn row_groups(&self) -> &[RowGroupMetaData] {
        &self.row_groups
    }

    /// Returns page indexes in this file.
    #[deprecated(note = "Use Self::column_index")]
    pub fn page_indexes(&self) -> Option<&ParquetColumnIndex> {
        self.column_index.as_ref()
    }

    /// Returns the column index for this file if loaded
    ///
    /// Returns `None` if the parquet file does not have a `ColumnIndex` or
    /// [ArrowReaderOptions::with_page_index] was set to false.
    ///
    /// [ArrowReaderOptions::with_page_index]: https://docs.rs/parquet/latest/parquet/arrow/arrow_reader/struct.ArrowReaderOptions.html#method.with_page_index
    pub fn column_index(&self) -> Option<&ParquetColumnIndex> {
        self.column_index.as_ref()
    }

    /// Returns the offset index for this file if loaded
    #[deprecated(note = "Use Self::offset_index")]
    pub fn offset_indexes(&self) -> Option<&ParquetOffsetIndex> {
        self.offset_index.as_ref()
    }

    /// Returns offset indexes in this file, if loaded
    ///
    /// Returns `None` if the parquet file does not have a `OffsetIndex` or
    /// [ArrowReaderOptions::with_page_index] was set to false.
    ///
    /// [ArrowReaderOptions::with_page_index]: https://docs.rs/parquet/latest/parquet/arrow/arrow_reader/struct.ArrowReaderOptions.html#method.with_page_index
    pub fn offset_index(&self) -> Option<&ParquetOffsetIndex> {
        self.offset_index.as_ref()
    }

    /// Estimate of the bytes allocated to store `ParquetMetadata`
    ///
    /// # Notes:
    ///
    /// 1. Includes size of self
    ///
    /// 2. Includes heap memory for sub fields such as [`FileMetaData`] and
    ///    [`RowGroupMetaData`].
    ///
    /// 3. Includes memory from shared pointers (e.g. [`SchemaDescPtr`]). This
    ///    means `memory_size` will over estimate the memory size if such pointers
    ///    are shared.
    ///
    /// 4. Does not include any allocator overheads
    pub fn memory_size(&self) -> usize {
        std::mem::size_of::<Self>()
            + self.file_metadata.heap_size()
            + self.row_groups.heap_size()
            + self.column_index.heap_size()
            + self.offset_index.heap_size()
    }

    /// Override the column index
    #[cfg(feature = "arrow")]
    pub(crate) fn set_column_index(&mut self, index: Option<ParquetColumnIndex>) {
        self.column_index = index;
    }

    /// Override the offset index
    #[cfg(feature = "arrow")]
    pub(crate) fn set_offset_index(&mut self, index: Option<ParquetOffsetIndex>) {
        self.offset_index = index;
    }
}

pub type KeyValue = crate::format::KeyValue;

/// Reference counted pointer for [`FileMetaData`].
pub type FileMetaDataPtr = Arc<FileMetaData>;

/// File level metadata for a Parquet file.
///
/// Includes the version of the file, metadata, number of rows, schema, and column orders
#[derive(Debug, Clone, PartialEq)]
pub struct FileMetaData {
    version: i32,
    num_rows: i64,
    created_by: Option<String>,
    key_value_metadata: Option<Vec<KeyValue>>,
    schema_descr: SchemaDescPtr,
    column_orders: Option<Vec<ColumnOrder>>,
}

impl FileMetaData {
    /// Creates new file metadata.
    pub fn new(
        version: i32,
        num_rows: i64,
        created_by: Option<String>,
        key_value_metadata: Option<Vec<KeyValue>>,
        schema_descr: SchemaDescPtr,
        column_orders: Option<Vec<ColumnOrder>>,
    ) -> Self {
        FileMetaData {
            version,
            num_rows,
            created_by,
            key_value_metadata,
            schema_descr,
            column_orders,
        }
    }

    /// Returns version of this file.
    pub fn version(&self) -> i32 {
        self.version
    }

    /// Returns number of rows in the file.
    pub fn num_rows(&self) -> i64 {
        self.num_rows
    }

    /// String message for application that wrote this file.
    ///
    /// This should have the following format:
    /// `<application> version <application version> (build <application build hash>)`.
    ///
    /// ```shell
    /// parquet-mr version 1.8.0 (build 0fda28af84b9746396014ad6a415b90592a98b3b)
    /// ```
    pub fn created_by(&self) -> Option<&str> {
        self.created_by.as_deref()
    }

    /// Returns key_value_metadata of this file.
    pub fn key_value_metadata(&self) -> Option<&Vec<KeyValue>> {
        self.key_value_metadata.as_ref()
    }

    /// Returns Parquet [`Type`] that describes schema in this file.
    ///
    /// [`Type`]: crate::schema::types::Type
    pub fn schema(&self) -> &SchemaType {
        self.schema_descr.root_schema()
    }

    /// Returns a reference to schema descriptor.
    pub fn schema_descr(&self) -> &SchemaDescriptor {
        &self.schema_descr
    }

    /// Returns reference counted clone for schema descriptor.
    pub fn schema_descr_ptr(&self) -> SchemaDescPtr {
        self.schema_descr.clone()
    }

    /// Column (sort) order used for `min` and `max` values of each column in this file.
    ///
    /// Each column order corresponds to one column, determined by its position in the
    /// list, matching the position of the column in the schema.
    ///
    /// When `None` is returned, there are no column orders available, and each column
    /// should be assumed to have undefined (legacy) column order.
    pub fn column_orders(&self) -> Option<&Vec<ColumnOrder>> {
        self.column_orders.as_ref()
    }

    /// Returns column order for `i`th column in this file.
    /// If column orders are not available, returns undefined (legacy) column order.
    pub fn column_order(&self, i: usize) -> ColumnOrder {
        self.column_orders
            .as_ref()
            .map(|data| data[i])
            .unwrap_or(ColumnOrder::UNDEFINED)
    }
}

/// Reference counted pointer for [`RowGroupMetaData`].
pub type RowGroupMetaDataPtr = Arc<RowGroupMetaData>;

/// Metadata for a row group
///
/// Includes [`ColumnChunkMetaData`] for each column in the row group, the number of rows
/// the total byte size of the row group, and the [`SchemaDescriptor`] for the row group.
#[derive(Debug, Clone, PartialEq)]
pub struct RowGroupMetaData {
    columns: Vec<ColumnChunkMetaData>,
    num_rows: i64,
    sorting_columns: Option<Vec<SortingColumn>>,
    total_byte_size: i64,
    schema_descr: SchemaDescPtr,
    /// We can't infer from file offset of first column since there may empty columns in row group.
    file_offset: Option<i64>,
    /// Ordinal position of this row group in file
    ordinal: Option<i16>,
}

impl RowGroupMetaData {
    /// Returns builder for row group metadata.
    pub fn builder(schema_descr: SchemaDescPtr) -> RowGroupMetaDataBuilder {
        RowGroupMetaDataBuilder::new(schema_descr)
    }

    /// Number of columns in this row group.
    pub fn num_columns(&self) -> usize {
        self.columns.len()
    }

    /// Returns column chunk metadata for `i`th column.
    pub fn column(&self, i: usize) -> &ColumnChunkMetaData {
        &self.columns[i]
    }

    /// Returns slice of column chunk metadata.
    pub fn columns(&self) -> &[ColumnChunkMetaData] {
        &self.columns
    }

    /// Returns mutable slice of column chunk metadata.
    pub fn columns_mut(&mut self) -> &mut [ColumnChunkMetaData] {
        &mut self.columns
    }

    /// Number of rows in this row group.
    pub fn num_rows(&self) -> i64 {
        self.num_rows
    }

    /// Returns the sort ordering of the rows in this RowGroup if any
    pub fn sorting_columns(&self) -> Option<&Vec<SortingColumn>> {
        self.sorting_columns.as_ref()
    }

    /// Total byte size of all uncompressed column data in this row group.
    pub fn total_byte_size(&self) -> i64 {
        self.total_byte_size
    }

    /// Total size of all compressed column data in this row group.
    pub fn compressed_size(&self) -> i64 {
        self.columns.iter().map(|c| c.total_compressed_size).sum()
    }

    /// Returns reference to a schema descriptor.
    pub fn schema_descr(&self) -> &SchemaDescriptor {
        self.schema_descr.as_ref()
    }

    /// Returns reference counted clone of schema descriptor.
    pub fn schema_descr_ptr(&self) -> SchemaDescPtr {
        self.schema_descr.clone()
    }

    /// Returns ordinal position of this row group in file.
    ///
    /// For example if this is the first row group in the file, this will return 0.
    /// If this is the second row group in the file, this will return 1.
    #[inline(always)]
    pub fn ordinal(&self) -> Option<i16> {
        self.ordinal
    }

    /// Returns file offset of this row group in file.
    #[inline(always)]
    pub fn file_offset(&self) -> Option<i64> {
        self.file_offset
    }

    /// Method to convert from Thrift.
    pub fn from_thrift(schema_descr: SchemaDescPtr, mut rg: RowGroup) -> Result<RowGroupMetaData> {
        if schema_descr.num_columns() != rg.columns.len() {
            return Err(general_err!(
                "Column count mismatch. Schema has {} columns while Row Group has {}",
                schema_descr.num_columns(),
                rg.columns.len()
            ));
        }
        let total_byte_size = rg.total_byte_size;
        let num_rows = rg.num_rows;
        let mut columns = vec![];
        for (c, d) in rg.columns.drain(0..).zip(schema_descr.columns()) {
            let cc = ColumnChunkMetaData::from_thrift(d.clone(), c)?;
            columns.push(cc);
        }
        let sorting_columns = rg.sorting_columns;
        Ok(RowGroupMetaData {
            columns,
            num_rows,
            sorting_columns,
            total_byte_size,
            schema_descr,
            file_offset: rg.file_offset,
            ordinal: rg.ordinal,
        })
    }

    /// Method to convert to Thrift.
    pub fn to_thrift(&self) -> RowGroup {
        RowGroup {
            columns: self.columns().iter().map(|v| v.to_thrift()).collect(),
            total_byte_size: self.total_byte_size,
            num_rows: self.num_rows,
            sorting_columns: self.sorting_columns().cloned(),
            file_offset: self.file_offset(),
            total_compressed_size: Some(self.compressed_size()),
            ordinal: self.ordinal,
        }
    }

    /// Converts this [`RowGroupMetaData`] into a [`RowGroupMetaDataBuilder`]
    pub fn into_builder(self) -> RowGroupMetaDataBuilder {
        RowGroupMetaDataBuilder(self)
    }
}

/// Builder for row group metadata.
pub struct RowGroupMetaDataBuilder(RowGroupMetaData);

impl RowGroupMetaDataBuilder {
    /// Creates new builder from schema descriptor.
    fn new(schema_descr: SchemaDescPtr) -> Self {
        Self(RowGroupMetaData {
            columns: Vec::with_capacity(schema_descr.num_columns()),
            schema_descr,
            file_offset: None,
            num_rows: 0,
            sorting_columns: None,
            total_byte_size: 0,
            ordinal: None,
        })
    }

    /// Sets number of rows in this row group.
    pub fn set_num_rows(mut self, value: i64) -> Self {
        self.0.num_rows = value;
        self
    }

    /// Sets the sorting order for columns
    pub fn set_sorting_columns(mut self, value: Option<Vec<SortingColumn>>) -> Self {
        self.0.sorting_columns = value;
        self
    }

    /// Sets total size in bytes for this row group.
    pub fn set_total_byte_size(mut self, value: i64) -> Self {
        self.0.total_byte_size = value;
        self
    }

    /// Sets column metadata for this row group.
    pub fn set_column_metadata(mut self, value: Vec<ColumnChunkMetaData>) -> Self {
        self.0.columns = value;
        self
    }

    /// Sets ordinal for this row group.
    pub fn set_ordinal(mut self, value: i16) -> Self {
        self.0.ordinal = Some(value);
        self
    }

    pub fn set_file_offset(mut self, value: i64) -> Self {
        self.0.file_offset = Some(value);
        self
    }

    /// Builds row group metadata.
    pub fn build(self) -> Result<RowGroupMetaData> {
        if self.0.schema_descr.num_columns() != self.0.columns.len() {
            return Err(general_err!(
                "Column length mismatch: {} != {}",
                self.0.schema_descr.num_columns(),
                self.0.columns.len()
            ));
        }

        Ok(self.0)
    }
}

/// Metadata for a column chunk.
#[derive(Debug, Clone, PartialEq)]
pub struct ColumnChunkMetaData {
    column_descr: ColumnDescPtr,
    encodings: Vec<Encoding>,
    file_path: Option<String>,
    file_offset: i64,
    num_values: i64,
    compression: Compression,
    total_compressed_size: i64,
    total_uncompressed_size: i64,
    data_page_offset: i64,
    index_page_offset: Option<i64>,
    dictionary_page_offset: Option<i64>,
    statistics: Option<Statistics>,
    encoding_stats: Option<Vec<PageEncodingStats>>,
    bloom_filter_offset: Option<i64>,
    bloom_filter_length: Option<i32>,
    offset_index_offset: Option<i64>,
    offset_index_length: Option<i32>,
    column_index_offset: Option<i64>,
    column_index_length: Option<i32>,
    unencoded_byte_array_data_bytes: Option<i64>,
    repetition_level_histogram: Option<Vec<i64>>,
    definition_level_histogram: Option<Vec<i64>>,
}

/// Represents common operations for a column chunk.
impl ColumnChunkMetaData {
    /// Returns builder for column chunk metadata.
    pub fn builder(column_descr: ColumnDescPtr) -> ColumnChunkMetaDataBuilder {
        ColumnChunkMetaDataBuilder::new(column_descr)
    }

    /// File where the column chunk is stored.
    ///
    /// If not set, assumed to belong to the same file as the metadata.
    /// This path is relative to the current file.
    pub fn file_path(&self) -> Option<&str> {
        self.file_path.as_deref()
    }

    /// Byte offset in `file_path()`.
    pub fn file_offset(&self) -> i64 {
        self.file_offset
    }

    /// Type of this column. Must be primitive.
    pub fn column_type(&self) -> Type {
        self.column_descr.physical_type()
    }

    /// Path (or identifier) of this column.
    pub fn column_path(&self) -> &ColumnPath {
        self.column_descr.path()
    }

    /// Descriptor for this column.
    pub fn column_descr(&self) -> &ColumnDescriptor {
        self.column_descr.as_ref()
    }

    /// Reference counted clone of descriptor for this column.
    pub fn column_descr_ptr(&self) -> ColumnDescPtr {
        self.column_descr.clone()
    }

    /// All encodings used for this column.
    pub fn encodings(&self) -> &Vec<Encoding> {
        &self.encodings
    }

    /// Total number of values in this column chunk.
    pub fn num_values(&self) -> i64 {
        self.num_values
    }

    /// Compression for this column.
    pub fn compression(&self) -> Compression {
        self.compression
    }

    /// Returns the total compressed data size of this column chunk.
    pub fn compressed_size(&self) -> i64 {
        self.total_compressed_size
    }

    /// Returns the total uncompressed data size of this column chunk.
    pub fn uncompressed_size(&self) -> i64 {
        self.total_uncompressed_size
    }

    /// Returns the offset for the column data.
    pub fn data_page_offset(&self) -> i64 {
        self.data_page_offset
    }

    /// Returns the offset for the index page.
    pub fn index_page_offset(&self) -> Option<i64> {
        self.index_page_offset
    }

    /// Returns the offset for the dictionary page, if any.
    pub fn dictionary_page_offset(&self) -> Option<i64> {
        self.dictionary_page_offset
    }

    /// Returns the offset and length in bytes of the column chunk within the file
    pub fn byte_range(&self) -> (u64, u64) {
        let col_start = match self.dictionary_page_offset() {
            Some(dictionary_page_offset) => dictionary_page_offset,
            None => self.data_page_offset(),
        };
        let col_len = self.compressed_size();
        assert!(
            col_start >= 0 && col_len >= 0,
            "column start and length should not be negative"
        );
        (col_start as u64, col_len as u64)
    }

    /// Returns statistics that are set for this column chunk,
    /// or `None` if no statistics are available.
    pub fn statistics(&self) -> Option<&Statistics> {
        self.statistics.as_ref()
    }

    /// Returns the offset for the page encoding stats,
    /// or `None` if no page encoding stats are available.
    pub fn page_encoding_stats(&self) -> Option<&Vec<PageEncodingStats>> {
        self.encoding_stats.as_ref()
    }

    /// Returns the offset for the bloom filter.
    pub fn bloom_filter_offset(&self) -> Option<i64> {
        self.bloom_filter_offset
    }

    /// Returns the offset for the bloom filter.
    pub fn bloom_filter_length(&self) -> Option<i32> {
        self.bloom_filter_length
    }

    /// Returns the offset for the column index.
    pub fn column_index_offset(&self) -> Option<i64> {
        self.column_index_offset
    }

    /// Returns the offset for the column index length.
    pub fn column_index_length(&self) -> Option<i32> {
        self.column_index_length
    }

    /// Returns the range for the offset index if any
    pub(crate) fn column_index_range(&self) -> Option<Range<usize>> {
        let offset = usize::try_from(self.column_index_offset?).ok()?;
        let length = usize::try_from(self.column_index_length?).ok()?;
        Some(offset..(offset + length))
    }

    /// Returns the offset for the offset index.
    pub fn offset_index_offset(&self) -> Option<i64> {
        self.offset_index_offset
    }

    /// Returns the offset for the offset index length.
    pub fn offset_index_length(&self) -> Option<i32> {
        self.offset_index_length
    }

    /// Returns the range for the offset index if any
    pub(crate) fn offset_index_range(&self) -> Option<Range<usize>> {
        let offset = usize::try_from(self.offset_index_offset?).ok()?;
        let length = usize::try_from(self.offset_index_length?).ok()?;
        Some(offset..(offset + length))
    }

    /// Returns the number of bytes of variable length data after decoding.
    ///
    /// Only set for BYTE_ARRAY columns. This field may not be set by older
    /// writers.
    pub fn unencoded_byte_array_data_bytes(&self) -> Option<i64> {
        self.unencoded_byte_array_data_bytes
    }

    /// Returns the repetition level histogram.
    ///
    /// The returned value `vec[i]` is how many values are at repetition level `i`. For example,
    /// `vec[0]` indicates how many rows the page contains.
    /// This field may not be set by older writers.
    pub fn repetition_level_histogram(&self) -> Option<&Vec<i64>> {
        self.repetition_level_histogram.as_ref()
    }

    /// Returns the definition level histogram.
    ///
    /// The returned value `vec[i]` is how many values are at definition level `i`. For example,
    /// `vec[max_definition_level-1]` indicates how many non-null values are present in the page.
    /// This field may not be set by older writers.
    pub fn definition_level_histogram(&self) -> Option<&Vec<i64>> {
        self.definition_level_histogram.as_ref()
    }

    /// Method to convert from Thrift.
    pub fn from_thrift(column_descr: ColumnDescPtr, cc: ColumnChunk) -> Result<Self> {
        if cc.meta_data.is_none() {
            return Err(general_err!("Expected to have column metadata"));
        }
        let mut col_metadata: ColumnMetaData = cc.meta_data.unwrap();
        let column_type = Type::try_from(col_metadata.type_)?;
        let encodings = col_metadata
            .encodings
            .drain(0..)
            .map(Encoding::try_from)
            .collect::<Result<_>>()?;
        let compression = Compression::try_from(col_metadata.codec)?;
        let file_path = cc.file_path;
        let file_offset = cc.file_offset;
        let num_values = col_metadata.num_values;
        let total_compressed_size = col_metadata.total_compressed_size;
        let total_uncompressed_size = col_metadata.total_uncompressed_size;
        let data_page_offset = col_metadata.data_page_offset;
        let index_page_offset = col_metadata.index_page_offset;
        let dictionary_page_offset = col_metadata.dictionary_page_offset;
        let statistics = statistics::from_thrift(column_type, col_metadata.statistics)?;
        let encoding_stats = col_metadata
            .encoding_stats
            .as_ref()
            .map(|vec| {
                vec.iter()
                    .map(page_encoding_stats::try_from_thrift)
                    .collect::<Result<_>>()
            })
            .transpose()?;
        let bloom_filter_offset = col_metadata.bloom_filter_offset;
        let bloom_filter_length = col_metadata.bloom_filter_length;
        let offset_index_offset = cc.offset_index_offset;
        let offset_index_length = cc.offset_index_length;
        let column_index_offset = cc.column_index_offset;
        let column_index_length = cc.column_index_length;
        let (
            unencoded_byte_array_data_bytes,
            repetition_level_histogram,
            definition_level_histogram,
        ) = if let Some(size_stats) = col_metadata.size_statistics {
            (
                size_stats.unencoded_byte_array_data_bytes,
                size_stats.repetition_level_histogram,
                size_stats.definition_level_histogram,
            )
        } else {
            (None, None, None)
        };

        let result = ColumnChunkMetaData {
            column_descr,
            encodings,
            file_path,
            file_offset,
            num_values,
            compression,
            total_compressed_size,
            total_uncompressed_size,
            data_page_offset,
            index_page_offset,
            dictionary_page_offset,
            statistics,
            encoding_stats,
            bloom_filter_offset,
            bloom_filter_length,
            offset_index_offset,
            offset_index_length,
            column_index_offset,
            column_index_length,
            unencoded_byte_array_data_bytes,
            repetition_level_histogram,
            definition_level_histogram,
        };
        Ok(result)
    }

    /// Method to convert to Thrift.
    pub fn to_thrift(&self) -> ColumnChunk {
        let column_metadata = self.to_column_metadata_thrift();

        ColumnChunk {
            file_path: self.file_path().map(|s| s.to_owned()),
            file_offset: self.file_offset,
            meta_data: Some(column_metadata),
            offset_index_offset: self.offset_index_offset,
            offset_index_length: self.offset_index_length,
            column_index_offset: self.column_index_offset,
            column_index_length: self.column_index_length,
            crypto_metadata: None,
            encrypted_column_metadata: None,
        }
    }

    /// Method to convert to Thrift `ColumnMetaData`
    pub fn to_column_metadata_thrift(&self) -> ColumnMetaData {
        let size_statistics = if self.unencoded_byte_array_data_bytes.is_some()
            || self.repetition_level_histogram.is_some()
            || self.definition_level_histogram.is_some()
        {
            Some(SizeStatistics {
                unencoded_byte_array_data_bytes: self.unencoded_byte_array_data_bytes,
                repetition_level_histogram: self.repetition_level_histogram.clone(),
                definition_level_histogram: self.definition_level_histogram.clone(),
            })
        } else {
            None
        };

        ColumnMetaData {
            type_: self.column_type().into(),
            encodings: self.encodings().iter().map(|&v| v.into()).collect(),
            path_in_schema: self.column_path().as_ref().to_vec(),
            codec: self.compression.into(),
            num_values: self.num_values,
            total_uncompressed_size: self.total_uncompressed_size,
            total_compressed_size: self.total_compressed_size,
            key_value_metadata: None,
            data_page_offset: self.data_page_offset,
            index_page_offset: self.index_page_offset,
            dictionary_page_offset: self.dictionary_page_offset,
            statistics: statistics::to_thrift(self.statistics.as_ref()),
            encoding_stats: self
                .encoding_stats
                .as_ref()
                .map(|vec| vec.iter().map(page_encoding_stats::to_thrift).collect()),
            bloom_filter_offset: self.bloom_filter_offset,
            bloom_filter_length: self.bloom_filter_length,
            size_statistics,
        }
    }

    /// Converts this [`ColumnChunkMetaData`] into a [`ColumnChunkMetaDataBuilder`]
    pub fn into_builder(self) -> ColumnChunkMetaDataBuilder {
        ColumnChunkMetaDataBuilder(self)
    }
}

/// Builder for column chunk metadata.
pub struct ColumnChunkMetaDataBuilder(ColumnChunkMetaData);

impl ColumnChunkMetaDataBuilder {
    /// Creates new column chunk metadata builder.
    fn new(column_descr: ColumnDescPtr) -> Self {
        Self(ColumnChunkMetaData {
            column_descr,
            encodings: Vec::new(),
            file_path: None,
            file_offset: 0,
            num_values: 0,
            compression: Compression::UNCOMPRESSED,
            total_compressed_size: 0,
            total_uncompressed_size: 0,
            data_page_offset: 0,
            index_page_offset: None,
            dictionary_page_offset: None,
            statistics: None,
            encoding_stats: None,
            bloom_filter_offset: None,
            bloom_filter_length: None,
            offset_index_offset: None,
            offset_index_length: None,
            column_index_offset: None,
            column_index_length: None,
            unencoded_byte_array_data_bytes: None,
            repetition_level_histogram: None,
            definition_level_histogram: None,
        })
    }

    /// Sets list of encodings for this column chunk.
    pub fn set_encodings(mut self, encodings: Vec<Encoding>) -> Self {
        self.0.encodings = encodings;
        self
    }

    /// Sets optional file path for this column chunk.
    pub fn set_file_path(mut self, value: String) -> Self {
        self.0.file_path = Some(value);
        self
    }

    /// Sets file offset in bytes.
    pub fn set_file_offset(mut self, value: i64) -> Self {
        self.0.file_offset = value;
        self
    }

    /// Sets number of values.
    pub fn set_num_values(mut self, value: i64) -> Self {
        self.0.num_values = value;
        self
    }

    /// Sets compression.
    pub fn set_compression(mut self, value: Compression) -> Self {
        self.0.compression = value;
        self
    }

    /// Sets total compressed size in bytes.
    pub fn set_total_compressed_size(mut self, value: i64) -> Self {
        self.0.total_compressed_size = value;
        self
    }

    /// Sets total uncompressed size in bytes.
    pub fn set_total_uncompressed_size(mut self, value: i64) -> Self {
        self.0.total_uncompressed_size = value;
        self
    }

    /// Sets data page offset in bytes.
    pub fn set_data_page_offset(mut self, value: i64) -> Self {
        self.0.data_page_offset = value;
        self
    }

    /// Sets optional dictionary page ofset in bytes.
    pub fn set_dictionary_page_offset(mut self, value: Option<i64>) -> Self {
        self.0.dictionary_page_offset = value;
        self
    }

    /// Sets optional index page offset in bytes.
    pub fn set_index_page_offset(mut self, value: Option<i64>) -> Self {
        self.0.index_page_offset = value;
        self
    }

    /// Sets statistics for this column chunk.
    pub fn set_statistics(mut self, value: Statistics) -> Self {
        self.0.statistics = Some(value);
        self
    }

    /// Sets page encoding stats for this column chunk.
    pub fn set_page_encoding_stats(mut self, value: Vec<PageEncodingStats>) -> Self {
        self.0.encoding_stats = Some(value);
        self
    }

    /// Sets optional bloom filter offset in bytes.
    pub fn set_bloom_filter_offset(mut self, value: Option<i64>) -> Self {
        self.0.bloom_filter_offset = value;
        self
    }

    /// Sets optional bloom filter length in bytes.
    pub fn set_bloom_filter_length(mut self, value: Option<i32>) -> Self {
        self.0.bloom_filter_length = value;
        self
    }

    /// Sets optional offset index offset in bytes.
    pub fn set_offset_index_offset(mut self, value: Option<i64>) -> Self {
        self.0.offset_index_offset = value;
        self
    }

    /// Sets optional offset index length in bytes.
    pub fn set_offset_index_length(mut self, value: Option<i32>) -> Self {
        self.0.offset_index_length = value;
        self
    }

    /// Sets optional column index offset in bytes.
    pub fn set_column_index_offset(mut self, value: Option<i64>) -> Self {
        self.0.column_index_offset = value;
        self
    }

    /// Sets optional column index length in bytes.
    pub fn set_column_index_length(mut self, value: Option<i32>) -> Self {
        self.0.column_index_length = value;
        self
    }

    /// Sets optional length of variable length data in bytes.
    pub fn set_unencoded_byte_array_data_bytes(mut self, value: Option<i64>) -> Self {
        self.0.unencoded_byte_array_data_bytes = value;
        self
    }

    /// Sets optional repetition level histogram
    pub fn set_repetition_level_histogram(mut self, value: Option<Vec<i64>>) -> Self {
        self.0.repetition_level_histogram = value;
        self
    }

    /// Sets optional repetition level histogram
    pub fn set_definition_level_histogram(mut self, value: Option<Vec<i64>>) -> Self {
        self.0.definition_level_histogram = value;
        self
    }

    /// Builds column chunk metadata.
    pub fn build(self) -> Result<ColumnChunkMetaData> {
        Ok(self.0)
    }
}

/// Builder for Parquet [`ColumnIndex`], part of the Parquet [PageIndex]
///
/// [PageIndex]: https://github.com/apache/parquet-format/blob/master/PageIndex.md
pub struct ColumnIndexBuilder {
    null_pages: Vec<bool>,
    min_values: Vec<Vec<u8>>,
    max_values: Vec<Vec<u8>>,
    null_counts: Vec<i64>,
    boundary_order: BoundaryOrder,
<<<<<<< HEAD
    repetition_level_histograms: Option<Vec<i64>>,
    definition_level_histograms: Option<Vec<i64>>,
    // If one page can't get build index, need to ignore all index in this column
=======
    /// Is the information in the builder valid?
    ///
    /// Set to `false` if any entry in the page doesn't have statistics for
    /// some reason, so statistics for that page won't be written to the file.
    /// This might happen if the page is entirely null, or
    /// is a floating point column without any non-nan values
    /// e.g. <https://github.com/apache/parquet-format/pull/196>
>>>>>>> a6353d17
    valid: bool,
}

impl Default for ColumnIndexBuilder {
    fn default() -> Self {
        Self::new()
    }
}

impl ColumnIndexBuilder {
    pub fn new() -> Self {
        ColumnIndexBuilder {
            null_pages: Vec::new(),
            min_values: Vec::new(),
            max_values: Vec::new(),
            null_counts: Vec::new(),
            boundary_order: BoundaryOrder::UNORDERED,
            repetition_level_histograms: None,
            definition_level_histograms: None,
            valid: true,
        }
    }

    /// Append statistics for the next page
    pub fn append(
        &mut self,
        null_page: bool,
        min_value: Vec<u8>,
        max_value: Vec<u8>,
        null_count: i64,
    ) {
        self.null_pages.push(null_page);
        self.min_values.push(min_value);
        self.max_values.push(max_value);
        self.null_counts.push(null_count);
    }

    /// Append the given page-level histograms to the [`ColumnIndex`] histograms.
    /// Does nothing if the `ColumnIndexBuilder` is not in the `valid` state.
    pub fn append_histograms(
        &mut self,
        repetition_level_histogram: &Option<Vec<i64>>,
        definition_level_histogram: &Option<Vec<i64>>,
    ) {
        if !self.valid {
            return;
        }
        if let Some(ref rep_lvl_hist) = repetition_level_histogram {
            let hist = self.repetition_level_histograms.get_or_insert(Vec::new());
            hist.reserve(rep_lvl_hist.len());
            hist.extend(rep_lvl_hist);
        }
        if let Some(ref def_lvl_hist) = definition_level_histogram {
            let hist = self.definition_level_histograms.get_or_insert(Vec::new());
            hist.reserve(def_lvl_hist.len());
            hist.extend(def_lvl_hist);
        }
    }

    pub fn set_boundary_order(&mut self, boundary_order: BoundaryOrder) {
        self.boundary_order = boundary_order;
    }

    /// Mark this column index as invalid
    pub fn to_invalid(&mut self) {
        self.valid = false;
    }

    /// Is the information in the builder valid?
    pub fn valid(&self) -> bool {
        self.valid
    }

    /// Build and get the thrift metadata of column index
    ///
    /// Note: callers should check [`Self::valid`] before calling this method
    pub fn build_to_thrift(self) -> ColumnIndex {
        ColumnIndex::new(
            self.null_pages,
            self.min_values,
            self.max_values,
            self.boundary_order,
            self.null_counts,
            self.repetition_level_histograms,
            self.definition_level_histograms,
        )
    }
}

/// Builder for offset index, part of the Parquet [PageIndex].
///
/// [PageIndex]: https://github.com/apache/parquet-format/blob/master/PageIndex.md
pub struct OffsetIndexBuilder {
    offset_array: Vec<i64>,
    compressed_page_size_array: Vec<i32>,
    first_row_index_array: Vec<i64>,
    unencoded_byte_array_data_bytes_array: Option<Vec<i64>>,
    current_first_row_index: i64,
}

impl Default for OffsetIndexBuilder {
    fn default() -> Self {
        Self::new()
    }
}

impl OffsetIndexBuilder {
    pub fn new() -> Self {
        OffsetIndexBuilder {
            offset_array: Vec::new(),
            compressed_page_size_array: Vec::new(),
            first_row_index_array: Vec::new(),
            unencoded_byte_array_data_bytes_array: None,
            current_first_row_index: 0,
        }
    }

    pub fn append_row_count(&mut self, row_count: i64) {
        let current_page_row_index = self.current_first_row_index;
        self.first_row_index_array.push(current_page_row_index);
        self.current_first_row_index += row_count;
    }

    pub fn append_offset_and_size(&mut self, offset: i64, compressed_page_size: i32) {
        self.offset_array.push(offset);
        self.compressed_page_size_array.push(compressed_page_size);
    }

    pub fn append_unencoded_byte_array_data_bytes(
        &mut self,
        unencoded_byte_array_data_bytes: Option<i64>,
    ) {
        if let Some(val) = unencoded_byte_array_data_bytes {
            self.unencoded_byte_array_data_bytes_array
                .get_or_insert(Vec::new())
                .push(val);
        }
    }

    /// Build and get the thrift metadata of offset index
    pub fn build_to_thrift(self) -> OffsetIndex {
        let locations = self
            .offset_array
            .iter()
            .zip(self.compressed_page_size_array.iter())
            .zip(self.first_row_index_array.iter())
            .map(|((offset, size), row_index)| PageLocation::new(*offset, *size, *row_index))
            .collect::<Vec<_>>();
        OffsetIndex::new(locations, self.unencoded_byte_array_data_bytes_array)
    }
}

#[cfg(test)]
mod tests {
    use super::*;
    use crate::basic::{PageType, SortOrder};
    use crate::file::page_index::index::NativeIndex;

    #[test]
    fn test_row_group_metadata_thrift_conversion() {
        let schema_descr = get_test_schema_descr();

        let mut columns = vec![];
        for ptr in schema_descr.columns() {
            let column = ColumnChunkMetaData::builder(ptr.clone()).build().unwrap();
            columns.push(column);
        }
        let row_group_meta = RowGroupMetaData::builder(schema_descr.clone())
            .set_num_rows(1000)
            .set_total_byte_size(2000)
            .set_column_metadata(columns)
            .set_ordinal(1)
            .build()
            .unwrap();

        let row_group_exp = row_group_meta.to_thrift();
        let row_group_res = RowGroupMetaData::from_thrift(schema_descr, row_group_exp.clone())
            .unwrap()
            .to_thrift();

        assert_eq!(row_group_res, row_group_exp);
    }

    #[test]
    fn test_row_group_metadata_thrift_conversion_empty() {
        let schema_descr = get_test_schema_descr();

        let row_group_meta = RowGroupMetaData::builder(schema_descr).build();

        assert!(row_group_meta.is_err());
        if let Err(e) = row_group_meta {
            assert_eq!(
                format!("{e}"),
                "Parquet error: Column length mismatch: 2 != 0"
            );
        }
    }

    /// Test reading a corrupted Parquet file with 3 columns in its schema but only 2 in its row group
    #[test]
    fn test_row_group_metadata_thrift_corrupted() {
        let schema_descr_2cols = Arc::new(SchemaDescriptor::new(Arc::new(
            SchemaType::group_type_builder("schema")
                .with_fields(vec![
                    Arc::new(
                        SchemaType::primitive_type_builder("a", Type::INT32)
                            .build()
                            .unwrap(),
                    ),
                    Arc::new(
                        SchemaType::primitive_type_builder("b", Type::INT32)
                            .build()
                            .unwrap(),
                    ),
                ])
                .build()
                .unwrap(),
        )));

        let schema_descr_3cols = Arc::new(SchemaDescriptor::new(Arc::new(
            SchemaType::group_type_builder("schema")
                .with_fields(vec![
                    Arc::new(
                        SchemaType::primitive_type_builder("a", Type::INT32)
                            .build()
                            .unwrap(),
                    ),
                    Arc::new(
                        SchemaType::primitive_type_builder("b", Type::INT32)
                            .build()
                            .unwrap(),
                    ),
                    Arc::new(
                        SchemaType::primitive_type_builder("c", Type::INT32)
                            .build()
                            .unwrap(),
                    ),
                ])
                .build()
                .unwrap(),
        )));

        let row_group_meta_2cols = RowGroupMetaData::builder(schema_descr_2cols.clone())
            .set_num_rows(1000)
            .set_total_byte_size(2000)
            .set_column_metadata(vec![
                ColumnChunkMetaData::builder(schema_descr_2cols.column(0))
                    .build()
                    .unwrap(),
                ColumnChunkMetaData::builder(schema_descr_2cols.column(1))
                    .build()
                    .unwrap(),
            ])
            .set_ordinal(1)
            .build()
            .unwrap();

        let err =
            RowGroupMetaData::from_thrift(schema_descr_3cols, row_group_meta_2cols.to_thrift())
                .unwrap_err()
                .to_string();
        assert_eq!(
            err,
            "Parquet error: Column count mismatch. Schema has 3 columns while Row Group has 2"
        );
    }

    #[test]
    fn test_column_chunk_metadata_thrift_conversion() {
        let column_descr = get_test_schema_descr().column(0);

        let col_metadata = ColumnChunkMetaData::builder(column_descr.clone())
            .set_encodings(vec![Encoding::PLAIN, Encoding::RLE])
            .set_file_path("file_path".to_owned())
            .set_file_offset(100)
            .set_num_values(1000)
            .set_compression(Compression::SNAPPY)
            .set_total_compressed_size(2000)
            .set_total_uncompressed_size(3000)
            .set_data_page_offset(4000)
            .set_dictionary_page_offset(Some(5000))
            .set_page_encoding_stats(vec![
                PageEncodingStats {
                    page_type: PageType::DATA_PAGE,
                    encoding: Encoding::PLAIN,
                    count: 3,
                },
                PageEncodingStats {
                    page_type: PageType::DATA_PAGE,
                    encoding: Encoding::RLE,
                    count: 5,
                },
            ])
            .set_bloom_filter_offset(Some(6000))
            .set_bloom_filter_length(Some(25))
            .set_offset_index_offset(Some(7000))
            .set_offset_index_length(Some(25))
            .set_column_index_offset(Some(8000))
            .set_column_index_length(Some(25))
            .set_unencoded_byte_array_data_bytes(Some(2000))
            .set_repetition_level_histogram(Some(vec![100, 100]))
            .set_definition_level_histogram(Some(vec![0, 200]))
            .build()
            .unwrap();

        let col_chunk_res =
            ColumnChunkMetaData::from_thrift(column_descr, col_metadata.to_thrift()).unwrap();

        assert_eq!(col_chunk_res, col_metadata);
    }

    #[test]
    fn test_column_chunk_metadata_thrift_conversion_empty() {
        let column_descr = get_test_schema_descr().column(0);

        let col_metadata = ColumnChunkMetaData::builder(column_descr.clone())
            .build()
            .unwrap();

        let col_chunk_exp = col_metadata.to_thrift();
        let col_chunk_res = ColumnChunkMetaData::from_thrift(column_descr, col_chunk_exp.clone())
            .unwrap()
            .to_thrift();

        assert_eq!(col_chunk_res, col_chunk_exp);
    }

    #[test]
    fn test_compressed_size() {
        let schema_descr = get_test_schema_descr();

        let mut columns = vec![];
        for column_descr in schema_descr.columns() {
            let column = ColumnChunkMetaData::builder(column_descr.clone())
                .set_total_compressed_size(500)
                .set_total_uncompressed_size(700)
                .build()
                .unwrap();
            columns.push(column);
        }
        let row_group_meta = RowGroupMetaData::builder(schema_descr)
            .set_num_rows(1000)
            .set_column_metadata(columns)
            .build()
            .unwrap();

        let compressed_size_res: i64 = row_group_meta.compressed_size();
        let compressed_size_exp: i64 = 1000;

        assert_eq!(compressed_size_res, compressed_size_exp);
    }

    #[test]
    fn test_memory_size() {
        let schema_descr = get_test_schema_descr();

        let columns = schema_descr
            .columns()
            .iter()
            .map(|column_descr| {
                ColumnChunkMetaData::builder(column_descr.clone())
                    .set_statistics(Statistics::new::<i32>(None, None, None, 0, false))
                    .build()
            })
            .collect::<Result<Vec<_>>>()
            .unwrap();
        let row_group_meta = RowGroupMetaData::builder(schema_descr.clone())
            .set_num_rows(1000)
            .set_column_metadata(columns)
            .build()
            .unwrap();
        let row_group_meta = vec![row_group_meta];

        let version = 2;
        let num_rows = 1000;
        let created_by = Some(String::from("test harness"));
        let key_value_metadata = Some(vec![KeyValue::new(
            String::from("Foo"),
            Some(String::from("bar")),
        )]);
        let column_orders = Some(vec![
            ColumnOrder::UNDEFINED,
            ColumnOrder::TYPE_DEFINED_ORDER(SortOrder::UNSIGNED),
        ]);
        let file_metadata = FileMetaData::new(
            version,
            num_rows,
            created_by,
            key_value_metadata,
            schema_descr.clone(),
            column_orders,
        );
<<<<<<< HEAD
        let parquet_meta = ParquetMetaData::new(file_metadata.clone(), row_group_meta.clone());
        let base_expected_size = 1448;
=======

        // Now, add in Exact Statistics
        let columns_with_stats = schema_descr
            .columns()
            .iter()
            .map(|column_descr| {
                ColumnChunkMetaData::builder(column_descr.clone())
                    .set_statistics(Statistics::new::<i32>(Some(0), Some(100), None, 0, false))
                    .build()
            })
            .collect::<Result<Vec<_>>>()
            .unwrap();

        let row_group_meta_with_stats = RowGroupMetaData::builder(schema_descr)
            .set_num_rows(1000)
            .set_column_metadata(columns_with_stats)
            .build()
            .unwrap();
        let row_group_meta_with_stats = vec![row_group_meta_with_stats];

        let parquet_meta = ParquetMetaData::new(file_metadata.clone(), row_group_meta_with_stats);
        let base_expected_size = 2088;

>>>>>>> a6353d17
        assert_eq!(parquet_meta.memory_size(), base_expected_size);

        let mut column_index = ColumnIndexBuilder::new();
        column_index.append(false, vec![1u8], vec![2u8, 3u8], 4);
        let column_index = column_index.build_to_thrift();
        let native_index = NativeIndex::<bool>::try_new(column_index).unwrap();

        // Now, add in OffsetIndex
        let mut offset_index = OffsetIndexBuilder::new();
        offset_index.append_row_count(1);
        offset_index.append_offset_and_size(2, 3);
        offset_index.append_unencoded_byte_array_data_bytes(Some(10));
        offset_index.append_row_count(1);
        offset_index.append_offset_and_size(2, 3);
        offset_index.append_unencoded_byte_array_data_bytes(Some(10));
        let offset_index = offset_index.build_to_thrift();

        let parquet_meta = ParquetMetaData::new_with_page_index(
            file_metadata,
            row_group_meta,
            Some(vec![vec![Index::BOOLEAN(native_index)]]),
            Some(vec![vec![
                OffsetIndexMetaData::try_new(offset_index).unwrap()
            ]]),
        );

        let bigger_expected_size = 2784;
        // more set fields means more memory usage
        assert!(bigger_expected_size > base_expected_size);
        assert_eq!(parquet_meta.memory_size(), bigger_expected_size);
    }

    /// Returns sample schema descriptor so we can create column metadata.
    fn get_test_schema_descr() -> SchemaDescPtr {
        let schema = SchemaType::group_type_builder("schema")
            .with_fields(vec![
                Arc::new(
                    SchemaType::primitive_type_builder("a", Type::INT32)
                        .build()
                        .unwrap(),
                ),
                Arc::new(
                    SchemaType::primitive_type_builder("b", Type::INT32)
                        .build()
                        .unwrap(),
                ),
            ])
            .build()
            .unwrap();

        Arc::new(SchemaDescriptor::new(Arc::new(schema)))
    }
}<|MERGE_RESOLUTION|>--- conflicted
+++ resolved
@@ -1049,11 +1049,8 @@
     max_values: Vec<Vec<u8>>,
     null_counts: Vec<i64>,
     boundary_order: BoundaryOrder,
-<<<<<<< HEAD
     repetition_level_histograms: Option<Vec<i64>>,
     definition_level_histograms: Option<Vec<i64>>,
-    // If one page can't get build index, need to ignore all index in this column
-=======
     /// Is the information in the builder valid?
     ///
     /// Set to `false` if any entry in the page doesn't have statistics for
@@ -1061,7 +1058,6 @@
     /// This might happen if the page is entirely null, or
     /// is a floating point column without any non-nan values
     /// e.g. <https://github.com/apache/parquet-format/pull/196>
->>>>>>> a6353d17
     valid: bool,
 }
 
@@ -1454,10 +1450,6 @@
             schema_descr.clone(),
             column_orders,
         );
-<<<<<<< HEAD
-        let parquet_meta = ParquetMetaData::new(file_metadata.clone(), row_group_meta.clone());
-        let base_expected_size = 1448;
-=======
 
         // Now, add in Exact Statistics
         let columns_with_stats = schema_descr
@@ -1479,9 +1471,8 @@
         let row_group_meta_with_stats = vec![row_group_meta_with_stats];
 
         let parquet_meta = ParquetMetaData::new(file_metadata.clone(), row_group_meta_with_stats);
-        let base_expected_size = 2088;
-
->>>>>>> a6353d17
+        let base_expected_size = 2280;
+
         assert_eq!(parquet_meta.memory_size(), base_expected_size);
 
         let mut column_index = ColumnIndexBuilder::new();
