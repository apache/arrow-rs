// Licensed to the Apache Software Foundation (ASF) under one
// or more contributor license agreements.  See the NOTICE file
// distributed with this work for additional information
// regarding copyright ownership.  The ASF licenses this file
// to you under the Apache License, Version 2.0 (the
// "License"); you may not use this file except in compliance
// with the License.  You may obtain a copy of the License at
//
//   http://www.apache.org/licenses/LICENSE-2.0
//
// Unless required by applicable law or agreed to in writing,
// software distributed under the License is distributed on an
// "AS IS" BASIS, WITHOUT WARRANTIES OR CONDITIONS OF ANY
// KIND, either express or implied.  See the License for the
// specific language governing permissions and limitations
// under the License.

// a collection of generated structs used to parse thrift metadata

use std::io::Write;
use std::sync::Arc;

use crate::{
    basic::{
        ColumnOrder, Compression, ConvertedType, Encoding, LogicalType, PageType, Repetition, Type,
    },
    data_type::{ByteArray, FixedLenByteArray, Int96},
    errors::{ParquetError, Result},
    file::{
        metadata::{
            ColumnChunkMetaData, KeyValue, LevelHistogram, PageEncodingStats, ParquetMetaData,
            RowGroupMetaData, SortingColumn,
        },
        statistics::ValueStatistics,
    },
    parquet_thrift::{
<<<<<<< HEAD
        read_thrift_vec, ElementType, FieldType, ReadThrift, ThriftCompactInputProtocol,
        ThriftCompactOutputProtocol, ThriftSliceInputProtocol, WriteThrift, WriteThriftField,
=======
        ElementType, FieldType, ReadThrift, ThriftCompactInputProtocol,
        ThriftCompactOutputProtocol, WriteThrift, WriteThriftField, read_thrift_vec,
>>>>>>> 56e9c86e
    },
    schema::types::{
        ColumnDescriptor, SchemaDescriptor, TypePtr, num_nodes, parquet_schema_from_array,
    },
    thrift_struct,
    util::bit_util::FromBytes,
};
#[cfg(feature = "encryption")]
use crate::{
    encryption::decrypt::{FileDecryptionProperties, FileDecryptor},
    file::{column_crypto_metadata::ColumnCryptoMetaData, metadata::HeapSize},
    thrift_union,
};

// this needs to be visible to the schema conversion code
thrift_struct!(
pub(crate) struct SchemaElement<'a> {
  /// Data type for this field. Not set if the current element is a non-leaf node
  1: optional Type r#type;
  /// If type is FIXED_LEN_BYTE_ARRAY, this is the byte length of the values.
  /// Otherwise, if specified, this is the maximum bit length to store any of the values.
  /// (e.g. a low cardinality INT col could have this set to 3).  Note that this is
  /// in the schema, and therefore fixed for the entire file.
  2: optional i32 type_length;
  /// Repetition of the field. The root of the schema does not have a repetition_type.
  /// All other nodes must have one.
  3: optional Repetition repetition_type;
  /// Name of the field in the schema
  4: required string<'a> name;
  /// Nested fields. Since thrift does not support nested fields,
  /// the nesting is flattened to a single list by a depth-first traversal.
  /// The children count is used to construct the nested relationship.
  /// This field is not set when the element is a primitive type.
  5: optional i32 num_children;
  /// DEPRECATED: When the schema is the result of a conversion from another model.
  /// Used to record the original type to help with cross conversion.
  ///
  /// This is superseded by logical_type.
  6: optional ConvertedType converted_type;
  /// DEPRECATED: Used when this column contains decimal data.
  /// See the DECIMAL converted type for more details.
  ///
  /// This is superseded by using the DecimalType annotation in logical_type.
  7: optional i32 scale
  8: optional i32 precision
  /// When the original schema supports field ids, this will save the
  /// original field id in the parquet schema
  9: optional i32 field_id;
  /// The logical type of this SchemaElement
  ///
  /// LogicalType replaces ConvertedType, but ConvertedType is still required
  /// for some logical types to ensure forward-compatibility in format v1.
  10: optional LogicalType logical_type
}
);

thrift_struct!(
pub(crate) struct Statistics<'a> {
   1: optional binary<'a> max;
   2: optional binary<'a> min;
   3: optional i64 null_count;
   4: optional i64 distinct_count;
   5: optional binary<'a> max_value;
   6: optional binary<'a> min_value;
   7: optional bool is_max_value_exact;
   8: optional bool is_min_value_exact;
}
);

// TODO(ets): move a lot of the encryption stuff to its own module
#[cfg(feature = "encryption")]
thrift_struct!(
pub(crate) struct AesGcmV1 {
  /// AAD prefix
  1: optional binary aad_prefix

  /// Unique file identifier part of AAD suffix
  2: optional binary aad_file_unique

  /// In files encrypted with AAD prefix without storing it,
  /// readers must supply the prefix
  3: optional bool supply_aad_prefix
}
);

#[cfg(feature = "encryption")]
impl HeapSize for AesGcmV1 {
    fn heap_size(&self) -> usize {
        self.aad_prefix.heap_size()
            + self.aad_file_unique.heap_size()
            + self.supply_aad_prefix.heap_size()
    }
}

#[cfg(feature = "encryption")]
thrift_struct!(
pub(crate) struct AesGcmCtrV1 {
  /// AAD prefix
  1: optional binary aad_prefix

  /// Unique file identifier part of AAD suffix
  2: optional binary aad_file_unique

  /// In files encrypted with AAD prefix without storing it,
  /// readers must supply the prefix
  3: optional bool supply_aad_prefix
}
);

#[cfg(feature = "encryption")]
impl HeapSize for AesGcmCtrV1 {
    fn heap_size(&self) -> usize {
        self.aad_prefix.heap_size()
            + self.aad_file_unique.heap_size()
            + self.supply_aad_prefix.heap_size()
    }
}

#[cfg(feature = "encryption")]
thrift_union!(
union EncryptionAlgorithm {
  1: (AesGcmV1) AES_GCM_V1
  2: (AesGcmCtrV1) AES_GCM_CTR_V1
}
);

#[cfg(feature = "encryption")]
impl HeapSize for EncryptionAlgorithm {
    fn heap_size(&self) -> usize {
        match self {
            Self::AES_GCM_V1(gcm) => gcm.heap_size(),
            Self::AES_GCM_CTR_V1(gcm_ctr) => gcm_ctr.heap_size(),
        }
    }
}

#[cfg(feature = "encryption")]
thrift_struct!(
/// Crypto metadata for files with encrypted footer
pub(crate) struct FileCryptoMetaData<'a> {
  /// Encryption algorithm. This field is only used for files
  /// with encrypted footer. Files with plaintext footer store algorithm id
  /// inside footer (FileMetaData structure).
  1: required EncryptionAlgorithm encryption_algorithm

  /// Retrieval metadata of key used for encryption of footer,
  /// and (possibly) columns.
  2: optional binary<'a> key_metadata
}
);

// the following are only used internally so are private
#[cfg(feature = "encryption")]
type CompressionCodec = Compression;
#[cfg(feature = "encryption")]
thrift_struct!(
struct ColumnMetaData<'a> {
  1: required Type r#type
  2: required list<Encoding> encodings
  // we don't expose path_in_schema so skip
  //3: required list<string> path_in_schema
  4: required CompressionCodec codec
  5: required i64 num_values
  6: required i64 total_uncompressed_size
  7: required i64 total_compressed_size
  // we don't expose key_value_metadata so skip
  //8: optional list<KeyValue> key_value_metadata
  9: required i64 data_page_offset
  10: optional i64 index_page_offset
  11: optional i64 dictionary_page_offset
  12: optional Statistics<'a> statistics
  13: optional list<PageEncodingStats> encoding_stats;
  14: optional i64 bloom_filter_offset;
  15: optional i32 bloom_filter_length;
  16: optional SizeStatistics size_statistics;
  17: optional GeospatialStatistics geospatial_statistics;
}
);

thrift_struct!(
struct BoundingBox {
  1: required double xmin;
  2: required double xmax;
  3: required double ymin;
  4: required double ymax;
  5: optional double zmin;
  6: optional double zmax;
  7: optional double mmin;
  8: optional double mmax;
}
);

thrift_struct!(
struct GeospatialStatistics {
  1: optional BoundingBox bbox;
  2: optional list<i32> geospatial_types;
}
);

thrift_struct!(
struct SizeStatistics {
   1: optional i64 unencoded_byte_array_data_bytes;
   2: optional list<i64> repetition_level_histogram;
   3: optional list<i64> definition_level_histogram;
}
);

fn convert_geo_stats(
    stats: Option<GeospatialStatistics>,
) -> Option<Box<crate::geospatial::statistics::GeospatialStatistics>> {
    stats.map(|st| {
        let bbox = convert_bounding_box(st.bbox);
        let geospatial_types: Option<Vec<i32>> = st.geospatial_types.filter(|v| !v.is_empty());
        Box::new(crate::geospatial::statistics::GeospatialStatistics::new(
            bbox,
            geospatial_types,
        ))
    })
}

fn convert_bounding_box(
    bbox: Option<BoundingBox>,
) -> Option<crate::geospatial::bounding_box::BoundingBox> {
    bbox.map(|bb| {
        let mut newbb = crate::geospatial::bounding_box::BoundingBox::new(
            bb.xmin.into(),
            bb.xmax.into(),
            bb.ymin.into(),
            bb.ymax.into(),
        );

        newbb = match (bb.zmin, bb.zmax) {
            (Some(zmin), Some(zmax)) => newbb.with_zrange(zmin.into(), zmax.into()),
            // If either None or mismatch, leave it as None and don't error
            _ => newbb,
        };

        newbb = match (bb.mmin, bb.mmax) {
            (Some(mmin), Some(mmax)) => newbb.with_mrange(mmin.into(), mmax.into()),
            // If either None or mismatch, leave it as None and don't error
            _ => newbb,
        };

        newbb
    })
}

/// Create a [`crate::file::statistics::Statistics`] from a thrift [`Statistics`] object.
pub(crate) fn convert_stats(
    physical_type: Type,
    thrift_stats: Option<Statistics>,
) -> Result<Option<crate::file::statistics::Statistics>> {
    use crate::file::statistics::Statistics as FStatistics;
    Ok(match thrift_stats {
        Some(stats) => {
            // Number of nulls recorded, when it is not available, we just mark it as 0.
            // TODO this should be `None` if there is no information about NULLS.
            // see https://github.com/apache/arrow-rs/pull/6216/files
            let null_count = stats.null_count.unwrap_or(0);

            if null_count < 0 {
                return Err(ParquetError::General(format!(
                    "Statistics null count is negative {null_count}",
                )));
            }

            // Generic null count.
            let null_count = Some(null_count as u64);
            // Generic distinct count (count of distinct values occurring)
            let distinct_count = stats.distinct_count.map(|value| value as u64);
            // Whether or not statistics use deprecated min/max fields.
            let old_format = stats.min_value.is_none() && stats.max_value.is_none();
            // Generic min value as bytes.
            let min = if old_format {
                stats.min
            } else {
                stats.min_value
            };
            // Generic max value as bytes.
            let max = if old_format {
                stats.max
            } else {
                stats.max_value
            };

            fn check_len(min: &Option<&[u8]>, max: &Option<&[u8]>, len: usize) -> Result<()> {
                if let Some(min) = min {
                    if min.len() < len {
                        return Err(ParquetError::General(
                            "Insufficient bytes to parse min statistic".to_string(),
                        ));
                    }
                }
                if let Some(max) = max {
                    if max.len() < len {
                        return Err(ParquetError::General(
                            "Insufficient bytes to parse max statistic".to_string(),
                        ));
                    }
                }
                Ok(())
            }

            match physical_type {
                Type::BOOLEAN => check_len(&min, &max, 1),
                Type::INT32 | Type::FLOAT => check_len(&min, &max, 4),
                Type::INT64 | Type::DOUBLE => check_len(&min, &max, 8),
                Type::INT96 => check_len(&min, &max, 12),
                _ => Ok(()),
            }?;

            // Values are encoded using PLAIN encoding definition, except that
            // variable-length byte arrays do not include a length prefix.
            //
            // Instead of using actual decoder, we manually convert values.
            let res = match physical_type {
                Type::BOOLEAN => FStatistics::boolean(
                    min.map(|data| data[0] != 0),
                    max.map(|data| data[0] != 0),
                    distinct_count,
                    null_count,
                    old_format,
                ),
                Type::INT32 => FStatistics::int32(
                    min.map(|data| i32::from_le_bytes(data[..4].try_into().unwrap())),
                    max.map(|data| i32::from_le_bytes(data[..4].try_into().unwrap())),
                    distinct_count,
                    null_count,
                    old_format,
                ),
                Type::INT64 => FStatistics::int64(
                    min.map(|data| i64::from_le_bytes(data[..8].try_into().unwrap())),
                    max.map(|data| i64::from_le_bytes(data[..8].try_into().unwrap())),
                    distinct_count,
                    null_count,
                    old_format,
                ),
                Type::INT96 => {
                    // INT96 statistics may not be correct, because comparison is signed
                    let min = if let Some(data) = min {
                        assert_eq!(data.len(), 12);
                        Some(Int96::try_from_le_slice(data)?)
                    } else {
                        None
                    };
                    let max = if let Some(data) = max {
                        assert_eq!(data.len(), 12);
                        Some(Int96::try_from_le_slice(data)?)
                    } else {
                        None
                    };
                    FStatistics::int96(min, max, distinct_count, null_count, old_format)
                }
                Type::FLOAT => FStatistics::float(
                    min.map(|data| f32::from_le_bytes(data[..4].try_into().unwrap())),
                    max.map(|data| f32::from_le_bytes(data[..4].try_into().unwrap())),
                    distinct_count,
                    null_count,
                    old_format,
                ),
                Type::DOUBLE => FStatistics::double(
                    min.map(|data| f64::from_le_bytes(data[..8].try_into().unwrap())),
                    max.map(|data| f64::from_le_bytes(data[..8].try_into().unwrap())),
                    distinct_count,
                    null_count,
                    old_format,
                ),
                Type::BYTE_ARRAY => FStatistics::ByteArray(
                    ValueStatistics::new(
                        min.map(ByteArray::from),
                        max.map(ByteArray::from),
                        distinct_count,
                        null_count,
                        old_format,
                    )
                    .with_max_is_exact(stats.is_max_value_exact.unwrap_or(false))
                    .with_min_is_exact(stats.is_min_value_exact.unwrap_or(false)),
                ),
                Type::FIXED_LEN_BYTE_ARRAY => FStatistics::FixedLenByteArray(
                    ValueStatistics::new(
                        min.map(ByteArray::from).map(FixedLenByteArray::from),
                        max.map(ByteArray::from).map(FixedLenByteArray::from),
                        distinct_count,
                        null_count,
                        old_format,
                    )
                    .with_max_is_exact(stats.is_max_value_exact.unwrap_or(false))
                    .with_min_is_exact(stats.is_min_value_exact.unwrap_or(false)),
                ),
            };

            Some(res)
        }
        None => None,
    })
}

#[cfg(feature = "encryption")]
fn row_group_from_encrypted_thrift(
    mut rg: RowGroupMetaData,
    decryptor: Option<&FileDecryptor>,
) -> Result<RowGroupMetaData> {
    let schema_descr = rg.schema_descr;

    if schema_descr.num_columns() != rg.columns.len() {
        return Err(general_err!(
            "Column count mismatch. Schema has {} columns while Row Group has {}",
            schema_descr.num_columns(),
            rg.columns.len()
        ));
    }
    let total_byte_size = rg.total_byte_size;
    let num_rows = rg.num_rows;
    let mut columns = vec![];

    for (i, (mut c, d)) in rg
        .columns
        .drain(0..)
        .zip(schema_descr.columns())
        .enumerate()
    {
        // Read encrypted metadata if it's present and we have a decryptor.
        if let (true, Some(decryptor)) = (c.encrypted_column_metadata.is_some(), decryptor) {
            let column_decryptor = match c.crypto_metadata() {
                None => {
                    return Err(general_err!(
                        "No crypto_metadata is set for column '{}', which has encrypted metadata",
                        d.path().string()
                    ));
                }
                Some(ColumnCryptoMetaData::ENCRYPTION_WITH_COLUMN_KEY(crypto_metadata)) => {
                    let column_name = crypto_metadata.path_in_schema.join(".");
                    decryptor.get_column_metadata_decryptor(
                        column_name.as_str(),
                        crypto_metadata.key_metadata.as_deref(),
                    )?
                }
                Some(ColumnCryptoMetaData::ENCRYPTION_WITH_FOOTER_KEY) => {
                    decryptor.get_footer_decryptor()?
                }
            };

            let column_aad = crate::encryption::modules::create_module_aad(
                decryptor.file_aad(),
                crate::encryption::modules::ModuleType::ColumnMetaData,
                rg.ordinal.unwrap() as usize,
                i,
                None,
            )?;

            // Take the encrypted column metadata as it is no longer needed.
            let encrypted_column_metadata = c.encrypted_column_metadata.take();
            let buf = encrypted_column_metadata.unwrap();
            let decrypted_cc_buf = column_decryptor
                .decrypt(&buf, column_aad.as_ref())
                .map_err(|_| {
                    general_err!(
                        "Unable to decrypt column '{}', perhaps the column key is wrong?",
                        d.path().string()
                    )
                })?;

            // parse decrypted buffer and then replace fields in 'c'
            let mut prot = ThriftSliceInputProtocol::new(decrypted_cc_buf.as_slice());
            let col_meta = ColumnMetaData::read_thrift(&mut prot)?;

            let (
                unencoded_byte_array_data_bytes,
                repetition_level_histogram,
                definition_level_histogram,
            ) = if let Some(size_stats) = col_meta.size_statistics {
                (
                    size_stats.unencoded_byte_array_data_bytes,
                    size_stats.repetition_level_histogram,
                    size_stats.definition_level_histogram,
                )
            } else {
                (None, None, None)
            };

            let repetition_level_histogram = repetition_level_histogram.map(LevelHistogram::from);
            let definition_level_histogram = definition_level_histogram.map(LevelHistogram::from);

            c.encodings = col_meta.encodings;
            c.compression = col_meta.codec;
            c.num_values = col_meta.num_values;
            c.total_uncompressed_size = col_meta.total_uncompressed_size;
            c.total_compressed_size = col_meta.total_compressed_size;
            c.data_page_offset = col_meta.data_page_offset;
            c.index_page_offset = col_meta.index_page_offset;
            c.dictionary_page_offset = col_meta.dictionary_page_offset;
            c.statistics = convert_stats(col_meta.r#type, col_meta.statistics)?;
            c.encoding_stats = col_meta.encoding_stats;
            c.bloom_filter_offset = col_meta.bloom_filter_offset;
            c.bloom_filter_length = col_meta.bloom_filter_length;
            c.unencoded_byte_array_data_bytes = unencoded_byte_array_data_bytes;
            c.repetition_level_histogram = repetition_level_histogram;
            c.definition_level_histogram = definition_level_histogram;
            c.geo_statistics = convert_geo_stats(col_meta.geospatial_statistics);

            columns.push(c);
        } else {
            columns.push(c);
        }
    }

    let sorting_columns = rg.sorting_columns;
    let file_offset = rg.file_offset;
    let ordinal = rg.ordinal;

    Ok(RowGroupMetaData {
        columns,
        num_rows,
        sorting_columns,
        total_byte_size,
        schema_descr,
        file_offset,
        ordinal,
    })
}

#[cfg(feature = "encryption")]
/// Decodes [`ParquetMetaData`] from the provided bytes, handling metadata that may be encrypted.
///
/// Typically this is used to decode the metadata from the end of a parquet
/// file. The format of `buf` is the Thrift compact binary protocol, as specified
/// by the [Parquet Spec]. Buffer can be encrypted with AES GCM or AES CTR
/// ciphers as specfied in the [Parquet Encryption Spec].
///
/// [Parquet Spec]: https://github.com/apache/parquet-format#metadata
/// [Parquet Encryption Spec]: https://parquet.apache.org/docs/file-format/data-pages/encryption/
pub(crate) fn parquet_metadata_with_encryption(
    file_decryption_properties: Option<&FileDecryptionProperties>,
    encrypted_footer: bool,
    buf: &[u8],
) -> Result<ParquetMetaData> {
    use crate::file::metadata::ParquetMetaDataBuilder;

    let mut buf = buf;
    let mut file_decryptor = None;
    let decrypted_fmd_buf;

    if encrypted_footer {
        let mut prot = ThriftSliceInputProtocol::new(buf);
        if let Some(file_decryption_properties) = file_decryption_properties {
            let t_file_crypto_metadata: FileCryptoMetaData =
                FileCryptoMetaData::read_thrift(&mut prot)
                    .map_err(|e| general_err!("Could not parse crypto metadata: {}", e))?;
            let supply_aad_prefix = match &t_file_crypto_metadata.encryption_algorithm {
                EncryptionAlgorithm::AES_GCM_V1(algo) => algo.supply_aad_prefix,
                _ => Some(false),
            }
            .unwrap_or(false);
            if supply_aad_prefix && file_decryption_properties.aad_prefix().is_none() {
                return Err(general_err!(
                    "Parquet file was encrypted with an AAD prefix that is not stored in the file, \
                        but no AAD prefix was provided in the file decryption properties"
                ));
            }
            let decryptor = get_file_decryptor(
                t_file_crypto_metadata.encryption_algorithm,
                t_file_crypto_metadata.key_metadata,
                file_decryption_properties,
            )?;
            let footer_decryptor = decryptor.get_footer_decryptor();
            let aad_footer = crate::encryption::modules::create_footer_aad(decryptor.file_aad())?;

            decrypted_fmd_buf = footer_decryptor?
                .decrypt(prot.as_slice().as_ref(), aad_footer.as_ref())
                .map_err(|_| {
                    general_err!(
                        "Provided footer key and AAD were unable to decrypt parquet footer"
                    )
                })?;

            buf = &decrypted_fmd_buf;
            file_decryptor = Some(decryptor);
        } else {
            return Err(general_err!(
                "Parquet file has an encrypted footer but decryption properties were not provided"
            ));
        }
    }

    let parquet_meta = parquet_metadata_from_bytes(buf)
        .map_err(|e| general_err!("Could not parse metadata: {}", e))?;

    let ParquetMetaData {
        mut file_metadata,
        row_groups,
        column_index: _,
        offset_index: _,
        file_decryptor: _,
    } = parquet_meta;

    // Take the encryption algorithm and footer signing key metadata as they are no longer
    // needed after this.
    if let (Some(algo), Some(file_decryption_properties)) = (
        file_metadata.encryption_algorithm.take(),
        file_decryption_properties,
    ) {
        let footer_signing_key_metadata = file_metadata.footer_signing_key_metadata.take();

        // File has a plaintext footer but encryption algorithm is set
        let file_decryptor_value = get_file_decryptor(
            *algo,
            footer_signing_key_metadata.as_deref(),
            file_decryption_properties,
        )?;
        if file_decryption_properties.check_plaintext_footer_integrity() && !encrypted_footer {
            file_decryptor_value.verify_plaintext_footer_signature(buf)?;
        }
        file_decryptor = Some(file_decryptor_value);
    }

    // decrypt column chunk info
    let row_groups = row_groups
        .into_iter()
        .map(|rg| row_group_from_encrypted_thrift(rg, file_decryptor.as_ref()))
        .collect::<Result<Vec<_>>>()?;

    let metadata = ParquetMetaDataBuilder::new(file_metadata)
        .set_row_groups(row_groups)
        .set_file_decryptor(file_decryptor)
        .build();

    Ok(metadata)
}

#[cfg(feature = "encryption")]
fn get_file_decryptor(
    encryption_algorithm: EncryptionAlgorithm,
    footer_key_metadata: Option<&[u8]>,
    file_decryption_properties: &FileDecryptionProperties,
) -> Result<FileDecryptor> {
    match encryption_algorithm {
        EncryptionAlgorithm::AES_GCM_V1(algo) => {
            let aad_file_unique = algo
                .aad_file_unique
                .ok_or_else(|| general_err!("AAD unique file identifier is not set"))?;
            let aad_prefix = if let Some(aad_prefix) = file_decryption_properties.aad_prefix() {
                aad_prefix.clone()
            } else {
                algo.aad_prefix.map(|v| v.to_vec()).unwrap_or_default()
            };
            let aad_file_unique = aad_file_unique.to_vec();

            FileDecryptor::new(
                file_decryption_properties,
                footer_key_metadata,
                aad_file_unique,
                aad_prefix,
            )
        }
        EncryptionAlgorithm::AES_GCM_CTR_V1(_) => Err(nyi_err!(
            "The AES_GCM_CTR_V1 encryption algorithm is not yet supported"
        )),
    }
}

// using ThriftSliceInputProtocol rather than ThriftCompactInputProtocl trait because
// these are all internal and operate on slices.
fn read_column_chunk<'a>(
    prot: &mut ThriftSliceInputProtocol<'a>,
    column_descr: &Arc<ColumnDescriptor>,
) -> Result<ColumnChunkMetaData> {
    // ColumnChunk fields
    let mut file_path: Option<&str> = None;
    let mut file_offset: Option<i64> = None;
    let mut offset_index_offset: Option<i64> = None;
    let mut offset_index_length: Option<i32> = None;
    let mut column_index_offset: Option<i64> = None;
    let mut column_index_length: Option<i32> = None;
    #[cfg(feature = "encryption")]
    let mut column_crypto_metadata: Option<Box<ColumnCryptoMetaData>> = None;
    #[cfg(feature = "encryption")]
    let mut encrypted_column_metadata: Option<&[u8]> = None;

    // ColumnMetaData
    let mut encodings: Option<Vec<Encoding>> = None;
    let mut codec: Option<Compression> = None;
    let mut num_values: Option<i64> = None;
    let mut total_uncompressed_size: Option<i64> = None;
    let mut total_compressed_size: Option<i64> = None;
    let mut data_page_offset: Option<i64> = None;
    let mut index_page_offset: Option<i64> = None;
    let mut dictionary_page_offset: Option<i64> = None;
    let mut statistics: Option<Statistics> = None;
    let mut encoding_stats: Option<Vec<PageEncodingStats>> = None;
    let mut bloom_filter_offset: Option<i64> = None;
    let mut bloom_filter_length: Option<i32> = None;
    let mut size_statistics: Option<SizeStatistics> = None;
    let mut geospatial_statistics: Option<GeospatialStatistics> = None;

    // struct ColumnChunk {
    //   1: optional string file_path
    //   2: required i64 file_offset = 0
    //   3: optional ColumnMetaData meta_data
    //   4: optional i64 offset_index_offset
    //   5: optional i32 offset_index_length
    //   6: optional i64 column_index_offset
    //   7: optional i32 column_index_length
    //   8: optional ColumnCryptoMetaData crypto_metadata
    //   9: optional binary encrypted_column_metadata
    // }
    let mut last_field_id = 0i16;
    loop {
        let field_ident = prot.read_field_begin(last_field_id)?;
        if field_ident.field_type == FieldType::Stop {
            break;
        }
        match field_ident.id {
            1 => {
                file_path = Some(<&str>::read_thrift(&mut *prot)?);
            }
            2 => {
                file_offset = Some(i64::read_thrift(&mut *prot)?);
            }
            3 => {
                // `ColumnMetaData`. Read inline for performance sake.
                // struct ColumnMetaData {
                //   1: required Type type
                //   2: required list<Encoding> encodings
                //   3: required list<string> path_in_schema
                //   4: required CompressionCodec codec
                //   5: required i64 num_values
                //   6: required i64 total_uncompressed_size
                //   7: required i64 total_compressed_size
                //   8: optional list<KeyValue> key_value_metadata
                //   9: required i64 data_page_offset
                //   10: optional i64 index_page_offset
                //   11: optional i64 dictionary_page_offset
                //   12: optional Statistics statistics;
                //   13: optional list<PageEncodingStats> encoding_stats;
                //   14: optional i64 bloom_filter_offset;
                //   15: optional i32 bloom_filter_length;
                //   16: optional SizeStatistics size_statistics;
                //   17: optional GeospatialStatistics geospatial_statistics;
                // }
                let mut last_field_id = 0i16;
                loop {
                    let field_ident = prot.read_field_begin(last_field_id)?;
                    if field_ident.field_type == FieldType::Stop {
                        break;
                    }
                    match field_ident.id {
                        // 1: type is never used, we can use the column descriptor
                        2 => {
                            let val =
                                read_thrift_vec::<Encoding, ThriftSliceInputProtocol>(&mut *prot)?;
                            encodings = Some(val);
                        }
                        // 3: path_in_schema is redundant
                        4 => {
                            codec = Some(Compression::read_thrift(&mut *prot)?);
                        }
                        5 => {
                            num_values = Some(i64::read_thrift(&mut *prot)?);
                        }
                        6 => {
                            total_uncompressed_size = Some(i64::read_thrift(&mut *prot)?);
                        }
                        7 => {
                            total_compressed_size = Some(i64::read_thrift(&mut *prot)?);
                        }
                        // 8: we don't expose this key value
                        9 => {
                            data_page_offset = Some(i64::read_thrift(&mut *prot)?);
                        }
                        10 => {
                            index_page_offset = Some(i64::read_thrift(&mut *prot)?);
                        }
                        11 => {
                            dictionary_page_offset = Some(i64::read_thrift(&mut *prot)?);
                        }
                        12 => {
                            statistics = Some(Statistics::read_thrift(&mut *prot)?);
                        }
                        13 => {
                            let val = read_thrift_vec::<PageEncodingStats, ThriftSliceInputProtocol>(
                                &mut *prot,
                            )?;
                            encoding_stats = Some(val);
                        }
                        14 => {
                            bloom_filter_offset = Some(i64::read_thrift(&mut *prot)?);
                        }
                        15 => {
                            bloom_filter_length = Some(i32::read_thrift(&mut *prot)?);
                        }
                        16 => {
                            let val = SizeStatistics::read_thrift(&mut *prot)?;
                            size_statistics = Some(val);
                        }
                        17 => {
                            let val = GeospatialStatistics::read_thrift(&mut *prot)?;
                            geospatial_statistics = Some(val);
                        }
                        _ => {
                            prot.skip(field_ident.field_type)?;
                        }
                    };
                    last_field_id = field_ident.id;
                }
            }
            4 => {
                offset_index_offset = Some(i64::read_thrift(&mut *prot)?);
            }
            5 => {
                offset_index_length = Some(i32::read_thrift(&mut *prot)?);
            }
            6 => {
                column_index_offset = Some(i64::read_thrift(&mut *prot)?);
            }
            7 => {
                column_index_length = Some(i32::read_thrift(&mut *prot)?);
            }
            #[cfg(feature = "encryption")]
            8 => {
                let val = ColumnCryptoMetaData::read_thrift(&mut *prot)?;
                column_crypto_metadata = Some(Box::new(val));
            }
            #[cfg(feature = "encryption")]
            9 => {
                encrypted_column_metadata = Some(<&[u8]>::read_thrift(&mut *prot)?);
            }
            _ => {
                prot.skip(field_ident.field_type)?;
            }
        };
        last_field_id = field_ident.id;
    }

    // the only required field from ColumnChunk
    let Some(file_offset) = file_offset else {
        return Err(general_err!("Required field file_offset is missing"));
    };

    // transform optional fields
    let file_path = file_path.map(|f| f.to_owned());
    let (unencoded_byte_array_data_bytes, repetition_level_histogram, definition_level_histogram) =
        if let Some(size_stats) = size_statistics {
            (
                size_stats.unencoded_byte_array_data_bytes,
                size_stats.repetition_level_histogram,
                size_stats.definition_level_histogram,
            )
        } else {
            (None, None, None)
        };

    let repetition_level_histogram = repetition_level_histogram.map(LevelHistogram::from);
    let definition_level_histogram = definition_level_histogram.map(LevelHistogram::from);

    let statistics = convert_stats(column_descr.physical_type(), statistics)?;
    let geo_statistics = convert_geo_stats(geospatial_statistics);
    let column_descr = column_descr.clone();

    // if encrypted, set the encrypted column metadata and return. we'll decrypt after finishing
    // the footer and populate the rest.
    #[cfg(feature = "encryption")]
    if encrypted_column_metadata.is_some() {
        use crate::file::metadata::ColumnChunkMetaDataBuilder;

        let encrypted_column_metadata = encrypted_column_metadata.map(|s| s.to_vec());

        // use builder to get uninitialized ColumnChunkMetaData
        let mut col = ColumnChunkMetaDataBuilder::new(column_descr).build()?;

        // set ColumnChunk fields
        col.file_path = file_path;
        col.file_offset = file_offset;
        col.offset_index_offset = offset_index_offset;
        col.offset_index_length = offset_index_length;
        col.column_index_offset = column_index_offset;
        col.column_index_length = column_index_length;
        col.column_crypto_metadata = column_crypto_metadata;
        col.encrypted_column_metadata = encrypted_column_metadata;

        // check for ColumnMetaData fields that might be present
        // first required fields
        if let Some(encodings) = encodings {
            col.encodings = encodings;
        }
        if let Some(codec) = codec {
            col.compression = codec;
        }
        if let Some(num_values) = num_values {
            col.num_values = num_values;
        }
        if let Some(total_uncompressed_size) = total_uncompressed_size {
            col.total_uncompressed_size = total_uncompressed_size;
        }
        if let Some(total_compressed_size) = total_compressed_size {
            col.total_compressed_size = total_compressed_size;
        }
        if let Some(data_page_offset) = data_page_offset {
            col.data_page_offset = data_page_offset;
        }

        // then optional
        col.index_page_offset = index_page_offset;
        col.dictionary_page_offset = dictionary_page_offset;
        col.bloom_filter_offset = bloom_filter_offset;
        col.bloom_filter_length = bloom_filter_length;
        col.unencoded_byte_array_data_bytes = unencoded_byte_array_data_bytes;
        col.repetition_level_histogram = repetition_level_histogram;
        col.definition_level_histogram = definition_level_histogram;
        col.encoding_stats = encoding_stats;
        col.statistics = statistics;
        col.geo_statistics = geo_statistics;

        return Ok(col);
    }

    // not encrypted, so meta_data better exist
    let Some(encodings) = encodings else {
        return Err(ParquetError::General(
            "Required field encodings is missing".to_owned(),
        ));
    };
    let Some(codec) = codec else {
        return Err(ParquetError::General(
            "Required field codec is missing".to_owned(),
        ));
    };
    let Some(num_values) = num_values else {
        return Err(ParquetError::General(
            "Required field num_values is missing".to_owned(),
        ));
    };
    let Some(total_uncompressed_size) = total_uncompressed_size else {
        return Err(ParquetError::General(
            "Required field total_uncompressed_size is missing".to_owned(),
        ));
    };
    let Some(total_compressed_size) = total_compressed_size else {
        return Err(ParquetError::General(
            "Required field total_compressed_size is missing".to_owned(),
        ));
    };
    let Some(data_page_offset) = data_page_offset else {
        return Err(ParquetError::General(
            "Required field data_page_offset is missing".to_owned(),
        ));
    };

    let compression = codec;

    // NOTE: I tried using the builder for this, but it added 20% to the execution time
    let result = ColumnChunkMetaData {
        column_descr,
        encodings,
        file_path,
        file_offset,
        num_values,
        compression,
        total_compressed_size,
        total_uncompressed_size,
        data_page_offset,
        index_page_offset,
        dictionary_page_offset,
        statistics,
        geo_statistics,
        encoding_stats,
        bloom_filter_offset,
        bloom_filter_length,
        offset_index_offset,
        offset_index_length,
        column_index_offset,
        column_index_length,
        unencoded_byte_array_data_bytes,
        repetition_level_histogram,
        definition_level_histogram,
        #[cfg(feature = "encryption")]
        column_crypto_metadata,
        #[cfg(feature = "encryption")]
        encrypted_column_metadata: None, // tested is_some above
    };
    Ok(result)
}

fn read_row_group(
    prot: &mut ThriftSliceInputProtocol,
    schema_descr: &Arc<SchemaDescriptor>,
) -> Result<RowGroupMetaData> {
    let mut columns: Option<Vec<ColumnChunkMetaData>> = None;
    let mut total_byte_size: Option<i64> = None;
    let mut num_rows: Option<i64> = None;
    let mut sorting_columns: Option<Vec<SortingColumn>> = None;
    let mut file_offset: Option<i64> = None;
    let mut ordinal: Option<i16> = None;

    // struct RowGroup {
    //   1: required list<ColumnChunk> columns
    //   2: required i64 total_byte_size
    //   3: required i64 num_rows
    //   4: optional list<SortingColumn> sorting_columns
    //   5: optional i64 file_offset
    //   6: optional i64 total_compressed_size
    //   7: optional i16 ordinal
    // }
    let mut last_field_id = 0i16;
    loop {
        let field_ident = prot.read_field_begin(last_field_id)?;
        if field_ident.field_type == FieldType::Stop {
            break;
        }
        match field_ident.id {
            1 => {
                let list_ident = prot.read_list_begin()?;
                if schema_descr.num_columns() != list_ident.size as usize {
                    return Err(general_err!(
                        "Column count mismatch. Schema has {} columns while Row Group has {}",
                        schema_descr.num_columns(),
                        list_ident.size
                    ));
                }
                let mut cols = Vec::with_capacity(list_ident.size as usize);
                for i in 0..list_ident.size as usize {
                    let col = read_column_chunk(prot, &schema_descr.columns()[i])?;
                    cols.push(col);
                }
                columns = Some(cols);
            }
            2 => {
                total_byte_size = Some(i64::read_thrift(&mut *prot)?);
            }
            3 => {
                num_rows = Some(i64::read_thrift(&mut *prot)?);
            }
            4 => {
                let val = read_thrift_vec::<SortingColumn, ThriftSliceInputProtocol>(&mut *prot)?;
                sorting_columns = Some(val);
            }
            5 => {
                file_offset = Some(i64::read_thrift(&mut *prot)?);
            }
            // 6: we don't expose total_compressed_size
            7 => {
                ordinal = Some(i16::read_thrift(&mut *prot)?);
            }
            _ => {
                prot.skip(field_ident.field_type)?;
            }
        };
        last_field_id = field_ident.id;
    }
    let Some(columns) = columns else {
        return Err(ParquetError::General(
            "Required field columns is missing".to_owned(),
        ));
    };
    let Some(total_byte_size) = total_byte_size else {
        return Err(ParquetError::General(
            "Required field total_byte_size is missing".to_owned(),
        ));
    };
    let Some(num_rows) = num_rows else {
        return Err(ParquetError::General(
            "Required field num_rows is missing".to_owned(),
        ));
    };

    Ok(RowGroupMetaData {
        columns,
        num_rows,
        sorting_columns,
        total_byte_size,
        schema_descr: schema_descr.clone(),
        file_offset,
        ordinal,
    })
}

/// Create [`ParquetMetaData`] from thrift input. Note that this only decodes the file metadata in
/// the Parquet footer. Page indexes will need to be added later.
pub(crate) fn parquet_metadata_from_bytes(buf: &[u8]) -> Result<ParquetMetaData> {
    let mut prot = ThriftSliceInputProtocol::new(buf);

    // begin reading the file metadata
    let mut version: Option<i32> = None;
    let mut num_rows: Option<i64> = None;
    let mut row_groups: Option<Vec<RowGroupMetaData>> = None;
    let mut key_value_metadata: Option<Vec<KeyValue>> = None;
    let mut created_by: Option<&str> = None;
    let mut column_orders: Option<Vec<ColumnOrder>> = None;
    #[cfg(feature = "encryption")]
    let mut encryption_algorithm: Option<EncryptionAlgorithm> = None;
    #[cfg(feature = "encryption")]
    let mut footer_signing_key_metadata: Option<&[u8]> = None;

    // this will need to be set before parsing row groups
    let mut schema_descr: Option<Arc<SchemaDescriptor>> = None;

    // struct FileMetaData {
    //   1: required i32 version
    //   2: required list<SchemaElement> schema;
    //   3: required i64 num_rows
    //   4: required list<RowGroup> row_groups
    //   5: optional list<KeyValue> key_value_metadata
    //   6: optional string created_by
    //   7: optional list<ColumnOrder> column_orders;
    //   8: optional EncryptionAlgorithm encryption_algorithm
    //   9: optional binary footer_signing_key_metadata
    // }
    let mut last_field_id = 0i16;
    loop {
        let field_ident = prot.read_field_begin(last_field_id)?;
        if field_ident.field_type == FieldType::Stop {
            break;
        }
        match field_ident.id {
            1 => {
                version = Some(i32::read_thrift(&mut prot)?);
            }
            2 => {
                // read schema and convert to SchemaDescriptor for use when reading row groups
                let val = read_thrift_vec::<SchemaElement, ThriftSliceInputProtocol>(&mut prot)?;
                let val = parquet_schema_from_array(val)?;
                schema_descr = Some(Arc::new(SchemaDescriptor::new(val)));
            }
            3 => {
                num_rows = Some(i64::read_thrift(&mut prot)?);
            }
            4 => {
                if schema_descr.is_none() {
                    return Err(general_err!("Required field schema is missing"));
                }
                let schema_descr = schema_descr.as_ref().unwrap();
                let list_ident = prot.read_list_begin()?;
                let mut rg_vec = Vec::with_capacity(list_ident.size as usize);
                for _ in 0..list_ident.size {
                    rg_vec.push(read_row_group(&mut prot, schema_descr)?);
                }
                row_groups = Some(rg_vec);
            }
            5 => {
                let val = read_thrift_vec::<KeyValue, ThriftSliceInputProtocol>(&mut prot)?;
                key_value_metadata = Some(val);
            }
            6 => {
                created_by = Some(<&str>::read_thrift(&mut prot)?);
            }
            7 => {
                if schema_descr.is_none() {
                    return Err(general_err!("Required field schema is missing"));
                }
                let val = read_thrift_vec::<ColumnOrder, ThriftSliceInputProtocol>(&mut prot)?;
                column_orders = Some(val);
            }
            #[cfg(feature = "encryption")]
            8 => {
                let val = EncryptionAlgorithm::read_thrift(&mut prot)?;
                encryption_algorithm = Some(val);
            }
            #[cfg(feature = "encryption")]
            9 => {
                footer_signing_key_metadata = Some(<&[u8]>::read_thrift(&mut prot)?);
            }
            _ => {
                prot.skip(field_ident.field_type)?;
            }
        };
        last_field_id = field_ident.id;
    }
    let Some(version) = version else {
        return Err(ParquetError::General(
            "Required field version is missing".to_owned(),
        ));
    };
    let Some(num_rows) = num_rows else {
        return Err(ParquetError::General(
            "Required field num_rows is missing".to_owned(),
        ));
    };
    let Some(row_groups) = row_groups else {
        return Err(ParquetError::General(
            "Required field row_groups is missing".to_owned(),
        ));
    };

    let created_by = created_by.map(|c| c.to_owned());

    // we've tested for `None` by now so this is safe
    let schema_descr = schema_descr.unwrap();

    // need to map read column orders to actual values based on the schema
    if column_orders
        .as_ref()
        .is_some_and(|cos| cos.len() != schema_descr.num_columns())
    {
        return Err(general_err!("Column order length mismatch"));
    }
    // replace default type defined column orders with ones having the correct sort order
    // TODO(ets): this could instead be done above when decoding
    let column_orders = column_orders.map(|mut cos| {
        for (i, column) in schema_descr.columns().iter().enumerate() {
            if let ColumnOrder::TYPE_DEFINED_ORDER(_) = cos[i] {
                let sort_order = ColumnOrder::get_sort_order(
                    column.logical_type(),
                    column.converted_type(),
                    column.physical_type(),
                );
                cos[i] = ColumnOrder::TYPE_DEFINED_ORDER(sort_order);
            }
        }
        cos
    });

    #[cfg(not(feature = "encryption"))]
    let fmd = crate::file::metadata::FileMetaData::new(
        version,
        num_rows,
        created_by,
        key_value_metadata,
        schema_descr,
        column_orders,
    );
    #[cfg(feature = "encryption")]
    let fmd = crate::file::metadata::FileMetaData::new(
        version,
        num_rows,
        created_by,
        key_value_metadata,
        schema_descr,
        column_orders,
    )
    .with_encryption_algorithm(encryption_algorithm)
    .with_footer_signing_key_metadata(footer_signing_key_metadata.map(|v| v.to_vec()));

    Ok(ParquetMetaData::new(fmd, row_groups))
}

thrift_struct!(
    pub(crate) struct IndexPageHeader {}
);

thrift_struct!(
pub(crate) struct DictionaryPageHeader {
  /// Number of values in the dictionary
  1: required i32 num_values;

  /// Encoding using this dictionary page
  2: required Encoding encoding

  /// If true, the entries in the dictionary are sorted in ascending order
  3: optional bool is_sorted;
}
);

thrift_struct!(
/// Statistics for the page header.
///
/// This is a duplicate of the [`Statistics`] struct above. Because the page reader uses
/// the [`Read`] API, we cannot read the min/max values as slices. This should not be
/// a huge problem since this crate no longer reads the page header statistics by default.
///
/// [`Read`]: crate::parquet_thrift::ThriftReadInputProtocol
pub(crate) struct PageStatistics {
   1: optional binary max;
   2: optional binary min;
   3: optional i64 null_count;
   4: optional i64 distinct_count;
   5: optional binary max_value;
   6: optional binary min_value;
   7: optional bool is_max_value_exact;
   8: optional bool is_min_value_exact;
}
);

thrift_struct!(
pub(crate) struct DataPageHeader {
  1: required i32 num_values
  2: required Encoding encoding
  3: required Encoding definition_level_encoding;
  4: required Encoding repetition_level_encoding;
  5: optional PageStatistics statistics;
}
);

impl DataPageHeader {
    // reader that skips decoding page statistics
    fn read_thrift_without_stats<'a, R>(prot: &mut R) -> Result<Self>
    where
        R: ThriftCompactInputProtocol<'a>,
    {
        let mut num_values: Option<i32> = None;
        let mut encoding: Option<Encoding> = None;
        let mut definition_level_encoding: Option<Encoding> = None;
        let mut repetition_level_encoding: Option<Encoding> = None;
        let statistics: Option<PageStatistics> = None;
        let mut last_field_id = 0i16;
        loop {
            let field_ident = prot.read_field_begin(last_field_id)?;
            if field_ident.field_type == FieldType::Stop {
                break;
            }
            match field_ident.id {
                1 => {
                    let val = i32::read_thrift(&mut *prot)?;
                    num_values = Some(val);
                }
                2 => {
                    let val = Encoding::read_thrift(&mut *prot)?;
                    encoding = Some(val);
                }
                3 => {
                    let val = Encoding::read_thrift(&mut *prot)?;
                    definition_level_encoding = Some(val);
                }
                4 => {
                    let val = Encoding::read_thrift(&mut *prot)?;
                    repetition_level_encoding = Some(val);
                }
                _ => {
                    prot.skip(field_ident.field_type)?;
                }
            };
            last_field_id = field_ident.id;
        }
        let Some(num_values) = num_values else {
            return Err(ParquetError::General(
                "Required field num_values is missing".to_owned(),
            ));
        };
        let Some(encoding) = encoding else {
            return Err(ParquetError::General(
                "Required field encoding is missing".to_owned(),
            ));
        };
        let Some(definition_level_encoding) = definition_level_encoding else {
            return Err(ParquetError::General(
                "Required field definition_level_encoding is missing".to_owned(),
            ));
        };
        let Some(repetition_level_encoding) = repetition_level_encoding else {
            return Err(ParquetError::General(
                "Required field repetition_level_encoding is missing".to_owned(),
            ));
        };
        Ok(Self {
            num_values,
            encoding,
            definition_level_encoding,
            repetition_level_encoding,
            statistics,
        })
    }
}

thrift_struct!(
pub(crate) struct DataPageHeaderV2 {
  1: required i32 num_values
  2: required i32 num_nulls
  3: required i32 num_rows
  4: required Encoding encoding
  5: required i32 definition_levels_byte_length;
  6: required i32 repetition_levels_byte_length;
  7: optional bool is_compressed = true;
  8: optional PageStatistics statistics;
}
);

impl DataPageHeaderV2 {
    // reader that skips decoding page statistics
    fn read_thrift_without_stats<'a, R>(prot: &mut R) -> Result<Self>
    where
        R: ThriftCompactInputProtocol<'a>,
    {
        let mut num_values: Option<i32> = None;
        let mut num_nulls: Option<i32> = None;
        let mut num_rows: Option<i32> = None;
        let mut encoding: Option<Encoding> = None;
        let mut definition_levels_byte_length: Option<i32> = None;
        let mut repetition_levels_byte_length: Option<i32> = None;
        let mut is_compressed: Option<bool> = None;
        let statistics: Option<PageStatistics> = None;
        let mut last_field_id = 0i16;
        loop {
            let field_ident = prot.read_field_begin(last_field_id)?;
            if field_ident.field_type == FieldType::Stop {
                break;
            }
            match field_ident.id {
                1 => {
                    let val = i32::read_thrift(&mut *prot)?;
                    num_values = Some(val);
                }
                2 => {
                    let val = i32::read_thrift(&mut *prot)?;
                    num_nulls = Some(val);
                }
                3 => {
                    let val = i32::read_thrift(&mut *prot)?;
                    num_rows = Some(val);
                }
                4 => {
                    let val = Encoding::read_thrift(&mut *prot)?;
                    encoding = Some(val);
                }
                5 => {
                    let val = i32::read_thrift(&mut *prot)?;
                    definition_levels_byte_length = Some(val);
                }
                6 => {
                    let val = i32::read_thrift(&mut *prot)?;
                    repetition_levels_byte_length = Some(val);
                }
                7 => {
                    let val = field_ident.bool_val.unwrap();
                    is_compressed = Some(val);
                }
                _ => {
                    prot.skip(field_ident.field_type)?;
                }
            };
            last_field_id = field_ident.id;
        }
        let Some(num_values) = num_values else {
            return Err(ParquetError::General(
                "Required field num_values is missing".to_owned(),
            ));
        };
        let Some(num_nulls) = num_nulls else {
            return Err(ParquetError::General(
                "Required field num_nulls is missing".to_owned(),
            ));
        };
        let Some(num_rows) = num_rows else {
            return Err(ParquetError::General(
                "Required field num_rows is missing".to_owned(),
            ));
        };
        let Some(encoding) = encoding else {
            return Err(ParquetError::General(
                "Required field encoding is missing".to_owned(),
            ));
        };
        let Some(definition_levels_byte_length) = definition_levels_byte_length else {
            return Err(ParquetError::General(
                "Required field definition_levels_byte_length is missing".to_owned(),
            ));
        };
        let Some(repetition_levels_byte_length) = repetition_levels_byte_length else {
            return Err(ParquetError::General(
                "Required field repetition_levels_byte_length is missing".to_owned(),
            ));
        };
        Ok(Self {
            num_values,
            num_nulls,
            num_rows,
            encoding,
            definition_levels_byte_length,
            repetition_levels_byte_length,
            is_compressed,
            statistics,
        })
    }
}

thrift_struct!(
pub(crate) struct PageHeader {
  /// the type of the page: indicates which of the *_header fields is set
  1: required PageType r#type

  /// Uncompressed page size in bytes (not including this header)
  2: required i32 uncompressed_page_size

  /// Compressed (and potentially encrypted) page size in bytes, not including this header
  3: required i32 compressed_page_size

  /// The 32-bit CRC checksum for the page, to be be calculated as follows:
  4: optional i32 crc

  // Headers for page specific data.  One only will be set.
  5: optional DataPageHeader data_page_header;
  6: optional IndexPageHeader index_page_header;
  7: optional DictionaryPageHeader dictionary_page_header;
  8: optional DataPageHeaderV2 data_page_header_v2;
}
);

impl PageHeader {
    // reader that skips reading page statistics. obtained by running
    // `cargo expand -p parquet --all-features --lib file::metadata::thrift_gen`
    // and modifying the impl of `read_thrift`
    pub(crate) fn read_thrift_without_stats<'a, R>(prot: &mut R) -> Result<Self>
    where
        R: ThriftCompactInputProtocol<'a>,
    {
        let mut type_: Option<PageType> = None;
        let mut uncompressed_page_size: Option<i32> = None;
        let mut compressed_page_size: Option<i32> = None;
        let mut crc: Option<i32> = None;
        let mut data_page_header: Option<DataPageHeader> = None;
        let mut index_page_header: Option<IndexPageHeader> = None;
        let mut dictionary_page_header: Option<DictionaryPageHeader> = None;
        let mut data_page_header_v2: Option<DataPageHeaderV2> = None;
        let mut last_field_id = 0i16;
        loop {
            let field_ident = prot.read_field_begin(last_field_id)?;
            if field_ident.field_type == FieldType::Stop {
                break;
            }
            match field_ident.id {
                1 => {
                    let val = PageType::read_thrift(&mut *prot)?;
                    type_ = Some(val);
                }
                2 => {
                    let val = i32::read_thrift(&mut *prot)?;
                    uncompressed_page_size = Some(val);
                }
                3 => {
                    let val = i32::read_thrift(&mut *prot)?;
                    compressed_page_size = Some(val);
                }
                4 => {
                    let val = i32::read_thrift(&mut *prot)?;
                    crc = Some(val);
                }
                5 => {
                    let val = DataPageHeader::read_thrift_without_stats(&mut *prot)?;
                    data_page_header = Some(val);
                }
                6 => {
                    let val = IndexPageHeader::read_thrift(&mut *prot)?;
                    index_page_header = Some(val);
                }
                7 => {
                    let val = DictionaryPageHeader::read_thrift(&mut *prot)?;
                    dictionary_page_header = Some(val);
                }
                8 => {
                    let val = DataPageHeaderV2::read_thrift_without_stats(&mut *prot)?;
                    data_page_header_v2 = Some(val);
                }
                _ => {
                    prot.skip(field_ident.field_type)?;
                }
            };
            last_field_id = field_ident.id;
        }
        let Some(type_) = type_ else {
            return Err(ParquetError::General(
                "Required field type_ is missing".to_owned(),
            ));
        };
        let Some(uncompressed_page_size) = uncompressed_page_size else {
            return Err(ParquetError::General(
                "Required field uncompressed_page_size is missing".to_owned(),
            ));
        };
        let Some(compressed_page_size) = compressed_page_size else {
            return Err(ParquetError::General(
                "Required field compressed_page_size is missing".to_owned(),
            ));
        };
        Ok(Self {
            r#type: type_,
            uncompressed_page_size,
            compressed_page_size,
            crc,
            data_page_header,
            index_page_header,
            dictionary_page_header,
            data_page_header_v2,
        })
    }
}

/////////////////////////////////////////////////
// helper functions for writing file meta data

// serialize the bits of the column chunk needed for a thrift ColumnMetaData
// struct ColumnMetaData {
//   1: required Type type
//   2: required list<Encoding> encodings
//   3: required list<string> path_in_schema
//   4: required CompressionCodec codec
//   5: required i64 num_values
//   6: required i64 total_uncompressed_size
//   7: required i64 total_compressed_size
//   8: optional list<KeyValue> key_value_metadata
//   9: required i64 data_page_offset
//   10: optional i64 index_page_offset
//   11: optional i64 dictionary_page_offset
//   12: optional Statistics statistics;
//   13: optional list<PageEncodingStats> encoding_stats;
//   14: optional i64 bloom_filter_offset;
//   15: optional i32 bloom_filter_length;
//   16: optional SizeStatistics size_statistics;
//   17: optional GeospatialStatistics geospatial_statistics;
// }
pub(crate) fn serialize_column_meta_data<W: Write>(
    column_chunk: &ColumnChunkMetaData,
    w: &mut ThriftCompactOutputProtocol<W>,
) -> Result<()> {
    use crate::file::statistics::page_stats_to_thrift;

    column_chunk.column_type().write_thrift_field(w, 1, 0)?;
    column_chunk.encodings.write_thrift_field(w, 2, 1)?;
    let path = column_chunk.column_descr.path().parts();
    let path: Vec<&str> = path.iter().map(|v| v.as_str()).collect();
    path.write_thrift_field(w, 3, 2)?;
    column_chunk.compression.write_thrift_field(w, 4, 3)?;
    column_chunk.num_values.write_thrift_field(w, 5, 4)?;
    column_chunk
        .total_uncompressed_size
        .write_thrift_field(w, 6, 5)?;
    column_chunk
        .total_compressed_size
        .write_thrift_field(w, 7, 6)?;
    // no key_value_metadata here
    let mut last_field_id = column_chunk.data_page_offset.write_thrift_field(w, 9, 7)?;
    if let Some(index_page_offset) = column_chunk.index_page_offset {
        last_field_id = index_page_offset.write_thrift_field(w, 10, last_field_id)?;
    }
    if let Some(dictionary_page_offset) = column_chunk.dictionary_page_offset {
        last_field_id = dictionary_page_offset.write_thrift_field(w, 11, last_field_id)?;
    }
    // PageStatistics is the same as thrift Statistics, but writable
    let stats = page_stats_to_thrift(column_chunk.statistics());
    if let Some(stats) = stats {
        last_field_id = stats.write_thrift_field(w, 12, last_field_id)?;
    }
    if let Some(page_encoding_stats) = column_chunk.page_encoding_stats() {
        last_field_id = page_encoding_stats.write_thrift_field(w, 13, last_field_id)?;
    }
    if let Some(bloom_filter_offset) = column_chunk.bloom_filter_offset {
        last_field_id = bloom_filter_offset.write_thrift_field(w, 14, last_field_id)?;
    }
    if let Some(bloom_filter_length) = column_chunk.bloom_filter_length {
        last_field_id = bloom_filter_length.write_thrift_field(w, 15, last_field_id)?;
    }

    // SizeStatistics
    let size_stats = if column_chunk.unencoded_byte_array_data_bytes.is_some()
        || column_chunk.repetition_level_histogram.is_some()
        || column_chunk.definition_level_histogram.is_some()
    {
        let repetition_level_histogram = column_chunk
            .repetition_level_histogram()
            .map(|hist| hist.clone().into_inner());

        let definition_level_histogram = column_chunk
            .definition_level_histogram()
            .map(|hist| hist.clone().into_inner());

        Some(SizeStatistics {
            unencoded_byte_array_data_bytes: column_chunk.unencoded_byte_array_data_bytes,
            repetition_level_histogram,
            definition_level_histogram,
        })
    } else {
        None
    };
    if let Some(size_stats) = size_stats {
        last_field_id = size_stats.write_thrift_field(w, 16, last_field_id)?;
    }

    if let Some(geo_stats) = column_chunk.geo_statistics() {
        geo_stats.write_thrift_field(w, 17, last_field_id)?;
    }

    w.write_struct_end()
}

// temp struct used for writing
pub(crate) struct FileMeta<'a> {
    pub(crate) file_metadata: &'a crate::file::metadata::FileMetaData,
    pub(crate) row_groups: &'a Vec<RowGroupMetaData>,
}

// struct FileMetaData {
//   1: required i32 version
//   2: required list<SchemaElement> schema;
//   3: required i64 num_rows
//   4: required list<RowGroup> row_groups
//   5: optional list<KeyValue> key_value_metadata
//   6: optional string created_by
//   7: optional list<ColumnOrder> column_orders;
//   8: optional EncryptionAlgorithm encryption_algorithm
//   9: optional binary footer_signing_key_metadata
// }
impl<'a> WriteThrift for FileMeta<'a> {
    const ELEMENT_TYPE: ElementType = ElementType::Struct;

    // needed for last_field_id w/o encryption
    #[allow(unused_assignments)]
    fn write_thrift<W: Write>(&self, writer: &mut ThriftCompactOutputProtocol<W>) -> Result<()> {
        self.file_metadata
            .version
            .write_thrift_field(writer, 1, 0)?;

        // field 2 is schema. do depth-first traversal of tree, converting to SchemaElement and
        // writing along the way.
        let root = self.file_metadata.schema_descr().root_schema_ptr();
        let schema_len = num_nodes(&root)?;
        writer.write_field_begin(FieldType::List, 2, 1)?;
        writer.write_list_begin(ElementType::Struct, schema_len)?;
        // recursively write Type nodes as SchemaElements
        write_schema(&root, writer)?;

        self.file_metadata
            .num_rows
            .write_thrift_field(writer, 3, 2)?;

        // this will call RowGroupMetaData::write_thrift
        let mut last_field_id = self.row_groups.write_thrift_field(writer, 4, 3)?;

        if let Some(kv_metadata) = self.file_metadata.key_value_metadata() {
            last_field_id = kv_metadata.write_thrift_field(writer, 5, last_field_id)?;
        }
        if let Some(created_by) = self.file_metadata.created_by() {
            last_field_id = created_by.write_thrift_field(writer, 6, last_field_id)?;
        }
        if let Some(column_orders) = self.file_metadata.column_orders() {
            last_field_id = column_orders.write_thrift_field(writer, 7, last_field_id)?;
        }
        #[cfg(feature = "encryption")]
        if let Some(algo) = self.file_metadata.encryption_algorithm.as_ref() {
            last_field_id = algo.write_thrift_field(writer, 8, last_field_id)?;
        }
        #[cfg(feature = "encryption")]
        if let Some(key) = self.file_metadata.footer_signing_key_metadata.as_ref() {
            key.as_slice()
                .write_thrift_field(writer, 9, last_field_id)?;
        }

        writer.write_struct_end()
    }
}

fn write_schema<W: Write>(
    schema: &TypePtr,
    writer: &mut ThriftCompactOutputProtocol<W>,
) -> Result<()> {
    if !schema.is_group() {
        return Err(general_err!("Root schema must be Group type"));
    }
    write_schema_helper(schema, writer)
}

fn write_schema_helper<W: Write>(
    node: &TypePtr,
    writer: &mut ThriftCompactOutputProtocol<W>,
) -> Result<()> {
    match node.as_ref() {
        crate::schema::types::Type::PrimitiveType {
            basic_info,
            physical_type,
            type_length,
            scale,
            precision,
        } => {
            let element = SchemaElement {
                r#type: Some(*physical_type),
                type_length: if *type_length >= 0 {
                    Some(*type_length)
                } else {
                    None
                },
                repetition_type: Some(basic_info.repetition()),
                name: basic_info.name(),
                num_children: None,
                converted_type: match basic_info.converted_type() {
                    ConvertedType::NONE => None,
                    other => Some(other),
                },
                scale: if *scale >= 0 { Some(*scale) } else { None },
                precision: if *precision >= 0 {
                    Some(*precision)
                } else {
                    None
                },
                field_id: if basic_info.has_id() {
                    Some(basic_info.id())
                } else {
                    None
                },
                logical_type: basic_info.logical_type(),
            };
            element.write_thrift(writer)
        }
        crate::schema::types::Type::GroupType { basic_info, fields } => {
            let repetition = if basic_info.has_repetition() {
                Some(basic_info.repetition())
            } else {
                None
            };

            let element = SchemaElement {
                r#type: None,
                type_length: None,
                repetition_type: repetition,
                name: basic_info.name(),
                num_children: Some(fields.len().try_into()?),
                converted_type: match basic_info.converted_type() {
                    ConvertedType::NONE => None,
                    other => Some(other),
                },
                scale: None,
                precision: None,
                field_id: if basic_info.has_id() {
                    Some(basic_info.id())
                } else {
                    None
                },
                logical_type: basic_info.logical_type(),
            };

            element.write_thrift(writer)?;

            // Add child elements for a group
            for field in fields {
                write_schema_helper(field, writer)?;
            }
            Ok(())
        }
    }
}

// struct RowGroup {
//   1: required list<ColumnChunk> columns
//   2: required i64 total_byte_size
//   3: required i64 num_rows
//   4: optional list<SortingColumn> sorting_columns
//   5: optional i64 file_offset
//   6: optional i64 total_compressed_size
//   7: optional i16 ordinal
// }
impl WriteThrift for RowGroupMetaData {
    const ELEMENT_TYPE: ElementType = ElementType::Struct;

    fn write_thrift<W: Write>(&self, writer: &mut ThriftCompactOutputProtocol<W>) -> Result<()> {
        // this will call ColumnChunkMetaData::write_thrift
        self.columns.write_thrift_field(writer, 1, 0)?;
        self.total_byte_size.write_thrift_field(writer, 2, 1)?;
        let mut last_field_id = self.num_rows.write_thrift_field(writer, 3, 2)?;
        if let Some(sorting_columns) = self.sorting_columns() {
            last_field_id = sorting_columns.write_thrift_field(writer, 4, last_field_id)?;
        }
        if let Some(file_offset) = self.file_offset() {
            last_field_id = file_offset.write_thrift_field(writer, 5, last_field_id)?;
        }
        // this is optional, but we'll always write it
        last_field_id = self
            .compressed_size()
            .write_thrift_field(writer, 6, last_field_id)?;
        if let Some(ordinal) = self.ordinal() {
            ordinal.write_thrift_field(writer, 7, last_field_id)?;
        }
        writer.write_struct_end()
    }
}

// struct ColumnChunk {
//   1: optional string file_path
//   2: required i64 file_offset = 0
//   3: optional ColumnMetaData meta_data
//   4: optional i64 offset_index_offset
//   5: optional i32 offset_index_length
//   6: optional i64 column_index_offset
//   7: optional i32 column_index_length
//   8: optional ColumnCryptoMetaData crypto_metadata
//   9: optional binary encrypted_column_metadata
// }
impl WriteThrift for ColumnChunkMetaData {
    const ELEMENT_TYPE: ElementType = ElementType::Struct;

    #[allow(unused_assignments)]
    fn write_thrift<W: Write>(&self, writer: &mut ThriftCompactOutputProtocol<W>) -> Result<()> {
        let mut last_field_id = 0i16;
        if let Some(file_path) = self.file_path() {
            last_field_id = file_path.write_thrift_field(writer, 1, last_field_id)?;
        }
        last_field_id = self
            .file_offset()
            .write_thrift_field(writer, 2, last_field_id)?;

        #[cfg(feature = "encryption")]
        {
            // only write the ColumnMetaData if we haven't already encrypted it
            if self.encrypted_column_metadata.is_none() {
                writer.write_field_begin(FieldType::Struct, 3, last_field_id)?;
                serialize_column_meta_data(self, writer)?;
                last_field_id = 3;
            }
        }
        #[cfg(not(feature = "encryption"))]
        {
            // always write the ColumnMetaData
            writer.write_field_begin(FieldType::Struct, 3, last_field_id)?;
            serialize_column_meta_data(self, writer)?;
            last_field_id = 3;
        }

        if let Some(offset_idx_off) = self.offset_index_offset() {
            last_field_id = offset_idx_off.write_thrift_field(writer, 4, last_field_id)?;
        }
        if let Some(offset_idx_len) = self.offset_index_length() {
            last_field_id = offset_idx_len.write_thrift_field(writer, 5, last_field_id)?;
        }
        if let Some(column_idx_off) = self.column_index_offset() {
            last_field_id = column_idx_off.write_thrift_field(writer, 6, last_field_id)?;
        }
        if let Some(column_idx_len) = self.column_index_length() {
            last_field_id = column_idx_len.write_thrift_field(writer, 7, last_field_id)?;
        }
        #[cfg(feature = "encryption")]
        {
            if let Some(crypto_metadata) = self.crypto_metadata() {
                last_field_id = crypto_metadata.write_thrift_field(writer, 8, last_field_id)?;
            }
            if let Some(encrypted_meta) = self.encrypted_column_metadata.as_ref() {
                encrypted_meta
                    .as_slice()
                    .write_thrift_field(writer, 9, last_field_id)?;
            }
        }

        writer.write_struct_end()
    }
}

// struct GeospatialStatistics {
//   1: optional BoundingBox bbox;
//   2: optional list<i32> geospatial_types;
// }
impl WriteThrift for crate::geospatial::statistics::GeospatialStatistics {
    const ELEMENT_TYPE: ElementType = ElementType::Struct;

    fn write_thrift<W: Write>(&self, writer: &mut ThriftCompactOutputProtocol<W>) -> Result<()> {
        let mut last_field_id = 0i16;
        if let Some(bbox) = self.bounding_box() {
            last_field_id = bbox.write_thrift_field(writer, 1, last_field_id)?;
        }
        if let Some(geo_types) = self.geospatial_types() {
            geo_types.write_thrift_field(writer, 2, last_field_id)?;
        }

        writer.write_struct_end()
    }
}

impl WriteThriftField for crate::geospatial::statistics::GeospatialStatistics {
    fn write_thrift_field<W: Write>(
        &self,
        writer: &mut ThriftCompactOutputProtocol<W>,
        field_id: i16,
        last_field_id: i16,
    ) -> Result<i16> {
        writer.write_field_begin(FieldType::Struct, field_id, last_field_id)?;
        self.write_thrift(writer)?;
        Ok(field_id)
    }
}

// struct BoundingBox {
//   1: required double xmin;
//   2: required double xmax;
//   3: required double ymin;
//   4: required double ymax;
//   5: optional double zmin;
//   6: optional double zmax;
//   7: optional double mmin;
//   8: optional double mmax;
// }
impl WriteThrift for crate::geospatial::bounding_box::BoundingBox {
    const ELEMENT_TYPE: ElementType = ElementType::Struct;

    fn write_thrift<W: Write>(&self, writer: &mut ThriftCompactOutputProtocol<W>) -> Result<()> {
        self.get_xmin().write_thrift_field(writer, 1, 0)?;
        self.get_xmax().write_thrift_field(writer, 2, 1)?;
        self.get_ymin().write_thrift_field(writer, 3, 2)?;
        let mut last_field_id = self.get_ymax().write_thrift_field(writer, 4, 3)?;

        if let Some(zmin) = self.get_zmin() {
            last_field_id = zmin.write_thrift_field(writer, 5, last_field_id)?;
        }
        if let Some(zmax) = self.get_zmax() {
            last_field_id = zmax.write_thrift_field(writer, 6, last_field_id)?;
        }
        if let Some(mmin) = self.get_mmin() {
            last_field_id = mmin.write_thrift_field(writer, 7, last_field_id)?;
        }
        if let Some(mmax) = self.get_mmax() {
            mmax.write_thrift_field(writer, 8, last_field_id)?;
        }

        writer.write_struct_end()
    }
}

impl WriteThriftField for crate::geospatial::bounding_box::BoundingBox {
    fn write_thrift_field<W: Write>(
        &self,
        writer: &mut ThriftCompactOutputProtocol<W>,
        field_id: i16,
        last_field_id: i16,
    ) -> Result<i16> {
        writer.write_field_begin(FieldType::Struct, field_id, last_field_id)?;
        self.write_thrift(writer)?;
        Ok(field_id)
    }
}

#[cfg(test)]
pub(crate) mod tests {
    use crate::errors::Result;
<<<<<<< HEAD
    use crate::file::metadata::thrift_gen::{write_schema, BoundingBox, SchemaElement};
    use crate::file::metadata::{ColumnChunkMetaData, RowGroupMetaData};
    use crate::parquet_thrift::tests::test_roundtrip;
    use crate::parquet_thrift::{
        read_thrift_vec, ElementType, ThriftCompactOutputProtocol, ThriftSliceInputProtocol,
=======
    use crate::file::metadata::thrift_gen::{
        BoundingBox, ColumnChunk, RowGroup, SchemaElement, convert_column, convert_row_group,
        write_schema,
    };
    use crate::file::metadata::{ColumnChunkMetaData, RowGroupMetaData};
    use crate::parquet_thrift::tests::test_roundtrip;
    use crate::parquet_thrift::{
        ElementType, ReadThrift, ThriftCompactOutputProtocol, ThriftSliceInputProtocol,
        read_thrift_vec,
>>>>>>> 56e9c86e
    };
    use crate::schema::types::{
        ColumnDescriptor, SchemaDescriptor, TypePtr, num_nodes, parquet_schema_from_array,
    };
    use std::sync::Arc;

    // for testing. decode thrift encoded RowGroup
    pub(crate) fn read_row_group(
        buf: &mut [u8],
        schema_descr: Arc<SchemaDescriptor>,
    ) -> Result<RowGroupMetaData> {
        let mut reader = ThriftSliceInputProtocol::new(buf);
        crate::file::metadata::thrift_gen::read_row_group(&mut reader, &schema_descr)
    }

    pub(crate) fn read_column_chunk(
        buf: &mut [u8],
        column_descr: Arc<ColumnDescriptor>,
    ) -> Result<ColumnChunkMetaData> {
        let mut reader = ThriftSliceInputProtocol::new(buf);
        crate::file::metadata::thrift_gen::read_column_chunk(&mut reader, &column_descr)
    }

    pub(crate) fn roundtrip_schema(schema: TypePtr) -> Result<TypePtr> {
        let num_nodes = num_nodes(&schema)?;
        let mut buf = Vec::new();
        let mut writer = ThriftCompactOutputProtocol::new(&mut buf);

        // kick off writing list
        writer.write_list_begin(ElementType::Struct, num_nodes)?;

        // write SchemaElements
        write_schema(&schema, &mut writer)?;

        let mut prot = ThriftSliceInputProtocol::new(&buf);
        let se: Vec<SchemaElement> = read_thrift_vec(&mut prot)?;
        parquet_schema_from_array(se)
    }

    pub(crate) fn schema_to_buf(schema: &TypePtr) -> Result<Vec<u8>> {
        let num_nodes = num_nodes(schema)?;
        let mut buf = Vec::new();
        let mut writer = ThriftCompactOutputProtocol::new(&mut buf);

        // kick off writing list
        writer.write_list_begin(ElementType::Struct, num_nodes)?;

        // write SchemaElements
        write_schema(schema, &mut writer)?;
        Ok(buf)
    }

    pub(crate) fn buf_to_schema_list<'a>(buf: &'a mut Vec<u8>) -> Result<Vec<SchemaElement<'a>>> {
        let mut prot = ThriftSliceInputProtocol::new(buf.as_mut_slice());
        read_thrift_vec(&mut prot)
    }

    #[test]
    fn test_bounding_box_roundtrip() {
        test_roundtrip(BoundingBox {
            xmin: 0.1.into(),
            xmax: 10.3.into(),
            ymin: 0.001.into(),
            ymax: 128.5.into(),
            zmin: None,
            zmax: None,
            mmin: None,
            mmax: None,
        });

        test_roundtrip(BoundingBox {
            xmin: 0.1.into(),
            xmax: 10.3.into(),
            ymin: 0.001.into(),
            ymax: 128.5.into(),
            zmin: Some(11.0.into()),
            zmax: Some(1300.0.into()),
            mmin: None,
            mmax: None,
        });

        test_roundtrip(BoundingBox {
            xmin: 0.1.into(),
            xmax: 10.3.into(),
            ymin: 0.001.into(),
            ymax: 128.5.into(),
            zmin: Some(11.0.into()),
            zmax: Some(1300.0.into()),
            mmin: Some(3.7.into()),
            mmax: Some(42.0.into()),
        });
    }
}<|MERGE_RESOLUTION|>--- conflicted
+++ resolved
@@ -34,13 +34,9 @@
         statistics::ValueStatistics,
     },
     parquet_thrift::{
-<<<<<<< HEAD
-        read_thrift_vec, ElementType, FieldType, ReadThrift, ThriftCompactInputProtocol,
+        ElementType, FieldType, ReadThrift, ThriftCompactInputProtocol,
         ThriftCompactOutputProtocol, ThriftSliceInputProtocol, WriteThrift, WriteThriftField,
-=======
-        ElementType, FieldType, ReadThrift, ThriftCompactInputProtocol,
-        ThriftCompactOutputProtocol, WriteThrift, WriteThriftField, read_thrift_vec,
->>>>>>> 56e9c86e
+        read_thrift_vec,
     },
     schema::types::{
         ColumnDescriptor, SchemaDescriptor, TypePtr, num_nodes, parquet_schema_from_array,
@@ -2054,23 +2050,11 @@
 #[cfg(test)]
 pub(crate) mod tests {
     use crate::errors::Result;
-<<<<<<< HEAD
-    use crate::file::metadata::thrift_gen::{write_schema, BoundingBox, SchemaElement};
+    use crate::file::metadata::thrift_gen::{BoundingBox, SchemaElement, write_schema};
     use crate::file::metadata::{ColumnChunkMetaData, RowGroupMetaData};
     use crate::parquet_thrift::tests::test_roundtrip;
     use crate::parquet_thrift::{
-        read_thrift_vec, ElementType, ThriftCompactOutputProtocol, ThriftSliceInputProtocol,
-=======
-    use crate::file::metadata::thrift_gen::{
-        BoundingBox, ColumnChunk, RowGroup, SchemaElement, convert_column, convert_row_group,
-        write_schema,
-    };
-    use crate::file::metadata::{ColumnChunkMetaData, RowGroupMetaData};
-    use crate::parquet_thrift::tests::test_roundtrip;
-    use crate::parquet_thrift::{
-        ElementType, ReadThrift, ThriftCompactOutputProtocol, ThriftSliceInputProtocol,
-        read_thrift_vec,
->>>>>>> 56e9c86e
+        ElementType, ThriftCompactOutputProtocol, ThriftSliceInputProtocol, read_thrift_vec,
     };
     use crate::schema::types::{
         ColumnDescriptor, SchemaDescriptor, TypePtr, num_nodes, parquet_schema_from_array,
