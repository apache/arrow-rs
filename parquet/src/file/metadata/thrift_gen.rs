// Licensed to the Apache Software Foundation (ASF) under one
// or more contributor license agreements.  See the NOTICE file
// distributed with this work for additional information
// regarding copyright ownership.  The ASF licenses this file
// to you under the Apache License, Version 2.0 (the
// "License"); you may not use this file except in compliance
// with the License.  You may obtain a copy of the License at
//
//   http://www.apache.org/licenses/LICENSE-2.0
//
// Unless required by applicable law or agreed to in writing,
// software distributed under the License is distributed on an
// "AS IS" BASIS, WITHOUT WARRANTIES OR CONDITIONS OF ANY
// KIND, either express or implied.  See the License for the
// specific language governing permissions and limitations
// under the License.

// a collection of generated structs used to parse thrift metadata

use std::io::Write;
use std::sync::Arc;

use crate::{
    basic::{
        ColumnOrder, Compression, ConvertedType, Encoding, LogicalType, PageType, Repetition, Type,
    },
    data_type::{ByteArray, FixedLenByteArray, Int96},
    errors::{ParquetError, Result},
    file::{
        metadata::{
            ColumnChunkMetaData, KeyValue, LevelHistogram, PageEncodingStats, ParquetMetaData,
            RowGroupMetaData, SortingColumn,
        },
        statistics::ValueStatistics,
    },
    parquet_thrift::{
        read_thrift_vec, ElementType, FieldType, ReadThrift, ThriftCompactInputProtocol,
        ThriftCompactOutputProtocol, WriteThrift, WriteThriftField,
    },
    schema::types::{
        num_nodes, parquet_schema_from_array, ColumnDescriptor, SchemaDescriptor, TypePtr,
    },
    thrift_struct, thrift_union,
    util::bit_util::FromBytes,
};
#[cfg(feature = "encryption")]
use crate::{
    encryption::decrypt::{FileDecryptionProperties, FileDecryptor},
    file::column_crypto_metadata::ColumnCryptoMetaData,
    parquet_thrift::ThriftSliceInputProtocol,
    schema::types::SchemaDescPtr,
};

// this needs to be visible to the schema conversion code
thrift_struct!(
pub(crate) struct SchemaElement<'a> {
  /** Data type for this field. Not set if the current element is a non-leaf node */
  1: optional Type type_;
  2: optional i32 type_length;
  3: optional Repetition repetition_type;
  4: required string<'a> name;
  5: optional i32 num_children;
  6: optional ConvertedType converted_type;
  7: optional i32 scale
  8: optional i32 precision
  9: optional i32 field_id;
  10: optional LogicalType logical_type
}
);

thrift_struct!(
pub(crate) struct AesGcmV1 {
  /// AAD prefix
  1: optional binary aad_prefix

  /// Unique file identifier part of AAD suffix
  2: optional binary aad_file_unique

  /// In files encrypted with AAD prefix without storing it,
  /// readers must supply the prefix
  3: optional bool supply_aad_prefix
}
);

thrift_struct!(
pub(crate) struct AesGcmCtrV1 {
  /// AAD prefix
  1: optional binary aad_prefix

  /// Unique file identifier part of AAD suffix
  2: optional binary aad_file_unique

  /// In files encrypted with AAD prefix without storing it,
  /// readers must supply the prefix
  3: optional bool supply_aad_prefix
}
);

thrift_union!(
union EncryptionAlgorithm {
  1: (AesGcmV1) AES_GCM_V1
  2: (AesGcmCtrV1) AES_GCM_CTR_V1
}
);

#[cfg(feature = "encryption")]
thrift_struct!(
/// Crypto metadata for files with encrypted footer
pub(crate) struct FileCryptoMetaData {
  /// Encryption algorithm. This field is only used for files
  /// with encrypted footer. Files with plaintext footer store algorithm id
  /// inside footer (FileMetaData structure).
  1: required EncryptionAlgorithm encryption_algorithm

  /** Retrieval metadata of key used for encryption of footer,
   *  and (possibly) columns **/
  2: optional binary key_metadata
}
);

// expose for benchmarking
pub(crate) fn bench_file_metadata(bytes: &bytes::Bytes) {
    use crate::parquet_thrift::{ReadThrift, ThriftSliceInputProtocol};
    let mut prot = ThriftSliceInputProtocol::new(bytes);
    crate::file::metadata::thrift_gen::FileMetaData::read_thrift(&mut prot).unwrap();
}

// the following are only used internally so are private
thrift_struct!(
struct FileMetaData<'a> {
  /** Version of this file **/
  1: required i32 version
  2: required list<'a><SchemaElement> schema;
  3: required i64 num_rows
  4: required list<'a><RowGroup> row_groups
  5: optional list<KeyValue> key_value_metadata
  6: optional string created_by
  7: optional list<ColumnOrder> column_orders;
  8: optional EncryptionAlgorithm encryption_algorithm
  9: optional binary footer_signing_key_metadata
}
);

thrift_struct!(
struct RowGroup<'a> {
  1: required list<'a><ColumnChunk> columns
  2: required i64 total_byte_size
  3: required i64 num_rows
  4: optional list<SortingColumn> sorting_columns
  5: optional i64 file_offset
  // we don't expose total_compressed_size so skip
  //6: optional i64 total_compressed_size
  7: optional i16 ordinal
}
);

#[cfg(feature = "encryption")]
thrift_struct!(
struct ColumnChunk<'a> {
  1: optional string<'a> file_path
  2: required i64 file_offset = 0
  3: optional ColumnMetaData<'a> meta_data
  4: optional i64 offset_index_offset
  5: optional i32 offset_index_length
  6: optional i64 column_index_offset
  7: optional i32 column_index_length
  8: optional ColumnCryptoMetaData crypto_metadata
  9: optional binary<'a> encrypted_column_metadata
}
);
#[cfg(not(feature = "encryption"))]
thrift_struct!(
struct ColumnChunk<'a> {
  1: optional string file_path
  2: required i64 file_offset = 0
  3: optional ColumnMetaData<'a> meta_data
  4: optional i64 offset_index_offset
  5: optional i32 offset_index_length
  6: optional i64 column_index_offset
  7: optional i32 column_index_length
}
);

type CompressionCodec = Compression;
thrift_struct!(
struct ColumnMetaData<'a> {
  1: required Type type_
  2: required list<Encoding> encodings
  // we don't expose path_in_schema so skip
  //3: required list<string> path_in_schema
  4: required CompressionCodec codec
  5: required i64 num_values
  6: required i64 total_uncompressed_size
  7: required i64 total_compressed_size
  // we don't expose key_value_metadata so skip
  //8: optional list<KeyValue> key_value_metadata
  9: required i64 data_page_offset
  10: optional i64 index_page_offset
  11: optional i64 dictionary_page_offset
  12: optional Statistics<'a> statistics
  13: optional list<PageEncodingStats> encoding_stats;
  14: optional i64 bloom_filter_offset;
  15: optional i32 bloom_filter_length;
  16: optional SizeStatistics size_statistics;
  17: optional GeospatialStatistics geospatial_statistics;
}
);

thrift_struct!(
struct BoundingBox {
  1: required double xmin;
  2: required double xmax;
  3: required double ymin;
  4: required double ymax;
  5: optional double zmin;
  6: optional double zmax;
  7: optional double mmin;
  8: optional double mmax;
}
);

thrift_struct!(
struct GeospatialStatistics {
  /** A bounding box of geospatial instances */
  1: optional BoundingBox bbox;
  /** Geospatial type codes of all instances, or an empty list if not known */
  2: optional list<i32> geospatial_types;
}
);

thrift_struct!(
struct SizeStatistics {
   1: optional i64 unencoded_byte_array_data_bytes;
   2: optional list<i64> repetition_level_histogram;
   3: optional list<i64> definition_level_histogram;
}
);

thrift_struct!(
pub(crate) struct Statistics<'a> {
   1: optional binary<'a> max;
   2: optional binary<'a> min;
   3: optional i64 null_count;
   4: optional i64 distinct_count;
   5: optional binary<'a> max_value;
   6: optional binary<'a> min_value;
   7: optional bool is_max_value_exact;
   8: optional bool is_min_value_exact;
}
);

// convert collection of thrift RowGroups into RowGroupMetaData
fn convert_row_groups(
    mut row_groups: Vec<RowGroup>,
    schema_descr: Arc<SchemaDescriptor>,
) -> Result<Vec<RowGroupMetaData>> {
    let mut res: Vec<RowGroupMetaData> = Vec::with_capacity(row_groups.len());
    for rg in row_groups.drain(0..) {
        res.push(convert_row_group(rg, schema_descr.clone())?);
    }

    Ok(res)
}

fn convert_row_group(
    row_group: RowGroup,
    schema_descr: Arc<SchemaDescriptor>,
) -> Result<RowGroupMetaData> {
    if schema_descr.num_columns() != row_group.columns.len() {
        return Err(general_err!(
            "Column count mismatch. Schema has {} columns while Row Group has {}",
            schema_descr.num_columns(),
            row_group.columns.len()
        ));
    }

    let num_rows = row_group.num_rows;
    let sorting_columns = row_group.sorting_columns;
    let total_byte_size = row_group.total_byte_size;
    let file_offset = row_group.file_offset;
    let ordinal = row_group.ordinal;

    let columns = convert_columns(row_group.columns, schema_descr.clone())?;

    Ok(RowGroupMetaData {
        columns,
        num_rows,
        sorting_columns,
        total_byte_size,
        schema_descr,
        file_offset,
        ordinal,
    })
}

fn convert_columns(
    mut columns: Vec<ColumnChunk>,
    schema_descr: Arc<SchemaDescriptor>,
) -> Result<Vec<ColumnChunkMetaData>> {
    let mut res: Vec<ColumnChunkMetaData> = Vec::with_capacity(columns.len());
    for (c, d) in columns.drain(0..).zip(schema_descr.columns()) {
        res.push(convert_column(c, d.clone())?);
    }

    Ok(res)
}

fn convert_column(
    column: ColumnChunk,
    column_descr: Arc<ColumnDescriptor>,
) -> Result<ColumnChunkMetaData> {
    if column.meta_data.is_none() {
        return Err(general_err!("Expected to have column metadata"));
    }
    let col_metadata = column.meta_data.unwrap();
    let column_type = col_metadata.type_;
    let encodings = col_metadata.encodings;
    let compression = col_metadata.codec;
    let file_path = column.file_path.map(|v| v.to_owned());
    let file_offset = column.file_offset;
    let num_values = col_metadata.num_values;
    let total_compressed_size = col_metadata.total_compressed_size;
    let total_uncompressed_size = col_metadata.total_uncompressed_size;
    let data_page_offset = col_metadata.data_page_offset;
    let index_page_offset = col_metadata.index_page_offset;
    let dictionary_page_offset = col_metadata.dictionary_page_offset;
    let statistics = convert_stats(column_type, col_metadata.statistics)?;
    let encoding_stats = col_metadata.encoding_stats;
    let bloom_filter_offset = col_metadata.bloom_filter_offset;
    let bloom_filter_length = col_metadata.bloom_filter_length;
    let offset_index_offset = column.offset_index_offset;
    let offset_index_length = column.offset_index_length;
    let column_index_offset = column.column_index_offset;
    let column_index_length = column.column_index_length;
    let (unencoded_byte_array_data_bytes, repetition_level_histogram, definition_level_histogram) =
        if let Some(size_stats) = col_metadata.size_statistics {
            (
                size_stats.unencoded_byte_array_data_bytes,
                size_stats.repetition_level_histogram,
                size_stats.definition_level_histogram,
            )
        } else {
            (None, None, None)
        };

    let repetition_level_histogram = repetition_level_histogram.map(LevelHistogram::from);
    let definition_level_histogram = definition_level_histogram.map(LevelHistogram::from);

    let result = ColumnChunkMetaData {
        column_descr,
        encodings,
        file_path,
        file_offset,
        num_values,
        compression,
        total_compressed_size,
        total_uncompressed_size,
        data_page_offset,
        index_page_offset,
        dictionary_page_offset,
        statistics,
        encoding_stats,
        bloom_filter_offset,
        bloom_filter_length,
        offset_index_offset,
        offset_index_length,
        column_index_offset,
        column_index_length,
        unencoded_byte_array_data_bytes,
        repetition_level_histogram,
        definition_level_histogram,
        #[cfg(feature = "encryption")]
        column_crypto_metadata: column.crypto_metadata,
        #[cfg(feature = "encryption")]
        encrypted_column_metadata: None,
    };
    Ok(result)
}

pub(crate) fn convert_stats(
    physical_type: Type,
    thrift_stats: Option<Statistics>,
) -> Result<Option<crate::file::statistics::Statistics>> {
    use crate::file::statistics::Statistics as FStatistics;
    Ok(match thrift_stats {
        Some(stats) => {
            // Number of nulls recorded, when it is not available, we just mark it as 0.
            // TODO this should be `None` if there is no information about NULLS.
            // see https://github.com/apache/arrow-rs/pull/6216/files
            let null_count = stats.null_count.unwrap_or(0);

            if null_count < 0 {
                return Err(ParquetError::General(format!(
                    "Statistics null count is negative {null_count}",
                )));
            }

            // Generic null count.
            let null_count = Some(null_count as u64);
            // Generic distinct count (count of distinct values occurring)
            let distinct_count = stats.distinct_count.map(|value| value as u64);
            // Whether or not statistics use deprecated min/max fields.
            let old_format = stats.min_value.is_none() && stats.max_value.is_none();
            // Generic min value as bytes.
            let min = if old_format {
                stats.min
            } else {
                stats.min_value
            };
            // Generic max value as bytes.
            let max = if old_format {
                stats.max
            } else {
                stats.max_value
            };

            fn check_len(min: &Option<&[u8]>, max: &Option<&[u8]>, len: usize) -> Result<()> {
                if let Some(min) = min {
                    if min.len() < len {
                        return Err(ParquetError::General(
                            "Insufficient bytes to parse min statistic".to_string(),
                        ));
                    }
                }
                if let Some(max) = max {
                    if max.len() < len {
                        return Err(ParquetError::General(
                            "Insufficient bytes to parse max statistic".to_string(),
                        ));
                    }
                }
                Ok(())
            }

            match physical_type {
                Type::BOOLEAN => check_len(&min, &max, 1),
                Type::INT32 | Type::FLOAT => check_len(&min, &max, 4),
                Type::INT64 | Type::DOUBLE => check_len(&min, &max, 8),
                Type::INT96 => check_len(&min, &max, 12),
                _ => Ok(()),
            }?;

            // Values are encoded using PLAIN encoding definition, except that
            // variable-length byte arrays do not include a length prefix.
            //
            // Instead of using actual decoder, we manually convert values.
            let res = match physical_type {
                Type::BOOLEAN => FStatistics::boolean(
                    min.map(|data| data[0] != 0),
                    max.map(|data| data[0] != 0),
                    distinct_count,
                    null_count,
                    old_format,
                ),
                Type::INT32 => FStatistics::int32(
                    min.map(|data| i32::from_le_bytes(data[..4].try_into().unwrap())),
                    max.map(|data| i32::from_le_bytes(data[..4].try_into().unwrap())),
                    distinct_count,
                    null_count,
                    old_format,
                ),
                Type::INT64 => FStatistics::int64(
                    min.map(|data| i64::from_le_bytes(data[..8].try_into().unwrap())),
                    max.map(|data| i64::from_le_bytes(data[..8].try_into().unwrap())),
                    distinct_count,
                    null_count,
                    old_format,
                ),
                Type::INT96 => {
                    // INT96 statistics may not be correct, because comparison is signed
                    let min = if let Some(data) = min {
                        assert_eq!(data.len(), 12);
                        Some(Int96::try_from_le_slice(data)?)
                    } else {
                        None
                    };
                    let max = if let Some(data) = max {
                        assert_eq!(data.len(), 12);
                        Some(Int96::try_from_le_slice(data)?)
                    } else {
                        None
                    };
                    FStatistics::int96(min, max, distinct_count, null_count, old_format)
                }
                Type::FLOAT => FStatistics::float(
                    min.map(|data| f32::from_le_bytes(data[..4].try_into().unwrap())),
                    max.map(|data| f32::from_le_bytes(data[..4].try_into().unwrap())),
                    distinct_count,
                    null_count,
                    old_format,
                ),
                Type::DOUBLE => FStatistics::double(
                    min.map(|data| f64::from_le_bytes(data[..8].try_into().unwrap())),
                    max.map(|data| f64::from_le_bytes(data[..8].try_into().unwrap())),
                    distinct_count,
                    null_count,
                    old_format,
                ),
                Type::BYTE_ARRAY => FStatistics::ByteArray(
                    ValueStatistics::new(
                        min.map(ByteArray::from),
                        max.map(ByteArray::from),
                        distinct_count,
                        null_count,
                        old_format,
                    )
                    .with_max_is_exact(stats.is_max_value_exact.unwrap_or(false))
                    .with_min_is_exact(stats.is_min_value_exact.unwrap_or(false)),
                ),
                Type::FIXED_LEN_BYTE_ARRAY => FStatistics::FixedLenByteArray(
                    ValueStatistics::new(
                        min.map(ByteArray::from).map(FixedLenByteArray::from),
                        max.map(ByteArray::from).map(FixedLenByteArray::from),
                        distinct_count,
                        null_count,
                        old_format,
                    )
                    .with_max_is_exact(stats.is_max_value_exact.unwrap_or(false))
                    .with_min_is_exact(stats.is_min_value_exact.unwrap_or(false)),
                ),
            };

            Some(res)
        }
        None => None,
    })
}

#[cfg(feature = "encryption")]
fn row_group_from_encrypted_thrift(
    mut rg: RowGroup,
    schema_descr: SchemaDescPtr,
    decryptor: Option<&FileDecryptor>,
) -> Result<RowGroupMetaData> {
    if schema_descr.num_columns() != rg.columns.len() {
        return Err(general_err!(
            "Column count mismatch. Schema has {} columns while Row Group has {}",
            schema_descr.num_columns(),
            rg.columns.len()
        ));
    }
    let total_byte_size = rg.total_byte_size;
    let num_rows = rg.num_rows;
    let mut columns = vec![];

    for (i, (mut c, d)) in rg
        .columns
        .drain(0..)
        .zip(schema_descr.columns())
        .enumerate()
    {
        // Read encrypted metadata if it's present and we have a decryptor.
        if let (true, Some(decryptor)) = (c.encrypted_column_metadata.is_some(), decryptor) {
            let column_decryptor = match c.crypto_metadata.as_ref() {
                None => {
                    return Err(general_err!(
                        "No crypto_metadata is set for column '{}', which has encrypted metadata",
                        d.path().string()
                    ));
                }
                Some(ColumnCryptoMetaData::ENCRYPTION_WITH_COLUMN_KEY(crypto_metadata)) => {
                    let column_name = crypto_metadata.path_in_schema.join(".");
                    decryptor.get_column_metadata_decryptor(
                        column_name.as_str(),
                        crypto_metadata.key_metadata.as_deref(),
                    )?
                }
                Some(ColumnCryptoMetaData::ENCRYPTION_WITH_FOOTER_KEY) => {
                    decryptor.get_footer_decryptor()?
                }
            };

            let column_aad = crate::encryption::modules::create_module_aad(
                decryptor.file_aad(),
                crate::encryption::modules::ModuleType::ColumnMetaData,
                rg.ordinal.unwrap() as usize,
                i,
                None,
            )?;

            let buf = c.encrypted_column_metadata.unwrap();
            let decrypted_cc_buf =
                column_decryptor
                    .decrypt(buf, column_aad.as_ref())
                    .map_err(|_| {
                        general_err!(
                            "Unable to decrypt column '{}', perhaps the column key is wrong?",
                            d.path().string()
                        )
                    })?;

            let mut prot = ThriftSliceInputProtocol::new(decrypted_cc_buf.as_slice());
            let col_meta = ColumnMetaData::read_thrift(&mut prot)?;
            c.meta_data = Some(col_meta);
            columns.push(convert_column(c, d.clone())?);
        } else {
            columns.push(convert_column(c, d.clone())?);
        }
    }

    let sorting_columns = rg.sorting_columns;
    let file_offset = rg.file_offset;
    let ordinal = rg.ordinal;

    Ok(RowGroupMetaData {
        columns,
        num_rows,
        sorting_columns,
        total_byte_size,
        schema_descr,
        file_offset,
        ordinal,
    })
}

#[cfg(feature = "encryption")]
pub(crate) fn parquet_metadata_with_encryption(
    file_decryption_properties: Option<&FileDecryptionProperties>,
    encrypted_footer: bool,
    buf: &[u8],
) -> Result<ParquetMetaData> {
    let mut prot = ThriftSliceInputProtocol::new(buf);
    let mut file_decryptor = None;
    let decrypted_fmd_buf;

    if encrypted_footer {
        if let Some(file_decryption_properties) = file_decryption_properties {
            let t_file_crypto_metadata: FileCryptoMetaData =
                FileCryptoMetaData::read_thrift(&mut prot)
                    .map_err(|e| general_err!("Could not parse crypto metadata: {}", e))?;
            let supply_aad_prefix = match &t_file_crypto_metadata.encryption_algorithm {
                EncryptionAlgorithm::AES_GCM_V1(algo) => algo.supply_aad_prefix,
                _ => Some(false),
            }
            .unwrap_or(false);
            if supply_aad_prefix && file_decryption_properties.aad_prefix().is_none() {
                return Err(general_err!(
                        "Parquet file was encrypted with an AAD prefix that is not stored in the file, \
                        but no AAD prefix was provided in the file decryption properties"
                    ));
            }
            let decryptor = get_file_decryptor(
                t_file_crypto_metadata.encryption_algorithm,
                t_file_crypto_metadata.key_metadata.as_ref(),
                file_decryption_properties,
            )?;
            let footer_decryptor = decryptor.get_footer_decryptor();
            let aad_footer = crate::encryption::modules::create_footer_aad(decryptor.file_aad())?;

            decrypted_fmd_buf = footer_decryptor?
                .decrypt(prot.as_slice().as_ref(), aad_footer.as_ref())
                .map_err(|_| {
                    general_err!(
                        "Provided footer key and AAD were unable to decrypt parquet footer"
                    )
                })?;
            prot = ThriftSliceInputProtocol::new(decrypted_fmd_buf.as_ref());

            file_decryptor = Some(decryptor);
        } else {
            return Err(general_err!(
                "Parquet file has an encrypted footer but decryption properties were not provided"
            ));
        }
    }

    let file_meta = super::thrift_gen::FileMetaData::read_thrift(&mut prot)
        .map_err(|e| general_err!("Could not parse metadata: {}", e))?;

    let version = file_meta.version;
    let num_rows = file_meta.num_rows;
    let created_by = file_meta.created_by.map(|c| c.to_owned());
    let key_value_metadata = file_meta.key_value_metadata;

    let val = parquet_schema_from_array(file_meta.schema)?;
    let schema_descr = Arc::new(SchemaDescriptor::new(val));

    if let (Some(algo), Some(file_decryption_properties)) =
        (file_meta.encryption_algorithm, file_decryption_properties)
    {
        // File has a plaintext footer but encryption algorithm is set
        let file_decryptor_value = get_file_decryptor(
            algo,
            file_meta.footer_signing_key_metadata.as_ref(),
            file_decryption_properties,
        )?;
        if file_decryption_properties.check_plaintext_footer_integrity() && !encrypted_footer {
            file_decryptor_value.verify_plaintext_footer_signature(buf)?;
        }
        file_decryptor = Some(file_decryptor_value);
    }

    // decrypt column chunk info
    let mut row_groups = Vec::with_capacity(file_meta.row_groups.len());
    for rg in file_meta.row_groups {
        let r = row_group_from_encrypted_thrift(rg, schema_descr.clone(), file_decryptor.as_ref())?;
        row_groups.push(r);
    }

    // need to map read column orders to actual values based on the schema
    if file_meta
        .column_orders
        .as_ref()
        .is_some_and(|cos| cos.len() != schema_descr.num_columns())
    {
        return Err(general_err!("Column order length mismatch"));
    }

    let column_orders = file_meta.column_orders.map(|cos| {
        let mut res = Vec::with_capacity(cos.len());
        for (i, column) in schema_descr.columns().iter().enumerate() {
            match cos[i] {
                ColumnOrder::TYPE_DEFINED_ORDER(_) => {
                    let sort_order = ColumnOrder::get_sort_order(
                        column.logical_type(),
                        column.converted_type(),
                        column.physical_type(),
                    );
                    res.push(ColumnOrder::TYPE_DEFINED_ORDER(sort_order));
                }
                _ => res.push(cos[i]),
            }
        }
        res
    });

    let fmd = crate::file::metadata::FileMetaData::new(
        version,
        num_rows,
        created_by,
        key_value_metadata,
        schema_descr,
        column_orders,
    );
    let mut metadata = ParquetMetaData::new(fmd, row_groups);

    metadata.with_file_decryptor(file_decryptor);

    Ok(metadata)
}

#[cfg(feature = "encryption")]
pub(super) fn get_file_decryptor(
    encryption_algorithm: EncryptionAlgorithm,
    footer_key_metadata: Option<&Vec<u8>>,
    file_decryption_properties: &FileDecryptionProperties,
) -> Result<FileDecryptor> {
    match encryption_algorithm {
        EncryptionAlgorithm::AES_GCM_V1(algo) => {
            let aad_file_unique = algo
                .aad_file_unique
                .ok_or_else(|| general_err!("AAD unique file identifier is not set"))?;
            let aad_prefix = if let Some(aad_prefix) = file_decryption_properties.aad_prefix() {
                aad_prefix.clone()
            } else {
                algo.aad_prefix.map(|v| v.to_vec()).unwrap_or_default()
            };
            let aad_file_unique = aad_file_unique.to_vec();

            FileDecryptor::new(
                file_decryption_properties,
                footer_key_metadata.map(|v| v.as_slice()),
                aad_file_unique,
                aad_prefix,
            )
        }
        EncryptionAlgorithm::AES_GCM_CTR_V1(_) => Err(nyi_err!(
            "The AES_GCM_CTR_V1 encryption algorithm is not yet supported"
        )),
    }
}

/// Create ParquetMetaData from thrift input. Note that this only decodes the file metadata in
/// the Parquet footer. Page indexes will need to be added later.
impl<'a, R: ThriftCompactInputProtocol<'a>> ReadThrift<'a, R> for ParquetMetaData {
    fn read_thrift(prot: &mut R) -> Result<Self> {
        let file_meta = super::thrift_gen::FileMetaData::read_thrift(prot)?;

        let version = file_meta.version;
        let num_rows = file_meta.num_rows;
        let row_groups = file_meta.row_groups;
        let created_by = file_meta.created_by.map(|c| c.to_owned());
        let key_value_metadata = file_meta.key_value_metadata;

        let val = parquet_schema_from_array(file_meta.schema)?;
        let schema_descr = Arc::new(SchemaDescriptor::new(val));

        // need schema_descr to get final RowGroupMetaData
        let row_groups = convert_row_groups(row_groups, schema_descr.clone())?;

        // need to map read column orders to actual values based on the schema
        if file_meta
            .column_orders
            .as_ref()
            .is_some_and(|cos| cos.len() != schema_descr.num_columns())
        {
            return Err(general_err!("Column order length mismatch"));
        }

        let column_orders = file_meta.column_orders.map(|cos| {
            let mut res = Vec::with_capacity(cos.len());
            for (i, column) in schema_descr.columns().iter().enumerate() {
                match cos[i] {
                    ColumnOrder::TYPE_DEFINED_ORDER(_) => {
                        let sort_order = ColumnOrder::get_sort_order(
                            column.logical_type(),
                            column.converted_type(),
                            column.physical_type(),
                        );
                        res.push(ColumnOrder::TYPE_DEFINED_ORDER(sort_order));
                    }
                    _ => res.push(cos[i]),
                }
            }
            res
        });

        let fmd = crate::file::metadata::FileMetaData::new(
            version,
            num_rows,
            created_by,
            key_value_metadata,
            schema_descr,
            column_orders,
        );

        Ok(ParquetMetaData::new(fmd, row_groups))
    }
}

thrift_struct!(
    pub(crate) struct IndexPageHeader {}
);

thrift_struct!(
pub(crate) struct DictionaryPageHeader {
  /// Number of values in the dictionary
  1: required i32 num_values;

  /// Encoding using this dictionary page
  2: required Encoding encoding

  /// If true, the entries in the dictionary are sorted in ascending order
  3: optional bool is_sorted;
}
);

<<<<<<< HEAD
// Statistics for the page header. This is separate because of the differing lifetime requirements
// for page handling vs column chunk. In particular, the `ThriftReadInputProtocol` used for page
// header reading cannot return `binary` data as slices.
=======
>>>>>>> dde0770a
thrift_struct!(
/// Statistics for the page header.
///
/// This is a duplicate of the [`Statistics`] struct above. Because the page reader uses
/// the [`Read`] API, we cannot read the min/max values as slices. This should not be
/// a huge problem since this crate no longer reads the page header statistics by default.
///
/// [`Read`]: crate::parquet_thrift::ThriftReadInputProtocol
pub(crate) struct PageStatistics {
   1: optional binary max;
   2: optional binary min;
   3: optional i64 null_count;
   4: optional i64 distinct_count;
   5: optional binary max_value;
   6: optional binary min_value;
   7: optional bool is_max_value_exact;
   8: optional bool is_min_value_exact;
}
);

thrift_struct!(
pub(crate) struct DataPageHeader {
  1: required i32 num_values
  2: required Encoding encoding
  3: required Encoding definition_level_encoding;
  4: required Encoding repetition_level_encoding;
  5: optional PageStatistics statistics;
}
);

impl DataPageHeader {
    // reader that skips decoding page statistics
    fn read_thrift_without_stats<'a, R>(prot: &mut R) -> Result<Self>
    where
        R: ThriftCompactInputProtocol<'a>,
    {
        let mut num_values: Option<i32> = None;
        let mut encoding: Option<Encoding> = None;
        let mut definition_level_encoding: Option<Encoding> = None;
        let mut repetition_level_encoding: Option<Encoding> = None;
        let statistics: Option<PageStatistics> = None;
        let mut last_field_id = 0i16;
        loop {
            let field_ident = prot.read_field_begin(last_field_id)?;
            if field_ident.field_type == FieldType::Stop {
                break;
            }
            match field_ident.id {
                1 => {
                    let val = i32::read_thrift(&mut *prot)?;
                    num_values = Some(val);
                }
                2 => {
                    let val = Encoding::read_thrift(&mut *prot)?;
                    encoding = Some(val);
                }
                3 => {
                    let val = Encoding::read_thrift(&mut *prot)?;
                    definition_level_encoding = Some(val);
                }
                4 => {
                    let val = Encoding::read_thrift(&mut *prot)?;
                    repetition_level_encoding = Some(val);
                }
                _ => {
                    prot.skip(field_ident.field_type)?;
                }
            };
            last_field_id = field_ident.id;
        }
        let Some(num_values) = num_values else {
            return Err(ParquetError::General(
                "Required field num_values is missing".to_owned(),
            ));
        };
        let Some(encoding) = encoding else {
            return Err(ParquetError::General(
                "Required field encoding is missing".to_owned(),
            ));
        };
        let Some(definition_level_encoding) = definition_level_encoding else {
            return Err(ParquetError::General(
                "Required field definition_level_encoding is missing".to_owned(),
            ));
        };
        let Some(repetition_level_encoding) = repetition_level_encoding else {
            return Err(ParquetError::General(
                "Required field repetition_level_encoding is missing".to_owned(),
            ));
        };
        Ok(Self {
            num_values,
            encoding,
            definition_level_encoding,
            repetition_level_encoding,
            statistics,
        })
    }
}

thrift_struct!(
pub(crate) struct DataPageHeaderV2 {
  1: required i32 num_values
  2: required i32 num_nulls
  3: required i32 num_rows
  4: required Encoding encoding
  5: required i32 definition_levels_byte_length;
  6: required i32 repetition_levels_byte_length;
  7: optional bool is_compressed = true;
  8: optional PageStatistics statistics;
}
);

impl DataPageHeaderV2 {
    // reader that skips decoding page statistics
    fn read_thrift_without_stats<'a, R>(prot: &mut R) -> Result<Self>
    where
        R: ThriftCompactInputProtocol<'a>,
    {
        let mut num_values: Option<i32> = None;
        let mut num_nulls: Option<i32> = None;
        let mut num_rows: Option<i32> = None;
        let mut encoding: Option<Encoding> = None;
        let mut definition_levels_byte_length: Option<i32> = None;
        let mut repetition_levels_byte_length: Option<i32> = None;
        let mut is_compressed: Option<bool> = None;
        let statistics: Option<PageStatistics> = None;
        let mut last_field_id = 0i16;
        loop {
            let field_ident = prot.read_field_begin(last_field_id)?;
            if field_ident.field_type == FieldType::Stop {
                break;
            }
            match field_ident.id {
                1 => {
                    let val = i32::read_thrift(&mut *prot)?;
                    num_values = Some(val);
                }
                2 => {
                    let val = i32::read_thrift(&mut *prot)?;
                    num_nulls = Some(val);
                }
                3 => {
                    let val = i32::read_thrift(&mut *prot)?;
                    num_rows = Some(val);
                }
                4 => {
                    let val = Encoding::read_thrift(&mut *prot)?;
                    encoding = Some(val);
                }
                5 => {
                    let val = i32::read_thrift(&mut *prot)?;
                    definition_levels_byte_length = Some(val);
                }
                6 => {
                    let val = i32::read_thrift(&mut *prot)?;
                    repetition_levels_byte_length = Some(val);
                }
                7 => {
                    let val = field_ident.bool_val.unwrap();
                    is_compressed = Some(val);
                }
                _ => {
                    prot.skip(field_ident.field_type)?;
                }
            };
            last_field_id = field_ident.id;
        }
        let Some(num_values) = num_values else {
            return Err(ParquetError::General(
                "Required field num_values is missing".to_owned(),
            ));
        };
        let Some(num_nulls) = num_nulls else {
            return Err(ParquetError::General(
                "Required field num_nulls is missing".to_owned(),
            ));
        };
        let Some(num_rows) = num_rows else {
            return Err(ParquetError::General(
                "Required field num_rows is missing".to_owned(),
            ));
        };
        let Some(encoding) = encoding else {
            return Err(ParquetError::General(
                "Required field encoding is missing".to_owned(),
            ));
        };
        let Some(definition_levels_byte_length) = definition_levels_byte_length else {
            return Err(ParquetError::General(
                "Required field definition_levels_byte_length is missing".to_owned(),
            ));
        };
        let Some(repetition_levels_byte_length) = repetition_levels_byte_length else {
            return Err(ParquetError::General(
                "Required field repetition_levels_byte_length is missing".to_owned(),
            ));
        };
        Ok(Self {
            num_values,
            num_nulls,
            num_rows,
            encoding,
            definition_levels_byte_length,
            repetition_levels_byte_length,
            is_compressed,
            statistics,
        })
    }
}

thrift_struct!(
pub(crate) struct PageHeader {
  /// the type of the page: indicates which of the *_header fields is set
  1: required PageType type_

  /// Uncompressed page size in bytes (not including this header)
  2: required i32 uncompressed_page_size

  /// Compressed (and potentially encrypted) page size in bytes, not including this header
  3: required i32 compressed_page_size

  /// The 32-bit CRC checksum for the page, to be be calculated as follows:
  4: optional i32 crc

  // Headers for page specific data.  One only will be set.
  5: optional DataPageHeader data_page_header;
  6: optional IndexPageHeader index_page_header;
  7: optional DictionaryPageHeader dictionary_page_header;
  8: optional DataPageHeaderV2 data_page_header_v2;
}
);

impl PageHeader {
    // reader that skips reading page statistics. obtained by running
    // `cargo expand -p parquet --all-features --lib file::metadata::thrift_gen`
    // and modifying the impl of `read_thrift`
    pub(crate) fn read_thrift_without_stats<'a, R>(prot: &mut R) -> Result<Self>
    where
        R: ThriftCompactInputProtocol<'a>,
    {
        let mut type_: Option<PageType> = None;
        let mut uncompressed_page_size: Option<i32> = None;
        let mut compressed_page_size: Option<i32> = None;
        let mut crc: Option<i32> = None;
        let mut data_page_header: Option<DataPageHeader> = None;
        let mut index_page_header: Option<IndexPageHeader> = None;
        let mut dictionary_page_header: Option<DictionaryPageHeader> = None;
        let mut data_page_header_v2: Option<DataPageHeaderV2> = None;
        let mut last_field_id = 0i16;
        loop {
            let field_ident = prot.read_field_begin(last_field_id)?;
            if field_ident.field_type == FieldType::Stop {
                break;
            }
            match field_ident.id {
                1 => {
                    let val = PageType::read_thrift(&mut *prot)?;
                    type_ = Some(val);
                }
                2 => {
                    let val = i32::read_thrift(&mut *prot)?;
                    uncompressed_page_size = Some(val);
                }
                3 => {
                    let val = i32::read_thrift(&mut *prot)?;
                    compressed_page_size = Some(val);
                }
                4 => {
                    let val = i32::read_thrift(&mut *prot)?;
                    crc = Some(val);
                }
                5 => {
                    let val = DataPageHeader::read_thrift_without_stats(&mut *prot)?;
                    data_page_header = Some(val);
                }
                6 => {
                    let val = IndexPageHeader::read_thrift(&mut *prot)?;
                    index_page_header = Some(val);
                }
                7 => {
                    let val = DictionaryPageHeader::read_thrift(&mut *prot)?;
                    dictionary_page_header = Some(val);
                }
                8 => {
                    let val = DataPageHeaderV2::read_thrift_without_stats(&mut *prot)?;
                    data_page_header_v2 = Some(val);
                }
                _ => {
                    prot.skip(field_ident.field_type)?;
                }
            };
            last_field_id = field_ident.id;
        }
        let Some(type_) = type_ else {
            return Err(ParquetError::General(
                "Required field type_ is missing".to_owned(),
            ));
        };
        let Some(uncompressed_page_size) = uncompressed_page_size else {
            return Err(ParquetError::General(
                "Required field uncompressed_page_size is missing".to_owned(),
            ));
        };
        let Some(compressed_page_size) = compressed_page_size else {
            return Err(ParquetError::General(
                "Required field compressed_page_size is missing".to_owned(),
            ));
        };
        Ok(Self {
            type_,
            uncompressed_page_size,
            compressed_page_size,
            crc,
            data_page_header,
            index_page_header,
            dictionary_page_header,
            data_page_header_v2,
        })
    }
}

/////////////////////////////////////////////////
// helper functions for writing file meta data

// serialize the bits of the column chunk needed for a thrift ColumnMetaData
// struct ColumnMetaData {
//   1: required Type type
//   2: required list<Encoding> encodings
//   3: required list<string> path_in_schema
//   4: required CompressionCodec codec
//   5: required i64 num_values
//   6: required i64 total_uncompressed_size
//   7: required i64 total_compressed_size
//   8: optional list<KeyValue> key_value_metadata
//   9: required i64 data_page_offset
//   10: optional i64 index_page_offset
//   11: optional i64 dictionary_page_offset
//   12: optional Statistics statistics;
//   13: optional list<PageEncodingStats> encoding_stats;
//   14: optional i64 bloom_filter_offset;
//   15: optional i32 bloom_filter_length;
//   16: optional SizeStatistics size_statistics;
//   17: optional GeospatialStatistics geospatial_statistics;
// }
pub(crate) fn serialize_column_meta_data<W: Write>(
    column_chunk: &ColumnChunkMetaData,
    w: &mut ThriftCompactOutputProtocol<W>,
) -> Result<()> {
    use crate::file::statistics::page_stats_to_thrift;

    column_chunk.column_type().write_thrift_field(w, 1, 0)?;
    column_chunk.encodings.write_thrift_field(w, 2, 1)?;
    let path = column_chunk.column_descr.path().parts();
    let path: Vec<&str> = path.iter().map(|v| v.as_str()).collect();
    path.write_thrift_field(w, 3, 2)?;
    column_chunk.compression.write_thrift_field(w, 4, 3)?;
    column_chunk.num_values.write_thrift_field(w, 5, 4)?;
    column_chunk
        .total_uncompressed_size
        .write_thrift_field(w, 6, 5)?;
    column_chunk
        .total_compressed_size
        .write_thrift_field(w, 7, 6)?;
    // no key_value_metadata here
    let mut last_field_id = column_chunk.data_page_offset.write_thrift_field(w, 9, 7)?;
    if let Some(index_page_offset) = column_chunk.index_page_offset {
        last_field_id = index_page_offset.write_thrift_field(w, 10, last_field_id)?;
    }
    if let Some(dictionary_page_offset) = column_chunk.dictionary_page_offset {
        last_field_id = dictionary_page_offset.write_thrift_field(w, 11, last_field_id)?;
    }
    // PageStatistics is the same as thrift Statistics, but writable
    let stats = page_stats_to_thrift(column_chunk.statistics());
    if let Some(stats) = stats {
        last_field_id = stats.write_thrift_field(w, 12, last_field_id)?;
    }
    if let Some(page_encoding_stats) = column_chunk.page_encoding_stats() {
        last_field_id = page_encoding_stats.write_thrift_field(w, 13, last_field_id)?;
    }
    if let Some(bloom_filter_offset) = column_chunk.bloom_filter_offset {
        last_field_id = bloom_filter_offset.write_thrift_field(w, 14, last_field_id)?;
    }
    if let Some(bloom_filter_length) = column_chunk.bloom_filter_length {
        last_field_id = bloom_filter_length.write_thrift_field(w, 15, last_field_id)?;
    }

    // SizeStatistics
    let size_stats = if column_chunk.unencoded_byte_array_data_bytes.is_some()
        || column_chunk.repetition_level_histogram.is_some()
        || column_chunk.definition_level_histogram.is_some()
    {
        let repetition_level_histogram = column_chunk
            .repetition_level_histogram()
            .map(|hist| hist.clone().into_inner());

        let definition_level_histogram = column_chunk
            .definition_level_histogram()
            .map(|hist| hist.clone().into_inner());

        Some(SizeStatistics {
            unencoded_byte_array_data_bytes: column_chunk.unencoded_byte_array_data_bytes,
            repetition_level_histogram,
            definition_level_histogram,
        })
    } else {
        None
    };
    if let Some(size_stats) = size_stats {
        size_stats.write_thrift_field(w, 16, last_field_id)?;
    }

    // TODO: field 17 geo spatial stats here
    w.write_struct_end()
}

// temp struct used for writing
pub(crate) struct FileMeta<'a> {
    pub(crate) file_metadata: &'a crate::file::metadata::FileMetaData,
    pub(crate) row_groups: &'a Vec<RowGroupMetaData>,
    pub(crate) encryption_algorithm: Option<EncryptionAlgorithm>,
    pub(crate) footer_signing_key_metadata: Option<Vec<u8>>,
}

impl<'a> WriteThrift for FileMeta<'a> {
    const ELEMENT_TYPE: ElementType = ElementType::Struct;

    #[allow(unused_assignments)]
    fn write_thrift<W: Write>(&self, writer: &mut ThriftCompactOutputProtocol<W>) -> Result<()> {
        self.file_metadata
            .version
            .write_thrift_field(writer, 1, 0)?;

        // field 2 is schema. do depth-first traversal of tree, converting to SchemaElement and
        // writing along the way.
        let root = self.file_metadata.schema_descr().root_schema_ptr();
        let schema_len = num_nodes(&root)?;
        writer.write_field_begin(FieldType::List, 2, 1)?;
        writer.write_list_begin(ElementType::Struct, schema_len)?;
        // recursively write Type nodes as SchemaElements
        write_schema(&root, writer)?;

        self.file_metadata
            .num_rows
            .write_thrift_field(writer, 3, 2)?;

        // this will call RowGroupMetaData::write_thrift
        let mut last_field_id = self.row_groups.write_thrift_field(writer, 4, 3)?;

        if let Some(kv_metadata) = self.file_metadata.key_value_metadata() {
            last_field_id = kv_metadata.write_thrift_field(writer, 5, last_field_id)?;
        }
        if let Some(created_by) = self.file_metadata.created_by() {
            last_field_id = created_by.write_thrift_field(writer, 6, last_field_id)?;
        }
        if let Some(column_orders) = self.file_metadata.column_orders() {
            last_field_id = column_orders.write_thrift_field(writer, 7, last_field_id)?;
        }
        if let Some(algo) = self.encryption_algorithm.as_ref() {
            last_field_id = algo.write_thrift_field(writer, 8, last_field_id)?;
        }
        if let Some(key) = self.footer_signing_key_metadata.as_ref() {
            key.as_slice()
                .write_thrift_field(writer, 9, last_field_id)?;
        }

        writer.write_struct_end()
    }
}

fn write_schema<W: Write>(
    schema: &TypePtr,
    writer: &mut ThriftCompactOutputProtocol<W>,
) -> Result<()> {
    if !schema.is_group() {
        return Err(general_err!("Root schema must be Group type"));
    }
    write_schema_helper(schema, writer)
}

fn write_schema_helper<W: Write>(
    node: &TypePtr,
    writer: &mut ThriftCompactOutputProtocol<W>,
) -> Result<()> {
    match node.as_ref() {
        crate::schema::types::Type::PrimitiveType {
            basic_info,
            physical_type,
            type_length,
            scale,
            precision,
        } => {
            let element = SchemaElement {
                type_: Some(*physical_type),
                type_length: if *type_length >= 0 {
                    Some(*type_length)
                } else {
                    None
                },
                repetition_type: Some(basic_info.repetition()),
                name: basic_info.name(),
                num_children: None,
                converted_type: match basic_info.converted_type() {
                    ConvertedType::NONE => None,
                    other => Some(other),
                },
                scale: if *scale >= 0 { Some(*scale) } else { None },
                precision: if *precision >= 0 {
                    Some(*precision)
                } else {
                    None
                },
                field_id: if basic_info.has_id() {
                    Some(basic_info.id())
                } else {
                    None
                },
                logical_type: basic_info.logical_type(),
            };
            element.write_thrift(writer)
        }
        crate::schema::types::Type::GroupType { basic_info, fields } => {
            let repetition = if basic_info.has_repetition() {
                Some(basic_info.repetition())
            } else {
                None
            };

            let element = SchemaElement {
                type_: None,
                type_length: None,
                repetition_type: repetition,
                name: basic_info.name(),
                num_children: Some(fields.len() as i32),
                converted_type: match basic_info.converted_type() {
                    ConvertedType::NONE => None,
                    other => Some(other),
                },
                scale: None,
                precision: None,
                field_id: if basic_info.has_id() {
                    Some(basic_info.id())
                } else {
                    None
                },
                logical_type: basic_info.logical_type(),
            };

            element.write_thrift(writer)?;

            // Add child elements for a group
            for field in fields {
                write_schema_helper(field, writer)?;
            }
            Ok(())
        }
    }
}

// struct RowGroup {
//   1: required list<ColumnChunk> columns
//   2: required i64 total_byte_size
//   3: required i64 num_rows
//   4: optional list<SortingColumn> sorting_columns
//   5: optional i64 file_offset
//   6: optional i64 total_compressed_size
//   7: optional i16 ordinal
// }
impl WriteThrift for RowGroupMetaData {
    const ELEMENT_TYPE: ElementType = ElementType::Struct;

    fn write_thrift<W: Write>(&self, writer: &mut ThriftCompactOutputProtocol<W>) -> Result<()> {
        // this will call ColumnChunkMetaData::write_thrift
        self.columns.write_thrift_field(writer, 1, 0)?;
        self.total_byte_size.write_thrift_field(writer, 2, 1)?;
        let mut last_field_id = self.num_rows.write_thrift_field(writer, 3, 2)?;
        if let Some(sorting_columns) = self.sorting_columns() {
            last_field_id = sorting_columns.write_thrift_field(writer, 4, last_field_id)?;
        }
        if let Some(file_offset) = self.file_offset() {
            last_field_id = file_offset.write_thrift_field(writer, 5, last_field_id)?;
        }
        // this is optional, but we'll always write it
        last_field_id = self
            .compressed_size()
            .write_thrift_field(writer, 6, last_field_id)?;
        if let Some(ordinal) = self.ordinal() {
            ordinal.write_thrift_field(writer, 7, last_field_id)?;
        }
        writer.write_struct_end()
    }
}

// struct ColumnChunk {
//   1: optional string file_path
//   2: required i64 file_offset = 0
//   3: optional ColumnMetaData meta_data
//   4: optional i64 offset_index_offset
//   5: optional i32 offset_index_length
//   6: optional i64 column_index_offset
//   7: optional i32 column_index_length
//   8: optional ColumnCryptoMetaData crypto_metadata
//   9: optional binary encrypted_column_metadata
// }
#[cfg(feature = "encryption")]
impl WriteThrift for ColumnChunkMetaData {
    const ELEMENT_TYPE: ElementType = ElementType::Struct;

    fn write_thrift<W: Write>(&self, writer: &mut ThriftCompactOutputProtocol<W>) -> Result<()> {
        let mut last_field_id = 0i16;
        if let Some(file_path) = self.file_path() {
            last_field_id = file_path.write_thrift_field(writer, 1, last_field_id)?;
        }
        last_field_id = self
            .file_offset()
            .write_thrift_field(writer, 2, last_field_id)?;

        // only write the ColumnMetaData if we haven't already encrypted it
        if self.encrypted_column_metadata.is_none() {
            writer.write_field_begin(FieldType::Struct, 3, last_field_id)?;
            serialize_column_meta_data(self, writer)?;
            last_field_id = 3;
        }

        if let Some(offset_idx_off) = self.offset_index_offset() {
            last_field_id = offset_idx_off.write_thrift_field(writer, 4, last_field_id)?;
        }
        if let Some(offset_idx_len) = self.offset_index_length() {
            last_field_id = offset_idx_len.write_thrift_field(writer, 5, last_field_id)?;
        }
        if let Some(column_idx_off) = self.column_index_offset() {
            last_field_id = column_idx_off.write_thrift_field(writer, 6, last_field_id)?;
        }
        if let Some(column_idx_len) = self.column_index_length() {
            last_field_id = column_idx_len.write_thrift_field(writer, 7, last_field_id)?;
        }
        if let Some(crypto_metadata) = self.crypto_metadata() {
            last_field_id = crypto_metadata.write_thrift_field(writer, 8, last_field_id)?;
        }
        if let Some(encrypted_meta) = self.encrypted_column_metadata.as_ref() {
            encrypted_meta
                .as_slice()
                .write_thrift_field(writer, 9, last_field_id)?;
        }

        writer.write_struct_end()
    }
}

#[cfg(not(feature = "encryption"))]
impl WriteThrift for ColumnChunkMetaData {
    const ELEMENT_TYPE: ElementType = ElementType::Struct;

    fn write_thrift<W: Write>(&self, writer: &mut ThriftCompactOutputProtocol<W>) -> Result<()> {
        let mut last_field_id = 0i16;
        if let Some(file_path) = self.file_path() {
            last_field_id = file_path.write_thrift_field(writer, 1, last_field_id)?;
        }
        last_field_id = self
            .file_offset()
            .write_thrift_field(writer, 2, last_field_id)?;

        // always write the ColumnMetaData
        writer.write_field_begin(FieldType::Struct, 3, last_field_id)?;
        serialize_column_meta_data(self, writer)?;
        last_field_id = 3;

        if let Some(offset_idx_off) = self.offset_index_offset() {
            last_field_id = offset_idx_off.write_thrift_field(writer, 4, last_field_id)?;
        }
        if let Some(offset_idx_len) = self.offset_index_length() {
            last_field_id = offset_idx_len.write_thrift_field(writer, 5, last_field_id)?;
        }
        if let Some(column_idx_off) = self.column_index_offset() {
            last_field_id = column_idx_off.write_thrift_field(writer, 6, last_field_id)?;
        }
        if let Some(column_idx_len) = self.column_index_length() {
            column_idx_len.write_thrift_field(writer, 7, last_field_id)?;
        }

        writer.write_struct_end()
    }
}

#[cfg(test)]
pub(crate) mod tests {
    use crate::errors::Result;
    use crate::file::metadata::thrift_gen::{
        convert_column, convert_row_group, write_schema, BoundingBox, ColumnChunk, RowGroup,
        SchemaElement,
    };
    use crate::file::metadata::{ColumnChunkMetaData, RowGroupMetaData};
    use crate::parquet_thrift::tests::test_roundtrip;
    use crate::parquet_thrift::{
        read_thrift_vec, ElementType, ReadThrift, ThriftCompactOutputProtocol,
        ThriftSliceInputProtocol,
    };
    use crate::schema::types::{
        num_nodes, parquet_schema_from_array, ColumnDescriptor, SchemaDescriptor, TypePtr,
    };
    use std::sync::Arc;

    // for testing. decode thrift encoded RowGroup
    pub(crate) fn read_row_group(
        buf: &mut [u8],
        schema_descr: Arc<SchemaDescriptor>,
    ) -> Result<RowGroupMetaData> {
        let mut reader = ThriftSliceInputProtocol::new(buf);
        let rg = RowGroup::read_thrift(&mut reader)?;
        convert_row_group(rg, schema_descr)
    }

    pub(crate) fn read_column_chunk(
        buf: &mut [u8],
        column_descr: Arc<ColumnDescriptor>,
    ) -> Result<ColumnChunkMetaData> {
        let mut reader = ThriftSliceInputProtocol::new(buf);
        let cc = ColumnChunk::read_thrift(&mut reader)?;
        convert_column(cc, column_descr)
    }

    pub(crate) fn roundtrip_schema(schema: TypePtr) -> Result<TypePtr> {
        let num_nodes = num_nodes(&schema)?;
        let mut buf = Vec::new();
        let mut writer = ThriftCompactOutputProtocol::new(&mut buf);

        // kick off writing list
        writer.write_list_begin(ElementType::Struct, num_nodes)?;

        // write SchemaElements
        write_schema(&schema, &mut writer)?;

        let mut prot = ThriftSliceInputProtocol::new(&buf);
        let se: Vec<SchemaElement> = read_thrift_vec(&mut prot)?;
        parquet_schema_from_array(se)
    }

    pub(crate) fn schema_to_buf(schema: &TypePtr) -> Result<Vec<u8>> {
        let num_nodes = num_nodes(schema)?;
        let mut buf = Vec::new();
        let mut writer = ThriftCompactOutputProtocol::new(&mut buf);

        // kick off writing list
        writer.write_list_begin(ElementType::Struct, num_nodes)?;

        // write SchemaElements
        write_schema(schema, &mut writer)?;
        Ok(buf)
    }

    pub(crate) fn buf_to_schema_list<'a>(buf: &'a mut Vec<u8>) -> Result<Vec<SchemaElement<'a>>> {
        let mut prot = ThriftSliceInputProtocol::new(buf.as_mut_slice());
        read_thrift_vec(&mut prot)
    }

    #[test]
    fn test_bounding_box_roundtrip() {
        test_roundtrip(BoundingBox {
            xmin: 0.1.into(),
            xmax: 10.3.into(),
            ymin: 0.001.into(),
            ymax: 128.5.into(),
            zmin: None,
            zmax: None,
            mmin: None,
            mmax: None,
        });

        test_roundtrip(BoundingBox {
            xmin: 0.1.into(),
            xmax: 10.3.into(),
            ymin: 0.001.into(),
            ymax: 128.5.into(),
            zmin: Some(11.0.into()),
            zmax: Some(1300.0.into()),
            mmin: None,
            mmax: None,
        });

        test_roundtrip(BoundingBox {
            xmin: 0.1.into(),
            xmax: 10.3.into(),
            ymin: 0.001.into(),
            ymax: 128.5.into(),
            zmin: Some(11.0.into()),
            zmax: Some(1300.0.into()),
            mmin: Some(3.7.into()),
            mmax: Some(42.0.into()),
        });
    }
}<|MERGE_RESOLUTION|>--- conflicted
+++ resolved
@@ -845,12 +845,6 @@
 }
 );
 
-<<<<<<< HEAD
-// Statistics for the page header. This is separate because of the differing lifetime requirements
-// for page handling vs column chunk. In particular, the `ThriftReadInputProtocol` used for page
-// header reading cannot return `binary` data as slices.
-=======
->>>>>>> dde0770a
 thrift_struct!(
 /// Statistics for the page header.
 ///
