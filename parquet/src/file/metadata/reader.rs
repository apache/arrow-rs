// Licensed to the Apache Software Foundation (ASF) under one
// or more contributor license agreements.  See the NOTICE file
// distributed with this work for additional information
// regarding copyright ownership.  The ASF licenses this file
// to you under the Apache License, Version 2.0 (the
// "License"); you may not use this file except in compliance
// with the License.  You may obtain a copy of the License at
//
//   http://www.apache.org/licenses/LICENSE-2.0
//
// Unless required by applicable law or agreed to in writing,
// software distributed under the License is distributed on an
// "AS IS" BASIS, WITHOUT WARRANTIES OR CONDITIONS OF ANY
// KIND, either express or implied.  See the License for the
// specific language governing permissions and limitations
// under the License.

use std::{io::Read, ops::Range};

#[cfg(feature = "encryption")]
use crate::encryption::decrypt::{CryptoContext, FileDecryptionProperties};
<<<<<<< HEAD
use crate::parquet_thrift::{ReadThrift, ThriftSliceInputProtocol};
=======
use crate::parquet_thrift::ThriftCompactInputProtocol;
>>>>>>> bbed01d5
use bytes::Bytes;

use crate::errors::{ParquetError, Result};
use crate::file::metadata::{ColumnChunkMetaData, ParquetMetaData};
use crate::file::page_index::column_index::ColumnIndexMetaData;
use crate::file::page_index::index_reader::{acc_range, decode_column_index, decode_offset_index};
use crate::file::reader::ChunkReader;
use crate::file::{FOOTER_SIZE, PARQUET_MAGIC, PARQUET_MAGIC_ENCR_FOOTER};

#[cfg(all(feature = "async", feature = "arrow"))]
use crate::arrow::async_reader::{MetadataFetch, MetadataSuffixFetch};
use crate::file::page_index::offset_index::OffsetIndexMetaData;

/// Reads the [`ParquetMetaData`] from a byte stream.
///
/// See [`crate::file::metadata::ParquetMetaDataWriter#output-format`] for a description of
/// the Parquet metadata.
///
/// Parquet metadata is not necessarily contiguous in the files: part is stored
/// in the footer (the last bytes of the file), but other portions (such as the
/// PageIndex) can be stored elsewhere.
///
/// This reader handles reading the footer as well as the non contiguous parts
/// of the metadata such as the page indexes; excluding Bloom Filters.
///
/// # Example
/// ```no_run
/// # use parquet::file::metadata::ParquetMetaDataReader;
/// # fn open_parquet_file(path: &str) -> std::fs::File { unimplemented!(); }
/// // read parquet metadata including page indexes from a file
/// let file = open_parquet_file("some_path.parquet");
/// let mut reader = ParquetMetaDataReader::new()
///     .with_page_indexes(true);
/// reader.try_parse(&file).unwrap();
/// let metadata = reader.finish().unwrap();
/// assert!(metadata.column_index().is_some());
/// assert!(metadata.offset_index().is_some());
/// ```
#[derive(Default, Debug)]
pub struct ParquetMetaDataReader {
    metadata: Option<ParquetMetaData>,
    column_index: PageIndexPolicy,
    offset_index: PageIndexPolicy,
    prefetch_hint: Option<usize>,
    // Size of the serialized thrift metadata plus the 8 byte footer. Only set if
    // `self.parse_metadata` is called.
    metadata_size: Option<usize>,
    #[cfg(feature = "encryption")]
    file_decryption_properties: Option<FileDecryptionProperties>,
}

/// Describes the policy for reading page indexes
#[derive(Debug, Clone, Copy, PartialEq, Eq, Default)]
pub enum PageIndexPolicy {
    /// Do not read the page index.
    #[default]
    Skip,
    /// Read the page index if it exists, otherwise do not error.
    Optional,
    /// Require the page index to exist, and error if it does not.
    Required,
}

impl From<bool> for PageIndexPolicy {
    fn from(value: bool) -> Self {
        match value {
            true => Self::Required,
            false => Self::Skip,
        }
    }
}

/// Describes how the footer metadata is stored
///
/// This is parsed from the last 8 bytes of the Parquet file
pub struct FooterTail {
    metadata_length: usize,
    encrypted_footer: bool,
}

impl FooterTail {
    /// The length of the footer metadata in bytes
    pub fn metadata_length(&self) -> usize {
        self.metadata_length
    }

    /// Whether the footer metadata is encrypted
    pub fn is_encrypted_footer(&self) -> bool {
        self.encrypted_footer
    }
}

impl ParquetMetaDataReader {
    /// Create a new [`ParquetMetaDataReader`]
    pub fn new() -> Self {
        Default::default()
    }

    /// Create a new [`ParquetMetaDataReader`] populated with a [`ParquetMetaData`] struct
    /// obtained via other means.
    pub fn new_with_metadata(metadata: ParquetMetaData) -> Self {
        Self {
            metadata: Some(metadata),
            ..Default::default()
        }
    }

    /// Enable or disable reading the page index structures described in
    /// "[Parquet page index]: Layout to Support Page Skipping".
    ///
    /// [Parquet page index]: https://github.com/apache/parquet-format/blob/master/PageIndex.md
    #[deprecated(since = "56.1.0", note = "Use `with_page_index_policy` instead")]
    pub fn with_page_indexes(self, val: bool) -> Self {
        let policy = PageIndexPolicy::from(val);
        self.with_column_index_policy(policy)
            .with_offset_index_policy(policy)
    }

    /// Enable or disable reading the Parquet [ColumnIndex] structure.
    ///
    /// [ColumnIndex]:  https://github.com/apache/parquet-format/blob/master/PageIndex.md
    #[deprecated(since = "56.1.0", note = "Use `with_column_index_policy` instead")]
    pub fn with_column_indexes(self, val: bool) -> Self {
        let policy = PageIndexPolicy::from(val);
        self.with_column_index_policy(policy)
    }

    /// Enable or disable reading the Parquet [OffsetIndex] structure.
    ///
    /// [OffsetIndex]:  https://github.com/apache/parquet-format/blob/master/PageIndex.md
    #[deprecated(since = "56.1.0", note = "Use `with_offset_index_policy` instead")]
    pub fn with_offset_indexes(self, val: bool) -> Self {
        let policy = PageIndexPolicy::from(val);
        self.with_offset_index_policy(policy)
    }

    /// Sets the [`PageIndexPolicy`] for the column and offset indexes
    pub fn with_page_index_policy(self, policy: PageIndexPolicy) -> Self {
        self.with_column_index_policy(policy)
            .with_offset_index_policy(policy)
    }

    /// Sets the [`PageIndexPolicy`] for the column index
    pub fn with_column_index_policy(mut self, policy: PageIndexPolicy) -> Self {
        self.column_index = policy;
        self
    }

    /// Sets the [`PageIndexPolicy`] for the offset index
    pub fn with_offset_index_policy(mut self, policy: PageIndexPolicy) -> Self {
        self.offset_index = policy;
        self
    }

    /// Provide a hint as to the number of bytes needed to fully parse the [`ParquetMetaData`].
    /// Only used for the asynchronous [`Self::try_load()`] method.
    ///
    /// By default, the reader will first fetch the last 8 bytes of the input file to obtain the
    /// size of the footer metadata. A second fetch will be performed to obtain the needed bytes.
    /// After parsing the footer metadata, a third fetch will be performed to obtain the bytes
    /// needed to decode the page index structures, if they have been requested. To avoid
    /// unnecessary fetches, `prefetch` can be set to an estimate of the number of bytes needed
    /// to fully decode the [`ParquetMetaData`], which can reduce the number of fetch requests and
    /// reduce latency. Setting `prefetch` too small will not trigger an error, but will result
    /// in extra fetches being performed.
    pub fn with_prefetch_hint(mut self, prefetch: Option<usize>) -> Self {
        self.prefetch_hint = prefetch;
        self
    }

    /// Provide the FileDecryptionProperties to use when decrypting the file.
    ///
    /// This is only necessary when the file is encrypted.
    #[cfg(feature = "encryption")]
    pub fn with_decryption_properties(
        mut self,
        properties: Option<&FileDecryptionProperties>,
    ) -> Self {
        self.file_decryption_properties = properties.cloned();
        self
    }

    /// Indicates whether this reader has a [`ParquetMetaData`] internally.
    pub fn has_metadata(&self) -> bool {
        self.metadata.is_some()
    }

    /// Return the parsed [`ParquetMetaData`] struct, leaving `None` in its place.
    pub fn finish(&mut self) -> Result<ParquetMetaData> {
        self.metadata
            .take()
            .ok_or_else(|| general_err!("could not parse parquet metadata"))
    }

    /// Given a [`ChunkReader`], parse and return the [`ParquetMetaData`] in a single pass.
    ///
    /// If `reader` is [`Bytes`] based, then the buffer must contain sufficient bytes to complete
    /// the request, and must include the Parquet footer. If page indexes are desired, the buffer
    /// must contain the entire file, or [`Self::try_parse_sized()`] should be used.
    ///
    /// This call will consume `self`.
    ///
    /// # Example
    /// ```no_run
    /// # use parquet::file::metadata::ParquetMetaDataReader;
    /// # fn open_parquet_file(path: &str) -> std::fs::File { unimplemented!(); }
    /// // read parquet metadata including page indexes
    /// let file = open_parquet_file("some_path.parquet");
    /// let metadata = ParquetMetaDataReader::new()
    ///     .with_page_indexes(true)
    ///     .parse_and_finish(&file).unwrap();
    /// ```
    pub fn parse_and_finish<R: ChunkReader>(mut self, reader: &R) -> Result<ParquetMetaData> {
        self.try_parse(reader)?;
        self.finish()
    }

    /// Attempts to parse the footer metadata (and optionally page indexes) given a [`ChunkReader`].
    ///
    /// If `reader` is [`Bytes`] based, then the buffer must contain sufficient bytes to complete
    /// the request, and must include the Parquet footer. If page indexes are desired, the buffer
    /// must contain the entire file, or [`Self::try_parse_sized()`] should be used.
    pub fn try_parse<R: ChunkReader>(&mut self, reader: &R) -> Result<()> {
        self.try_parse_sized(reader, reader.len())
    }

    /// Same as [`Self::try_parse()`], but provide the original file size in the case that `reader`
    /// is a [`Bytes`] struct that does not contain the entire file. This information is necessary
    /// when the page indexes are desired. `reader` must have access to the Parquet footer.
    ///
    /// Using this function also allows for retrying with a larger buffer.
    ///
    /// # Errors
    ///
    /// This function will return [`ParquetError::NeedMoreData`] in the event `reader` does not
    /// provide enough data to fully parse the metadata (see example below). The returned error
    /// will be populated with a `usize` field indicating the number of bytes required from the
    /// tail of the file to completely parse the requested metadata.
    ///
    /// Other errors returned include [`ParquetError::General`] and [`ParquetError::EOF`].
    ///
    /// # Example
    /// ```no_run
    /// # use parquet::file::metadata::ParquetMetaDataReader;
    /// # use parquet::errors::ParquetError;
    /// # use crate::parquet::file::reader::Length;
    /// # fn get_bytes(file: &std::fs::File, range: std::ops::Range<u64>) -> bytes::Bytes { unimplemented!(); }
    /// # fn open_parquet_file(path: &str) -> std::fs::File { unimplemented!(); }
    /// let file = open_parquet_file("some_path.parquet");
    /// let len = file.len();
    /// // Speculatively read 1 kilobyte from the end of the file
    /// let bytes = get_bytes(&file, len - 1024..len);
    /// let mut reader = ParquetMetaDataReader::new().with_page_indexes(true);
    /// match reader.try_parse_sized(&bytes, len) {
    ///     Ok(_) => (),
    ///     Err(ParquetError::NeedMoreData(needed)) => {
    ///         // Read the needed number of bytes from the end of the file
    ///         let bytes = get_bytes(&file, len - needed as u64..len);
    ///         reader.try_parse_sized(&bytes, len).unwrap();
    ///     }
    ///     _ => panic!("unexpected error")
    /// }
    /// let metadata = reader.finish().unwrap();
    /// ```
    ///
    /// Note that it is possible for the file metadata to be completely read, but there are
    /// insufficient bytes available to read the page indexes. [`Self::has_metadata()`] can be used
    /// to test for this. In the event the file metadata is present, re-parsing of the file
    /// metadata can be skipped by using [`Self::read_page_indexes_sized()`], as shown below.
    /// ```no_run
    /// # use parquet::file::metadata::ParquetMetaDataReader;
    /// # use parquet::errors::ParquetError;
    /// # use crate::parquet::file::reader::Length;
    /// # fn get_bytes(file: &std::fs::File, range: std::ops::Range<u64>) -> bytes::Bytes { unimplemented!(); }
    /// # fn open_parquet_file(path: &str) -> std::fs::File { unimplemented!(); }
    /// let file = open_parquet_file("some_path.parquet");
    /// let len = file.len();
    /// // Speculatively read 1 kilobyte from the end of the file
    /// let mut bytes = get_bytes(&file, len - 1024..len);
    /// let mut reader = ParquetMetaDataReader::new().with_page_indexes(true);
    /// // Loop until `bytes` is large enough
    /// loop {
    ///     match reader.try_parse_sized(&bytes, len) {
    ///         Ok(_) => break,
    ///         Err(ParquetError::NeedMoreData(needed)) => {
    ///             // Read the needed number of bytes from the end of the file
    ///             bytes = get_bytes(&file, len - needed as u64..len);
    ///             // If file metadata was read only read page indexes, otherwise continue loop
    ///             if reader.has_metadata() {
    ///                 reader.read_page_indexes_sized(&bytes, len).unwrap();
    ///                 break;
    ///             }
    ///         }
    ///         _ => panic!("unexpected error")
    ///     }
    /// }
    /// let metadata = reader.finish().unwrap();
    /// ```
    pub fn try_parse_sized<R: ChunkReader>(&mut self, reader: &R, file_size: u64) -> Result<()> {
        self.metadata = match self.parse_metadata(reader) {
            Ok(metadata) => Some(metadata),
            Err(ParquetError::NeedMoreData(needed)) => {
                // If reader is the same length as `file_size` then presumably there is no more to
                // read, so return an EOF error.
                if file_size == reader.len() || needed as u64 > file_size {
                    return Err(eof_err!(
                        "Parquet file too small. Size is {} but need {}",
                        file_size,
                        needed
                    ));
                } else {
                    // Ask for a larger buffer
                    return Err(ParquetError::NeedMoreData(needed));
                }
            }
            Err(e) => return Err(e),
        };

        // we can return if page indexes aren't requested
        if self.column_index == PageIndexPolicy::Skip && self.offset_index == PageIndexPolicy::Skip
        {
            return Ok(());
        }

        self.read_page_indexes_sized(reader, file_size)
    }

    /// Read the page index structures when a [`ParquetMetaData`] has already been obtained.
    /// See [`Self::new_with_metadata()`] and [`Self::has_metadata()`].
    pub fn read_page_indexes<R: ChunkReader>(&mut self, reader: &R) -> Result<()> {
        self.read_page_indexes_sized(reader, reader.len())
    }

    /// Read the page index structures when a [`ParquetMetaData`] has already been obtained.
    /// This variant is used when `reader` cannot access the entire Parquet file (e.g. it is
    /// a [`Bytes`] struct containing the tail of the file).
    /// See [`Self::new_with_metadata()`] and [`Self::has_metadata()`]. Like
    /// [`Self::try_parse_sized()`] this function may return [`ParquetError::NeedMoreData`].
    pub fn read_page_indexes_sized<R: ChunkReader>(
        &mut self,
        reader: &R,
        file_size: u64,
    ) -> Result<()> {
        if self.metadata.is_none() {
            return Err(general_err!(
                "Tried to read page indexes without ParquetMetaData metadata"
            ));
        }

        // Get bounds needed for page indexes (if any are present in the file).
        let Some(range) = self.range_for_page_index() else {
            return Ok(());
        };

        // Check to see if needed range is within `file_range`. Checking `range.end` seems
        // redundant, but it guards against `range_for_page_index()` returning garbage.
        let file_range = file_size.saturating_sub(reader.len())..file_size;
        if !(file_range.contains(&range.start) && file_range.contains(&range.end)) {
            // Requested range starts beyond EOF
            if range.end > file_size {
                return Err(eof_err!(
                    "Parquet file too small. Range {range:?} is beyond file bounds {file_size}",
                ));
            } else {
                // Ask for a larger buffer
                return Err(ParquetError::NeedMoreData(
                    (file_size - range.start).try_into()?,
                ));
            }
        }

        // Perform extra sanity check to make sure `range` and the footer metadata don't
        // overlap.
        if let Some(metadata_size) = self.metadata_size {
            let metadata_range = file_size.saturating_sub(metadata_size as u64)..file_size;
            if range.end > metadata_range.start {
                return Err(eof_err!(
                    "Parquet file too small. Page index range {range:?} overlaps with file metadata {metadata_range:?}" ,
                ));
            }
        }

        let bytes_needed = usize::try_from(range.end - range.start)?;
        let bytes = reader.get_bytes(range.start - file_range.start, bytes_needed)?;
        let offset = range.start;

        self.parse_column_index(&bytes, offset)?;
        self.parse_offset_index(&bytes, offset)?;

        Ok(())
    }

    /// Given a [`MetadataFetch`], parse and return the [`ParquetMetaData`] in a single pass.
    ///
    /// This call will consume `self`.
    ///
    /// See [`Self::with_prefetch_hint`] for a discussion of how to reduce the number of fetches
    /// performed by this function.
    #[cfg(all(feature = "async", feature = "arrow"))]
    pub async fn load_and_finish<F: MetadataFetch>(
        mut self,
        fetch: F,
        file_size: u64,
    ) -> Result<ParquetMetaData> {
        self.try_load(fetch, file_size).await?;
        self.finish()
    }

    /// Given a [`MetadataSuffixFetch`], parse and return the [`ParquetMetaData`] in a single pass.
    ///
    /// This call will consume `self`.
    ///
    /// See [`Self::with_prefetch_hint`] for a discussion of how to reduce the number of fetches
    /// performed by this function.
    #[cfg(all(feature = "async", feature = "arrow"))]
    pub async fn load_via_suffix_and_finish<F: MetadataSuffixFetch>(
        mut self,
        fetch: F,
    ) -> Result<ParquetMetaData> {
        self.try_load_via_suffix(fetch).await?;
        self.finish()
    }
    /// Attempts to (asynchronously) parse the footer metadata (and optionally page indexes)
    /// given a [`MetadataFetch`].
    ///
    /// See [`Self::with_prefetch_hint`] for a discussion of how to reduce the number of fetches
    /// performed by this function.
    #[cfg(all(feature = "async", feature = "arrow"))]
    pub async fn try_load<F: MetadataFetch>(&mut self, mut fetch: F, file_size: u64) -> Result<()> {
        let (metadata, remainder) = self.load_metadata(&mut fetch, file_size).await?;

        self.metadata = Some(metadata);

        // we can return if page indexes aren't requested
        if self.column_index == PageIndexPolicy::Skip && self.offset_index == PageIndexPolicy::Skip
        {
            return Ok(());
        }

        self.load_page_index_with_remainder(fetch, remainder).await
    }

    /// Attempts to (asynchronously) parse the footer metadata (and optionally page indexes)
    /// given a [`MetadataSuffixFetch`].
    ///
    /// See [`Self::with_prefetch_hint`] for a discussion of how to reduce the number of fetches
    /// performed by this function.
    #[cfg(all(feature = "async", feature = "arrow"))]
    pub async fn try_load_via_suffix<F: MetadataSuffixFetch>(
        &mut self,
        mut fetch: F,
    ) -> Result<()> {
        let (metadata, remainder) = self.load_metadata_via_suffix(&mut fetch).await?;

        self.metadata = Some(metadata);

        // we can return if page indexes aren't requested
        if self.column_index == PageIndexPolicy::Skip && self.offset_index == PageIndexPolicy::Skip
        {
            return Ok(());
        }

        self.load_page_index_with_remainder(fetch, remainder).await
    }

    /// Asynchronously fetch the page index structures when a [`ParquetMetaData`] has already
    /// been obtained. See [`Self::new_with_metadata()`].
    #[cfg(all(feature = "async", feature = "arrow"))]
    pub async fn load_page_index<F: MetadataFetch>(&mut self, fetch: F) -> Result<()> {
        self.load_page_index_with_remainder(fetch, None).await
    }

    #[cfg(all(feature = "async", feature = "arrow"))]
    async fn load_page_index_with_remainder<F: MetadataFetch>(
        &mut self,
        mut fetch: F,
        remainder: Option<(usize, Bytes)>,
    ) -> Result<()> {
        if self.metadata.is_none() {
            return Err(general_err!("Footer metadata is not present"));
        }

        // Get bounds needed for page indexes (if any are present in the file).
        let range = self.range_for_page_index();
        let range = match range {
            Some(range) => range,
            None => return Ok(()),
        };

        let bytes = match &remainder {
            Some((remainder_start, remainder)) if *remainder_start as u64 <= range.start => {
                let remainder_start = *remainder_start as u64;
                let offset = usize::try_from(range.start - remainder_start)?;
                let end = usize::try_from(range.end - remainder_start)?;
                assert!(end <= remainder.len());
                remainder.slice(offset..end)
            }
            // Note: this will potentially fetch data already in remainder, this keeps things simple
            _ => fetch.fetch(range.start..range.end).await?,
        };

        // Sanity check
        assert_eq!(bytes.len() as u64, range.end - range.start);

        self.parse_column_index(&bytes, range.start)?;
        self.parse_offset_index(&bytes, range.start)?;

        Ok(())
    }

    fn parse_column_index(&mut self, bytes: &Bytes, start_offset: u64) -> Result<()> {
        let metadata = self.metadata.as_mut().unwrap();
        if self.column_index != PageIndexPolicy::Skip {
            let index = metadata
                .row_groups()
                .iter()
                .enumerate()
                .map(|(rg_idx, x)| {
                    x.columns()
                        .iter()
                        .enumerate()
                        .map(|(col_idx, c)| match c.column_index_range() {
                            Some(r) => {
                                let r_start = usize::try_from(r.start - start_offset)?;
                                let r_end = usize::try_from(r.end - start_offset)?;
                                Self::parse_single_column_index(
                                    &bytes[r_start..r_end],
                                    metadata,
                                    c,
                                    rg_idx,
                                    col_idx,
                                )
                            }
                            None => Ok(ColumnIndexMetaData::NONE),
                        })
                        .collect::<Result<Vec<_>>>()
                })
                .collect::<Result<Vec<_>>>()?;

            metadata.set_column_index(Some(index));
        }
        Ok(())
    }

    #[cfg(feature = "encryption")]
    fn parse_single_column_index(
        bytes: &[u8],
        metadata: &ParquetMetaData,
        column: &ColumnChunkMetaData,
        row_group_index: usize,
        col_index: usize,
    ) -> Result<ColumnIndexMetaData> {
        match &column.column_crypto_metadata {
            Some(crypto_metadata) => {
                let file_decryptor = metadata.file_decryptor.as_ref().ok_or_else(|| {
                    general_err!("Cannot decrypt column index, no file decryptor set")
                })?;
                let crypto_context = CryptoContext::for_column(
                    file_decryptor,
                    crypto_metadata,
                    row_group_index,
                    col_index,
                )?;
                let column_decryptor = crypto_context.metadata_decryptor();
                let aad = crypto_context.create_column_index_aad()?;
                let plaintext = column_decryptor.decrypt(bytes, &aad)?;
                decode_column_index(&plaintext, column.column_type())
            }
            None => decode_column_index(bytes, column.column_type()),
        }
    }

    #[cfg(not(feature = "encryption"))]
    fn parse_single_column_index(
        bytes: &[u8],
        _metadata: &ParquetMetaData,
        column: &ColumnChunkMetaData,
        _row_group_index: usize,
        _col_index: usize,
    ) -> Result<ColumnIndexMetaData> {
        decode_column_index(bytes, column.column_type())
    }

    fn parse_offset_index(&mut self, bytes: &Bytes, start_offset: u64) -> Result<()> {
        let metadata = self.metadata.as_mut().unwrap();
        if self.offset_index != PageIndexPolicy::Skip {
            let row_groups = metadata.row_groups();
            let mut all_indexes = Vec::with_capacity(row_groups.len());
            for (rg_idx, x) in row_groups.iter().enumerate() {
                let mut row_group_indexes = Vec::with_capacity(x.columns().len());
                for (col_idx, c) in x.columns().iter().enumerate() {
                    let result = match c.offset_index_range() {
                        Some(r) => {
                            let r_start = usize::try_from(r.start - start_offset)?;
                            let r_end = usize::try_from(r.end - start_offset)?;
                            Self::parse_single_offset_index(
                                &bytes[r_start..r_end],
                                metadata,
                                c,
                                rg_idx,
                                col_idx,
                            )
                        }
                        None => Err(general_err!("missing offset index")),
                    };

                    match result {
                        Ok(index) => row_group_indexes.push(index),
                        Err(e) => {
                            if self.offset_index == PageIndexPolicy::Required {
                                return Err(e);
                            } else {
                                // Invalidate and return
                                metadata.set_column_index(None);
                                metadata.set_offset_index(None);
                                return Ok(());
                            }
                        }
                    }
                }
                all_indexes.push(row_group_indexes);
            }
            metadata.set_offset_index(Some(all_indexes));
        }
        Ok(())
    }

    #[cfg(feature = "encryption")]
    fn parse_single_offset_index(
        bytes: &[u8],
        metadata: &ParquetMetaData,
        column: &ColumnChunkMetaData,
        row_group_index: usize,
        col_index: usize,
    ) -> Result<OffsetIndexMetaData> {
        match &column.column_crypto_metadata {
            Some(crypto_metadata) => {
                let file_decryptor = metadata.file_decryptor.as_ref().ok_or_else(|| {
                    general_err!("Cannot decrypt offset index, no file decryptor set")
                })?;
                let crypto_context = CryptoContext::for_column(
                    file_decryptor,
                    crypto_metadata,
                    row_group_index,
                    col_index,
                )?;
                let column_decryptor = crypto_context.metadata_decryptor();
                let aad = crypto_context.create_offset_index_aad()?;
                let plaintext = column_decryptor.decrypt(bytes, &aad)?;
                decode_offset_index(&plaintext)
            }
            None => decode_offset_index(bytes),
        }
    }

    #[cfg(not(feature = "encryption"))]
    fn parse_single_offset_index(
        bytes: &[u8],
        _metadata: &ParquetMetaData,
        _column: &ColumnChunkMetaData,
        _row_group_index: usize,
        _col_index: usize,
    ) -> Result<OffsetIndexMetaData> {
        decode_offset_index(bytes)
    }

    fn range_for_page_index(&self) -> Option<Range<u64>> {
        // sanity check
        self.metadata.as_ref()?;

        // Get bounds needed for page indexes (if any are present in the file).
        let mut range = None;
        let metadata = self.metadata.as_ref().unwrap();
        for c in metadata.row_groups().iter().flat_map(|r| r.columns()) {
            if self.column_index != PageIndexPolicy::Skip {
                range = acc_range(range, c.column_index_range());
            }
            if self.offset_index != PageIndexPolicy::Skip {
                range = acc_range(range, c.offset_index_range());
            }
        }
        range
    }

    // One-shot parse of footer.
    // Side effect: this will set `self.metadata_size`
    fn parse_metadata<R: ChunkReader>(&mut self, chunk_reader: &R) -> Result<ParquetMetaData> {
        // check file is large enough to hold footer
        let file_size = chunk_reader.len();
        if file_size < (FOOTER_SIZE as u64) {
            return Err(ParquetError::NeedMoreData(FOOTER_SIZE));
        }

        let mut footer = [0_u8; 8];
        chunk_reader
            .get_read(file_size - 8)?
            .read_exact(&mut footer)?;

        let footer = Self::decode_footer_tail(&footer)?;
        let metadata_len = footer.metadata_length();
        let footer_metadata_len = FOOTER_SIZE + metadata_len;
        self.metadata_size = Some(footer_metadata_len);

        if footer_metadata_len as u64 > file_size {
            return Err(ParquetError::NeedMoreData(footer_metadata_len));
        }

        let start = file_size - footer_metadata_len as u64;
        self.decode_footer_metadata(
            chunk_reader.get_bytes(start, metadata_len)?.as_ref(),
            &footer,
        )
    }

    /// Return the number of bytes to read in the initial pass. If `prefetch_size` has
    /// been provided, then return that value if it is larger than the size of the Parquet
    /// file footer (8 bytes). Otherwise returns `8`.
    #[cfg(all(feature = "async", feature = "arrow"))]
    fn get_prefetch_size(&self) -> usize {
        if let Some(prefetch) = self.prefetch_hint {
            if prefetch > FOOTER_SIZE {
                return prefetch;
            }
        }
        FOOTER_SIZE
    }

    #[cfg(all(feature = "async", feature = "arrow"))]
    async fn load_metadata<F: MetadataFetch>(
        &self,
        fetch: &mut F,
        file_size: u64,
    ) -> Result<(ParquetMetaData, Option<(usize, Bytes)>)> {
        let prefetch = self.get_prefetch_size() as u64;

        if file_size < FOOTER_SIZE as u64 {
            return Err(eof_err!("file size of {} is less than footer", file_size));
        }

        // If a size hint is provided, read more than the minimum size
        // to try and avoid a second fetch.
        // Note: prefetch > file_size is ok since we're using saturating_sub.
        let footer_start = file_size.saturating_sub(prefetch);

        let suffix = fetch.fetch(footer_start..file_size).await?;
        let suffix_len = suffix.len();
        let fetch_len = (file_size - footer_start)
            .try_into()
            .expect("footer size should never be larger than u32");
        if suffix_len < fetch_len {
            return Err(eof_err!(
                "metadata requires {} bytes, but could only read {}",
                fetch_len,
                suffix_len
            ));
        }

        let mut footer = [0; FOOTER_SIZE];
        footer.copy_from_slice(&suffix[suffix_len - FOOTER_SIZE..suffix_len]);

        let footer = Self::decode_footer_tail(&footer)?;
        let length = footer.metadata_length();

        if file_size < (length + FOOTER_SIZE) as u64 {
            return Err(eof_err!(
                "file size of {} is less than footer + metadata {}",
                file_size,
                length + FOOTER_SIZE
            ));
        }

        // Did not fetch the entire file metadata in the initial read, need to make a second request
        if length > suffix_len - FOOTER_SIZE {
            let metadata_start = file_size - (length + FOOTER_SIZE) as u64;
            let meta = fetch
                .fetch(metadata_start..(file_size - FOOTER_SIZE as u64))
                .await?;
            Ok((self.decode_footer_metadata(&meta, &footer)?, None))
        } else {
            let metadata_start = (file_size - (length + FOOTER_SIZE) as u64 - footer_start)
                .try_into()
                .expect("metadata length should never be larger than u32");
            let slice = &suffix[metadata_start..suffix_len - FOOTER_SIZE];
            Ok((
                self.decode_footer_metadata(slice, &footer)?,
                Some((footer_start as usize, suffix.slice(..metadata_start))),
            ))
        }
    }

    #[cfg(all(feature = "async", feature = "arrow"))]
    async fn load_metadata_via_suffix<F: MetadataSuffixFetch>(
        &self,
        fetch: &mut F,
    ) -> Result<(ParquetMetaData, Option<(usize, Bytes)>)> {
        let prefetch = self.get_prefetch_size();

        let suffix = fetch.fetch_suffix(prefetch as _).await?;
        let suffix_len = suffix.len();

        if suffix_len < FOOTER_SIZE {
            return Err(eof_err!(
                "footer metadata requires {} bytes, but could only read {}",
                FOOTER_SIZE,
                suffix_len
            ));
        }

        let mut footer = [0; FOOTER_SIZE];
        footer.copy_from_slice(&suffix[suffix_len - FOOTER_SIZE..suffix_len]);

        let footer = Self::decode_footer_tail(&footer)?;
        let length = footer.metadata_length();

        // Did not fetch the entire file metadata in the initial read, need to make a second request
        let metadata_offset = length + FOOTER_SIZE;
        if length > suffix_len - FOOTER_SIZE {
            let meta = fetch.fetch_suffix(metadata_offset).await?;

            if meta.len() < metadata_offset {
                return Err(eof_err!(
                    "metadata requires {} bytes, but could only read {}",
                    metadata_offset,
                    meta.len()
                ));
            }

            Ok((
                // need to slice off the footer or decryption fails
                self.decode_footer_metadata(&meta.slice(0..length), &footer)?,
                None,
            ))
        } else {
            let metadata_start = suffix_len - metadata_offset;
            let slice = &suffix[metadata_start..suffix_len - FOOTER_SIZE];
            Ok((
                self.decode_footer_metadata(slice, &footer)?,
                Some((0, suffix.slice(..metadata_start))),
            ))
        }
    }

    /// Decodes the end of the Parquet footer
    ///
    /// There are 8 bytes at the end of the Parquet footer with the following layout:
    /// * 4 bytes for the metadata length
    /// * 4 bytes for the magic bytes 'PAR1' or 'PARE' (encrypted footer)
    ///
    /// ```text
    /// +-----+------------------+
    /// | len | 'PAR1' or 'PARE' |
    /// +-----+------------------+
    /// ```
    pub fn decode_footer_tail(slice: &[u8; FOOTER_SIZE]) -> Result<FooterTail> {
        let magic = &slice[4..];
        let encrypted_footer = if magic == PARQUET_MAGIC_ENCR_FOOTER {
            true
        } else if magic == PARQUET_MAGIC {
            false
        } else {
            return Err(general_err!("Invalid Parquet file. Corrupt footer"));
        };
        // get the metadata length from the footer
        let metadata_len = u32::from_le_bytes(slice[..4].try_into().unwrap());
        Ok(FooterTail {
            // u32 won't be larger than usize in most cases
            metadata_length: metadata_len as usize,
            encrypted_footer,
        })
    }

    /// Decodes the Parquet footer, returning the metadata length in bytes
    #[deprecated(since = "54.3.0", note = "Use decode_footer_tail instead")]
    pub fn decode_footer(slice: &[u8; FOOTER_SIZE]) -> Result<usize> {
        Self::decode_footer_tail(slice).map(|f| f.metadata_length)
    }

    /// Decodes [`ParquetMetaData`] from the provided bytes.
    ///
    /// Typically, this is used to decode the metadata from the end of a parquet
    /// file. The format of `buf` is the Thrift compact binary protocol, as specified
    /// by the [Parquet Spec].
    ///
    /// This method handles using either `decode_metadata` or
    /// `decode_metadata_with_encryption` depending on whether the encryption
    /// feature is enabled.
    ///
    /// [Parquet Spec]: https://github.com/apache/parquet-format#metadata
    pub(crate) fn decode_footer_metadata(
        &self,
        buf: &[u8],
        footer_tail: &FooterTail,
    ) -> Result<ParquetMetaData> {
        #[cfg(feature = "encryption")]
        let result = Self::decode_metadata_with_encryption(
            buf,
            footer_tail.is_encrypted_footer(),
            self.file_decryption_properties.as_ref(),
        );
        #[cfg(not(feature = "encryption"))]
        let result = {
            if footer_tail.is_encrypted_footer() {
                Err(general_err!(
                    "Parquet file has an encrypted footer but the encryption feature is disabled"
                ))
            } else {
                Self::decode_metadata(buf)
            }
        };
        result
    }

    /// Decodes [`ParquetMetaData`] from the provided bytes, handling metadata that may be encrypted.
    ///
    /// Typically this is used to decode the metadata from the end of a parquet
    /// file. The format of `buf` is the Thrift compact binary protocol, as specified
    /// by the [Parquet Spec]. Buffer can be encrypted with AES GCM or AES CTR
    /// ciphers as specfied in the [Parquet Encryption Spec].
    ///
    /// [Parquet Spec]: https://github.com/apache/parquet-format#metadata
    /// [Parquet Encryption Spec]: https://parquet.apache.org/docs/file-format/data-pages/encryption/
    #[cfg(feature = "encryption")]
    fn decode_metadata_with_encryption(
        buf: &[u8],
        encrypted_footer: bool,
        file_decryption_properties: Option<&FileDecryptionProperties>,
    ) -> Result<ParquetMetaData> {
        super::thrift_gen::parquet_metadata_with_encryption(
            file_decryption_properties,
            encrypted_footer,
            buf,
        )
    }

    /// Decodes [`ParquetMetaData`] from the provided bytes.
    ///
    /// Typically this is used to decode the metadata from the end of a parquet
    /// file. The format of `buf` is the Thrift compact binary protocol, as specified
    /// by the [Parquet Spec].
    ///
    /// [Parquet Spec]: https://github.com/apache/parquet-format#metadata
    pub fn decode_metadata(buf: &[u8]) -> Result<ParquetMetaData> {
<<<<<<< HEAD
        let mut prot = ThriftSliceInputProtocol::new(buf);
        ParquetMetaData::read_thrift(&mut prot)
=======
        let mut prot = ThriftCompactInputProtocol::new(buf);
        ParquetMetaData::try_from(&mut prot)
>>>>>>> bbed01d5
    }
}

#[cfg(test)]
mod tests {
    use super::*;
    use bytes::Bytes;

    use crate::file::reader::Length;
    use crate::util::test_common::file_util::get_test_file;

    #[test]
    fn test_parse_metadata_size_smaller_than_footer() {
        let test_file = tempfile::tempfile().unwrap();
        let err = ParquetMetaDataReader::new()
            .parse_metadata(&test_file)
            .unwrap_err();
        assert!(matches!(err, ParquetError::NeedMoreData(8)));
    }

    #[test]
    fn test_parse_metadata_corrupt_footer() {
        let data = Bytes::from(vec![1, 2, 3, 4, 5, 6, 7, 8]);
        let reader_result = ParquetMetaDataReader::new().parse_metadata(&data);
        assert_eq!(
            reader_result.unwrap_err().to_string(),
            "Parquet error: Invalid Parquet file. Corrupt footer"
        );
    }

    #[test]
    fn test_parse_metadata_invalid_start() {
        let test_file = Bytes::from(vec![255, 0, 0, 0, b'P', b'A', b'R', b'1']);
        let err = ParquetMetaDataReader::new()
            .parse_metadata(&test_file)
            .unwrap_err();
        assert!(matches!(err, ParquetError::NeedMoreData(263)));
    }

    #[test]
    #[allow(deprecated)]
    fn test_try_parse() {
        let file = get_test_file("alltypes_tiny_pages.parquet");
        let len = file.len();

        let mut reader = ParquetMetaDataReader::new().with_page_indexes(true);

        let bytes_for_range = |range: Range<u64>| {
            file.get_bytes(range.start, (range.end - range.start).try_into().unwrap())
                .unwrap()
        };

        // read entire file
        let bytes = bytes_for_range(0..len);
        reader.try_parse(&bytes).unwrap();
        let metadata = reader.finish().unwrap();
        assert!(metadata.column_index.is_some());
        assert!(metadata.offset_index.is_some());

        // read more than enough of file
        let bytes = bytes_for_range(320000..len);
        reader.try_parse_sized(&bytes, len).unwrap();
        let metadata = reader.finish().unwrap();
        assert!(metadata.column_index.is_some());
        assert!(metadata.offset_index.is_some());

        // exactly enough
        let bytes = bytes_for_range(323583..len);
        reader.try_parse_sized(&bytes, len).unwrap();
        let metadata = reader.finish().unwrap();
        assert!(metadata.column_index.is_some());
        assert!(metadata.offset_index.is_some());

        // not enough for page index
        let bytes = bytes_for_range(323584..len);
        // should fail
        match reader.try_parse_sized(&bytes, len).unwrap_err() {
            // expected error, try again with provided bounds
            ParquetError::NeedMoreData(needed) => {
                let bytes = bytes_for_range(len - needed as u64..len);
                reader.try_parse_sized(&bytes, len).unwrap();
                let metadata = reader.finish().unwrap();
                assert!(metadata.column_index.is_some());
                assert!(metadata.offset_index.is_some());
            }
            _ => panic!("unexpected error"),
        };

        // not enough for file metadata, but keep trying until page indexes are read
        let mut reader = ParquetMetaDataReader::new().with_page_indexes(true);
        let mut bytes = bytes_for_range(452505..len);
        loop {
            match reader.try_parse_sized(&bytes, len) {
                Ok(_) => break,
                Err(ParquetError::NeedMoreData(needed)) => {
                    bytes = bytes_for_range(len - needed as u64..len);
                    if reader.has_metadata() {
                        reader.read_page_indexes_sized(&bytes, len).unwrap();
                        break;
                    }
                }
                _ => panic!("unexpected error"),
            }
        }
        let metadata = reader.finish().unwrap();
        assert!(metadata.column_index.is_some());
        assert!(metadata.offset_index.is_some());

        // not enough for page index but lie about file size
        let bytes = bytes_for_range(323584..len);
        let reader_result = reader.try_parse_sized(&bytes, len - 323584).unwrap_err();
        assert_eq!(
            reader_result.to_string(),
            "EOF: Parquet file too small. Range 323583..452504 is beyond file bounds 130649"
        );

        // not enough for file metadata
        let mut reader = ParquetMetaDataReader::new();
        let bytes = bytes_for_range(452505..len);
        // should fail
        match reader.try_parse_sized(&bytes, len).unwrap_err() {
            // expected error, try again with provided bounds
            ParquetError::NeedMoreData(needed) => {
                let bytes = bytes_for_range(len - needed as u64..len);
                reader.try_parse_sized(&bytes, len).unwrap();
                reader.finish().unwrap();
            }
            _ => panic!("unexpected error"),
        };

        // not enough for file metadata but use try_parse()
        let reader_result = reader.try_parse(&bytes).unwrap_err();
        assert_eq!(
            reader_result.to_string(),
            "EOF: Parquet file too small. Size is 1728 but need 1729"
        );

        // read head of file rather than tail
        let bytes = bytes_for_range(0..1000);
        let reader_result = reader.try_parse_sized(&bytes, len).unwrap_err();
        assert_eq!(
            reader_result.to_string(),
            "Parquet error: Invalid Parquet file. Corrupt footer"
        );

        // lie about file size
        let bytes = bytes_for_range(452510..len);
        let reader_result = reader.try_parse_sized(&bytes, len - 452505).unwrap_err();
        assert_eq!(
            reader_result.to_string(),
            "EOF: Parquet file too small. Size is 1728 but need 1729"
        );
    }
}

#[cfg(all(feature = "async", feature = "arrow", test))]
mod async_tests {
    use super::*;

    use arrow::{array::Int32Array, datatypes::DataType};
    use arrow_array::RecordBatch;
    use arrow_schema::{Field, Schema};
    use bytes::Bytes;
    use futures::future::BoxFuture;
    use futures::FutureExt;
    use std::fs::File;
    use std::future::Future;
    use std::io::{Read, Seek, SeekFrom};
    use std::ops::Range;
    use std::sync::atomic::{AtomicUsize, Ordering};
    use std::sync::Arc;
    use tempfile::NamedTempFile;

    use crate::arrow::ArrowWriter;
    use crate::file::properties::WriterProperties;
    use crate::file::reader::Length;
    use crate::util::test_common::file_util::get_test_file;

    struct MetadataFetchFn<F>(F);

    impl<F, Fut> MetadataFetch for MetadataFetchFn<F>
    where
        F: FnMut(Range<u64>) -> Fut + Send,
        Fut: Future<Output = Result<Bytes>> + Send,
    {
        fn fetch(&mut self, range: Range<u64>) -> BoxFuture<'_, Result<Bytes>> {
            async move { self.0(range).await }.boxed()
        }
    }

    struct MetadataSuffixFetchFn<F1, F2>(F1, F2);

    impl<F1, Fut, F2> MetadataFetch for MetadataSuffixFetchFn<F1, F2>
    where
        F1: FnMut(Range<u64>) -> Fut + Send,
        Fut: Future<Output = Result<Bytes>> + Send,
        F2: Send,
    {
        fn fetch(&mut self, range: Range<u64>) -> BoxFuture<'_, Result<Bytes>> {
            async move { self.0(range).await }.boxed()
        }
    }

    impl<F1, Fut, F2> MetadataSuffixFetch for MetadataSuffixFetchFn<F1, F2>
    where
        F1: FnMut(Range<u64>) -> Fut + Send,
        F2: FnMut(usize) -> Fut + Send,
        Fut: Future<Output = Result<Bytes>> + Send,
    {
        fn fetch_suffix(&mut self, suffix: usize) -> BoxFuture<'_, Result<Bytes>> {
            async move { self.1(suffix).await }.boxed()
        }
    }

    fn read_range(file: &mut File, range: Range<u64>) -> Result<Bytes> {
        file.seek(SeekFrom::Start(range.start as _))?;
        let len = range.end - range.start;
        let mut buf = Vec::with_capacity(len.try_into().unwrap());
        file.take(len as _).read_to_end(&mut buf)?;
        Ok(buf.into())
    }

    fn read_suffix(file: &mut File, suffix: usize) -> Result<Bytes> {
        let file_len = file.len();
        // Don't seek before beginning of file
        file.seek(SeekFrom::End(0 - suffix.min(file_len as _) as i64))?;
        let mut buf = Vec::with_capacity(suffix);
        file.take(suffix as _).read_to_end(&mut buf)?;
        Ok(buf.into())
    }

    #[tokio::test]
    async fn test_simple() {
        let mut file = get_test_file("nulls.snappy.parquet");
        let len = file.len();

        let expected = ParquetMetaDataReader::new()
            .parse_and_finish(&file)
            .unwrap();
        let expected = expected.file_metadata().schema();
        let fetch_count = AtomicUsize::new(0);

        let mut fetch = |range| {
            fetch_count.fetch_add(1, Ordering::SeqCst);
            futures::future::ready(read_range(&mut file, range))
        };

        let input = MetadataFetchFn(&mut fetch);
        let actual = ParquetMetaDataReader::new()
            .load_and_finish(input, len)
            .await
            .unwrap();
        assert_eq!(actual.file_metadata().schema(), expected);
        assert_eq!(fetch_count.load(Ordering::SeqCst), 2);

        // Metadata hint too small - below footer size
        fetch_count.store(0, Ordering::SeqCst);
        let input = MetadataFetchFn(&mut fetch);
        let actual = ParquetMetaDataReader::new()
            .with_prefetch_hint(Some(7))
            .load_and_finish(input, len)
            .await
            .unwrap();
        assert_eq!(actual.file_metadata().schema(), expected);
        assert_eq!(fetch_count.load(Ordering::SeqCst), 2);

        // Metadata hint too small
        fetch_count.store(0, Ordering::SeqCst);
        let input = MetadataFetchFn(&mut fetch);
        let actual = ParquetMetaDataReader::new()
            .with_prefetch_hint(Some(10))
            .load_and_finish(input, len)
            .await
            .unwrap();
        assert_eq!(actual.file_metadata().schema(), expected);
        assert_eq!(fetch_count.load(Ordering::SeqCst), 2);

        // Metadata hint too large
        fetch_count.store(0, Ordering::SeqCst);
        let input = MetadataFetchFn(&mut fetch);
        let actual = ParquetMetaDataReader::new()
            .with_prefetch_hint(Some(500))
            .load_and_finish(input, len)
            .await
            .unwrap();
        assert_eq!(actual.file_metadata().schema(), expected);
        assert_eq!(fetch_count.load(Ordering::SeqCst), 1);

        // Metadata hint exactly correct
        fetch_count.store(0, Ordering::SeqCst);
        let input = MetadataFetchFn(&mut fetch);
        let actual = ParquetMetaDataReader::new()
            .with_prefetch_hint(Some(428))
            .load_and_finish(input, len)
            .await
            .unwrap();
        assert_eq!(actual.file_metadata().schema(), expected);
        assert_eq!(fetch_count.load(Ordering::SeqCst), 1);

        let input = MetadataFetchFn(&mut fetch);
        let err = ParquetMetaDataReader::new()
            .load_and_finish(input, 4)
            .await
            .unwrap_err()
            .to_string();
        assert_eq!(err, "EOF: file size of 4 is less than footer");

        let input = MetadataFetchFn(&mut fetch);
        let err = ParquetMetaDataReader::new()
            .load_and_finish(input, 20)
            .await
            .unwrap_err()
            .to_string();
        assert_eq!(err, "Parquet error: Invalid Parquet file. Corrupt footer");
    }

    #[tokio::test]
    async fn test_suffix() {
        let mut file = get_test_file("nulls.snappy.parquet");
        let mut file2 = file.try_clone().unwrap();

        let expected = ParquetMetaDataReader::new()
            .parse_and_finish(&file)
            .unwrap();
        let expected = expected.file_metadata().schema();
        let fetch_count = AtomicUsize::new(0);
        let suffix_fetch_count = AtomicUsize::new(0);

        let mut fetch = |range| {
            fetch_count.fetch_add(1, Ordering::SeqCst);
            futures::future::ready(read_range(&mut file, range))
        };
        let mut suffix_fetch = |suffix| {
            suffix_fetch_count.fetch_add(1, Ordering::SeqCst);
            futures::future::ready(read_suffix(&mut file2, suffix))
        };

        let input = MetadataSuffixFetchFn(&mut fetch, &mut suffix_fetch);
        let actual = ParquetMetaDataReader::new()
            .load_via_suffix_and_finish(input)
            .await
            .unwrap();
        assert_eq!(actual.file_metadata().schema(), expected);
        assert_eq!(fetch_count.load(Ordering::SeqCst), 0);
        assert_eq!(suffix_fetch_count.load(Ordering::SeqCst), 2);

        // Metadata hint too small - below footer size
        fetch_count.store(0, Ordering::SeqCst);
        suffix_fetch_count.store(0, Ordering::SeqCst);
        let input = MetadataSuffixFetchFn(&mut fetch, &mut suffix_fetch);
        let actual = ParquetMetaDataReader::new()
            .with_prefetch_hint(Some(7))
            .load_via_suffix_and_finish(input)
            .await
            .unwrap();
        assert_eq!(actual.file_metadata().schema(), expected);
        assert_eq!(fetch_count.load(Ordering::SeqCst), 0);
        assert_eq!(suffix_fetch_count.load(Ordering::SeqCst), 2);

        // Metadata hint too small
        fetch_count.store(0, Ordering::SeqCst);
        suffix_fetch_count.store(0, Ordering::SeqCst);
        let input = MetadataSuffixFetchFn(&mut fetch, &mut suffix_fetch);
        let actual = ParquetMetaDataReader::new()
            .with_prefetch_hint(Some(10))
            .load_via_suffix_and_finish(input)
            .await
            .unwrap();
        assert_eq!(actual.file_metadata().schema(), expected);
        assert_eq!(fetch_count.load(Ordering::SeqCst), 0);
        assert_eq!(suffix_fetch_count.load(Ordering::SeqCst), 2);

        dbg!("test");
        // Metadata hint too large
        fetch_count.store(0, Ordering::SeqCst);
        suffix_fetch_count.store(0, Ordering::SeqCst);
        let input = MetadataSuffixFetchFn(&mut fetch, &mut suffix_fetch);
        let actual = ParquetMetaDataReader::new()
            .with_prefetch_hint(Some(500))
            .load_via_suffix_and_finish(input)
            .await
            .unwrap();
        assert_eq!(actual.file_metadata().schema(), expected);
        assert_eq!(fetch_count.load(Ordering::SeqCst), 0);
        assert_eq!(suffix_fetch_count.load(Ordering::SeqCst), 1);

        // Metadata hint exactly correct
        fetch_count.store(0, Ordering::SeqCst);
        suffix_fetch_count.store(0, Ordering::SeqCst);
        let input = MetadataSuffixFetchFn(&mut fetch, &mut suffix_fetch);
        let actual = ParquetMetaDataReader::new()
            .with_prefetch_hint(Some(428))
            .load_via_suffix_and_finish(input)
            .await
            .unwrap();
        assert_eq!(actual.file_metadata().schema(), expected);
        assert_eq!(fetch_count.load(Ordering::SeqCst), 0);
        assert_eq!(suffix_fetch_count.load(Ordering::SeqCst), 1);
    }

    #[cfg(feature = "encryption")]
    #[tokio::test]
    async fn test_suffix_with_encryption() {
        let mut file = get_test_file("uniform_encryption.parquet.encrypted");
        let mut file2 = file.try_clone().unwrap();

        let mut fetch = |range| futures::future::ready(read_range(&mut file, range));
        let mut suffix_fetch = |suffix| futures::future::ready(read_suffix(&mut file2, suffix));

        let input = MetadataSuffixFetchFn(&mut fetch, &mut suffix_fetch);

        let key_code: &[u8] = "0123456789012345".as_bytes();
        let decryption_properties = FileDecryptionProperties::builder(key_code.to_vec())
            .build()
            .unwrap();

        // just make sure the metadata is properly decrypted and read
        let expected = ParquetMetaDataReader::new()
            .with_decryption_properties(Some(&decryption_properties))
            .load_via_suffix_and_finish(input)
            .await
            .unwrap();
        assert_eq!(expected.num_row_groups(), 1);
    }

    #[tokio::test]
    #[allow(deprecated)]
    async fn test_page_index() {
        let mut file = get_test_file("alltypes_tiny_pages.parquet");
        let len = file.len();
        let fetch_count = AtomicUsize::new(0);
        let mut fetch = |range| {
            fetch_count.fetch_add(1, Ordering::SeqCst);
            futures::future::ready(read_range(&mut file, range))
        };

        let f = MetadataFetchFn(&mut fetch);
        let mut loader = ParquetMetaDataReader::new().with_page_indexes(true);
        loader.try_load(f, len).await.unwrap();
        assert_eq!(fetch_count.load(Ordering::SeqCst), 3);
        let metadata = loader.finish().unwrap();
        assert!(metadata.offset_index().is_some() && metadata.column_index().is_some());

        // Prefetch just footer exactly
        fetch_count.store(0, Ordering::SeqCst);
        let f = MetadataFetchFn(&mut fetch);
        let mut loader = ParquetMetaDataReader::new()
            .with_page_indexes(true)
            .with_prefetch_hint(Some(1729));
        loader.try_load(f, len).await.unwrap();
        assert_eq!(fetch_count.load(Ordering::SeqCst), 2);
        let metadata = loader.finish().unwrap();
        assert!(metadata.offset_index().is_some() && metadata.column_index().is_some());

        // Prefetch more than footer but not enough
        fetch_count.store(0, Ordering::SeqCst);
        let f = MetadataFetchFn(&mut fetch);
        let mut loader = ParquetMetaDataReader::new()
            .with_page_indexes(true)
            .with_prefetch_hint(Some(130649));
        loader.try_load(f, len).await.unwrap();
        assert_eq!(fetch_count.load(Ordering::SeqCst), 2);
        let metadata = loader.finish().unwrap();
        assert!(metadata.offset_index().is_some() && metadata.column_index().is_some());

        // Prefetch exactly enough
        fetch_count.store(0, Ordering::SeqCst);
        let f = MetadataFetchFn(&mut fetch);
        let metadata = ParquetMetaDataReader::new()
            .with_page_indexes(true)
            .with_prefetch_hint(Some(130650))
            .load_and_finish(f, len)
            .await
            .unwrap();
        assert_eq!(fetch_count.load(Ordering::SeqCst), 1);
        assert!(metadata.offset_index().is_some() && metadata.column_index().is_some());

        // Prefetch more than enough but less than the entire file
        fetch_count.store(0, Ordering::SeqCst);
        let f = MetadataFetchFn(&mut fetch);
        let metadata = ParquetMetaDataReader::new()
            .with_page_indexes(true)
            .with_prefetch_hint(Some((len - 1000) as usize)) // prefetch entire file
            .load_and_finish(f, len)
            .await
            .unwrap();
        assert_eq!(fetch_count.load(Ordering::SeqCst), 1);
        assert!(metadata.offset_index().is_some() && metadata.column_index().is_some());

        // Prefetch the entire file
        fetch_count.store(0, Ordering::SeqCst);
        let f = MetadataFetchFn(&mut fetch);
        let metadata = ParquetMetaDataReader::new()
            .with_page_indexes(true)
            .with_prefetch_hint(Some(len as usize)) // prefetch entire file
            .load_and_finish(f, len)
            .await
            .unwrap();
        assert_eq!(fetch_count.load(Ordering::SeqCst), 1);
        assert!(metadata.offset_index().is_some() && metadata.column_index().is_some());

        // Prefetch more than the entire file
        fetch_count.store(0, Ordering::SeqCst);
        let f = MetadataFetchFn(&mut fetch);
        let metadata = ParquetMetaDataReader::new()
            .with_page_indexes(true)
            .with_prefetch_hint(Some((len + 1000) as usize)) // prefetch entire file
            .load_and_finish(f, len)
            .await
            .unwrap();
        assert_eq!(fetch_count.load(Ordering::SeqCst), 1);
        assert!(metadata.offset_index().is_some() && metadata.column_index().is_some());
    }

    fn write_parquet_file(offset_index_disabled: bool) -> Result<NamedTempFile> {
        let schema = Arc::new(Schema::new(vec![Field::new("a", DataType::Int32, false)]));
        let batch = RecordBatch::try_new(
            schema.clone(),
            vec![Arc::new(Int32Array::from(vec![1, 2, 3]))],
        )?;

        let file = NamedTempFile::new().unwrap();

        // Write properties with page index disabled
        let props = WriterProperties::builder()
            .set_offset_index_disabled(offset_index_disabled)
            .build();

        let mut writer = ArrowWriter::try_new(file.reopen()?, schema, Some(props))?;
        writer.write(&batch)?;
        writer.close()?;

        Ok(file)
    }

    fn read_and_check(file: &File, policy: PageIndexPolicy) -> Result<ParquetMetaData> {
        let mut reader = ParquetMetaDataReader::new().with_page_index_policy(policy);
        reader.try_parse(file)?;
        reader.finish()
    }

    #[test]
    fn test_page_index_policy() {
        // With page index
        let f = write_parquet_file(false).unwrap();
        read_and_check(f.as_file(), PageIndexPolicy::Required).unwrap();
        read_and_check(f.as_file(), PageIndexPolicy::Optional).unwrap();
        read_and_check(f.as_file(), PageIndexPolicy::Skip).unwrap();

        // Without page index
        let f = write_parquet_file(true).unwrap();
        let res = read_and_check(f.as_file(), PageIndexPolicy::Required);
        assert!(matches!(
            res,
            Err(ParquetError::General(e)) if e == "missing offset index"
        ));
        read_and_check(f.as_file(), PageIndexPolicy::Optional).unwrap();
        read_and_check(f.as_file(), PageIndexPolicy::Skip).unwrap();
    }
}<|MERGE_RESOLUTION|>--- conflicted
+++ resolved
@@ -19,11 +19,7 @@
 
 #[cfg(feature = "encryption")]
 use crate::encryption::decrypt::{CryptoContext, FileDecryptionProperties};
-<<<<<<< HEAD
 use crate::parquet_thrift::{ReadThrift, ThriftSliceInputProtocol};
-=======
-use crate::parquet_thrift::ThriftCompactInputProtocol;
->>>>>>> bbed01d5
 use bytes::Bytes;
 
 use crate::errors::{ParquetError, Result};
@@ -966,13 +962,8 @@
     ///
     /// [Parquet Spec]: https://github.com/apache/parquet-format#metadata
     pub fn decode_metadata(buf: &[u8]) -> Result<ParquetMetaData> {
-<<<<<<< HEAD
         let mut prot = ThriftSliceInputProtocol::new(buf);
         ParquetMetaData::read_thrift(&mut prot)
-=======
-        let mut prot = ThriftCompactInputProtocol::new(buf);
-        ParquetMetaData::try_from(&mut prot)
->>>>>>> bbed01d5
     }
 }
 
