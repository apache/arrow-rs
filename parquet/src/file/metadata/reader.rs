--- conflicted
+++ resolved
@@ -710,13 +710,8 @@
                 ));
             }
 
-<<<<<<< HEAD
-            // need to slice off the footer or decryption fails
-            Ok((
-=======
             Ok((
                 // need to slice off the footer or decryption fails
->>>>>>> ae524e76
                 self.decode_footer_metadata(&meta.slice(0..length), &footer)?,
                 None,
             ))
