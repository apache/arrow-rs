// Licensed to the Apache Software Foundation (ASF) under one
// or more contributor license agreements.  See the NOTICE file
// distributed with this work for additional information
// regarding copyright ownership.  The ASF licenses this file
// to you under the Apache License, Version 2.0 (the
// "License"); you may not use this file except in compliance
// with the License.  You may obtain a copy of the License at
//
//   http://www.apache.org/licenses/LICENSE-2.0
//
// Unless required by applicable law or agreed to in writing,
// software distributed under the License is distributed on an
// "AS IS" BASIS, WITHOUT WARRANTIES OR CONDITIONS OF ANY
// KIND, either express or implied.  See the License for the
// specific language governing permissions and limitations
// under the License.

#[cfg(feature = "encryption")]
use crate::encryption::decrypt::FileDecryptionProperties;
use crate::errors::{ParquetError, Result};
use crate::file::FOOTER_SIZE;
use crate::file::metadata::parser::decode_metadata;
use crate::file::metadata::{FooterTail, ParquetMetaData, ParquetMetaDataPushDecoder};
use crate::file::reader::ChunkReader;
use bytes::Bytes;
use std::{io::Read, ops::Range};

use crate::DecodeResult;
#[cfg(all(feature = "async", feature = "arrow"))]
use crate::arrow::async_reader::{MetadataFetch, MetadataSuffixFetch};

/// Reads [`ParquetMetaData`] from a byte stream, with either synchronous or
/// asynchronous I/O.
///
/// There are two flavors of APIs:
/// * Synchronous: [`Self::try_parse()`], [`Self::try_parse_sized()`], [`Self::parse_and_finish()`], etc.
/// * Asynchronous (requires `async` and `arrow` features): [`Self::try_load()`], etc
///
///  See the [`ParquetMetaDataPushDecoder`] for an API that does not require I/O.
///
/// # Format Notes
///
/// Parquet metadata is not necessarily contiguous in a Parquet file: a portion is stored
/// in the footer (the last bytes of the file), but other portions (such as the
/// PageIndex) can be stored elsewhere.
/// See [`crate::file::metadata::ParquetMetaDataWriter#output-format`] for more details of
/// Parquet metadata.
///
/// This reader handles reading the footer as well as the non contiguous parts
/// of the metadata (`PageIndex` and `ColumnIndex`). It does not handle reading Bloom Filters.
///
/// # Example
/// ```no_run
/// # use parquet::file::metadata::ParquetMetaDataReader;
/// # fn open_parquet_file(path: &str) -> std::fs::File { unimplemented!(); }
/// // read parquet metadata including page indexes from a file
/// let file = open_parquet_file("some_path.parquet");
/// let mut reader = ParquetMetaDataReader::new()
///     .with_page_indexes(true);
/// reader.try_parse(&file).unwrap();
/// let metadata = reader.finish().unwrap();
/// assert!(metadata.column_index().is_some());
/// assert!(metadata.offset_index().is_some());
/// ```
#[derive(Default, Debug)]
pub struct ParquetMetaDataReader {
    metadata: Option<ParquetMetaData>,
    column_index: PageIndexPolicy,
    offset_index: PageIndexPolicy,
    prefetch_hint: Option<usize>,
    // Size of the serialized thrift metadata plus the 8 byte footer. Only set if
    // `self.parse_metadata` is called.
    metadata_size: Option<usize>,
    #[cfg(feature = "encryption")]
    file_decryption_properties: Option<std::sync::Arc<FileDecryptionProperties>>,
}

/// Describes the policy for reading page indexes
#[derive(Debug, Clone, Copy, PartialEq, Eq, Default)]
pub enum PageIndexPolicy {
    /// Do not read the page index.
    #[default]
    Skip,
    /// Read the page index if it exists, otherwise do not error.
    Optional,
    /// Require the page index to exist, and error if it does not.
    Required,
}

impl From<bool> for PageIndexPolicy {
    fn from(value: bool) -> Self {
        match value {
            true => Self::Required,
            false => Self::Skip,
        }
    }
}

impl ParquetMetaDataReader {
    /// Create a new [`ParquetMetaDataReader`]
    pub fn new() -> Self {
        Default::default()
    }

    /// Create a new [`ParquetMetaDataReader`] populated with a [`ParquetMetaData`] struct
    /// obtained via other means.
    pub fn new_with_metadata(metadata: ParquetMetaData) -> Self {
        Self {
            metadata: Some(metadata),
            ..Default::default()
        }
    }

    /// Enable or disable reading the page index structures described in
    /// "[Parquet page index]: Layout to Support Page Skipping".
    ///
    /// [Parquet page index]: https://github.com/apache/parquet-format/blob/master/PageIndex.md
    #[deprecated(since = "56.1.0", note = "Use `with_page_index_policy` instead")]
    pub fn with_page_indexes(self, val: bool) -> Self {
        let policy = PageIndexPolicy::from(val);
        self.with_column_index_policy(policy)
            .with_offset_index_policy(policy)
    }

    /// Enable or disable reading the Parquet [ColumnIndex] structure.
    ///
    /// [ColumnIndex]:  https://github.com/apache/parquet-format/blob/master/PageIndex.md
    #[deprecated(since = "56.1.0", note = "Use `with_column_index_policy` instead")]
    pub fn with_column_indexes(self, val: bool) -> Self {
        let policy = PageIndexPolicy::from(val);
        self.with_column_index_policy(policy)
    }

    /// Enable or disable reading the Parquet [OffsetIndex] structure.
    ///
    /// [OffsetIndex]:  https://github.com/apache/parquet-format/blob/master/PageIndex.md
    #[deprecated(since = "56.1.0", note = "Use `with_offset_index_policy` instead")]
    pub fn with_offset_indexes(self, val: bool) -> Self {
        let policy = PageIndexPolicy::from(val);
        self.with_offset_index_policy(policy)
    }

    /// Sets the [`PageIndexPolicy`] for the column and offset indexes
    pub fn with_page_index_policy(self, policy: PageIndexPolicy) -> Self {
        self.with_column_index_policy(policy)
            .with_offset_index_policy(policy)
    }

    /// Sets the [`PageIndexPolicy`] for the column index
    pub fn with_column_index_policy(mut self, policy: PageIndexPolicy) -> Self {
        self.column_index = policy;
        self
    }

    /// Sets the [`PageIndexPolicy`] for the offset index
    pub fn with_offset_index_policy(mut self, policy: PageIndexPolicy) -> Self {
        self.offset_index = policy;
        self
    }

    /// Provide a hint as to the number of bytes needed to fully parse the [`ParquetMetaData`].
    /// Only used for the asynchronous [`Self::try_load()`] method.
    ///
    /// By default, the reader will first fetch the last 8 bytes of the input file to obtain the
    /// size of the footer metadata. A second fetch will be performed to obtain the needed bytes.
    /// After parsing the footer metadata, a third fetch will be performed to obtain the bytes
    /// needed to decode the page index structures, if they have been requested. To avoid
    /// unnecessary fetches, `prefetch` can be set to an estimate of the number of bytes needed
    /// to fully decode the [`ParquetMetaData`], which can reduce the number of fetch requests and
    /// reduce latency. Setting `prefetch` too small will not trigger an error, but will result
    /// in extra fetches being performed.
    pub fn with_prefetch_hint(mut self, prefetch: Option<usize>) -> Self {
        self.prefetch_hint = prefetch;
        self
    }

    /// Provide the FileDecryptionProperties to use when decrypting the file.
    ///
    /// This is only necessary when the file is encrypted.
    #[cfg(feature = "encryption")]
    pub fn with_decryption_properties(
        mut self,
        properties: Option<std::sync::Arc<FileDecryptionProperties>>,
    ) -> Self {
<<<<<<< HEAD
        self.file_decryption_properties = properties;
=======
        self.file_decryption_properties = properties.cloned().map(std::sync::Arc::new);
>>>>>>> 02fa779a
        self
    }

    /// Indicates whether this reader has a [`ParquetMetaData`] internally.
    pub fn has_metadata(&self) -> bool {
        self.metadata.is_some()
    }

    /// Return the parsed [`ParquetMetaData`] struct, leaving `None` in its place.
    pub fn finish(&mut self) -> Result<ParquetMetaData> {
        self.metadata
            .take()
            .ok_or_else(|| general_err!("could not parse parquet metadata"))
    }

    /// Given a [`ChunkReader`], parse and return the [`ParquetMetaData`] in a single pass.
    ///
    /// If `reader` is [`Bytes`] based, then the buffer must contain sufficient bytes to complete
    /// the request, and must include the Parquet footer. If page indexes are desired, the buffer
    /// must contain the entire file, or [`Self::try_parse_sized()`] should be used.
    ///
    /// This call will consume `self`.
    ///
    /// # Example
    /// ```no_run
    /// # use parquet::file::metadata::ParquetMetaDataReader;
    /// # fn open_parquet_file(path: &str) -> std::fs::File { unimplemented!(); }
    /// // read parquet metadata including page indexes
    /// let file = open_parquet_file("some_path.parquet");
    /// let metadata = ParquetMetaDataReader::new()
    ///     .with_page_indexes(true)
    ///     .parse_and_finish(&file).unwrap();
    /// ```
    pub fn parse_and_finish<R: ChunkReader>(mut self, reader: &R) -> Result<ParquetMetaData> {
        self.try_parse(reader)?;
        self.finish()
    }

    /// Attempts to parse the footer metadata (and optionally page indexes) given a [`ChunkReader`].
    ///
    /// If `reader` is [`Bytes`] based, then the buffer must contain sufficient bytes to complete
    /// the request, and must include the Parquet footer. If page indexes are desired, the buffer
    /// must contain the entire file, or [`Self::try_parse_sized()`] should be used.
    pub fn try_parse<R: ChunkReader>(&mut self, reader: &R) -> Result<()> {
        self.try_parse_sized(reader, reader.len())
    }

    /// Same as [`Self::try_parse()`], but provide the original file size in the case that `reader`
    /// is a [`Bytes`] struct that does not contain the entire file. This information is necessary
    /// when the page indexes are desired. `reader` must have access to the Parquet footer.
    ///
    /// Using this function also allows for retrying with a larger buffer.
    ///
    /// # Errors
    ///
    /// This function will return [`ParquetError::NeedMoreData`] in the event `reader` does not
    /// provide enough data to fully parse the metadata (see example below). The returned error
    /// will be populated with a `usize` field indicating the number of bytes required from the
    /// tail of the file to completely parse the requested metadata.
    ///
    /// Other errors returned include [`ParquetError::General`] and [`ParquetError::EOF`].
    ///
    /// # Example
    /// ```no_run
    /// # use parquet::file::metadata::ParquetMetaDataReader;
    /// # use parquet::errors::ParquetError;
    /// # use crate::parquet::file::reader::Length;
    /// # fn get_bytes(file: &std::fs::File, range: std::ops::Range<u64>) -> bytes::Bytes { unimplemented!(); }
    /// # fn open_parquet_file(path: &str) -> std::fs::File { unimplemented!(); }
    /// let file = open_parquet_file("some_path.parquet");
    /// let len = file.len();
    /// // Speculatively read 1 kilobyte from the end of the file
    /// let bytes = get_bytes(&file, len - 1024..len);
    /// let mut reader = ParquetMetaDataReader::new().with_page_indexes(true);
    /// match reader.try_parse_sized(&bytes, len) {
    ///     Ok(_) => (),
    ///     Err(ParquetError::NeedMoreData(needed)) => {
    ///         // Read the needed number of bytes from the end of the file
    ///         let bytes = get_bytes(&file, len - needed as u64..len);
    ///         reader.try_parse_sized(&bytes, len).unwrap();
    ///     }
    ///     _ => panic!("unexpected error")
    /// }
    /// let metadata = reader.finish().unwrap();
    /// ```
    ///
    /// Note that it is possible for the file metadata to be completely read, but there are
    /// insufficient bytes available to read the page indexes. [`Self::has_metadata()`] can be used
    /// to test for this. In the event the file metadata is present, re-parsing of the file
    /// metadata can be skipped by using [`Self::read_page_indexes_sized()`], as shown below.
    /// ```no_run
    /// # use parquet::file::metadata::ParquetMetaDataReader;
    /// # use parquet::errors::ParquetError;
    /// # use crate::parquet::file::reader::Length;
    /// # fn get_bytes(file: &std::fs::File, range: std::ops::Range<u64>) -> bytes::Bytes { unimplemented!(); }
    /// # fn open_parquet_file(path: &str) -> std::fs::File { unimplemented!(); }
    /// let file = open_parquet_file("some_path.parquet");
    /// let len = file.len();
    /// // Speculatively read 1 kilobyte from the end of the file
    /// let mut bytes = get_bytes(&file, len - 1024..len);
    /// let mut reader = ParquetMetaDataReader::new().with_page_indexes(true);
    /// // Loop until `bytes` is large enough
    /// loop {
    ///     match reader.try_parse_sized(&bytes, len) {
    ///         Ok(_) => break,
    ///         Err(ParquetError::NeedMoreData(needed)) => {
    ///             // Read the needed number of bytes from the end of the file
    ///             bytes = get_bytes(&file, len - needed as u64..len);
    ///             // If file metadata was read only read page indexes, otherwise continue loop
    ///             if reader.has_metadata() {
    ///                 reader.read_page_indexes_sized(&bytes, len).unwrap();
    ///                 break;
    ///             }
    ///         }
    ///         _ => panic!("unexpected error")
    ///     }
    /// }
    /// let metadata = reader.finish().unwrap();
    /// ```
    pub fn try_parse_sized<R: ChunkReader>(&mut self, reader: &R, file_size: u64) -> Result<()> {
        self.metadata = match self.parse_metadata(reader) {
            Ok(metadata) => Some(metadata),
            Err(ParquetError::NeedMoreData(needed)) => {
                // If reader is the same length as `file_size` then presumably there is no more to
                // read, so return an EOF error.
                if file_size == reader.len() || needed as u64 > file_size {
                    return Err(eof_err!(
                        "Parquet file too small. Size is {} but need {}",
                        file_size,
                        needed
                    ));
                } else {
                    // Ask for a larger buffer
                    return Err(ParquetError::NeedMoreData(needed));
                }
            }
            Err(e) => return Err(e),
        };

        // we can return if page indexes aren't requested
        if self.column_index == PageIndexPolicy::Skip && self.offset_index == PageIndexPolicy::Skip
        {
            return Ok(());
        }

        self.read_page_indexes_sized(reader, file_size)
    }

    /// Read the page index structures when a [`ParquetMetaData`] has already been obtained.
    /// See [`Self::new_with_metadata()`] and [`Self::has_metadata()`].
    pub fn read_page_indexes<R: ChunkReader>(&mut self, reader: &R) -> Result<()> {
        self.read_page_indexes_sized(reader, reader.len())
    }

    /// Read the page index structures when a [`ParquetMetaData`] has already been obtained.
    /// This variant is used when `reader` cannot access the entire Parquet file (e.g. it is
    /// a [`Bytes`] struct containing the tail of the file).
    /// See [`Self::new_with_metadata()`] and [`Self::has_metadata()`]. Like
    /// [`Self::try_parse_sized()`] this function may return [`ParquetError::NeedMoreData`].
    pub fn read_page_indexes_sized<R: ChunkReader>(
        &mut self,
        reader: &R,
        file_size: u64,
    ) -> Result<()> {
        let Some(metadata) = self.metadata.take() else {
            return Err(general_err!(
                "Tried to read page indexes without ParquetMetaData metadata"
            ));
        };

        let push_decoder = ParquetMetaDataPushDecoder::try_new_with_metadata(file_size, metadata)?
            .with_offset_index_policy(self.offset_index)
            .with_column_index_policy(self.column_index);
        let mut push_decoder = self.prepare_push_decoder(push_decoder);

        // Get bounds needed for page indexes (if any are present in the file).
        let range = match needs_index_data(&mut push_decoder)? {
            NeedsIndexData::No(metadata) => {
                self.metadata = Some(metadata);
                return Ok(());
            }
            NeedsIndexData::Yes(range) => range,
        };

        // Check to see if needed range is within `file_range`. Checking `range.end` seems
        // redundant, but it guards against `range_for_page_index()` returning garbage.
        let file_range = file_size.saturating_sub(reader.len())..file_size;
        if !(file_range.contains(&range.start) && file_range.contains(&range.end)) {
            // Requested range starts beyond EOF
            if range.end > file_size {
                return Err(eof_err!(
                    "Parquet file too small. Range {range:?} is beyond file bounds {file_size}",
                ));
            } else {
                // Ask for a larger buffer
                return Err(ParquetError::NeedMoreData(
                    (file_size - range.start).try_into()?,
                ));
            }
        }

        // Perform extra sanity check to make sure `range` and the footer metadata don't
        // overlap.
        if let Some(metadata_size) = self.metadata_size {
            let metadata_range = file_size.saturating_sub(metadata_size as u64)..file_size;
            if range.end > metadata_range.start {
                return Err(eof_err!(
                    "Parquet file too small. Page index range {range:?} overlaps with file metadata {metadata_range:?}",
                ));
            }
        }

        // add the needed ranges to the decoder
        let bytes_needed = usize::try_from(range.end - range.start)?;
        let bytes = reader.get_bytes(range.start - file_range.start, bytes_needed)?;

        push_decoder.push_range(range, bytes)?;
        let metadata = parse_index_data(&mut push_decoder)?;
        self.metadata = Some(metadata);

        Ok(())
    }

    /// Given a [`MetadataFetch`], parse and return the [`ParquetMetaData`] in a single pass.
    ///
    /// This call will consume `self`.
    ///
    /// See [`Self::with_prefetch_hint`] for a discussion of how to reduce the number of fetches
    /// performed by this function.
    #[cfg(all(feature = "async", feature = "arrow"))]
    pub async fn load_and_finish<F: MetadataFetch>(
        mut self,
        fetch: F,
        file_size: u64,
    ) -> Result<ParquetMetaData> {
        self.try_load(fetch, file_size).await?;
        self.finish()
    }

    /// Given a [`MetadataSuffixFetch`], parse and return the [`ParquetMetaData`] in a single pass.
    ///
    /// This call will consume `self`.
    ///
    /// See [`Self::with_prefetch_hint`] for a discussion of how to reduce the number of fetches
    /// performed by this function.
    #[cfg(all(feature = "async", feature = "arrow"))]
    pub async fn load_via_suffix_and_finish<F: MetadataSuffixFetch>(
        mut self,
        fetch: F,
    ) -> Result<ParquetMetaData> {
        self.try_load_via_suffix(fetch).await?;
        self.finish()
    }
    /// Attempts to (asynchronously) parse the footer metadata (and optionally page indexes)
    /// given a [`MetadataFetch`].
    ///
    /// See [`Self::with_prefetch_hint`] for a discussion of how to reduce the number of fetches
    /// performed by this function.
    #[cfg(all(feature = "async", feature = "arrow"))]
    pub async fn try_load<F: MetadataFetch>(&mut self, mut fetch: F, file_size: u64) -> Result<()> {
        let (metadata, remainder) = self.load_metadata(&mut fetch, file_size).await?;

        self.metadata = Some(metadata);

        // we can return if page indexes aren't requested
        if self.column_index == PageIndexPolicy::Skip && self.offset_index == PageIndexPolicy::Skip
        {
            return Ok(());
        }

        self.load_page_index_with_remainder(fetch, remainder).await
    }

    /// Attempts to (asynchronously) parse the footer metadata (and optionally page indexes)
    /// given a [`MetadataSuffixFetch`].
    ///
    /// See [`Self::with_prefetch_hint`] for a discussion of how to reduce the number of fetches
    /// performed by this function.
    #[cfg(all(feature = "async", feature = "arrow"))]
    pub async fn try_load_via_suffix<F: MetadataSuffixFetch>(
        &mut self,
        mut fetch: F,
    ) -> Result<()> {
        let (metadata, remainder) = self.load_metadata_via_suffix(&mut fetch).await?;

        self.metadata = Some(metadata);

        // we can return if page indexes aren't requested
        if self.column_index == PageIndexPolicy::Skip && self.offset_index == PageIndexPolicy::Skip
        {
            return Ok(());
        }

        self.load_page_index_with_remainder(fetch, remainder).await
    }

    /// Asynchronously fetch the page index structures when a [`ParquetMetaData`] has already
    /// been obtained. See [`Self::new_with_metadata()`].
    #[cfg(all(feature = "async", feature = "arrow"))]
    pub async fn load_page_index<F: MetadataFetch>(&mut self, fetch: F) -> Result<()> {
        self.load_page_index_with_remainder(fetch, None).await
    }

    #[cfg(all(feature = "async", feature = "arrow"))]
    async fn load_page_index_with_remainder<F: MetadataFetch>(
        &mut self,
        mut fetch: F,
        remainder: Option<(usize, Bytes)>,
    ) -> Result<()> {
        let Some(metadata) = self.metadata.take() else {
            return Err(general_err!("Footer metadata is not present"));
        };

        // in this case we don't actually know what the file size is, so just use u64::MAX
        // this is ok since the offsets in the metadata are always valid
        let file_size = u64::MAX;
        let push_decoder = ParquetMetaDataPushDecoder::try_new_with_metadata(file_size, metadata)?
            .with_offset_index_policy(self.offset_index)
            .with_column_index_policy(self.column_index);
        let mut push_decoder = self.prepare_push_decoder(push_decoder);

        // Get bounds needed for page indexes (if any are present in the file).
        let range = match needs_index_data(&mut push_decoder)? {
            NeedsIndexData::No(metadata) => {
                self.metadata = Some(metadata);
                return Ok(());
            }
            NeedsIndexData::Yes(range) => range,
        };

        let bytes = match &remainder {
            Some((remainder_start, remainder)) if *remainder_start as u64 <= range.start => {
                let remainder_start = *remainder_start as u64;
                let offset = usize::try_from(range.start - remainder_start)?;
                let end = usize::try_from(range.end - remainder_start)?;
                assert!(end <= remainder.len());
                remainder.slice(offset..end)
            }
            // Note: this will potentially fetch data already in remainder, this keeps things simple
            _ => fetch.fetch(range.start..range.end).await?,
        };

        // Sanity check
        assert_eq!(bytes.len() as u64, range.end - range.start);
        push_decoder.push_range(range.clone(), bytes)?;
        let metadata = parse_index_data(&mut push_decoder)?;
        self.metadata = Some(metadata);
        Ok(())
    }

    // One-shot parse of footer.
    // Side effect: this will set `self.metadata_size`
    fn parse_metadata<R: ChunkReader>(&mut self, chunk_reader: &R) -> Result<ParquetMetaData> {
        // check file is large enough to hold footer
        let file_size = chunk_reader.len();
        if file_size < (FOOTER_SIZE as u64) {
            return Err(ParquetError::NeedMoreData(FOOTER_SIZE));
        }

        let mut footer = [0_u8; 8];
        chunk_reader
            .get_read(file_size - 8)?
            .read_exact(&mut footer)?;

        let footer = FooterTail::try_new(&footer)?;
        let metadata_len = footer.metadata_length();
        let footer_metadata_len = FOOTER_SIZE + metadata_len;
        self.metadata_size = Some(footer_metadata_len);

        if footer_metadata_len as u64 > file_size {
            return Err(ParquetError::NeedMoreData(footer_metadata_len));
        }

        let start = file_size - footer_metadata_len as u64;
        let bytes = chunk_reader.get_bytes(start, metadata_len)?;
        self.decode_footer_metadata(bytes, file_size, footer)
    }

    /// Return the number of bytes to read in the initial pass. If `prefetch_size` has
    /// been provided, then return that value if it is larger than the size of the Parquet
    /// file footer (8 bytes). Otherwise returns `8`.
    #[cfg(all(feature = "async", feature = "arrow"))]
    fn get_prefetch_size(&self) -> usize {
        if let Some(prefetch) = self.prefetch_hint {
            if prefetch > FOOTER_SIZE {
                return prefetch;
            }
        }
        FOOTER_SIZE
    }

    #[cfg(all(feature = "async", feature = "arrow"))]
    async fn load_metadata<F: MetadataFetch>(
        &self,
        fetch: &mut F,
        file_size: u64,
    ) -> Result<(ParquetMetaData, Option<(usize, Bytes)>)> {
        let prefetch = self.get_prefetch_size() as u64;

        if file_size < FOOTER_SIZE as u64 {
            return Err(eof_err!("file size of {} is less than footer", file_size));
        }

        // If a size hint is provided, read more than the minimum size
        // to try and avoid a second fetch.
        // Note: prefetch > file_size is ok since we're using saturating_sub.
        let footer_start = file_size.saturating_sub(prefetch);

        let suffix = fetch.fetch(footer_start..file_size).await?;
        let suffix_len = suffix.len();
        let fetch_len = (file_size - footer_start)
            .try_into()
            .expect("footer size should never be larger than u32");
        if suffix_len < fetch_len {
            return Err(eof_err!(
                "metadata requires {} bytes, but could only read {}",
                fetch_len,
                suffix_len
            ));
        }

        let mut footer = [0; FOOTER_SIZE];
        footer.copy_from_slice(&suffix[suffix_len - FOOTER_SIZE..suffix_len]);

        let footer = FooterTail::try_new(&footer)?;
        let length = footer.metadata_length();

        if file_size < (length + FOOTER_SIZE) as u64 {
            return Err(eof_err!(
                "file size of {} is less than footer + metadata {}",
                file_size,
                length + FOOTER_SIZE
            ));
        }

        // Did not fetch the entire file metadata in the initial read, need to make a second request
        if length > suffix_len - FOOTER_SIZE {
            let metadata_start = file_size - (length + FOOTER_SIZE) as u64;
            let meta = fetch
                .fetch(metadata_start..(file_size - FOOTER_SIZE as u64))
                .await?;
            Ok((self.decode_footer_metadata(meta, file_size, footer)?, None))
        } else {
            let metadata_start = (file_size - (length + FOOTER_SIZE) as u64 - footer_start)
                .try_into()
                .expect("metadata length should never be larger than u32");
            let slice = suffix.slice(metadata_start..suffix_len - FOOTER_SIZE);
            Ok((
                self.decode_footer_metadata(slice, file_size, footer)?,
                Some((footer_start as usize, suffix.slice(..metadata_start))),
            ))
        }
    }

    #[cfg(all(feature = "async", feature = "arrow"))]
    async fn load_metadata_via_suffix<F: MetadataSuffixFetch>(
        &self,
        fetch: &mut F,
    ) -> Result<(ParquetMetaData, Option<(usize, Bytes)>)> {
        let prefetch = self.get_prefetch_size();

        let suffix = fetch.fetch_suffix(prefetch as _).await?;
        let suffix_len = suffix.len();

        if suffix_len < FOOTER_SIZE {
            return Err(eof_err!(
                "footer metadata requires {} bytes, but could only read {}",
                FOOTER_SIZE,
                suffix_len
            ));
        }

        let mut footer = [0; FOOTER_SIZE];
        footer.copy_from_slice(&suffix[suffix_len - FOOTER_SIZE..suffix_len]);

        let footer = FooterTail::try_new(&footer)?;
        let length = footer.metadata_length();
        // fake file size as we are only parsing the footer metadata here
        // (cant be parsing page indexes without the full file size)
        let file_size = (length + FOOTER_SIZE) as u64;

        // Did not fetch the entire file metadata in the initial read, need to make a second request
        let metadata_offset = length + FOOTER_SIZE;
        if length > suffix_len - FOOTER_SIZE {
            let meta = fetch.fetch_suffix(metadata_offset).await?;

            if meta.len() < metadata_offset {
                return Err(eof_err!(
                    "metadata requires {} bytes, but could only read {}",
                    metadata_offset,
                    meta.len()
                ));
            }

            // need to slice off the footer or decryption fails
            let meta = meta.slice(0..length);
            Ok((self.decode_footer_metadata(meta, file_size, footer)?, None))
        } else {
            let metadata_start = suffix_len - metadata_offset;
            let slice = suffix.slice(metadata_start..suffix_len - FOOTER_SIZE);
            Ok((
                self.decode_footer_metadata(slice, file_size, footer)?,
                Some((0, suffix.slice(..metadata_start))),
            ))
        }
    }

    /// Decodes a [`FooterTail`] from the provided 8-byte slice.
    #[deprecated(since = "57.0.0", note = "Use FooterTail::try_from instead")]
    pub fn decode_footer_tail(slice: &[u8; FOOTER_SIZE]) -> Result<FooterTail> {
        FooterTail::try_new(slice)
    }

    /// Decodes the Parquet footer, returning the metadata length in bytes
    #[deprecated(since = "54.3.0", note = "Use decode_footer_tail instead")]
    pub fn decode_footer(slice: &[u8; FOOTER_SIZE]) -> Result<usize> {
        FooterTail::try_new(slice).map(|f| f.metadata_length())
    }

    /// Decodes [`ParquetMetaData`] from the provided bytes.
    ///
    /// Typically, this is used to decode the metadata from the end of a parquet
    /// file. The format of `buf` is the Thrift compact binary protocol, as specified
    /// by the [Parquet Spec].
    ///
    /// It does **NOT** include the 8-byte footer.
    ///
    /// This method handles using either `decode_metadata` or
    /// `decode_metadata_with_encryption` depending on whether the encryption
    /// feature is enabled.
    ///
    /// [Parquet Spec]: https://github.com/apache/parquet-format#metadata
    pub(crate) fn decode_footer_metadata(
        &self,
        buf: Bytes,
        file_size: u64,
        footer_tail: FooterTail,
    ) -> Result<ParquetMetaData> {
        // The push decoder expects the metadata to be at the end of the file
        // (... data ...) + (metadata) + (footer)
        // so we need to provide the starting offset of the metadata
        // within the file.
        let ending_offset = file_size.checked_sub(FOOTER_SIZE as u64).ok_or_else(|| {
            general_err!(
                "file size {file_size} is smaller than footer size {}",
                FOOTER_SIZE
            )
        })?;

        let starting_offset = ending_offset.checked_sub(buf.len() as u64).ok_or_else(|| {
            general_err!(
                "file size {file_size} is smaller than buffer size {} + footer size {}",
                buf.len(),
                FOOTER_SIZE
            )
        })?;

        let range = starting_offset..ending_offset;

        let push_decoder =
            ParquetMetaDataPushDecoder::try_new_with_footer_tail(file_size, footer_tail)?
                // NOTE: DO NOT enable page indexes here, they are handled separately
                .with_page_index_policy(PageIndexPolicy::Skip);

        let mut push_decoder = self.prepare_push_decoder(push_decoder);
        push_decoder.push_range(range, buf)?;
        match push_decoder.try_decode()? {
            DecodeResult::Data(metadata) => Ok(metadata),
            DecodeResult::Finished => Err(general_err!(
                "could not parse parquet metadata -- previously finished"
            )),
            DecodeResult::NeedsData(ranges) => Err(general_err!(
                "could not parse parquet metadata, needs ranges {:?}",
                ranges
            )),
        }
    }

    /// Prepares a push decoder and runs it to decode the metadata.
    #[cfg(feature = "encryption")]
    fn prepare_push_decoder(
        &self,
        push_decoder: ParquetMetaDataPushDecoder,
    ) -> ParquetMetaDataPushDecoder {
        push_decoder.with_file_decryption_properties(
            self.file_decryption_properties
                .as_ref()
                .map(std::sync::Arc::clone),
        )
    }
    #[cfg(not(feature = "encryption"))]
    fn prepare_push_decoder(
        &self,
        push_decoder: ParquetMetaDataPushDecoder,
    ) -> ParquetMetaDataPushDecoder {
        push_decoder
    }

    /// Decodes [`ParquetMetaData`] from the provided bytes.
    ///
    /// Typically this is used to decode the metadata from the end of a parquet
    /// file. The format of `buf` is the Thrift compact binary protocol, as specified
    /// by the [Parquet Spec].
    ///
    /// [Parquet Spec]: https://github.com/apache/parquet-format#metadata
    pub fn decode_metadata(buf: &[u8]) -> Result<ParquetMetaData> {
        decode_metadata(buf)
    }
}

/// The bounds needed to read page indexes
// this is an internal enum, so it is ok to allow differences in enum size
#[allow(clippy::large_enum_variant)]
enum NeedsIndexData {
    /// no additional data is needed (e.g. the indexes weren't requested)
    No(ParquetMetaData),
    /// Additional data is needed, with the range that are required
    Yes(Range<u64>),
}

/// Determines a single combined range of bytes needed to read the page indexes,
/// or returns the metadata if no additional data is needed (e.g. if no page indexes are requested)
fn needs_index_data(push_decoder: &mut ParquetMetaDataPushDecoder) -> Result<NeedsIndexData> {
    match push_decoder.try_decode()? {
        DecodeResult::NeedsData(ranges) => {
            let range = ranges
                .into_iter()
                .reduce(|a, b| a.start.min(b.start)..a.end.max(b.end))
                .ok_or_else(|| general_err!("Internal error: no ranges provided"))?;
            Ok(NeedsIndexData::Yes(range))
        }
        DecodeResult::Data(metadata) => Ok(NeedsIndexData::No(metadata)),
        DecodeResult::Finished => Err(general_err!("Internal error: decoder was finished")),
    }
}

/// Given a push decoder that has had the needed ranges pushed to it,
/// attempt to decode indexes and return the updated metadata.
fn parse_index_data(push_decoder: &mut ParquetMetaDataPushDecoder) -> Result<ParquetMetaData> {
    match push_decoder.try_decode()? {
        DecodeResult::NeedsData(_) => Err(general_err!(
            "Internal error: decoder still needs data after reading required range"
        )),
        DecodeResult::Data(metadata) => Ok(metadata),
        DecodeResult::Finished => Err(general_err!("Internal error: decoder was finished")),
    }
}

#[cfg(test)]
mod tests {
    use super::*;
    use crate::file::reader::Length;
    use crate::util::test_common::file_util::get_test_file;
    use std::ops::Range;

    #[test]
    fn test_parse_metadata_size_smaller_than_footer() {
        let test_file = tempfile::tempfile().unwrap();
        let err = ParquetMetaDataReader::new()
            .parse_metadata(&test_file)
            .unwrap_err();
        assert!(matches!(err, ParquetError::NeedMoreData(8)));
    }

    #[test]
    fn test_parse_metadata_corrupt_footer() {
        let data = Bytes::from(vec![1, 2, 3, 4, 5, 6, 7, 8]);
        let reader_result = ParquetMetaDataReader::new().parse_metadata(&data);
        assert_eq!(
            reader_result.unwrap_err().to_string(),
            "Parquet error: Invalid Parquet file. Corrupt footer"
        );
    }

    #[test]
    fn test_parse_metadata_invalid_start() {
        let test_file = Bytes::from(vec![255, 0, 0, 0, b'P', b'A', b'R', b'1']);
        let err = ParquetMetaDataReader::new()
            .parse_metadata(&test_file)
            .unwrap_err();
        assert!(matches!(err, ParquetError::NeedMoreData(263)));
    }

    #[test]
    #[allow(deprecated)]
    fn test_try_parse() {
        let file = get_test_file("alltypes_tiny_pages.parquet");
        let len = file.len();

        let mut reader = ParquetMetaDataReader::new().with_page_indexes(true);

        let bytes_for_range = |range: Range<u64>| {
            file.get_bytes(range.start, (range.end - range.start).try_into().unwrap())
                .unwrap()
        };

        // read entire file
        let bytes = bytes_for_range(0..len);
        reader.try_parse(&bytes).unwrap();
        let metadata = reader.finish().unwrap();
        assert!(metadata.column_index.is_some());
        assert!(metadata.offset_index.is_some());

        // read more than enough of file
        let bytes = bytes_for_range(320000..len);
        reader.try_parse_sized(&bytes, len).unwrap();
        let metadata = reader.finish().unwrap();
        assert!(metadata.column_index.is_some());
        assert!(metadata.offset_index.is_some());

        // exactly enough
        let bytes = bytes_for_range(323583..len);
        reader.try_parse_sized(&bytes, len).unwrap();
        let metadata = reader.finish().unwrap();
        assert!(metadata.column_index.is_some());
        assert!(metadata.offset_index.is_some());

        // not enough for page index
        let bytes = bytes_for_range(323584..len);
        // should fail
        match reader.try_parse_sized(&bytes, len).unwrap_err() {
            // expected error, try again with provided bounds
            ParquetError::NeedMoreData(needed) => {
                let bytes = bytes_for_range(len - needed as u64..len);
                reader.try_parse_sized(&bytes, len).unwrap();
                let metadata = reader.finish().unwrap();
                assert!(metadata.column_index.is_some());
                assert!(metadata.offset_index.is_some());
            }
            _ => panic!("unexpected error"),
        };

        // not enough for file metadata, but keep trying until page indexes are read
        let mut reader = ParquetMetaDataReader::new().with_page_indexes(true);
        let mut bytes = bytes_for_range(452505..len);
        loop {
            match reader.try_parse_sized(&bytes, len) {
                Ok(_) => break,
                Err(ParquetError::NeedMoreData(needed)) => {
                    bytes = bytes_for_range(len - needed as u64..len);
                    if reader.has_metadata() {
                        reader.read_page_indexes_sized(&bytes, len).unwrap();
                        break;
                    }
                }
                _ => panic!("unexpected error"),
            }
        }
        let metadata = reader.finish().unwrap();
        assert!(metadata.column_index.is_some());
        assert!(metadata.offset_index.is_some());

        // not enough for page index but lie about file size
        let bytes = bytes_for_range(323584..len);
        let reader_result = reader.try_parse_sized(&bytes, len - 323584).unwrap_err();
        assert_eq!(
            reader_result.to_string(),
            "EOF: Parquet file too small. Range 323583..452504 is beyond file bounds 130649"
        );

        // not enough for file metadata
        let mut reader = ParquetMetaDataReader::new();
        let bytes = bytes_for_range(452505..len);
        // should fail
        match reader.try_parse_sized(&bytes, len).unwrap_err() {
            // expected error, try again with provided bounds
            ParquetError::NeedMoreData(needed) => {
                let bytes = bytes_for_range(len - needed as u64..len);
                reader.try_parse_sized(&bytes, len).unwrap();
                reader.finish().unwrap();
            }
            _ => panic!("unexpected error"),
        };

        // not enough for file metadata but use try_parse()
        let reader_result = reader.try_parse(&bytes).unwrap_err();
        assert_eq!(
            reader_result.to_string(),
            "EOF: Parquet file too small. Size is 1728 but need 1729"
        );

        // read head of file rather than tail
        let bytes = bytes_for_range(0..1000);
        let reader_result = reader.try_parse_sized(&bytes, len).unwrap_err();
        assert_eq!(
            reader_result.to_string(),
            "Parquet error: Invalid Parquet file. Corrupt footer"
        );

        // lie about file size
        let bytes = bytes_for_range(452510..len);
        let reader_result = reader.try_parse_sized(&bytes, len - 452505).unwrap_err();
        assert_eq!(
            reader_result.to_string(),
            "EOF: Parquet file too small. Size is 1728 but need 1729"
        );
    }
}

#[cfg(all(feature = "async", feature = "arrow", test))]
mod async_tests {
    use super::*;

    use arrow::{array::Int32Array, datatypes::DataType};
    use arrow_array::RecordBatch;
    use arrow_schema::{Field, Schema};
    use bytes::Bytes;
    use futures::FutureExt;
    use futures::future::BoxFuture;
    use std::fs::File;
    use std::future::Future;
    use std::io::{Read, Seek, SeekFrom};
    use std::ops::Range;
    use std::sync::Arc;
    use std::sync::atomic::{AtomicUsize, Ordering};
    use tempfile::NamedTempFile;

    use crate::arrow::ArrowWriter;
    use crate::file::properties::WriterProperties;
    use crate::file::reader::Length;
    use crate::util::test_common::file_util::get_test_file;

    struct MetadataFetchFn<F>(F);

    impl<F, Fut> MetadataFetch for MetadataFetchFn<F>
    where
        F: FnMut(Range<u64>) -> Fut + Send,
        Fut: Future<Output = Result<Bytes>> + Send,
    {
        fn fetch(&mut self, range: Range<u64>) -> BoxFuture<'_, Result<Bytes>> {
            async move { self.0(range).await }.boxed()
        }
    }

    struct MetadataSuffixFetchFn<F1, F2>(F1, F2);

    impl<F1, Fut, F2> MetadataFetch for MetadataSuffixFetchFn<F1, F2>
    where
        F1: FnMut(Range<u64>) -> Fut + Send,
        Fut: Future<Output = Result<Bytes>> + Send,
        F2: Send,
    {
        fn fetch(&mut self, range: Range<u64>) -> BoxFuture<'_, Result<Bytes>> {
            async move { self.0(range).await }.boxed()
        }
    }

    impl<F1, Fut, F2> MetadataSuffixFetch for MetadataSuffixFetchFn<F1, F2>
    where
        F1: FnMut(Range<u64>) -> Fut + Send,
        F2: FnMut(usize) -> Fut + Send,
        Fut: Future<Output = Result<Bytes>> + Send,
    {
        fn fetch_suffix(&mut self, suffix: usize) -> BoxFuture<'_, Result<Bytes>> {
            async move { self.1(suffix).await }.boxed()
        }
    }

    fn read_range(file: &mut File, range: Range<u64>) -> Result<Bytes> {
        file.seek(SeekFrom::Start(range.start as _))?;
        let len = range.end - range.start;
        let mut buf = Vec::with_capacity(len.try_into().unwrap());
        file.take(len as _).read_to_end(&mut buf)?;
        Ok(buf.into())
    }

    fn read_suffix(file: &mut File, suffix: usize) -> Result<Bytes> {
        let file_len = file.len();
        // Don't seek before beginning of file
        file.seek(SeekFrom::End(0 - suffix.min(file_len as _) as i64))?;
        let mut buf = Vec::with_capacity(suffix);
        file.take(suffix as _).read_to_end(&mut buf)?;
        Ok(buf.into())
    }

    #[tokio::test]
    async fn test_simple() {
        let mut file = get_test_file("nulls.snappy.parquet");
        let len = file.len();

        let expected = ParquetMetaDataReader::new()
            .parse_and_finish(&file)
            .unwrap();
        let expected = expected.file_metadata().schema();
        let fetch_count = AtomicUsize::new(0);

        let mut fetch = |range| {
            fetch_count.fetch_add(1, Ordering::SeqCst);
            futures::future::ready(read_range(&mut file, range))
        };

        let input = MetadataFetchFn(&mut fetch);
        let actual = ParquetMetaDataReader::new()
            .load_and_finish(input, len)
            .await
            .unwrap();
        assert_eq!(actual.file_metadata().schema(), expected);
        assert_eq!(fetch_count.load(Ordering::SeqCst), 2);

        // Metadata hint too small - below footer size
        fetch_count.store(0, Ordering::SeqCst);
        let input = MetadataFetchFn(&mut fetch);
        let actual = ParquetMetaDataReader::new()
            .with_prefetch_hint(Some(7))
            .load_and_finish(input, len)
            .await
            .unwrap();
        assert_eq!(actual.file_metadata().schema(), expected);
        assert_eq!(fetch_count.load(Ordering::SeqCst), 2);

        // Metadata hint too small
        fetch_count.store(0, Ordering::SeqCst);
        let input = MetadataFetchFn(&mut fetch);
        let actual = ParquetMetaDataReader::new()
            .with_prefetch_hint(Some(10))
            .load_and_finish(input, len)
            .await
            .unwrap();
        assert_eq!(actual.file_metadata().schema(), expected);
        assert_eq!(fetch_count.load(Ordering::SeqCst), 2);

        // Metadata hint too large
        fetch_count.store(0, Ordering::SeqCst);
        let input = MetadataFetchFn(&mut fetch);
        let actual = ParquetMetaDataReader::new()
            .with_prefetch_hint(Some(500))
            .load_and_finish(input, len)
            .await
            .unwrap();
        assert_eq!(actual.file_metadata().schema(), expected);
        assert_eq!(fetch_count.load(Ordering::SeqCst), 1);

        // Metadata hint exactly correct
        fetch_count.store(0, Ordering::SeqCst);
        let input = MetadataFetchFn(&mut fetch);
        let actual = ParquetMetaDataReader::new()
            .with_prefetch_hint(Some(428))
            .load_and_finish(input, len)
            .await
            .unwrap();
        assert_eq!(actual.file_metadata().schema(), expected);
        assert_eq!(fetch_count.load(Ordering::SeqCst), 1);

        let input = MetadataFetchFn(&mut fetch);
        let err = ParquetMetaDataReader::new()
            .load_and_finish(input, 4)
            .await
            .unwrap_err()
            .to_string();
        assert_eq!(err, "EOF: file size of 4 is less than footer");

        let input = MetadataFetchFn(&mut fetch);
        let err = ParquetMetaDataReader::new()
            .load_and_finish(input, 20)
            .await
            .unwrap_err()
            .to_string();
        assert_eq!(err, "Parquet error: Invalid Parquet file. Corrupt footer");
    }

    #[tokio::test]
    async fn test_suffix() {
        let mut file = get_test_file("nulls.snappy.parquet");
        let mut file2 = file.try_clone().unwrap();

        let expected = ParquetMetaDataReader::new()
            .parse_and_finish(&file)
            .unwrap();
        let expected = expected.file_metadata().schema();
        let fetch_count = AtomicUsize::new(0);
        let suffix_fetch_count = AtomicUsize::new(0);

        let mut fetch = |range| {
            fetch_count.fetch_add(1, Ordering::SeqCst);
            futures::future::ready(read_range(&mut file, range))
        };
        let mut suffix_fetch = |suffix| {
            suffix_fetch_count.fetch_add(1, Ordering::SeqCst);
            futures::future::ready(read_suffix(&mut file2, suffix))
        };

        let input = MetadataSuffixFetchFn(&mut fetch, &mut suffix_fetch);
        let actual = ParquetMetaDataReader::new()
            .load_via_suffix_and_finish(input)
            .await
            .unwrap();
        assert_eq!(actual.file_metadata().schema(), expected);
        assert_eq!(fetch_count.load(Ordering::SeqCst), 0);
        assert_eq!(suffix_fetch_count.load(Ordering::SeqCst), 2);

        // Metadata hint too small - below footer size
        fetch_count.store(0, Ordering::SeqCst);
        suffix_fetch_count.store(0, Ordering::SeqCst);
        let input = MetadataSuffixFetchFn(&mut fetch, &mut suffix_fetch);
        let actual = ParquetMetaDataReader::new()
            .with_prefetch_hint(Some(7))
            .load_via_suffix_and_finish(input)
            .await
            .unwrap();
        assert_eq!(actual.file_metadata().schema(), expected);
        assert_eq!(fetch_count.load(Ordering::SeqCst), 0);
        assert_eq!(suffix_fetch_count.load(Ordering::SeqCst), 2);

        // Metadata hint too small
        fetch_count.store(0, Ordering::SeqCst);
        suffix_fetch_count.store(0, Ordering::SeqCst);
        let input = MetadataSuffixFetchFn(&mut fetch, &mut suffix_fetch);
        let actual = ParquetMetaDataReader::new()
            .with_prefetch_hint(Some(10))
            .load_via_suffix_and_finish(input)
            .await
            .unwrap();
        assert_eq!(actual.file_metadata().schema(), expected);
        assert_eq!(fetch_count.load(Ordering::SeqCst), 0);
        assert_eq!(suffix_fetch_count.load(Ordering::SeqCst), 2);

        dbg!("test");
        // Metadata hint too large
        fetch_count.store(0, Ordering::SeqCst);
        suffix_fetch_count.store(0, Ordering::SeqCst);
        let input = MetadataSuffixFetchFn(&mut fetch, &mut suffix_fetch);
        let actual = ParquetMetaDataReader::new()
            .with_prefetch_hint(Some(500))
            .load_via_suffix_and_finish(input)
            .await
            .unwrap();
        assert_eq!(actual.file_metadata().schema(), expected);
        assert_eq!(fetch_count.load(Ordering::SeqCst), 0);
        assert_eq!(suffix_fetch_count.load(Ordering::SeqCst), 1);

        // Metadata hint exactly correct
        fetch_count.store(0, Ordering::SeqCst);
        suffix_fetch_count.store(0, Ordering::SeqCst);
        let input = MetadataSuffixFetchFn(&mut fetch, &mut suffix_fetch);
        let actual = ParquetMetaDataReader::new()
            .with_prefetch_hint(Some(428))
            .load_via_suffix_and_finish(input)
            .await
            .unwrap();
        assert_eq!(actual.file_metadata().schema(), expected);
        assert_eq!(fetch_count.load(Ordering::SeqCst), 0);
        assert_eq!(suffix_fetch_count.load(Ordering::SeqCst), 1);
    }

    #[cfg(feature = "encryption")]
    #[tokio::test]
    async fn test_suffix_with_encryption() {
        let mut file = get_test_file("uniform_encryption.parquet.encrypted");
        let mut file2 = file.try_clone().unwrap();

        let mut fetch = |range| futures::future::ready(read_range(&mut file, range));
        let mut suffix_fetch = |suffix| futures::future::ready(read_suffix(&mut file2, suffix));

        let input = MetadataSuffixFetchFn(&mut fetch, &mut suffix_fetch);

        let key_code: &[u8] = "0123456789012345".as_bytes();
        let decryption_properties = FileDecryptionProperties::builder(key_code.to_vec())
            .build()
            .unwrap();

        // just make sure the metadata is properly decrypted and read
        let expected = ParquetMetaDataReader::new()
            .with_decryption_properties(Some(decryption_properties))
            .load_via_suffix_and_finish(input)
            .await
            .unwrap();
        assert_eq!(expected.num_row_groups(), 1);
    }

    #[tokio::test]
    #[allow(deprecated)]
    async fn test_page_index() {
        let mut file = get_test_file("alltypes_tiny_pages.parquet");
        let len = file.len();
        let fetch_count = AtomicUsize::new(0);
        let mut fetch = |range| {
            fetch_count.fetch_add(1, Ordering::SeqCst);
            futures::future::ready(read_range(&mut file, range))
        };

        let f = MetadataFetchFn(&mut fetch);
        let mut loader = ParquetMetaDataReader::new().with_page_indexes(true);
        loader.try_load(f, len).await.unwrap();
        assert_eq!(fetch_count.load(Ordering::SeqCst), 3);
        let metadata = loader.finish().unwrap();
        assert!(metadata.offset_index().is_some() && metadata.column_index().is_some());

        // Prefetch just footer exactly
        fetch_count.store(0, Ordering::SeqCst);
        let f = MetadataFetchFn(&mut fetch);
        let mut loader = ParquetMetaDataReader::new()
            .with_page_indexes(true)
            .with_prefetch_hint(Some(1729));
        loader.try_load(f, len).await.unwrap();
        assert_eq!(fetch_count.load(Ordering::SeqCst), 2);
        let metadata = loader.finish().unwrap();
        assert!(metadata.offset_index().is_some() && metadata.column_index().is_some());

        // Prefetch more than footer but not enough
        fetch_count.store(0, Ordering::SeqCst);
        let f = MetadataFetchFn(&mut fetch);
        let mut loader = ParquetMetaDataReader::new()
            .with_page_indexes(true)
            .with_prefetch_hint(Some(130649));
        loader.try_load(f, len).await.unwrap();
        assert_eq!(fetch_count.load(Ordering::SeqCst), 2);
        let metadata = loader.finish().unwrap();
        assert!(metadata.offset_index().is_some() && metadata.column_index().is_some());

        // Prefetch exactly enough
        fetch_count.store(0, Ordering::SeqCst);
        let f = MetadataFetchFn(&mut fetch);
        let metadata = ParquetMetaDataReader::new()
            .with_page_indexes(true)
            .with_prefetch_hint(Some(130650))
            .load_and_finish(f, len)
            .await
            .unwrap();
        assert_eq!(fetch_count.load(Ordering::SeqCst), 1);
        assert!(metadata.offset_index().is_some() && metadata.column_index().is_some());

        // Prefetch more than enough but less than the entire file
        fetch_count.store(0, Ordering::SeqCst);
        let f = MetadataFetchFn(&mut fetch);
        let metadata = ParquetMetaDataReader::new()
            .with_page_indexes(true)
            .with_prefetch_hint(Some((len - 1000) as usize)) // prefetch entire file
            .load_and_finish(f, len)
            .await
            .unwrap();
        assert_eq!(fetch_count.load(Ordering::SeqCst), 1);
        assert!(metadata.offset_index().is_some() && metadata.column_index().is_some());

        // Prefetch the entire file
        fetch_count.store(0, Ordering::SeqCst);
        let f = MetadataFetchFn(&mut fetch);
        let metadata = ParquetMetaDataReader::new()
            .with_page_indexes(true)
            .with_prefetch_hint(Some(len as usize)) // prefetch entire file
            .load_and_finish(f, len)
            .await
            .unwrap();
        assert_eq!(fetch_count.load(Ordering::SeqCst), 1);
        assert!(metadata.offset_index().is_some() && metadata.column_index().is_some());

        // Prefetch more than the entire file
        fetch_count.store(0, Ordering::SeqCst);
        let f = MetadataFetchFn(&mut fetch);
        let metadata = ParquetMetaDataReader::new()
            .with_page_indexes(true)
            .with_prefetch_hint(Some((len + 1000) as usize)) // prefetch entire file
            .load_and_finish(f, len)
            .await
            .unwrap();
        assert_eq!(fetch_count.load(Ordering::SeqCst), 1);
        assert!(metadata.offset_index().is_some() && metadata.column_index().is_some());
    }

    fn write_parquet_file(offset_index_disabled: bool) -> Result<NamedTempFile> {
        let schema = Arc::new(Schema::new(vec![Field::new("a", DataType::Int32, false)]));
        let batch = RecordBatch::try_new(
            schema.clone(),
            vec![Arc::new(Int32Array::from(vec![1, 2, 3]))],
        )?;

        let file = NamedTempFile::new().unwrap();

        // Write properties with page index disabled
        let props = WriterProperties::builder()
            .set_offset_index_disabled(offset_index_disabled)
            .build();

        let mut writer = ArrowWriter::try_new(file.reopen()?, schema, Some(props))?;
        writer.write(&batch)?;
        writer.close()?;

        Ok(file)
    }

    fn read_and_check(file: &File, policy: PageIndexPolicy) -> Result<ParquetMetaData> {
        let mut reader = ParquetMetaDataReader::new().with_page_index_policy(policy);
        reader.try_parse(file)?;
        reader.finish()
    }

    #[test]
    fn test_page_index_policy() {
        // With page index
        let f = write_parquet_file(false).unwrap();
        read_and_check(f.as_file(), PageIndexPolicy::Required).unwrap();
        read_and_check(f.as_file(), PageIndexPolicy::Optional).unwrap();
        read_and_check(f.as_file(), PageIndexPolicy::Skip).unwrap();

        // Without page index
        let f = write_parquet_file(true).unwrap();
        let res = read_and_check(f.as_file(), PageIndexPolicy::Required);
        assert!(matches!(
            res,
            Err(ParquetError::General(e)) if e == "missing offset index"
        ));
        read_and_check(f.as_file(), PageIndexPolicy::Optional).unwrap();
        read_and_check(f.as_file(), PageIndexPolicy::Skip).unwrap();
    }
}<|MERGE_RESOLUTION|>--- conflicted
+++ resolved
@@ -182,11 +182,7 @@
         mut self,
         properties: Option<std::sync::Arc<FileDecryptionProperties>>,
     ) -> Self {
-<<<<<<< HEAD
         self.file_decryption_properties = properties;
-=======
-        self.file_decryption_properties = properties.cloned().map(std::sync::Arc::new);
->>>>>>> 02fa779a
         self
     }
 
