// Licensed to the Apache Software Foundation (ASF) under one
// or more contributor license agreements.  See the NOTICE file
// distributed with this work for additional information
// regarding copyright ownership.  The ASF licenses this file
// to you under the Apache License, Version 2.0 (the
// "License"); you may not use this file except in compliance
// with the License.  You may obtain a copy of the License at
//
//   http://www.apache.org/licenses/LICENSE-2.0
//
// Unless required by applicable law or agreed to in writing,
// software distributed under the License is distributed on an
// "AS IS" BASIS, WITHOUT WARRANTIES OR CONDITIONS OF ANY
// KIND, either express or implied.  See the License for the
// specific language governing permissions and limitations
// under the License.

use std::{io::Read, ops::Range, sync::Arc};

use bytes::Bytes;

use crate::basic::ColumnOrder;
#[cfg(feature = "encryption")]
use crate::encryption::{
    decrypt::{FileDecryptionProperties, FileDecryptor},
    modules::create_footer_aad,
};

use crate::errors::{ParquetError, Result};
use crate::file::metadata::{ColumnChunkMetaData, FileMetaData, ParquetMetaData, RowGroupMetaData};
use crate::file::page_index::index::Index;
use crate::file::page_index::index_reader::{acc_range, decode_column_index, decode_offset_index};
use crate::file::reader::ChunkReader;
use crate::file::{FOOTER_SIZE, PARQUET_MAGIC, PARQUET_MAGIC_ENCR_FOOTER};
use crate::format::{ColumnOrder as TColumnOrder, FileMetaData as TFileMetaData};
#[cfg(feature = "encryption")]
use crate::format::{EncryptionAlgorithm, FileCryptoMetaData as TFileCryptoMetaData};
use crate::schema::types;
use crate::schema::types::SchemaDescriptor;
use crate::thrift::{TCompactSliceInputProtocol, TSerializable};

#[cfg(all(feature = "async", feature = "arrow"))]
use crate::arrow::async_reader::{MetadataFetch, MetadataSuffixFetch};
#[cfg(feature = "encryption")]
use crate::encryption::decrypt::CryptoContext;
#[cfg(feature = "encryption")]
use crate::encryption::modules::{create_module_aad, ModuleType};
use crate::file::page_index::offset_index::OffsetIndexMetaData;

/// Reads the [`ParquetMetaData`] from a byte stream.
///
/// See [`crate::file::metadata::ParquetMetaDataWriter#output-format`] for a description of
/// the Parquet metadata.
///
/// Parquet metadata is not necessarily contiguous in the files: part is stored
/// in the footer (the last bytes of the file), but other portions (such as the
/// PageIndex) can be stored elsewhere.
///
/// This reader handles reading the footer as well as the non contiguous parts
/// of the metadata such as the page indexes; excluding Bloom Filters.
///
/// # Example
/// ```no_run
/// # use parquet::file::metadata::ParquetMetaDataReader;
/// # fn open_parquet_file(path: &str) -> std::fs::File { unimplemented!(); }
/// // read parquet metadata including page indexes from a file
/// let file = open_parquet_file("some_path.parquet");
/// let mut reader = ParquetMetaDataReader::new()
///     .with_page_indexes(true);
/// reader.try_parse(&file).unwrap();
/// let metadata = reader.finish().unwrap();
/// assert!(metadata.column_index().is_some());
/// assert!(metadata.offset_index().is_some());
/// ```
#[derive(Default)]
pub struct ParquetMetaDataReader {
    metadata: Option<ParquetMetaData>,
    column_index: bool,
    offset_index: bool,
    prefetch_hint: Option<usize>,
    // Size of the serialized thrift metadata plus the 8 byte footer. Only set if
    // `self.parse_metadata` is called.
    metadata_size: Option<usize>,
    #[cfg(feature = "encryption")]
    file_decryption_properties: Option<FileDecryptionProperties>,
}

/// Describes how the footer metadata is stored
///
/// This is parsed from the last 8 bytes of the Parquet file
pub struct FooterTail {
    metadata_length: usize,
    encrypted_footer: bool,
}

impl FooterTail {
    /// The length of the footer metadata in bytes
    pub fn metadata_length(&self) -> usize {
        self.metadata_length
    }

    /// Whether the footer metadata is encrypted
    pub fn is_encrypted_footer(&self) -> bool {
        self.encrypted_footer
    }
}

impl ParquetMetaDataReader {
    /// Create a new [`ParquetMetaDataReader`]
    pub fn new() -> Self {
        Default::default()
    }

    /// Create a new [`ParquetMetaDataReader`] populated with a [`ParquetMetaData`] struct
    /// obtained via other means.
    pub fn new_with_metadata(metadata: ParquetMetaData) -> Self {
        Self {
            metadata: Some(metadata),
            ..Default::default()
        }
    }

    /// Enable or disable reading the page index structures described in
    /// "[Parquet page index]: Layout to Support Page Skipping". Equivalent to:
    /// `self.with_column_indexes(val).with_offset_indexes(val)`
    ///
    /// [Parquet page index]: https://github.com/apache/parquet-format/blob/master/PageIndex.md
    pub fn with_page_indexes(self, val: bool) -> Self {
        self.with_column_indexes(val).with_offset_indexes(val)
    }

    /// Enable or disable reading the Parquet [ColumnIndex] structure.
    ///
    /// [ColumnIndex]:  https://github.com/apache/parquet-format/blob/master/PageIndex.md
    pub fn with_column_indexes(mut self, val: bool) -> Self {
        self.column_index = val;
        self
    }

    /// Enable or disable reading the Parquet [OffsetIndex] structure.
    ///
    /// [OffsetIndex]:  https://github.com/apache/parquet-format/blob/master/PageIndex.md
    pub fn with_offset_indexes(mut self, val: bool) -> Self {
        self.offset_index = val;
        self
    }

    /// Provide a hint as to the number of bytes needed to fully parse the [`ParquetMetaData`].
    /// Only used for the asynchronous [`Self::try_load()`] method.
    ///
    /// By default, the reader will first fetch the last 8 bytes of the input file to obtain the
    /// size of the footer metadata. A second fetch will be performed to obtain the needed bytes.
    /// After parsing the footer metadata, a third fetch will be performed to obtain the bytes
    /// needed to decode the page index structures, if they have been requested. To avoid
    /// unnecessary fetches, `prefetch` can be set to an estimate of the number of bytes needed
    /// to fully decode the [`ParquetMetaData`], which can reduce the number of fetch requests and
    /// reduce latency. Setting `prefetch` too small will not trigger an error, but will result
    /// in extra fetches being performed.
    pub fn with_prefetch_hint(mut self, prefetch: Option<usize>) -> Self {
        self.prefetch_hint = prefetch;
        self
    }

    /// Provide the FileDecryptionProperties to use when decrypting the file.
    ///
    /// This is only necessary when the file is encrypted.
    #[cfg(feature = "encryption")]
    pub fn with_decryption_properties(
        mut self,
        properties: Option<&FileDecryptionProperties>,
    ) -> Self {
        self.file_decryption_properties = properties.cloned();
        self
    }

    /// Indicates whether this reader has a [`ParquetMetaData`] internally.
    pub fn has_metadata(&self) -> bool {
        self.metadata.is_some()
    }

    /// Return the parsed [`ParquetMetaData`] struct, leaving `None` in its place.
    pub fn finish(&mut self) -> Result<ParquetMetaData> {
        self.metadata
            .take()
            .ok_or_else(|| general_err!("could not parse parquet metadata"))
    }

    /// Given a [`ChunkReader`], parse and return the [`ParquetMetaData`] in a single pass.
    ///
    /// If `reader` is [`Bytes`] based, then the buffer must contain sufficient bytes to complete
    /// the request, and must include the Parquet footer. If page indexes are desired, the buffer
    /// must contain the entire file, or [`Self::try_parse_sized()`] should be used.
    ///
    /// This call will consume `self`.
    ///
    /// # Example
    /// ```no_run
    /// # use parquet::file::metadata::ParquetMetaDataReader;
    /// # fn open_parquet_file(path: &str) -> std::fs::File { unimplemented!(); }
    /// // read parquet metadata including page indexes
    /// let file = open_parquet_file("some_path.parquet");
    /// let metadata = ParquetMetaDataReader::new()
    ///     .with_page_indexes(true)
    ///     .parse_and_finish(&file).unwrap();
    /// ```
    pub fn parse_and_finish<R: ChunkReader>(mut self, reader: &R) -> Result<ParquetMetaData> {
        self.try_parse(reader)?;
        self.finish()
    }

    /// Attempts to parse the footer metadata (and optionally page indexes) given a [`ChunkReader`].
    ///
    /// If `reader` is [`Bytes`] based, then the buffer must contain sufficient bytes to complete
    /// the request, and must include the Parquet footer. If page indexes are desired, the buffer
    /// must contain the entire file, or [`Self::try_parse_sized()`] should be used.
    pub fn try_parse<R: ChunkReader>(&mut self, reader: &R) -> Result<()> {
        self.try_parse_sized(reader, reader.len())
    }

    /// Same as [`Self::try_parse()`], but provide the original file size in the case that `reader`
    /// is a [`Bytes`] struct that does not contain the entire file. This information is necessary
    /// when the page indexes are desired. `reader` must have access to the Parquet footer.
    ///
    /// Using this function also allows for retrying with a larger buffer.
    ///
    /// # Errors
    ///
    /// This function will return [`ParquetError::NeedMoreData`] in the event `reader` does not
    /// provide enough data to fully parse the metadata (see example below). The returned error
    /// will be populated with a `usize` field indicating the number of bytes required from the
    /// tail of the file to completely parse the requested metadata.
    ///
    /// Other errors returned include [`ParquetError::General`] and [`ParquetError::EOF`].
    ///
    /// # Example
    /// ```no_run
    /// # use parquet::file::metadata::ParquetMetaDataReader;
    /// # use parquet::errors::ParquetError;
    /// # use crate::parquet::file::reader::Length;
    /// # fn get_bytes(file: &std::fs::File, range: std::ops::Range<u64>) -> bytes::Bytes { unimplemented!(); }
    /// # fn open_parquet_file(path: &str) -> std::fs::File { unimplemented!(); }
    /// let file = open_parquet_file("some_path.parquet");
    /// let len = file.len();
    /// // Speculatively read 1 kilobyte from the end of the file
    /// let bytes = get_bytes(&file, len - 1024..len);
    /// let mut reader = ParquetMetaDataReader::new().with_page_indexes(true);
    /// match reader.try_parse_sized(&bytes, len) {
    ///     Ok(_) => (),
    ///     Err(ParquetError::NeedMoreData(needed)) => {
    ///         // Read the needed number of bytes from the end of the file
    ///         let bytes = get_bytes(&file, len - needed as u64..len);
    ///         reader.try_parse_sized(&bytes, len).unwrap();
    ///     }
    ///     _ => panic!("unexpected error")
    /// }
    /// let metadata = reader.finish().unwrap();
    /// ```
    ///
    /// Note that it is possible for the file metadata to be completely read, but there are
    /// insufficient bytes available to read the page indexes. [`Self::has_metadata()`] can be used
    /// to test for this. In the event the file metadata is present, re-parsing of the file
    /// metadata can be skipped by using [`Self::read_page_indexes_sized()`], as shown below.
    /// ```no_run
    /// # use parquet::file::metadata::ParquetMetaDataReader;
    /// # use parquet::errors::ParquetError;
    /// # use crate::parquet::file::reader::Length;
    /// # fn get_bytes(file: &std::fs::File, range: std::ops::Range<u64>) -> bytes::Bytes { unimplemented!(); }
    /// # fn open_parquet_file(path: &str) -> std::fs::File { unimplemented!(); }
    /// let file = open_parquet_file("some_path.parquet");
    /// let len = file.len();
    /// // Speculatively read 1 kilobyte from the end of the file
    /// let mut bytes = get_bytes(&file, len - 1024..len);
    /// let mut reader = ParquetMetaDataReader::new().with_page_indexes(true);
    /// // Loop until `bytes` is large enough
    /// loop {
    ///     match reader.try_parse_sized(&bytes, len) {
    ///         Ok(_) => break,
    ///         Err(ParquetError::NeedMoreData(needed)) => {
    ///             // Read the needed number of bytes from the end of the file
    ///             bytes = get_bytes(&file, len - needed as u64..len);
    ///             // If file metadata was read only read page indexes, otherwise continue loop
    ///             if reader.has_metadata() {
    ///                 reader.read_page_indexes_sized(&bytes, len);
    ///                 break;
    ///             }
    ///         }
    ///         _ => panic!("unexpected error")
    ///     }
    /// }
    /// let metadata = reader.finish().unwrap();
    /// ```
    pub fn try_parse_sized<R: ChunkReader>(&mut self, reader: &R, file_size: u64) -> Result<()> {
        self.metadata = match self.parse_metadata(reader) {
            Ok(metadata) => Some(metadata),
            Err(ParquetError::NeedMoreData(needed)) => {
                // If reader is the same length as `file_size` then presumably there is no more to
                // read, so return an EOF error.
                if file_size == reader.len() || needed as u64 > file_size {
                    return Err(eof_err!(
                        "Parquet file too small. Size is {} but need {}",
                        file_size,
                        needed
                    ));
                } else {
                    // Ask for a larger buffer
                    return Err(ParquetError::NeedMoreData(needed));
                }
            }
            Err(e) => return Err(e),
        };

        // we can return if page indexes aren't requested
        if !self.column_index && !self.offset_index {
            return Ok(());
        }

        self.read_page_indexes_sized(reader, file_size)
    }

    /// Read the page index structures when a [`ParquetMetaData`] has already been obtained.
    /// See [`Self::new_with_metadata()`] and [`Self::has_metadata()`].
    pub fn read_page_indexes<R: ChunkReader>(&mut self, reader: &R) -> Result<()> {
        self.read_page_indexes_sized(reader, reader.len())
    }

    /// Read the page index structures when a [`ParquetMetaData`] has already been obtained.
    /// This variant is used when `reader` cannot access the entire Parquet file (e.g. it is
    /// a [`Bytes`] struct containing the tail of the file).
    /// See [`Self::new_with_metadata()`] and [`Self::has_metadata()`]. Like
    /// [`Self::try_parse_sized()`] this function may return [`ParquetError::NeedMoreData`].
    pub fn read_page_indexes_sized<R: ChunkReader>(
        &mut self,
        reader: &R,
        file_size: u64,
    ) -> Result<()> {
        if self.metadata.is_none() {
            return Err(general_err!(
                "Tried to read page indexes without ParquetMetaData metadata"
            ));
        }

        // FIXME: there are differing implementations in the case where page indexes are missing
        // from the file. `MetadataLoader` will leave them as `None`, while the parser in
        // `index_reader::read_columns_indexes` returns a vector of empty vectors.
        // It is best for this function to replicate the latter behavior for now, but in a future
        // breaking release, the two paths to retrieve metadata should be made consistent. Note that this is only
        // an issue if the user requested page indexes, so there is no need to provide empty
        // vectors in `try_parse_sized()`.
        // https://github.com/apache/arrow-rs/issues/6447

        // Get bounds needed for page indexes (if any are present in the file).
        let Some(range) = self.range_for_page_index() else {
            return Ok(());
        };

        // Check to see if needed range is within `file_range`. Checking `range.end` seems
        // redundant, but it guards against `range_for_page_index()` returning garbage.
        let file_range = file_size.saturating_sub(reader.len())..file_size;
        if !(file_range.contains(&range.start) && file_range.contains(&range.end)) {
            // Requested range starts beyond EOF
            if range.end > file_size {
                return Err(eof_err!(
                    "Parquet file too small. Range {:?} is beyond file bounds {file_size}",
                    range
                ));
            } else {
                // Ask for a larger buffer
                return Err(ParquetError::NeedMoreData(
                    (file_size - range.start).try_into()?,
                ));
            }
        }

        // Perform extra sanity check to make sure `range` and the footer metadata don't
        // overlap.
        if let Some(metadata_size) = self.metadata_size {
            let metadata_range = file_size.saturating_sub(metadata_size as u64)..file_size;
            if range.end > metadata_range.start {
                return Err(eof_err!(
                    "Parquet file too small. Page index range {:?} overlaps with file metadata {:?}",
                    range,
                    metadata_range
                ));
            }
        }

        let bytes_needed = usize::try_from(range.end - range.start)?;
        let bytes = reader.get_bytes(range.start - file_range.start, bytes_needed)?;
        let offset = range.start;

        self.parse_column_index(&bytes, offset)?;
        self.parse_offset_index(&bytes, offset)?;

        Ok(())
    }

    /// Given a [`MetadataFetch`], parse and return the [`ParquetMetaData`] in a single pass.
    ///
    /// This call will consume `self`.
    ///
    /// See [`Self::with_prefetch_hint`] for a discussion of how to reduce the number of fetches
    /// performed by this function.
    #[cfg(all(feature = "async", feature = "arrow"))]
    pub async fn load_and_finish<F: MetadataFetch>(
        mut self,
        fetch: F,
        file_size: u64,
    ) -> Result<ParquetMetaData> {
        self.try_load(fetch, file_size).await?;
        self.finish()
    }

    /// Given a [`MetadataSuffixFetch`], parse and return the [`ParquetMetaData`] in a single pass.
    ///
    /// This call will consume `self`.
    ///
    /// See [`Self::with_prefetch_hint`] for a discussion of how to reduce the number of fetches
    /// performed by this function.
    #[cfg(all(feature = "async", feature = "arrow"))]
    pub async fn load_via_suffix_and_finish<F: MetadataSuffixFetch>(
        mut self,
        fetch: F,
    ) -> Result<ParquetMetaData> {
        self.try_load_via_suffix(fetch).await?;
        self.finish()
    }
    /// Attempts to (asynchronously) parse the footer metadata (and optionally page indexes)
    /// given a [`MetadataFetch`].
    ///
    /// See [`Self::with_prefetch_hint`] for a discussion of how to reduce the number of fetches
    /// performed by this function.
    #[cfg(all(feature = "async", feature = "arrow"))]
    pub async fn try_load<F: MetadataFetch>(&mut self, mut fetch: F, file_size: u64) -> Result<()> {
        let (metadata, remainder) = self.load_metadata(&mut fetch, file_size).await?;

        self.metadata = Some(metadata);

        // we can return if page indexes aren't requested
        if !self.column_index && !self.offset_index {
            return Ok(());
        }

        self.load_page_index_with_remainder(fetch, remainder).await
    }

    /// Attempts to (asynchronously) parse the footer metadata (and optionally page indexes)
    /// given a [`MetadataSuffixFetch`].
    ///
    /// See [`Self::with_prefetch_hint`] for a discussion of how to reduce the number of fetches
    /// performed by this function.
    #[cfg(all(feature = "async", feature = "arrow"))]
    pub async fn try_load_via_suffix<F: MetadataSuffixFetch>(
        &mut self,
        mut fetch: F,
    ) -> Result<()> {
        let (metadata, remainder) = self.load_metadata_via_suffix(&mut fetch).await?;

        self.metadata = Some(metadata);

        // we can return if page indexes aren't requested
        if !self.column_index && !self.offset_index {
            return Ok(());
        }

        self.load_page_index_with_remainder(fetch, remainder).await
    }

    /// Asynchronously fetch the page index structures when a [`ParquetMetaData`] has already
    /// been obtained. See [`Self::new_with_metadata()`].
    #[cfg(all(feature = "async", feature = "arrow"))]
    pub async fn load_page_index<F: MetadataFetch>(&mut self, fetch: F) -> Result<()> {
        self.load_page_index_with_remainder(fetch, None).await
    }

    #[cfg(all(feature = "async", feature = "arrow"))]
    async fn load_page_index_with_remainder<F: MetadataFetch>(
        &mut self,
        mut fetch: F,
        remainder: Option<(usize, Bytes)>,
    ) -> Result<()> {
        if self.metadata.is_none() {
            return Err(general_err!("Footer metadata is not present"));
        }

        // Get bounds needed for page indexes (if any are present in the file).
        let range = self.range_for_page_index();
        let range = match range {
            Some(range) => range,
            None => return Ok(()),
        };

        let bytes = match &remainder {
            Some((remainder_start, remainder)) if *remainder_start as u64 <= range.start => {
                let remainder_start = *remainder_start as u64;
                let offset = usize::try_from(range.start - remainder_start)?;
                let end = usize::try_from(range.end - remainder_start)?;
                assert!(end <= remainder.len());
                remainder.slice(offset..end)
            }
            // Note: this will potentially fetch data already in remainder, this keeps things simple
            _ => fetch.fetch(range.start..range.end).await?,
        };

        // Sanity check
        assert_eq!(bytes.len() as u64, range.end - range.start);

        self.parse_column_index(&bytes, range.start)?;
        self.parse_offset_index(&bytes, range.start)?;

        Ok(())
    }

    fn parse_column_index(&mut self, bytes: &Bytes, start_offset: u64) -> Result<()> {
        let metadata = self.metadata.as_mut().unwrap();
        if self.column_index {
            let index = metadata
                .row_groups()
                .iter()
                .enumerate()
                .map(|(rg_idx, x)| {
                    x.columns()
                        .iter()
<<<<<<< HEAD
                        .enumerate()
                        .map(|(col_idx, c)| match c.column_index_range() {
                            Some(r) => Self::parse_single_column_index(
                                metadata,
                                c,
                                &bytes[r.start - start_offset..r.end - start_offset],
                                c.column_type(),
                                rg_idx,
                                col_idx,
                            ),
=======
                        .map(|c| match c.column_index_range() {
                            Some(r) => {
                                let r_start = usize::try_from(r.start - start_offset)?;
                                let r_end = usize::try_from(r.end - start_offset)?;
                                decode_column_index(&bytes[r_start..r_end], c.column_type())
                            }
>>>>>>> 93225475
                            None => Ok(Index::NONE),
                        })
                        .collect::<Result<Vec<_>>>()
                })
                .collect::<Result<Vec<_>>>()?;
            metadata.set_column_index(Some(index));
        }
        Ok(())
    }

<<<<<<< HEAD
    #[cfg(feature = "encryption")]
    fn parse_single_column_index(
        metadata: &ParquetMetaData,
        column: &ColumnChunkMetaData,
        bytes: &[u8],
        column_type: crate::basic::Type,
        row_group_index: usize,
        col_index: usize,
    ) -> Result<Index> {
        match &column.column_crypto_metadata {
            Some(crypto_metadata) => {
                let file_decryptor = metadata.file_decryptor.as_ref().ok_or_else(|| {
                    general_err!("Cannot decrypt column index, no file decryptor set")
                })?;
                let crypto_context = CryptoContext::for_column(
                    file_decryptor,
                    crypto_metadata,
                    row_group_index,
                    col_index,
                )?;
                let column_decryptor = crypto_context.metadata_decryptor();
                let aad = create_module_aad(
                    file_decryptor.file_aad(),
                    ModuleType::ColumnIndex,
                    row_group_index,
                    col_index,
                    None,
                )?;
                let plaintext = column_decryptor.decrypt(bytes, &aad)?;
                decode_column_index(&plaintext, column_type)
            }
            None => decode_column_index(bytes, column_type),
        }
    }

    #[cfg(not(feature = "encryption"))]
    fn parse_single_column_index(
        _metadata: &ParquetMetaData,
        _column: &ColumnChunkMetaData,
        bytes: &[u8],
        column_type: crate::basic::Type,
        _row_group_index: usize,
        _col_index: usize,
    ) -> Result<Index> {
        decode_column_index(bytes, column_type)
    }

    fn parse_offset_index(&mut self, bytes: &Bytes, start_offset: usize) -> Result<()> {
=======
    fn parse_offset_index(&mut self, bytes: &Bytes, start_offset: u64) -> Result<()> {
>>>>>>> 93225475
        let metadata = self.metadata.as_mut().unwrap();
        if self.offset_index {
            let index = metadata
                .row_groups()
                .iter()
                .enumerate()
                .map(|(rg_idx, x)| {
                    x.columns()
                        .iter()
<<<<<<< HEAD
                        .enumerate()
                        .map(|(col_idx, c)| match c.offset_index_range() {
                            Some(r) => Self::parse_single_offset_index(
                                metadata,
                                c,
                                &bytes[r.start - start_offset..r.end - start_offset],
                                rg_idx,
                                col_idx,
                            ),
=======
                        .map(|c| match c.offset_index_range() {
                            Some(r) => {
                                let r_start = usize::try_from(r.start - start_offset)?;
                                let r_end = usize::try_from(r.end - start_offset)?;
                                decode_offset_index(&bytes[r_start..r_end])
                            }
>>>>>>> 93225475
                            None => Err(general_err!("missing offset index")),
                        })
                        .collect::<Result<Vec<_>>>()
                })
                .collect::<Result<Vec<_>>>()?;

            metadata.set_offset_index(Some(index));
        }
        Ok(())
    }

<<<<<<< HEAD
    #[cfg(feature = "encryption")]
    fn parse_single_offset_index(
        metadata: &ParquetMetaData,
        column: &ColumnChunkMetaData,
        bytes: &[u8],
        row_group_index: usize,
        col_index: usize,
    ) -> Result<OffsetIndexMetaData> {
        match &column.column_crypto_metadata {
            Some(crypto_metadata) => {
                let file_decryptor = metadata.file_decryptor.as_ref().ok_or_else(|| {
                    general_err!("Cannot decrypt offset index, no file decryptor set")
                })?;
                let crypto_context = CryptoContext::for_column(
                    file_decryptor,
                    crypto_metadata,
                    row_group_index,
                    col_index,
                )?;
                let column_decryptor = crypto_context.metadata_decryptor();
                let aad = create_module_aad(
                    file_decryptor.file_aad(),
                    ModuleType::OffsetIndex,
                    row_group_index,
                    col_index,
                    None,
                )?;
                let plaintext = column_decryptor.decrypt(bytes, &aad)?;
                decode_offset_index(&plaintext)
            }
            None => decode_offset_index(bytes),
        }
    }

    #[cfg(not(feature = "encryption"))]
    fn parse_single_offset_index(
        _metadata: &ParquetMetaData,
        _column: &ColumnChunkMetaData,
        bytes: &[u8],
        _row_group_index: usize,
        _col_index: usize,
    ) -> Result<OffsetIndexMetaData> {
        decode_offset_index(bytes)
    }

    fn range_for_page_index(&self) -> Option<Range<usize>> {
=======
    fn range_for_page_index(&self) -> Option<Range<u64>> {
>>>>>>> 93225475
        // sanity check
        self.metadata.as_ref()?;

        // Get bounds needed for page indexes (if any are present in the file).
        let mut range = None;
        let metadata = self.metadata.as_ref().unwrap();
        for c in metadata.row_groups().iter().flat_map(|r| r.columns()) {
            if self.column_index {
                range = acc_range(range, c.column_index_range());
            }
            if self.offset_index {
                range = acc_range(range, c.offset_index_range());
            }
        }
        range
    }

    // One-shot parse of footer.
    // Side effect: this will set `self.metadata_size`
    fn parse_metadata<R: ChunkReader>(&mut self, chunk_reader: &R) -> Result<ParquetMetaData> {
        // check file is large enough to hold footer
        let file_size = chunk_reader.len();
        if file_size < (FOOTER_SIZE as u64) {
            return Err(ParquetError::NeedMoreData(FOOTER_SIZE));
        }

        let mut footer = [0_u8; 8];
        chunk_reader
            .get_read(file_size - 8)?
            .read_exact(&mut footer)?;

        let footer = Self::decode_footer_tail(&footer)?;
        let metadata_len = footer.metadata_length();
        let footer_metadata_len = FOOTER_SIZE + metadata_len;
        self.metadata_size = Some(footer_metadata_len);

        if footer_metadata_len as u64 > file_size {
            return Err(ParquetError::NeedMoreData(footer_metadata_len));
        }

        let start = file_size - footer_metadata_len as u64;
        self.decode_footer_metadata(
            chunk_reader.get_bytes(start, metadata_len)?.as_ref(),
            &footer,
        )
    }

    /// Return the number of bytes to read in the initial pass. If `prefetch_size` has
    /// been provided, then return that value if it is larger than the size of the Parquet
    /// file footer (8 bytes). Otherwise returns `8`.
    #[cfg(all(feature = "async", feature = "arrow"))]
    fn get_prefetch_size(&self) -> usize {
        if let Some(prefetch) = self.prefetch_hint {
            if prefetch > FOOTER_SIZE {
                return prefetch;
            }
        }
        FOOTER_SIZE
    }

    #[cfg(all(feature = "async", feature = "arrow"))]
    async fn load_metadata<F: MetadataFetch>(
        &self,
        fetch: &mut F,
        file_size: u64,
    ) -> Result<(ParquetMetaData, Option<(usize, Bytes)>)> {
        let prefetch = self.get_prefetch_size() as u64;

        if file_size < FOOTER_SIZE as u64 {
            return Err(eof_err!("file size of {} is less than footer", file_size));
        }

        // If a size hint is provided, read more than the minimum size
        // to try and avoid a second fetch.
        // Note: prefetch > file_size is ok since we're using saturating_sub.
        let footer_start = file_size.saturating_sub(prefetch);

        let suffix = fetch.fetch(footer_start..file_size).await?;
        let suffix_len = suffix.len();
        let fetch_len = (file_size - footer_start)
            .try_into()
            .expect("footer size should never be larger than u32");
        if suffix_len < fetch_len {
            return Err(eof_err!(
                "metadata requires {} bytes, but could only read {}",
                fetch_len,
                suffix_len
            ));
        }

        let mut footer = [0; FOOTER_SIZE];
        footer.copy_from_slice(&suffix[suffix_len - FOOTER_SIZE..suffix_len]);

        let footer = Self::decode_footer_tail(&footer)?;
        let length = footer.metadata_length();

        if file_size < (length + FOOTER_SIZE) as u64 {
            return Err(eof_err!(
                "file size of {} is less than footer + metadata {}",
                file_size,
                length + FOOTER_SIZE
            ));
        }

        // Did not fetch the entire file metadata in the initial read, need to make a second request
        if length > suffix_len - FOOTER_SIZE {
            let metadata_start = file_size - (length + FOOTER_SIZE) as u64;
            let meta = fetch
                .fetch(metadata_start..(file_size - FOOTER_SIZE as u64))
                .await?;
            Ok((self.decode_footer_metadata(&meta, &footer)?, None))
        } else {
            let metadata_start = (file_size - (length + FOOTER_SIZE) as u64 - footer_start)
                .try_into()
                .expect("metadata length should never be larger than u32");
            let slice = &suffix[metadata_start..suffix_len - FOOTER_SIZE];
            Ok((
                self.decode_footer_metadata(slice, &footer)?,
                Some((footer_start as usize, suffix.slice(..metadata_start))),
            ))
        }
    }

    #[cfg(all(feature = "async", feature = "arrow"))]
    async fn load_metadata_via_suffix<F: MetadataSuffixFetch>(
        &self,
        fetch: &mut F,
    ) -> Result<(ParquetMetaData, Option<(usize, Bytes)>)> {
        let prefetch = self.get_prefetch_size();

        let suffix = fetch.fetch_suffix(prefetch as _).await?;
        let suffix_len = suffix.len();

        if suffix_len < FOOTER_SIZE {
            return Err(eof_err!(
                "footer metadata requires {} bytes, but could only read {}",
                FOOTER_SIZE,
                suffix_len
            ));
        }

        let mut footer = [0; FOOTER_SIZE];
        footer.copy_from_slice(&suffix[suffix_len - FOOTER_SIZE..suffix_len]);

        let footer = Self::decode_footer_tail(&footer)?;
        let length = footer.metadata_length();

        // Did not fetch the entire file metadata in the initial read, need to make a second request
        let metadata_offset = length + FOOTER_SIZE;
        if length > suffix_len - FOOTER_SIZE {
            let meta = fetch.fetch_suffix(metadata_offset).await?;

            if meta.len() < metadata_offset {
                return Err(eof_err!(
                    "metadata requires {} bytes, but could only read {}",
                    metadata_offset,
                    meta.len()
                ));
            }

            Ok((
                // need to slice off the footer or decryption fails
                self.decode_footer_metadata(&meta.slice(0..length), &footer)?,
                None,
            ))
        } else {
            let metadata_start = suffix_len - metadata_offset;
            let slice = &suffix[metadata_start..suffix_len - FOOTER_SIZE];
            Ok((
                self.decode_footer_metadata(slice, &footer)?,
                Some((0, suffix.slice(..metadata_start))),
            ))
        }
    }

    /// Decodes the end of the Parquet footer
    ///
    /// There are 8 bytes at the end of the Parquet footer with the following layout:
    /// * 4 bytes for the metadata length
    /// * 4 bytes for the magic bytes 'PAR1' or 'PARE' (encrypted footer)
    ///
    /// ```text
    /// +-----+------------------+
    /// | len | 'PAR1' or 'PARE' |
    /// +-----+------------------+
    /// ```
    pub fn decode_footer_tail(slice: &[u8; FOOTER_SIZE]) -> Result<FooterTail> {
        let magic = &slice[4..];
        let encrypted_footer = if magic == PARQUET_MAGIC_ENCR_FOOTER {
            true
        } else if magic == PARQUET_MAGIC {
            false
        } else {
            return Err(general_err!("Invalid Parquet file. Corrupt footer"));
        };
        // get the metadata length from the footer
        let metadata_len = u32::from_le_bytes(slice[..4].try_into().unwrap());
        Ok(FooterTail {
            // u32 won't be larger than usize in most cases
            metadata_length: metadata_len as usize,
            encrypted_footer,
        })
    }

    /// Decodes the Parquet footer, returning the metadata length in bytes
    #[deprecated(note = "use decode_footer_tail instead")]
    pub fn decode_footer(slice: &[u8; FOOTER_SIZE]) -> Result<usize> {
        Self::decode_footer_tail(slice).map(|f| f.metadata_length)
    }

    /// Decodes [`ParquetMetaData`] from the provided bytes.
    ///
    /// Typically, this is used to decode the metadata from the end of a parquet
    /// file. The format of `buf` is the Thrift compact binary protocol, as specified
    /// by the [Parquet Spec].
    ///
    /// This method handles using either `decode_metadata` or
    /// `decode_metadata_with_encryption` depending on whether the encryption
    /// feature is enabled.
    ///
    /// [Parquet Spec]: https://github.com/apache/parquet-format#metadata
    pub(crate) fn decode_footer_metadata(
        &self,
        buf: &[u8],
        footer_tail: &FooterTail,
    ) -> Result<ParquetMetaData> {
        #[cfg(feature = "encryption")]
        let result = Self::decode_metadata_with_encryption(
            buf,
            footer_tail.is_encrypted_footer(),
            self.file_decryption_properties.as_ref(),
        );
        #[cfg(not(feature = "encryption"))]
        let result = {
            if footer_tail.is_encrypted_footer() {
                Err(general_err!(
                    "Parquet file has an encrypted footer but the encryption feature is disabled"
                ))
            } else {
                Self::decode_metadata(buf)
            }
        };
        result
    }

    /// Decodes [`ParquetMetaData`] from the provided bytes, handling metadata that may be encrypted.
    ///
    /// Typically this is used to decode the metadata from the end of a parquet
    /// file. The format of `buf` is the Thrift compact binary protocol, as specified
    /// by the [Parquet Spec]. Buffer can be encrypted with AES GCM or AES CTR
    /// ciphers as specfied in the [Parquet Encryption Spec].
    ///
    /// [Parquet Spec]: https://github.com/apache/parquet-format#metadata
    /// [Parquet Encryption Spec]: https://parquet.apache.org/docs/file-format/data-pages/encryption/
    #[cfg(feature = "encryption")]
    fn decode_metadata_with_encryption(
        buf: &[u8],
        encrypted_footer: bool,
        file_decryption_properties: Option<&FileDecryptionProperties>,
    ) -> Result<ParquetMetaData> {
        let mut prot = TCompactSliceInputProtocol::new(buf);
        let mut file_decryptor = None;
        let decrypted_fmd_buf;

        if encrypted_footer {
            if let Some(file_decryption_properties) = file_decryption_properties {
                let t_file_crypto_metadata: TFileCryptoMetaData =
                    TFileCryptoMetaData::read_from_in_protocol(&mut prot)
                        .map_err(|e| general_err!("Could not parse crypto metadata: {}", e))?;
                let supply_aad_prefix = match &t_file_crypto_metadata.encryption_algorithm {
                    EncryptionAlgorithm::AESGCMV1(algo) => algo.supply_aad_prefix,
                    _ => Some(false),
                }
                .unwrap_or(false);
                if supply_aad_prefix && file_decryption_properties.aad_prefix().is_none() {
                    return Err(general_err!(
                        "Parquet file was encrypted with an AAD prefix that is not stored in the file, \
                        but no AAD prefix was provided in the file decryption properties"
                    ));
                }
                let decryptor = get_file_decryptor(
                    t_file_crypto_metadata.encryption_algorithm,
                    t_file_crypto_metadata.key_metadata.as_deref(),
                    file_decryption_properties,
                )?;
                let footer_decryptor = decryptor.get_footer_decryptor();
                let aad_footer = create_footer_aad(decryptor.file_aad())?;

                decrypted_fmd_buf = footer_decryptor?
                    .decrypt(prot.as_slice().as_ref(), aad_footer.as_ref())
                    .map_err(|_| {
                        general_err!(
                            "Provided footer key and AAD were unable to decrypt parquet footer"
                        )
                    })?;
                prot = TCompactSliceInputProtocol::new(decrypted_fmd_buf.as_ref());

                file_decryptor = Some(decryptor);
            } else {
                return Err(general_err!("Parquet file has an encrypted footer but decryption properties were not provided"));
            }
        }

        let t_file_metadata: TFileMetaData = TFileMetaData::read_from_in_protocol(&mut prot)
            .map_err(|e| general_err!("Could not parse metadata: {}", e))?;
        let schema = types::from_thrift(&t_file_metadata.schema)?;
        let schema_descr = Arc::new(SchemaDescriptor::new(schema));

        if let (Some(algo), Some(file_decryption_properties)) = (
            t_file_metadata.encryption_algorithm,
            file_decryption_properties,
        ) {
            // File has a plaintext footer but encryption algorithm is set
            file_decryptor = Some(get_file_decryptor(
                algo,
                t_file_metadata.footer_signing_key_metadata.as_deref(),
                file_decryption_properties,
            )?);
        }

        let mut row_groups = Vec::new();
        for rg in t_file_metadata.row_groups {
            let r = RowGroupMetaData::from_encrypted_thrift(
                schema_descr.clone(),
                rg,
                file_decryptor.as_ref(),
            )?;
            row_groups.push(r);
        }
        let column_orders =
            Self::parse_column_orders(t_file_metadata.column_orders, &schema_descr)?;

        let file_metadata = FileMetaData::new(
            t_file_metadata.version,
            t_file_metadata.num_rows,
            t_file_metadata.created_by,
            t_file_metadata.key_value_metadata,
            schema_descr,
            column_orders,
        );
        let mut metadata = ParquetMetaData::new(file_metadata, row_groups);

        metadata.with_file_decryptor(file_decryptor);

        Ok(metadata)
    }

    /// Decodes [`ParquetMetaData`] from the provided bytes.
    ///
    /// Typically this is used to decode the metadata from the end of a parquet
    /// file. The format of `buf` is the Thrift compact binary protocol, as specified
    /// by the [Parquet Spec].
    ///
    /// [Parquet Spec]: https://github.com/apache/parquet-format#metadata
    pub fn decode_metadata(buf: &[u8]) -> Result<ParquetMetaData> {
        let mut prot = TCompactSliceInputProtocol::new(buf);

        let t_file_metadata: TFileMetaData = TFileMetaData::read_from_in_protocol(&mut prot)
            .map_err(|e| general_err!("Could not parse metadata: {}", e))?;
        let schema = types::from_thrift(&t_file_metadata.schema)?;
        let schema_descr = Arc::new(SchemaDescriptor::new(schema));

        let mut row_groups = Vec::new();
        for rg in t_file_metadata.row_groups {
            row_groups.push(RowGroupMetaData::from_thrift(schema_descr.clone(), rg)?);
        }
        let column_orders =
            Self::parse_column_orders(t_file_metadata.column_orders, &schema_descr)?;

        let file_metadata = FileMetaData::new(
            t_file_metadata.version,
            t_file_metadata.num_rows,
            t_file_metadata.created_by,
            t_file_metadata.key_value_metadata,
            schema_descr,
            column_orders,
        );

        Ok(ParquetMetaData::new(file_metadata, row_groups))
    }

    /// Parses column orders from Thrift definition.
    /// If no column orders are defined, returns `None`.
    fn parse_column_orders(
        t_column_orders: Option<Vec<TColumnOrder>>,
        schema_descr: &SchemaDescriptor,
    ) -> Result<Option<Vec<ColumnOrder>>> {
        match t_column_orders {
            Some(orders) => {
                // Should always be the case
                if orders.len() != schema_descr.num_columns() {
                    return Err(general_err!("Column order length mismatch"));
                };
                let mut res = Vec::new();
                for (i, column) in schema_descr.columns().iter().enumerate() {
                    match orders[i] {
                        TColumnOrder::TYPEORDER(_) => {
                            let sort_order = ColumnOrder::get_sort_order(
                                column.logical_type(),
                                column.converted_type(),
                                column.physical_type(),
                            );
                            res.push(ColumnOrder::TYPE_DEFINED_ORDER(sort_order));
                        }
                    }
                }
                Ok(Some(res))
            }
            None => Ok(None),
        }
    }
}

#[cfg(feature = "encryption")]
fn get_file_decryptor(
    encryption_algorithm: EncryptionAlgorithm,
    footer_key_metadata: Option<&[u8]>,
    file_decryption_properties: &FileDecryptionProperties,
) -> Result<FileDecryptor> {
    match encryption_algorithm {
        EncryptionAlgorithm::AESGCMV1(algo) => {
            let aad_file_unique = algo
                .aad_file_unique
                .ok_or_else(|| general_err!("AAD unique file identifier is not set"))?;
            let aad_prefix = if let Some(aad_prefix) = file_decryption_properties.aad_prefix() {
                aad_prefix.clone()
            } else {
                algo.aad_prefix.unwrap_or_default()
            };

            FileDecryptor::new(
                file_decryption_properties,
                footer_key_metadata,
                aad_file_unique,
                aad_prefix,
            )
        }
        EncryptionAlgorithm::AESGCMCTRV1(_) => Err(nyi_err!(
            "The AES_GCM_CTR_V1 encryption algorithm is not yet supported"
        )),
    }
}

#[cfg(test)]
mod tests {
    use super::*;
    use bytes::Bytes;

    use crate::basic::SortOrder;
    use crate::basic::Type;
    use crate::file::reader::Length;
    use crate::format::TypeDefinedOrder;
    use crate::schema::types::Type as SchemaType;
    use crate::util::test_common::file_util::get_test_file;

    #[test]
    fn test_parse_metadata_size_smaller_than_footer() {
        let test_file = tempfile::tempfile().unwrap();
        let err = ParquetMetaDataReader::new()
            .parse_metadata(&test_file)
            .unwrap_err();
        assert!(matches!(err, ParquetError::NeedMoreData(8)));
    }

    #[test]
    fn test_parse_metadata_corrupt_footer() {
        let data = Bytes::from(vec![1, 2, 3, 4, 5, 6, 7, 8]);
        let reader_result = ParquetMetaDataReader::new().parse_metadata(&data);
        assert_eq!(
            reader_result.unwrap_err().to_string(),
            "Parquet error: Invalid Parquet file. Corrupt footer"
        );
    }

    #[test]
    fn test_parse_metadata_invalid_start() {
        let test_file = Bytes::from(vec![255, 0, 0, 0, b'P', b'A', b'R', b'1']);
        let err = ParquetMetaDataReader::new()
            .parse_metadata(&test_file)
            .unwrap_err();
        assert!(matches!(err, ParquetError::NeedMoreData(263)));
    }

    #[test]
    fn test_metadata_column_orders_parse() {
        // Define simple schema, we do not need to provide logical types.
        let fields = vec![
            Arc::new(
                SchemaType::primitive_type_builder("col1", Type::INT32)
                    .build()
                    .unwrap(),
            ),
            Arc::new(
                SchemaType::primitive_type_builder("col2", Type::FLOAT)
                    .build()
                    .unwrap(),
            ),
        ];
        let schema = SchemaType::group_type_builder("schema")
            .with_fields(fields)
            .build()
            .unwrap();
        let schema_descr = SchemaDescriptor::new(Arc::new(schema));

        let t_column_orders = Some(vec![
            TColumnOrder::TYPEORDER(TypeDefinedOrder::new()),
            TColumnOrder::TYPEORDER(TypeDefinedOrder::new()),
        ]);

        assert_eq!(
            ParquetMetaDataReader::parse_column_orders(t_column_orders, &schema_descr).unwrap(),
            Some(vec![
                ColumnOrder::TYPE_DEFINED_ORDER(SortOrder::SIGNED),
                ColumnOrder::TYPE_DEFINED_ORDER(SortOrder::SIGNED)
            ])
        );

        // Test when no column orders are defined.
        assert_eq!(
            ParquetMetaDataReader::parse_column_orders(None, &schema_descr).unwrap(),
            None
        );
    }

    #[test]
    fn test_metadata_column_orders_len_mismatch() {
        let schema = SchemaType::group_type_builder("schema").build().unwrap();
        let schema_descr = SchemaDescriptor::new(Arc::new(schema));

        let t_column_orders = Some(vec![TColumnOrder::TYPEORDER(TypeDefinedOrder::new())]);

        let res = ParquetMetaDataReader::parse_column_orders(t_column_orders, &schema_descr);
        assert!(res.is_err());
        assert!(format!("{:?}", res.unwrap_err()).contains("Column order length mismatch"));
    }

    #[test]
    fn test_try_parse() {
        let file = get_test_file("alltypes_tiny_pages.parquet");
        let len = file.len();

        let mut reader = ParquetMetaDataReader::new().with_page_indexes(true);

        let bytes_for_range = |range: Range<u64>| {
            file.get_bytes(range.start, (range.end - range.start).try_into().unwrap())
                .unwrap()
        };

        // read entire file
        let bytes = bytes_for_range(0..len);
        reader.try_parse(&bytes).unwrap();
        let metadata = reader.finish().unwrap();
        assert!(metadata.column_index.is_some());
        assert!(metadata.offset_index.is_some());

        // read more than enough of file
        let bytes = bytes_for_range(320000..len);
        reader.try_parse_sized(&bytes, len).unwrap();
        let metadata = reader.finish().unwrap();
        assert!(metadata.column_index.is_some());
        assert!(metadata.offset_index.is_some());

        // exactly enough
        let bytes = bytes_for_range(323583..len);
        reader.try_parse_sized(&bytes, len).unwrap();
        let metadata = reader.finish().unwrap();
        assert!(metadata.column_index.is_some());
        assert!(metadata.offset_index.is_some());

        // not enough for page index
        let bytes = bytes_for_range(323584..len);
        // should fail
        match reader.try_parse_sized(&bytes, len).unwrap_err() {
            // expected error, try again with provided bounds
            ParquetError::NeedMoreData(needed) => {
                let bytes = bytes_for_range(len - needed as u64..len);
                reader.try_parse_sized(&bytes, len).unwrap();
                let metadata = reader.finish().unwrap();
                assert!(metadata.column_index.is_some());
                assert!(metadata.offset_index.is_some());
            }
            _ => panic!("unexpected error"),
        };

        // not enough for file metadata, but keep trying until page indexes are read
        let mut reader = ParquetMetaDataReader::new().with_page_indexes(true);
        let mut bytes = bytes_for_range(452505..len);
        loop {
            match reader.try_parse_sized(&bytes, len) {
                Ok(_) => break,
                Err(ParquetError::NeedMoreData(needed)) => {
                    bytes = bytes_for_range(len - needed as u64..len);
                    if reader.has_metadata() {
                        reader.read_page_indexes_sized(&bytes, len).unwrap();
                        break;
                    }
                }
                _ => panic!("unexpected error"),
            }
        }
        let metadata = reader.finish().unwrap();
        assert!(metadata.column_index.is_some());
        assert!(metadata.offset_index.is_some());

        // not enough for page index but lie about file size
        let bytes = bytes_for_range(323584..len);
        let reader_result = reader.try_parse_sized(&bytes, len - 323584).unwrap_err();
        assert_eq!(
            reader_result.to_string(),
            "EOF: Parquet file too small. Range 323583..452504 is beyond file bounds 130649"
        );

        // not enough for file metadata
        let mut reader = ParquetMetaDataReader::new();
        let bytes = bytes_for_range(452505..len);
        // should fail
        match reader.try_parse_sized(&bytes, len).unwrap_err() {
            // expected error, try again with provided bounds
            ParquetError::NeedMoreData(needed) => {
                let bytes = bytes_for_range(len - needed as u64..len);
                reader.try_parse_sized(&bytes, len).unwrap();
                reader.finish().unwrap();
            }
            _ => panic!("unexpected error"),
        };

        // not enough for file metadata but use try_parse()
        let reader_result = reader.try_parse(&bytes).unwrap_err();
        assert_eq!(
            reader_result.to_string(),
            "EOF: Parquet file too small. Size is 1728 but need 1729"
        );

        // read head of file rather than tail
        let bytes = bytes_for_range(0..1000);
        let reader_result = reader.try_parse_sized(&bytes, len).unwrap_err();
        assert_eq!(
            reader_result.to_string(),
            "Parquet error: Invalid Parquet file. Corrupt footer"
        );

        // lie about file size
        let bytes = bytes_for_range(452510..len);
        let reader_result = reader.try_parse_sized(&bytes, len - 452505).unwrap_err();
        assert_eq!(
            reader_result.to_string(),
            "EOF: Parquet file too small. Size is 1728 but need 1729"
        );
    }
}

#[cfg(all(feature = "async", feature = "arrow", test))]
mod async_tests {
    use super::*;
    use bytes::Bytes;
    use futures::future::BoxFuture;
    use futures::FutureExt;
    use std::fs::File;
    use std::future::Future;
    use std::io::{Read, Seek, SeekFrom};
    use std::ops::Range;
    use std::sync::atomic::{AtomicUsize, Ordering};

    use crate::file::reader::Length;
    use crate::util::test_common::file_util::get_test_file;

    struct MetadataFetchFn<F>(F);

    impl<F, Fut> MetadataFetch for MetadataFetchFn<F>
    where
        F: FnMut(Range<u64>) -> Fut + Send,
        Fut: Future<Output = Result<Bytes>> + Send,
    {
        fn fetch(&mut self, range: Range<u64>) -> BoxFuture<'_, Result<Bytes>> {
            async move { self.0(range).await }.boxed()
        }
    }

    struct MetadataSuffixFetchFn<F1, F2>(F1, F2);

    impl<F1, Fut, F2> MetadataFetch for MetadataSuffixFetchFn<F1, F2>
    where
        F1: FnMut(Range<u64>) -> Fut + Send,
        Fut: Future<Output = Result<Bytes>> + Send,
        F2: Send,
    {
        fn fetch(&mut self, range: Range<u64>) -> BoxFuture<'_, Result<Bytes>> {
            async move { self.0(range).await }.boxed()
        }
    }

    impl<F1, Fut, F2> MetadataSuffixFetch for MetadataSuffixFetchFn<F1, F2>
    where
        F1: FnMut(Range<u64>) -> Fut + Send,
        F2: FnMut(usize) -> Fut + Send,
        Fut: Future<Output = Result<Bytes>> + Send,
    {
        fn fetch_suffix(&mut self, suffix: usize) -> BoxFuture<'_, Result<Bytes>> {
            async move { self.1(suffix).await }.boxed()
        }
    }

    fn read_range(file: &mut File, range: Range<u64>) -> Result<Bytes> {
        file.seek(SeekFrom::Start(range.start as _))?;
        let len = range.end - range.start;
        let mut buf = Vec::with_capacity(len.try_into().unwrap());
        file.take(len as _).read_to_end(&mut buf)?;
        Ok(buf.into())
    }

    fn read_suffix(file: &mut File, suffix: usize) -> Result<Bytes> {
        let file_len = file.len();
        // Don't seek before beginning of file
        file.seek(SeekFrom::End(0 - suffix.min(file_len as _) as i64))?;
        let mut buf = Vec::with_capacity(suffix);
        file.take(suffix as _).read_to_end(&mut buf)?;
        Ok(buf.into())
    }

    #[tokio::test]
    async fn test_simple() {
        let mut file = get_test_file("nulls.snappy.parquet");
        let len = file.len();

        let expected = ParquetMetaDataReader::new()
            .parse_and_finish(&file)
            .unwrap();
        let expected = expected.file_metadata().schema();
        let fetch_count = AtomicUsize::new(0);

        let mut fetch = |range| {
            fetch_count.fetch_add(1, Ordering::SeqCst);
            futures::future::ready(read_range(&mut file, range))
        };

        let input = MetadataFetchFn(&mut fetch);
        let actual = ParquetMetaDataReader::new()
            .load_and_finish(input, len)
            .await
            .unwrap();
        assert_eq!(actual.file_metadata().schema(), expected);
        assert_eq!(fetch_count.load(Ordering::SeqCst), 2);

        // Metadata hint too small - below footer size
        fetch_count.store(0, Ordering::SeqCst);
        let input = MetadataFetchFn(&mut fetch);
        let actual = ParquetMetaDataReader::new()
            .with_prefetch_hint(Some(7))
            .load_and_finish(input, len)
            .await
            .unwrap();
        assert_eq!(actual.file_metadata().schema(), expected);
        assert_eq!(fetch_count.load(Ordering::SeqCst), 2);

        // Metadata hint too small
        fetch_count.store(0, Ordering::SeqCst);
        let input = MetadataFetchFn(&mut fetch);
        let actual = ParquetMetaDataReader::new()
            .with_prefetch_hint(Some(10))
            .load_and_finish(input, len)
            .await
            .unwrap();
        assert_eq!(actual.file_metadata().schema(), expected);
        assert_eq!(fetch_count.load(Ordering::SeqCst), 2);

        // Metadata hint too large
        fetch_count.store(0, Ordering::SeqCst);
        let input = MetadataFetchFn(&mut fetch);
        let actual = ParquetMetaDataReader::new()
            .with_prefetch_hint(Some(500))
            .load_and_finish(input, len)
            .await
            .unwrap();
        assert_eq!(actual.file_metadata().schema(), expected);
        assert_eq!(fetch_count.load(Ordering::SeqCst), 1);

        // Metadata hint exactly correct
        fetch_count.store(0, Ordering::SeqCst);
        let input = MetadataFetchFn(&mut fetch);
        let actual = ParquetMetaDataReader::new()
            .with_prefetch_hint(Some(428))
            .load_and_finish(input, len)
            .await
            .unwrap();
        assert_eq!(actual.file_metadata().schema(), expected);
        assert_eq!(fetch_count.load(Ordering::SeqCst), 1);

        let input = MetadataFetchFn(&mut fetch);
        let err = ParquetMetaDataReader::new()
            .load_and_finish(input, 4)
            .await
            .unwrap_err()
            .to_string();
        assert_eq!(err, "EOF: file size of 4 is less than footer");

        let input = MetadataFetchFn(&mut fetch);
        let err = ParquetMetaDataReader::new()
            .load_and_finish(input, 20)
            .await
            .unwrap_err()
            .to_string();
        assert_eq!(err, "Parquet error: Invalid Parquet file. Corrupt footer");
    }

    #[tokio::test]
    async fn test_suffix() {
        let mut file = get_test_file("nulls.snappy.parquet");
        let mut file2 = file.try_clone().unwrap();

        let expected = ParquetMetaDataReader::new()
            .parse_and_finish(&file)
            .unwrap();
        let expected = expected.file_metadata().schema();
        let fetch_count = AtomicUsize::new(0);
        let suffix_fetch_count = AtomicUsize::new(0);

        let mut fetch = |range| {
            fetch_count.fetch_add(1, Ordering::SeqCst);
            futures::future::ready(read_range(&mut file, range))
        };
        let mut suffix_fetch = |suffix| {
            suffix_fetch_count.fetch_add(1, Ordering::SeqCst);
            futures::future::ready(read_suffix(&mut file2, suffix))
        };

        let input = MetadataSuffixFetchFn(&mut fetch, &mut suffix_fetch);
        let actual = ParquetMetaDataReader::new()
            .load_via_suffix_and_finish(input)
            .await
            .unwrap();
        assert_eq!(actual.file_metadata().schema(), expected);
        assert_eq!(fetch_count.load(Ordering::SeqCst), 0);
        assert_eq!(suffix_fetch_count.load(Ordering::SeqCst), 2);

        // Metadata hint too small - below footer size
        fetch_count.store(0, Ordering::SeqCst);
        suffix_fetch_count.store(0, Ordering::SeqCst);
        let input = MetadataSuffixFetchFn(&mut fetch, &mut suffix_fetch);
        let actual = ParquetMetaDataReader::new()
            .with_prefetch_hint(Some(7))
            .load_via_suffix_and_finish(input)
            .await
            .unwrap();
        assert_eq!(actual.file_metadata().schema(), expected);
        assert_eq!(fetch_count.load(Ordering::SeqCst), 0);
        assert_eq!(suffix_fetch_count.load(Ordering::SeqCst), 2);

        // Metadata hint too small
        fetch_count.store(0, Ordering::SeqCst);
        suffix_fetch_count.store(0, Ordering::SeqCst);
        let input = MetadataSuffixFetchFn(&mut fetch, &mut suffix_fetch);
        let actual = ParquetMetaDataReader::new()
            .with_prefetch_hint(Some(10))
            .load_via_suffix_and_finish(input)
            .await
            .unwrap();
        assert_eq!(actual.file_metadata().schema(), expected);
        assert_eq!(fetch_count.load(Ordering::SeqCst), 0);
        assert_eq!(suffix_fetch_count.load(Ordering::SeqCst), 2);

        dbg!("test");
        // Metadata hint too large
        fetch_count.store(0, Ordering::SeqCst);
        suffix_fetch_count.store(0, Ordering::SeqCst);
        let input = MetadataSuffixFetchFn(&mut fetch, &mut suffix_fetch);
        let actual = ParquetMetaDataReader::new()
            .with_prefetch_hint(Some(500))
            .load_via_suffix_and_finish(input)
            .await
            .unwrap();
        assert_eq!(actual.file_metadata().schema(), expected);
        assert_eq!(fetch_count.load(Ordering::SeqCst), 0);
        assert_eq!(suffix_fetch_count.load(Ordering::SeqCst), 1);

        // Metadata hint exactly correct
        fetch_count.store(0, Ordering::SeqCst);
        suffix_fetch_count.store(0, Ordering::SeqCst);
        let input = MetadataSuffixFetchFn(&mut fetch, &mut suffix_fetch);
        let actual = ParquetMetaDataReader::new()
            .with_prefetch_hint(Some(428))
            .load_via_suffix_and_finish(input)
            .await
            .unwrap();
        assert_eq!(actual.file_metadata().schema(), expected);
        assert_eq!(fetch_count.load(Ordering::SeqCst), 0);
        assert_eq!(suffix_fetch_count.load(Ordering::SeqCst), 1);
    }

    #[cfg(feature = "encryption")]
    #[tokio::test]
    async fn test_suffix_with_encryption() {
        let mut file = get_test_file("uniform_encryption.parquet.encrypted");
        let mut file2 = file.try_clone().unwrap();

        let mut fetch = |range| futures::future::ready(read_range(&mut file, range));
        let mut suffix_fetch = |suffix| futures::future::ready(read_suffix(&mut file2, suffix));

        let input = MetadataSuffixFetchFn(&mut fetch, &mut suffix_fetch);

        let key_code: &[u8] = "0123456789012345".as_bytes();
        let decryption_properties = FileDecryptionProperties::builder(key_code.to_vec())
            .build()
            .unwrap();

        // just make sure the metadata is properly decrypted and read
        let expected = ParquetMetaDataReader::new()
            .with_decryption_properties(Some(&decryption_properties))
            .load_via_suffix_and_finish(input)
            .await
            .unwrap();
        assert_eq!(expected.num_row_groups(), 1);
    }

    #[tokio::test]
    async fn test_page_index() {
        let mut file = get_test_file("alltypes_tiny_pages.parquet");
        let len = file.len();
        let fetch_count = AtomicUsize::new(0);
        let mut fetch = |range| {
            fetch_count.fetch_add(1, Ordering::SeqCst);
            futures::future::ready(read_range(&mut file, range))
        };

        let f = MetadataFetchFn(&mut fetch);
        let mut loader = ParquetMetaDataReader::new().with_page_indexes(true);
        loader.try_load(f, len).await.unwrap();
        assert_eq!(fetch_count.load(Ordering::SeqCst), 3);
        let metadata = loader.finish().unwrap();
        assert!(metadata.offset_index().is_some() && metadata.column_index().is_some());

        // Prefetch just footer exactly
        fetch_count.store(0, Ordering::SeqCst);
        let f = MetadataFetchFn(&mut fetch);
        let mut loader = ParquetMetaDataReader::new()
            .with_page_indexes(true)
            .with_prefetch_hint(Some(1729));
        loader.try_load(f, len).await.unwrap();
        assert_eq!(fetch_count.load(Ordering::SeqCst), 2);
        let metadata = loader.finish().unwrap();
        assert!(metadata.offset_index().is_some() && metadata.column_index().is_some());

        // Prefetch more than footer but not enough
        fetch_count.store(0, Ordering::SeqCst);
        let f = MetadataFetchFn(&mut fetch);
        let mut loader = ParquetMetaDataReader::new()
            .with_page_indexes(true)
            .with_prefetch_hint(Some(130649));
        loader.try_load(f, len).await.unwrap();
        assert_eq!(fetch_count.load(Ordering::SeqCst), 2);
        let metadata = loader.finish().unwrap();
        assert!(metadata.offset_index().is_some() && metadata.column_index().is_some());

        // Prefetch exactly enough
        fetch_count.store(0, Ordering::SeqCst);
        let f = MetadataFetchFn(&mut fetch);
        let metadata = ParquetMetaDataReader::new()
            .with_page_indexes(true)
            .with_prefetch_hint(Some(130650))
            .load_and_finish(f, len)
            .await
            .unwrap();
        assert_eq!(fetch_count.load(Ordering::SeqCst), 1);
        assert!(metadata.offset_index().is_some() && metadata.column_index().is_some());

        // Prefetch more than enough but less than the entire file
        fetch_count.store(0, Ordering::SeqCst);
        let f = MetadataFetchFn(&mut fetch);
        let metadata = ParquetMetaDataReader::new()
            .with_page_indexes(true)
            .with_prefetch_hint(Some((len - 1000) as usize)) // prefetch entire file
            .load_and_finish(f, len)
            .await
            .unwrap();
        assert_eq!(fetch_count.load(Ordering::SeqCst), 1);
        assert!(metadata.offset_index().is_some() && metadata.column_index().is_some());

        // Prefetch the entire file
        fetch_count.store(0, Ordering::SeqCst);
        let f = MetadataFetchFn(&mut fetch);
        let metadata = ParquetMetaDataReader::new()
            .with_page_indexes(true)
            .with_prefetch_hint(Some(len as usize)) // prefetch entire file
            .load_and_finish(f, len)
            .await
            .unwrap();
        assert_eq!(fetch_count.load(Ordering::SeqCst), 1);
        assert!(metadata.offset_index().is_some() && metadata.column_index().is_some());

        // Prefetch more than the entire file
        fetch_count.store(0, Ordering::SeqCst);
        let f = MetadataFetchFn(&mut fetch);
        let metadata = ParquetMetaDataReader::new()
            .with_page_indexes(true)
            .with_prefetch_hint(Some((len + 1000) as usize)) // prefetch entire file
            .load_and_finish(f, len)
            .await
            .unwrap();
        assert_eq!(fetch_count.load(Ordering::SeqCst), 1);
        assert!(metadata.offset_index().is_some() && metadata.column_index().is_some());
    }
}<|MERGE_RESOLUTION|>--- conflicted
+++ resolved
@@ -520,25 +520,20 @@
                 .map(|(rg_idx, x)| {
                     x.columns()
                         .iter()
-<<<<<<< HEAD
                         .enumerate()
                         .map(|(col_idx, c)| match c.column_index_range() {
-                            Some(r) => Self::parse_single_column_index(
-                                metadata,
-                                c,
-                                &bytes[r.start - start_offset..r.end - start_offset],
-                                c.column_type(),
-                                rg_idx,
-                                col_idx,
-                            ),
-=======
-                        .map(|c| match c.column_index_range() {
                             Some(r) => {
                                 let r_start = usize::try_from(r.start - start_offset)?;
                                 let r_end = usize::try_from(r.end - start_offset)?;
-                                decode_column_index(&bytes[r_start..r_end], c.column_type())
+                                Self::parse_single_column_index(
+                                    metadata,
+                                    c,
+                                    &bytes[r_start..r_end],
+                                    c.column_type(),
+                                    rg_idx,
+                                    col_idx,
+                                )
                             }
->>>>>>> 93225475
                             None => Ok(Index::NONE),
                         })
                         .collect::<Result<Vec<_>>>()
@@ -549,7 +544,6 @@
         Ok(())
     }
 
-<<<<<<< HEAD
     #[cfg(feature = "encryption")]
     fn parse_single_column_index(
         metadata: &ParquetMetaData,
@@ -597,10 +591,7 @@
         decode_column_index(bytes, column_type)
     }
 
-    fn parse_offset_index(&mut self, bytes: &Bytes, start_offset: usize) -> Result<()> {
-=======
     fn parse_offset_index(&mut self, bytes: &Bytes, start_offset: u64) -> Result<()> {
->>>>>>> 93225475
         let metadata = self.metadata.as_mut().unwrap();
         if self.offset_index {
             let index = metadata
@@ -610,24 +601,19 @@
                 .map(|(rg_idx, x)| {
                     x.columns()
                         .iter()
-<<<<<<< HEAD
                         .enumerate()
                         .map(|(col_idx, c)| match c.offset_index_range() {
-                            Some(r) => Self::parse_single_offset_index(
-                                metadata,
-                                c,
-                                &bytes[r.start - start_offset..r.end - start_offset],
-                                rg_idx,
-                                col_idx,
-                            ),
-=======
-                        .map(|c| match c.offset_index_range() {
                             Some(r) => {
                                 let r_start = usize::try_from(r.start - start_offset)?;
                                 let r_end = usize::try_from(r.end - start_offset)?;
-                                decode_offset_index(&bytes[r_start..r_end])
+                                Self::parse_single_offset_index(
+                                    metadata,
+                                    c,
+                                    &bytes[r_start..r_end],
+                                    rg_idx,
+                                    col_idx,
+                                )
                             }
->>>>>>> 93225475
                             None => Err(general_err!("missing offset index")),
                         })
                         .collect::<Result<Vec<_>>>()
@@ -639,7 +625,6 @@
         Ok(())
     }
 
-<<<<<<< HEAD
     #[cfg(feature = "encryption")]
     fn parse_single_offset_index(
         metadata: &ParquetMetaData,
@@ -685,10 +670,7 @@
         decode_offset_index(bytes)
     }
 
-    fn range_for_page_index(&self) -> Option<Range<usize>> {
-=======
     fn range_for_page_index(&self) -> Option<Range<u64>> {
->>>>>>> 93225475
         // sanity check
         self.metadata.as_ref()?;
 
