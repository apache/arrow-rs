--- conflicted
+++ resolved
@@ -18,33 +18,19 @@
 use std::{io::Read, ops::Range};
 
 #[cfg(feature = "encryption")]
-<<<<<<< HEAD
-use crate::encryption::decrypt::{CryptoContext, FileDecryptionProperties};
-use crate::parquet_thrift::{ReadThrift, ThriftSliceInputProtocol};
-use bytes::Bytes;
-
-use crate::errors::{ParquetError, Result};
-use crate::file::metadata::{ColumnChunkMetaData, ParquetMetaData};
-use crate::file::page_index::column_index::ColumnIndexMetaData;
-use crate::file::page_index::index_reader::{acc_range, decode_column_index, decode_offset_index};
-=======
 use crate::encryption::decrypt::FileDecryptionProperties;
 use crate::errors::{ParquetError, Result};
 use crate::file::metadata::ParquetMetaData;
 use crate::file::page_index::index_reader::acc_range;
->>>>>>> e2db7d4c
 use crate::file::reader::ChunkReader;
 use crate::file::{FOOTER_SIZE, PARQUET_MAGIC, PARQUET_MAGIC_ENCR_FOOTER};
 
 #[cfg(all(feature = "async", feature = "arrow"))]
 use crate::arrow::async_reader::{MetadataFetch, MetadataSuffixFetch};
-<<<<<<< HEAD
-use crate::file::page_index::offset_index::OffsetIndexMetaData;
-=======
 #[cfg(feature = "encryption")]
 use crate::file::metadata::parser::decode_metadata_with_encryption;
-use crate::file::metadata::parser::{decode_metadata, parse_column_index, parse_offset_index};
->>>>>>> e2db7d4c
+use crate::file::metadata::parser::{parse_column_index, parse_offset_index};
+use crate::parquet_thrift::{ReadThrift, ThriftSliceInputProtocol};
 
 /// Reads [`ParquetMetaData`] from a byte stream, with either synchronous or
 /// asynchronous I/O.
@@ -553,132 +539,9 @@
         // Sanity check
         assert_eq!(bytes.len() as u64, range.end - range.start);
 
-<<<<<<< HEAD
-        self.parse_column_index(&bytes, range.start)?;
-        self.parse_offset_index(&bytes, range.start)?;
-
-        Ok(())
-    }
-
-    fn parse_column_index(&mut self, bytes: &Bytes, start_offset: u64) -> Result<()> {
-        let metadata = self.metadata.as_mut().unwrap();
-        if self.column_index != PageIndexPolicy::Skip {
-            let index = metadata
-                .row_groups()
-                .iter()
-                .enumerate()
-                .map(|(rg_idx, x)| {
-                    x.columns()
-                        .iter()
-                        .enumerate()
-                        .map(|(col_idx, c)| match c.column_index_range() {
-                            Some(r) => {
-                                let r_start = usize::try_from(r.start - start_offset)?;
-                                let r_end = usize::try_from(r.end - start_offset)?;
-                                Self::parse_single_column_index(
-                                    &bytes[r_start..r_end],
-                                    metadata,
-                                    c,
-                                    rg_idx,
-                                    col_idx,
-                                )
-                            }
-                            None => Ok(ColumnIndexMetaData::NONE),
-                        })
-                        .collect::<Result<Vec<_>>>()
-                })
-                .collect::<Result<Vec<_>>>()?;
-
-            metadata.set_column_index(Some(index));
-        }
-        Ok(())
-    }
-
-    #[cfg(feature = "encryption")]
-    fn parse_single_column_index(
-        bytes: &[u8],
-        metadata: &ParquetMetaData,
-        column: &ColumnChunkMetaData,
-        row_group_index: usize,
-        col_index: usize,
-    ) -> Result<ColumnIndexMetaData> {
-        match &column.column_crypto_metadata {
-            Some(crypto_metadata) => {
-                let file_decryptor = metadata.file_decryptor.as_ref().ok_or_else(|| {
-                    general_err!("Cannot decrypt column index, no file decryptor set")
-                })?;
-                let crypto_context = CryptoContext::for_column(
-                    file_decryptor,
-                    crypto_metadata,
-                    row_group_index,
-                    col_index,
-                )?;
-                let column_decryptor = crypto_context.metadata_decryptor();
-                let aad = crypto_context.create_column_index_aad()?;
-                let plaintext = column_decryptor.decrypt(bytes, &aad)?;
-                decode_column_index(&plaintext, column.column_type())
-            }
-            None => decode_column_index(bytes, column.column_type()),
-        }
-    }
-
-    #[cfg(not(feature = "encryption"))]
-    fn parse_single_column_index(
-        bytes: &[u8],
-        _metadata: &ParquetMetaData,
-        column: &ColumnChunkMetaData,
-        _row_group_index: usize,
-        _col_index: usize,
-    ) -> Result<ColumnIndexMetaData> {
-        decode_column_index(bytes, column.column_type())
-    }
-
-    fn parse_offset_index(&mut self, bytes: &Bytes, start_offset: u64) -> Result<()> {
-        let metadata = self.metadata.as_mut().unwrap();
-        if self.offset_index != PageIndexPolicy::Skip {
-            let row_groups = metadata.row_groups();
-            let mut all_indexes = Vec::with_capacity(row_groups.len());
-            for (rg_idx, x) in row_groups.iter().enumerate() {
-                let mut row_group_indexes = Vec::with_capacity(x.columns().len());
-                for (col_idx, c) in x.columns().iter().enumerate() {
-                    let result = match c.offset_index_range() {
-                        Some(r) => {
-                            let r_start = usize::try_from(r.start - start_offset)?;
-                            let r_end = usize::try_from(r.end - start_offset)?;
-                            Self::parse_single_offset_index(
-                                &bytes[r_start..r_end],
-                                metadata,
-                                c,
-                                rg_idx,
-                                col_idx,
-                            )
-                        }
-                        None => Err(general_err!("missing offset index")),
-                    };
-
-                    match result {
-                        Ok(index) => row_group_indexes.push(index),
-                        Err(e) => {
-                            if self.offset_index == PageIndexPolicy::Required {
-                                return Err(e);
-                            } else {
-                                // Invalidate and return
-                                metadata.set_column_index(None);
-                                metadata.set_offset_index(None);
-                                return Ok(());
-                            }
-                        }
-                    }
-                }
-                all_indexes.push(row_group_indexes);
-            }
-            metadata.set_offset_index(Some(all_indexes));
-        }
-=======
         parse_column_index(metadata, self.column_index, &bytes, range.start)?;
         parse_offset_index(metadata, self.offset_index, &bytes, range.start)?;
 
->>>>>>> e2db7d4c
         Ok(())
     }
 
@@ -930,31 +793,6 @@
         result
     }
 
-<<<<<<< HEAD
-    /// Decodes [`ParquetMetaData`] from the provided bytes, handling metadata that may be encrypted.
-    ///
-    /// Typically this is used to decode the metadata from the end of a parquet
-    /// file. The format of `buf` is the Thrift compact binary protocol, as specified
-    /// by the [Parquet Spec]. Buffer can be encrypted with AES GCM or AES CTR
-    /// ciphers as specfied in the [Parquet Encryption Spec].
-    ///
-    /// [Parquet Spec]: https://github.com/apache/parquet-format#metadata
-    /// [Parquet Encryption Spec]: https://parquet.apache.org/docs/file-format/data-pages/encryption/
-    #[cfg(feature = "encryption")]
-    fn decode_metadata_with_encryption(
-        buf: &[u8],
-        encrypted_footer: bool,
-        file_decryption_properties: Option<&FileDecryptionProperties>,
-    ) -> Result<ParquetMetaData> {
-        super::thrift_gen::parquet_metadata_with_encryption(
-            file_decryption_properties,
-            encrypted_footer,
-            buf,
-        )
-    }
-
-=======
->>>>>>> e2db7d4c
     /// Decodes [`ParquetMetaData`] from the provided bytes.
     ///
     /// Typically this is used to decode the metadata from the end of a parquet
@@ -963,24 +801,14 @@
     ///
     /// [Parquet Spec]: https://github.com/apache/parquet-format#metadata
     pub fn decode_metadata(buf: &[u8]) -> Result<ParquetMetaData> {
-<<<<<<< HEAD
         let mut prot = ThriftSliceInputProtocol::new(buf);
         ParquetMetaData::read_thrift(&mut prot)
-=======
-        // Note this API does not support encryption.
-        decode_metadata(buf)
->>>>>>> e2db7d4c
     }
 }
 
 #[cfg(test)]
 mod tests {
     use super::*;
-<<<<<<< HEAD
-    use bytes::Bytes;
-
-=======
->>>>>>> e2db7d4c
     use crate::file::reader::Length;
     use crate::util::test_common::file_util::get_test_file;
     use bytes::Bytes;
