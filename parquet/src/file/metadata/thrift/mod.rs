--- conflicted
+++ resolved
@@ -799,10 +799,6 @@
                 let schema_descr = schema_descr.as_ref().unwrap();
                 let list_ident = prot.read_list_begin()?;
                 let mut rg_vec = Vec::with_capacity(list_ident.size as usize);
-<<<<<<< HEAD
-                for _ in 0..list_ident.size {
-                    rg_vec.push(read_row_group(&mut prot, schema_descr, options)?);
-=======
 
                 // Read row groups and handle ordinal assignment
                 let mut assigner = OrdinalAssigner::new();
@@ -812,9 +808,8 @@
                             "Row group ordinal {ordinal} exceeds i16 max value",
                         ))
                     })?;
-                    let rg = read_row_group(&mut prot, schema_descr)?;
+                    let rg = read_row_group(&mut prot, schema_descr, options)?;
                     rg_vec.push(assigner.ensure(ordinal, rg)?);
->>>>>>> 3d5428da
                 }
                 row_groups = Some(rg_vec);
             }
