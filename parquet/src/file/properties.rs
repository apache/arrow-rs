// Licensed to the Apache Software Foundation (ASF) under one
// or more contributor license agreements.  See the NOTICE file
// distributed with this work for additional information
// regarding copyright ownership.  The ASF licenses this file
// to you under the Apache License, Version 2.0 (the
// "License"); you may not use this file except in compliance
// with the License.  You may obtain a copy of the License at
//
//   http://www.apache.org/licenses/LICENSE-2.0
//
// Unless required by applicable law or agreed to in writing,
// software distributed under the License is distributed on an
// "AS IS" BASIS, WITHOUT WARRANTIES OR CONDITIONS OF ANY
// KIND, either express or implied.  See the License for the
// specific language governing permissions and limitations
// under the License.

//! Configuration via [`WriterProperties`] and [`ReaderProperties`]
use crate::basic::{Compression, Encoding};
use crate::compression::{CodecOptions, CodecOptionsBuilder};
#[cfg(feature = "encryption")]
use crate::encryption::encrypt::FileEncryptionProperties;
use crate::file::metadata::KeyValue;
use crate::format::SortingColumn;
use crate::schema::types::ColumnPath;
use std::str::FromStr;
use std::{collections::HashMap, sync::Arc};

/// Default value for [`WriterProperties::data_page_size_limit`]
pub const DEFAULT_PAGE_SIZE: usize = 1024 * 1024;
/// Default value for [`WriterProperties::write_batch_size`]
pub const DEFAULT_WRITE_BATCH_SIZE: usize = 1024;
/// Default value for [`WriterProperties::writer_version`]
pub const DEFAULT_WRITER_VERSION: WriterVersion = WriterVersion::PARQUET_1_0;
/// Default value for [`WriterProperties::compression`]
pub const DEFAULT_COMPRESSION: Compression = Compression::UNCOMPRESSED;
/// Default value for [`WriterProperties::dictionary_enabled`]
pub const DEFAULT_DICTIONARY_ENABLED: bool = true;
/// Default value for [`WriterProperties::dictionary_page_size_limit`]
pub const DEFAULT_DICTIONARY_PAGE_SIZE_LIMIT: usize = DEFAULT_PAGE_SIZE;
/// Default value for [`WriterProperties::data_page_row_count_limit`]
pub const DEFAULT_DATA_PAGE_ROW_COUNT_LIMIT: usize = 20_000;
/// Default value for [`WriterProperties::statistics_enabled`]
pub const DEFAULT_STATISTICS_ENABLED: EnabledStatistics = EnabledStatistics::Page;
/// Default value for [`WriterProperties::max_statistics_size`]
#[deprecated(since = "54.0.0", note = "Unused; will be removed in 56.0.0")]
pub const DEFAULT_MAX_STATISTICS_SIZE: usize = 4096;
/// Default value for [`WriterProperties::max_row_group_size`]
pub const DEFAULT_MAX_ROW_GROUP_SIZE: usize = 1024 * 1024;
/// Default value for [`WriterProperties::bloom_filter_position`]
pub const DEFAULT_BLOOM_FILTER_POSITION: BloomFilterPosition = BloomFilterPosition::AfterRowGroup;
/// Default value for [`WriterProperties::created_by`]
pub const DEFAULT_CREATED_BY: &str = concat!("parquet-rs version ", env!("CARGO_PKG_VERSION"));
/// Default value for [`WriterProperties::column_index_truncate_length`]
pub const DEFAULT_COLUMN_INDEX_TRUNCATE_LENGTH: Option<usize> = Some(64);
/// Default value for [`BloomFilterProperties::fpp`]
pub const DEFAULT_BLOOM_FILTER_FPP: f64 = 0.05;
/// Default value for [`BloomFilterProperties::ndv`]
pub const DEFAULT_BLOOM_FILTER_NDV: u64 = 1_000_000_u64;
/// Default values for [`WriterProperties::statistics_truncate_length`]
pub const DEFAULT_STATISTICS_TRUNCATE_LENGTH: Option<usize> = None;
/// Default value for [`WriterProperties::offset_index_disabled`]
pub const DEFAULT_OFFSET_INDEX_DISABLED: bool = false;
/// Default values for [`WriterProperties::coerce_types`]
pub const DEFAULT_COERCE_TYPES: bool = false;

/// Parquet writer version.
///
/// Basic constant, which is not part of the Thrift definition.
#[derive(Debug, Clone, Copy, PartialEq, Eq)]
#[allow(non_camel_case_types)]
pub enum WriterVersion {
    /// Parquet format version 1.0
    PARQUET_1_0,
    /// Parquet format version 2.0
    PARQUET_2_0,
}

impl WriterVersion {
    /// Returns writer version as `i32`.
    pub fn as_num(&self) -> i32 {
        match self {
            WriterVersion::PARQUET_1_0 => 1,
            WriterVersion::PARQUET_2_0 => 2,
        }
    }
}

impl FromStr for WriterVersion {
    type Err = String;

    fn from_str(s: &str) -> Result<Self, Self::Err> {
        match s {
            "PARQUET_1_0" | "parquet_1_0" => Ok(WriterVersion::PARQUET_1_0),
            "PARQUET_2_0" | "parquet_2_0" => Ok(WriterVersion::PARQUET_2_0),
            _ => Err(format!("Invalid writer version: {}", s)),
        }
    }
}

/// Where in the file [`ArrowWriter`](crate::arrow::arrow_writer::ArrowWriter) should
/// write Bloom filters
///
/// Basic constant, which is not part of the Thrift definition.
#[derive(Debug, Clone, Copy, PartialEq, Eq)]
pub enum BloomFilterPosition {
    /// Write Bloom Filters of each row group right after the row group
    ///
    /// This saves memory by writing it as soon as it is computed, at the cost
    /// of data locality for readers
    AfterRowGroup,
    /// Write Bloom Filters at the end of the file
    ///
    /// This allows better data locality for readers, at the cost of memory usage
    /// for writers.
    End,
}

/// Reference counted writer properties.
pub type WriterPropertiesPtr = Arc<WriterProperties>;

/// Configuration settings for writing parquet files.
///
/// Use [`Self::builder`] to create a [`WriterPropertiesBuilder`] to change settings.
///
/// # Example
///
/// ```rust
/// # use parquet::{
/// #    basic::{Compression, Encoding},
/// #    file::properties::*,
/// #    schema::types::ColumnPath,
/// # };
/// #
/// // Create properties with default configuration.
/// let props = WriterProperties::default();
///
/// // Use properties builder to set certain options and assemble the configuration.
/// let props = WriterProperties::builder()
///     .set_writer_version(WriterVersion::PARQUET_1_0)
///     .set_encoding(Encoding::PLAIN)
///     .set_column_encoding(ColumnPath::from("col1"), Encoding::DELTA_BINARY_PACKED)
///     .set_compression(Compression::SNAPPY)
///     .build();
///
/// assert_eq!(props.writer_version(), WriterVersion::PARQUET_1_0);
/// assert_eq!(
///     props.encoding(&ColumnPath::from("col1")),
///     Some(Encoding::DELTA_BINARY_PACKED)
/// );
/// assert_eq!(
///     props.encoding(&ColumnPath::from("col2")),
///     Some(Encoding::PLAIN)
/// );
/// ```
#[derive(Debug, Clone)]
pub struct WriterProperties {
    data_page_size_limit: usize,
    dictionary_page_size_limit: usize,
    data_page_row_count_limit: usize,
    write_batch_size: usize,
    max_row_group_size: usize,
    bloom_filter_position: BloomFilterPosition,
    writer_version: WriterVersion,
    created_by: String,
    offset_index_disabled: bool,
    pub(crate) key_value_metadata: Option<Vec<KeyValue>>,
    default_column_properties: ColumnProperties,
    column_properties: HashMap<ColumnPath, ColumnProperties>,
    sorting_columns: Option<Vec<SortingColumn>>,
    column_index_truncate_length: Option<usize>,
    statistics_truncate_length: Option<usize>,
    coerce_types: bool,
    #[cfg(feature = "encryption")]
    pub(crate) file_encryption_properties: Option<FileEncryptionProperties>,
}

impl Default for WriterProperties {
    fn default() -> Self {
        Self::builder().build()
    }
}

impl WriterProperties {
    /// Create a new [`WriterProperties`] with the default settings
    ///
    /// See [`WriterProperties::builder`] for customising settings
    pub fn new() -> Self {
        Self::default()
    }

    /// Returns a new default [`WriterPropertiesBuilder`] for creating writer
    /// properties.
    pub fn builder() -> WriterPropertiesBuilder {
        WriterPropertiesBuilder::with_defaults()
    }

    /// Returns data page size limit.
    ///
    /// Note: this is a best effort limit based on the write batch size
    ///
    /// For more details see [`WriterPropertiesBuilder::set_data_page_size_limit`]
    pub fn data_page_size_limit(&self) -> usize {
        self.data_page_size_limit
    }

    /// Returns dictionary page size limit.
    ///
    /// Note: this is a best effort limit based on the write batch size
    ///
    /// For more details see [`WriterPropertiesBuilder::set_dictionary_page_size_limit`]
    pub fn dictionary_page_size_limit(&self) -> usize {
        self.dictionary_page_size_limit
    }

    /// Returns the maximum page row count
    ///
    /// Note: this is a best effort limit based on the write batch size
    ///
    /// For more details see [`WriterPropertiesBuilder::set_data_page_row_count_limit`]
    pub fn data_page_row_count_limit(&self) -> usize {
        self.data_page_row_count_limit
    }

    /// Returns configured batch size for writes.
    ///
    /// When writing a batch of data, this setting allows to split it internally into
    /// smaller batches so we can better estimate the size of a page currently being
    /// written.
    ///
    /// For more details see [`WriterPropertiesBuilder::set_write_batch_size`]
    pub fn write_batch_size(&self) -> usize {
        self.write_batch_size
    }

    /// Returns maximum number of rows in a row group.
    ///
    /// For more details see [`WriterPropertiesBuilder::set_max_row_group_size`]
    pub fn max_row_group_size(&self) -> usize {
        self.max_row_group_size
    }

    /// Returns bloom filter position.
    ///
    /// For more details see [`WriterPropertiesBuilder::set_bloom_filter_position`]
    pub fn bloom_filter_position(&self) -> BloomFilterPosition {
        self.bloom_filter_position
    }

    /// Returns configured writer version.
    ///
    /// For more details see [`WriterPropertiesBuilder::set_writer_version`]
    pub fn writer_version(&self) -> WriterVersion {
        self.writer_version
    }

    /// Returns `created_by` string.
    ///
    /// For more details see [`WriterPropertiesBuilder::set_created_by`]
    pub fn created_by(&self) -> &str {
        &self.created_by
    }

    /// Returns `true` if offset index writing is disabled.
    ///
    /// For more details see [`WriterPropertiesBuilder::set_offset_index_disabled`]
    pub fn offset_index_disabled(&self) -> bool {
        // If page statistics are to be collected, then do not disable the offset indexes.
        let default_page_stats_enabled =
            self.default_column_properties.statistics_enabled() == Some(EnabledStatistics::Page);
        let column_page_stats_enabled = self
            .column_properties
            .iter()
            .any(|path_props| path_props.1.statistics_enabled() == Some(EnabledStatistics::Page));
        if default_page_stats_enabled || column_page_stats_enabled {
            return false;
        }

        self.offset_index_disabled
    }

    /// Returns `key_value_metadata` KeyValue pairs.
    ///
    /// For more details see [`WriterPropertiesBuilder::set_key_value_metadata`]
    pub fn key_value_metadata(&self) -> Option<&Vec<KeyValue>> {
        self.key_value_metadata.as_ref()
    }

    /// Returns sorting columns.
    ///
    /// For more details see [`WriterPropertiesBuilder::set_sorting_columns`]
    pub fn sorting_columns(&self) -> Option<&Vec<SortingColumn>> {
        self.sorting_columns.as_ref()
    }

    /// Returns the maximum length of truncated min/max values in the column index.
    ///
    /// `None` if truncation is disabled, must be greater than 0 otherwise.
    ///
    /// For more details see [`WriterPropertiesBuilder::set_column_index_truncate_length`]
    pub fn column_index_truncate_length(&self) -> Option<usize> {
        self.column_index_truncate_length
    }

    /// Returns the maximum length of truncated min/max values in [`Statistics`].
    ///
    /// `None` if truncation is disabled, must be greater than 0 otherwise.
    ///
    /// For more details see [`WriterPropertiesBuilder::set_statistics_truncate_length`]
    ///
    /// [`Statistics`]: crate::file::statistics::Statistics
    pub fn statistics_truncate_length(&self) -> Option<usize> {
        self.statistics_truncate_length
    }

    /// Returns `true` if type coercion is enabled.
    ///
    /// For more details see [`WriterPropertiesBuilder::set_coerce_types`]
    pub fn coerce_types(&self) -> bool {
        self.coerce_types
    }

    /// Returns encoding for a data page, when dictionary encoding is enabled.
    ///
    /// This is not configurable.
    #[inline]
    pub fn dictionary_data_page_encoding(&self) -> Encoding {
        // PLAIN_DICTIONARY encoding is deprecated in writer version 1.
        // Dictionary values are encoded using RLE_DICTIONARY encoding.
        Encoding::RLE_DICTIONARY
    }

    /// Returns encoding for dictionary page, when dictionary encoding is enabled.
    ///
    /// This is not configurable.
    #[inline]
    pub fn dictionary_page_encoding(&self) -> Encoding {
        // PLAIN_DICTIONARY is deprecated in writer version 1.
        // Dictionary is encoded using plain encoding.
        Encoding::PLAIN
    }

    /// Returns encoding for a column, if set.
    ///
    /// In case when dictionary is enabled, returns fallback encoding.
    ///
    /// If encoding is not set, then column writer will choose the best encoding
    /// based on the column type.
    pub fn encoding(&self, col: &ColumnPath) -> Option<Encoding> {
        self.column_properties
            .get(col)
            .and_then(|c| c.encoding())
            .or_else(|| self.default_column_properties.encoding())
    }

    /// Returns compression codec for a column.
    ///
    /// For more details see [`WriterPropertiesBuilder::set_column_compression`]
    pub fn compression(&self, col: &ColumnPath) -> Compression {
        self.column_properties
            .get(col)
            .and_then(|c| c.compression())
            .or_else(|| self.default_column_properties.compression())
            .unwrap_or(DEFAULT_COMPRESSION)
    }

    /// Returns `true` if dictionary encoding is enabled for a column.
    ///
    /// For more details see [`WriterPropertiesBuilder::set_dictionary_enabled`]
    pub fn dictionary_enabled(&self, col: &ColumnPath) -> bool {
        self.column_properties
            .get(col)
            .and_then(|c| c.dictionary_enabled())
            .or_else(|| self.default_column_properties.dictionary_enabled())
            .unwrap_or(DEFAULT_DICTIONARY_ENABLED)
    }

    /// Returns which statistics are written for a column.
    ///
    /// For more details see [`WriterPropertiesBuilder::set_statistics_enabled`]
    pub fn statistics_enabled(&self, col: &ColumnPath) -> EnabledStatistics {
        self.column_properties
            .get(col)
            .and_then(|c| c.statistics_enabled())
            .or_else(|| self.default_column_properties.statistics_enabled())
            .unwrap_or(DEFAULT_STATISTICS_ENABLED)
    }

    /// Returns max size for statistics.
    ///
    /// UNUSED
    #[deprecated(since = "54.0.0", note = "Unused; will be removed in 56.0.0")]
    pub fn max_statistics_size(&self, col: &ColumnPath) -> usize {
        #[allow(deprecated)]
        self.column_properties
            .get(col)
            .and_then(|c| c.max_statistics_size())
            .or_else(|| self.default_column_properties.max_statistics_size())
            .unwrap_or(DEFAULT_MAX_STATISTICS_SIZE)
    }

    /// Returns the [`BloomFilterProperties`] for the given column
    ///
    /// Returns `None` if bloom filter is disabled
    ///
    /// For more details see [`WriterPropertiesBuilder::set_column_bloom_filter_enabled`]
    pub fn bloom_filter_properties(&self, col: &ColumnPath) -> Option<&BloomFilterProperties> {
        self.column_properties
            .get(col)
            .and_then(|c| c.bloom_filter_properties())
            .or_else(|| self.default_column_properties.bloom_filter_properties())
    }

    /// Return file encryption properties
    ///
    /// For more details see [`WriterPropertiesBuilder::with_file_encryption_properties`]
    #[cfg(feature = "encryption")]
    pub fn file_encryption_properties(&self) -> Option<&FileEncryptionProperties> {
        self.file_encryption_properties.as_ref()
    }
}

/// Builder for  [`WriterProperties`] Parquet writer configuration.
///
/// See example on [`WriterProperties`]
pub struct WriterPropertiesBuilder {
    data_page_size_limit: usize,
    dictionary_page_size_limit: usize,
    data_page_row_count_limit: usize,
    write_batch_size: usize,
    max_row_group_size: usize,
    bloom_filter_position: BloomFilterPosition,
    writer_version: WriterVersion,
    created_by: String,
    offset_index_disabled: bool,
    key_value_metadata: Option<Vec<KeyValue>>,
    default_column_properties: ColumnProperties,
    column_properties: HashMap<ColumnPath, ColumnProperties>,
    sorting_columns: Option<Vec<SortingColumn>>,
    column_index_truncate_length: Option<usize>,
    statistics_truncate_length: Option<usize>,
    coerce_types: bool,
    #[cfg(feature = "encryption")]
    file_encryption_properties: Option<FileEncryptionProperties>,
}

impl WriterPropertiesBuilder {
    /// Returns default state of the builder.
    fn with_defaults() -> Self {
        Self {
            data_page_size_limit: DEFAULT_PAGE_SIZE,
            dictionary_page_size_limit: DEFAULT_DICTIONARY_PAGE_SIZE_LIMIT,
            data_page_row_count_limit: DEFAULT_DATA_PAGE_ROW_COUNT_LIMIT,
            write_batch_size: DEFAULT_WRITE_BATCH_SIZE,
            max_row_group_size: DEFAULT_MAX_ROW_GROUP_SIZE,
            bloom_filter_position: DEFAULT_BLOOM_FILTER_POSITION,
            writer_version: DEFAULT_WRITER_VERSION,
            created_by: DEFAULT_CREATED_BY.to_string(),
            offset_index_disabled: DEFAULT_OFFSET_INDEX_DISABLED,
            key_value_metadata: None,
            default_column_properties: Default::default(),
            column_properties: HashMap::new(),
            sorting_columns: None,
            column_index_truncate_length: DEFAULT_COLUMN_INDEX_TRUNCATE_LENGTH,
            statistics_truncate_length: DEFAULT_STATISTICS_TRUNCATE_LENGTH,
            coerce_types: DEFAULT_COERCE_TYPES,
            #[cfg(feature = "encryption")]
            file_encryption_properties: None,
        }
    }

    /// Finalizes the configuration and returns immutable writer properties struct.
    pub fn build(self) -> WriterProperties {
        WriterProperties {
            data_page_size_limit: self.data_page_size_limit,
            dictionary_page_size_limit: self.dictionary_page_size_limit,
            data_page_row_count_limit: self.data_page_row_count_limit,
            write_batch_size: self.write_batch_size,
            max_row_group_size: self.max_row_group_size,
            bloom_filter_position: self.bloom_filter_position,
            writer_version: self.writer_version,
            created_by: self.created_by,
            offset_index_disabled: self.offset_index_disabled,
            key_value_metadata: self.key_value_metadata,
            default_column_properties: self.default_column_properties,
            column_properties: self.column_properties,
            sorting_columns: self.sorting_columns,
            column_index_truncate_length: self.column_index_truncate_length,
            statistics_truncate_length: self.statistics_truncate_length,
            coerce_types: self.coerce_types,
            #[cfg(feature = "encryption")]
            file_encryption_properties: self.file_encryption_properties,
        }
    }

    // ----------------------------------------------------------------------
    // Writer properties related to a file

    /// Sets the `WriterVersion` written into the parquet metadata (defaults to [`PARQUET_1_0`]
    /// via [`DEFAULT_WRITER_VERSION`])
    ///
    /// This value can determine what features some readers will support.
    ///
    /// [`PARQUET_1_0`]: [WriterVersion::PARQUET_1_0]
    pub fn set_writer_version(mut self, value: WriterVersion) -> Self {
        self.writer_version = value;
        self
    }

    /// Sets best effort maximum size of a data page in bytes (defaults to `1024 * 1024`
    /// via [`DEFAULT_PAGE_SIZE`]).
    ///
    /// The parquet writer will attempt to limit the sizes of each
    /// `DataPage` to this many bytes. Reducing this value will result
    /// in larger parquet files, but may improve the effectiveness of
    /// page index based predicate pushdown during reading.
    ///
    /// Note: this is a best effort limit based on value of
    /// [`set_write_batch_size`](Self::set_write_batch_size).
    pub fn set_data_page_size_limit(mut self, value: usize) -> Self {
        self.data_page_size_limit = value;
        self
    }

    /// Sets best effort maximum number of rows in a data page (defaults to `20_000`
    /// via [`DEFAULT_DATA_PAGE_ROW_COUNT_LIMIT`]).
    ///
    /// The parquet writer will attempt to limit the number of rows in
    /// each `DataPage` to this value. Reducing this value will result
    /// in larger parquet files, but may improve the effectiveness of
    /// page index based predicate pushdown during reading.
    ///
    /// Note: this is a best effort limit based on value of
    /// [`set_write_batch_size`](Self::set_write_batch_size).
    pub fn set_data_page_row_count_limit(mut self, value: usize) -> Self {
        self.data_page_row_count_limit = value;
        self
    }

    /// Sets best effort maximum dictionary page size, in bytes (defaults to `1024 * 1024`
    /// via [`DEFAULT_DICTIONARY_PAGE_SIZE_LIMIT`]).
    ///
    /// The parquet writer will attempt to limit the size of each
    /// `DataPage` used to store dictionaries to this many
    /// bytes. Reducing this value will result in larger parquet
    /// files, but may improve the effectiveness of page index based
    /// predicate pushdown during reading.
    ///
    /// Note: this is a best effort limit based on value of
    /// [`set_write_batch_size`](Self::set_write_batch_size).
    pub fn set_dictionary_page_size_limit(mut self, value: usize) -> Self {
        self.dictionary_page_size_limit = value;
        self
    }

    /// Sets write batch size (defaults to 1024 via [`DEFAULT_WRITE_BATCH_SIZE`]).
    ///
    /// For performance reasons, data for each column is written in
    /// batches of this size.
    ///
    /// Additional limits such as such as
    /// [`set_data_page_row_count_limit`](Self::set_data_page_row_count_limit)
    /// are checked between batches, and thus the write batch size value acts as an
    /// upper-bound on the enforcement granularity of other limits.
    pub fn set_write_batch_size(mut self, value: usize) -> Self {
        self.write_batch_size = value;
        self
    }

    /// Sets maximum number of rows in a row group (defaults to `1024 * 1024`
    /// via [`DEFAULT_MAX_ROW_GROUP_SIZE`]).
    ///
    /// # Panics
    /// If the value is set to 0.
    pub fn set_max_row_group_size(mut self, value: usize) -> Self {
        assert!(value > 0, "Cannot have a 0 max row group size");
        self.max_row_group_size = value;
        self
    }

    /// Sets where in the final file Bloom Filters are written (defaults to  [`AfterRowGroup`]
    /// via [`DEFAULT_BLOOM_FILTER_POSITION`])
    ///
    /// [`AfterRowGroup`]: BloomFilterPosition::AfterRowGroup
    pub fn set_bloom_filter_position(mut self, value: BloomFilterPosition) -> Self {
        self.bloom_filter_position = value;
        self
    }

    /// Sets "created by" property (defaults to `parquet-rs version <VERSION>` via
    /// [`DEFAULT_CREATED_BY`]).
    ///
    /// This is a string that will be written into the file metadata
    pub fn set_created_by(mut self, value: String) -> Self {
        self.created_by = value;
        self
    }

    /// Sets whether the writing of offset indexes is disabled (defaults to `false` via
    /// [`DEFAULT_OFFSET_INDEX_DISABLED`]).
    ///
    /// If statistics level is set to [`Page`] this setting will be overridden with `false`.
    ///
    /// Note: As the offset indexes are useful for accessing data by row number,
    /// they are always written by default, regardless of whether other statistics
    /// are enabled. Disabling this metadata may result in a degradation in read
    /// performance, so use this option with care.
    ///
    /// [`Page`]: EnabledStatistics::Page
    pub fn set_offset_index_disabled(mut self, value: bool) -> Self {
        self.offset_index_disabled = value;
        self
    }

    /// Sets "key_value_metadata" property (defaults to `None`).
    pub fn set_key_value_metadata(mut self, value: Option<Vec<KeyValue>>) -> Self {
        self.key_value_metadata = value;
        self
    }

    /// Sets sorting order of rows in the row group if any (defaults to `None`).
    pub fn set_sorting_columns(mut self, value: Option<Vec<SortingColumn>>) -> Self {
        self.sorting_columns = value;
        self
    }

    /// Sets the max length of min/max value fields when writing the column
    /// [`Index`] (defaults to `Some(64)` via [`DEFAULT_COLUMN_INDEX_TRUNCATE_LENGTH`]).
    ///
    /// This can be used to prevent columns with very long values (hundreds of
    /// bytes long) from causing the parquet metadata to become huge.
    ///
    /// # Notes
    ///
    /// The column [`Index`] is written when [`Self::set_statistics_enabled`] is
    /// set to [`EnabledStatistics::Page`].
    ///
    /// * If `Some`, must be greater than 0, otherwise will panic
    /// * If `None`, there's no effective limit.
    ///
    /// [`Index`]: crate::file::page_index::index::Index
    pub fn set_column_index_truncate_length(mut self, max_length: Option<usize>) -> Self {
        if let Some(value) = max_length {
            assert!(value > 0, "Cannot have a 0 column index truncate length. If you wish to disable min/max value truncation, set it to `None`.");
        }

        self.column_index_truncate_length = max_length;
        self
    }

    /// Sets the max length of min/max value fields in row group level
    /// [`Statistics`] (defaults to `None` (no limit) via [`DEFAULT_STATISTICS_TRUNCATE_LENGTH`]).
    ///
    /// # Notes
    /// Row group level [`Statistics`] are written when [`Self::set_statistics_enabled`] is
    /// set to [`EnabledStatistics::Chunk`] or [`EnabledStatistics::Page`].
    ///
    /// * If `Some`, must be greater than 0, otherwise will panic
    /// * If `None`, there's no effective limit.
    ///
    /// [`Statistics`]: crate::file::statistics::Statistics
    pub fn set_statistics_truncate_length(mut self, max_length: Option<usize>) -> Self {
        if let Some(value) = max_length {
            assert!(value > 0, "Cannot have a 0 statistics truncate length. If you wish to disable min/max value truncation, set it to `None`.");
        }

        self.statistics_truncate_length = max_length;
        self
    }

    /// Should the writer coerce types to parquet native types (defaults to `false` via
    /// [`DEFAULT_COERCE_TYPES`]).
    ///
    /// Leaving this option the default `false` will ensure the exact same data
    /// written to parquet using this library will be read.
    ///
    /// Setting this option to `true` will result in parquet files that can be
    /// read by more readers, but potentially lose information in the process.
    ///
    /// * Types such as [`DataType::Date64`], which have no direct corresponding
    ///   Parquet type, may be stored with lower precision.
    ///
    /// * The internal field names of `List` and `Map` types will be renamed if
    ///   necessary to match what is required by the newest Parquet specification.
    ///
    /// See [`ArrowToParquetSchemaConverter::with_coerce_types`] for more details
    ///
    /// [`DataType::Date64`]: arrow_schema::DataType::Date64
    /// [`ArrowToParquetSchemaConverter::with_coerce_types`]: crate::arrow::ArrowSchemaConverter::with_coerce_types
    pub fn set_coerce_types(mut self, coerce_types: bool) -> Self {
        self.coerce_types = coerce_types;
        self
    }

    /// Sets FileEncryptionProperties (defaults to `None`)
    #[cfg(feature = "encryption")]
    pub fn with_file_encryption_properties(
        mut self,
        file_encryption_properties: FileEncryptionProperties,
    ) -> Self {
        self.file_encryption_properties = Some(file_encryption_properties);
        self
    }

    // ----------------------------------------------------------------------
    // Setters for any column (global)

    /// Sets default encoding for all columns.
    ///
    /// If dictionary is not enabled, this is treated as a primary encoding for all
    /// columns. In case when dictionary is enabled for any column, this value is
    /// considered to be a fallback encoding for that column.
    ///
    /// # Panics
    ///
    /// if dictionary encoding is specified, regardless of dictionary
    /// encoding flag being set.
    pub fn set_encoding(mut self, value: Encoding) -> Self {
        self.default_column_properties.set_encoding(value);
        self
    }

    /// Sets default compression codec for all columns (default to [`UNCOMPRESSED`] via
    /// [`DEFAULT_COMPRESSION`]).
    ///
    /// [`UNCOMPRESSED`]: Compression::UNCOMPRESSED
    pub fn set_compression(mut self, value: Compression) -> Self {
        self.default_column_properties.set_compression(value);
        self
    }

    /// Sets default flag to enable/disable dictionary encoding for all columns (defaults to `true`
    /// via [`DEFAULT_DICTIONARY_ENABLED`]).
    ///
    /// Use this method to set dictionary encoding, instead of explicitly specifying
    /// encoding in `set_encoding` method.
    pub fn set_dictionary_enabled(mut self, value: bool) -> Self {
        self.default_column_properties.set_dictionary_enabled(value);
        self
    }

    /// Sets default statistics level for all columns (defaults to [`Page`] via
    /// [`DEFAULT_STATISTICS_ENABLED`]).
    ///
    /// [`Page`]: EnabledStatistics::Page
    pub fn set_statistics_enabled(mut self, value: EnabledStatistics) -> Self {
        self.default_column_properties.set_statistics_enabled(value);
        self
    }

    /// Sets default max statistics size for all columns (defaults to `4096` via
    /// [`DEFAULT_MAX_STATISTICS_SIZE`]).
    ///
    /// Applicable only if statistics are enabled.
    #[deprecated(since = "54.0.0", note = "Unused; will be removed in 56.0.0")]
    pub fn set_max_statistics_size(mut self, value: usize) -> Self {
        #[allow(deprecated)]
        self.default_column_properties
            .set_max_statistics_size(value);
        self
    }

    /// Sets if bloom filter should be written for all columns (defaults to `false`).
    ///
    /// # Notes
    ///
    /// * If the bloom filter is enabled previously then it is a no-op.
    ///
    /// * If the bloom filter is not enabled, default values for ndv and fpp
    ///   value are used used. See [`set_bloom_filter_ndv`] and
    ///   [`set_bloom_filter_fpp`] to further adjust the ndv and fpp.
    ///
    /// [`set_bloom_filter_ndv`]: Self::set_bloom_filter_ndv
    /// [`set_bloom_filter_fpp`]: Self::set_bloom_filter_fpp
    pub fn set_bloom_filter_enabled(mut self, value: bool) -> Self {
        self.default_column_properties
            .set_bloom_filter_enabled(value);
        self
    }

    /// Sets the default target bloom filter false positive probability (fpp)
    /// for all columns (defaults to `0.05` via [`DEFAULT_BLOOM_FILTER_FPP`]).
    ///
    /// Implicitly enables bloom writing, as if [`set_bloom_filter_enabled`] had
    /// been called.
    ///
    /// [`set_bloom_filter_enabled`]: Self::set_bloom_filter_enabled
    pub fn set_bloom_filter_fpp(mut self, value: f64) -> Self {
        self.default_column_properties.set_bloom_filter_fpp(value);
        self
    }

    /// Sets default number of distinct values (ndv) for bloom filter for all
    /// columns (defaults to `1_000_000` via [`DEFAULT_BLOOM_FILTER_NDV`]).
    ///
    /// Implicitly enables bloom writing, as if [`set_bloom_filter_enabled`] had
    /// been called.
    ///
    /// [`set_bloom_filter_enabled`]: Self::set_bloom_filter_enabled
    pub fn set_bloom_filter_ndv(mut self, value: u64) -> Self {
        self.default_column_properties.set_bloom_filter_ndv(value);
        self
    }

    // ----------------------------------------------------------------------
    // Setters for a specific column

    /// Helper method to get existing or new mutable reference of column properties.
    #[inline]
    fn get_mut_props(&mut self, col: ColumnPath) -> &mut ColumnProperties {
        self.column_properties.entry(col).or_default()
    }

    /// Sets encoding for a specific column.
    ///
    /// Takes precedence over [`Self::set_encoding`].
    ///
    /// If dictionary is not enabled, this is treated as a primary encoding for this
    /// column. In case when dictionary is enabled for this column, either through
    /// global defaults or explicitly, this value is considered to be a fallback
    /// encoding for this column.
    ///
    /// # Panics
    /// If user tries to set dictionary encoding here, regardless of dictionary
    /// encoding flag being set.
    pub fn set_column_encoding(mut self, col: ColumnPath, value: Encoding) -> Self {
        self.get_mut_props(col).set_encoding(value);
        self
    }

    /// Sets compression codec for a specific column.
    ///
    /// Takes precedence over [`Self::set_compression`].
    pub fn set_column_compression(mut self, col: ColumnPath, value: Compression) -> Self {
        self.get_mut_props(col).set_compression(value);
        self
    }

    /// Sets flag to enable/disable dictionary encoding for a specific column.
    ///
    /// Takes precedence over [`Self::set_dictionary_enabled`].
    pub fn set_column_dictionary_enabled(mut self, col: ColumnPath, value: bool) -> Self {
        self.get_mut_props(col).set_dictionary_enabled(value);
        self
    }

    /// Sets statistics level for a specific column
    ///
    /// Takes precedence over [`Self::set_statistics_enabled`].
    pub fn set_column_statistics_enabled(
        mut self,
        col: ColumnPath,
        value: EnabledStatistics,
    ) -> Self {
        self.get_mut_props(col).set_statistics_enabled(value);
        self
    }

    /// Sets max size for statistics for a specific column.
    ///
    /// Takes precedence over [`Self::set_max_statistics_size`].
    #[deprecated(since = "54.0.0", note = "Unused; will be removed in 56.0.0")]
    pub fn set_column_max_statistics_size(mut self, col: ColumnPath, value: usize) -> Self {
        #[allow(deprecated)]
        self.get_mut_props(col).set_max_statistics_size(value);
        self
    }

    /// Sets whether a bloom filter should be written for a specific column.
    ///
    /// Takes precedence over [`Self::set_bloom_filter_enabled`].
    pub fn set_column_bloom_filter_enabled(mut self, col: ColumnPath, value: bool) -> Self {
        self.get_mut_props(col).set_bloom_filter_enabled(value);
        self
    }

    /// Sets the false positive probability for bloom filter for a specific column.
    ///
    /// Takes precedence over [`Self::set_bloom_filter_fpp`].
    pub fn set_column_bloom_filter_fpp(mut self, col: ColumnPath, value: f64) -> Self {
        self.get_mut_props(col).set_bloom_filter_fpp(value);
        self
    }

    /// Sets the number of distinct values for bloom filter for a specific column.
    ///
    /// Takes precedence over [`Self::set_bloom_filter_ndv`].
    pub fn set_column_bloom_filter_ndv(mut self, col: ColumnPath, value: u64) -> Self {
        self.get_mut_props(col).set_bloom_filter_ndv(value);
        self
    }
<<<<<<< HEAD

    /// Sets the max length of min/max value fields when writing the column
    /// [`Index`] (defaults to `None` (no limit)).
    ///
    /// This can be used to prevent columns with very long values (hundreds of
    /// bytes long) from causing the parquet metadata to become huge.
    ///
    /// # Notes
    ///
    /// The column [`Index`] is written when [`Self::set_statistics_enabled`] is
    /// set to [`EnabledStatistics::Page`].
    ///
    /// * If `Some`, must be greater than 0, otherwise will panic
    /// * If `None`, there's no effective limit.
    ///
    /// [`Index`]: crate::file::page_index::index::Index
    pub fn set_column_index_truncate_length(mut self, max_length: Option<usize>) -> Self {
        if let Some(value) = max_length {
            assert!(value > 0, "Cannot have a 0 column index truncate length. If you wish to disable min/max value truncation, set it to `None`.");
        }

        self.column_index_truncate_length = max_length;
        self
    }

    /// Sets the max length of min/max value fields in row group and page [`Statistics`]
    /// (defaults to `None` (no limit)).
    ///
    /// # Notes
    /// Row group level [`Statistics`] are written when [`Self::set_statistics_enabled`] is
    /// set to [`EnabledStatistics::Chunk`] or [`EnabledStatistics::Page`]. Page level
    /// [`Statistics`] are written when [`Self::set_statistics_enabled`] is set to
    /// [`EnabledStatistics::Page`].
    ///
    /// * If `Some`, must be greater than 0, otherwise will panic
    /// * If `None`, there's no effective limit.
    ///
    /// [`Statistics`]: crate::file::statistics::Statistics
    pub fn set_statistics_truncate_length(mut self, max_length: Option<usize>) -> Self {
        if let Some(value) = max_length {
            assert!(value > 0, "Cannot have a 0 statistics truncate length. If you wish to disable min/max value truncation, set it to `None`.");
        }

        self.statistics_truncate_length = max_length;
        self
    }

    /// Should the writer coerce types to parquet native types (defaults to `false`).
    ///
    /// Leaving this option the default `false` will ensure the exact same data
    /// written to parquet using this library will be read.
    ///
    /// Setting this option to `true` will result in parquet files that can be
    /// read by more readers, but potentially lose information in the process.
    ///
    /// * Types such as [`DataType::Date64`], which have no direct corresponding
    ///   Parquet type, may be stored with lower precision.
    ///
    /// * The internal field names of `List` and `Map` types will be renamed if
    ///   necessary to match what is required by the newest Parquet specification.
    ///
    /// See [`ArrowToParquetSchemaConverter::with_coerce_types`] for more details
    ///
    /// [`DataType::Date64`]: arrow_schema::DataType::Date64
    /// [`ArrowToParquetSchemaConverter::with_coerce_types`]: crate::arrow::ArrowSchemaConverter::with_coerce_types
    pub fn set_coerce_types(mut self, coerce_types: bool) -> Self {
        self.coerce_types = coerce_types;
        self
    }

    /// Sets FileEncryptionProperties (defaults to `None`)
    #[cfg(feature = "encryption")]
    pub fn with_file_encryption_properties(
        mut self,
        file_encryption_properties: FileEncryptionProperties,
    ) -> Self {
        self.file_encryption_properties = Some(file_encryption_properties);
        self
    }
=======
>>>>>>> 3d88c11a
}

/// Controls the level of statistics to be computed by the writer and stored in
/// the parquet file.
///
/// Enabling statistics makes the resulting Parquet file larger and requires
/// more time to read the parquet footer.
///
/// Statistics can be used to improve query performance by pruning row groups
/// and pages during query execution if the query engine supports evaluating the
/// predicate using the statistics.
#[derive(Debug, Clone, Copy, Eq, PartialEq)]
pub enum EnabledStatistics {
    /// Compute no statistics.
    None,
    /// Compute column chunk-level statistics but not page-level.
    ///
    /// Setting this option will store one set of statistics for each relevant
    /// column for each row group. The more row groups written, the more
    /// statistics will be stored.
    Chunk,
    /// Compute page-level and column chunk-level statistics.
    ///
    /// Setting this option will store one set of statistics for each relevant
    /// column for each page and row group. The more row groups and the more
    /// pages written, the more statistics will be stored.
    Page,
}

impl FromStr for EnabledStatistics {
    type Err = String;

    fn from_str(s: &str) -> Result<Self, Self::Err> {
        match s {
            "NONE" | "none" => Ok(EnabledStatistics::None),
            "CHUNK" | "chunk" => Ok(EnabledStatistics::Chunk),
            "PAGE" | "page" => Ok(EnabledStatistics::Page),
            _ => Err(format!("Invalid statistics arg: {}", s)),
        }
    }
}

impl Default for EnabledStatistics {
    fn default() -> Self {
        DEFAULT_STATISTICS_ENABLED
    }
}

/// Controls the bloom filter to be computed by the writer.
#[derive(Debug, Clone, PartialEq)]
pub struct BloomFilterProperties {
    /// False positive probability. This should be always between 0 and 1 exclusive. Defaults to [`DEFAULT_BLOOM_FILTER_FPP`].
    ///
    /// You should set this value by calling [`WriterPropertiesBuilder::set_bloom_filter_fpp`].
    ///
    /// The bloom filter data structure is a trade of between disk and memory space versus fpp, the
    /// smaller the fpp, the more memory and disk space is required, thus setting it to a reasonable value
    /// e.g. 0.1, 0.05, or 0.001 is recommended.
    ///
    /// Setting to a very small number diminishes the value of the filter itself, as the bitset size is
    /// even larger than just storing the whole value. You are also expected to set `ndv` if it can
    /// be known in advance to greatly reduce space usage.
    pub fpp: f64,
    /// Number of distinct values, should be non-negative to be meaningful. Defaults to [`DEFAULT_BLOOM_FILTER_NDV`].
    ///
    /// You should set this value by calling [`WriterPropertiesBuilder::set_bloom_filter_ndv`].
    ///
    /// Usage of bloom filter is most beneficial for columns with large cardinality, so a good heuristic
    /// is to set ndv to the number of rows. However, it can reduce disk size if you know in advance a smaller
    /// number of distinct values. For very small ndv value it is probably not worth it to use bloom filter
    /// anyway.
    ///
    /// Increasing this value (without increasing fpp) will result in an increase in disk or memory size.
    pub ndv: u64,
}

impl Default for BloomFilterProperties {
    fn default() -> Self {
        BloomFilterProperties {
            fpp: DEFAULT_BLOOM_FILTER_FPP,
            ndv: DEFAULT_BLOOM_FILTER_NDV,
        }
    }
}

/// Container for column properties that can be changed as part of writer.
///
/// If a field is `None`, it means that no specific value has been set for this column,
/// so some subsequent or default value must be used.
#[derive(Debug, Clone, Default, PartialEq)]
struct ColumnProperties {
    encoding: Option<Encoding>,
    codec: Option<Compression>,
    dictionary_enabled: Option<bool>,
    statistics_enabled: Option<EnabledStatistics>,
    #[deprecated(since = "54.0.0", note = "Unused; will be removed in 56.0.0")]
    max_statistics_size: Option<usize>,
    /// bloom filter related properties
    bloom_filter_properties: Option<BloomFilterProperties>,
}

impl ColumnProperties {
    /// Sets encoding for this column.
    ///
    /// If dictionary is not enabled, this is treated as a primary encoding for a column.
    /// In case when dictionary is enabled for a column, this value is considered to
    /// be a fallback encoding.
    ///
    /// Panics if user tries to set dictionary encoding here, regardless of dictionary
    /// encoding flag being set. Use `set_dictionary_enabled` method to enable dictionary
    /// for a column.
    fn set_encoding(&mut self, value: Encoding) {
        if value == Encoding::PLAIN_DICTIONARY || value == Encoding::RLE_DICTIONARY {
            panic!("Dictionary encoding can not be used as fallback encoding");
        }
        self.encoding = Some(value);
    }

    /// Sets compression codec for this column.
    fn set_compression(&mut self, value: Compression) {
        self.codec = Some(value);
    }

    /// Sets whether dictionary encoding is enabled for this column.
    fn set_dictionary_enabled(&mut self, enabled: bool) {
        self.dictionary_enabled = Some(enabled);
    }

    /// Sets the statistics level for this column.
    fn set_statistics_enabled(&mut self, enabled: EnabledStatistics) {
        self.statistics_enabled = Some(enabled);
    }

    /// Sets max size for statistics for this column.
    #[deprecated(since = "54.0.0", note = "Unused; will be removed in 56.0.0")]
    #[allow(deprecated)]
    fn set_max_statistics_size(&mut self, value: usize) {
        self.max_statistics_size = Some(value);
    }

    /// If `value` is `true`, sets bloom filter properties to default values if not previously set,
    /// otherwise it is a no-op.
    /// If `value` is `false`, resets bloom filter properties to `None`.
    fn set_bloom_filter_enabled(&mut self, value: bool) {
        if value && self.bloom_filter_properties.is_none() {
            self.bloom_filter_properties = Some(Default::default())
        } else if !value {
            self.bloom_filter_properties = None
        }
    }

    /// Sets the false positive probability for bloom filter for this column, and implicitly enables
    /// bloom filter if not previously enabled.
    ///
    /// # Panics
    ///
    /// Panics if the `value` is not between 0 and 1 exclusive
    fn set_bloom_filter_fpp(&mut self, value: f64) {
        assert!(
            value > 0. && value < 1.0,
            "fpp must be between 0 and 1 exclusive, got {value}"
        );

        self.bloom_filter_properties
            .get_or_insert_with(Default::default)
            .fpp = value;
    }

    /// Sets the number of distinct (unique) values for bloom filter for this column, and implicitly
    /// enables bloom filter if not previously enabled.
    fn set_bloom_filter_ndv(&mut self, value: u64) {
        self.bloom_filter_properties
            .get_or_insert_with(Default::default)
            .ndv = value;
    }

    /// Returns optional encoding for this column.
    fn encoding(&self) -> Option<Encoding> {
        self.encoding
    }

    /// Returns optional compression codec for this column.
    fn compression(&self) -> Option<Compression> {
        self.codec
    }

    /// Returns `Some(true)` if dictionary encoding is enabled for this column, if
    /// disabled then returns `Some(false)`. If result is `None`, then no setting has
    /// been provided.
    fn dictionary_enabled(&self) -> Option<bool> {
        self.dictionary_enabled
    }

    /// Returns optional statistics level requested for this column. If result is `None`,
    /// then no setting has been provided.
    fn statistics_enabled(&self) -> Option<EnabledStatistics> {
        self.statistics_enabled
    }

    /// Returns optional max size in bytes for statistics.
    #[deprecated(since = "54.0.0", note = "Unused; will be removed in 56.0.0")]
    fn max_statistics_size(&self) -> Option<usize> {
        #[allow(deprecated)]
        self.max_statistics_size
    }

    /// Returns the bloom filter properties, or `None` if not enabled
    fn bloom_filter_properties(&self) -> Option<&BloomFilterProperties> {
        self.bloom_filter_properties.as_ref()
    }
}

/// Reference counted reader properties.
pub type ReaderPropertiesPtr = Arc<ReaderProperties>;

const DEFAULT_READ_BLOOM_FILTER: bool = false;

/// Configuration settings for reading parquet files.
///
/// All properties are immutable and `Send` + `Sync`.
/// Use [`ReaderPropertiesBuilder`] to assemble these properties.
///
/// # Example
///
/// ```rust
/// use parquet::file::properties::ReaderProperties;
///
/// // Create properties with default configuration.
/// let props = ReaderProperties::builder().build();
///
/// // Use properties builder to set certain options and assemble the configuration.
/// let props = ReaderProperties::builder()
///     .set_backward_compatible_lz4(false)
///     .build();
/// ```
pub struct ReaderProperties {
    codec_options: CodecOptions,
    read_bloom_filter: bool,
}

impl ReaderProperties {
    /// Returns builder for reader properties with default values.
    pub fn builder() -> ReaderPropertiesBuilder {
        ReaderPropertiesBuilder::with_defaults()
    }

    /// Returns codec options.
    pub(crate) fn codec_options(&self) -> &CodecOptions {
        &self.codec_options
    }

    /// Returns whether to read bloom filter
    pub(crate) fn read_bloom_filter(&self) -> bool {
        self.read_bloom_filter
    }
}

/// Builder for parquet file reader configuration. See example on
/// [`ReaderProperties`]
pub struct ReaderPropertiesBuilder {
    codec_options_builder: CodecOptionsBuilder,
    read_bloom_filter: Option<bool>,
}

/// Reader properties builder.
impl ReaderPropertiesBuilder {
    /// Returns default state of the builder.
    fn with_defaults() -> Self {
        Self {
            codec_options_builder: CodecOptionsBuilder::default(),
            read_bloom_filter: None,
        }
    }

    /// Finalizes the configuration and returns immutable reader properties struct.
    pub fn build(self) -> ReaderProperties {
        ReaderProperties {
            codec_options: self.codec_options_builder.build(),
            read_bloom_filter: self.read_bloom_filter.unwrap_or(DEFAULT_READ_BLOOM_FILTER),
        }
    }

    /// Enable/disable backward compatible LZ4.
    ///
    /// If backward compatible LZ4 is enable, on LZ4_HADOOP error it will fallback
    /// to the older versions LZ4 algorithms. That is LZ4_FRAME, for backward compatibility
    /// with files generated by older versions of this library, and LZ4_RAW, for backward
    /// compatibility with files generated by older versions of parquet-cpp.
    ///
    /// If backward compatible LZ4 is disabled, on LZ4_HADOOP error it will return the error.
    pub fn set_backward_compatible_lz4(mut self, value: bool) -> Self {
        self.codec_options_builder = self
            .codec_options_builder
            .set_backward_compatible_lz4(value);
        self
    }

    /// Enable/disable reading bloom filter
    ///
    /// If reading bloom filter is enabled, bloom filter will be read from the file.
    /// If reading bloom filter is disabled, bloom filter will not be read from the file.
    ///
    /// By default bloom filter is set to be read.
    pub fn set_read_bloom_filter(mut self, value: bool) -> Self {
        self.read_bloom_filter = Some(value);
        self
    }
}

#[cfg(test)]
mod tests {
    use super::*;

    #[test]
    fn test_writer_version() {
        assert_eq!(WriterVersion::PARQUET_1_0.as_num(), 1);
        assert_eq!(WriterVersion::PARQUET_2_0.as_num(), 2);
    }

    #[test]
    fn test_writer_properties_default_settings() {
        let props = WriterProperties::default();
        assert_eq!(props.data_page_size_limit(), DEFAULT_PAGE_SIZE);
        assert_eq!(
            props.dictionary_page_size_limit(),
            DEFAULT_DICTIONARY_PAGE_SIZE_LIMIT
        );
        assert_eq!(props.write_batch_size(), DEFAULT_WRITE_BATCH_SIZE);
        assert_eq!(props.max_row_group_size(), DEFAULT_MAX_ROW_GROUP_SIZE);
        assert_eq!(props.bloom_filter_position(), DEFAULT_BLOOM_FILTER_POSITION);
        assert_eq!(props.writer_version(), DEFAULT_WRITER_VERSION);
        assert_eq!(props.created_by(), DEFAULT_CREATED_BY);
        assert_eq!(props.key_value_metadata(), None);
        assert_eq!(props.encoding(&ColumnPath::from("col")), None);
        assert_eq!(
            props.compression(&ColumnPath::from("col")),
            DEFAULT_COMPRESSION
        );
        assert_eq!(
            props.dictionary_enabled(&ColumnPath::from("col")),
            DEFAULT_DICTIONARY_ENABLED
        );
        assert_eq!(
            props.statistics_enabled(&ColumnPath::from("col")),
            DEFAULT_STATISTICS_ENABLED
        );
        assert!(props
            .bloom_filter_properties(&ColumnPath::from("col"))
            .is_none());
    }

    #[test]
    fn test_writer_properties_dictionary_encoding() {
        // dictionary encoding is not configurable, and it should be the same for both
        // writer version 1 and 2.
        for version in &[WriterVersion::PARQUET_1_0, WriterVersion::PARQUET_2_0] {
            let props = WriterProperties::builder()
                .set_writer_version(*version)
                .build();
            assert_eq!(props.dictionary_page_encoding(), Encoding::PLAIN);
            assert_eq!(
                props.dictionary_data_page_encoding(),
                Encoding::RLE_DICTIONARY
            );
        }
    }

    #[test]
    #[should_panic(expected = "Dictionary encoding can not be used as fallback encoding")]
    fn test_writer_properties_panic_when_plain_dictionary_is_fallback() {
        // Should panic when user specifies dictionary encoding as fallback encoding.
        WriterProperties::builder()
            .set_encoding(Encoding::PLAIN_DICTIONARY)
            .build();
    }

    #[test]
    #[should_panic(expected = "Dictionary encoding can not be used as fallback encoding")]
    fn test_writer_properties_panic_when_rle_dictionary_is_fallback() {
        // Should panic when user specifies dictionary encoding as fallback encoding.
        WriterProperties::builder()
            .set_encoding(Encoding::RLE_DICTIONARY)
            .build();
    }

    #[test]
    #[should_panic(expected = "Dictionary encoding can not be used as fallback encoding")]
    fn test_writer_properties_panic_when_dictionary_is_enabled() {
        WriterProperties::builder()
            .set_dictionary_enabled(true)
            .set_column_encoding(ColumnPath::from("col"), Encoding::RLE_DICTIONARY)
            .build();
    }

    #[test]
    #[should_panic(expected = "Dictionary encoding can not be used as fallback encoding")]
    fn test_writer_properties_panic_when_dictionary_is_disabled() {
        WriterProperties::builder()
            .set_dictionary_enabled(false)
            .set_column_encoding(ColumnPath::from("col"), Encoding::RLE_DICTIONARY)
            .build();
    }

    #[test]
    fn test_writer_properties_builder() {
        let props = WriterProperties::builder()
            // file settings
            .set_writer_version(WriterVersion::PARQUET_2_0)
            .set_data_page_size_limit(10)
            .set_dictionary_page_size_limit(20)
            .set_write_batch_size(30)
            .set_max_row_group_size(40)
            .set_created_by("default".to_owned())
            .set_key_value_metadata(Some(vec![KeyValue::new(
                "key".to_string(),
                "value".to_string(),
            )]))
            // global column settings
            .set_encoding(Encoding::DELTA_BINARY_PACKED)
            .set_compression(Compression::GZIP(Default::default()))
            .set_dictionary_enabled(false)
            .set_statistics_enabled(EnabledStatistics::None)
            // specific column settings
            .set_column_encoding(ColumnPath::from("col"), Encoding::RLE)
            .set_column_compression(ColumnPath::from("col"), Compression::SNAPPY)
            .set_column_dictionary_enabled(ColumnPath::from("col"), true)
            .set_column_statistics_enabled(ColumnPath::from("col"), EnabledStatistics::Chunk)
            .set_column_bloom_filter_enabled(ColumnPath::from("col"), true)
            .set_column_bloom_filter_ndv(ColumnPath::from("col"), 100_u64)
            .set_column_bloom_filter_fpp(ColumnPath::from("col"), 0.1)
            .build();

        assert_eq!(props.writer_version(), WriterVersion::PARQUET_2_0);
        assert_eq!(props.data_page_size_limit(), 10);
        assert_eq!(props.dictionary_page_size_limit(), 20);
        assert_eq!(props.write_batch_size(), 30);
        assert_eq!(props.max_row_group_size(), 40);
        assert_eq!(props.created_by(), "default");
        assert_eq!(
            props.key_value_metadata(),
            Some(&vec![
                KeyValue::new("key".to_string(), "value".to_string(),)
            ])
        );

        assert_eq!(
            props.encoding(&ColumnPath::from("a")),
            Some(Encoding::DELTA_BINARY_PACKED)
        );
        assert_eq!(
            props.compression(&ColumnPath::from("a")),
            Compression::GZIP(Default::default())
        );
        assert!(!props.dictionary_enabled(&ColumnPath::from("a")));
        assert_eq!(
            props.statistics_enabled(&ColumnPath::from("a")),
            EnabledStatistics::None
        );

        assert_eq!(
            props.encoding(&ColumnPath::from("col")),
            Some(Encoding::RLE)
        );
        assert_eq!(
            props.compression(&ColumnPath::from("col")),
            Compression::SNAPPY
        );
        assert!(props.dictionary_enabled(&ColumnPath::from("col")));
        assert_eq!(
            props.statistics_enabled(&ColumnPath::from("col")),
            EnabledStatistics::Chunk
        );
        assert_eq!(
            props.bloom_filter_properties(&ColumnPath::from("col")),
            Some(&BloomFilterProperties { fpp: 0.1, ndv: 100 })
        );
    }

    #[test]
    fn test_writer_properties_builder_partial_defaults() {
        let props = WriterProperties::builder()
            .set_encoding(Encoding::DELTA_BINARY_PACKED)
            .set_compression(Compression::GZIP(Default::default()))
            .set_bloom_filter_enabled(true)
            .set_column_encoding(ColumnPath::from("col"), Encoding::RLE)
            .build();

        assert_eq!(
            props.encoding(&ColumnPath::from("col")),
            Some(Encoding::RLE)
        );
        assert_eq!(
            props.compression(&ColumnPath::from("col")),
            Compression::GZIP(Default::default())
        );
        assert_eq!(
            props.dictionary_enabled(&ColumnPath::from("col")),
            DEFAULT_DICTIONARY_ENABLED
        );
        assert_eq!(
            props.bloom_filter_properties(&ColumnPath::from("col")),
            Some(&BloomFilterProperties {
                fpp: 0.05,
                ndv: 1_000_000_u64
            })
        );
    }

    #[test]
    fn test_writer_properties_bloom_filter_ndv_fpp_set() {
        assert_eq!(
            WriterProperties::builder()
                .build()
                .bloom_filter_properties(&ColumnPath::from("col")),
            None
        );
        assert_eq!(
            WriterProperties::builder()
                .set_bloom_filter_ndv(100)
                .build()
                .bloom_filter_properties(&ColumnPath::from("col")),
            Some(&BloomFilterProperties {
                fpp: 0.05,
                ndv: 100
            })
        );
        assert_eq!(
            WriterProperties::builder()
                .set_bloom_filter_fpp(0.1)
                .build()
                .bloom_filter_properties(&ColumnPath::from("col")),
            Some(&BloomFilterProperties {
                fpp: 0.1,
                ndv: 1_000_000_u64
            })
        );
    }

    #[test]
    fn test_reader_properties_default_settings() {
        let props = ReaderProperties::builder().build();

        let codec_options = CodecOptionsBuilder::default()
            .set_backward_compatible_lz4(true)
            .build();

        assert_eq!(props.codec_options(), &codec_options);
        assert!(!props.read_bloom_filter());
    }

    #[test]
    fn test_reader_properties_builder() {
        let props = ReaderProperties::builder()
            .set_backward_compatible_lz4(false)
            .build();

        let codec_options = CodecOptionsBuilder::default()
            .set_backward_compatible_lz4(false)
            .build();

        assert_eq!(props.codec_options(), &codec_options);
    }

    #[test]
    fn test_parse_writerversion() {
        let mut writer_version = "PARQUET_1_0".parse::<WriterVersion>().unwrap();
        assert_eq!(writer_version, WriterVersion::PARQUET_1_0);
        writer_version = "PARQUET_2_0".parse::<WriterVersion>().unwrap();
        assert_eq!(writer_version, WriterVersion::PARQUET_2_0);

        // test lowercase
        writer_version = "parquet_1_0".parse::<WriterVersion>().unwrap();
        assert_eq!(writer_version, WriterVersion::PARQUET_1_0);

        // test invalid version
        match "PARQUET_-1_0".parse::<WriterVersion>() {
            Ok(_) => panic!("Should not be able to parse PARQUET_-1_0"),
            Err(e) => {
                assert_eq!(e, "Invalid writer version: PARQUET_-1_0");
            }
        }
    }

    #[test]
    fn test_parse_enabledstatistics() {
        let mut enabled_statistics = "NONE".parse::<EnabledStatistics>().unwrap();
        assert_eq!(enabled_statistics, EnabledStatistics::None);
        enabled_statistics = "CHUNK".parse::<EnabledStatistics>().unwrap();
        assert_eq!(enabled_statistics, EnabledStatistics::Chunk);
        enabled_statistics = "PAGE".parse::<EnabledStatistics>().unwrap();
        assert_eq!(enabled_statistics, EnabledStatistics::Page);

        // test lowercase
        enabled_statistics = "none".parse::<EnabledStatistics>().unwrap();
        assert_eq!(enabled_statistics, EnabledStatistics::None);

        //test invalid statistics
        match "ChunkAndPage".parse::<EnabledStatistics>() {
            Ok(_) => panic!("Should not be able to parse ChunkAndPage"),
            Err(e) => {
                assert_eq!(e, "Invalid statistics arg: ChunkAndPage");
            }
        }
    }
}<|MERGE_RESOLUTION|>--- conflicted
+++ resolved
@@ -648,15 +648,21 @@
         self
     }
 
-    /// Sets the max length of min/max value fields in row group level
+    /// Sets the max length of min/max value fields in row group and data page header
     /// [`Statistics`] (defaults to `None` (no limit) via [`DEFAULT_STATISTICS_TRUNCATE_LENGTH`]).
     ///
     /// # Notes
-    /// Row group level [`Statistics`] are written when [`Self::set_statistics_enabled`] is
-    /// set to [`EnabledStatistics::Chunk`] or [`EnabledStatistics::Page`].
+    /// Row group [`Statistics`] are written when [`Self::set_statistics_enabled`] is
+    /// set to [`EnabledStatistics::Chunk`] or [`EnabledStatistics::Page`]. Data page header
+    /// [`Statistics`] are written when [`Self::set_statistics_enabled`] is set to
+    /// [`EnabledStatistics::Page`].
     ///
     /// * If `Some`, must be greater than 0, otherwise will panic
     /// * If `None`, there's no effective limit.
+    ///
+    /// # See also
+    /// Truncation of Page Index statistics is controlled separately via
+    /// [`WriterPropertiesBuilder::set_column_index_truncate_length`]
     ///
     /// [`Statistics`]: crate::file::statistics::Statistics
     pub fn set_statistics_truncate_length(mut self, max_length: Option<usize>) -> Self {
@@ -889,88 +895,6 @@
         self.get_mut_props(col).set_bloom_filter_ndv(value);
         self
     }
-<<<<<<< HEAD
-
-    /// Sets the max length of min/max value fields when writing the column
-    /// [`Index`] (defaults to `None` (no limit)).
-    ///
-    /// This can be used to prevent columns with very long values (hundreds of
-    /// bytes long) from causing the parquet metadata to become huge.
-    ///
-    /// # Notes
-    ///
-    /// The column [`Index`] is written when [`Self::set_statistics_enabled`] is
-    /// set to [`EnabledStatistics::Page`].
-    ///
-    /// * If `Some`, must be greater than 0, otherwise will panic
-    /// * If `None`, there's no effective limit.
-    ///
-    /// [`Index`]: crate::file::page_index::index::Index
-    pub fn set_column_index_truncate_length(mut self, max_length: Option<usize>) -> Self {
-        if let Some(value) = max_length {
-            assert!(value > 0, "Cannot have a 0 column index truncate length. If you wish to disable min/max value truncation, set it to `None`.");
-        }
-
-        self.column_index_truncate_length = max_length;
-        self
-    }
-
-    /// Sets the max length of min/max value fields in row group and page [`Statistics`]
-    /// (defaults to `None` (no limit)).
-    ///
-    /// # Notes
-    /// Row group level [`Statistics`] are written when [`Self::set_statistics_enabled`] is
-    /// set to [`EnabledStatistics::Chunk`] or [`EnabledStatistics::Page`]. Page level
-    /// [`Statistics`] are written when [`Self::set_statistics_enabled`] is set to
-    /// [`EnabledStatistics::Page`].
-    ///
-    /// * If `Some`, must be greater than 0, otherwise will panic
-    /// * If `None`, there's no effective limit.
-    ///
-    /// [`Statistics`]: crate::file::statistics::Statistics
-    pub fn set_statistics_truncate_length(mut self, max_length: Option<usize>) -> Self {
-        if let Some(value) = max_length {
-            assert!(value > 0, "Cannot have a 0 statistics truncate length. If you wish to disable min/max value truncation, set it to `None`.");
-        }
-
-        self.statistics_truncate_length = max_length;
-        self
-    }
-
-    /// Should the writer coerce types to parquet native types (defaults to `false`).
-    ///
-    /// Leaving this option the default `false` will ensure the exact same data
-    /// written to parquet using this library will be read.
-    ///
-    /// Setting this option to `true` will result in parquet files that can be
-    /// read by more readers, but potentially lose information in the process.
-    ///
-    /// * Types such as [`DataType::Date64`], which have no direct corresponding
-    ///   Parquet type, may be stored with lower precision.
-    ///
-    /// * The internal field names of `List` and `Map` types will be renamed if
-    ///   necessary to match what is required by the newest Parquet specification.
-    ///
-    /// See [`ArrowToParquetSchemaConverter::with_coerce_types`] for more details
-    ///
-    /// [`DataType::Date64`]: arrow_schema::DataType::Date64
-    /// [`ArrowToParquetSchemaConverter::with_coerce_types`]: crate::arrow::ArrowSchemaConverter::with_coerce_types
-    pub fn set_coerce_types(mut self, coerce_types: bool) -> Self {
-        self.coerce_types = coerce_types;
-        self
-    }
-
-    /// Sets FileEncryptionProperties (defaults to `None`)
-    #[cfg(feature = "encryption")]
-    pub fn with_file_encryption_properties(
-        mut self,
-        file_encryption_properties: FileEncryptionProperties,
-    ) -> Self {
-        self.file_encryption_properties = Some(file_encryption_properties);
-        self
-    }
-=======
->>>>>>> 3d88c11a
 }
 
 /// Controls the level of statistics to be computed by the writer and stored in
