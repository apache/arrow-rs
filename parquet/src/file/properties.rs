// Licensed to the Apache Software Foundation (ASF) under one
// or more contributor license agreements.  See the NOTICE file
// distributed with this work for additional information
// regarding copyright ownership.  The ASF licenses this file
// to you under the Apache License, Version 2.0 (the
// "License"); you may not use this file except in compliance
// with the License.  You may obtain a copy of the License at
//
//   http://www.apache.org/licenses/LICENSE-2.0
//
// Unless required by applicable law or agreed to in writing,
// software distributed under the License is distributed on an
// "AS IS" BASIS, WITHOUT WARRANTIES OR CONDITIONS OF ANY
// KIND, either express or implied.  See the License for the
// specific language governing permissions and limitations
// under the License.

//! Configuration via [`WriterProperties`] and [`ReaderProperties`]
use crate::basic::{Compression, Encoding};
use crate::compression::{CodecOptions, CodecOptionsBuilder};
#[cfg(feature = "encryption")]
use crate::encryption::encrypt::FileEncryptionProperties;
use crate::file::metadata::KeyValue;
use crate::format::SortingColumn;
use crate::schema::types::ColumnPath;
use std::str::FromStr;
use std::{collections::HashMap, sync::Arc};

/// Default value for [`WriterProperties::data_page_size_limit`]
pub const DEFAULT_PAGE_SIZE: usize = 1024 * 1024;
/// Default value for [`WriterProperties::write_batch_size`]
pub const DEFAULT_WRITE_BATCH_SIZE: usize = 1024;
/// Default value for [`WriterProperties::writer_version`]
pub const DEFAULT_WRITER_VERSION: WriterVersion = WriterVersion::PARQUET_1_0;
/// Default value for [`WriterProperties::compression`]
pub const DEFAULT_COMPRESSION: Compression = Compression::UNCOMPRESSED;
/// Default value for [`WriterProperties::dictionary_enabled`]
pub const DEFAULT_DICTIONARY_ENABLED: bool = true;
/// Default value for [`WriterProperties::dictionary_page_size_limit`]
pub const DEFAULT_DICTIONARY_PAGE_SIZE_LIMIT: usize = DEFAULT_PAGE_SIZE;
/// Default value for [`WriterProperties::data_page_row_count_limit`]
pub const DEFAULT_DATA_PAGE_ROW_COUNT_LIMIT: usize = 20_000;
/// Default value for [`WriterProperties::statistics_enabled`]
pub const DEFAULT_STATISTICS_ENABLED: EnabledStatistics = EnabledStatistics::Page;
<<<<<<< HEAD
=======
/// Default value for [`WriterProperties::write_page_header_statistics`]
pub const DEFAULT_WRITE_PAGE_HEADER_STATISTICS: bool = false;
/// Default value for [`WriterProperties::max_statistics_size`]
#[deprecated(since = "54.0.0", note = "Unused; will be removed in 56.0.0")]
pub const DEFAULT_MAX_STATISTICS_SIZE: usize = 4096;
>>>>>>> 2754ce5e
/// Default value for [`WriterProperties::max_row_group_size`]
pub const DEFAULT_MAX_ROW_GROUP_SIZE: usize = 1024 * 1024;
/// Default value for [`WriterProperties::bloom_filter_position`]
pub const DEFAULT_BLOOM_FILTER_POSITION: BloomFilterPosition = BloomFilterPosition::AfterRowGroup;
/// Default value for [`WriterProperties::created_by`]
pub const DEFAULT_CREATED_BY: &str = concat!("parquet-rs version ", env!("CARGO_PKG_VERSION"));
/// Default value for [`WriterProperties::column_index_truncate_length`]
pub const DEFAULT_COLUMN_INDEX_TRUNCATE_LENGTH: Option<usize> = Some(64);
/// Default value for [`BloomFilterProperties::fpp`]
pub const DEFAULT_BLOOM_FILTER_FPP: f64 = 0.05;
/// Default value for [`BloomFilterProperties::ndv`]
pub const DEFAULT_BLOOM_FILTER_NDV: u64 = 1_000_000_u64;
/// Default values for [`WriterProperties::statistics_truncate_length`]
pub const DEFAULT_STATISTICS_TRUNCATE_LENGTH: Option<usize> = Some(64);
/// Default value for [`WriterProperties::offset_index_disabled`]
pub const DEFAULT_OFFSET_INDEX_DISABLED: bool = false;
/// Default values for [`WriterProperties::coerce_types`]
pub const DEFAULT_COERCE_TYPES: bool = false;

/// Parquet writer version.
///
/// Basic constant, which is not part of the Thrift definition.
#[derive(Debug, Clone, Copy, PartialEq, Eq)]
#[allow(non_camel_case_types)]
pub enum WriterVersion {
    /// Parquet format version 1.0
    PARQUET_1_0,
    /// Parquet format version 2.0
    PARQUET_2_0,
}

impl WriterVersion {
    /// Returns writer version as `i32`.
    pub fn as_num(&self) -> i32 {
        match self {
            WriterVersion::PARQUET_1_0 => 1,
            WriterVersion::PARQUET_2_0 => 2,
        }
    }
}

impl FromStr for WriterVersion {
    type Err = String;

    fn from_str(s: &str) -> Result<Self, Self::Err> {
        match s {
            "PARQUET_1_0" | "parquet_1_0" => Ok(WriterVersion::PARQUET_1_0),
            "PARQUET_2_0" | "parquet_2_0" => Ok(WriterVersion::PARQUET_2_0),
            _ => Err(format!("Invalid writer version: {s}")),
        }
    }
}

/// Where in the file [`ArrowWriter`](crate::arrow::arrow_writer::ArrowWriter) should
/// write Bloom filters
///
/// Basic constant, which is not part of the Thrift definition.
#[derive(Debug, Clone, Copy, PartialEq, Eq)]
pub enum BloomFilterPosition {
    /// Write Bloom Filters of each row group right after the row group
    ///
    /// This saves memory by writing it as soon as it is computed, at the cost
    /// of data locality for readers
    AfterRowGroup,
    /// Write Bloom Filters at the end of the file
    ///
    /// This allows better data locality for readers, at the cost of memory usage
    /// for writers.
    End,
}

/// Reference counted writer properties.
pub type WriterPropertiesPtr = Arc<WriterProperties>;

/// Configuration settings for writing parquet files.
///
/// Use [`Self::builder`] to create a [`WriterPropertiesBuilder`] to change settings.
///
/// # Example
///
/// ```rust
/// # use parquet::{
/// #    basic::{Compression, Encoding},
/// #    file::properties::*,
/// #    schema::types::ColumnPath,
/// # };
/// #
/// // Create properties with default configuration.
/// let props = WriterProperties::default();
///
/// // Use properties builder to set certain options and assemble the configuration.
/// let props = WriterProperties::builder()
///     .set_writer_version(WriterVersion::PARQUET_1_0)
///     .set_encoding(Encoding::PLAIN)
///     .set_column_encoding(ColumnPath::from("col1"), Encoding::DELTA_BINARY_PACKED)
///     .set_compression(Compression::SNAPPY)
///     .build();
///
/// assert_eq!(props.writer_version(), WriterVersion::PARQUET_1_0);
/// assert_eq!(
///     props.encoding(&ColumnPath::from("col1")),
///     Some(Encoding::DELTA_BINARY_PACKED)
/// );
/// assert_eq!(
///     props.encoding(&ColumnPath::from("col2")),
///     Some(Encoding::PLAIN)
/// );
/// ```
#[derive(Debug, Clone)]
pub struct WriterProperties {
    data_page_size_limit: usize,
    data_page_row_count_limit: usize,
    write_batch_size: usize,
    max_row_group_size: usize,
    bloom_filter_position: BloomFilterPosition,
    writer_version: WriterVersion,
    created_by: String,
    offset_index_disabled: bool,
    pub(crate) key_value_metadata: Option<Vec<KeyValue>>,
    default_column_properties: ColumnProperties,
    column_properties: HashMap<ColumnPath, ColumnProperties>,
    sorting_columns: Option<Vec<SortingColumn>>,
    column_index_truncate_length: Option<usize>,
    statistics_truncate_length: Option<usize>,
    coerce_types: bool,
    #[cfg(feature = "encryption")]
    pub(crate) file_encryption_properties: Option<FileEncryptionProperties>,
}

impl Default for WriterProperties {
    fn default() -> Self {
        Self::builder().build()
    }
}

impl WriterProperties {
    /// Create a new [`WriterProperties`] with the default settings
    ///
    /// See [`WriterProperties::builder`] for customising settings
    pub fn new() -> Self {
        Self::default()
    }

    /// Returns a new default [`WriterPropertiesBuilder`] for creating writer
    /// properties.
    pub fn builder() -> WriterPropertiesBuilder {
        WriterPropertiesBuilder::with_defaults()
    }

    /// Returns data page size limit.
    ///
    /// Note: this is a best effort limit based on the write batch size
    ///
    /// For more details see [`WriterPropertiesBuilder::set_data_page_size_limit`]
    pub fn data_page_size_limit(&self) -> usize {
        self.data_page_size_limit
    }

    /// Returns dictionary page size limit.
    ///
    /// Note: this is a best effort limit based on the write batch size
    ///
    /// For more details see [`WriterPropertiesBuilder::set_dictionary_page_size_limit`]
    pub fn dictionary_page_size_limit(&self) -> usize {
        self.default_column_properties
            .dictionary_page_size_limit()
            .unwrap_or(DEFAULT_DICTIONARY_PAGE_SIZE_LIMIT)
    }

    /// Returns dictionary page size limit for a specific column.
    pub fn column_dictionary_page_size_limit(&self, col: &ColumnPath) -> usize {
        self.column_properties
            .get(col)
            .and_then(|c| c.dictionary_page_size_limit())
            .or_else(|| self.default_column_properties.dictionary_page_size_limit())
            .unwrap_or(DEFAULT_DICTIONARY_PAGE_SIZE_LIMIT)
    }

    /// Returns the maximum page row count
    ///
    /// Note: this is a best effort limit based on the write batch size
    ///
    /// For more details see [`WriterPropertiesBuilder::set_data_page_row_count_limit`]
    pub fn data_page_row_count_limit(&self) -> usize {
        self.data_page_row_count_limit
    }

    /// Returns configured batch size for writes.
    ///
    /// When writing a batch of data, this setting allows to split it internally into
    /// smaller batches so we can better estimate the size of a page currently being
    /// written.
    ///
    /// For more details see [`WriterPropertiesBuilder::set_write_batch_size`]
    pub fn write_batch_size(&self) -> usize {
        self.write_batch_size
    }

    /// Returns maximum number of rows in a row group.
    ///
    /// For more details see [`WriterPropertiesBuilder::set_max_row_group_size`]
    pub fn max_row_group_size(&self) -> usize {
        self.max_row_group_size
    }

    /// Returns bloom filter position.
    ///
    /// For more details see [`WriterPropertiesBuilder::set_bloom_filter_position`]
    pub fn bloom_filter_position(&self) -> BloomFilterPosition {
        self.bloom_filter_position
    }

    /// Returns configured writer version.
    ///
    /// For more details see [`WriterPropertiesBuilder::set_writer_version`]
    pub fn writer_version(&self) -> WriterVersion {
        self.writer_version
    }

    /// Returns `created_by` string.
    ///
    /// For more details see [`WriterPropertiesBuilder::set_created_by`]
    pub fn created_by(&self) -> &str {
        &self.created_by
    }

    /// Returns `true` if offset index writing is disabled.
    ///
    /// For more details see [`WriterPropertiesBuilder::set_offset_index_disabled`]
    pub fn offset_index_disabled(&self) -> bool {
        // If page statistics are to be collected, then do not disable the offset indexes.
        let default_page_stats_enabled =
            self.default_column_properties.statistics_enabled() == Some(EnabledStatistics::Page);
        let column_page_stats_enabled = self
            .column_properties
            .iter()
            .any(|path_props| path_props.1.statistics_enabled() == Some(EnabledStatistics::Page));
        if default_page_stats_enabled || column_page_stats_enabled {
            return false;
        }

        self.offset_index_disabled
    }

    /// Returns `key_value_metadata` KeyValue pairs.
    ///
    /// For more details see [`WriterPropertiesBuilder::set_key_value_metadata`]
    pub fn key_value_metadata(&self) -> Option<&Vec<KeyValue>> {
        self.key_value_metadata.as_ref()
    }

    /// Returns sorting columns.
    ///
    /// For more details see [`WriterPropertiesBuilder::set_sorting_columns`]
    pub fn sorting_columns(&self) -> Option<&Vec<SortingColumn>> {
        self.sorting_columns.as_ref()
    }

    /// Returns the maximum length of truncated min/max values in the column index.
    ///
    /// `None` if truncation is disabled, must be greater than 0 otherwise.
    ///
    /// For more details see [`WriterPropertiesBuilder::set_column_index_truncate_length`]
    pub fn column_index_truncate_length(&self) -> Option<usize> {
        self.column_index_truncate_length
    }

    /// Returns the maximum length of truncated min/max values in [`Statistics`].
    ///
    /// `None` if truncation is disabled, must be greater than 0 otherwise.
    ///
    /// For more details see [`WriterPropertiesBuilder::set_statistics_truncate_length`]
    ///
    /// [`Statistics`]: crate::file::statistics::Statistics
    pub fn statistics_truncate_length(&self) -> Option<usize> {
        self.statistics_truncate_length
    }

    /// Returns `true` if type coercion is enabled.
    ///
    /// For more details see [`WriterPropertiesBuilder::set_coerce_types`]
    pub fn coerce_types(&self) -> bool {
        self.coerce_types
    }

    /// Returns encoding for a data page, when dictionary encoding is enabled.
    ///
    /// This is not configurable.
    #[inline]
    pub fn dictionary_data_page_encoding(&self) -> Encoding {
        // PLAIN_DICTIONARY encoding is deprecated in writer version 1.
        // Dictionary values are encoded using RLE_DICTIONARY encoding.
        Encoding::RLE_DICTIONARY
    }

    /// Returns encoding for dictionary page, when dictionary encoding is enabled.
    ///
    /// This is not configurable.
    #[inline]
    pub fn dictionary_page_encoding(&self) -> Encoding {
        // PLAIN_DICTIONARY is deprecated in writer version 1.
        // Dictionary is encoded using plain encoding.
        Encoding::PLAIN
    }

    /// Returns encoding for a column, if set.
    ///
    /// In case when dictionary is enabled, returns fallback encoding.
    ///
    /// If encoding is not set, then column writer will choose the best encoding
    /// based on the column type.
    pub fn encoding(&self, col: &ColumnPath) -> Option<Encoding> {
        self.column_properties
            .get(col)
            .and_then(|c| c.encoding())
            .or_else(|| self.default_column_properties.encoding())
    }

    /// Returns compression codec for a column.
    ///
    /// For more details see [`WriterPropertiesBuilder::set_column_compression`]
    pub fn compression(&self, col: &ColumnPath) -> Compression {
        self.column_properties
            .get(col)
            .and_then(|c| c.compression())
            .or_else(|| self.default_column_properties.compression())
            .unwrap_or(DEFAULT_COMPRESSION)
    }

    /// Returns `true` if dictionary encoding is enabled for a column.
    ///
    /// For more details see [`WriterPropertiesBuilder::set_dictionary_enabled`]
    pub fn dictionary_enabled(&self, col: &ColumnPath) -> bool {
        self.column_properties
            .get(col)
            .and_then(|c| c.dictionary_enabled())
            .or_else(|| self.default_column_properties.dictionary_enabled())
            .unwrap_or(DEFAULT_DICTIONARY_ENABLED)
    }

    /// Returns which statistics are written for a column.
    ///
    /// For more details see [`WriterPropertiesBuilder::set_statistics_enabled`]
    pub fn statistics_enabled(&self, col: &ColumnPath) -> EnabledStatistics {
        self.column_properties
            .get(col)
            .and_then(|c| c.statistics_enabled())
            .or_else(|| self.default_column_properties.statistics_enabled())
            .unwrap_or(DEFAULT_STATISTICS_ENABLED)
    }

<<<<<<< HEAD
=======
    /// Returns `true` if [`Statistics`] are to be written to the page header for a column.
    ///
    /// For more details see [`WriterPropertiesBuilder::set_write_page_header_statistics`]
    ///
    /// [`Statistics`]: crate::file::statistics::Statistics
    pub fn write_page_header_statistics(&self, col: &ColumnPath) -> bool {
        self.column_properties
            .get(col)
            .and_then(|c| c.write_page_header_statistics())
            .or_else(|| {
                self.default_column_properties
                    .write_page_header_statistics()
            })
            .unwrap_or(DEFAULT_WRITE_PAGE_HEADER_STATISTICS)
    }

    /// Returns max size for statistics.
    ///
    /// UNUSED
    #[deprecated(since = "54.0.0", note = "Unused; will be removed in 56.0.0")]
    pub fn max_statistics_size(&self, col: &ColumnPath) -> usize {
        #[allow(deprecated)]
        self.column_properties
            .get(col)
            .and_then(|c| c.max_statistics_size())
            .or_else(|| self.default_column_properties.max_statistics_size())
            .unwrap_or(DEFAULT_MAX_STATISTICS_SIZE)
    }

>>>>>>> 2754ce5e
    /// Returns the [`BloomFilterProperties`] for the given column
    ///
    /// Returns `None` if bloom filter is disabled
    ///
    /// For more details see [`WriterPropertiesBuilder::set_column_bloom_filter_enabled`]
    pub fn bloom_filter_properties(&self, col: &ColumnPath) -> Option<&BloomFilterProperties> {
        self.column_properties
            .get(col)
            .and_then(|c| c.bloom_filter_properties())
            .or_else(|| self.default_column_properties.bloom_filter_properties())
    }

    /// Return file encryption properties
    ///
    /// For more details see [`WriterPropertiesBuilder::with_file_encryption_properties`]
    #[cfg(feature = "encryption")]
    pub fn file_encryption_properties(&self) -> Option<&FileEncryptionProperties> {
        self.file_encryption_properties.as_ref()
    }
}

/// Builder for  [`WriterProperties`] Parquet writer configuration.
///
/// See example on [`WriterProperties`]
pub struct WriterPropertiesBuilder {
    data_page_size_limit: usize,
    data_page_row_count_limit: usize,
    write_batch_size: usize,
    max_row_group_size: usize,
    bloom_filter_position: BloomFilterPosition,
    writer_version: WriterVersion,
    created_by: String,
    offset_index_disabled: bool,
    key_value_metadata: Option<Vec<KeyValue>>,
    default_column_properties: ColumnProperties,
    column_properties: HashMap<ColumnPath, ColumnProperties>,
    sorting_columns: Option<Vec<SortingColumn>>,
    column_index_truncate_length: Option<usize>,
    statistics_truncate_length: Option<usize>,
    coerce_types: bool,
    #[cfg(feature = "encryption")]
    file_encryption_properties: Option<FileEncryptionProperties>,
}

impl WriterPropertiesBuilder {
    /// Returns default state of the builder.
    fn with_defaults() -> Self {
        Self {
            data_page_size_limit: DEFAULT_PAGE_SIZE,
            data_page_row_count_limit: DEFAULT_DATA_PAGE_ROW_COUNT_LIMIT,
            write_batch_size: DEFAULT_WRITE_BATCH_SIZE,
            max_row_group_size: DEFAULT_MAX_ROW_GROUP_SIZE,
            bloom_filter_position: DEFAULT_BLOOM_FILTER_POSITION,
            writer_version: DEFAULT_WRITER_VERSION,
            created_by: DEFAULT_CREATED_BY.to_string(),
            offset_index_disabled: DEFAULT_OFFSET_INDEX_DISABLED,
            key_value_metadata: None,
            default_column_properties: Default::default(),
            column_properties: HashMap::new(),
            sorting_columns: None,
            column_index_truncate_length: DEFAULT_COLUMN_INDEX_TRUNCATE_LENGTH,
            statistics_truncate_length: DEFAULT_STATISTICS_TRUNCATE_LENGTH,
            coerce_types: DEFAULT_COERCE_TYPES,
            #[cfg(feature = "encryption")]
            file_encryption_properties: None,
        }
    }

    /// Finalizes the configuration and returns immutable writer properties struct.
    pub fn build(self) -> WriterProperties {
        WriterProperties {
            data_page_size_limit: self.data_page_size_limit,
            data_page_row_count_limit: self.data_page_row_count_limit,
            write_batch_size: self.write_batch_size,
            max_row_group_size: self.max_row_group_size,
            bloom_filter_position: self.bloom_filter_position,
            writer_version: self.writer_version,
            created_by: self.created_by,
            offset_index_disabled: self.offset_index_disabled,
            key_value_metadata: self.key_value_metadata,
            default_column_properties: self.default_column_properties,
            column_properties: self.column_properties,
            sorting_columns: self.sorting_columns,
            column_index_truncate_length: self.column_index_truncate_length,
            statistics_truncate_length: self.statistics_truncate_length,
            coerce_types: self.coerce_types,
            #[cfg(feature = "encryption")]
            file_encryption_properties: self.file_encryption_properties,
        }
    }

    // ----------------------------------------------------------------------
    // Writer properties related to a file

    /// Sets the `WriterVersion` written into the parquet metadata (defaults to [`PARQUET_1_0`]
    /// via [`DEFAULT_WRITER_VERSION`])
    ///
    /// This value can determine what features some readers will support.
    ///
    /// [`PARQUET_1_0`]: [WriterVersion::PARQUET_1_0]
    pub fn set_writer_version(mut self, value: WriterVersion) -> Self {
        self.writer_version = value;
        self
    }

    /// Sets best effort maximum size of a data page in bytes (defaults to `1024 * 1024`
    /// via [`DEFAULT_PAGE_SIZE`]).
    ///
    /// The parquet writer will attempt to limit the sizes of each
    /// `DataPage` to this many bytes. Reducing this value will result
    /// in larger parquet files, but may improve the effectiveness of
    /// page index based predicate pushdown during reading.
    ///
    /// Note: this is a best effort limit based on value of
    /// [`set_write_batch_size`](Self::set_write_batch_size).
    pub fn set_data_page_size_limit(mut self, value: usize) -> Self {
        self.data_page_size_limit = value;
        self
    }

    /// Sets best effort maximum number of rows in a data page (defaults to `20_000`
    /// via [`DEFAULT_DATA_PAGE_ROW_COUNT_LIMIT`]).
    ///
    /// The parquet writer will attempt to limit the number of rows in
    /// each `DataPage` to this value. Reducing this value will result
    /// in larger parquet files, but may improve the effectiveness of
    /// page index based predicate pushdown during reading.
    ///
    /// Note: this is a best effort limit based on value of
    /// [`set_write_batch_size`](Self::set_write_batch_size).
    pub fn set_data_page_row_count_limit(mut self, value: usize) -> Self {
        self.data_page_row_count_limit = value;
        self
    }

    /// Sets write batch size (defaults to 1024 via [`DEFAULT_WRITE_BATCH_SIZE`]).
    ///
    /// For performance reasons, data for each column is written in
    /// batches of this size.
    ///
    /// Additional limits such as such as
    /// [`set_data_page_row_count_limit`](Self::set_data_page_row_count_limit)
    /// are checked between batches, and thus the write batch size value acts as an
    /// upper-bound on the enforcement granularity of other limits.
    pub fn set_write_batch_size(mut self, value: usize) -> Self {
        self.write_batch_size = value;
        self
    }

    /// Sets maximum number of rows in a row group (defaults to `1024 * 1024`
    /// via [`DEFAULT_MAX_ROW_GROUP_SIZE`]).
    ///
    /// # Panics
    /// If the value is set to 0.
    pub fn set_max_row_group_size(mut self, value: usize) -> Self {
        assert!(value > 0, "Cannot have a 0 max row group size");
        self.max_row_group_size = value;
        self
    }

    /// Sets where in the final file Bloom Filters are written (defaults to  [`AfterRowGroup`]
    /// via [`DEFAULT_BLOOM_FILTER_POSITION`])
    ///
    /// [`AfterRowGroup`]: BloomFilterPosition::AfterRowGroup
    pub fn set_bloom_filter_position(mut self, value: BloomFilterPosition) -> Self {
        self.bloom_filter_position = value;
        self
    }

    /// Sets "created by" property (defaults to `parquet-rs version <VERSION>` via
    /// [`DEFAULT_CREATED_BY`]).
    ///
    /// This is a string that will be written into the file metadata
    pub fn set_created_by(mut self, value: String) -> Self {
        self.created_by = value;
        self
    }

    /// Sets whether the writing of offset indexes is disabled (defaults to `false` via
    /// [`DEFAULT_OFFSET_INDEX_DISABLED`]).
    ///
    /// If statistics level is set to [`Page`] this setting will be overridden with `false`.
    ///
    /// Note: As the offset indexes are useful for accessing data by row number,
    /// they are always written by default, regardless of whether other statistics
    /// are enabled. Disabling this metadata may result in a degradation in read
    /// performance, so use this option with care.
    ///
    /// [`Page`]: EnabledStatistics::Page
    pub fn set_offset_index_disabled(mut self, value: bool) -> Self {
        self.offset_index_disabled = value;
        self
    }

    /// Sets "key_value_metadata" property (defaults to `None`).
    pub fn set_key_value_metadata(mut self, value: Option<Vec<KeyValue>>) -> Self {
        self.key_value_metadata = value;
        self
    }

    /// Sets sorting order of rows in the row group if any (defaults to `None`).
    pub fn set_sorting_columns(mut self, value: Option<Vec<SortingColumn>>) -> Self {
        self.sorting_columns = value;
        self
    }

    /// Sets the max length of min/max value fields when writing the column
    /// [`Index`] (defaults to `Some(64)` via [`DEFAULT_COLUMN_INDEX_TRUNCATE_LENGTH`]).
    ///
    /// This can be used to prevent columns with very long values (hundreds of
    /// bytes long) from causing the parquet metadata to become huge.
    ///
    /// # Notes
    ///
    /// The column [`Index`] is written when [`Self::set_statistics_enabled`] is
    /// set to [`EnabledStatistics::Page`].
    ///
    /// * If `Some`, must be greater than 0, otherwise will panic
    /// * If `None`, there's no effective limit.
    ///
    /// [`Index`]: crate::file::page_index::index::Index
    pub fn set_column_index_truncate_length(mut self, max_length: Option<usize>) -> Self {
        if let Some(value) = max_length {
            assert!(value > 0, "Cannot have a 0 column index truncate length. If you wish to disable min/max value truncation, set it to `None`.");
        }

        self.column_index_truncate_length = max_length;
        self
    }

    /// Sets the max length of min/max value fields in row group and data page header
    /// [`Statistics`] (defaults to `Some(64)` via [`DEFAULT_STATISTICS_TRUNCATE_LENGTH`]).
    ///
    /// # Notes
    /// Row group [`Statistics`] are written when [`Self::set_statistics_enabled`] is
    /// set to [`EnabledStatistics::Chunk`] or [`EnabledStatistics::Page`]. Data page header
    /// [`Statistics`] are written when [`Self::set_statistics_enabled`] is set to
    /// [`EnabledStatistics::Page`].
    ///
    /// * If `Some`, must be greater than 0, otherwise will panic
    /// * If `None`, there's no effective limit.
    ///
    /// # See also
    /// Truncation of Page Index statistics is controlled separately via
    /// [`WriterPropertiesBuilder::set_column_index_truncate_length`]
    ///
    /// [`Statistics`]: crate::file::statistics::Statistics
    pub fn set_statistics_truncate_length(mut self, max_length: Option<usize>) -> Self {
        if let Some(value) = max_length {
            assert!(value > 0, "Cannot have a 0 statistics truncate length. If you wish to disable min/max value truncation, set it to `None`.");
        }

        self.statistics_truncate_length = max_length;
        self
    }

    /// Should the writer coerce types to parquet native types (defaults to `false` via
    /// [`DEFAULT_COERCE_TYPES`]).
    ///
    /// Leaving this option the default `false` will ensure the exact same data
    /// written to parquet using this library will be read.
    ///
    /// Setting this option to `true` will result in parquet files that can be
    /// read by more readers, but potentially lose information in the process.
    ///
    /// * Types such as [`DataType::Date64`], which have no direct corresponding
    ///   Parquet type, may be stored with lower precision.
    ///
    /// * The internal field names of `List` and `Map` types will be renamed if
    ///   necessary to match what is required by the newest Parquet specification.
    ///
    /// See [`ArrowToParquetSchemaConverter::with_coerce_types`] for more details
    ///
    /// [`DataType::Date64`]: arrow_schema::DataType::Date64
    /// [`ArrowToParquetSchemaConverter::with_coerce_types`]: crate::arrow::ArrowSchemaConverter::with_coerce_types
    pub fn set_coerce_types(mut self, coerce_types: bool) -> Self {
        self.coerce_types = coerce_types;
        self
    }

    /// Sets FileEncryptionProperties (defaults to `None`)
    #[cfg(feature = "encryption")]
    pub fn with_file_encryption_properties(
        mut self,
        file_encryption_properties: FileEncryptionProperties,
    ) -> Self {
        self.file_encryption_properties = Some(file_encryption_properties);
        self
    }

    // ----------------------------------------------------------------------
    // Setters for any column (global)

    /// Sets default encoding for all columns.
    ///
    /// If dictionary is not enabled, this is treated as a primary encoding for all
    /// columns. In case when dictionary is enabled for any column, this value is
    /// considered to be a fallback encoding for that column.
    ///
    /// # Panics
    ///
    /// if dictionary encoding is specified, regardless of dictionary
    /// encoding flag being set.
    pub fn set_encoding(mut self, value: Encoding) -> Self {
        self.default_column_properties.set_encoding(value);
        self
    }

    /// Sets default compression codec for all columns (default to [`UNCOMPRESSED`] via
    /// [`DEFAULT_COMPRESSION`]).
    ///
    /// [`UNCOMPRESSED`]: Compression::UNCOMPRESSED
    pub fn set_compression(mut self, value: Compression) -> Self {
        self.default_column_properties.set_compression(value);
        self
    }

    /// Sets default flag to enable/disable dictionary encoding for all columns (defaults to `true`
    /// via [`DEFAULT_DICTIONARY_ENABLED`]).
    ///
    /// Use this method to set dictionary encoding, instead of explicitly specifying
    /// encoding in `set_encoding` method.
    pub fn set_dictionary_enabled(mut self, value: bool) -> Self {
        self.default_column_properties.set_dictionary_enabled(value);
        self
    }

    /// Sets best effort maximum dictionary page size, in bytes (defaults to `1024 * 1024`
    /// via [`DEFAULT_DICTIONARY_PAGE_SIZE_LIMIT`]).
    ///
    /// The parquet writer will attempt to limit the size of each
    /// `DataPage` used to store dictionaries to this many
    /// bytes. Reducing this value will result in larger parquet
    /// files, but may improve the effectiveness of page index based
    /// predicate pushdown during reading.
    ///
    /// Note: this is a best effort limit based on value of
    /// [`set_write_batch_size`](Self::set_write_batch_size).
    pub fn set_dictionary_page_size_limit(mut self, value: usize) -> Self {
        self.default_column_properties
            .set_dictionary_page_size_limit(value);
        self
    }

    /// Sets default [`EnabledStatistics`] level for all columns (defaults to [`Page`] via
    /// [`DEFAULT_STATISTICS_ENABLED`]).
    ///
    /// [`Page`]: EnabledStatistics::Page
    pub fn set_statistics_enabled(mut self, value: EnabledStatistics) -> Self {
        self.default_column_properties.set_statistics_enabled(value);
        self
    }

<<<<<<< HEAD
=======
    /// enable/disable writing [`Statistics`] in the page header
    /// (defaults to `false` via [`DEFAULT_WRITE_PAGE_HEADER_STATISTICS`]).
    ///
    /// Only applicable if [`Page`] level statistics are gathered.
    ///
    /// Setting this value to `true` can greatly increase the size of the resulting Parquet
    /// file while yielding very little added benefit. Most modern Parquet implementations
    /// will use the min/max values stored in the [`ParquetColumnIndex`] rather than
    /// those in the page header.
    ///
    /// # Note
    ///
    /// Prior to version 56.0.0, the `parquet` crate always wrote these
    /// statistics (the equivalent of setting this option to `true`). This was
    /// changed in 56.0.0 to follow the recommendation in the Parquet
    /// specification. See [issue #7580] for more details.
    ///
    /// [`Statistics`]: crate::file::statistics::Statistics
    /// [`ParquetColumnIndex`]: crate::file::metadata::ParquetColumnIndex
    /// [`Page`]: EnabledStatistics::Page
    /// [issue #7580]: https://github.com/apache/arrow-rs/issues/7580
    pub fn set_write_page_header_statistics(mut self, value: bool) -> Self {
        self.default_column_properties
            .set_write_page_header_statistics(value);
        self
    }

    /// Sets default max statistics size for all columns (defaults to `4096` via
    /// [`DEFAULT_MAX_STATISTICS_SIZE`]).
    ///
    /// Applicable only if statistics are enabled.
    #[deprecated(since = "54.0.0", note = "Unused; will be removed in 56.0.0")]
    pub fn set_max_statistics_size(mut self, value: usize) -> Self {
        #[allow(deprecated)]
        self.default_column_properties
            .set_max_statistics_size(value);
        self
    }

>>>>>>> 2754ce5e
    /// Sets if bloom filter should be written for all columns (defaults to `false`).
    ///
    /// # Notes
    ///
    /// * If the bloom filter is enabled previously then it is a no-op.
    ///
    /// * If the bloom filter is not enabled, default values for ndv and fpp
    ///   value are used used. See [`set_bloom_filter_ndv`] and
    ///   [`set_bloom_filter_fpp`] to further adjust the ndv and fpp.
    ///
    /// [`set_bloom_filter_ndv`]: Self::set_bloom_filter_ndv
    /// [`set_bloom_filter_fpp`]: Self::set_bloom_filter_fpp
    pub fn set_bloom_filter_enabled(mut self, value: bool) -> Self {
        self.default_column_properties
            .set_bloom_filter_enabled(value);
        self
    }

    /// Sets the default target bloom filter false positive probability (fpp)
    /// for all columns (defaults to `0.05` via [`DEFAULT_BLOOM_FILTER_FPP`]).
    ///
    /// Implicitly enables bloom writing, as if [`set_bloom_filter_enabled`] had
    /// been called.
    ///
    /// [`set_bloom_filter_enabled`]: Self::set_bloom_filter_enabled
    pub fn set_bloom_filter_fpp(mut self, value: f64) -> Self {
        self.default_column_properties.set_bloom_filter_fpp(value);
        self
    }

    /// Sets default number of distinct values (ndv) for bloom filter for all
    /// columns (defaults to `1_000_000` via [`DEFAULT_BLOOM_FILTER_NDV`]).
    ///
    /// Implicitly enables bloom writing, as if [`set_bloom_filter_enabled`] had
    /// been called.
    ///
    /// [`set_bloom_filter_enabled`]: Self::set_bloom_filter_enabled
    pub fn set_bloom_filter_ndv(mut self, value: u64) -> Self {
        self.default_column_properties.set_bloom_filter_ndv(value);
        self
    }

    // ----------------------------------------------------------------------
    // Setters for a specific column

    /// Helper method to get existing or new mutable reference of column properties.
    #[inline]
    fn get_mut_props(&mut self, col: ColumnPath) -> &mut ColumnProperties {
        self.column_properties.entry(col).or_default()
    }

    /// Sets encoding for a specific column.
    ///
    /// Takes precedence over [`Self::set_encoding`].
    ///
    /// If dictionary is not enabled, this is treated as a primary encoding for this
    /// column. In case when dictionary is enabled for this column, either through
    /// global defaults or explicitly, this value is considered to be a fallback
    /// encoding for this column.
    ///
    /// # Panics
    /// If user tries to set dictionary encoding here, regardless of dictionary
    /// encoding flag being set.
    pub fn set_column_encoding(mut self, col: ColumnPath, value: Encoding) -> Self {
        self.get_mut_props(col).set_encoding(value);
        self
    }

    /// Sets compression codec for a specific column.
    ///
    /// Takes precedence over [`Self::set_compression`].
    pub fn set_column_compression(mut self, col: ColumnPath, value: Compression) -> Self {
        self.get_mut_props(col).set_compression(value);
        self
    }

    /// Sets flag to enable/disable dictionary encoding for a specific column.
    ///
    /// Takes precedence over [`Self::set_dictionary_enabled`].
    pub fn set_column_dictionary_enabled(mut self, col: ColumnPath, value: bool) -> Self {
        self.get_mut_props(col).set_dictionary_enabled(value);
        self
    }

    /// Sets dictionary page size limit for a specific column.
    ///
    /// Takes precedence over [`Self::set_dictionary_page_size_limit`].
    pub fn set_column_dictionary_page_size_limit(mut self, col: ColumnPath, value: usize) -> Self {
        self.get_mut_props(col)
            .set_dictionary_page_size_limit(value);
        self
    }

    /// Sets [`EnabledStatistics`] level for a specific column.
    ///
    /// Takes precedence over [`Self::set_statistics_enabled`].
    pub fn set_column_statistics_enabled(
        mut self,
        col: ColumnPath,
        value: EnabledStatistics,
    ) -> Self {
        self.get_mut_props(col).set_statistics_enabled(value);
        self
    }

<<<<<<< HEAD
=======
    /// Sets whether to write [`Statistics`] in the page header for a specific column.
    ///
    /// Takes precedence over [`Self::set_write_page_header_statistics`].
    ///
    /// [`Statistics`]: crate::file::statistics::Statistics
    pub fn set_column_write_page_header_statistics(mut self, col: ColumnPath, value: bool) -> Self {
        self.get_mut_props(col)
            .set_write_page_header_statistics(value);
        self
    }

    /// Sets max size for statistics for a specific column.
    ///
    /// Takes precedence over [`Self::set_max_statistics_size`].
    #[deprecated(since = "54.0.0", note = "Unused; will be removed in 56.0.0")]
    pub fn set_column_max_statistics_size(mut self, col: ColumnPath, value: usize) -> Self {
        #[allow(deprecated)]
        self.get_mut_props(col).set_max_statistics_size(value);
        self
    }

>>>>>>> 2754ce5e
    /// Sets whether a bloom filter should be written for a specific column.
    ///
    /// Takes precedence over [`Self::set_bloom_filter_enabled`].
    pub fn set_column_bloom_filter_enabled(mut self, col: ColumnPath, value: bool) -> Self {
        self.get_mut_props(col).set_bloom_filter_enabled(value);
        self
    }

    /// Sets the false positive probability for bloom filter for a specific column.
    ///
    /// Takes precedence over [`Self::set_bloom_filter_fpp`].
    pub fn set_column_bloom_filter_fpp(mut self, col: ColumnPath, value: f64) -> Self {
        self.get_mut_props(col).set_bloom_filter_fpp(value);
        self
    }

    /// Sets the number of distinct values for bloom filter for a specific column.
    ///
    /// Takes precedence over [`Self::set_bloom_filter_ndv`].
    pub fn set_column_bloom_filter_ndv(mut self, col: ColumnPath, value: u64) -> Self {
        self.get_mut_props(col).set_bloom_filter_ndv(value);
        self
    }
}

/// Controls the level of statistics to be computed by the writer and stored in
/// the parquet file.
///
/// Enabling statistics makes the resulting Parquet file larger and requires
/// more time to read the parquet footer.
///
/// Statistics can be used to improve query performance by pruning row groups
/// and pages during query execution if the query engine supports evaluating the
/// predicate using the statistics.
#[derive(Debug, Clone, Copy, Eq, PartialEq)]
pub enum EnabledStatistics {
    /// Compute no statistics.
    None,
    /// Compute column chunk-level statistics but not page-level.
    ///
    /// Setting this option will store one set of statistics for each relevant
    /// column for each row group. The more row groups written, the more
    /// statistics will be stored.
    Chunk,
    /// Compute page-level and column chunk-level statistics.
    ///
    /// Setting this option will store one set of statistics for each relevant
    /// column for each row group. In addition, this will enable the writing
    /// of the column index (the offset index is always written regardless of
    /// this setting). See [`ParquetColumnIndex`] for
    /// more information.
    ///
    /// [`ParquetColumnIndex`]: crate::file::metadata::ParquetColumnIndex
    Page,
}

impl FromStr for EnabledStatistics {
    type Err = String;

    fn from_str(s: &str) -> Result<Self, Self::Err> {
        match s {
            "NONE" | "none" => Ok(EnabledStatistics::None),
            "CHUNK" | "chunk" => Ok(EnabledStatistics::Chunk),
            "PAGE" | "page" => Ok(EnabledStatistics::Page),
            _ => Err(format!("Invalid statistics arg: {s}")),
        }
    }
}

impl Default for EnabledStatistics {
    fn default() -> Self {
        DEFAULT_STATISTICS_ENABLED
    }
}

/// Controls the bloom filter to be computed by the writer.
#[derive(Debug, Clone, PartialEq)]
pub struct BloomFilterProperties {
    /// False positive probability. This should be always between 0 and 1 exclusive. Defaults to [`DEFAULT_BLOOM_FILTER_FPP`].
    ///
    /// You should set this value by calling [`WriterPropertiesBuilder::set_bloom_filter_fpp`].
    ///
    /// The bloom filter data structure is a trade of between disk and memory space versus fpp, the
    /// smaller the fpp, the more memory and disk space is required, thus setting it to a reasonable value
    /// e.g. 0.1, 0.05, or 0.001 is recommended.
    ///
    /// Setting to a very small number diminishes the value of the filter itself, as the bitset size is
    /// even larger than just storing the whole value. You are also expected to set `ndv` if it can
    /// be known in advance to greatly reduce space usage.
    pub fpp: f64,
    /// Number of distinct values, should be non-negative to be meaningful. Defaults to [`DEFAULT_BLOOM_FILTER_NDV`].
    ///
    /// You should set this value by calling [`WriterPropertiesBuilder::set_bloom_filter_ndv`].
    ///
    /// Usage of bloom filter is most beneficial for columns with large cardinality, so a good heuristic
    /// is to set ndv to the number of rows. However, it can reduce disk size if you know in advance a smaller
    /// number of distinct values. For very small ndv value it is probably not worth it to use bloom filter
    /// anyway.
    ///
    /// Increasing this value (without increasing fpp) will result in an increase in disk or memory size.
    pub ndv: u64,
}

impl Default for BloomFilterProperties {
    fn default() -> Self {
        BloomFilterProperties {
            fpp: DEFAULT_BLOOM_FILTER_FPP,
            ndv: DEFAULT_BLOOM_FILTER_NDV,
        }
    }
}

/// Container for column properties that can be changed as part of writer.
///
/// If a field is `None`, it means that no specific value has been set for this column,
/// so some subsequent or default value must be used.
#[derive(Debug, Clone, Default, PartialEq)]
struct ColumnProperties {
    encoding: Option<Encoding>,
    codec: Option<Compression>,
    dictionary_page_size_limit: Option<usize>,
    dictionary_enabled: Option<bool>,
    statistics_enabled: Option<EnabledStatistics>,
<<<<<<< HEAD
=======
    write_page_header_statistics: Option<bool>,
    #[deprecated(since = "54.0.0", note = "Unused; will be removed in 56.0.0")]
    max_statistics_size: Option<usize>,
>>>>>>> 2754ce5e
    /// bloom filter related properties
    bloom_filter_properties: Option<BloomFilterProperties>,
}

impl ColumnProperties {
    /// Sets encoding for this column.
    ///
    /// If dictionary is not enabled, this is treated as a primary encoding for a column.
    /// In case when dictionary is enabled for a column, this value is considered to
    /// be a fallback encoding.
    ///
    /// Panics if user tries to set dictionary encoding here, regardless of dictionary
    /// encoding flag being set. Use `set_dictionary_enabled` method to enable dictionary
    /// for a column.
    fn set_encoding(&mut self, value: Encoding) {
        if value == Encoding::PLAIN_DICTIONARY || value == Encoding::RLE_DICTIONARY {
            panic!("Dictionary encoding can not be used as fallback encoding");
        }
        self.encoding = Some(value);
    }

    /// Sets compression codec for this column.
    fn set_compression(&mut self, value: Compression) {
        self.codec = Some(value);
    }

    /// Sets whether dictionary encoding is enabled for this column.
    fn set_dictionary_enabled(&mut self, enabled: bool) {
        self.dictionary_enabled = Some(enabled);
    }

    /// Sets dictionary page size limit for this column.
    fn set_dictionary_page_size_limit(&mut self, value: usize) {
        self.dictionary_page_size_limit = Some(value);
    }

    /// Sets the statistics level for this column.
    fn set_statistics_enabled(&mut self, enabled: EnabledStatistics) {
        self.statistics_enabled = Some(enabled);
    }

<<<<<<< HEAD
=======
    /// Sets whether to write statistics in the page header for this column.
    fn set_write_page_header_statistics(&mut self, enabled: bool) {
        self.write_page_header_statistics = Some(enabled);
    }

    /// Sets max size for statistics for this column.
    #[deprecated(since = "54.0.0", note = "Unused; will be removed in 56.0.0")]
    #[allow(deprecated)]
    fn set_max_statistics_size(&mut self, value: usize) {
        self.max_statistics_size = Some(value);
    }

>>>>>>> 2754ce5e
    /// If `value` is `true`, sets bloom filter properties to default values if not previously set,
    /// otherwise it is a no-op.
    /// If `value` is `false`, resets bloom filter properties to `None`.
    fn set_bloom_filter_enabled(&mut self, value: bool) {
        if value && self.bloom_filter_properties.is_none() {
            self.bloom_filter_properties = Some(Default::default())
        } else if !value {
            self.bloom_filter_properties = None
        }
    }

    /// Sets the false positive probability for bloom filter for this column, and implicitly enables
    /// bloom filter if not previously enabled.
    ///
    /// # Panics
    ///
    /// Panics if the `value` is not between 0 and 1 exclusive
    fn set_bloom_filter_fpp(&mut self, value: f64) {
        assert!(
            value > 0. && value < 1.0,
            "fpp must be between 0 and 1 exclusive, got {value}"
        );

        self.bloom_filter_properties
            .get_or_insert_with(Default::default)
            .fpp = value;
    }

    /// Sets the number of distinct (unique) values for bloom filter for this column, and implicitly
    /// enables bloom filter if not previously enabled.
    fn set_bloom_filter_ndv(&mut self, value: u64) {
        self.bloom_filter_properties
            .get_or_insert_with(Default::default)
            .ndv = value;
    }

    /// Returns optional encoding for this column.
    fn encoding(&self) -> Option<Encoding> {
        self.encoding
    }

    /// Returns optional compression codec for this column.
    fn compression(&self) -> Option<Compression> {
        self.codec
    }

    /// Returns `Some(true)` if dictionary encoding is enabled for this column, if
    /// disabled then returns `Some(false)`. If result is `None`, then no setting has
    /// been provided.
    fn dictionary_enabled(&self) -> Option<bool> {
        self.dictionary_enabled
    }

    /// Returns optional dictionary page size limit for this column.
    fn dictionary_page_size_limit(&self) -> Option<usize> {
        self.dictionary_page_size_limit
    }

    /// Returns optional statistics level requested for this column. If result is `None`,
    /// then no setting has been provided.
    fn statistics_enabled(&self) -> Option<EnabledStatistics> {
        self.statistics_enabled
    }

<<<<<<< HEAD
=======
    /// Returns `Some(true)` if [`Statistics`] are to be written to the page header for this
    /// column.
    ///
    /// [`Statistics`]: crate::file::statistics::Statistics
    fn write_page_header_statistics(&self) -> Option<bool> {
        self.write_page_header_statistics
    }

    /// Returns optional max size in bytes for statistics.
    #[deprecated(since = "54.0.0", note = "Unused; will be removed in 56.0.0")]
    fn max_statistics_size(&self) -> Option<usize> {
        #[allow(deprecated)]
        self.max_statistics_size
    }

>>>>>>> 2754ce5e
    /// Returns the bloom filter properties, or `None` if not enabled
    fn bloom_filter_properties(&self) -> Option<&BloomFilterProperties> {
        self.bloom_filter_properties.as_ref()
    }
}

/// Reference counted reader properties.
pub type ReaderPropertiesPtr = Arc<ReaderProperties>;

const DEFAULT_READ_BLOOM_FILTER: bool = false;

/// Configuration settings for reading parquet files.
///
/// All properties are immutable and `Send` + `Sync`.
/// Use [`ReaderPropertiesBuilder`] to assemble these properties.
///
/// # Example
///
/// ```rust
/// use parquet::file::properties::ReaderProperties;
///
/// // Create properties with default configuration.
/// let props = ReaderProperties::builder().build();
///
/// // Use properties builder to set certain options and assemble the configuration.
/// let props = ReaderProperties::builder()
///     .set_backward_compatible_lz4(false)
///     .build();
/// ```
pub struct ReaderProperties {
    codec_options: CodecOptions,
    read_bloom_filter: bool,
}

impl ReaderProperties {
    /// Returns builder for reader properties with default values.
    pub fn builder() -> ReaderPropertiesBuilder {
        ReaderPropertiesBuilder::with_defaults()
    }

    /// Returns codec options.
    pub(crate) fn codec_options(&self) -> &CodecOptions {
        &self.codec_options
    }

    /// Returns whether to read bloom filter
    pub(crate) fn read_bloom_filter(&self) -> bool {
        self.read_bloom_filter
    }
}

/// Builder for parquet file reader configuration. See example on
/// [`ReaderProperties`]
pub struct ReaderPropertiesBuilder {
    codec_options_builder: CodecOptionsBuilder,
    read_bloom_filter: Option<bool>,
}

/// Reader properties builder.
impl ReaderPropertiesBuilder {
    /// Returns default state of the builder.
    fn with_defaults() -> Self {
        Self {
            codec_options_builder: CodecOptionsBuilder::default(),
            read_bloom_filter: None,
        }
    }

    /// Finalizes the configuration and returns immutable reader properties struct.
    pub fn build(self) -> ReaderProperties {
        ReaderProperties {
            codec_options: self.codec_options_builder.build(),
            read_bloom_filter: self.read_bloom_filter.unwrap_or(DEFAULT_READ_BLOOM_FILTER),
        }
    }

    /// Enable/disable backward compatible LZ4.
    ///
    /// If backward compatible LZ4 is enable, on LZ4_HADOOP error it will fallback
    /// to the older versions LZ4 algorithms. That is LZ4_FRAME, for backward compatibility
    /// with files generated by older versions of this library, and LZ4_RAW, for backward
    /// compatibility with files generated by older versions of parquet-cpp.
    ///
    /// If backward compatible LZ4 is disabled, on LZ4_HADOOP error it will return the error.
    pub fn set_backward_compatible_lz4(mut self, value: bool) -> Self {
        self.codec_options_builder = self
            .codec_options_builder
            .set_backward_compatible_lz4(value);
        self
    }

    /// Enable/disable reading bloom filter
    ///
    /// If reading bloom filter is enabled, bloom filter will be read from the file.
    /// If reading bloom filter is disabled, bloom filter will not be read from the file.
    ///
    /// By default bloom filter is set to be read.
    pub fn set_read_bloom_filter(mut self, value: bool) -> Self {
        self.read_bloom_filter = Some(value);
        self
    }
}

#[cfg(test)]
mod tests {
    use super::*;

    #[test]
    fn test_writer_version() {
        assert_eq!(WriterVersion::PARQUET_1_0.as_num(), 1);
        assert_eq!(WriterVersion::PARQUET_2_0.as_num(), 2);
    }

    #[test]
    fn test_writer_properties_default_settings() {
        let props = WriterProperties::default();
        assert_eq!(props.data_page_size_limit(), DEFAULT_PAGE_SIZE);
        assert_eq!(
            props.dictionary_page_size_limit(),
            DEFAULT_DICTIONARY_PAGE_SIZE_LIMIT
        );
        assert_eq!(props.write_batch_size(), DEFAULT_WRITE_BATCH_SIZE);
        assert_eq!(props.max_row_group_size(), DEFAULT_MAX_ROW_GROUP_SIZE);
        assert_eq!(props.bloom_filter_position(), DEFAULT_BLOOM_FILTER_POSITION);
        assert_eq!(props.writer_version(), DEFAULT_WRITER_VERSION);
        assert_eq!(props.created_by(), DEFAULT_CREATED_BY);
        assert_eq!(props.key_value_metadata(), None);
        assert_eq!(props.encoding(&ColumnPath::from("col")), None);
        assert_eq!(
            props.compression(&ColumnPath::from("col")),
            DEFAULT_COMPRESSION
        );
        assert_eq!(
            props.dictionary_enabled(&ColumnPath::from("col")),
            DEFAULT_DICTIONARY_ENABLED
        );
        assert_eq!(
            props.statistics_enabled(&ColumnPath::from("col")),
            DEFAULT_STATISTICS_ENABLED
        );
        assert!(props
            .bloom_filter_properties(&ColumnPath::from("col"))
            .is_none());
    }

    #[test]
    fn test_writer_properties_dictionary_encoding() {
        // dictionary encoding is not configurable, and it should be the same for both
        // writer version 1 and 2.
        for version in &[WriterVersion::PARQUET_1_0, WriterVersion::PARQUET_2_0] {
            let props = WriterProperties::builder()
                .set_writer_version(*version)
                .build();
            assert_eq!(props.dictionary_page_encoding(), Encoding::PLAIN);
            assert_eq!(
                props.dictionary_data_page_encoding(),
                Encoding::RLE_DICTIONARY
            );
        }
    }

    #[test]
    #[should_panic(expected = "Dictionary encoding can not be used as fallback encoding")]
    fn test_writer_properties_panic_when_plain_dictionary_is_fallback() {
        // Should panic when user specifies dictionary encoding as fallback encoding.
        WriterProperties::builder()
            .set_encoding(Encoding::PLAIN_DICTIONARY)
            .build();
    }

    #[test]
    #[should_panic(expected = "Dictionary encoding can not be used as fallback encoding")]
    fn test_writer_properties_panic_when_rle_dictionary_is_fallback() {
        // Should panic when user specifies dictionary encoding as fallback encoding.
        WriterProperties::builder()
            .set_encoding(Encoding::RLE_DICTIONARY)
            .build();
    }

    #[test]
    #[should_panic(expected = "Dictionary encoding can not be used as fallback encoding")]
    fn test_writer_properties_panic_when_dictionary_is_enabled() {
        WriterProperties::builder()
            .set_dictionary_enabled(true)
            .set_column_encoding(ColumnPath::from("col"), Encoding::RLE_DICTIONARY)
            .build();
    }

    #[test]
    #[should_panic(expected = "Dictionary encoding can not be used as fallback encoding")]
    fn test_writer_properties_panic_when_dictionary_is_disabled() {
        WriterProperties::builder()
            .set_dictionary_enabled(false)
            .set_column_encoding(ColumnPath::from("col"), Encoding::RLE_DICTIONARY)
            .build();
    }

    #[test]
    fn test_writer_properties_builder() {
        let props = WriterProperties::builder()
            // file settings
            .set_writer_version(WriterVersion::PARQUET_2_0)
            .set_data_page_size_limit(10)
            .set_dictionary_page_size_limit(20)
            .set_write_batch_size(30)
            .set_max_row_group_size(40)
            .set_created_by("default".to_owned())
            .set_key_value_metadata(Some(vec![KeyValue::new(
                "key".to_string(),
                "value".to_string(),
            )]))
            // global column settings
            .set_encoding(Encoding::DELTA_BINARY_PACKED)
            .set_compression(Compression::GZIP(Default::default()))
            .set_dictionary_enabled(false)
            .set_statistics_enabled(EnabledStatistics::None)
            // specific column settings
            .set_column_encoding(ColumnPath::from("col"), Encoding::RLE)
            .set_column_compression(ColumnPath::from("col"), Compression::SNAPPY)
            .set_column_dictionary_enabled(ColumnPath::from("col"), true)
            .set_column_statistics_enabled(ColumnPath::from("col"), EnabledStatistics::Chunk)
            .set_column_bloom_filter_enabled(ColumnPath::from("col"), true)
            .set_column_bloom_filter_ndv(ColumnPath::from("col"), 100_u64)
            .set_column_bloom_filter_fpp(ColumnPath::from("col"), 0.1)
            .build();

        assert_eq!(props.writer_version(), WriterVersion::PARQUET_2_0);
        assert_eq!(props.data_page_size_limit(), 10);
        assert_eq!(props.dictionary_page_size_limit(), 20);
        assert_eq!(props.write_batch_size(), 30);
        assert_eq!(props.max_row_group_size(), 40);
        assert_eq!(props.created_by(), "default");
        assert_eq!(
            props.key_value_metadata(),
            Some(&vec![
                KeyValue::new("key".to_string(), "value".to_string(),)
            ])
        );

        assert_eq!(
            props.encoding(&ColumnPath::from("a")),
            Some(Encoding::DELTA_BINARY_PACKED)
        );
        assert_eq!(
            props.compression(&ColumnPath::from("a")),
            Compression::GZIP(Default::default())
        );
        assert!(!props.dictionary_enabled(&ColumnPath::from("a")));
        assert_eq!(
            props.statistics_enabled(&ColumnPath::from("a")),
            EnabledStatistics::None
        );

        assert_eq!(
            props.encoding(&ColumnPath::from("col")),
            Some(Encoding::RLE)
        );
        assert_eq!(
            props.compression(&ColumnPath::from("col")),
            Compression::SNAPPY
        );
        assert!(props.dictionary_enabled(&ColumnPath::from("col")));
        assert_eq!(
            props.statistics_enabled(&ColumnPath::from("col")),
            EnabledStatistics::Chunk
        );
        assert_eq!(
            props.bloom_filter_properties(&ColumnPath::from("col")),
            Some(&BloomFilterProperties { fpp: 0.1, ndv: 100 })
        );
    }

    #[test]
    fn test_writer_properties_builder_partial_defaults() {
        let props = WriterProperties::builder()
            .set_encoding(Encoding::DELTA_BINARY_PACKED)
            .set_compression(Compression::GZIP(Default::default()))
            .set_bloom_filter_enabled(true)
            .set_column_encoding(ColumnPath::from("col"), Encoding::RLE)
            .build();

        assert_eq!(
            props.encoding(&ColumnPath::from("col")),
            Some(Encoding::RLE)
        );
        assert_eq!(
            props.compression(&ColumnPath::from("col")),
            Compression::GZIP(Default::default())
        );
        assert_eq!(
            props.dictionary_enabled(&ColumnPath::from("col")),
            DEFAULT_DICTIONARY_ENABLED
        );
        assert_eq!(
            props.bloom_filter_properties(&ColumnPath::from("col")),
            Some(&BloomFilterProperties {
                fpp: 0.05,
                ndv: 1_000_000_u64
            })
        );
    }

    #[test]
    fn test_writer_properties_bloom_filter_ndv_fpp_set() {
        assert_eq!(
            WriterProperties::builder()
                .build()
                .bloom_filter_properties(&ColumnPath::from("col")),
            None
        );
        assert_eq!(
            WriterProperties::builder()
                .set_bloom_filter_ndv(100)
                .build()
                .bloom_filter_properties(&ColumnPath::from("col")),
            Some(&BloomFilterProperties {
                fpp: 0.05,
                ndv: 100
            })
        );
        assert_eq!(
            WriterProperties::builder()
                .set_bloom_filter_fpp(0.1)
                .build()
                .bloom_filter_properties(&ColumnPath::from("col")),
            Some(&BloomFilterProperties {
                fpp: 0.1,
                ndv: 1_000_000_u64
            })
        );
    }

    #[test]
    fn test_writer_properties_column_dictionary_page_size_limit() {
        let props = WriterProperties::builder()
            .set_dictionary_page_size_limit(100)
            .set_column_dictionary_page_size_limit(ColumnPath::from("col"), 10)
            .build();

        assert_eq!(props.dictionary_page_size_limit(), 100);
        assert_eq!(
            props.column_dictionary_page_size_limit(&ColumnPath::from("col")),
            10
        );
        assert_eq!(
            props.column_dictionary_page_size_limit(&ColumnPath::from("other")),
            100
        );
    }

    #[test]
    fn test_reader_properties_default_settings() {
        let props = ReaderProperties::builder().build();

        let codec_options = CodecOptionsBuilder::default()
            .set_backward_compatible_lz4(true)
            .build();

        assert_eq!(props.codec_options(), &codec_options);
        assert!(!props.read_bloom_filter());
    }

    #[test]
    fn test_reader_properties_builder() {
        let props = ReaderProperties::builder()
            .set_backward_compatible_lz4(false)
            .build();

        let codec_options = CodecOptionsBuilder::default()
            .set_backward_compatible_lz4(false)
            .build();

        assert_eq!(props.codec_options(), &codec_options);
    }

    #[test]
    fn test_parse_writerversion() {
        let mut writer_version = "PARQUET_1_0".parse::<WriterVersion>().unwrap();
        assert_eq!(writer_version, WriterVersion::PARQUET_1_0);
        writer_version = "PARQUET_2_0".parse::<WriterVersion>().unwrap();
        assert_eq!(writer_version, WriterVersion::PARQUET_2_0);

        // test lowercase
        writer_version = "parquet_1_0".parse::<WriterVersion>().unwrap();
        assert_eq!(writer_version, WriterVersion::PARQUET_1_0);

        // test invalid version
        match "PARQUET_-1_0".parse::<WriterVersion>() {
            Ok(_) => panic!("Should not be able to parse PARQUET_-1_0"),
            Err(e) => {
                assert_eq!(e, "Invalid writer version: PARQUET_-1_0");
            }
        }
    }

    #[test]
    fn test_parse_enabledstatistics() {
        let mut enabled_statistics = "NONE".parse::<EnabledStatistics>().unwrap();
        assert_eq!(enabled_statistics, EnabledStatistics::None);
        enabled_statistics = "CHUNK".parse::<EnabledStatistics>().unwrap();
        assert_eq!(enabled_statistics, EnabledStatistics::Chunk);
        enabled_statistics = "PAGE".parse::<EnabledStatistics>().unwrap();
        assert_eq!(enabled_statistics, EnabledStatistics::Page);

        // test lowercase
        enabled_statistics = "none".parse::<EnabledStatistics>().unwrap();
        assert_eq!(enabled_statistics, EnabledStatistics::None);

        //test invalid statistics
        match "ChunkAndPage".parse::<EnabledStatistics>() {
            Ok(_) => panic!("Should not be able to parse ChunkAndPage"),
            Err(e) => {
                assert_eq!(e, "Invalid statistics arg: ChunkAndPage");
            }
        }
    }
}<|MERGE_RESOLUTION|>--- conflicted
+++ resolved
@@ -42,14 +42,8 @@
 pub const DEFAULT_DATA_PAGE_ROW_COUNT_LIMIT: usize = 20_000;
 /// Default value for [`WriterProperties::statistics_enabled`]
 pub const DEFAULT_STATISTICS_ENABLED: EnabledStatistics = EnabledStatistics::Page;
-<<<<<<< HEAD
-=======
 /// Default value for [`WriterProperties::write_page_header_statistics`]
 pub const DEFAULT_WRITE_PAGE_HEADER_STATISTICS: bool = false;
-/// Default value for [`WriterProperties::max_statistics_size`]
-#[deprecated(since = "54.0.0", note = "Unused; will be removed in 56.0.0")]
-pub const DEFAULT_MAX_STATISTICS_SIZE: usize = 4096;
->>>>>>> 2754ce5e
 /// Default value for [`WriterProperties::max_row_group_size`]
 pub const DEFAULT_MAX_ROW_GROUP_SIZE: usize = 1024 * 1024;
 /// Default value for [`WriterProperties::bloom_filter_position`]
@@ -401,8 +395,6 @@
             .unwrap_or(DEFAULT_STATISTICS_ENABLED)
     }
 
-<<<<<<< HEAD
-=======
     /// Returns `true` if [`Statistics`] are to be written to the page header for a column.
     ///
     /// For more details see [`WriterPropertiesBuilder::set_write_page_header_statistics`]
@@ -419,20 +411,6 @@
             .unwrap_or(DEFAULT_WRITE_PAGE_HEADER_STATISTICS)
     }
 
-    /// Returns max size for statistics.
-    ///
-    /// UNUSED
-    #[deprecated(since = "54.0.0", note = "Unused; will be removed in 56.0.0")]
-    pub fn max_statistics_size(&self, col: &ColumnPath) -> usize {
-        #[allow(deprecated)]
-        self.column_properties
-            .get(col)
-            .and_then(|c| c.max_statistics_size())
-            .or_else(|| self.default_column_properties.max_statistics_size())
-            .unwrap_or(DEFAULT_MAX_STATISTICS_SIZE)
-    }
-
->>>>>>> 2754ce5e
     /// Returns the [`BloomFilterProperties`] for the given column
     ///
     /// Returns `None` if bloom filter is disabled
@@ -786,8 +764,6 @@
         self
     }
 
-<<<<<<< HEAD
-=======
     /// enable/disable writing [`Statistics`] in the page header
     /// (defaults to `false` via [`DEFAULT_WRITE_PAGE_HEADER_STATISTICS`]).
     ///
@@ -815,19 +791,6 @@
         self
     }
 
-    /// Sets default max statistics size for all columns (defaults to `4096` via
-    /// [`DEFAULT_MAX_STATISTICS_SIZE`]).
-    ///
-    /// Applicable only if statistics are enabled.
-    #[deprecated(since = "54.0.0", note = "Unused; will be removed in 56.0.0")]
-    pub fn set_max_statistics_size(mut self, value: usize) -> Self {
-        #[allow(deprecated)]
-        self.default_column_properties
-            .set_max_statistics_size(value);
-        self
-    }
-
->>>>>>> 2754ce5e
     /// Sets if bloom filter should be written for all columns (defaults to `false`).
     ///
     /// # Notes
@@ -933,8 +896,6 @@
         self
     }
 
-<<<<<<< HEAD
-=======
     /// Sets whether to write [`Statistics`] in the page header for a specific column.
     ///
     /// Takes precedence over [`Self::set_write_page_header_statistics`].
@@ -946,17 +907,6 @@
         self
     }
 
-    /// Sets max size for statistics for a specific column.
-    ///
-    /// Takes precedence over [`Self::set_max_statistics_size`].
-    #[deprecated(since = "54.0.0", note = "Unused; will be removed in 56.0.0")]
-    pub fn set_column_max_statistics_size(mut self, col: ColumnPath, value: usize) -> Self {
-        #[allow(deprecated)]
-        self.get_mut_props(col).set_max_statistics_size(value);
-        self
-    }
-
->>>>>>> 2754ce5e
     /// Sets whether a bloom filter should be written for a specific column.
     ///
     /// Takes precedence over [`Self::set_bloom_filter_enabled`].
@@ -1080,12 +1030,7 @@
     dictionary_page_size_limit: Option<usize>,
     dictionary_enabled: Option<bool>,
     statistics_enabled: Option<EnabledStatistics>,
-<<<<<<< HEAD
-=======
     write_page_header_statistics: Option<bool>,
-    #[deprecated(since = "54.0.0", note = "Unused; will be removed in 56.0.0")]
-    max_statistics_size: Option<usize>,
->>>>>>> 2754ce5e
     /// bloom filter related properties
     bloom_filter_properties: Option<BloomFilterProperties>,
 }
@@ -1127,21 +1072,11 @@
         self.statistics_enabled = Some(enabled);
     }
 
-<<<<<<< HEAD
-=======
     /// Sets whether to write statistics in the page header for this column.
     fn set_write_page_header_statistics(&mut self, enabled: bool) {
         self.write_page_header_statistics = Some(enabled);
     }
 
-    /// Sets max size for statistics for this column.
-    #[deprecated(since = "54.0.0", note = "Unused; will be removed in 56.0.0")]
-    #[allow(deprecated)]
-    fn set_max_statistics_size(&mut self, value: usize) {
-        self.max_statistics_size = Some(value);
-    }
-
->>>>>>> 2754ce5e
     /// If `value` is `true`, sets bloom filter properties to default values if not previously set,
     /// otherwise it is a no-op.
     /// If `value` is `false`, resets bloom filter properties to `None`.
@@ -1206,8 +1141,6 @@
         self.statistics_enabled
     }
 
-<<<<<<< HEAD
-=======
     /// Returns `Some(true)` if [`Statistics`] are to be written to the page header for this
     /// column.
     ///
@@ -1216,14 +1149,6 @@
         self.write_page_header_statistics
     }
 
-    /// Returns optional max size in bytes for statistics.
-    #[deprecated(since = "54.0.0", note = "Unused; will be removed in 56.0.0")]
-    fn max_statistics_size(&self) -> Option<usize> {
-        #[allow(deprecated)]
-        self.max_statistics_size
-    }
-
->>>>>>> 2754ce5e
     /// Returns the bloom filter properties, or `None` if not enabled
     fn bloom_filter_properties(&self) -> Option<&BloomFilterProperties> {
         self.bloom_filter_properties.as_ref()
