// Licensed to the Apache Software Foundation (ASF) under one
// or more contributor license agreements.  See the NOTICE file
// distributed with this work for additional information
// regarding copyright ownership.  The ASF licenses this file
// to you under the Apache License, Version 2.0 (the
// "License"); you may not use this file except in compliance
// with the License.  You may obtain a copy of the License at
//
//   http://www.apache.org/licenses/LICENSE-2.0
//
// Unless required by applicable law or agreed to in writing,
// software distributed under the License is distributed on an
// "AS IS" BASIS, WITHOUT WARRANTIES OR CONDITIONS OF ANY
// KIND, either express or implied.  See the License for the
// specific language governing permissions and limitations
// under the License.

//! Configuration via [`WriterProperties`] and [`ReaderProperties`]
use crate::basic::{Compression, Encoding};
use crate::compression::{CodecOptions, CodecOptionsBuilder};
#[cfg(feature = "encryption")]
use crate::encryption::encrypt::FileEncryptionProperties;
use crate::file::metadata::KeyValue;
use crate::format::SortingColumn;
use crate::schema::types::ColumnPath;
use std::str::FromStr;
use std::{collections::HashMap, sync::Arc};

/// Default value for [`WriterProperties::data_page_size_limit`]
pub const DEFAULT_PAGE_SIZE: usize = 1024 * 1024;
/// Default value for [`WriterProperties::write_batch_size`]
pub const DEFAULT_WRITE_BATCH_SIZE: usize = 1024;
/// Default value for [`WriterProperties::writer_version`]
pub const DEFAULT_WRITER_VERSION: WriterVersion = WriterVersion::PARQUET_1_0;
/// Default value for [`WriterProperties::compression`]
pub const DEFAULT_COMPRESSION: Compression = Compression::UNCOMPRESSED;
/// Default value for [`WriterProperties::dictionary_enabled`]
pub const DEFAULT_DICTIONARY_ENABLED: bool = true;
/// Default value for [`WriterProperties::dictionary_page_size_limit`]
pub const DEFAULT_DICTIONARY_PAGE_SIZE_LIMIT: usize = DEFAULT_PAGE_SIZE;
/// Default value for [`WriterProperties::data_page_row_count_limit`]
pub const DEFAULT_DATA_PAGE_ROW_COUNT_LIMIT: usize = 20_000;
/// Default value for [`WriterProperties::statistics_enabled`]
pub const DEFAULT_STATISTICS_ENABLED: EnabledStatistics = EnabledStatistics::Page;
/// Default value for [`WriterProperties::max_statistics_size`]
#[deprecated(since = "54.0.0", note = "Unused; will be removed in 56.0.0")]
pub const DEFAULT_MAX_STATISTICS_SIZE: usize = 4096;
/// Default value for [`WriterProperties::max_row_group_size`]
pub const DEFAULT_MAX_ROW_GROUP_SIZE: usize = 1024 * 1024;
/// Default value for [`WriterProperties::bloom_filter_position`]
pub const DEFAULT_BLOOM_FILTER_POSITION: BloomFilterPosition = BloomFilterPosition::AfterRowGroup;
/// Default value for [`WriterProperties::created_by`]
pub const DEFAULT_CREATED_BY: &str = concat!("parquet-rs version ", env!("CARGO_PKG_VERSION"));
/// Default value for [`WriterProperties::column_index_truncate_length`]
pub const DEFAULT_COLUMN_INDEX_TRUNCATE_LENGTH: Option<usize> = Some(64);
/// Default value for [`BloomFilterProperties::fpp`]
pub const DEFAULT_BLOOM_FILTER_FPP: f64 = 0.05;
/// Default value for [`BloomFilterProperties::ndv`]
pub const DEFAULT_BLOOM_FILTER_NDV: u64 = 1_000_000_u64;
/// Default values for [`WriterProperties::statistics_truncate_length`]
pub const DEFAULT_STATISTICS_TRUNCATE_LENGTH: Option<usize> = Some(64);
/// Default value for [`WriterProperties::offset_index_disabled`]
pub const DEFAULT_OFFSET_INDEX_DISABLED: bool = false;
/// Default values for [`WriterProperties::coerce_types`]
pub const DEFAULT_COERCE_TYPES: bool = false;

/// Parquet writer version.
///
/// Basic constant, which is not part of the Thrift definition.
#[derive(Debug, Clone, Copy, PartialEq, Eq)]
#[allow(non_camel_case_types)]
pub enum WriterVersion {
    /// Parquet format version 1.0
    PARQUET_1_0,
    /// Parquet format version 2.0
    PARQUET_2_0,
}

impl WriterVersion {
    /// Returns writer version as `i32`.
    pub fn as_num(&self) -> i32 {
        match self {
            WriterVersion::PARQUET_1_0 => 1,
            WriterVersion::PARQUET_2_0 => 2,
        }
    }
}

impl FromStr for WriterVersion {
    type Err = String;

    fn from_str(s: &str) -> Result<Self, Self::Err> {
        match s {
            "PARQUET_1_0" | "parquet_1_0" => Ok(WriterVersion::PARQUET_1_0),
            "PARQUET_2_0" | "parquet_2_0" => Ok(WriterVersion::PARQUET_2_0),
            _ => Err(format!("Invalid writer version: {}", s)),
        }
    }
}

/// Where in the file [`ArrowWriter`](crate::arrow::arrow_writer::ArrowWriter) should
/// write Bloom filters
///
/// Basic constant, which is not part of the Thrift definition.
#[derive(Debug, Clone, Copy, PartialEq, Eq)]
pub enum BloomFilterPosition {
    /// Write Bloom Filters of each row group right after the row group
    ///
    /// This saves memory by writing it as soon as it is computed, at the cost
    /// of data locality for readers
    AfterRowGroup,
    /// Write Bloom Filters at the end of the file
    ///
    /// This allows better data locality for readers, at the cost of memory usage
    /// for writers.
    End,
}

/// Reference counted writer properties.
pub type WriterPropertiesPtr = Arc<WriterProperties>;

/// Configuration settings for writing parquet files.
///
/// Use [`Self::builder`] to create a [`WriterPropertiesBuilder`] to change settings.
///
/// # Example
///
/// ```rust
/// # use parquet::{
/// #    basic::{Compression, Encoding},
/// #    file::properties::*,
/// #    schema::types::ColumnPath,
/// # };
/// #
/// // Create properties with default configuration.
/// let props = WriterProperties::default();
///
/// // Use properties builder to set certain options and assemble the configuration.
/// let props = WriterProperties::builder()
///     .set_writer_version(WriterVersion::PARQUET_1_0)
///     .set_encoding(Encoding::PLAIN)
///     .set_column_encoding(ColumnPath::from("col1"), Encoding::DELTA_BINARY_PACKED)
///     .set_compression(Compression::SNAPPY)
///     .build();
///
/// assert_eq!(props.writer_version(), WriterVersion::PARQUET_1_0);
/// assert_eq!(
///     props.encoding(&ColumnPath::from("col1")),
///     Some(Encoding::DELTA_BINARY_PACKED)
/// );
/// assert_eq!(
///     props.encoding(&ColumnPath::from("col2")),
///     Some(Encoding::PLAIN)
/// );
/// ```
#[derive(Debug, Clone)]
pub struct WriterProperties {
    data_page_size_limit: usize,
    data_page_row_count_limit: usize,
    write_batch_size: usize,
    max_row_group_size: usize,
    bloom_filter_position: BloomFilterPosition,
    writer_version: WriterVersion,
    created_by: String,
    offset_index_disabled: bool,
    pub(crate) key_value_metadata: Option<Vec<KeyValue>>,
    default_column_properties: ColumnProperties,
    column_properties: HashMap<ColumnPath, ColumnProperties>,
    sorting_columns: Option<Vec<SortingColumn>>,
    column_index_truncate_length: Option<usize>,
    statistics_truncate_length: Option<usize>,
    coerce_types: bool,
    #[cfg(feature = "encryption")]
    pub(crate) file_encryption_properties: Option<FileEncryptionProperties>,
}

impl Default for WriterProperties {
    fn default() -> Self {
        Self::builder().build()
    }
}

impl WriterProperties {
    /// Create a new [`WriterProperties`] with the default settings
    ///
    /// See [`WriterProperties::builder`] for customising settings
    pub fn new() -> Self {
        Self::default()
    }

    /// Returns a new default [`WriterPropertiesBuilder`] for creating writer
    /// properties.
    pub fn builder() -> WriterPropertiesBuilder {
        WriterPropertiesBuilder::with_defaults()
    }

    /// Returns data page size limit.
    ///
    /// Note: this is a best effort limit based on the write batch size
    ///
    /// For more details see [`WriterPropertiesBuilder::set_data_page_size_limit`]
    pub fn data_page_size_limit(&self) -> usize {
        self.data_page_size_limit
    }

    /// Returns dictionary page size limit.
    ///
    /// Note: this is a best effort limit based on the write batch size
    ///
    /// For more details see [`WriterPropertiesBuilder::set_dictionary_page_size_limit`]
    pub fn dictionary_page_size_limit(&self) -> usize {
        self.default_column_properties
            .dictionary_page_size_limit()
            .unwrap_or(DEFAULT_DICTIONARY_PAGE_SIZE_LIMIT)
    }

    /// Returns dictionary page size limit for a specific column.
    pub fn column_dictionary_page_size_limit(&self, col: &ColumnPath) -> usize {
        self.column_properties
            .get(col)
            .and_then(|c| c.dictionary_page_size_limit())
            .or_else(|| self.default_column_properties.dictionary_page_size_limit())
            .unwrap_or(DEFAULT_DICTIONARY_PAGE_SIZE_LIMIT)
    }

    /// Returns the maximum page row count
    ///
    /// Note: this is a best effort limit based on the write batch size
    ///
    /// For more details see [`WriterPropertiesBuilder::set_data_page_row_count_limit`]
    pub fn data_page_row_count_limit(&self) -> usize {
        self.data_page_row_count_limit
    }

    /// Returns configured batch size for writes.
    ///
    /// When writing a batch of data, this setting allows to split it internally into
    /// smaller batches so we can better estimate the size of a page currently being
    /// written.
    ///
    /// For more details see [`WriterPropertiesBuilder::set_write_batch_size`]
    pub fn write_batch_size(&self) -> usize {
        self.write_batch_size
    }

    /// Returns maximum number of rows in a row group.
    ///
    /// For more details see [`WriterPropertiesBuilder::set_max_row_group_size`]
    pub fn max_row_group_size(&self) -> usize {
        self.max_row_group_size
    }

    /// Returns bloom filter position.
    ///
    /// For more details see [`WriterPropertiesBuilder::set_bloom_filter_position`]
    pub fn bloom_filter_position(&self) -> BloomFilterPosition {
        self.bloom_filter_position
    }

    /// Returns configured writer version.
    ///
    /// For more details see [`WriterPropertiesBuilder::set_writer_version`]
    pub fn writer_version(&self) -> WriterVersion {
        self.writer_version
    }

    /// Returns `created_by` string.
    ///
    /// For more details see [`WriterPropertiesBuilder::set_created_by`]
    pub fn created_by(&self) -> &str {
        &self.created_by
    }

    /// Returns `true` if offset index writing is disabled.
    ///
    /// For more details see [`WriterPropertiesBuilder::set_offset_index_disabled`]
    pub fn offset_index_disabled(&self) -> bool {
        // If page statistics are to be collected, then do not disable the offset indexes.
        let default_page_stats_enabled =
            self.default_column_properties.statistics_enabled() == Some(EnabledStatistics::Page);
        let column_page_stats_enabled = self
            .column_properties
            .iter()
            .any(|path_props| path_props.1.statistics_enabled() == Some(EnabledStatistics::Page));
        if default_page_stats_enabled || column_page_stats_enabled {
            return false;
        }

        self.offset_index_disabled
    }

    /// Returns `key_value_metadata` KeyValue pairs.
    ///
    /// For more details see [`WriterPropertiesBuilder::set_key_value_metadata`]
    pub fn key_value_metadata(&self) -> Option<&Vec<KeyValue>> {
        self.key_value_metadata.as_ref()
    }

    /// Returns sorting columns.
    ///
    /// For more details see [`WriterPropertiesBuilder::set_sorting_columns`]
    pub fn sorting_columns(&self) -> Option<&Vec<SortingColumn>> {
        self.sorting_columns.as_ref()
    }

    /// Returns the maximum length of truncated min/max values in the column index.
    ///
    /// `None` if truncation is disabled, must be greater than 0 otherwise.
    ///
    /// For more details see [`WriterPropertiesBuilder::set_column_index_truncate_length`]
    pub fn column_index_truncate_length(&self) -> Option<usize> {
        self.column_index_truncate_length
    }

    /// Returns the maximum length of truncated min/max values in [`Statistics`].
    ///
    /// `None` if truncation is disabled, must be greater than 0 otherwise.
    ///
    /// For more details see [`WriterPropertiesBuilder::set_statistics_truncate_length`]
    ///
    /// [`Statistics`]: crate::file::statistics::Statistics
    pub fn statistics_truncate_length(&self) -> Option<usize> {
        self.statistics_truncate_length
    }

    /// Returns `true` if type coercion is enabled.
    ///
    /// For more details see [`WriterPropertiesBuilder::set_coerce_types`]
    pub fn coerce_types(&self) -> bool {
        self.coerce_types
    }

    /// Returns encoding for a data page, when dictionary encoding is enabled.
    ///
    /// This is not configurable.
    #[inline]
    pub fn dictionary_data_page_encoding(&self) -> Encoding {
        // PLAIN_DICTIONARY encoding is deprecated in writer version 1.
        // Dictionary values are encoded using RLE_DICTIONARY encoding.
        Encoding::RLE_DICTIONARY
    }

    /// Returns encoding for dictionary page, when dictionary encoding is enabled.
    ///
    /// This is not configurable.
    #[inline]
    pub fn dictionary_page_encoding(&self) -> Encoding {
        // PLAIN_DICTIONARY is deprecated in writer version 1.
        // Dictionary is encoded using plain encoding.
        Encoding::PLAIN
    }

    /// Returns encoding for a column, if set.
    ///
    /// In case when dictionary is enabled, returns fallback encoding.
    ///
    /// If encoding is not set, then column writer will choose the best encoding
    /// based on the column type.
    pub fn encoding(&self, col: &ColumnPath) -> Option<Encoding> {
        self.column_properties
            .get(col)
            .and_then(|c| c.encoding())
            .or_else(|| self.default_column_properties.encoding())
    }

    /// Returns compression codec for a column.
    ///
    /// For more details see [`WriterPropertiesBuilder::set_column_compression`]
    pub fn compression(&self, col: &ColumnPath) -> Compression {
        self.column_properties
            .get(col)
            .and_then(|c| c.compression())
            .or_else(|| self.default_column_properties.compression())
            .unwrap_or(DEFAULT_COMPRESSION)
    }

    /// Returns `true` if dictionary encoding is enabled for a column.
    ///
    /// For more details see [`WriterPropertiesBuilder::set_dictionary_enabled`]
    pub fn dictionary_enabled(&self, col: &ColumnPath) -> bool {
        self.column_properties
            .get(col)
            .and_then(|c| c.dictionary_enabled())
            .or_else(|| self.default_column_properties.dictionary_enabled())
            .unwrap_or(DEFAULT_DICTIONARY_ENABLED)
    }

    /// Returns which statistics are written for a column.
    ///
    /// For more details see [`WriterPropertiesBuilder::set_statistics_enabled`]
    pub fn statistics_enabled(&self, col: &ColumnPath) -> EnabledStatistics {
        self.column_properties
            .get(col)
            .and_then(|c| c.statistics_enabled())
            .or_else(|| self.default_column_properties.statistics_enabled())
            .unwrap_or(DEFAULT_STATISTICS_ENABLED)
    }

    /// Returns max size for statistics.
    ///
    /// UNUSED
    #[deprecated(since = "54.0.0", note = "Unused; will be removed in 56.0.0")]
    pub fn max_statistics_size(&self, col: &ColumnPath) -> usize {
        #[allow(deprecated)]
        self.column_properties
            .get(col)
            .and_then(|c| c.max_statistics_size())
            .or_else(|| self.default_column_properties.max_statistics_size())
            .unwrap_or(DEFAULT_MAX_STATISTICS_SIZE)
    }

    /// Returns the [`BloomFilterProperties`] for the given column
    ///
    /// Returns `None` if bloom filter is disabled
    ///
    /// For more details see [`WriterPropertiesBuilder::set_column_bloom_filter_enabled`]
    pub fn bloom_filter_properties(&self, col: &ColumnPath) -> Option<&BloomFilterProperties> {
        self.column_properties
            .get(col)
            .and_then(|c| c.bloom_filter_properties())
            .or_else(|| self.default_column_properties.bloom_filter_properties())
    }

    /// Return file encryption properties
    ///
    /// For more details see [`WriterPropertiesBuilder::with_file_encryption_properties`]
    #[cfg(feature = "encryption")]
    pub fn file_encryption_properties(&self) -> Option<&FileEncryptionProperties> {
        self.file_encryption_properties.as_ref()
    }
}

/// Builder for  [`WriterProperties`] Parquet writer configuration.
///
/// See example on [`WriterProperties`]
pub struct WriterPropertiesBuilder {
    data_page_size_limit: usize,
    data_page_row_count_limit: usize,
    write_batch_size: usize,
    max_row_group_size: usize,
    bloom_filter_position: BloomFilterPosition,
    writer_version: WriterVersion,
    created_by: String,
    offset_index_disabled: bool,
    key_value_metadata: Option<Vec<KeyValue>>,
    default_column_properties: ColumnProperties,
    column_properties: HashMap<ColumnPath, ColumnProperties>,
    sorting_columns: Option<Vec<SortingColumn>>,
    column_index_truncate_length: Option<usize>,
    statistics_truncate_length: Option<usize>,
    coerce_types: bool,
    #[cfg(feature = "encryption")]
    file_encryption_properties: Option<FileEncryptionProperties>,
}

impl WriterPropertiesBuilder {
    /// Returns default state of the builder.
    fn with_defaults() -> Self {
        Self {
            data_page_size_limit: DEFAULT_PAGE_SIZE,
            data_page_row_count_limit: DEFAULT_DATA_PAGE_ROW_COUNT_LIMIT,
            write_batch_size: DEFAULT_WRITE_BATCH_SIZE,
            max_row_group_size: DEFAULT_MAX_ROW_GROUP_SIZE,
            bloom_filter_position: DEFAULT_BLOOM_FILTER_POSITION,
            writer_version: DEFAULT_WRITER_VERSION,
            created_by: DEFAULT_CREATED_BY.to_string(),
            offset_index_disabled: DEFAULT_OFFSET_INDEX_DISABLED,
            key_value_metadata: None,
            default_column_properties: Default::default(),
            column_properties: HashMap::new(),
            sorting_columns: None,
            column_index_truncate_length: DEFAULT_COLUMN_INDEX_TRUNCATE_LENGTH,
            statistics_truncate_length: DEFAULT_STATISTICS_TRUNCATE_LENGTH,
            coerce_types: DEFAULT_COERCE_TYPES,
            #[cfg(feature = "encryption")]
            file_encryption_properties: None,
        }
    }

    /// Finalizes the configuration and returns immutable writer properties struct.
    pub fn build(self) -> WriterProperties {
        WriterProperties {
            data_page_size_limit: self.data_page_size_limit,
            data_page_row_count_limit: self.data_page_row_count_limit,
            write_batch_size: self.write_batch_size,
            max_row_group_size: self.max_row_group_size,
            bloom_filter_position: self.bloom_filter_position,
            writer_version: self.writer_version,
            created_by: self.created_by,
            offset_index_disabled: self.offset_index_disabled,
            key_value_metadata: self.key_value_metadata,
            default_column_properties: self.default_column_properties,
            column_properties: self.column_properties,
            sorting_columns: self.sorting_columns,
            column_index_truncate_length: self.column_index_truncate_length,
            statistics_truncate_length: self.statistics_truncate_length,
            coerce_types: self.coerce_types,
            #[cfg(feature = "encryption")]
            file_encryption_properties: self.file_encryption_properties,
        }
    }

    // ----------------------------------------------------------------------
    // Writer properties related to a file

    /// Sets the `WriterVersion` written into the parquet metadata (defaults to [`PARQUET_1_0`]
    /// via [`DEFAULT_WRITER_VERSION`])
    ///
    /// This value can determine what features some readers will support.
    ///
    /// [`PARQUET_1_0`]: [WriterVersion::PARQUET_1_0]
    pub fn set_writer_version(mut self, value: WriterVersion) -> Self {
        self.writer_version = value;
        self
    }

    /// Sets best effort maximum size of a data page in bytes (defaults to `1024 * 1024`
    /// via [`DEFAULT_PAGE_SIZE`]).
    ///
    /// The parquet writer will attempt to limit the sizes of each
    /// `DataPage` to this many bytes. Reducing this value will result
    /// in larger parquet files, but may improve the effectiveness of
    /// page index based predicate pushdown during reading.
    ///
    /// Note: this is a best effort limit based on value of
    /// [`set_write_batch_size`](Self::set_write_batch_size).
    pub fn set_data_page_size_limit(mut self, value: usize) -> Self {
        self.data_page_size_limit = value;
        self
    }

    /// Sets best effort maximum number of rows in a data page (defaults to `20_000`
    /// via [`DEFAULT_DATA_PAGE_ROW_COUNT_LIMIT`]).
    ///
    /// The parquet writer will attempt to limit the number of rows in
    /// each `DataPage` to this value. Reducing this value will result
    /// in larger parquet files, but may improve the effectiveness of
    /// page index based predicate pushdown during reading.
    ///
    /// Note: this is a best effort limit based on value of
    /// [`set_write_batch_size`](Self::set_write_batch_size).
    pub fn set_data_page_row_count_limit(mut self, value: usize) -> Self {
        self.data_page_row_count_limit = value;
        self
    }

    /// Sets best effort maximum dictionary page size, in bytes (defaults to `1024 * 1024`
    /// via [`DEFAULT_DICTIONARY_PAGE_SIZE_LIMIT`]).
    ///
    /// The parquet writer will attempt to limit the size of each
    /// `DataPage` used to store dictionaries to this many
    /// bytes. Reducing this value will result in larger parquet
    /// files, but may improve the effectiveness of page index based
    /// predicate pushdown during reading.
    ///
    /// Note: this is a best effort limit based on value of
    /// [`set_write_batch_size`](Self::set_write_batch_size).
    pub fn set_dictionary_page_size_limit(mut self, value: usize) -> Self {
        self.default_column_properties
            .set_dictionary_page_size_limit(value);
        self
    }

    /// Sets write batch size (defaults to 1024 via [`DEFAULT_WRITE_BATCH_SIZE`]).
    ///
    /// For performance reasons, data for each column is written in
    /// batches of this size.
    ///
    /// Additional limits such as such as
    /// [`set_data_page_row_count_limit`](Self::set_data_page_row_count_limit)
    /// are checked between batches, and thus the write batch size value acts as an
    /// upper-bound on the enforcement granularity of other limits.
    pub fn set_write_batch_size(mut self, value: usize) -> Self {
        self.write_batch_size = value;
        self
    }

    /// Sets maximum number of rows in a row group (defaults to `1024 * 1024`
    /// via [`DEFAULT_MAX_ROW_GROUP_SIZE`]).
    ///
    /// # Panics
    /// If the value is set to 0.
    pub fn set_max_row_group_size(mut self, value: usize) -> Self {
        assert!(value > 0, "Cannot have a 0 max row group size");
        self.max_row_group_size = value;
        self
    }

    /// Sets where in the final file Bloom Filters are written (defaults to  [`AfterRowGroup`]
    /// via [`DEFAULT_BLOOM_FILTER_POSITION`])
    ///
    /// [`AfterRowGroup`]: BloomFilterPosition::AfterRowGroup
    pub fn set_bloom_filter_position(mut self, value: BloomFilterPosition) -> Self {
        self.bloom_filter_position = value;
        self
    }

    /// Sets "created by" property (defaults to `parquet-rs version <VERSION>` via
    /// [`DEFAULT_CREATED_BY`]).
    ///
    /// This is a string that will be written into the file metadata
    pub fn set_created_by(mut self, value: String) -> Self {
        self.created_by = value;
        self
    }

    /// Sets whether the writing of offset indexes is disabled (defaults to `false` via
    /// [`DEFAULT_OFFSET_INDEX_DISABLED`]).
    ///
    /// If statistics level is set to [`Page`] this setting will be overridden with `false`.
    ///
    /// Note: As the offset indexes are useful for accessing data by row number,
    /// they are always written by default, regardless of whether other statistics
    /// are enabled. Disabling this metadata may result in a degradation in read
    /// performance, so use this option with care.
    ///
    /// [`Page`]: EnabledStatistics::Page
    pub fn set_offset_index_disabled(mut self, value: bool) -> Self {
        self.offset_index_disabled = value;
        self
    }

    /// Sets "key_value_metadata" property (defaults to `None`).
    pub fn set_key_value_metadata(mut self, value: Option<Vec<KeyValue>>) -> Self {
        self.key_value_metadata = value;
        self
    }

    /// Sets sorting order of rows in the row group if any (defaults to `None`).
    pub fn set_sorting_columns(mut self, value: Option<Vec<SortingColumn>>) -> Self {
        self.sorting_columns = value;
        self
    }

    /// Sets the max length of min/max value fields when writing the column
    /// [`Index`] (defaults to `Some(64)` via [`DEFAULT_COLUMN_INDEX_TRUNCATE_LENGTH`]).
    ///
    /// This can be used to prevent columns with very long values (hundreds of
    /// bytes long) from causing the parquet metadata to become huge.
    ///
    /// # Notes
    ///
    /// The column [`Index`] is written when [`Self::set_statistics_enabled`] is
    /// set to [`EnabledStatistics::Page`].
    ///
    /// * If `Some`, must be greater than 0, otherwise will panic
    /// * If `None`, there's no effective limit.
    ///
    /// [`Index`]: crate::file::page_index::index::Index
    pub fn set_column_index_truncate_length(mut self, max_length: Option<usize>) -> Self {
        if let Some(value) = max_length {
            assert!(value > 0, "Cannot have a 0 column index truncate length. If you wish to disable min/max value truncation, set it to `None`.");
        }

        self.column_index_truncate_length = max_length;
        self
    }

<<<<<<< HEAD
    /// Sets the max length of min/max value fields in row group level
    /// [`Statistics`] (defaults to `Some(64)` via [`DEFAULT_STATISTICS_TRUNCATE_LENGTH`]).
=======
    /// Sets the max length of min/max value fields in row group and data page header
    /// [`Statistics`] (defaults to `None` (no limit) via [`DEFAULT_STATISTICS_TRUNCATE_LENGTH`]).
>>>>>>> f8bcc58f
    ///
    /// # Notes
    /// Row group [`Statistics`] are written when [`Self::set_statistics_enabled`] is
    /// set to [`EnabledStatistics::Chunk`] or [`EnabledStatistics::Page`]. Data page header
    /// [`Statistics`] are written when [`Self::set_statistics_enabled`] is set to
    /// [`EnabledStatistics::Page`].
    ///
    /// * If `Some`, must be greater than 0, otherwise will panic
    /// * If `None`, there's no effective limit.
    ///
    /// # See also
    /// Truncation of Page Index statistics is controlled separately via
    /// [`WriterPropertiesBuilder::set_column_index_truncate_length`]
    ///
    /// [`Statistics`]: crate::file::statistics::Statistics
    pub fn set_statistics_truncate_length(mut self, max_length: Option<usize>) -> Self {
        if let Some(value) = max_length {
            assert!(value > 0, "Cannot have a 0 statistics truncate length. If you wish to disable min/max value truncation, set it to `None`.");
        }

        self.statistics_truncate_length = max_length;
        self
    }

    /// Should the writer coerce types to parquet native types (defaults to `false` via
    /// [`DEFAULT_COERCE_TYPES`]).
    ///
    /// Leaving this option the default `false` will ensure the exact same data
    /// written to parquet using this library will be read.
    ///
    /// Setting this option to `true` will result in parquet files that can be
    /// read by more readers, but potentially lose information in the process.
    ///
    /// * Types such as [`DataType::Date64`], which have no direct corresponding
    ///   Parquet type, may be stored with lower precision.
    ///
    /// * The internal field names of `List` and `Map` types will be renamed if
    ///   necessary to match what is required by the newest Parquet specification.
    ///
    /// See [`ArrowToParquetSchemaConverter::with_coerce_types`] for more details
    ///
    /// [`DataType::Date64`]: arrow_schema::DataType::Date64
    /// [`ArrowToParquetSchemaConverter::with_coerce_types`]: crate::arrow::ArrowSchemaConverter::with_coerce_types
    pub fn set_coerce_types(mut self, coerce_types: bool) -> Self {
        self.coerce_types = coerce_types;
        self
    }

    /// Sets FileEncryptionProperties (defaults to `None`)
    #[cfg(feature = "encryption")]
    pub fn with_file_encryption_properties(
        mut self,
        file_encryption_properties: FileEncryptionProperties,
    ) -> Self {
        self.file_encryption_properties = Some(file_encryption_properties);
        self
    }

    // ----------------------------------------------------------------------
    // Setters for any column (global)

    /// Sets default encoding for all columns.
    ///
    /// If dictionary is not enabled, this is treated as a primary encoding for all
    /// columns. In case when dictionary is enabled for any column, this value is
    /// considered to be a fallback encoding for that column.
    ///
    /// # Panics
    ///
    /// if dictionary encoding is specified, regardless of dictionary
    /// encoding flag being set.
    pub fn set_encoding(mut self, value: Encoding) -> Self {
        self.default_column_properties.set_encoding(value);
        self
    }

    /// Sets default compression codec for all columns (default to [`UNCOMPRESSED`] via
    /// [`DEFAULT_COMPRESSION`]).
    ///
    /// [`UNCOMPRESSED`]: Compression::UNCOMPRESSED
    pub fn set_compression(mut self, value: Compression) -> Self {
        self.default_column_properties.set_compression(value);
        self
    }

    /// Sets default flag to enable/disable dictionary encoding for all columns (defaults to `true`
    /// via [`DEFAULT_DICTIONARY_ENABLED`]).
    ///
    /// Use this method to set dictionary encoding, instead of explicitly specifying
    /// encoding in `set_encoding` method.
    pub fn set_dictionary_enabled(mut self, value: bool) -> Self {
        self.default_column_properties.set_dictionary_enabled(value);
        self
    }

    /// Sets default statistics level for all columns (defaults to [`Page`] via
    /// [`DEFAULT_STATISTICS_ENABLED`]).
    ///
    /// [`Page`]: EnabledStatistics::Page
    pub fn set_statistics_enabled(mut self, value: EnabledStatistics) -> Self {
        self.default_column_properties.set_statistics_enabled(value);
        self
    }

    /// Sets default max statistics size for all columns (defaults to `4096` via
    /// [`DEFAULT_MAX_STATISTICS_SIZE`]).
    ///
    /// Applicable only if statistics are enabled.
    #[deprecated(since = "54.0.0", note = "Unused; will be removed in 56.0.0")]
    pub fn set_max_statistics_size(mut self, value: usize) -> Self {
        #[allow(deprecated)]
        self.default_column_properties
            .set_max_statistics_size(value);
        self
    }

    /// Sets if bloom filter should be written for all columns (defaults to `false`).
    ///
    /// # Notes
    ///
    /// * If the bloom filter is enabled previously then it is a no-op.
    ///
    /// * If the bloom filter is not enabled, default values for ndv and fpp
    ///   value are used used. See [`set_bloom_filter_ndv`] and
    ///   [`set_bloom_filter_fpp`] to further adjust the ndv and fpp.
    ///
    /// [`set_bloom_filter_ndv`]: Self::set_bloom_filter_ndv
    /// [`set_bloom_filter_fpp`]: Self::set_bloom_filter_fpp
    pub fn set_bloom_filter_enabled(mut self, value: bool) -> Self {
        self.default_column_properties
            .set_bloom_filter_enabled(value);
        self
    }

    /// Sets the default target bloom filter false positive probability (fpp)
    /// for all columns (defaults to `0.05` via [`DEFAULT_BLOOM_FILTER_FPP`]).
    ///
    /// Implicitly enables bloom writing, as if [`set_bloom_filter_enabled`] had
    /// been called.
    ///
    /// [`set_bloom_filter_enabled`]: Self::set_bloom_filter_enabled
    pub fn set_bloom_filter_fpp(mut self, value: f64) -> Self {
        self.default_column_properties.set_bloom_filter_fpp(value);
        self
    }

    /// Sets default number of distinct values (ndv) for bloom filter for all
    /// columns (defaults to `1_000_000` via [`DEFAULT_BLOOM_FILTER_NDV`]).
    ///
    /// Implicitly enables bloom writing, as if [`set_bloom_filter_enabled`] had
    /// been called.
    ///
    /// [`set_bloom_filter_enabled`]: Self::set_bloom_filter_enabled
    pub fn set_bloom_filter_ndv(mut self, value: u64) -> Self {
        self.default_column_properties.set_bloom_filter_ndv(value);
        self
    }

    // ----------------------------------------------------------------------
    // Setters for a specific column

    /// Helper method to get existing or new mutable reference of column properties.
    #[inline]
    fn get_mut_props(&mut self, col: ColumnPath) -> &mut ColumnProperties {
        self.column_properties.entry(col).or_default()
    }

    /// Sets encoding for a specific column.
    ///
    /// Takes precedence over [`Self::set_encoding`].
    ///
    /// If dictionary is not enabled, this is treated as a primary encoding for this
    /// column. In case when dictionary is enabled for this column, either through
    /// global defaults or explicitly, this value is considered to be a fallback
    /// encoding for this column.
    ///
    /// # Panics
    /// If user tries to set dictionary encoding here, regardless of dictionary
    /// encoding flag being set.
    pub fn set_column_encoding(mut self, col: ColumnPath, value: Encoding) -> Self {
        self.get_mut_props(col).set_encoding(value);
        self
    }

    /// Sets compression codec for a specific column.
    ///
    /// Takes precedence over [`Self::set_compression`].
    pub fn set_column_compression(mut self, col: ColumnPath, value: Compression) -> Self {
        self.get_mut_props(col).set_compression(value);
        self
    }

    /// Sets flag to enable/disable dictionary encoding for a specific column.
    ///
    /// Takes precedence over [`Self::set_dictionary_enabled`].
    pub fn set_column_dictionary_enabled(mut self, col: ColumnPath, value: bool) -> Self {
        self.get_mut_props(col).set_dictionary_enabled(value);
        self
    }

    /// Sets dictionary page size limit for a specific column.
    ///
    /// Takes precedence over [`Self::set_dictionary_page_size_limit`].
    pub fn set_column_dictionary_page_size_limit(mut self, col: ColumnPath, value: usize) -> Self {
        self.get_mut_props(col)
            .set_dictionary_page_size_limit(value);
        self
    }

    /// Sets statistics level for a specific column
    ///
    /// Takes precedence over [`Self::set_statistics_enabled`].
    pub fn set_column_statistics_enabled(
        mut self,
        col: ColumnPath,
        value: EnabledStatistics,
    ) -> Self {
        self.get_mut_props(col).set_statistics_enabled(value);
        self
    }

    /// Sets max size for statistics for a specific column.
    ///
    /// Takes precedence over [`Self::set_max_statistics_size`].
    #[deprecated(since = "54.0.0", note = "Unused; will be removed in 56.0.0")]
    pub fn set_column_max_statistics_size(mut self, col: ColumnPath, value: usize) -> Self {
        #[allow(deprecated)]
        self.get_mut_props(col).set_max_statistics_size(value);
        self
    }

    /// Sets whether a bloom filter should be written for a specific column.
    ///
    /// Takes precedence over [`Self::set_bloom_filter_enabled`].
    pub fn set_column_bloom_filter_enabled(mut self, col: ColumnPath, value: bool) -> Self {
        self.get_mut_props(col).set_bloom_filter_enabled(value);
        self
    }

    /// Sets the false positive probability for bloom filter for a specific column.
    ///
    /// Takes precedence over [`Self::set_bloom_filter_fpp`].
    pub fn set_column_bloom_filter_fpp(mut self, col: ColumnPath, value: f64) -> Self {
        self.get_mut_props(col).set_bloom_filter_fpp(value);
        self
    }

    /// Sets the number of distinct values for bloom filter for a specific column.
    ///
    /// Takes precedence over [`Self::set_bloom_filter_ndv`].
    pub fn set_column_bloom_filter_ndv(mut self, col: ColumnPath, value: u64) -> Self {
        self.get_mut_props(col).set_bloom_filter_ndv(value);
        self
    }
}

/// Controls the level of statistics to be computed by the writer and stored in
/// the parquet file.
///
/// Enabling statistics makes the resulting Parquet file larger and requires
/// more time to read the parquet footer.
///
/// Statistics can be used to improve query performance by pruning row groups
/// and pages during query execution if the query engine supports evaluating the
/// predicate using the statistics.
#[derive(Debug, Clone, Copy, Eq, PartialEq)]
pub enum EnabledStatistics {
    /// Compute no statistics.
    None,
    /// Compute column chunk-level statistics but not page-level.
    ///
    /// Setting this option will store one set of statistics for each relevant
    /// column for each row group. The more row groups written, the more
    /// statistics will be stored.
    Chunk,
    /// Compute page-level and column chunk-level statistics.
    ///
    /// Setting this option will store one set of statistics for each relevant
    /// column for each page and row group. The more row groups and the more
    /// pages written, the more statistics will be stored.
    Page,
}

impl FromStr for EnabledStatistics {
    type Err = String;

    fn from_str(s: &str) -> Result<Self, Self::Err> {
        match s {
            "NONE" | "none" => Ok(EnabledStatistics::None),
            "CHUNK" | "chunk" => Ok(EnabledStatistics::Chunk),
            "PAGE" | "page" => Ok(EnabledStatistics::Page),
            _ => Err(format!("Invalid statistics arg: {}", s)),
        }
    }
}

impl Default for EnabledStatistics {
    fn default() -> Self {
        DEFAULT_STATISTICS_ENABLED
    }
}

/// Controls the bloom filter to be computed by the writer.
#[derive(Debug, Clone, PartialEq)]
pub struct BloomFilterProperties {
    /// False positive probability. This should be always between 0 and 1 exclusive. Defaults to [`DEFAULT_BLOOM_FILTER_FPP`].
    ///
    /// You should set this value by calling [`WriterPropertiesBuilder::set_bloom_filter_fpp`].
    ///
    /// The bloom filter data structure is a trade of between disk and memory space versus fpp, the
    /// smaller the fpp, the more memory and disk space is required, thus setting it to a reasonable value
    /// e.g. 0.1, 0.05, or 0.001 is recommended.
    ///
    /// Setting to a very small number diminishes the value of the filter itself, as the bitset size is
    /// even larger than just storing the whole value. You are also expected to set `ndv` if it can
    /// be known in advance to greatly reduce space usage.
    pub fpp: f64,
    /// Number of distinct values, should be non-negative to be meaningful. Defaults to [`DEFAULT_BLOOM_FILTER_NDV`].
    ///
    /// You should set this value by calling [`WriterPropertiesBuilder::set_bloom_filter_ndv`].
    ///
    /// Usage of bloom filter is most beneficial for columns with large cardinality, so a good heuristic
    /// is to set ndv to the number of rows. However, it can reduce disk size if you know in advance a smaller
    /// number of distinct values. For very small ndv value it is probably not worth it to use bloom filter
    /// anyway.
    ///
    /// Increasing this value (without increasing fpp) will result in an increase in disk or memory size.
    pub ndv: u64,
}

impl Default for BloomFilterProperties {
    fn default() -> Self {
        BloomFilterProperties {
            fpp: DEFAULT_BLOOM_FILTER_FPP,
            ndv: DEFAULT_BLOOM_FILTER_NDV,
        }
    }
}

/// Container for column properties that can be changed as part of writer.
///
/// If a field is `None`, it means that no specific value has been set for this column,
/// so some subsequent or default value must be used.
#[derive(Debug, Clone, Default, PartialEq)]
struct ColumnProperties {
    encoding: Option<Encoding>,
    codec: Option<Compression>,
    dictionary_page_size_limit: Option<usize>,
    dictionary_enabled: Option<bool>,
    statistics_enabled: Option<EnabledStatistics>,
    #[deprecated(since = "54.0.0", note = "Unused; will be removed in 56.0.0")]
    max_statistics_size: Option<usize>,
    /// bloom filter related properties
    bloom_filter_properties: Option<BloomFilterProperties>,
}

impl ColumnProperties {
    /// Sets encoding for this column.
    ///
    /// If dictionary is not enabled, this is treated as a primary encoding for a column.
    /// In case when dictionary is enabled for a column, this value is considered to
    /// be a fallback encoding.
    ///
    /// Panics if user tries to set dictionary encoding here, regardless of dictionary
    /// encoding flag being set. Use `set_dictionary_enabled` method to enable dictionary
    /// for a column.
    fn set_encoding(&mut self, value: Encoding) {
        if value == Encoding::PLAIN_DICTIONARY || value == Encoding::RLE_DICTIONARY {
            panic!("Dictionary encoding can not be used as fallback encoding");
        }
        self.encoding = Some(value);
    }

    /// Sets compression codec for this column.
    fn set_compression(&mut self, value: Compression) {
        self.codec = Some(value);
    }

    /// Sets whether dictionary encoding is enabled for this column.
    fn set_dictionary_enabled(&mut self, enabled: bool) {
        self.dictionary_enabled = Some(enabled);
    }

    /// Sets dictionary page size limit for this column.
    fn set_dictionary_page_size_limit(&mut self, value: usize) {
        self.dictionary_page_size_limit = Some(value);
    }

    /// Sets the statistics level for this column.
    fn set_statistics_enabled(&mut self, enabled: EnabledStatistics) {
        self.statistics_enabled = Some(enabled);
    }

    /// Sets max size for statistics for this column.
    #[deprecated(since = "54.0.0", note = "Unused; will be removed in 56.0.0")]
    #[allow(deprecated)]
    fn set_max_statistics_size(&mut self, value: usize) {
        self.max_statistics_size = Some(value);
    }

    /// If `value` is `true`, sets bloom filter properties to default values if not previously set,
    /// otherwise it is a no-op.
    /// If `value` is `false`, resets bloom filter properties to `None`.
    fn set_bloom_filter_enabled(&mut self, value: bool) {
        if value && self.bloom_filter_properties.is_none() {
            self.bloom_filter_properties = Some(Default::default())
        } else if !value {
            self.bloom_filter_properties = None
        }
    }

    /// Sets the false positive probability for bloom filter for this column, and implicitly enables
    /// bloom filter if not previously enabled.
    ///
    /// # Panics
    ///
    /// Panics if the `value` is not between 0 and 1 exclusive
    fn set_bloom_filter_fpp(&mut self, value: f64) {
        assert!(
            value > 0. && value < 1.0,
            "fpp must be between 0 and 1 exclusive, got {value}"
        );

        self.bloom_filter_properties
            .get_or_insert_with(Default::default)
            .fpp = value;
    }

    /// Sets the number of distinct (unique) values for bloom filter for this column, and implicitly
    /// enables bloom filter if not previously enabled.
    fn set_bloom_filter_ndv(&mut self, value: u64) {
        self.bloom_filter_properties
            .get_or_insert_with(Default::default)
            .ndv = value;
    }

    /// Returns optional encoding for this column.
    fn encoding(&self) -> Option<Encoding> {
        self.encoding
    }

    /// Returns optional compression codec for this column.
    fn compression(&self) -> Option<Compression> {
        self.codec
    }

    /// Returns `Some(true)` if dictionary encoding is enabled for this column, if
    /// disabled then returns `Some(false)`. If result is `None`, then no setting has
    /// been provided.
    fn dictionary_enabled(&self) -> Option<bool> {
        self.dictionary_enabled
    }

    /// Returns optional dictionary page size limit for this column.
    fn dictionary_page_size_limit(&self) -> Option<usize> {
        self.dictionary_page_size_limit
    }

    /// Returns optional statistics level requested for this column. If result is `None`,
    /// then no setting has been provided.
    fn statistics_enabled(&self) -> Option<EnabledStatistics> {
        self.statistics_enabled
    }

    /// Returns optional max size in bytes for statistics.
    #[deprecated(since = "54.0.0", note = "Unused; will be removed in 56.0.0")]
    fn max_statistics_size(&self) -> Option<usize> {
        #[allow(deprecated)]
        self.max_statistics_size
    }

    /// Returns the bloom filter properties, or `None` if not enabled
    fn bloom_filter_properties(&self) -> Option<&BloomFilterProperties> {
        self.bloom_filter_properties.as_ref()
    }
}

/// Reference counted reader properties.
pub type ReaderPropertiesPtr = Arc<ReaderProperties>;

const DEFAULT_READ_BLOOM_FILTER: bool = false;

/// Configuration settings for reading parquet files.
///
/// All properties are immutable and `Send` + `Sync`.
/// Use [`ReaderPropertiesBuilder`] to assemble these properties.
///
/// # Example
///
/// ```rust
/// use parquet::file::properties::ReaderProperties;
///
/// // Create properties with default configuration.
/// let props = ReaderProperties::builder().build();
///
/// // Use properties builder to set certain options and assemble the configuration.
/// let props = ReaderProperties::builder()
///     .set_backward_compatible_lz4(false)
///     .build();
/// ```
pub struct ReaderProperties {
    codec_options: CodecOptions,
    read_bloom_filter: bool,
}

impl ReaderProperties {
    /// Returns builder for reader properties with default values.
    pub fn builder() -> ReaderPropertiesBuilder {
        ReaderPropertiesBuilder::with_defaults()
    }

    /// Returns codec options.
    pub(crate) fn codec_options(&self) -> &CodecOptions {
        &self.codec_options
    }

    /// Returns whether to read bloom filter
    pub(crate) fn read_bloom_filter(&self) -> bool {
        self.read_bloom_filter
    }
}

/// Builder for parquet file reader configuration. See example on
/// [`ReaderProperties`]
pub struct ReaderPropertiesBuilder {
    codec_options_builder: CodecOptionsBuilder,
    read_bloom_filter: Option<bool>,
}

/// Reader properties builder.
impl ReaderPropertiesBuilder {
    /// Returns default state of the builder.
    fn with_defaults() -> Self {
        Self {
            codec_options_builder: CodecOptionsBuilder::default(),
            read_bloom_filter: None,
        }
    }

    /// Finalizes the configuration and returns immutable reader properties struct.
    pub fn build(self) -> ReaderProperties {
        ReaderProperties {
            codec_options: self.codec_options_builder.build(),
            read_bloom_filter: self.read_bloom_filter.unwrap_or(DEFAULT_READ_BLOOM_FILTER),
        }
    }

    /// Enable/disable backward compatible LZ4.
    ///
    /// If backward compatible LZ4 is enable, on LZ4_HADOOP error it will fallback
    /// to the older versions LZ4 algorithms. That is LZ4_FRAME, for backward compatibility
    /// with files generated by older versions of this library, and LZ4_RAW, for backward
    /// compatibility with files generated by older versions of parquet-cpp.
    ///
    /// If backward compatible LZ4 is disabled, on LZ4_HADOOP error it will return the error.
    pub fn set_backward_compatible_lz4(mut self, value: bool) -> Self {
        self.codec_options_builder = self
            .codec_options_builder
            .set_backward_compatible_lz4(value);
        self
    }

    /// Enable/disable reading bloom filter
    ///
    /// If reading bloom filter is enabled, bloom filter will be read from the file.
    /// If reading bloom filter is disabled, bloom filter will not be read from the file.
    ///
    /// By default bloom filter is set to be read.
    pub fn set_read_bloom_filter(mut self, value: bool) -> Self {
        self.read_bloom_filter = Some(value);
        self
    }
}

#[cfg(test)]
mod tests {
    use super::*;

    #[test]
    fn test_writer_version() {
        assert_eq!(WriterVersion::PARQUET_1_0.as_num(), 1);
        assert_eq!(WriterVersion::PARQUET_2_0.as_num(), 2);
    }

    #[test]
    fn test_writer_properties_default_settings() {
        let props = WriterProperties::default();
        assert_eq!(props.data_page_size_limit(), DEFAULT_PAGE_SIZE);
        assert_eq!(
            props.dictionary_page_size_limit(),
            DEFAULT_DICTIONARY_PAGE_SIZE_LIMIT
        );
        assert_eq!(props.write_batch_size(), DEFAULT_WRITE_BATCH_SIZE);
        assert_eq!(props.max_row_group_size(), DEFAULT_MAX_ROW_GROUP_SIZE);
        assert_eq!(props.bloom_filter_position(), DEFAULT_BLOOM_FILTER_POSITION);
        assert_eq!(props.writer_version(), DEFAULT_WRITER_VERSION);
        assert_eq!(props.created_by(), DEFAULT_CREATED_BY);
        assert_eq!(props.key_value_metadata(), None);
        assert_eq!(props.encoding(&ColumnPath::from("col")), None);
        assert_eq!(
            props.compression(&ColumnPath::from("col")),
            DEFAULT_COMPRESSION
        );
        assert_eq!(
            props.dictionary_enabled(&ColumnPath::from("col")),
            DEFAULT_DICTIONARY_ENABLED
        );
        assert_eq!(
            props.statistics_enabled(&ColumnPath::from("col")),
            DEFAULT_STATISTICS_ENABLED
        );
        assert!(props
            .bloom_filter_properties(&ColumnPath::from("col"))
            .is_none());
    }

    #[test]
    fn test_writer_properties_dictionary_encoding() {
        // dictionary encoding is not configurable, and it should be the same for both
        // writer version 1 and 2.
        for version in &[WriterVersion::PARQUET_1_0, WriterVersion::PARQUET_2_0] {
            let props = WriterProperties::builder()
                .set_writer_version(*version)
                .build();
            assert_eq!(props.dictionary_page_encoding(), Encoding::PLAIN);
            assert_eq!(
                props.dictionary_data_page_encoding(),
                Encoding::RLE_DICTIONARY
            );
        }
    }

    #[test]
    #[should_panic(expected = "Dictionary encoding can not be used as fallback encoding")]
    fn test_writer_properties_panic_when_plain_dictionary_is_fallback() {
        // Should panic when user specifies dictionary encoding as fallback encoding.
        WriterProperties::builder()
            .set_encoding(Encoding::PLAIN_DICTIONARY)
            .build();
    }

    #[test]
    #[should_panic(expected = "Dictionary encoding can not be used as fallback encoding")]
    fn test_writer_properties_panic_when_rle_dictionary_is_fallback() {
        // Should panic when user specifies dictionary encoding as fallback encoding.
        WriterProperties::builder()
            .set_encoding(Encoding::RLE_DICTIONARY)
            .build();
    }

    #[test]
    #[should_panic(expected = "Dictionary encoding can not be used as fallback encoding")]
    fn test_writer_properties_panic_when_dictionary_is_enabled() {
        WriterProperties::builder()
            .set_dictionary_enabled(true)
            .set_column_encoding(ColumnPath::from("col"), Encoding::RLE_DICTIONARY)
            .build();
    }

    #[test]
    #[should_panic(expected = "Dictionary encoding can not be used as fallback encoding")]
    fn test_writer_properties_panic_when_dictionary_is_disabled() {
        WriterProperties::builder()
            .set_dictionary_enabled(false)
            .set_column_encoding(ColumnPath::from("col"), Encoding::RLE_DICTIONARY)
            .build();
    }

    #[test]
    fn test_writer_properties_builder() {
        let props = WriterProperties::builder()
            // file settings
            .set_writer_version(WriterVersion::PARQUET_2_0)
            .set_data_page_size_limit(10)
            .set_dictionary_page_size_limit(20)
            .set_write_batch_size(30)
            .set_max_row_group_size(40)
            .set_created_by("default".to_owned())
            .set_key_value_metadata(Some(vec![KeyValue::new(
                "key".to_string(),
                "value".to_string(),
            )]))
            // global column settings
            .set_encoding(Encoding::DELTA_BINARY_PACKED)
            .set_compression(Compression::GZIP(Default::default()))
            .set_dictionary_enabled(false)
            .set_statistics_enabled(EnabledStatistics::None)
            // specific column settings
            .set_column_encoding(ColumnPath::from("col"), Encoding::RLE)
            .set_column_compression(ColumnPath::from("col"), Compression::SNAPPY)
            .set_column_dictionary_enabled(ColumnPath::from("col"), true)
            .set_column_statistics_enabled(ColumnPath::from("col"), EnabledStatistics::Chunk)
            .set_column_bloom_filter_enabled(ColumnPath::from("col"), true)
            .set_column_bloom_filter_ndv(ColumnPath::from("col"), 100_u64)
            .set_column_bloom_filter_fpp(ColumnPath::from("col"), 0.1)
            .build();

        assert_eq!(props.writer_version(), WriterVersion::PARQUET_2_0);
        assert_eq!(props.data_page_size_limit(), 10);
        assert_eq!(props.dictionary_page_size_limit(), 20);
        assert_eq!(props.write_batch_size(), 30);
        assert_eq!(props.max_row_group_size(), 40);
        assert_eq!(props.created_by(), "default");
        assert_eq!(
            props.key_value_metadata(),
            Some(&vec![
                KeyValue::new("key".to_string(), "value".to_string(),)
            ])
        );

        assert_eq!(
            props.encoding(&ColumnPath::from("a")),
            Some(Encoding::DELTA_BINARY_PACKED)
        );
        assert_eq!(
            props.compression(&ColumnPath::from("a")),
            Compression::GZIP(Default::default())
        );
        assert!(!props.dictionary_enabled(&ColumnPath::from("a")));
        assert_eq!(
            props.statistics_enabled(&ColumnPath::from("a")),
            EnabledStatistics::None
        );

        assert_eq!(
            props.encoding(&ColumnPath::from("col")),
            Some(Encoding::RLE)
        );
        assert_eq!(
            props.compression(&ColumnPath::from("col")),
            Compression::SNAPPY
        );
        assert!(props.dictionary_enabled(&ColumnPath::from("col")));
        assert_eq!(
            props.statistics_enabled(&ColumnPath::from("col")),
            EnabledStatistics::Chunk
        );
        assert_eq!(
            props.bloom_filter_properties(&ColumnPath::from("col")),
            Some(&BloomFilterProperties { fpp: 0.1, ndv: 100 })
        );
    }

    #[test]
    fn test_writer_properties_builder_partial_defaults() {
        let props = WriterProperties::builder()
            .set_encoding(Encoding::DELTA_BINARY_PACKED)
            .set_compression(Compression::GZIP(Default::default()))
            .set_bloom_filter_enabled(true)
            .set_column_encoding(ColumnPath::from("col"), Encoding::RLE)
            .build();

        assert_eq!(
            props.encoding(&ColumnPath::from("col")),
            Some(Encoding::RLE)
        );
        assert_eq!(
            props.compression(&ColumnPath::from("col")),
            Compression::GZIP(Default::default())
        );
        assert_eq!(
            props.dictionary_enabled(&ColumnPath::from("col")),
            DEFAULT_DICTIONARY_ENABLED
        );
        assert_eq!(
            props.bloom_filter_properties(&ColumnPath::from("col")),
            Some(&BloomFilterProperties {
                fpp: 0.05,
                ndv: 1_000_000_u64
            })
        );
    }

    #[test]
    fn test_writer_properties_bloom_filter_ndv_fpp_set() {
        assert_eq!(
            WriterProperties::builder()
                .build()
                .bloom_filter_properties(&ColumnPath::from("col")),
            None
        );
        assert_eq!(
            WriterProperties::builder()
                .set_bloom_filter_ndv(100)
                .build()
                .bloom_filter_properties(&ColumnPath::from("col")),
            Some(&BloomFilterProperties {
                fpp: 0.05,
                ndv: 100
            })
        );
        assert_eq!(
            WriterProperties::builder()
                .set_bloom_filter_fpp(0.1)
                .build()
                .bloom_filter_properties(&ColumnPath::from("col")),
            Some(&BloomFilterProperties {
                fpp: 0.1,
                ndv: 1_000_000_u64
            })
        );
    }

    #[test]
    fn test_writer_properties_column_dictionary_page_size_limit() {
        let props = WriterProperties::builder()
            .set_dictionary_page_size_limit(100)
            .set_column_dictionary_page_size_limit(ColumnPath::from("col"), 10)
            .build();

        assert_eq!(props.dictionary_page_size_limit(), 100);
        assert_eq!(
            props.column_dictionary_page_size_limit(&ColumnPath::from("col")),
            10
        );
        assert_eq!(
            props.column_dictionary_page_size_limit(&ColumnPath::from("other")),
            100
        );
    }

    #[test]
    fn test_reader_properties_default_settings() {
        let props = ReaderProperties::builder().build();

        let codec_options = CodecOptionsBuilder::default()
            .set_backward_compatible_lz4(true)
            .build();

        assert_eq!(props.codec_options(), &codec_options);
        assert!(!props.read_bloom_filter());
    }

    #[test]
    fn test_reader_properties_builder() {
        let props = ReaderProperties::builder()
            .set_backward_compatible_lz4(false)
            .build();

        let codec_options = CodecOptionsBuilder::default()
            .set_backward_compatible_lz4(false)
            .build();

        assert_eq!(props.codec_options(), &codec_options);
    }

    #[test]
    fn test_parse_writerversion() {
        let mut writer_version = "PARQUET_1_0".parse::<WriterVersion>().unwrap();
        assert_eq!(writer_version, WriterVersion::PARQUET_1_0);
        writer_version = "PARQUET_2_0".parse::<WriterVersion>().unwrap();
        assert_eq!(writer_version, WriterVersion::PARQUET_2_0);

        // test lowercase
        writer_version = "parquet_1_0".parse::<WriterVersion>().unwrap();
        assert_eq!(writer_version, WriterVersion::PARQUET_1_0);

        // test invalid version
        match "PARQUET_-1_0".parse::<WriterVersion>() {
            Ok(_) => panic!("Should not be able to parse PARQUET_-1_0"),
            Err(e) => {
                assert_eq!(e, "Invalid writer version: PARQUET_-1_0");
            }
        }
    }

    #[test]
    fn test_parse_enabledstatistics() {
        let mut enabled_statistics = "NONE".parse::<EnabledStatistics>().unwrap();
        assert_eq!(enabled_statistics, EnabledStatistics::None);
        enabled_statistics = "CHUNK".parse::<EnabledStatistics>().unwrap();
        assert_eq!(enabled_statistics, EnabledStatistics::Chunk);
        enabled_statistics = "PAGE".parse::<EnabledStatistics>().unwrap();
        assert_eq!(enabled_statistics, EnabledStatistics::Page);

        // test lowercase
        enabled_statistics = "none".parse::<EnabledStatistics>().unwrap();
        assert_eq!(enabled_statistics, EnabledStatistics::None);

        //test invalid statistics
        match "ChunkAndPage".parse::<EnabledStatistics>() {
            Ok(_) => panic!("Should not be able to parse ChunkAndPage"),
            Err(e) => {
                assert_eq!(e, "Invalid statistics arg: ChunkAndPage");
            }
        }
    }
}<|MERGE_RESOLUTION|>--- conflicted
+++ resolved
@@ -632,7 +632,7 @@
         self
     }
 
-    /// Sets the max length of min/max value fields when writing the column
+    /// Sets the max length of min/max value fields in row group and data page header
     /// [`Index`] (defaults to `Some(64)` via [`DEFAULT_COLUMN_INDEX_TRUNCATE_LENGTH`]).
     ///
     /// This can be used to prevent columns with very long values (hundreds of
@@ -656,13 +656,8 @@
         self
     }
 
-<<<<<<< HEAD
-    /// Sets the max length of min/max value fields in row group level
+    /// Sets the max length of min/max value fields in row group and data page header
     /// [`Statistics`] (defaults to `Some(64)` via [`DEFAULT_STATISTICS_TRUNCATE_LENGTH`]).
-=======
-    /// Sets the max length of min/max value fields in row group and data page header
-    /// [`Statistics`] (defaults to `None` (no limit) via [`DEFAULT_STATISTICS_TRUNCATE_LENGTH`]).
->>>>>>> f8bcc58f
     ///
     /// # Notes
     /// Row group [`Statistics`] are written when [`Self::set_statistics_enabled`] is
