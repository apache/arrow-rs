--- conflicted
+++ resolved
@@ -60,17 +60,10 @@
         .iter()
         .fold(None, |range, c| acc_range(range, c.column_index_range()));
 
-<<<<<<< HEAD
-    //read all need data into buffer
-    let mut reader = reader.get_read(offset)?;
-    let mut data = vec![0; length];
-    reader.read_exact(&mut data)?;
-=======
     let fetch = match fetch {
         Some(r) => r,
         None => return Ok(vec![Index::NONE; chunks.len()]),
     };
->>>>>>> 08dc16c9
 
     let bytes = reader.get_bytes(fetch.start as _, fetch.end - fetch.start)?;
     let get = |r: Range<usize>| &bytes[(r.start - fetch.start)..(r.end - fetch.start)];
@@ -99,33 +92,9 @@
     reader: &R,
     chunks: &[ColumnChunkMetaData],
 ) -> Result<Vec<Vec<PageLocation>>, ParquetError> {
-<<<<<<< HEAD
-    let (offset, total_length) = get_location_offset_and_total_length(chunks)?;
-
-    if total_length == 0 {
-        return Ok(vec![]);
-    }
-
-    //read all need data into buffer
-    let mut reader = reader.get_read(offset)?;
-    let mut data = vec![0; total_length];
-    reader.read_exact(&mut data)?;
-
-    let mut d = Cursor::new(data);
-    let mut result = vec![];
-
-    for _ in 0..chunks.len() {
-        let mut prot = TCompactInputProtocol::new(&mut d);
-        let offset = OffsetIndex::read_from_in_protocol(&mut prot)?;
-        result.push(offset.page_locations);
-    }
-    Ok(result)
-}
-=======
     let fetch = chunks
         .iter()
         .fold(None, |range, c| acc_range(range, c.offset_index_range()));
->>>>>>> 08dc16c9
 
     let fetch = match fetch {
         Some(r) => r,
