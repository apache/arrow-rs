--- conflicted
+++ resolved
@@ -20,15 +20,7 @@
 use std::io::Write;
 
 use crate::errors::{ParquetError, Result};
-<<<<<<< HEAD
-=======
 use crate::file::metadata::HeapSize;
-use crate::format::{
-    ColumnCryptoMetaData as TColumnCryptoMetaData,
-    EncryptionWithColumnKey as TEncryptionWithColumnKey,
-    EncryptionWithFooterKey as TEncryptionWithFooterKey,
-};
->>>>>>> 5c5c8264
 use crate::parquet_thrift::{
     read_thrift_vec, ElementType, FieldType, ReadThrift, ThriftCompactInputProtocol,
     ThriftCompactOutputProtocol, WriteThrift, WriteThriftField,
@@ -63,8 +55,6 @@
 }
 );
 
-<<<<<<< HEAD
-=======
 impl HeapSize for ColumnCryptoMetaData {
     fn heap_size(&self) -> usize {
         match self {
@@ -74,40 +64,6 @@
     }
 }
 
-/// Converts Thrift definition into `ColumnCryptoMetadata`.
-pub fn try_from_thrift(
-    thrift_column_crypto_metadata: &TColumnCryptoMetaData,
-) -> Result<ColumnCryptoMetaData> {
-    let crypto_metadata = match thrift_column_crypto_metadata {
-        TColumnCryptoMetaData::ENCRYPTIONWITHFOOTERKEY(_) => {
-            ColumnCryptoMetaData::ENCRYPTION_WITH_FOOTER_KEY
-        }
-        TColumnCryptoMetaData::ENCRYPTIONWITHCOLUMNKEY(encryption_with_column_key) => {
-            ColumnCryptoMetaData::ENCRYPTION_WITH_COLUMN_KEY(EncryptionWithColumnKey {
-                path_in_schema: encryption_with_column_key.path_in_schema.clone(),
-                key_metadata: encryption_with_column_key.key_metadata.clone(),
-            })
-        }
-    };
-    Ok(crypto_metadata)
-}
-
-/// Converts `ColumnCryptoMetadata` into Thrift definition.
-pub fn to_thrift(column_crypto_metadata: &ColumnCryptoMetaData) -> TColumnCryptoMetaData {
-    match column_crypto_metadata {
-        ColumnCryptoMetaData::ENCRYPTION_WITH_FOOTER_KEY => {
-            TColumnCryptoMetaData::ENCRYPTIONWITHFOOTERKEY(TEncryptionWithFooterKey {})
-        }
-        ColumnCryptoMetaData::ENCRYPTION_WITH_COLUMN_KEY(encryption_with_column_key) => {
-            TColumnCryptoMetaData::ENCRYPTIONWITHCOLUMNKEY(TEncryptionWithColumnKey {
-                path_in_schema: encryption_with_column_key.path_in_schema.clone(),
-                key_metadata: encryption_with_column_key.key_metadata.clone(),
-            })
-        }
-    }
-}
-
->>>>>>> 5c5c8264
 #[cfg(test)]
 mod tests {
     use super::*;
