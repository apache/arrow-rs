// Licensed to the Apache Software Foundation (ASF) under one
// or more contributor license agreements. See the NOTICE file
// distributed with this work for additional information
// regarding copyright ownership. The ASF licenses this file
// to you under the Apache License, Version 2.0 (the
// "License"); you may not use this file except in compliance
// with the License. You may obtain a copy of the License at
//
//   http://www.apache.org/licenses/LICENSE-2.0
//
// Unless required by applicable law or agreed to in writing,
// software distributed under the License is distributed on an
// "AS IS" BASIS, WITHOUT WARRANTIES OR CONDITIONS OF ANY
// KIND, either express or implied. See the License for the
// specific language governing permissions and limitations
// under the License.

//! Custom thrift definitions

pub use thrift::protocol::TCompactOutputProtocol;
use thrift::protocol::{TInputProtocol, TOutputProtocol};

/// Reads and writes the struct to Thrift protocols.
///
/// Unlike [`thrift::protocol::TSerializable`] this uses generics instead of trait objects
pub trait TSerializable: Sized {
    /// Reads the struct from the input Thrift protocol
    fn read_from_in_protocol<T: TInputProtocol>(i_prot: &mut T) -> thrift::Result<Self>;
    /// Writes the struct to the output Thrift protocol
    fn write_to_out_protocol<T: TOutputProtocol>(&self, o_prot: &mut T) -> thrift::Result<()>;
}

<<<<<<< HEAD
// TODO(ets): remove the next 3 functions when the Thrift remodel is complete
// Public function to aid benchmarking. Reads Parquet `FileMetaData` encoded in `bytes`.
#[doc(hidden)]
pub fn bench_file_metadata(bytes: &bytes::Bytes) {
    crate::file::metadata::thrift_gen::bench_file_metadata(bytes);
}

// Public function to aid benchmarking. Reads Parquet `PageHeader` encoded in `bytes`.
#[doc(hidden)]
pub fn bench_page_header(bytes: &bytes::Bytes) {
    use crate::parquet_thrift::ReadThrift;
    let mut prot = crate::parquet_thrift::ThriftReadInputProtocol::new(bytes.as_ref());
    crate::file::metadata::thrift_gen::PageHeader::read_thrift(&mut prot).unwrap();
}

// Public function to aid benchmarking. Reads Parquet `PageHeader` encoded in `bytes`.
#[doc(hidden)]
pub fn bench_page_header_no_stats(bytes: &bytes::Bytes) {
    let mut prot = crate::parquet_thrift::ThriftReadInputProtocol::new(bytes.as_ref());
    crate::file::metadata::thrift_gen::PageHeader::read_thrift_without_stats(&mut prot).unwrap();
=======
/// A more performant implementation of [`TCompactInputProtocol`] that reads a slice
///
/// [`TCompactInputProtocol`]: thrift::protocol::TCompactInputProtocol
pub(crate) struct TCompactSliceInputProtocol<'a> {
    buf: &'a [u8],
    // Identifier of the last field deserialized for a struct.
    last_read_field_id: i16,
    // Stack of the last read field ids (a new entry is added each time a nested struct is read).
    read_field_id_stack: Vec<i16>,
    // Boolean value for a field.
    // Saved because boolean fields and their value are encoded in a single byte,
    // and reading the field only occurs after the field id is read.
    pending_read_bool_value: Option<bool>,
}

impl<'a> TCompactSliceInputProtocol<'a> {
    pub fn new(buf: &'a [u8]) -> Self {
        Self {
            buf,
            last_read_field_id: 0,
            read_field_id_stack: Vec::with_capacity(16),
            pending_read_bool_value: None,
        }
    }

    pub fn as_slice(&self) -> &'a [u8] {
        self.buf
    }

    fn read_vlq(&mut self) -> thrift::Result<u64> {
        let mut in_progress = 0;
        let mut shift = 0;
        loop {
            let byte = self.read_byte()?;
            in_progress |= ((byte & 0x7F) as u64).wrapping_shl(shift);
            shift += 7;
            if byte & 0x80 == 0 {
                return Ok(in_progress);
            }
        }
    }

    fn read_zig_zag(&mut self) -> thrift::Result<i64> {
        let val = self.read_vlq()?;
        Ok((val >> 1) as i64 ^ -((val & 1) as i64))
    }

    fn read_list_set_begin(&mut self) -> thrift::Result<(TType, i32)> {
        let header = self.read_byte()?;
        let element_type = collection_u8_to_type(header & 0x0F)?;

        let possible_element_count = (header & 0xF0) >> 4;
        let element_count = if possible_element_count != 15 {
            // high bits set high if count and type encoded separately
            possible_element_count as i32
        } else {
            self.read_vlq()? as _
        };

        Ok((element_type, element_count))
    }
}

macro_rules! thrift_unimplemented {
    () => {
        Err(thrift::Error::Protocol(thrift::ProtocolError {
            kind: thrift::ProtocolErrorKind::NotImplemented,
            message: "not implemented".to_string(),
        }))
    };
}

impl TInputProtocol for TCompactSliceInputProtocol<'_> {
    fn read_message_begin(&mut self) -> thrift::Result<TMessageIdentifier> {
        unimplemented!()
    }

    fn read_message_end(&mut self) -> thrift::Result<()> {
        thrift_unimplemented!()
    }

    fn read_struct_begin(&mut self) -> thrift::Result<Option<TStructIdentifier>> {
        self.read_field_id_stack.push(self.last_read_field_id);
        self.last_read_field_id = 0;
        Ok(None)
    }

    fn read_struct_end(&mut self) -> thrift::Result<()> {
        self.last_read_field_id = self
            .read_field_id_stack
            .pop()
            .expect("should have previous field ids");
        Ok(())
    }

    fn read_field_begin(&mut self) -> thrift::Result<TFieldIdentifier> {
        // we can read at least one byte, which is:
        // - the type
        // - the field delta and the type
        let field_type = self.read_byte()?;
        let field_delta = (field_type & 0xF0) >> 4;
        let field_type = match field_type & 0x0F {
            0x01 => {
                self.pending_read_bool_value = Some(true);
                Ok(TType::Bool)
            }
            0x02 => {
                self.pending_read_bool_value = Some(false);
                Ok(TType::Bool)
            }
            ttu8 => u8_to_type(ttu8),
        }?;

        match field_type {
            TType::Stop => Ok(
                TFieldIdentifier::new::<Option<String>, String, Option<i16>>(
                    None,
                    TType::Stop,
                    None,
                ),
            ),
            _ => {
                if field_delta != 0 {
                    self.last_read_field_id = self
                        .last_read_field_id
                        .checked_add(field_delta as i16)
                        .map_or_else(
                            || {
                                Err(thrift::Error::Protocol(thrift::ProtocolError {
                                    kind: thrift::ProtocolErrorKind::InvalidData,
                                    message: format!(
                                        "cannot add {} to {}",
                                        field_delta, self.last_read_field_id
                                    ),
                                }))
                            },
                            Ok,
                        )?;
                } else {
                    self.last_read_field_id = self.read_i16()?;
                };

                Ok(TFieldIdentifier {
                    name: None,
                    field_type,
                    id: Some(self.last_read_field_id),
                })
            }
        }
    }

    fn read_field_end(&mut self) -> thrift::Result<()> {
        Ok(())
    }

    fn read_bool(&mut self) -> thrift::Result<bool> {
        match self.pending_read_bool_value.take() {
            Some(b) => Ok(b),
            None => {
                let b = self.read_byte()?;
                // Previous versions of the thrift specification said to use 0 and 1 inside collections,
                // but that differed from existing implementations.
                // The specification was updated in https://github.com/apache/thrift/commit/2c29c5665bc442e703480bb0ee60fe925ffe02e8.
                // At least the go implementation seems to have followed the previously documented values.
                match b {
                    0x01 => Ok(true),
                    0x00 | 0x02 => Ok(false),
                    unkn => Err(thrift::Error::Protocol(thrift::ProtocolError {
                        kind: thrift::ProtocolErrorKind::InvalidData,
                        message: format!("cannot convert {unkn} into bool"),
                    })),
                }
            }
        }
    }

    fn read_bytes(&mut self) -> thrift::Result<Vec<u8>> {
        let len = self.read_vlq()? as usize;
        let ret = self.buf.get(..len).ok_or_else(eof_error)?.to_vec();
        self.buf = &self.buf[len..];
        Ok(ret)
    }

    fn read_i8(&mut self) -> thrift::Result<i8> {
        Ok(self.read_byte()? as _)
    }

    fn read_i16(&mut self) -> thrift::Result<i16> {
        Ok(self.read_zig_zag()? as _)
    }

    fn read_i32(&mut self) -> thrift::Result<i32> {
        Ok(self.read_zig_zag()? as _)
    }

    fn read_i64(&mut self) -> thrift::Result<i64> {
        self.read_zig_zag()
    }

    fn read_double(&mut self) -> thrift::Result<f64> {
        let slice = (self.buf[..8]).try_into().unwrap();
        self.buf = &self.buf[8..];
        Ok(f64::from_le_bytes(slice))
    }

    fn read_string(&mut self) -> thrift::Result<String> {
        let bytes = self.read_bytes()?;
        String::from_utf8(bytes).map_err(From::from)
    }

    fn read_list_begin(&mut self) -> thrift::Result<TListIdentifier> {
        let (element_type, element_count) = self.read_list_set_begin()?;
        Ok(TListIdentifier::new(element_type, element_count))
    }

    fn read_list_end(&mut self) -> thrift::Result<()> {
        Ok(())
    }

    fn read_set_begin(&mut self) -> thrift::Result<TSetIdentifier> {
        thrift_unimplemented!()
    }

    fn read_set_end(&mut self) -> thrift::Result<()> {
        thrift_unimplemented!()
    }

    fn read_map_begin(&mut self) -> thrift::Result<TMapIdentifier> {
        thrift_unimplemented!()
    }

    fn read_map_end(&mut self) -> thrift::Result<()> {
        Ok(())
    }

    #[inline]
    fn read_byte(&mut self) -> thrift::Result<u8> {
        let ret = *self.buf.first().ok_or_else(eof_error)?;
        self.buf = &self.buf[1..];
        Ok(ret)
    }
}

fn collection_u8_to_type(b: u8) -> thrift::Result<TType> {
    match b {
        // For historical and compatibility reasons, a reader should be capable to deal with both cases.
        // The only valid value in the original spec was 2, but due to an widespread implementation bug
        // the defacto standard across large parts of the library became 1 instead.
        // As a result, both values are now allowed.
        // https://github.com/apache/thrift/blob/master/doc/specs/thrift-compact-protocol.md#list-and-set
        0x01 | 0x02 => Ok(TType::Bool),
        o => u8_to_type(o),
    }
}

fn u8_to_type(b: u8) -> thrift::Result<TType> {
    match b {
        0x00 => Ok(TType::Stop),
        0x03 => Ok(TType::I08), // equivalent to TType::Byte
        0x04 => Ok(TType::I16),
        0x05 => Ok(TType::I32),
        0x06 => Ok(TType::I64),
        0x07 => Ok(TType::Double),
        0x08 => Ok(TType::String),
        0x09 => Ok(TType::List),
        0x0A => Ok(TType::Set),
        0x0B => Ok(TType::Map),
        0x0C => Ok(TType::Struct),
        unkn => Err(thrift::Error::Protocol(thrift::ProtocolError {
            kind: thrift::ProtocolErrorKind::InvalidData,
            message: format!("cannot convert {unkn} into TType"),
        })),
    }
}

fn eof_error() -> thrift::Error {
    thrift::Error::Transport(thrift::TransportError {
        kind: thrift::TransportErrorKind::EndOfFile,
        message: "Unexpected EOF".to_string(),
    })
>>>>>>> 61773a0c
}

#[cfg(test)]
mod tests {
    use crate::{
        basic::Type,
        file::page_index::{column_index::ColumnIndexMetaData, index_reader::decode_column_index},
    };

    #[test]
    pub fn read_boolean_list_field_type() {
        // Boolean collection type encoded as 0x01, as used by this crate when writing.
        // Values encoded as 1 (true) or 2 (false) as in the current version of the thrift
        // documentation.
        let bytes = vec![
            0x19, 0x21, 2, 1, 0x19, 0x28, 1, 0, 0, 0x19, 0x28, 1, 1, 0, 0x15, 0, 0,
        ];
        let index = decode_column_index(&bytes, Type::BOOLEAN).unwrap();

        let index = match index {
            ColumnIndexMetaData::BOOLEAN(index) => index,
            _ => panic!("expected boolean column index"),
        };

        // should be false, true
        assert!(!index.is_null_page(0));
        assert!(index.is_null_page(1));
        assert!(!index.min_value(0).unwrap()); // min is false
        assert!(index.max_value(0).unwrap()); // max is true
        assert!(index.min_value(1).is_none());
        assert!(index.max_value(1).is_none());
    }

    #[test]
    pub fn read_boolean_list_alternative_encoding() {
        // Boolean collection type encoded as 0x02, as allowed by the spec.
        // Values encoded as 1 (true) or 0 (false) as before the thrift documentation change on 2024-12-13.
        let bytes = vec![
            0x19, 0x22, 0, 1, 0x19, 0x28, 1, 0, 0, 0x19, 0x28, 1, 1, 0, 0x15, 0, 0,
        ];
        let index = decode_column_index(&bytes, Type::BOOLEAN).unwrap();

        let index = match index {
            ColumnIndexMetaData::BOOLEAN(index) => index,
            _ => panic!("expected boolean column index"),
        };

        // should be false, true
        assert!(!index.is_null_page(0));
        assert!(index.is_null_page(1));
        assert!(!index.min_value(0).unwrap()); // min is false
        assert!(index.max_value(0).unwrap()); // max is true
        assert!(index.min_value(1).is_none());
        assert!(index.max_value(1).is_none());
    }
}<|MERGE_RESOLUTION|>--- conflicted
+++ resolved
@@ -28,311 +28,6 @@
     fn read_from_in_protocol<T: TInputProtocol>(i_prot: &mut T) -> thrift::Result<Self>;
     /// Writes the struct to the output Thrift protocol
     fn write_to_out_protocol<T: TOutputProtocol>(&self, o_prot: &mut T) -> thrift::Result<()>;
-}
-
-<<<<<<< HEAD
-// TODO(ets): remove the next 3 functions when the Thrift remodel is complete
-// Public function to aid benchmarking. Reads Parquet `FileMetaData` encoded in `bytes`.
-#[doc(hidden)]
-pub fn bench_file_metadata(bytes: &bytes::Bytes) {
-    crate::file::metadata::thrift_gen::bench_file_metadata(bytes);
-}
-
-// Public function to aid benchmarking. Reads Parquet `PageHeader` encoded in `bytes`.
-#[doc(hidden)]
-pub fn bench_page_header(bytes: &bytes::Bytes) {
-    use crate::parquet_thrift::ReadThrift;
-    let mut prot = crate::parquet_thrift::ThriftReadInputProtocol::new(bytes.as_ref());
-    crate::file::metadata::thrift_gen::PageHeader::read_thrift(&mut prot).unwrap();
-}
-
-// Public function to aid benchmarking. Reads Parquet `PageHeader` encoded in `bytes`.
-#[doc(hidden)]
-pub fn bench_page_header_no_stats(bytes: &bytes::Bytes) {
-    let mut prot = crate::parquet_thrift::ThriftReadInputProtocol::new(bytes.as_ref());
-    crate::file::metadata::thrift_gen::PageHeader::read_thrift_without_stats(&mut prot).unwrap();
-=======
-/// A more performant implementation of [`TCompactInputProtocol`] that reads a slice
-///
-/// [`TCompactInputProtocol`]: thrift::protocol::TCompactInputProtocol
-pub(crate) struct TCompactSliceInputProtocol<'a> {
-    buf: &'a [u8],
-    // Identifier of the last field deserialized for a struct.
-    last_read_field_id: i16,
-    // Stack of the last read field ids (a new entry is added each time a nested struct is read).
-    read_field_id_stack: Vec<i16>,
-    // Boolean value for a field.
-    // Saved because boolean fields and their value are encoded in a single byte,
-    // and reading the field only occurs after the field id is read.
-    pending_read_bool_value: Option<bool>,
-}
-
-impl<'a> TCompactSliceInputProtocol<'a> {
-    pub fn new(buf: &'a [u8]) -> Self {
-        Self {
-            buf,
-            last_read_field_id: 0,
-            read_field_id_stack: Vec::with_capacity(16),
-            pending_read_bool_value: None,
-        }
-    }
-
-    pub fn as_slice(&self) -> &'a [u8] {
-        self.buf
-    }
-
-    fn read_vlq(&mut self) -> thrift::Result<u64> {
-        let mut in_progress = 0;
-        let mut shift = 0;
-        loop {
-            let byte = self.read_byte()?;
-            in_progress |= ((byte & 0x7F) as u64).wrapping_shl(shift);
-            shift += 7;
-            if byte & 0x80 == 0 {
-                return Ok(in_progress);
-            }
-        }
-    }
-
-    fn read_zig_zag(&mut self) -> thrift::Result<i64> {
-        let val = self.read_vlq()?;
-        Ok((val >> 1) as i64 ^ -((val & 1) as i64))
-    }
-
-    fn read_list_set_begin(&mut self) -> thrift::Result<(TType, i32)> {
-        let header = self.read_byte()?;
-        let element_type = collection_u8_to_type(header & 0x0F)?;
-
-        let possible_element_count = (header & 0xF0) >> 4;
-        let element_count = if possible_element_count != 15 {
-            // high bits set high if count and type encoded separately
-            possible_element_count as i32
-        } else {
-            self.read_vlq()? as _
-        };
-
-        Ok((element_type, element_count))
-    }
-}
-
-macro_rules! thrift_unimplemented {
-    () => {
-        Err(thrift::Error::Protocol(thrift::ProtocolError {
-            kind: thrift::ProtocolErrorKind::NotImplemented,
-            message: "not implemented".to_string(),
-        }))
-    };
-}
-
-impl TInputProtocol for TCompactSliceInputProtocol<'_> {
-    fn read_message_begin(&mut self) -> thrift::Result<TMessageIdentifier> {
-        unimplemented!()
-    }
-
-    fn read_message_end(&mut self) -> thrift::Result<()> {
-        thrift_unimplemented!()
-    }
-
-    fn read_struct_begin(&mut self) -> thrift::Result<Option<TStructIdentifier>> {
-        self.read_field_id_stack.push(self.last_read_field_id);
-        self.last_read_field_id = 0;
-        Ok(None)
-    }
-
-    fn read_struct_end(&mut self) -> thrift::Result<()> {
-        self.last_read_field_id = self
-            .read_field_id_stack
-            .pop()
-            .expect("should have previous field ids");
-        Ok(())
-    }
-
-    fn read_field_begin(&mut self) -> thrift::Result<TFieldIdentifier> {
-        // we can read at least one byte, which is:
-        // - the type
-        // - the field delta and the type
-        let field_type = self.read_byte()?;
-        let field_delta = (field_type & 0xF0) >> 4;
-        let field_type = match field_type & 0x0F {
-            0x01 => {
-                self.pending_read_bool_value = Some(true);
-                Ok(TType::Bool)
-            }
-            0x02 => {
-                self.pending_read_bool_value = Some(false);
-                Ok(TType::Bool)
-            }
-            ttu8 => u8_to_type(ttu8),
-        }?;
-
-        match field_type {
-            TType::Stop => Ok(
-                TFieldIdentifier::new::<Option<String>, String, Option<i16>>(
-                    None,
-                    TType::Stop,
-                    None,
-                ),
-            ),
-            _ => {
-                if field_delta != 0 {
-                    self.last_read_field_id = self
-                        .last_read_field_id
-                        .checked_add(field_delta as i16)
-                        .map_or_else(
-                            || {
-                                Err(thrift::Error::Protocol(thrift::ProtocolError {
-                                    kind: thrift::ProtocolErrorKind::InvalidData,
-                                    message: format!(
-                                        "cannot add {} to {}",
-                                        field_delta, self.last_read_field_id
-                                    ),
-                                }))
-                            },
-                            Ok,
-                        )?;
-                } else {
-                    self.last_read_field_id = self.read_i16()?;
-                };
-
-                Ok(TFieldIdentifier {
-                    name: None,
-                    field_type,
-                    id: Some(self.last_read_field_id),
-                })
-            }
-        }
-    }
-
-    fn read_field_end(&mut self) -> thrift::Result<()> {
-        Ok(())
-    }
-
-    fn read_bool(&mut self) -> thrift::Result<bool> {
-        match self.pending_read_bool_value.take() {
-            Some(b) => Ok(b),
-            None => {
-                let b = self.read_byte()?;
-                // Previous versions of the thrift specification said to use 0 and 1 inside collections,
-                // but that differed from existing implementations.
-                // The specification was updated in https://github.com/apache/thrift/commit/2c29c5665bc442e703480bb0ee60fe925ffe02e8.
-                // At least the go implementation seems to have followed the previously documented values.
-                match b {
-                    0x01 => Ok(true),
-                    0x00 | 0x02 => Ok(false),
-                    unkn => Err(thrift::Error::Protocol(thrift::ProtocolError {
-                        kind: thrift::ProtocolErrorKind::InvalidData,
-                        message: format!("cannot convert {unkn} into bool"),
-                    })),
-                }
-            }
-        }
-    }
-
-    fn read_bytes(&mut self) -> thrift::Result<Vec<u8>> {
-        let len = self.read_vlq()? as usize;
-        let ret = self.buf.get(..len).ok_or_else(eof_error)?.to_vec();
-        self.buf = &self.buf[len..];
-        Ok(ret)
-    }
-
-    fn read_i8(&mut self) -> thrift::Result<i8> {
-        Ok(self.read_byte()? as _)
-    }
-
-    fn read_i16(&mut self) -> thrift::Result<i16> {
-        Ok(self.read_zig_zag()? as _)
-    }
-
-    fn read_i32(&mut self) -> thrift::Result<i32> {
-        Ok(self.read_zig_zag()? as _)
-    }
-
-    fn read_i64(&mut self) -> thrift::Result<i64> {
-        self.read_zig_zag()
-    }
-
-    fn read_double(&mut self) -> thrift::Result<f64> {
-        let slice = (self.buf[..8]).try_into().unwrap();
-        self.buf = &self.buf[8..];
-        Ok(f64::from_le_bytes(slice))
-    }
-
-    fn read_string(&mut self) -> thrift::Result<String> {
-        let bytes = self.read_bytes()?;
-        String::from_utf8(bytes).map_err(From::from)
-    }
-
-    fn read_list_begin(&mut self) -> thrift::Result<TListIdentifier> {
-        let (element_type, element_count) = self.read_list_set_begin()?;
-        Ok(TListIdentifier::new(element_type, element_count))
-    }
-
-    fn read_list_end(&mut self) -> thrift::Result<()> {
-        Ok(())
-    }
-
-    fn read_set_begin(&mut self) -> thrift::Result<TSetIdentifier> {
-        thrift_unimplemented!()
-    }
-
-    fn read_set_end(&mut self) -> thrift::Result<()> {
-        thrift_unimplemented!()
-    }
-
-    fn read_map_begin(&mut self) -> thrift::Result<TMapIdentifier> {
-        thrift_unimplemented!()
-    }
-
-    fn read_map_end(&mut self) -> thrift::Result<()> {
-        Ok(())
-    }
-
-    #[inline]
-    fn read_byte(&mut self) -> thrift::Result<u8> {
-        let ret = *self.buf.first().ok_or_else(eof_error)?;
-        self.buf = &self.buf[1..];
-        Ok(ret)
-    }
-}
-
-fn collection_u8_to_type(b: u8) -> thrift::Result<TType> {
-    match b {
-        // For historical and compatibility reasons, a reader should be capable to deal with both cases.
-        // The only valid value in the original spec was 2, but due to an widespread implementation bug
-        // the defacto standard across large parts of the library became 1 instead.
-        // As a result, both values are now allowed.
-        // https://github.com/apache/thrift/blob/master/doc/specs/thrift-compact-protocol.md#list-and-set
-        0x01 | 0x02 => Ok(TType::Bool),
-        o => u8_to_type(o),
-    }
-}
-
-fn u8_to_type(b: u8) -> thrift::Result<TType> {
-    match b {
-        0x00 => Ok(TType::Stop),
-        0x03 => Ok(TType::I08), // equivalent to TType::Byte
-        0x04 => Ok(TType::I16),
-        0x05 => Ok(TType::I32),
-        0x06 => Ok(TType::I64),
-        0x07 => Ok(TType::Double),
-        0x08 => Ok(TType::String),
-        0x09 => Ok(TType::List),
-        0x0A => Ok(TType::Set),
-        0x0B => Ok(TType::Map),
-        0x0C => Ok(TType::Struct),
-        unkn => Err(thrift::Error::Protocol(thrift::ProtocolError {
-            kind: thrift::ProtocolErrorKind::InvalidData,
-            message: format!("cannot convert {unkn} into TType"),
-        })),
-    }
-}
-
-fn eof_error() -> thrift::Error {
-    thrift::Error::Transport(thrift::TransportError {
-        kind: thrift::TransportErrorKind::EndOfFile,
-        message: "Unexpected EOF".to_string(),
-    })
->>>>>>> 61773a0c
 }
 
 #[cfg(test)]
