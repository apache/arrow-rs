// Licensed to the Apache Software Foundation (ASF) under one
// or more contributor license agreements.  See the NOTICE file
// distributed with this work for additional information
// regarding copyright ownership.  The ASF licenses this file
// to you under the Apache License, Version 2.0 (the
// "License"); you may not use this file except in compliance
// with the License.  You may obtain a copy of the License at
//
//   http://www.apache.org/licenses/LICENSE-2.0
//
// Unless required by applicable law or agreed to in writing,
// software distributed under the License is distributed on an
// "AS IS" BASIS, WITHOUT WARRANTIES OR CONDITIONS OF ANY
// KIND, either express or implied.  See the License for the
// specific language governing permissions and limitations
// under the License.

//! Configuration and utilities for decryption of files using Parquet Modular Encryption

use crate::encryption::ciphers::{BlockDecryptor, RingGcmBlockDecryptor, TAG_LEN};
use crate::encryption::modules::{create_footer_aad, create_module_aad, ModuleType};
use crate::errors::{ParquetError, Result};
use crate::file::column_crypto_metadata::ColumnCryptoMetaData;
use std::borrow::Cow;
use std::collections::HashMap;
use std::fmt::Formatter;
use std::io::Read;
use std::sync::Arc;

/// Trait for retrieving an encryption key using the key's metadata
///
/// # Example
///
/// This shows how you might use a `KeyRetriever` to decrypt a Parquet file
/// if you have a set of known encryption keys with identifiers, but at read time
/// you may not know which columns were encrypted and which keys were used.
///
/// In practice, the key metadata might instead store an encrypted key that must
/// be decrypted with a Key Management Server.
///
/// ```
/// # use std::collections::HashMap;
/// # use std::sync::{Arc, Mutex};
/// # use parquet::encryption::decrypt::{FileDecryptionProperties, KeyRetriever};
/// # use parquet::encryption::encrypt::FileEncryptionProperties;
/// # use parquet::errors::ParquetError;
/// // Define known encryption keys
/// let mut keys = HashMap::new();
/// keys.insert("kf".to_owned(), b"0123456789012345".to_vec());
/// keys.insert("kc1".to_owned(), b"1234567890123450".to_vec());
/// keys.insert("kc2".to_owned(), b"1234567890123451".to_vec());
///
/// // Create encryption properties for writing a file,
/// // and specify the key identifiers as the key metadata.
/// let encryption_properties = FileEncryptionProperties::builder(keys.get("kf").unwrap().clone())
///     .with_footer_key_metadata("kf".into())
///     .with_column_key_and_metadata("x", keys.get("kc1").unwrap().clone(), "kc1".as_bytes().into())
///     .with_column_key_and_metadata("y", keys.get("kc2").unwrap().clone(), "kc2".as_bytes().into())
///     .build()?;
///
/// // Write an encrypted file with the properties
/// // ...
///
/// // Define a KeyRetriever that can get encryption keys using their identifiers
/// struct CustomKeyRetriever {
///     keys: Mutex<HashMap<String, Vec<u8>>>,
/// }
///
/// impl KeyRetriever for CustomKeyRetriever {
///     fn retrieve_key(&self, key_metadata: &[u8]) -> parquet::errors::Result<Vec<u8>> {
///         // Metadata is bytes, so convert it to a string identifier
///         let key_metadata = std::str::from_utf8(key_metadata).map_err(|e| {
///             ParquetError::General(format!("Could not convert key metadata to string: {e}"))
///         })?;
///         // Lookup the key
///         let keys = self.keys.lock().unwrap();
///         match keys.get(key_metadata) {
///             Some(key) => Ok(key.clone()),
///             None => Err(ParquetError::General(format!(
///                 "Could not retrieve key for metadata {key_metadata:?}"
///             ))),
///         }
///     }
/// }
///
/// let key_retriever = Arc::new(CustomKeyRetriever {
///     keys: Mutex::new(keys),
/// });
///
/// // Create decryption properties for reading an encrypted file.
/// // Note that we don't need to specify which columns are encrypted,
/// // this is determined by the file metadata, and the required keys will be retrieved
/// // dynamically using our key retriever.
/// let decryption_properties = FileDecryptionProperties::with_key_retriever(key_retriever)
///     .build()?;
///
/// // Read an encrypted file with the decryption properties
/// // ...
///
/// # Ok::<(), parquet::errors::ParquetError>(())
/// ```
pub trait KeyRetriever: Send + Sync {
    /// Retrieve a decryption key given the key metadata
    fn retrieve_key(&self, key_metadata: &[u8]) -> Result<Vec<u8>>;
}

pub(crate) fn read_and_decrypt<T: Read>(
    decryptor: &Arc<dyn BlockDecryptor>,
    input: &mut T,
    aad: &[u8],
) -> Result<Vec<u8>> {
    let mut len_bytes = [0; 4];
    input.read_exact(&mut len_bytes)?;
    let ciphertext_len = u32::from_le_bytes(len_bytes) as usize;
    let mut ciphertext = vec![0; 4 + ciphertext_len];
    input.read_exact(&mut ciphertext[4..])?;

    decryptor.decrypt(&ciphertext, aad.as_ref())
}

// CryptoContext is a data structure that holds the context required to
// decrypt parquet modules (data pages, dictionary pages, etc.).
#[derive(Debug, Clone)]
pub(crate) struct CryptoContext {
    pub(crate) row_group_idx: usize,
    pub(crate) column_ordinal: usize,
    pub(crate) page_ordinal: Option<usize>,
    pub(crate) dictionary_page: bool,
    // We have separate data and metadata decryptors because
    // in GCM CTR mode, the metadata and data pages use
    // different algorithms.
    data_decryptor: Arc<dyn BlockDecryptor>,
    metadata_decryptor: Arc<dyn BlockDecryptor>,
    file_aad: Vec<u8>,
}

impl CryptoContext {
    pub(crate) fn for_column(
        file_decryptor: &FileDecryptor,
        column_crypto_metadata: &ColumnCryptoMetaData,
        row_group_idx: usize,
        column_ordinal: usize,
    ) -> Result<Self> {
        let (data_decryptor, metadata_decryptor) = match column_crypto_metadata {
            ColumnCryptoMetaData::EncryptionWithFooterKey => {
                // TODO: In GCM-CTR mode will this need to be a non-GCM decryptor?
                let data_decryptor = file_decryptor.get_footer_decryptor()?;
                let metadata_decryptor = file_decryptor.get_footer_decryptor()?;
                (data_decryptor, metadata_decryptor)
            }
            ColumnCryptoMetaData::EncryptionWithColumnKey(column_key_encryption) => {
                let key_metadata = &column_key_encryption.key_metadata;
                let full_column_name;
                let column_name = if column_key_encryption.path_in_schema.len() == 1 {
                    &column_key_encryption.path_in_schema[0]
                } else {
                    full_column_name = column_key_encryption.path_in_schema.join(".");
                    &full_column_name
                };
                let data_decryptor = file_decryptor
                    .get_column_data_decryptor(column_name, key_metadata.as_deref())?;
                let metadata_decryptor = file_decryptor
                    .get_column_metadata_decryptor(column_name, key_metadata.as_deref())?;
                (data_decryptor, metadata_decryptor)
            }
        };

        Ok(CryptoContext {
            row_group_idx,
            column_ordinal,
            page_ordinal: None,
            dictionary_page: false,
            data_decryptor,
            metadata_decryptor,
            file_aad: file_decryptor.file_aad().clone(),
        })
    }

    pub(crate) fn with_page_ordinal(&self, page_ordinal: usize) -> Self {
        Self {
            row_group_idx: self.row_group_idx,
            column_ordinal: self.column_ordinal,
            page_ordinal: Some(page_ordinal),
            dictionary_page: false,
            data_decryptor: self.data_decryptor.clone(),
            metadata_decryptor: self.metadata_decryptor.clone(),
            file_aad: self.file_aad.clone(),
        }
    }

    pub(crate) fn create_page_header_aad(&self) -> Result<Vec<u8>> {
        let module_type = if self.dictionary_page {
            ModuleType::DictionaryPageHeader
        } else {
            ModuleType::DataPageHeader
        };

        create_module_aad(
            self.file_aad(),
            module_type,
            self.row_group_idx,
            self.column_ordinal,
            self.page_ordinal,
        )
    }

    pub(crate) fn create_page_aad(&self) -> Result<Vec<u8>> {
        let module_type = if self.dictionary_page {
            ModuleType::DictionaryPage
        } else {
            ModuleType::DataPage
        };

        create_module_aad(
            self.file_aad(),
            module_type,
            self.row_group_idx,
            self.column_ordinal,
            self.page_ordinal,
        )
    }

    pub(crate) fn create_column_index_aad(&self) -> Result<Vec<u8>> {
        create_module_aad(
            self.file_aad(),
            ModuleType::ColumnIndex,
            self.row_group_idx,
            self.column_ordinal,
            self.page_ordinal,
        )
    }

    pub(crate) fn create_offset_index_aad(&self) -> Result<Vec<u8>> {
        create_module_aad(
            self.file_aad(),
            ModuleType::OffsetIndex,
            self.row_group_idx,
            self.column_ordinal,
            self.page_ordinal,
        )
    }

    pub(crate) fn for_dictionary_page(&self) -> Self {
        Self {
            row_group_idx: self.row_group_idx,
            column_ordinal: self.column_ordinal,
            page_ordinal: self.page_ordinal,
            dictionary_page: true,
            data_decryptor: self.data_decryptor.clone(),
            metadata_decryptor: self.metadata_decryptor.clone(),
            file_aad: self.file_aad.clone(),
        }
    }

    pub(crate) fn data_decryptor(&self) -> &Arc<dyn BlockDecryptor> {
        &self.data_decryptor
    }

    pub(crate) fn metadata_decryptor(&self) -> &Arc<dyn BlockDecryptor> {
        &self.metadata_decryptor
    }

    pub(crate) fn file_aad(&self) -> &Vec<u8> {
        &self.file_aad
    }
}

#[derive(Clone, PartialEq)]
struct ExplicitDecryptionKeys {
    footer_key: Vec<u8>,
    column_keys: HashMap<String, Vec<u8>>,
}

#[derive(Clone)]
enum DecryptionKeys {
    Explicit(ExplicitDecryptionKeys),
    ViaRetriever(Arc<dyn KeyRetriever>),
}

impl PartialEq for DecryptionKeys {
    fn eq(&self, other: &Self) -> bool {
        match (self, other) {
            (DecryptionKeys::Explicit(keys), DecryptionKeys::Explicit(other_keys)) => {
                keys.footer_key == other_keys.footer_key
                    && keys.column_keys == other_keys.column_keys
            }
            (DecryptionKeys::ViaRetriever(_), DecryptionKeys::ViaRetriever(_)) => true,
            _ => false,
        }
    }
}

/// `FileDecryptionProperties` hold keys and AAD data required to decrypt a Parquet file.
///
/// When reading Arrow data, the `FileDecryptionProperties` should be included in the
/// [`ArrowReaderOptions`](crate::arrow::arrow_reader::ArrowReaderOptions) using
/// [`with_file_decryption_properties`](crate::arrow::arrow_reader::ArrowReaderOptions::with_file_decryption_properties).
///
/// # Examples
///
/// Create `FileDecryptionProperties` for a file encrypted with uniform encryption,
/// where all metadata and data are encrypted with the footer key:
/// ```
/// # use parquet::encryption::decrypt::FileDecryptionProperties;
/// let file_encryption_properties = FileDecryptionProperties::builder(b"0123456789012345".into())
///     .build()?;
/// # Ok::<(), parquet::errors::ParquetError>(())
/// ```
///
/// Create properties for a file where columns are encrypted with different keys:
/// ```
/// # use parquet::encryption::decrypt::FileDecryptionProperties;
/// let file_encryption_properties = FileDecryptionProperties::builder(b"0123456789012345".into())
///     .with_column_key("x", b"1234567890123450".into())
///     .with_column_key("y", b"1234567890123451".into())
///     .build()?;
/// # Ok::<(), parquet::errors::ParquetError>(())
/// ```
///
/// Specify additional authenticated data, used to protect against data replacement.
/// This must match the AAD prefix provided when the file was written, otherwise
/// data decryption will fail.
/// ```
/// # use parquet::encryption::decrypt::FileDecryptionProperties;
/// let file_encryption_properties = FileDecryptionProperties::builder(b"0123456789012345".into())
///     .with_aad_prefix("example_file".into())
///     .build()?;
/// # Ok::<(), parquet::errors::ParquetError>(())
/// ```
#[derive(Clone, PartialEq)]
pub struct FileDecryptionProperties {
    keys: DecryptionKeys,
    aad_prefix: Option<Vec<u8>>,
    footer_signature_verification: bool,
}

impl FileDecryptionProperties {
    /// Returns a new [`FileDecryptionProperties`] builder that will use the provided key to
    /// decrypt footer metadata.
    pub fn builder(footer_key: Vec<u8>) -> DecryptionPropertiesBuilder {
        DecryptionPropertiesBuilder::new(footer_key)
    }

    /// Returns a new [`FileDecryptionProperties`] builder that uses a [`KeyRetriever`]
    /// to get decryption keys based on key metadata.
    pub fn with_key_retriever(
        key_retriever: Arc<dyn KeyRetriever>,
    ) -> DecryptionPropertiesBuilderWithRetriever {
        DecryptionPropertiesBuilderWithRetriever::new(key_retriever)
    }

    /// AAD prefix string uniquely identifies the file and prevents file swapping
    pub fn aad_prefix(&self) -> Option<&Vec<u8>> {
        self.aad_prefix.as_ref()
    }

    /// Returns true if footer signature verification is enabled for files with plaintext footers.
    pub fn check_plaintext_footer_integrity(&self) -> bool {
        self.footer_signature_verification
    }

    /// Get the encryption key for decrypting a file's footer,
    /// and also column data if uniform encryption is used.
    pub fn footer_key(&self, key_metadata: Option<&[u8]>) -> Result<Cow<Vec<u8>>> {
        match &self.keys {
            DecryptionKeys::Explicit(keys) => Ok(Cow::Borrowed(&keys.footer_key)),
            DecryptionKeys::ViaRetriever(retriever) => {
                let key = retriever.retrieve_key(key_metadata.unwrap_or_default())?;
                Ok(Cow::Owned(key))
            }
        }
    }

    /// Get the column-specific encryption key for decrypting column data and metadata within a file
    pub fn column_key(
        &self,
        column_name: &str,
        key_metadata: Option<&[u8]>,
    ) -> Result<Cow<Vec<u8>>> {
        match &self.keys {
            DecryptionKeys::Explicit(keys) => match keys.column_keys.get(column_name) {
                None => Err(general_err!(
                    "No column decryption key set for encrypted column '{}'",
                    column_name
                )),
                Some(key) => Ok(Cow::Borrowed(key)),
            },
            DecryptionKeys::ViaRetriever(retriever) => {
                let key = retriever.retrieve_key(key_metadata.unwrap_or_default())?;
                Ok(Cow::Owned(key))
            }
        }
    }

    /// Get the column names and associated decryption keys that have been configured.
    /// If a key retriever is used rather than explicit decryption keys, the result
    /// will be empty.
    /// Provided for testing consumer code.
    pub fn column_keys(&self) -> (Vec<String>, Vec<Vec<u8>>) {
        let mut column_names: Vec<String> = Vec::new();
        let mut column_keys: Vec<Vec<u8>> = Vec::new();
        if let DecryptionKeys::Explicit(keys) = &self.keys {
            for (key, value) in keys.column_keys.iter() {
                column_names.push(key.clone());
                column_keys.push(value.clone());
            }
        }
        (column_names, column_keys)
    }
}

impl std::fmt::Debug for FileDecryptionProperties {
    fn fmt(&self, f: &mut Formatter<'_>) -> std::fmt::Result {
        write!(f, "FileDecryptionProperties {{ }}")
    }
}

/// Builder for [`FileDecryptionProperties`]
///
/// See [`FileDecryptionProperties`] for example usage.
pub struct DecryptionPropertiesBuilder {
    footer_key: Vec<u8>,
    column_keys: HashMap<String, Vec<u8>>,
    aad_prefix: Option<Vec<u8>>,
    footer_signature_verification: bool,
}

impl DecryptionPropertiesBuilder {
    /// Create a new [`DecryptionPropertiesBuilder`] builder that will use the provided key to
    /// decrypt footer metadata.
    pub fn new(footer_key: Vec<u8>) -> DecryptionPropertiesBuilder {
        Self {
<<<<<<< HEAD
            footer_key,
=======
            footer_key: Some(footer_key),
            key_retriever: None,
            column_keys: HashMap::default(),
            aad_prefix: None,
            footer_signature_verification: true,
        }
    }

    /// Create a new [`DecryptionPropertiesBuilder`] by providing a [`KeyRetriever`] that
    /// can be used to get decryption keys based on key metadata.
    pub fn new_with_key_retriever(
        key_retriever: Arc<dyn KeyRetriever>,
    ) -> DecryptionPropertiesBuilder {
        Self {
            footer_key: None,
            key_retriever: Some(key_retriever),
>>>>>>> fb72b8f7
            column_keys: HashMap::default(),
            aad_prefix: None,
            footer_signature_verification: true,
        }
    }

    /// Finalize the builder and return created [`FileDecryptionProperties`]
    pub fn build(self) -> Result<FileDecryptionProperties> {
        let keys = DecryptionKeys::Explicit(ExplicitDecryptionKeys {
            footer_key: self.footer_key,
            column_keys: self.column_keys,
        });
        Ok(FileDecryptionProperties {
            keys,
            aad_prefix: self.aad_prefix,
            footer_signature_verification: self.footer_signature_verification,
        })
    }

    /// Specify the expected AAD prefix to be used for decryption.
    /// This must be set if the file was written with an AAD prefix and the
    /// prefix is not stored in the file metadata.
    pub fn with_aad_prefix(mut self, value: Vec<u8>) -> Self {
        self.aad_prefix = Some(value);
        self
    }

    /// Specify the decryption key to use for a column
    pub fn with_column_key(mut self, column_name: &str, decryption_key: Vec<u8>) -> Self {
        self.column_keys
            .insert(column_name.to_string(), decryption_key);
        self
    }

    /// Specify multiple column decryption keys
    pub fn with_column_keys(mut self, column_names: Vec<&str>, keys: Vec<Vec<u8>>) -> Result<Self> {
        if column_names.len() != keys.len() {
            return Err(general_err!(
                "The number of column names ({}) does not match the number of keys ({})",
                column_names.len(),
                keys.len()
            ));
        }
        for (column_name, key) in column_names.into_iter().zip(keys.into_iter()) {
            self.column_keys.insert(column_name.to_string(), key);
        }
        Ok(self)
    }

    /// Disable verification of footer tags for files that use plaintext footers.
    /// Signature verification is enabled by default.
    pub fn disable_footer_signature_verification(mut self) -> Self {
        self.footer_signature_verification = false;
        self
    }
}

/// Builder for [`FileDecryptionProperties`] that uses a [`KeyRetriever`]
///
/// See the [`KeyRetriever`] documentation for example usage.
pub struct DecryptionPropertiesBuilderWithRetriever {
    key_retriever: Arc<dyn KeyRetriever>,
    aad_prefix: Option<Vec<u8>>,
}

impl DecryptionPropertiesBuilderWithRetriever {
    /// Create a new [`DecryptionPropertiesBuilderWithRetriever`] by providing a [`KeyRetriever`] that
    /// can be used to get decryption keys based on key metadata.
    pub fn new(key_retriever: Arc<dyn KeyRetriever>) -> DecryptionPropertiesBuilderWithRetriever {
        Self {
            key_retriever,
            aad_prefix: None,
        }
    }

    /// Finalize the builder and return created [`FileDecryptionProperties`]
    pub fn build(self) -> Result<FileDecryptionProperties> {
        let keys = DecryptionKeys::ViaRetriever(self.key_retriever);
        Ok(FileDecryptionProperties {
            keys,
            aad_prefix: self.aad_prefix,
        })
    }

    /// Specify the expected AAD prefix to be used for decryption.
    /// This must be set if the file was written with an AAD prefix and the
    /// prefix is not stored in the file metadata.
    pub fn with_aad_prefix(mut self, value: Vec<u8>) -> Self {
        self.aad_prefix = Some(value);
        self
    }
}

#[derive(Clone, Debug)]
pub(crate) struct FileDecryptor {
    decryption_properties: FileDecryptionProperties,
    footer_decryptor: Arc<dyn BlockDecryptor>,
    file_aad: Vec<u8>,
}

impl PartialEq for FileDecryptor {
    fn eq(&self, other: &Self) -> bool {
        self.decryption_properties == other.decryption_properties && self.file_aad == other.file_aad
    }
}

impl FileDecryptor {
    pub(crate) fn new(
        decryption_properties: &FileDecryptionProperties,
        footer_key_metadata: Option<&[u8]>,
        aad_file_unique: Vec<u8>,
        aad_prefix: Vec<u8>,
    ) -> Result<Self> {
        let file_aad = [aad_prefix.as_slice(), aad_file_unique.as_slice()].concat();
        let footer_key = decryption_properties.footer_key(footer_key_metadata)?;
        let footer_decryptor = RingGcmBlockDecryptor::new(&footer_key).map_err(|e| {
            general_err!(
                "Invalid footer key. {}",
                e.to_string().replace("Parquet error: ", "")
            )
        })?;

        Ok(Self {
            footer_decryptor: Arc::new(footer_decryptor),
            decryption_properties: decryption_properties.clone(),
            file_aad,
        })
    }

    pub(crate) fn get_footer_decryptor(&self) -> Result<Arc<dyn BlockDecryptor>> {
        Ok(self.footer_decryptor.clone())
    }

    /// Verify the signature of the footer
    pub(crate) fn verify_plaintext_footer_signature(&self, plaintext_footer: &[u8]) -> Result<()> {
        // Plaintext footer format is: [plaintext metadata, nonce, authentication tag]
        let tag = &plaintext_footer[plaintext_footer.len() - TAG_LEN..];
        let aad = create_footer_aad(self.file_aad())?;
        let footer_decryptor = self.get_footer_decryptor()?;

        let computed_tag = footer_decryptor.compute_plaintext_tag(&aad, plaintext_footer)?;

        if computed_tag != tag {
            return Err(general_err!(
                "Footer signature verification failed. Computed: {:?}, Expected: {:?}",
                computed_tag,
                tag
            ));
        }
        Ok(())
    }

    pub(crate) fn get_column_data_decryptor(
        &self,
        column_name: &str,
        key_metadata: Option<&[u8]>,
    ) -> Result<Arc<dyn BlockDecryptor>> {
        let column_key = self
            .decryption_properties
            .column_key(column_name, key_metadata)?;
        Ok(Arc::new(RingGcmBlockDecryptor::new(&column_key)?))
    }

    pub(crate) fn get_column_metadata_decryptor(
        &self,
        column_name: &str,
        key_metadata: Option<&[u8]>,
    ) -> Result<Arc<dyn BlockDecryptor>> {
        // Once GCM CTR mode is implemented, data and metadata decryptors may be different
        self.get_column_data_decryptor(column_name, key_metadata)
    }

    pub(crate) fn file_aad(&self) -> &Vec<u8> {
        &self.file_aad
    }
}<|MERGE_RESOLUTION|>--- conflicted
+++ resolved
@@ -430,26 +430,7 @@
     /// decrypt footer metadata.
     pub fn new(footer_key: Vec<u8>) -> DecryptionPropertiesBuilder {
         Self {
-<<<<<<< HEAD
             footer_key,
-=======
-            footer_key: Some(footer_key),
-            key_retriever: None,
-            column_keys: HashMap::default(),
-            aad_prefix: None,
-            footer_signature_verification: true,
-        }
-    }
-
-    /// Create a new [`DecryptionPropertiesBuilder`] by providing a [`KeyRetriever`] that
-    /// can be used to get decryption keys based on key metadata.
-    pub fn new_with_key_retriever(
-        key_retriever: Arc<dyn KeyRetriever>,
-    ) -> DecryptionPropertiesBuilder {
-        Self {
-            footer_key: None,
-            key_retriever: Some(key_retriever),
->>>>>>> fb72b8f7
             column_keys: HashMap::default(),
             aad_prefix: None,
             footer_signature_verification: true,
@@ -513,6 +494,7 @@
 pub struct DecryptionPropertiesBuilderWithRetriever {
     key_retriever: Arc<dyn KeyRetriever>,
     aad_prefix: Option<Vec<u8>>,
+    footer_signature_verification: bool,
 }
 
 impl DecryptionPropertiesBuilderWithRetriever {
@@ -522,6 +504,7 @@
         Self {
             key_retriever,
             aad_prefix: None,
+            footer_signature_verification: true,
         }
     }
 
@@ -531,6 +514,7 @@
         Ok(FileDecryptionProperties {
             keys,
             aad_prefix: self.aad_prefix,
+            footer_signature_verification: self.footer_signature_verification,
         })
     }
 
@@ -539,6 +523,13 @@
     /// prefix is not stored in the file metadata.
     pub fn with_aad_prefix(mut self, value: Vec<u8>) -> Self {
         self.aad_prefix = Some(value);
+        self
+    }
+
+    /// Disable verification of footer tags for files that use plaintext footers.
+    /// Signature verification is enabled by default.
+    pub fn disable_footer_signature_verification(mut self) -> Self {
+        self.footer_signature_verification = false;
         self
     }
 }
