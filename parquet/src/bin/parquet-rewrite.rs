--- conflicted
+++ resolved
@@ -243,11 +243,8 @@
     #[clap(long)]
     data_page_size_limit: Option<usize>,
 
-<<<<<<< HEAD
-    /// Sets the max length of min/max value fields in row group and page statistics.
-=======
-    /// Sets max statistics size for all columns.
->>>>>>> 23e18bce
+    /// Sets the max length of min/max value fields in row group and page
+    /// statistics for all columns.
     ///
     /// Applicable only if statistics are enabled.
     #[clap(long)]
@@ -340,7 +337,6 @@
     if let Some(value) = args.data_page_size_limit {
         writer_properties_builder = writer_properties_builder.set_data_page_size_limit(value);
     }
-<<<<<<< HEAD
     if let Some(value) = args.dictionary_page_size_limit {
         writer_properties_builder = writer_properties_builder.set_dictionary_page_size_limit(value);
     }
@@ -351,11 +347,6 @@
     if let Some(value) = args.column_index_truncate_length {
         writer_properties_builder =
             writer_properties_builder.set_column_index_truncate_length(Some(value));
-=======
-    #[allow(deprecated)]
-    if let Some(value) = args.max_statistics_size {
-        writer_properties_builder = writer_properties_builder.set_max_statistics_size(value);
->>>>>>> 23e18bce
     }
     if let Some(value) = args.bloom_filter_enabled {
         writer_properties_builder = writer_properties_builder.set_bloom_filter_enabled(value);
