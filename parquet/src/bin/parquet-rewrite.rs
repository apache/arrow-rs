--- conflicted
+++ resolved
@@ -243,8 +243,6 @@
     #[clap(long)]
     data_page_size_limit: Option<usize>,
 
-<<<<<<< HEAD
-=======
     /// Sets the max length of min/max statistics in row group and data page
     /// header statistics for all columns.
     ///
@@ -264,7 +262,6 @@
     #[clap(long)]
     write_page_header_statistics: Option<bool>,
 
->>>>>>> 2754ce5e
     /// Sets whether bloom filter is enabled for all columns.
     #[clap(long)]
     bloom_filter_enabled: Option<bool>,
@@ -340,8 +337,6 @@
     if let Some(value) = args.data_page_size_limit {
         writer_properties_builder = writer_properties_builder.set_data_page_size_limit(value);
     }
-<<<<<<< HEAD
-=======
     if let Some(value) = args.dictionary_page_size_limit {
         writer_properties_builder = writer_properties_builder.set_dictionary_page_size_limit(value);
     }
@@ -353,7 +348,6 @@
         writer_properties_builder =
             writer_properties_builder.set_column_index_truncate_length(Some(value));
     }
->>>>>>> 2754ce5e
     if let Some(value) = args.bloom_filter_enabled {
         writer_properties_builder = writer_properties_builder.set_bloom_filter_enabled(value);
 
