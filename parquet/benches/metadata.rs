// Licensed to the Apache Software Foundation (ASF) under one
// or more contributor license agreements.  See the NOTICE file
// distributed with this work for additional information
// regarding copyright ownership.  The ASF licenses this file
// to you under the Apache License, Version 2.0 (the
// "License"); you may not use this file except in compliance
// with the License.  You may obtain a copy of the License at
//
//   http://www.apache.org/licenses/LICENSE-2.0
//
// Unless required by applicable law or agreed to in writing,
// software distributed under the License is distributed on an
// "AS IS" BASIS, WITHOUT WARRANTIES OR CONDITIONS OF ANY
// KIND, either express or implied.  See the License for the
// specific language governing permissions and limitations
// under the License.

use parquet::file::metadata::ParquetMetaDataReader;
use rand::Rng;
use thrift::protocol::TCompactOutputProtocol;

use arrow::util::test_util::seedable_rng;
use bytes::Bytes;
use criterion::*;
use parquet::file::reader::SerializedFileReader;
use parquet::file::serialized_reader::ReadOptionsBuilder;
use parquet::format::{
    ColumnChunk, ColumnMetaData, CompressionCodec, Encoding, FieldRepetitionType, FileMetaData,
    PageEncodingStats, PageType, RowGroup, SchemaElement, Type,
};
use parquet::thrift::TSerializable;

const NUM_COLUMNS: usize = 10_000;
const NUM_ROW_GROUPS: usize = 10;

fn encoded_meta() -> Vec<u8> {
    let mut rng = seedable_rng();

    let mut schema = Vec::with_capacity(NUM_COLUMNS + 1);
    schema.push(SchemaElement {
        type_: None,
        type_length: None,
        repetition_type: None,
        name: Default::default(),
        num_children: Some(NUM_COLUMNS as _),
        converted_type: None,
        scale: None,
        precision: None,
        field_id: None,
        logical_type: None,
    });
    for i in 0..NUM_COLUMNS {
        schema.push(SchemaElement {
            type_: Some(Type::FLOAT),
            type_length: None,
            repetition_type: Some(FieldRepetitionType::REQUIRED),
            name: i.to_string(),
            num_children: None,
            converted_type: None,
            scale: None,
            precision: None,
            field_id: None,
            logical_type: None,
        })
    }

    let stats = parquet::format::Statistics {
        min: None,
        max: None,
        null_count: Some(0),
        distinct_count: None,
        max_value: Some(vec![rng.random(); 8]),
        min_value: Some(vec![rng.random(); 8]),
        is_max_value_exact: Some(true),
        is_min_value_exact: Some(true),
    };

    let row_groups = (0..NUM_ROW_GROUPS)
        .map(|i| {
            let columns = (0..NUM_COLUMNS)
                .map(|_| ColumnChunk {
                    file_path: None,
                    file_offset: 0,
                    meta_data: Some(ColumnMetaData {
                        type_: Type::FLOAT,
                        encodings: vec![Encoding::PLAIN, Encoding::RLE_DICTIONARY],
                        path_in_schema: vec![],
                        codec: CompressionCodec::UNCOMPRESSED,
                        num_values: rng.random(),
                        total_uncompressed_size: rng.random(),
                        total_compressed_size: rng.random(),
                        key_value_metadata: None,
                        data_page_offset: rng.random(),
                        index_page_offset: Some(rng.random()),
                        dictionary_page_offset: Some(rng.random()),
                        statistics: Some(stats.clone()),
                        encoding_stats: Some(vec![
                            PageEncodingStats {
                                page_type: PageType::DICTIONARY_PAGE,
                                encoding: Encoding::PLAIN,
                                count: 1,
                            },
                            PageEncodingStats {
                                page_type: PageType::DATA_PAGE,
                                encoding: Encoding::RLE_DICTIONARY,
                                count: 10,
                            },
                        ]),
                        bloom_filter_offset: None,
                        bloom_filter_length: None,
                        size_statistics: None,
                        geospatial_statistics: None,
                    }),
                    offset_index_offset: Some(rng.random()),
                    offset_index_length: Some(rng.random()),
                    column_index_offset: Some(rng.random()),
                    column_index_length: Some(rng.random()),
                    crypto_metadata: None,
                    encrypted_column_metadata: None,
                })
                .collect();

            RowGroup {
                columns,
                total_byte_size: rng.random(),
                num_rows: rng.random(),
                sorting_columns: None,
                file_offset: None,
                total_compressed_size: Some(rng.random()),
                ordinal: Some(i as _),
            }
        })
        .collect();

    let file = FileMetaData {
        schema,
        row_groups,
        version: 1,
        num_rows: rng.random(),
        key_value_metadata: None,
        created_by: Some("parquet-rs".into()),
        column_orders: None,
        encryption_algorithm: None,
        footer_signing_key_metadata: None,
    };

    let mut buf = Vec::with_capacity(1024);
    {
        let mut out = TCompactOutputProtocol::new(&mut buf);
        file.write_to_out_protocol(&mut out).unwrap();
    }
    buf
}

fn get_footer_bytes(data: Bytes) -> Bytes {
    let footer_bytes = data.slice(data.len() - 8..);
    let footer_len = footer_bytes[0] as u32
        | (footer_bytes[1] as u32) << 8
        | (footer_bytes[2] as u32) << 16
        | (footer_bytes[3] as u32) << 24;
    let meta_start = data.len() - footer_len as usize - 8;
    let meta_end = data.len() - 8;
    data.slice(meta_start..meta_end)
}

#[cfg(feature = "arrow")]
fn rewrite_file(bytes: Bytes) -> (Bytes, FileMetaData) {
    use arrow::array::RecordBatchReader;
    use parquet::arrow::{arrow_reader::ParquetRecordBatchReaderBuilder, ArrowWriter};
    use parquet::file::properties::{EnabledStatistics, WriterProperties};

    let parquet_reader = ParquetRecordBatchReaderBuilder::try_new(bytes)
        .expect("parquet open")
        .build()
        .expect("parquet open");
    let writer_properties = WriterProperties::builder()
        .set_statistics_enabled(EnabledStatistics::Page)
        .set_write_page_header_statistics(true)
        .build();
    let mut output = Vec::new();
    let mut parquet_writer = ArrowWriter::try_new(
        &mut output,
        parquet_reader.schema(),
        Some(writer_properties),
    )
    .expect("create arrow writer");

    for maybe_batch in parquet_reader {
        let batch = maybe_batch.expect("reading batch");
        parquet_writer.write(&batch).expect("writing data");
    }
    let file_meta = parquet_writer.close().expect("finalizing file");
    (output.into(), file_meta)
}

fn criterion_benchmark(c: &mut Criterion) {
    // Read file into memory to isolate filesystem performance
    let file = "../parquet-testing/data/alltypes_tiny_pages.parquet";
    let data = std::fs::read(file).unwrap();
    let data = Bytes::from(data);

    c.bench_function("open(default)", |b| {
        b.iter(|| SerializedFileReader::new(data.clone()).unwrap())
    });

    c.bench_function("open(page index)", |b| {
        b.iter(|| {
            let options = ReadOptionsBuilder::new().with_page_index().build();
            SerializedFileReader::new_with_options(data.clone(), options).unwrap()
        })
    });

    let meta_data = get_footer_bytes(data.clone());
    c.bench_function("decode parquet metadata", |b| {
        b.iter(|| {
            ParquetMetaDataReader::decode_metadata(&meta_data).unwrap();
        })
    });

    c.bench_function("decode thrift file metadata", |b| {
        b.iter(|| {
            parquet::thrift::bench_file_metadata(&meta_data);
        })
    });

    let buf: Bytes = black_box(encoded_meta()).into();
    c.bench_function("decode parquet metadata (wide)", |b| {
        b.iter(|| {
            ParquetMetaDataReader::decode_metadata(&buf).unwrap();
        })
    });

    c.bench_function("decode thrift file metadata (wide)", |b| {
        b.iter(|| {
            parquet::thrift::bench_file_metadata(&buf);
        })
    });

    // rewrite file with page statistics. then read page headers.
    #[cfg(feature = "arrow")]
    let (file_bytes, metadata) = rewrite_file(data.clone());
    #[cfg(feature = "arrow")]
    c.bench_function("page headers", |b| {
        b.iter(|| {
            metadata.row_groups.iter().for_each(|rg| {
                rg.columns.iter().for_each(|col| {
                    if let Some(col_meta) = &col.meta_data {
                        if let Some(dict_offset) = col_meta.dictionary_page_offset {
                            parquet::thrift::bench_page_header(
                                &file_bytes.slice(dict_offset as usize..),
                            );
                        }
                        parquet::thrift::bench_page_header(
                            &file_bytes.slice(col_meta.data_page_offset as usize..),
                        );
                    }
                });
            });
        })
    });
<<<<<<< HEAD

    #[cfg(feature = "arrow")]
    c.bench_function("page headers (no stats)", |b| {
        b.iter(|| {
            metadata.row_groups.iter().for_each(|rg| {
                rg.columns.iter().for_each(|col| {
                    if let Some(col_meta) = &col.meta_data {
                        if let Some(dict_offset) = col_meta.dictionary_page_offset {
                            parquet::thrift::bench_page_header_no_stats(
                                &file_bytes.slice(dict_offset as usize..),
                            );
                        }
                        parquet::thrift::bench_page_header_no_stats(
                            &file_bytes.slice(col_meta.data_page_offset as usize..),
                        );
                    }
                });
            });
        })
    });
=======
>>>>>>> 0893ec75
}

criterion_group!(benches, criterion_benchmark);
criterion_main!(benches);<|MERGE_RESOLUTION|>--- conflicted
+++ resolved
@@ -258,7 +258,6 @@
             });
         })
     });
-<<<<<<< HEAD
 
     #[cfg(feature = "arrow")]
     c.bench_function("page headers (no stats)", |b| {
@@ -279,8 +278,6 @@
             });
         })
     });
-=======
->>>>>>> 0893ec75
 }
 
 criterion_group!(benches, criterion_benchmark);
