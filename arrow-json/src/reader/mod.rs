--- conflicted
+++ resolved
@@ -304,7 +304,6 @@
             }
         };
 
-<<<<<<< HEAD
         let decoder = make_decoder(
             data_type,
             self.coerce_primitive,
@@ -312,9 +311,6 @@
             nullable,
             self.binary_decoder.as_ref(),
         )?;
-=======
-        let decoder = make_decoder(data_type, self.coerce_primitive, self.strict_mode, nullable)?;
->>>>>>> 03d0505f
 
         let num_fields = self.schema.all_fields().len();
 
