--- conflicted
+++ resolved
@@ -96,15 +96,8 @@
     field: &SortField,
     validate_utf8: bool,
 ) -> Result<RunArray<R>, ArrowError> {
-<<<<<<< HEAD
-    unsafe {
-        if rows.is_empty() {
-            let values = converter.convert_raw(&mut [], validate_utf8)?;
-            let run_ends_array = PrimitiveArray::<R>::new(ScalarBuffer::from(vec![]), None);
-            return RunArray::<R>::try_new(&run_ends_array, &values[0]);
-=======
     if rows.is_empty() {
-        let values = converter.convert_raw(&mut [], validate_utf8)?;
+        let values = unsafe { converter.convert_raw(&mut [], validate_utf8)? };
         let run_ends_array = PrimitiveArray::<R>::try_new(ScalarBuffer::from(vec![]), None)?;
         return RunArray::<R>::try_new(&run_ends_array, &values[0]);
     }
@@ -126,72 +119,33 @@
         // Handle bit inversion for descending sort (following decode_binary pattern)
         if field.options.descending {
             decoded_data.iter_mut().for_each(|b| *b = !*b);
->>>>>>> 010d0e7d
         }
 
-        // Decode each row's REE data and collect the decoded values
-        let mut decoded_values = Vec::new();
-        let mut run_ends = Vec::new();
-        let mut unique_row_indices = Vec::new();
-
-        // Process each row to extract its REE data (following decode_binary pattern)
-        let mut decoded_data = Vec::new();
-        for (idx, row) in rows.iter_mut().enumerate() {
-            decoded_data.clear();
-            // Extract the decoded value data from this row
-            let consumed = variable::decode_blocks(row, field.options, |block| {
-                decoded_data.extend_from_slice(block);
-            });
-
-            // Handle bit inversion for descending sort (following decode_binary pattern)
-            if field.options.descending {
-                decoded_data.iter_mut().for_each(|b| *b = !*b);
+        // Update the row to point past the consumed REE data
+        *row = &row[consumed..];
+
+        // Check if this decoded value is the same as the previous one to identify runs
+        let is_new_run =
+            idx == 0 || decoded_data != decoded_values[*unique_row_indices.last().unwrap()];
+
+        if is_new_run {
+            // This is a new unique value - end the previous run if any
+            if idx > 0 {
+                run_ends.push(R::Native::usize_as(idx));
             }
-
-            // Update the row to point past the consumed REE data
-            *row = &row[consumed..];
-
-            // Check if this decoded value is the same as the previous one to identify runs
-            let is_new_run =
-                idx == 0 || decoded_data != decoded_values[*unique_row_indices.last().unwrap()];
-
-            if is_new_run {
-                // This is a new unique value - end the previous run if any
-                if idx > 0 {
-                    run_ends.push(R::Native::usize_as(idx));
-                }
-                unique_row_indices.push(decoded_values.len());
-                decoded_values.push(decoded_data.clone());
-            }
+            unique_row_indices.push(decoded_values.len());
+            decoded_values.push(decoded_data.clone());
         }
-        // Add the final run end
-        run_ends.push(R::Native::usize_as(rows.len()));
-
-        // Convert the unique decoded values using the row converter
-        let mut unique_rows: Vec<&[u8]> = decoded_values.iter().map(|v| v.as_slice()).collect();
-        let values = if unique_rows.is_empty() {
-            converter.convert_raw(&mut [], validate_utf8)?
-        } else {
-            converter.convert_raw(&mut unique_rows, validate_utf8)?
-        };
-
-        // Create run ends array
-        let run_ends_array = PrimitiveArray::<R>::new(ScalarBuffer::from(run_ends), None);
-
-        // Create the RunEndEncodedArray
-        RunArray::<R>::try_new(&run_ends_array, &values[0])
-    }
-<<<<<<< HEAD
-=======
+    }
     // Add the final run end
     run_ends.push(R::Native::usize_as(rows.len()));
 
     // Convert the unique decoded values using the row converter
     let mut unique_rows: Vec<&[u8]> = decoded_values.iter().map(|v| v.as_slice()).collect();
     let values = if unique_rows.is_empty() {
-        converter.convert_raw(&mut [], validate_utf8)?
+        unsafe { converter.convert_raw(&mut [], validate_utf8)? }
     } else {
-        converter.convert_raw(&mut unique_rows, validate_utf8)?
+        unsafe { converter.convert_raw(&mut unique_rows, validate_utf8)? }
     };
 
     // Create run ends array
@@ -199,7 +153,6 @@
 
     // Create the RunEndEncodedArray
     RunArray::<R>::try_new(&run_ends_array, &values[0])
->>>>>>> 010d0e7d
 }
 
 #[cfg(test)]
