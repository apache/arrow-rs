--- conflicted
+++ resolved
@@ -46,10 +46,4 @@
 [dev-dependencies]
 arrow-cast = { workspace = true }
 arrow-ord = { workspace = true }
-<<<<<<< HEAD
 rand = { version = "0.9", default-features = false, features = ["std", "std_rng", "thread_rng"] }
-
-[features]
-=======
-rand = { version = "0.8", default-features = false, features = ["std", "std_rng"] }
->>>>>>> 329f6c99
